--- conflicted
+++ resolved
@@ -602,10 +602,6 @@
              # Misc
              'big-test'                 => \$opt_big_test,
              'comment=s'                => \$opt_comment,
-<<<<<<< HEAD
-=======
-             'compress'                 => \$opt_compress,
->>>>>>> 11cf49ac
              'debug'                    => \$opt_debug,
              'fast'                     => \$opt_fast,
              'local'                    => \$opt_local,
@@ -1134,14 +1130,8 @@
   $ENV{'LC_COLLATE'}=         "C";
   $ENV{'USE_RUNNING_SERVER'}= $glob_use_running_server;
   $ENV{'MYSQL_TEST_DIR'}=     $glob_mysql_test_dir;
-<<<<<<< HEAD
   $ENV{'MYSQLTEST_VARDIR'}=   $opt_vardir;
   $ENV{'MYSQL_TMP_DIR'}=      $opt_tmpdir;
-=======
-  $ENV{'MYSQL_TEST_WINDIR'}=  $glob_mysql_test_dir;
-  $ENV{'MYSQLTEST_VARDIR'}=   $opt_vardir;
-  $ENV{'MASTER_WINMYSOCK'}=   $master->[0]->{'path_mysock'};
->>>>>>> 11cf49ac
   $ENV{'MASTER_MYSOCK'}=      $master->[0]->{'path_mysock'};
   $ENV{'MASTER_MYSOCK1'}=     $master->[1]->{'path_mysock'};
   $ENV{'MASTER_MYPORT'}=      $master->[0]->{'path_myport'};
@@ -1154,7 +1144,6 @@
 
   $ENV{'NDBCLUSTER_PORT'}=    $opt_ndbcluster_port;
 
-<<<<<<< HEAD
   $ENV{'IM_PATH_PID'}=        $instance_manager->{path_pid};
   $ENV{'IM_PORT'}=            $instance_manager->{port};
 
@@ -1164,17 +1153,6 @@
   $ENV{'IM_MYSQLD2_SOCK'}=    $instance_manager->{instances}->[1]->{path_sock};
   $ENV{'IM_MYSQLD2_PORT'}=    $instance_manager->{instances}->[1]->{port};
   $ENV{'IM_MYSQLD2_PATH_PID'}=$instance_manager->{instances}->[1]->{path_pid};
-=======
-  if ( $glob_cygwin_perl )
-  {
-    foreach my $key ('MYSQL_TEST_WINDIR','MASTER_MYSOCK')
-    {
-      $ENV{$key}= `cygpath -w $ENV{$key}`;
-      $ENV{$key} =~ s,\\,\\\\,g;
-      chomp($ENV{$key});
-    }
-  }
->>>>>>> 11cf49ac
 
   $ENV{MTR_BUILD_THREAD}= 0 unless $ENV{MTR_BUILD_THREAD}; # Set if not set
 
@@ -1186,12 +1164,9 @@
   print "Using SLAVE_MYPORT1    = $ENV{SLAVE_MYPORT1}\n";
   print "Using SLAVE_MYPORT2    = $ENV{SLAVE_MYPORT2}\n";
   print "Using NDBCLUSTER_PORT  = $ENV{NDBCLUSTER_PORT}\n";
-<<<<<<< HEAD
   print "Using IM_PORT          = $ENV{IM_PORT}\n";
   print "Using IM_MYSQLD1_PORT  = $ENV{IM_MYSQLD1_PORT}\n";
   print "Using IM_MYSQLD2_PORT  = $ENV{IM_MYSQLD2_PORT}\n";
-=======
->>>>>>> 11cf49ac
 }
 
 
@@ -1318,7 +1293,6 @@
 
   # Make a link std_data_ln in var/ that points to std_data
   if ( ! $glob_win32 )
-<<<<<<< HEAD
   {
     symlink("$glob_mysql_test_dir/std_data", "$opt_vardir/std_data_ln");
   }
@@ -1346,22 +1320,6 @@
     $opt_ssl_supported= 0;
     $opt_ssl= 0;
     return;
-=======
-  {
-    symlink("$glob_mysql_test_dir/std_data", "$opt_vardir/std_data_ln");
-  }
-  else
-  {
-    # on windows, copy all files from std_data into var/std_data_ln
-    mkpath("$opt_vardir/std_data_ln");
-    opendir(DIR, "$glob_mysql_test_dir/std_data")
-      or mtr_error("Can't find the std_data directory: $!");
-    for my $elem ( readdir(DIR) ) {
-      next if -d "$glob_mysql_test_dir/std_data/$elem";
-      copy("$glob_mysql_test_dir/std_data/$elem", "$opt_vardir/std_data_ln/$elem");
-    }
-    closedir(DIR);
->>>>>>> 11cf49ac
   }
 
   # check ssl support by testing using a switch
@@ -1880,18 +1838,16 @@
 
   if ( ! $glob_use_running_server and ! $glob_use_embedded_server )
   {
-<<<<<<< HEAD
-    if ( $tinfo->{'master_restart'} or
-         $master->[0]->{'running_master_is_special'} or
-	 # Stop if cluster is started but test cases does not need cluster
-	 ( $opt_with_ndbcluster && $tinfo->{'ndb_test'} != $using_ndbcluster_master ) )
-=======
     # We try to find out if we are to restart the server
     my $do_restart= 0;          # Assumes we don't have to
 
     if ( $tinfo->{'master_sh'} )
     {
       $do_restart= 1;           # Always restart if script to run
+    }
+    elsif ( $opt_with_ndbcluster and $tinfo->{'ndb_test'} != $using_ndbcluster_master )
+    {
+      $do_restart= 1;           # Restart without cluster
     }
     elsif ( $master->[0]->{'running_master_is_special'} and
             $master->[0]->{'running_master_is_special'}->{'timezone'} eq
@@ -1910,7 +1866,6 @@
     }
 
     if ( $do_restart )
->>>>>>> 11cf49ac
     {
       stop_masters();
       delete $master->[0]->{'running_master_is_special'}; # Forget history
@@ -3100,11 +3055,6 @@
   comment=STR           Write STR to the output
   verbose               Verbose output from this script
   script-debug          Debug this script itself
-<<<<<<< HEAD
-=======
-  comment=STR           Write STR to the output
-  compress              Use the compressed protocol between client and server
->>>>>>> 11cf49ac
   timer                 Show test case execution time
   start-and-exit        Only initiate and start the "mysqld" servers, use the startup
                         settings for the specified test case if any
