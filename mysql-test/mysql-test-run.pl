--- conflicted
+++ resolved
@@ -153,17 +153,10 @@
 
 my $opt_sleep;
 
-<<<<<<< HEAD
-my $opt_testcase_timeout=    15; # 15 minutes
-my $opt_suite_timeout   =   180; # 3 hours
-my $opt_shutdown_timeout=    10; # 10 seconds
-my $opt_start_timeout   =   180; # 180 seconds
-=======
 my $opt_testcase_timeout=    15; # minutes
 my $opt_suite_timeout   =   180; # minutes
 my $opt_shutdown_timeout=    10; # seconds
-my $opt_start_timeout   =    30; # seconds
->>>>>>> ce4b9985
+my $opt_start_timeout   =   180; # seconds
 
 my $opt_start;
 my $opt_start_dirty;
