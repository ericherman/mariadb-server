--- conflicted
+++ resolved
@@ -266,35 +266,6 @@
 SET column_compression_threshold=DEFAULT;
 DROP TABLE t1;
 
-<<<<<<< HEAD
---echo #
---echo # End of 10.3 tests
---echo #
-
-
---echo #
---echo # Start of 10.5 tests
---echo #
-
---echo #
---echo # MDEV-19727 Add Type_handler::Key_part_spec_init_ft
---echo #
-
-#
-# Indexes on COMPRESSED columns are generally prohibited, so we don't have
-# to override Type_handler_xxx_compressed::Key_part_spec_init_ft().
-# Note, we could support FULLTEXT indexes on compressed columns eventually.
-#
-
---error ER_COMPRESSED_COLUMN_USED_AS_KEY
-CREATE TABLE t1 (a VARCHAR(1000) COMPRESSED, FULLTEXT INDEX(a));
-
---error ER_COMPRESSED_COLUMN_USED_AS_KEY
-CREATE TABLE t1 (a TEXT COMPRESSED, FULLTEXT INDEX(a));
-
---echo #
---echo # End of 10.5 tests
-=======
 
 --echo #
 --echo # MDEV-31724 Compressed varchar values lost on joins when sorting on columns from joined table(s)
@@ -483,5 +454,24 @@
 
 --echo #
 --echo # End of 10.4 tests
->>>>>>> 6fdc6846
+--echo #
+
+--echo #
+--echo # MDEV-19727 Add Type_handler::Key_part_spec_init_ft
+--echo #
+
+#
+# Indexes on COMPRESSED columns are generally prohibited, so we don't have
+# to override Type_handler_xxx_compressed::Key_part_spec_init_ft().
+# Note, we could support FULLTEXT indexes on compressed columns eventually.
+#
+
+--error ER_COMPRESSED_COLUMN_USED_AS_KEY
+CREATE TABLE t1 (a VARCHAR(1000) COMPRESSED, FULLTEXT INDEX(a));
+
+--error ER_COMPRESSED_COLUMN_USED_AS_KEY
+CREATE TABLE t1 (a TEXT COMPRESSED, FULLTEXT INDEX(a));
+
+--echo #
+--echo # End of 10.5 tests
 --echo #