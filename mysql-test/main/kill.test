#
# Test KILL and KILL QUERY statements.
#
# Killing a connection in an embedded server does not work like in a normal
# server, if it is waiting for a new statement. In an embedded server, the
# connection does not read() from a socket, but returns control to the
# application. 'mysqltest' does not handle the kill request.
#

-- source include/not_embedded.inc
-- source include/have_debug_sync.inc
-- source include/not_threadpool.inc

--disable_service_connection

set local sql_mode="";
set global sql_mode="";

--disable_warnings
SET DEBUG_SYNC = 'RESET';
DROP TABLE IF EXISTS t1, t2, t3;
DROP FUNCTION IF EXISTS MY_KILL;
--enable_warnings

delimiter |;
# Helper function used to repeatedly kill a session.
CREATE FUNCTION MY_KILL(tid INT) RETURNS INT
BEGIN
  DECLARE CONTINUE HANDLER FOR SQLEXCEPTION BEGIN END;
  KILL tid;
  RETURN (SELECT COUNT(*) = 0 FROM INFORMATION_SCHEMA.PROCESSLIST WHERE ID = tid);
END|
delimiter ;|

connect (con1, localhost, root,,);
connect (con2, localhost, root,,);

# Save id of con1
connection con1;
--disable_reconnect
let $ID= `SELECT @id := CONNECTION_ID()`;
connection con2;
let $ignore= `SELECT @id := $ID`;
connection con1;
# Signal when this connection is terminating.
SET DEBUG_SYNC= 'thread_end SIGNAL con1_end';
# See if we can kill read().
# Run into read() immediately after hitting 'before_do_command_net_read'.
SET DEBUG_SYNC= 'before_do_command_net_read SIGNAL con1_read';

# Kill con1
connection con2;
SET DEBUG_SYNC='now WAIT_FOR con1_read';
# At this point we have no way to figure out, when con1 is blocked in
# reading from the socket. Sending KILL to early would not terminate
# con1. So we repeat KILL until con1 terminates.
let $wait_condition= SELECT MY_KILL(@id);
--source include/wait_condition.inc
# If KILL missed the read(), sync point wait will time out.
SET DEBUG_SYNC= 'now WAIT_FOR con1_end';
SET DEBUG_SYNC = 'RESET';

connection con1;
--error 1053,2006,2013,5014
SELECT 1;

--enable_reconnect
# this should work, and we should have a new connection_id()
SELECT 1;
let $ignore= `SELECT @id := $ID`;
SELECT @id != CONNECTION_ID();

#make sure the server is still alive
connection con2;
SELECT 4;
connection default;

--error ER_SUBQUERIES_NOT_SUPPORTED
KILL (SELECT COUNT(*) FROM mysql.user);

connection con1;
let $ID= `SELECT @id := CONNECTION_ID()`;
connection con2;
let $ignore= `SELECT @id := $ID`;
connection con1;
disable_reconnect;
# Signal when this connection is terminating.
SET DEBUG_SYNC= 'thread_end SIGNAL con1_end';
# See if we can kill the sync point itself.
# Wait in 'before_do_command_net_read' until killed.
# It doesn't wait for a signal 'kill' but for to be killed.
# The signal name doesn't matter here.
SET DEBUG_SYNC= 'before_do_command_net_read SIGNAL con1_read WAIT_FOR kill';
connection con2;
SET DEBUG_SYNC= 'now WAIT_FOR con1_read';
# Repeat KILL until con1 terminates.
let $wait_condition= SELECT MY_KILL(@id);
--source include/wait_condition.inc
SET DEBUG_SYNC= 'now WAIT_FOR con1_end';
SET DEBUG_SYNC = 'RESET';

connection con1;
--error 1053,2006,2013,5014
SELECT 1;
enable_reconnect;
SELECT 1;
let $ignore= `SELECT @id := $ID`;
SELECT @id != CONNECTION_ID();
connection con2;
SELECT 4;
connection default;

#
# BUG#14851: killing long running subquery processed via a temporary table.
#

CREATE TABLE t1 (id INT PRIMARY KEY AUTO_INCREMENT);
CREATE TABLE t2 (id INT UNSIGNED NOT NULL);

INSERT INTO t1 VALUES
(0),(0),(0),(0),(0),(0),(0),(0), (0),(0),(0),(0),(0),(0),(0),(0),
(0),(0),(0),(0),(0),(0),(0),(0), (0),(0),(0),(0),(0),(0),(0),(0),
(0),(0),(0),(0),(0),(0),(0),(0), (0),(0),(0),(0),(0),(0),(0),(0),
(0),(0),(0),(0),(0),(0),(0),(0), (0),(0),(0),(0),(0),(0),(0),(0);
INSERT t1 SELECT 0 FROM t1 AS a1, t1 AS a2 LIMIT 4032;

INSERT INTO t2 SELECT id FROM t1;

connection con1;
let $ID= `SELECT @id := CONNECTION_ID()`;
connection con2;
let $ignore= `SELECT @id := $ID`;

connection con1;
SET DEBUG_SYNC= 'thread_end SIGNAL con1_end';
SET DEBUG_SYNC= 'before_acos_function SIGNAL in_sync';
# This is a very long running query. If this test start failing,
# it may be necessary to change to an even longer query.
send SELECT id FROM t1 WHERE id IN
       (SELECT DISTINCT a.id FROM t2 a, t2 b, t2 c, t2 d
          GROUP BY ACOS(1/a.id), b.id, c.id, d.id
          HAVING a.id BETWEEN 10 AND 20);

connection con2;
SET DEBUG_SYNC= 'now WAIT_FOR in_sync';
KILL @id;
SET DEBUG_SYNC= 'now WAIT_FOR con1_end';

connection con1;
--error 1317,1053,2006,2013,5014
reap;
SELECT 1;

connection default;
SET DEBUG_SYNC = 'RESET';
DROP TABLE t1, t2;

#
# Test of blocking of sending ERROR after OK or EOF
#
connection con1;
let $ID= `SELECT @id := CONNECTION_ID()`;
connection con2;
let $ignore= `SELECT @id := $ID`;
connection con1;
SET DEBUG_SYNC= 'before_acos_function SIGNAL in_sync WAIT_FOR kill';
send SELECT ACOS(0);
connection con2;
SET DEBUG_SYNC= 'now WAIT_FOR in_sync';
KILL QUERY @id;
connection con1;
reap;
SELECT 1;
SELECT @id = CONNECTION_ID();
connection default;
SET DEBUG_SYNC = 'RESET';

#
# Bug#27563: Stored functions and triggers wasn't throwing an error when killed.
#
CREATE TABLE t1 (f1 INT);
delimiter |;
CREATE FUNCTION bug27563() RETURNS INT(11)
DETERMINISTIC
BEGIN
  DECLARE CONTINUE HANDLER FOR SQLSTATE '70100' SET @a:= 'killed';
  DECLARE CONTINUE HANDLER FOR SQLEXCEPTION SET @a:= 'exception';
  SET DEBUG_SYNC= 'now SIGNAL in_sync WAIT_FOR kill';
  RETURN 1;
END|
delimiter ;|
# Test stored functions
# Test INSERT
connection con1;
let $ID= `SELECT @id := CONNECTION_ID()`;
connection con2;
let $ignore= `SELECT @id := $ID`;
connection con1;
send INSERT INTO t1 VALUES (bug27563());
connection con2;
SET DEBUG_SYNC= 'now WAIT_FOR in_sync';
KILL QUERY @id;
connection con1;
--error 1317
reap;
SELECT * FROM t1;
connection default;
SET DEBUG_SYNC = 'RESET';

# Test UPDATE
INSERT INTO t1 VALUES(0);
connection con1;
send UPDATE t1 SET f1= bug27563();
connection con2;
SET DEBUG_SYNC= 'now WAIT_FOR in_sync';
KILL QUERY @id;
connection con1;
--error 1317
reap;
SELECT * FROM t1;
connection default;
SET DEBUG_SYNC = 'RESET';

# Test DELETE
INSERT INTO t1 VALUES(1);
connection con1;
send DELETE FROM t1 WHERE bug27563() IS NULL;
connection con2;
SET DEBUG_SYNC= 'now WAIT_FOR in_sync';
KILL QUERY @id;
connection con1;
--error 1317
reap;
SELECT * FROM t1;
connection default;
SET DEBUG_SYNC = 'RESET';

# Test SELECT
connection con1;
send SELECT * FROM t1 WHERE f1= bug27563();
connection con2;
SET DEBUG_SYNC= 'now WAIT_FOR in_sync';
KILL QUERY @id;
connection con1;
--error 1317
reap;
SELECT * FROM t1;
connection default;
SET DEBUG_SYNC = 'RESET';
DROP FUNCTION bug27563;

# Test TRIGGERS
CREATE TABLE t2 (f2 INT);
delimiter |;
CREATE TRIGGER trg27563 BEFORE INSERT ON t1 FOR EACH ROW
BEGIN
  DECLARE CONTINUE HANDLER FOR SQLSTATE '70100' SET @a:= 'killed';
  DECLARE CONTINUE HANDLER FOR SQLEXCEPTION SET @a:= 'exception';
  INSERT INTO t2 VALUES(0);
  SET DEBUG_SYNC= 'now SIGNAL in_sync WAIT_FOR kill';
  INSERT INTO t2 VALUES(1);
END|
delimiter ;|
connection con1;
send INSERT INTO t1 VALUES(2),(3);
connection con2;
SET DEBUG_SYNC= 'now WAIT_FOR in_sync';
KILL QUERY @id;
connection con1;
--error 1317
reap;
SELECT * FROM t1;
SELECT * FROM t2;
connection default;
SET DEBUG_SYNC = 'RESET';
DROP TABLE t1, t2;

--echo #
--echo # Bug#19723: kill of active connection yields different error code
--echo # depending on platform.
--echo #

--connection con1
let $ID= `SELECT @id := CONNECTION_ID()`;
SET DEBUG_SYNC= 'thread_end SIGNAL con1_end';
--disable_reconnect
--error ER_CONNECTION_KILLED
KILL @id;

connection con2;
SET DEBUG_SYNC= 'now WAIT_FOR con1_end';
connection con1;
--echo # ER_SERVER_SHUTDOWN, CR_SERVER_GONE_ERROR, CR_SERVER_LOST,
--echo # depending on the timing of close of the connection socket
--error 1053,2006,2013,5014
SELECT 1;
--enable_reconnect
SELECT 1;
let $ignore= `SELECT @id := $ID`;
SELECT @id != CONNECTION_ID();
connection default;
SET DEBUG_SYNC = 'RESET';

--echo #
--echo # Additional test for WL#3726 "DDL locking for all metadata objects"
--echo # Check that DDL and DML statements waiting for metadata locks can
--echo # be killed. Note that we don't cover all situations here since it
--echo # can be tricky to write test case for some of them (e.g. REPAIR or
--echo # ALTER and other statements under LOCK TABLES).
--echo #
--disable_warnings
drop tables if exists t1, t2, t3;
--enable_warnings

create table t1 (i int primary key);
connect (blocker, localhost, root, , );
connect (dml, localhost, root, , );
connect (ddl, localhost, root, , );

--echo # Test for RENAME TABLE
connection blocker;
lock table t1 read;
connection ddl;
let $ID= `select connection_id()`;
--send rename table t1 to t2
connection default;
let $wait_condition=
  select count(*) = 1 from information_schema.processlist
  where state = "Waiting for table metadata lock" and
        info = "rename table t1 to t2";
--source include/wait_condition.inc
--replace_result $ID ID
eval kill query $ID;
connection ddl;
--error ER_QUERY_INTERRUPTED
--reap

--echo # Test for DROP TABLE
--send drop table t1
connection default;
let $wait_condition=
  select count(*) = 1 from information_schema.processlist
  where state = "Waiting for table metadata lock" and
        info = "drop table t1";
--source include/wait_condition.inc
--replace_result $ID ID
eval kill query $ID;
connection ddl;
--error ER_QUERY_INTERRUPTED
--reap

--echo # Test for CREATE TRIGGER
--send create trigger t1_bi before insert on t1 for each row set @a:=1
connection default;
let $wait_condition=
  select count(*) = 1 from information_schema.processlist
  where state = "Waiting for table metadata lock" and
        info = "create trigger t1_bi before insert on t1 for each row set @a:=1";
--source include/wait_condition.inc
--replace_result $ID ID
eval kill query $ID;
connection ddl;
--error ER_QUERY_INTERRUPTED
--reap

--echo #
--echo # Tests for various kinds of ALTER TABLE
--echo #
--echo # Full-blown ALTER which should copy table
--send alter table t1 add column j int
connection default;
let $wait_condition=
  select count(*) = 1 from information_schema.processlist
  where state = "Waiting for table metadata lock" and
        info = "alter table t1 add column j int";
--source include/wait_condition.inc
--replace_result $ID ID
eval kill query $ID;
connection ddl;
--error ER_QUERY_INTERRUPTED
--reap

--echo # Two kinds of simple ALTER
--send alter table t1 rename to t2
connection default;
let $wait_condition=
  select count(*) = 1 from information_schema.processlist
  where state = "Waiting for table metadata lock" and
        info = "alter table t1 rename to t2";
--source include/wait_condition.inc
--replace_result $ID ID
eval kill query $ID;
connection ddl;
--error ER_QUERY_INTERRUPTED
--reap
--send alter table t1 disable keys
connection default;
let $wait_condition=
  select count(*) = 1 from information_schema.processlist
  where state = "Waiting for table metadata lock" and
        info = "alter table t1 disable keys";
--source include/wait_condition.inc
--replace_result $ID ID
eval kill query $ID;
connection ddl;
--error ER_QUERY_INTERRUPTED
--reap
--echo # Fast ALTER
--send alter table t1 alter column i set default 100
connection default;
let $wait_condition=
  select count(*) = 1 from information_schema.processlist
  where state = "Waiting for table metadata lock" and
        info = "alter table t1 alter column i set default 100";
--source include/wait_condition.inc
--replace_result $ID ID
eval kill query $ID;
connection ddl;
--error ER_QUERY_INTERRUPTED
--reap
--echo # Special case which is triggered only for MERGE tables.
connection blocker;
unlock tables;
create table t2 (i int primary key) engine=merge union=(t1);
lock tables t2 read;
connection ddl;
--send alter table t2 alter column i set default 100
connection default;
let $wait_condition=
  select count(*) = 1 from information_schema.processlist
  where state = "Waiting for table metadata lock" and
        info = "alter table t2 alter column i set default 100";
--source include/wait_condition.inc
--replace_result $ID ID
eval kill query $ID;
connection ddl;
--error ER_QUERY_INTERRUPTED
--reap

--echo # Test for DML waiting for meta-data lock
connection blocker;
unlock tables;
lock tables t1 read;
connection ddl;
# Let us add pending exclusive metadata lock on t2
--send truncate table t1
connection dml;
let $wait_condition=
  select count(*) = 1 from information_schema.processlist
  where state = "Waiting for table metadata lock" and
        info = "truncate table t1";
--source include/wait_condition.inc
let $ID2= `select connection_id()`;
--send insert into t1 values (1)
connection default;
let $wait_condition=
  select count(*) = 1 from information_schema.processlist
  where state = "Waiting for table metadata lock" and
        info = "insert into t1 values (1)";
--source include/wait_condition.inc
--replace_result $ID2 ID2
eval kill query $ID2;
connection dml;
--error ER_QUERY_INTERRUPTED
--reap
connection blocker;
unlock tables;
connection ddl;
--reap

--echo # Test for DML waiting for tables to be flushed
connection blocker;
lock tables t1 read;
connection ddl;
--echo # Let us mark locked table t1 as old
--send flush tables t1
connection dml;
let $wait_condition=
  select count(*) = 1 from information_schema.processlist
  where state = "Waiting for table metadata lock" and
        info = "flush tables t1";
--source include/wait_condition.inc
--send select * from t1
connection default;
let $wait_condition=
  select count(*) = 1 from information_schema.processlist
  where state = "Waiting for table metadata lock" and
        info = "select * from t1";
--source include/wait_condition.inc
--replace_result $ID2 ID2
eval kill query $ID2;
connection dml;
--error ER_QUERY_INTERRUPTED
--reap
connection blocker;
unlock tables;
connection ddl;
--reap

--echo # Cleanup.
connection default;
drop table t1;
drop table t2;

###########################################################################

--echo #
--echo # Test kill USER
--echo #
set global sql_mode=default;
--source include/count_sessions.inc
set global sql_mode='';
grant ALL on test.* to test@localhost;
grant ALL on test.* to test2@localhost;
connect (con3, localhost, test,,);
connect (con4, localhost, test2,,);
connection default;
--enable_info
kill hard query user test2@nohost;
kill soft query user test@localhost;
kill hard query user test@localhost;
kill soft connection user test2;
kill hard connection user test@localhost;
--disable_info
revoke all privileges on test.* from test@localhost;
revoke all privileges on test.* from test2@localhost;
drop user test@localhost;
drop user test2@localhost;

connection con3;
--error 2013,2006,5014
select 1;
connection con4;
--error 2013,2006,5014
select 1;
connection default;
--source include/wait_until_count_sessions.inc

--echo #
--echo # MDEV-4911 - add KILL query id, and add query id information to
--echo #             processlist
--echo #
send SELECT SLEEP(1000);
connection con1;
let $wait_condition= SELECT @id:=QUERY_ID FROM INFORMATION_SCHEMA.PROCESSLIST WHERE INFO='SELECT SLEEP(1000)';
source include/wait_condition.inc;
KILL QUERY ID @id;
connection default;
--error ER_QUERY_INTERRUPTED
reap;

--error ER_NO_SUCH_QUERY
KILL QUERY ID 0;

--echo #
--echo # MDEV-5096 - Wrong error message on attempt to kill somebody else's
--echo #             query ID
--echo #
CREATE USER u1@localhost;
send SELECT SLEEP(1000);

connection con1;
let $wait_condition= SELECT @id:=QUERY_ID FROM INFORMATION_SCHEMA.PROCESSLIST WHERE INFO='SELECT SLEEP(1000)';
source include/wait_condition.inc;
let $id= `SELECT @id`;

connect(con5, localhost, u1,,);
--replace_result $id ID
--error ER_KILL_QUERY_DENIED_ERROR
eval KILL QUERY ID $id;

connection con1;
KILL QUERY ID @id;

connection default;
--error ER_QUERY_INTERRUPTED
reap;
disconnect con5;
DROP USER u1@localhost;


SET DEBUG_SYNC = 'RESET';
DROP FUNCTION MY_KILL;

set global sql_mode=default;

--echo #
--echo # MDEV-17998
--echo # Deadlock and eventual Assertion `!table->pos_in_locked_tables' failed
--echo # in tc_release_table on KILL_TIMEOUT
--echo #

SET max_statement_time= 2;

CREATE TABLE t1 (a INT);
CREATE VIEW v1 AS SELECT * FROM t1;
CREATE TABLE t2 (b INT, c INT);
 
LOCK TABLES v1 READ, t2 WRITE, t1 WRITE;
--error ER_BAD_FIELD_ERROR,ER_STATEMENT_TIMEOUT
ALTER TABLE t1 CHANGE f1 f2 DOUBLE;
ALTER TABLE t2 DROP c;
UNLOCK TABLES;
DROP VIEW v1;
DROP TABLE t1, t2;

--echo #
--echo # KILL QUERY ID USER
--echo #
<<<<<<< HEAD
--error ER_BAD_FIELD_ERROR
=======
--error ER_PARSE_ERROR
>>>>>>> 89e3815b
kill query id user 'foo';
--enable_service_connection<|MERGE_RESOLUTION|>--- conflicted
+++ resolved
@@ -7,6 +7,7 @@
 # application. 'mysqltest' does not handle the kill request.
 #
 
+-- source include/count_sessions.inc
 -- source include/not_embedded.inc
 -- source include/have_debug_sync.inc
 -- source include/not_threadpool.inc
@@ -507,9 +508,7 @@
 --echo #
 --echo # Test kill USER
 --echo #
-set global sql_mode=default;
 --source include/count_sessions.inc
-set global sql_mode='';
 grant ALL on test.* to test@localhost;
 grant ALL on test.* to test2@localhost;
 connect (con3, localhost, test,,);
@@ -607,10 +606,6 @@
 --echo #
 --echo # KILL QUERY ID USER
 --echo #
-<<<<<<< HEAD
 --error ER_BAD_FIELD_ERROR
-=======
---error ER_PARSE_ERROR
->>>>>>> 89e3815b
 kill query id user 'foo';
 --enable_service_connection