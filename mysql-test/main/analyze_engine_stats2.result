--- conflicted
+++ resolved
@@ -8,66 +8,20 @@
 d varchar(255),
 primary key(a,b,c,d)
 ) engine=innodb;
-<<<<<<< HEAD
-SET STATEMENT unique_checks=0,foreign_key_checks=0 FOR
-=======
 SET unique_checks=0, foreign_key_checks= 0;
 begin;
->>>>>>> e56040fe
 insert into t1 select
 repeat(uuid(), 7), 
 repeat(uuid(), 7), 
 repeat(uuid(), 7), 
 repeat(uuid(), 7)
 from seq_1_to_16384;
-<<<<<<< HEAD
-=======
 commit;
->>>>>>> e56040fe
 SET GLOBAL innodb_fast_shutdown=0;
 # restart
 set log_slow_verbosity='engine';
 set long_query_time=0.0;
 set @js='$analyze_output';
-<<<<<<< HEAD
-select @js;
-@js
-{
-  "query_optimization": {
-    "r_total_time_ms": "REPLACED"
-  },
-  "query_block": {
-    "select_id": 1,
-    "r_loops": 1,
-    "r_total_time_ms": "REPLACED",
-    "nested_loop": [
-      {
-        "table": {
-          "table_name": "t1",
-          "access_type": "index",
-          "key": "PRIMARY",
-          "key_length": "1028",
-          "used_key_parts": ["a", "b", "c", "d"],
-          "r_loops": 1,
-          "rows": 1,
-          "r_rows": 16384,
-          "r_table_time_ms": "REPLACED",
-          "r_other_time_ms": "REPLACED",
-          "r_engine_stats": {
-            "pages_accessed": "REPLACED",
-            "pages_read_count": "REPLACED",
-            "pages_read_time_ms": "REPLACED"
-          },
-          "filtered": 100,
-          "r_filtered": 100,
-          "using_index": true
-        }
-      }
-    ]
-  }
-}
-=======
->>>>>>> e56040fe
 set @pages_read_time_ms=
 (select json_value(@js,'$.query_block.nested_loop[0].table.r_engine_stats.pages_read_time_ms'));
 
