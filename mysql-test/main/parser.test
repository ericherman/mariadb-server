#
# This file contains tests covering the parser
#

#=============================================================================
# LEXICAL PARSER (lex)
#=============================================================================

#
# Maintainer: these tests are for the lexical parser, so every character,
# even whitespace or comments, is significant here.
#

SET @save_sql_mode=@@sql_mode;

#
# Documenting the current behavior, to detect incompatible changes.
# In each cases:
# - no error is the correct result
# - an error is the expected result with the current implementation,
#   and is a limitation.

set SQL_MODE='';

create table ADDDATE(a int);
drop table ADDDATE;
create table ADDDATE (a int);
drop table ADDDATE;

--error ER_PARSE_ERROR
create table BIT_AND(a int);
create table BIT_AND (a int);
drop table BIT_AND;

--error ER_PARSE_ERROR
create table BIT_OR(a int);
create table BIT_OR (a int);
drop table BIT_OR;

--error ER_PARSE_ERROR
create table BIT_XOR(a int);
create table BIT_XOR (a int);
drop table BIT_XOR;

--error ER_PARSE_ERROR
create table CAST(a int);
create table CAST (a int);
drop table CAST;

--error ER_PARSE_ERROR
create table COUNT(a int);
create table COUNT (a int);
drop table COUNT;

--error ER_PARSE_ERROR
create table CURDATE(a int);
create table CURDATE (a int);
drop table CURDATE;

--error ER_PARSE_ERROR
create table CURTIME(a int);
create table CURTIME (a int);
drop table CURTIME;

--error ER_PARSE_ERROR
create table DATE_ADD(a int);
create table DATE_ADD (a int);
drop table DATE_ADD;

--error ER_PARSE_ERROR
create table DATE_SUB(a int);
create table DATE_SUB (a int);
drop table DATE_SUB;

--error ER_PARSE_ERROR
create table EXTRACT(a int);
create table EXTRACT (a int);
drop table EXTRACT;

--error ER_PARSE_ERROR
create table GROUP_CONCAT(a int);
create table GROUP_CONCAT (a int);
drop table GROUP_CONCAT;

# Limitation removed in 5.1
create table GROUP_UNIQUE_USERS(a int);
drop table GROUP_UNIQUE_USERS;
create table GROUP_UNIQUE_USERS (a int);
drop table GROUP_UNIQUE_USERS;

--error ER_PARSE_ERROR
create table MAX(a int);
create table MAX (a int);
drop table MAX;

--error ER_PARSE_ERROR
create table MID(a int);
create table MID (a int);
drop table MID;

--error ER_PARSE_ERROR
create table MIN(a int);
create table MIN (a int);
drop table MIN;

--error ER_PARSE_ERROR
create table NOW(a int);
create table NOW (a int);
drop table NOW;

--error ER_PARSE_ERROR
create table POSITION(a int);
create table POSITION (a int);
drop table POSITION;

create table SESSION_USER(a int);
drop table SESSION_USER;
create table SESSION_USER (a int);
drop table SESSION_USER;

--error ER_PARSE_ERROR
create table STD(a int);
create table STD (a int);
drop table STD;

--error ER_PARSE_ERROR
create table STDDEV(a int);
create table STDDEV (a int);
drop table STDDEV;

--error ER_PARSE_ERROR
create table STDDEV_POP(a int);
create table STDDEV_POP (a int);
drop table STDDEV_POP;

--error ER_PARSE_ERROR
create table STDDEV_SAMP(a int);
create table STDDEV_SAMP (a int);
drop table STDDEV_SAMP;

create table SUBDATE(a int);
drop table SUBDATE;
create table SUBDATE (a int);
drop table SUBDATE;

--error ER_PARSE_ERROR
create table SUBSTR(a int);
create table SUBSTR (a int);
drop table SUBSTR;

--error ER_PARSE_ERROR
create table SUBSTRING(a int);
create table SUBSTRING (a int);
drop table SUBSTRING;

--error ER_PARSE_ERROR
create table SUM(a int);
create table SUM (a int);
drop table SUM;

--error ER_PARSE_ERROR
create table SYSDATE(a int);
create table SYSDATE (a int);
drop table SYSDATE;

create table SYSTEM_USER(a int);
drop table SYSTEM_USER;
create table SYSTEM_USER (a int);
drop table SYSTEM_USER;

--error ER_PARSE_ERROR
create table TRIM(a int);
create table TRIM (a int);
drop table TRIM;

# Limitation removed in 5.1
create table UNIQUE_USERS(a int);
drop table UNIQUE_USERS;
create table UNIQUE_USERS (a int);
drop table UNIQUE_USERS;

--error ER_PARSE_ERROR
create table VARIANCE(a int);
create table VARIANCE (a int);
drop table VARIANCE;

--error ER_PARSE_ERROR
create table VAR_POP(a int);
create table VAR_POP (a int);
drop table VAR_POP;

--error ER_PARSE_ERROR
create table VAR_SAMP(a int);
create table VAR_SAMP (a int);
drop table VAR_SAMP;

set SQL_MODE='IGNORE_SPACE';

create table ADDDATE(a int);
drop table ADDDATE;
create table ADDDATE (a int);
drop table ADDDATE;

--error ER_PARSE_ERROR
create table BIT_AND(a int);
--error ER_PARSE_ERROR
create table BIT_AND (a int);

--error ER_PARSE_ERROR
create table BIT_OR(a int);
--error ER_PARSE_ERROR
create table BIT_OR (a int);

--error ER_PARSE_ERROR
create table BIT_XOR(a int);
--error ER_PARSE_ERROR
create table BIT_XOR (a int);

--error ER_PARSE_ERROR
create table CAST(a int);
--error ER_PARSE_ERROR
create table CAST (a int);

--error ER_PARSE_ERROR
create table COUNT(a int);
--error ER_PARSE_ERROR
create table COUNT (a int);

--error ER_PARSE_ERROR
create table CURDATE(a int);
--error ER_PARSE_ERROR
create table CURDATE (a int);

--error ER_PARSE_ERROR
create table CURTIME(a int);
--error ER_PARSE_ERROR
create table CURTIME (a int);

--error ER_PARSE_ERROR
create table DATE_ADD(a int);
--error ER_PARSE_ERROR
create table DATE_ADD (a int);

--error ER_PARSE_ERROR
create table DATE_SUB(a int);
--error ER_PARSE_ERROR
create table DATE_SUB (a int);

--error ER_PARSE_ERROR
create table EXTRACT(a int);
--error ER_PARSE_ERROR
create table EXTRACT (a int);

--error ER_PARSE_ERROR
create table GROUP_CONCAT(a int);
--error ER_PARSE_ERROR
create table GROUP_CONCAT (a int);

# Limitation removed in 5.1
create table GROUP_UNIQUE_USERS(a int);
drop table GROUP_UNIQUE_USERS;
create table GROUP_UNIQUE_USERS (a int);
drop table GROUP_UNIQUE_USERS;

--error ER_PARSE_ERROR
create table MAX(a int);
--error ER_PARSE_ERROR
create table MAX (a int);

--error ER_PARSE_ERROR
create table MID(a int);
--error ER_PARSE_ERROR
create table MID (a int);

--error ER_PARSE_ERROR
create table MIN(a int);
--error ER_PARSE_ERROR
create table MIN (a int);

--error ER_PARSE_ERROR
create table NOW(a int);
--error ER_PARSE_ERROR
create table NOW (a int);

--error ER_PARSE_ERROR
create table POSITION(a int);
--error ER_PARSE_ERROR
create table POSITION (a int);

create table SESSION_USER(a int);
drop table SESSION_USER;
create table SESSION_USER (a int);
drop table SESSION_USER;

--error ER_PARSE_ERROR
create table STD(a int);
--error ER_PARSE_ERROR
create table STD (a int);

--error ER_PARSE_ERROR
create table STDDEV(a int);
--error ER_PARSE_ERROR
create table STDDEV (a int);

--error ER_PARSE_ERROR
create table STDDEV_POP(a int);
--error ER_PARSE_ERROR
create table STDDEV_POP (a int);

--error ER_PARSE_ERROR
create table STDDEV_SAMP(a int);
--error ER_PARSE_ERROR
create table STDDEV_SAMP (a int);

create table SUBDATE(a int);
drop table SUBDATE;
create table SUBDATE (a int);
drop table SUBDATE;

--error ER_PARSE_ERROR
create table SUBSTR(a int);
--error ER_PARSE_ERROR
create table SUBSTR (a int);

--error ER_PARSE_ERROR
create table SUBSTRING(a int);
--error ER_PARSE_ERROR
create table SUBSTRING (a int);

--error ER_PARSE_ERROR
create table SUM(a int);
--error ER_PARSE_ERROR
create table SUM (a int);

--error ER_PARSE_ERROR
create table SYSDATE(a int);
--error ER_PARSE_ERROR
create table SYSDATE (a int);

create table SYSTEM_USER(a int);
drop table SYSTEM_USER;
create table SYSTEM_USER (a int);
drop table SYSTEM_USER;

--error ER_PARSE_ERROR
create table TRIM(a int);
--error ER_PARSE_ERROR
create table TRIM (a int);

# Limitation removed in 5.1
create table UNIQUE_USERS(a int);
drop table UNIQUE_USERS;
create table UNIQUE_USERS (a int);
drop table UNIQUE_USERS;

--error ER_PARSE_ERROR
create table VARIANCE(a int);
--error ER_PARSE_ERROR
create table VARIANCE (a int);

--error ER_PARSE_ERROR
create table VAR_POP(a int);
--error ER_PARSE_ERROR
create table VAR_POP (a int);

--error ER_PARSE_ERROR
create table VAR_SAMP(a int);
--error ER_PARSE_ERROR
create table VAR_SAMP (a int);

#
# Bug#25930 (CREATE TABLE x SELECT ... parses columns wrong when ran with
#            ANSI_QUOTES mode)
#

--disable_warnings
DROP TABLE IF EXISTS table_25930_a;
DROP TABLE IF EXISTS table_25930_b;
--enable_warnings

SET SQL_MODE = 'ANSI_QUOTES';
CREATE TABLE table_25930_a ( "blah" INT );
CREATE TABLE table_25930_b SELECT "blah" - 1 FROM table_25930_a;

# The lexer used to chop the first <">,
# not marking the start of the token "blah" correctly.
desc table_25930_b;

DROP TABLE table_25930_a;
DROP TABLE table_25930_b;


SET @@sql_mode=@save_sql_mode;

#
# Bug#26030 (Parsing fails for stored routine w/multi-statement execution
# enabled)
#

--disable_warnings
DROP PROCEDURE IF EXISTS p26030;
--enable_warnings

delimiter $$;

select "non terminated"$$
select "terminated";$$
select "non terminated, space"      $$
select "terminated, space";      $$
select "non terminated, comment" /* comment */$$
select "terminated, comment"; /* comment */$$

# Multi queries can not be used in --ps-protocol test mode
--disable_ps_protocol

select "stmt 1";select "stmt 2 non terminated"$$
select "stmt 1";select "stmt 2 terminated";$$
select "stmt 1";select "stmt 2 non terminated, space"      $$
select "stmt 1";select "stmt 2 terminated, space";      $$
select "stmt 1";select "stmt 2 non terminated, comment" /* comment */$$
select "stmt 1";select "stmt 2 terminated, comment"; /* comment */$$

select "stmt 1";             select "space, stmt 2"$$
select "stmt 1";/* comment */select "comment, stmt 2"$$

DROP PROCEDURE IF EXISTS p26030; CREATE PROCEDURE p26030() BEGIN SELECT 1; END; CALL p26030()
$$

DROP PROCEDURE IF EXISTS p26030; CREATE PROCEDURE p26030() SELECT 1; CALL p26030()
$$

--enable_ps_protocol

delimiter ;$$
DROP PROCEDURE p26030;

#=============================================================================
# SYNTACTIC PARSER (bison)
#=============================================================================

#
#
# Bug#21114 (Foreign key creation fails to table with name format)
# 

# Test coverage with edge conditions

-- error ER_WRONG_PARAMCOUNT_TO_NATIVE_FCT
select pi(3.14);

-- error ER_WRONG_PARAMCOUNT_TO_NATIVE_FCT
select tan();
-- error ER_WRONG_PARAMCOUNT_TO_NATIVE_FCT
select tan(1, 2);

-- error ER_WRONG_PARAMCOUNT_TO_NATIVE_FCT
select makedate(1);
-- error ER_WRONG_PARAMCOUNT_TO_NATIVE_FCT
select makedate(1, 2, 3);

-- error ER_WRONG_PARAMCOUNT_TO_NATIVE_FCT
select maketime();
-- error ER_WRONG_PARAMCOUNT_TO_NATIVE_FCT
select maketime(1);
-- error ER_WRONG_PARAMCOUNT_TO_NATIVE_FCT
select maketime(1, 2);
-- error ER_WRONG_PARAMCOUNT_TO_NATIVE_FCT
select maketime(1, 2, 3, 4);

-- error ER_WRONG_PARAMCOUNT_TO_NATIVE_FCT
select atan();
-- error ER_WRONG_PARAMCOUNT_TO_NATIVE_FCT
select atan2(1, 2, 3);

-- error ER_WRONG_PARAMCOUNT_TO_NATIVE_FCT
select concat();
select concat("foo");

-- error ER_WRONG_PARAMCOUNT_TO_NATIVE_FCT
select concat_ws();
-- error ER_WRONG_PARAMCOUNT_TO_NATIVE_FCT
select concat_ws("foo");

-- error ER_WRONG_PARAMCOUNT_TO_NATIVE_FCT
select encrypt();
-- error ER_WRONG_PARAMCOUNT_TO_NATIVE_FCT
select encrypt(1, 2, 3);

-- error ER_WRONG_PARAMCOUNT_TO_NATIVE_FCT
select des_encrypt("p1", "p2", "not expected");
-- error ER_WRONG_PARAMCOUNT_TO_NATIVE_FCT
select des_decrypt("p1", "p2", "not expected");

-- error ER_WRONG_PARAMCOUNT_TO_NATIVE_FCT
select elt();
-- error ER_WRONG_PARAMCOUNT_TO_NATIVE_FCT
select elt(1);

-- error ER_WRONG_PARAMCOUNT_TO_NATIVE_FCT
select export_set();
-- error ER_WRONG_PARAMCOUNT_TO_NATIVE_FCT
select export_set("p1");
-- error ER_WRONG_PARAMCOUNT_TO_NATIVE_FCT
select export_set("p1", "p2");
-- error ER_WRONG_PARAMCOUNT_TO_NATIVE_FCT
select export_set("p1", "p2", "p3", "p4", "p5", "p6");

-- error ER_WRONG_PARAMCOUNT_TO_NATIVE_FCT
select field();
-- error ER_WRONG_PARAMCOUNT_TO_NATIVE_FCT
select field("p1");

-- error ER_WRONG_PARAMCOUNT_TO_NATIVE_FCT
select from_unixtime();
-- error ER_WRONG_PARAMCOUNT_TO_NATIVE_FCT
select from_unixtime(1, 2, 3);

-- error ER_WRONG_PARAMCOUNT_TO_NATIVE_FCT
select unix_timestamp(1, 2);

-- error ER_WRONG_PARAMCOUNT_TO_NATIVE_FCT
select greatest();
-- error ER_WRONG_PARAMCOUNT_TO_NATIVE_FCT
select greatest(12);

-- error ER_WRONG_PARAMCOUNT_TO_NATIVE_FCT
select last_insert_id(1, 2);

-- error ER_WRONG_PARAMCOUNT_TO_NATIVE_FCT
select least();
-- error ER_WRONG_PARAMCOUNT_TO_NATIVE_FCT
select least(12);

-- error ER_WRONG_PARAMCOUNT_TO_NATIVE_FCT
select locate();
-- error ER_WRONG_PARAMCOUNT_TO_NATIVE_FCT
select locate(1);
-- error ER_WRONG_PARAMCOUNT_TO_NATIVE_FCT
select locate(1, 2, 3, 4);

-- error ER_WRONG_PARAMCOUNT_TO_NATIVE_FCT
select log();
-- error ER_WRONG_PARAMCOUNT_TO_NATIVE_FCT
select log(1, 2, 3);

-- error ER_WRONG_PARAMCOUNT_TO_NATIVE_FCT
select make_set();
-- error ER_WRONG_PARAMCOUNT_TO_NATIVE_FCT
select make_set(1);

-- error ER_WRONG_PARAMCOUNT_TO_NATIVE_FCT
select master_pos_wait();
-- error ER_WRONG_PARAMCOUNT_TO_NATIVE_FCT
select master_pos_wait(1);
-- error ER_WRONG_PARAMCOUNT_TO_NATIVE_FCT
select master_pos_wait(1, 2, 3, 4, 5);

-- error ER_WRONG_PARAMCOUNT_TO_NATIVE_FCT
select rand(1, 2, 3);

-- error ER_WRONG_PARAMCOUNT_TO_NATIVE_FCT
select round(1, 2, 3);

-- error ER_WRONG_PARAMCOUNT_TO_NATIVE_FCT
select yearweek();
-- error ER_WRONG_PARAMCOUNT_TO_NATIVE_FCT
select yearweek(1, 2, 3);

#
# Bug#24736: UDF functions parsed as Stored Functions
#

# Verify that the syntax for calling UDF : foo(expr AS param, ...)
# can not be used when calling native functions

# Native function with 1 argument

select abs(3);
-- error ER_WRONG_PARAMETERS_TO_NATIVE_FCT
select abs(3 AS three);
-- error ER_WRONG_PARAMETERS_TO_NATIVE_FCT
select abs(3 three);
-- error ER_WRONG_PARAMETERS_TO_NATIVE_FCT
select abs(3 AS "three");
-- error ER_WRONG_PARAMETERS_TO_NATIVE_FCT
select abs(3 "three");

# Native function with 2 arguments

set @bar="bar";
set @foobar="foobar";

select instr("foobar", "bar");
-- error ER_WRONG_PARAMETERS_TO_NATIVE_FCT
select instr("foobar" AS p1, "bar");
-- error ER_WRONG_PARAMETERS_TO_NATIVE_FCT
select instr("foobar" p1, "bar");
-- error ER_WRONG_PARAMETERS_TO_NATIVE_FCT
select instr("foobar" AS "p1", "bar");
## String concatenation, valid syntax
select instr("foobar" "p1", "bar");
-- error ER_WRONG_PARAMETERS_TO_NATIVE_FCT
select instr(@foobar "p1", "bar");
-- error ER_WRONG_PARAMETERS_TO_NATIVE_FCT
select instr("foobar", "bar" AS p2);
-- error ER_WRONG_PARAMETERS_TO_NATIVE_FCT
select instr("foobar", "bar" p2);
-- error ER_WRONG_PARAMETERS_TO_NATIVE_FCT
select instr("foobar", "bar" AS "p2");
## String concatenation, valid syntax
select instr("foobar", "bar" "p2");
-- error ER_WRONG_PARAMETERS_TO_NATIVE_FCT
select instr("foobar", @bar "p2");
-- error ER_WRONG_PARAMETERS_TO_NATIVE_FCT
select instr("foobar" AS p1, "bar" AS p2);

# Native function with 3 arguments

select conv(255, 10, 16);
-- error ER_WRONG_PARAMETERS_TO_NATIVE_FCT
select conv(255 AS p1, 10, 16);
-- error ER_WRONG_PARAMETERS_TO_NATIVE_FCT
select conv(255 p1, 10, 16);
-- error ER_WRONG_PARAMETERS_TO_NATIVE_FCT
select conv(255 AS "p1", 10, 16);
-- error ER_WRONG_PARAMETERS_TO_NATIVE_FCT
select conv(255 "p1", 10, 16);
-- error ER_WRONG_PARAMETERS_TO_NATIVE_FCT
select conv(255, 10 AS p2, 16);
-- error ER_WRONG_PARAMETERS_TO_NATIVE_FCT
select conv(255, 10 p2, 16);
-- error ER_WRONG_PARAMETERS_TO_NATIVE_FCT
select conv(255, 10 AS "p2", 16);
-- error ER_WRONG_PARAMETERS_TO_NATIVE_FCT
select conv(255, 10 "p2", 16);
-- error ER_WRONG_PARAMETERS_TO_NATIVE_FCT
select conv(255, 10, 16 AS p3);
-- error ER_WRONG_PARAMETERS_TO_NATIVE_FCT
select conv(255, 10, 16 p3);
-- error ER_WRONG_PARAMETERS_TO_NATIVE_FCT
select conv(255, 10, 16 AS "p3");
-- error ER_WRONG_PARAMETERS_TO_NATIVE_FCT
select conv(255, 10, 16 "p3");
-- error ER_WRONG_PARAMETERS_TO_NATIVE_FCT
select conv(255 AS p1, 10 AS p2, 16 AS p3);

# Native function with a variable number of arguments

# Bug in libm.so on Solaris:
#   atan(10) from 32-bit version returns 1.4711276743037347
#   atan(10) from 64-bit version returns 1.4711276743037345
--replace_result 1.4711276743037345 1.4711276743037347
select atan(10);
-- error ER_WRONG_PARAMETERS_TO_NATIVE_FCT
select atan(10 AS p1);
-- error ER_WRONG_PARAMETERS_TO_NATIVE_FCT
select atan(10 p1);
-- error ER_WRONG_PARAMETERS_TO_NATIVE_FCT
select atan(10 AS "p1");
-- error ER_WRONG_PARAMETERS_TO_NATIVE_FCT
select atan(10 "p1");

select atan(10, 20);
-- error ER_WRONG_PARAMETERS_TO_NATIVE_FCT
select atan(10 AS p1, 20);
-- error ER_WRONG_PARAMETERS_TO_NATIVE_FCT
select atan(10 p1, 20);
-- error ER_WRONG_PARAMETERS_TO_NATIVE_FCT
select atan(10 AS "p1", 20);
-- error ER_WRONG_PARAMETERS_TO_NATIVE_FCT
select atan(10 "p1", 20);
-- error ER_WRONG_PARAMETERS_TO_NATIVE_FCT
select atan(10, 20 AS p2);
-- error ER_WRONG_PARAMETERS_TO_NATIVE_FCT
select atan(10, 20 p2);
-- error ER_WRONG_PARAMETERS_TO_NATIVE_FCT
select atan(10, 20 AS "p2");
-- error ER_WRONG_PARAMETERS_TO_NATIVE_FCT
select atan(10, 20 "p2");
-- error ER_WRONG_PARAMETERS_TO_NATIVE_FCT
select atan(10 AS p1, 20 AS p2);

#
# Bug#22312 Syntax error in expression with INTERVAL()
#

--disable_warnings
DROP TABLE IF EXISTS t1;
--enable_warnings

SELECT STR_TO_DATE('10:00 PM', '%h:%i %p') + INTERVAL 10 MINUTE;
SELECT STR_TO_DATE('10:00 PM', '%h:%i %p') + INTERVAL (INTERVAL(1,2,3) + 1) MINUTE;
SELECT "1997-12-31 23:59:59" + INTERVAL 1 SECOND;
SELECT 1 + INTERVAL(1,0,1,2) + 1;
SELECT INTERVAL(1^1,0,1,2) + 1;
SELECT INTERVAL(1,0+1,2,3) * 5.5;
SELECT INTERVAL(3,3,1+3,4+4) / 0.5;
SELECT (INTERVAL(1,0,1,2) + 5) * 7 + INTERVAL(1,0,1,2) / 2;
SELECT INTERVAL(1,0,1,2) + 1, 5 * INTERVAL(1,0,1,2);
SELECT INTERVAL(0,(1*5)/2) + INTERVAL(5,4,3);

--disable_warnings
SELECT 1^1 + INTERVAL 1+1 SECOND & 1 + INTERVAL 1+1 SECOND;
SELECT 1%2 - INTERVAL 1^1 SECOND | 1%2 - INTERVAL 1^1 SECOND;
--enable_warnings

CREATE TABLE t1 (a INT, b DATETIME);
INSERT INTO t1 VALUES (INTERVAL(3,2,1) + 1, "1997-12-31 23:59:59" + INTERVAL 1 SECOND);
SELECT * FROM t1 WHERE a = INTERVAL(3,2,1) + 1;
DROP TABLE t1;

#
# Bug#28317 Left Outer Join with {oj outer-join}
#

--disable_warnings
DROP TABLE IF EXISTS t1,t2,t3;
--enable_warnings
CREATE TABLE t1 (a1 INT, a2 INT, a3 INT, a4 DATETIME);
CREATE TABLE t2 LIKE t1;
CREATE TABLE t3 LIKE t1;
SELECT t1.* FROM t1 AS t0, { OJ t2 INNER JOIN t1 ON (t1.a1=t2.a1) } WHERE t0.a3=2;
SELECT t1.*,t2.* FROM { OJ ((t1 INNER JOIN t2 ON (t1.a1=t2.a2)) LEFT OUTER JOIN t3 ON t3.a3=t2.a1)};
SELECT t1.*,t2.* FROM { OJ ((t1 LEFT OUTER JOIN t2 ON t1.a3=t2.a2) INNER JOIN t3 ON (t3.a1=t2.a2))};
SELECT t1.*,t2.* FROM { OJ (t1 LEFT OUTER JOIN t2 ON t1.a1=t2.a2) CROSS JOIN t3 ON (t3.a2=t2.a3)};
SELECT * FROM {oj t1 LEFT OUTER JOIN t2 ON t1.a1=t2.a3} WHERE t1.a2 > 10;
SELECT {fn CONCAT(a1,a2)} FROM t1;
UPDATE t3 SET a4={d '1789-07-14'} WHERE a1=0;
SELECT a1, a4 FROM t2 WHERE a4 LIKE {fn UCASE('1789-07-14')};
DROP TABLE t1, t2, t3;

--echo #
--echo # End of 5.1 tests
--echo #

--echo #
--echo # Bug#17075846 : unquoted file names for variable values are
--echo #                accepted but parsed incorrectly
--echo #
--error ER_WRONG_TYPE_FOR_VAR 
SET default_storage_engine=a.myisam;
--error ER_WRONG_TYPE_FOR_VAR 
SET default_storage_engine = .a.MyISAM;
--error ER_WRONG_TYPE_FOR_VAR 
SET default_storage_engine = a.b.MyISAM;
--error ER_WRONG_TYPE_FOR_VAR 
SET default_storage_engine = `a`.MyISAM;
--error ER_WRONG_TYPE_FOR_VAR 
SET default_storage_engine = `a`.`MyISAM`; 
--error ER_UNKNOWN_STORAGE_ENGINE 
set default_storage_engine = "a.MYISAM";
--error ER_UNKNOWN_STORAGE_ENGINE 
set default_storage_engine = 'a.MYISAM';
--error ER_UNKNOWN_STORAGE_ENGINE 
set default_storage_engine = `a.MYISAM`;
CREATE TABLE t1 (s VARCHAR(100));
--ERROR ER_BAD_FIELD_ERROR
CREATE TRIGGER trigger1 BEFORE INSERT ON t1 FOR EACH ROW
SET default_storage_engine = NEW.INNODB;
DROP TABLE t1;

#
# MDEV-8328 Evaluation of two "!" operators depends on space in beetween
#
--error ER_PARSE_ERROR
select 0==0;
select 1=!0,  1 = ! 0;
select !!0,     ! ! 0;
select 2>!0,  2 > ! 0;
select 0<=!0, 0 <= !0;
select 1<<!0, 1 << !0;
select 0<!0,  0 < ! 0;

--echo #
--echo # MDEV-11171 Assertion `m_cpp_buf <= ptr && ptr <= m_cpp_buf + m_buf_length' failed in Lex_input_stream::body_utf8_append(const char*, const char*)
--echo #
CREATE TABLE t1 (id INT);
--error ER_PARSE_ERROR
CREATE TRIGGER tr AFTER DELETE ON t1 FOR EACH ROW SET @a = 1\;
--error ER_PARSE_ERROR
PREPARE stmt FROM 'CREATE TRIGGER tr AFTER DELETE ON t1 FOR EACH ROW SET @a = 1\\';
DROP TABLE t1;

#
# start of 10.1 tests
#

--echo #
--echo # MDEV-7792 - SQL Parsing Error - UNION AND ORDER BY WITH JOIN
--echo #
CREATE TABLE t1(a INT);
SELECT * FROM t1 JOIN ((SELECT 1 AS b) UNION ALL (SELECT 2 AS b) ORDER BY b DESC) s1 WHERE a=1;
DROP TABLE t1;


--echo #
--echo # Test of collective fix for three parser bugs:
--echo #
--echo # Bug #17727401, Bug #17426017, Bug #17473479:
--echo #   The server accepts wrong syntax and then fails in different ways
--echo #

CREATE TABLE t1 (i INT);

--echo # bug #17426017
--error ER_PARSE_ERROR
SELECT (SELECT EXISTS(SELECT * LIMIT 1 ORDER BY VALUES (c00)));

--echo # bug#17473479
CREATE TABLE a(a int);
CREATE TABLE b(a int);
--error ER_PARSE_ERROR
DELETE FROM b ORDER BY(SELECT 1 FROM a ORDER BY a ORDER BY a);
DROP TABLE a, b;

--echo # bug #17727401
--error ER_PARSE_ERROR
SELECT '' IN (SELECT '1' c FROM t1 ORDER BY '' ORDER BY '') FROM t1;

--echo # regression & coverage tests

--echo # uniform syntax for FROM DUAL clause:

SELECT 1 FROM DUAL WHERE 1 GROUP BY 1 HAVING 1 ORDER BY 1
  FOR UPDATE;

--error ER_ORDER_WITH_PROC
SELECT 1 FROM DUAL WHERE 1 GROUP BY 1 HAVING 1 ORDER BY 1
  PROCEDURE ANALYSE();
--error ER_ORDER_WITH_PROC
SELECT 1 FROM DUAL WHERE 1 GROUP BY 1 HAVING 1 ORDER BY 1
  PROCEDURE ANALYSE() FOR UPDATE;

SELECT 1 FROM
  (SELECT 1 FROM DUAL WHERE 1 GROUP BY 1 HAVING 1 ORDER BY 1
   FOR UPDATE) a;

--error ER_PARSE_ERROR
SELECT 1 FROM
  (SELECT 1 FROM DUAL WHERE 1 GROUP BY 1 HAVING 1 ORDER BY 1
   PROCEDURE ANALYSE() FOR UPDATE) a;

SELECT 1 FROM t1
  WHERE EXISTS(SELECT 1 FROM DUAL WHERE 1 GROUP BY 1 HAVING 1 ORDER BY 1
               FOR UPDATE);

--error ER_PARSE_ERROR
SELECT 1 FROM t1
  WHERE EXISTS(SELECT 1 FROM DUAL WHERE 1 GROUP BY 1 HAVING 1 ORDER BY 1
               PROCEDURE ANALYSE() FOR UPDATE);

SELECT 1 FROM t1
UNION
SELECT 1 FROM DUAL WHERE 1 GROUP BY 1 HAVING 1 ORDER BY 1
  FOR UPDATE;

--error ER_CANT_USE_OPTION_HERE
SELECT 1 FROM t1
UNION
SELECT 1 FROM DUAL WHERE 1 GROUP BY 1 HAVING 1 ORDER BY 1
  PROCEDURE ANALYSE() FOR UPDATE;

--error ER_PARSE_ERROR
SELECT 1 FROM DUAL PROCEDURE ANALYSE() 
UNION
SELECT 1 FROM t1;

(SELECT 1 FROM t1)
UNION 
(SELECT 1 FROM DUAL WHERE 1 GROUP BY 1 HAVING 1 ORDER BY 1
 FOR UPDATE);

--error ER_PARSE_ERROR
(SELECT 1 FROM t1)
UNION 
(SELECT 1 FROM DUAL WHERE 1 GROUP BY 1 HAVING 1 ORDER BY 1
 PROCEDURE ANALYSE() FOR UPDATE);

--echo # "FOR UPDATE" tests

SELECT 1 FROM t1 UNION SELECT 1 FROM t1 ORDER BY 1 LIMIT 1;
(SELECT 1 FROM t1 FOR UPDATE) UNION SELECT 1 FROM t1 ORDER BY 1 LIMIT 1;
SELECT 1 FROM t1 UNION SELECT 1 FROM t1 ORDER BY 1 LIMIT 1 FOR UPDATE;


--echo # "INTO" clause tests

SELECT 1 FROM t1 INTO @var17727401;
SELECT 1 FROM DUAL INTO @var17727401;
SELECT 1 INTO @var17727401;

SELECT 1 INTO @var17727401 FROM t1;
SELECT 1 INTO @var17727401 FROM DUAL;

--error ER_PARSE_ERROR
SELECT 1 INTO @var17727401_1 FROM t1 INTO @var17727401_2;

--error ER_PARSE_ERROR
SELECT 1 INTO @var17727401_1 FROM DUAL
  INTO @var17727401_2;

SELECT 1 INTO @var17727401 FROM t1 WHERE 1 GROUP BY 1 HAVING 1 ORDER BY 1 LIMIT 1;
SELECT 1 FROM t1 WHERE 1 GROUP BY 1 HAVING 1 ORDER BY 1 LIMIT 1 INTO @var17727401;

--error ER_PARSE_ERROR
SELECT 1 FROM t1 WHERE 1 INTO @var17727401 GROUP BY 1 HAVING 1 ORDER BY 1 LIMIT 1;

--error ER_PARSE_ERROR
SELECT 1 INTO @var17727401_1
  FROM t1 WHERE 1 GROUP BY 1 HAVING 1 ORDER BY 1 LIMIT 1
  INTO @var17727401_2;

--error ER_PARSE_ERROR
SELECT (SELECT 1 FROM t1 INTO @var17727401);
--error ER_PARSE_ERROR
SELECT 1 FROM (SELECT 1 FROM t1 INTO @var17727401) a;
--error ER_PARSE_ERROR
SELECT EXISTS(SELECT 1 FROM t1 INTO @var17727401);

--error ER_PARSE_ERROR
SELECT 1 FROM t1 INTO @var17727401 UNION SELECT 1 FROM t1 INTO t1;
--error ER_PARSE_ERROR
(SELECT 1 FROM t1 INTO @var17727401) UNION (SELECT 1 FROM t1 INTO t1);

SELECT 1 FROM t1 UNION SELECT 1 FROM t1 INTO @var17727401;

--error ER_PARSE_ERROR
SELECT 1 INTO @var17727401 FROM t1 PROCEDURE ANALYSE();

--error ER_PARSE_ERROR
SELECT 1 FROM t1 PROCEDURE ANALYSE() INTO @var17727401;

--echo # ORDER and LIMIT clause combinations

# Limited support for (SELECT ...) ORDER/LIMIT:

# (SELECT 1 FROM t1 ORDER BY 1) ORDER BY 1;
# (SELECT 1 FROM t1 LIMIT 1) LIMIT 1;

#--error ER_PARSE_ERROR
# ((SELECT 1 FROM t1 ORDER BY 1) ORDER BY 1) ORDER BY 1;
#--error ER_PARSE_ERROR
# ((SELECT 1 FROM t1 LIMIT 1) LIMIT 1) LIMIT 1;

# (SELECT 1 FROM t1 ORDER BY 1) LIMIT 1;
# (SELECT 1 FROM t1 LIMIT 1) ORDER BY 1;

--error ER_PARSE_ERROR
((SELECT 1 FROM t1 ORDER BY 1) LIMIT 1) ORDER BY 1);
--error ER_PARSE_ERROR
((SELECT 1 FROM t1 LIMIT 1) ORDER BY 1) LIMIT 1);

# ORDER/LIMIT and UNION:

let $q=SELECT 1 FROM t1 UNION SELECT 1 FROM t1 ORDER BY 1;
eval $q;
eval SELECT ($q);
eval SELECT 1 FROM ($q) a;

let $q=SELECT 1 FROM t1 UNION SELECT 1 FROM t1 LIMIT 1;
eval $q;
eval SELECT ($q);
eval SELECT 1 FROM ($q) a;

let $q=SELECT 1 FROM t1 UNION SELECT 1 FROM t1 ORDER BY 1 LIMIT 1;
eval $q;
eval SELECT ($q);
eval SELECT 1 FROM ($q) a;

let $q=SELECT 1 FROM t1 UNION SELECT 1 FROM t1 LIMIT 1 ORDER BY 1;
--error ER_PARSE_ERROR
eval $q;
--error ER_PARSE_ERROR
eval SELECT ($q);
--error ER_PARSE_ERROR
eval SELECT 1 FROM ($q) a;

let $q=SELECT 1 FROM t1 ORDER BY 1 UNION SELECT 1 FROM t1;
--error ER_PARSE_ERROR
eval $q;
--error ER_PARSE_ERROR
eval SELECT ($q);
--error ER_PARSE_ERROR
eval SELECT 1 FROM ($q) a;

let $q=SELECT 1 FROM t1 LIMIT 1 UNION SELECT 1 FROM t1;
--error ER_PARSE_ERROR
eval $q;
--error ER_PARSE_ERROR
eval SELECT ($q);
--error ER_PARSE_ERROR
eval SELECT 1 FROM ($q) a;

let $q=SELECT 1 FROM t1 ORDER BY 1 LIMIT 1 UNION SELECT 1 FROM t1;
--error ER_PARSE_ERROR
eval $q;
--error ER_PARSE_ERROR
eval SELECT ($q);
--error ER_PARSE_ERROR
eval SELECT 1 FROM ($q) a;

let $q=SELECT 1 FROM t1 LIMIT 1 ORDER BY 1 UNION SELECT 1 FROM t1;
--error ER_PARSE_ERROR
eval $q;
--error ER_PARSE_ERROR
eval SELECT ($q);
--error ER_PARSE_ERROR
eval SELECT 1 FROM ($q) a;

let $q=SELECT 1 FROM t1 ORDER BY 1 UNION SELECT 1 FROM t1 ORDER BY 1;
--error ER_PARSE_ERROR
eval $q;
--error ER_PARSE_ERROR
eval SELECT ($q);
--error ER_PARSE_ERROR
eval SELECT 1 FROM ($q) a;

let $q=SELECT 1 FROM t1 LIMIT 1 UNION SELECT 1 FROM t1 LIMIT 1;
--error ER_PARSE_ERROR
eval $q;
--error ER_PARSE_ERROR
eval SELECT ($q);
--error ER_PARSE_ERROR
eval SELECT 1 FROM ($q) a;

let $q=SELECT 1 FROM t1 LIMIT 1 UNION SELECT 1 FROM t1 ORDER BY 1;
--error ER_PARSE_ERROR
eval $q;
--error ER_PARSE_ERROR
eval SELECT ($q);
--error ER_PARSE_ERROR
eval SELECT 1 FROM ($q) a;

let $q=SELECT 1 FROM t1 ORDER BY 1 UNION SELECT 1 FROM t1 LIMIT 1;
--error ER_PARSE_ERROR
eval $q;
--error ER_PARSE_ERROR
eval SELECT ($q);
--error ER_PARSE_ERROR
eval SELECT 1 FROM ($q) a;

DROP TABLE t1;

--echo #
--echo # MDEV-8380: Subquery parse error
--echo #
CREATE TABLE t1 ( a INT);
INSERT INTO t1 VALUES ( 2 );
SELECT *
FROM ( (SELECT a FROM t1 ORDER BY a) UNION (SELECT 1 as b ORDER BY b ) ) AS a1
WHERE a1.a = 1 OR a1.a = 2;
DROP TABLE t1;

--echo #
--echo # MDEV-10080 Derived tables allow double LIMIT clause
--echo #
CREATE TABLE t1 (a INT);
INSERT INTO t1 VALUES (1),(2),(3);
--error ER_PARSE_ERROR
SELECT * FROM  (SELECT * FROM t1 LIMIT 1 LIMIT 2) t1;
DROP TABLE t1;

--echo #
--echo # MDEV-10109 Disallow syntactically INSERT .. SELECT .. {ORDER BY ..| LIMIT ..} .. UNION ..
--echo #

--error ER_PARSE_ERROR
INSERT INTO t1 SELECT 1 ORDER BY 1 UNION SELECT 2;
--error ER_PARSE_ERROR
INSERT INTO t1 SELECT 1 LIMIT 1 UNION SELECT 2;
--error ER_PARSE_ERROR
CREATE TABLE t1 AS SELECT 1 ORDER BY 1 UNION SELECT 2;
--error ER_PARSE_ERROR
CREATE TABLE t1 AS SELECT 1 LIMIT 1 UNION SELECT 2;


--echo #
--echo # MDEV-8909 union parser cleanup
--echo #

--echo # UNION with a non-parenthesized term
--echo # The following two queries return a wrong result
--echo # This will change when MDEV-10120 is fixed
--echo # For now, we're testing the parser.
CREATE TABLE t1 (a INT);
INSERT INTO t1 VALUES (10),(20),(30);
--error ER_AGGREGATE_ORDER_FOR_UNION
SELECT 1 AS a UNION SELECT a FROM t1 GROUP BY a ORDER BY GROUP_CONCAT(a);
--error ER_AGGREGATE_ORDER_FOR_UNION
SELECT 1 AS a UNION SELECT a FROM t1 GROUP BY a ORDER BY GROUP_CONCAT(a ORDER BY a);
DROP TABLE t1;

--echo # UNION with a parenthesed term
CREATE TABLE t1 (a INT);
INSERT INTO t1 VALUES (10),(20),(30);

SELECT 1 AS a UNION (SELECT a FROM t1 GROUP BY a ORDER BY GROUP_CONCAT(a ORDER BY a) LIMIT 2);

SELECT 1 AS a UNION (SELECT a FROM t1 GROUP BY a ORDER BY GROUP_CONCAT(a));
SELECT 1 AS a UNION (SELECT a FROM t1 GROUP BY a ORDER BY GROUP_CONCAT(a)) LIMIT 1;
SELECT 1 AS a UNION (SELECT a FROM t1 GROUP BY a ORDER BY GROUP_CONCAT(a)) ORDER BY a;
SELECT 1 AS a UNION (SELECT a FROM t1 GROUP BY a ORDER BY GROUP_CONCAT(a)) ORDER BY a LIMIT 1;
DROP TABLE t1;

--echo # UNION with a parenthesized term with ROLLUP

CREATE TABLE t1 (a INT);
INSERT INTO t1 VALUES (10),(20),(30);
SELECT 1 AS a UNION (SELECT a FROM t1 GROUP BY a WITH ROLLUP);
SELECT 1 AS a UNION (SELECT a FROM t1 GROUP BY a WITH ROLLUP) LIMIT 1;
SELECT 1 AS a UNION (SELECT a FROM t1 GROUP BY a WITH ROLLUP) ORDER BY a LIMIT 1;
SELECT 1 AS a UNION (SELECT a FROM t1 GROUP BY a WITH ROLLUP LIMIT 2);


--error ER_WRONG_USAGE
SELECT 1 AS a UNION (SELECT a FROM t1 GROUP BY a WITH ROLLUP ORDER BY a);
--error ER_WRONG_USAGE
SELECT 1 AS a UNION (SELECT a FROM t1 GROUP BY a WITH ROLLUP ORDER BY GROUP_CONCAT(a));
--error ER_WRONG_USAGE
SELECT 1 AS a UNION (SELECT a FROM t1 GROUP BY a WITH ROLLUP ORDER BY GROUP_CONCAT(a ORDER BY a));
DROP TABLE t1;

--echo # UNION with a non-parethesized term with ROLLUP

--echo # This will change after: MDEV-10120 Wrong result of UNION .. ORDER BY GROUP_CONCAT()
--echo # Currently we're testing the parser only

CREATE TABLE t1 (a INT);
INSERT INTO t1 VALUES (10),(20),(30);
--error ER_AGGREGATE_ORDER_FOR_UNION
SELECT 1 AS a UNION SELECT a FROM t1 GROUP BY a WITH ROLLUP ORDER BY GROUP_CONCAT(a);
--error ER_AGGREGATE_ORDER_FOR_UNION
SELECT 1 AS a UNION SELECT a FROM t1 GROUP BY a WITH ROLLUP ORDER BY GROUP_CONCAT(a ORDER BY a);
--error ER_AGGREGATE_ORDER_FOR_UNION
SELECT 1 AS a UNION SELECT a FROM t1 GROUP BY a WITH ROLLUP ORDER BY GROUP_CONCAT(a ORDER BY a) LIMIT 1;
DROP TABLE t1;

--echo # Derived table with ROLLUP
CREATE TABLE t1 (a INT);
INSERT INTO t1 VALUES (10),(20),(30);

SELECT * FROM (SELECT * FROM t1 GROUP BY a WITH ROLLUP) t1;
SELECT * FROM (SELECT * FROM t1 GROUP BY a WITH ROLLUP) t1 LIMIT 1;
SELECT * FROM (SELECT * FROM t1 GROUP BY a WITH ROLLUP) t1 ORDER BY a;
SELECT * FROM (SELECT * FROM t1 GROUP BY a WITH ROLLUP) t1 ORDER BY a LIMIT 1;
SELECT * FROM (SELECT * FROM t1 GROUP BY a WITH ROLLUP) t1 ORDER BY a DESC LIMIT 1;

SELECT a, GROUP_CONCAT(a) FROM (SELECT * FROM t1 GROUP BY a WITH ROLLUP) t1 ORDER BY GROUP_CONCAT(a);
SELECT a, GROUP_CONCAT(a) FROM (SELECT * FROM t1 GROUP BY a WITH ROLLUP) t1 ORDER BY GROUP_CONCAT(a ORDER BY a);
SELECT a, GROUP_CONCAT(a) FROM (SELECT * FROM t1 GROUP BY a WITH ROLLUP) t1 ORDER BY GROUP_CONCAT(a) LIMIT 1;
SELECT a, GROUP_CONCAT(a) FROM (SELECT * FROM t1 GROUP BY a WITH ROLLUP) t1 ORDER BY GROUP_CONCAT(a ORDER BY a) LIMIT 1;

SELECT a, GROUP_CONCAT(a) FROM (SELECT * FROM t1 GROUP BY a WITH ROLLUP) t1 GROUP BY a ORDER BY GROUP_CONCAT(a);
SELECT a, GROUP_CONCAT(a) FROM (SELECT * FROM t1 GROUP BY a WITH ROLLUP) t1 GROUP BY a ORDER BY GROUP_CONCAT(a ORDER BY a);
SELECT a, GROUP_CONCAT(a) FROM (SELECT * FROM t1 GROUP BY a WITH ROLLUP) t1 GROUP BY a ORDER BY GROUP_CONCAT(a) DESC;
SELECT a, GROUP_CONCAT(a) FROM (SELECT * FROM t1 GROUP BY a WITH ROLLUP) t1 GROUP BY a ORDER BY GROUP_CONCAT(a ORDER BY a) DESC;

SELECT a, GROUP_CONCAT(a) FROM (SELECT * FROM t1 GROUP BY a WITH ROLLUP) t1 GROUP BY a ORDER BY GROUP_CONCAT(a) LIMIT 1;
SELECT a, GROUP_CONCAT(a) FROM (SELECT * FROM t1 GROUP BY a WITH ROLLUP) t1 GROUP BY a ORDER BY GROUP_CONCAT(a ORDER BY a) LIMIT 1;
SELECT a, GROUP_CONCAT(a) FROM (SELECT * FROM t1 GROUP BY a WITH ROLLUP) t1 GROUP BY a ORDER BY GROUP_CONCAT(a) DESC LIMIT 1;
SELECT a, GROUP_CONCAT(a) FROM (SELECT * FROM t1 GROUP BY a WITH ROLLUP) t1 GROUP BY a ORDER BY GROUP_CONCAT(a ORDER BY a) DESC LIMIT 1;

--error ER_WRONG_USAGE
SELECT * FROM (SELECT * FROM t1 GROUP BY a WITH ROLLUP ORDER BY a) t1;
--error ER_WRONG_USAGE
SELECT * FROM (SELECT * FROM t1 GROUP BY a WITH ROLLUP ORDER BY a LIMIT 1) t1;
--error ER_WRONG_USAGE
SELECT * FROM (SELECT * FROM t1 GROUP BY a WITH ROLLUP ORDER BY GROUP_CONCAT(a)) t1;
--error ER_WRONG_USAGE
SELECT * FROM (SELECT * FROM t1 GROUP BY a WITH ROLLUP ORDER BY GROUP_CONCAT(a ORDER BY a)) t1;

DROP TABLE t1;

--echo # Subquery, one row, ROLLUP

CREATE TABLE t1 (a INT);
INSERT INTO t1 VALUES (10);
SELECT (SELECT * FROM t1 GROUP BY a WITH ROLLUP HAVING a IS NULL);
SELECT (SELECT * FROM t1 GROUP BY a WITH ROLLUP HAVING a IS NOT NULL);
SELECT (SELECT * FROM t1 GROUP BY a WITH ROLLUP LIMIT 1);
SELECT (SELECT GROUP_CONCAT(a) FROM t1 GROUP BY a WITH ROLLUP LIMIT 1);
SELECT (SELECT GROUP_CONCAT(a ORDER BY a) FROM t1 GROUP BY a WITH ROLLUP LIMIT 1);
SELECT (SELECT * FROM t1 GROUP BY a WITH ROLLUP HAVING a IS NULL) FROM t1;
SELECT (SELECT * FROM t1 GROUP BY a WITH ROLLUP HAVING a IS NOT NULL) FROM t1;
SELECT (SELECT * FROM t1 GROUP BY a WITH ROLLUP LIMIT 1) FROM t1;
SELECT (SELECT GROUP_CONCAT(a) FROM t1 GROUP BY a WITH ROLLUP LIMIT 1) FROM t1;
SELECT (SELECT GROUP_CONCAT(a ORDER BY a) FROM t1 GROUP BY a WITH ROLLUP LIMIT 1) FROM t1;

--error ER_SUBQUERY_NO_1_ROW
SELECT (SELECT * FROM t1 GROUP BY a WITH ROLLUP);
--error ER_SUBQUERY_NO_1_ROW
SELECT (SELECT GROUP_CONCAT(a) FROM t1 GROUP BY a WITH ROLLUP);
--error ER_SUBQUERY_NO_1_ROW
SELECT (SELECT * FROM t1 GROUP BY a WITH ROLLUP) FROM t1;
--error ER_SUBQUERY_NO_1_ROW
SELECT (SELECT GROUP_CONCAT(a) FROM t1 GROUP BY a WITH ROLLUP) FROM t1;

--error ER_WRONG_USAGE
SELECT (SELECT * FROM t1 GROUP BY a WITH ROLLUP ORDER BY a);
--error ER_WRONG_USAGE
SELECT (SELECT * FROM t1 GROUP BY a WITH ROLLUP ORDER BY a LIMIT 1);
--error ER_WRONG_USAGE
SELECT (SELECT * FROM t1 GROUP BY a WITH ROLLUP ORDER BY GROUP_CONCAT(a));
--error ER_WRONG_USAGE
SELECT (SELECT GROUP_CONCAT(a ORDER BY a) FROM t1 GROUP BY a WITH ROLLUP ORDER BY a LIMIT 1) AS a;
--error ER_WRONG_USAGE
SELECT (SELECT * FROM t1 GROUP BY a WITH ROLLUP ORDER BY a) FROM t1;
--error ER_WRONG_USAGE
SELECT (SELECT * FROM t1 GROUP BY a WITH ROLLUP ORDER BY a LIMIT 1) FROM t1;
--error ER_WRONG_USAGE
SELECT (SELECT * FROM t1 GROUP BY a WITH ROLLUP ORDER BY GROUP_CONCAT(a)) FROM t1;
--error ER_WRONG_USAGE
SELECT (SELECT GROUP_CONCAT(a ORDER BY a) FROM t1 GROUP BY a WITH ROLLUP ORDER BY a LIMIT 1) AS a FROM t1;

DROP TABLE t1;

--echo # Subquery, multiple rows, ROLLUP

CREATE TABLE t1 (a INT);
INSERT INTO t1 VALUES (10),(20),(30);
SELECT (SELECT * FROM t1 GROUP BY a WITH ROLLUP LIMIT 1);
SELECT (SELECT GROUP_CONCAT(a) FROM t1 GROUP BY a WITH ROLLUP LIMIT 1);
SELECT (SELECT GROUP_CONCAT(a ORDER BY a) FROM t1 GROUP BY a WITH ROLLUP LIMIT 1);
SELECT (SELECT * FROM t1 GROUP BY a WITH ROLLUP LIMIT 1) FROM t1;
SELECT (SELECT GROUP_CONCAT(a) FROM t1 GROUP BY a WITH ROLLUP LIMIT 1) FROM t1;
SELECT (SELECT GROUP_CONCAT(a ORDER BY a) FROM t1 GROUP BY a WITH ROLLUP LIMIT 1) FROM t1;

--error ER_SUBQUERY_NO_1_ROW
SELECT (SELECT * FROM t1 GROUP BY a WITH ROLLUP);
--error ER_SUBQUERY_NO_1_ROW
SELECT (SELECT GROUP_CONCAT(a) FROM t1 GROUP BY a WITH ROLLUP);
--error ER_SUBQUERY_NO_1_ROW
SELECT (SELECT * FROM t1 GROUP BY a WITH ROLLUP) FROM t1;
--error ER_SUBQUERY_NO_1_ROW
SELECT (SELECT GROUP_CONCAT(a) FROM t1 GROUP BY a WITH ROLLUP) FROM t1;

--error ER_WRONG_USAGE
SELECT (SELECT * FROM t1 GROUP BY a WITH ROLLUP ORDER BY a);
--error ER_WRONG_USAGE
SELECT (SELECT * FROM t1 GROUP BY a WITH ROLLUP ORDER BY a LIMIT 1);
--error ER_WRONG_USAGE
SELECT (SELECT * FROM t1 GROUP BY a WITH ROLLUP ORDER BY GROUP_CONCAT(a));
--error ER_WRONG_USAGE
SELECT (SELECT GROUP_CONCAT(a ORDER BY a) FROM t1 GROUP BY a WITH ROLLUP ORDER BY a LIMIT 1) AS a;

--error ER_WRONG_USAGE
SELECT (SELECT * FROM t1 GROUP BY a WITH ROLLUP ORDER BY a) FROM t1;
--error ER_WRONG_USAGE
SELECT (SELECT * FROM t1 GROUP BY a WITH ROLLUP ORDER BY a LIMIT 1) FROM t1;
--error ER_WRONG_USAGE
SELECT (SELECT * FROM t1 GROUP BY a WITH ROLLUP ORDER BY GROUP_CONCAT(a)) FROM t1;
--error ER_WRONG_USAGE
SELECT (SELECT GROUP_CONCAT(a ORDER BY a) FROM t1 GROUP BY a WITH ROLLUP ORDER BY a LIMIT 1) AS a FROM t1;

DROP TABLE t1;


--echo
--echo MDEV-10101 Wrong error message of SELECT 1 UNION (SELECT 1 FROM t1 GROUP BY 1 WITH ROLLUP)
--echo

CREATE TABLE t1 (a INT);
INSERT INTO t1 VALUES (10),(20),(30);

SELECT 1 AS a UNION (SELECT a FROM t1 GROUP BY a WITH ROLLUP);
(SELECT a FROM t1 GROUP BY a WITH ROLLUP) UNION SELECT 1;
SELECT a FROM t1 GROUP BY a WITH ROLLUP UNION SELECT 1;

SELECT 1 AS a UNION (SELECT a FROM t1 GROUP BY a WITH ROLLUP) LIMIT 1;
(SELECT a FROM t1 GROUP BY a WITH ROLLUP) UNION SELECT 1 LIMIT 1;
SELECT a FROM t1 GROUP BY a WITH ROLLUP UNION SELECT 1 LIMIT 1;

SELECT 1 AS a UNION (SELECT a FROM t1 GROUP BY a WITH ROLLUP) ORDER BY a LIMIT 1;
(SELECT a FROM t1 GROUP BY a WITH ROLLUP) UNION SELECT 1 ORDER BY a LIMIT 1;
SELECT a FROM t1 GROUP BY a WITH ROLLUP UNION SELECT 1 ORDER BY a LIMIT 1;

SELECT 1 AS a UNION (SELECT a FROM t1 GROUP BY a WITH ROLLUP LIMIT 2);
(SELECT a FROM t1 GROUP BY a WITH ROLLUP LIMIT 2) UNION SELECT 1;
DROP TABLE t1;


--echo #
--echo # MDEV-10779 Failing assertion lex->proc_list.elements == 0 or syntax error on PROCEDURE ANALYSE in UNION
--echo #

CREATE TABLE t1 (i INT);
--error ER_PARSE_ERROR
(SELECT * FROM t1 PROCEDURE ANALYSE(10, 10))
UNION
(SELECT * FROM t1 PROCEDURE ANALYSE(10, 10));

--error ER_PARSE_ERROR
(SELECT * FROM t1 PROCEDURE ANALYSE(10, 10))
UNION
SELECT * FROM t1 PROCEDURE ANALYSE(10, 10);

--error ER_PARSE_ERROR
(SELECT * FROM t1 PROCEDURE ANALYSE(10, 10))
UNION
(SELECT 1);

--error ER_PARSE_ERROR
(SELECT * FROM t1 PROCEDURE ANALYSE(10, 10))
UNION
SELECT 1;

--error ER_PARSE_ERROR
SELECT * FROM t1 PROCEDURE ANALYSE(10, 10)
UNION
(SELECT * FROM t1 PROCEDURE ANALYSE(10, 10));

--error ER_PARSE_ERROR
SELECT * FROM t1 PROCEDURE ANALYSE(10, 10)
UNION
SELECT * FROM t1 PROCEDURE ANALYSE(10, 10);

--error ER_PARSE_ERROR
SELECT * FROM t1 PROCEDURE ANALYSE(10, 10)
UNION
(SELECT 1);

--error ER_PARSE_ERROR
SELECT * FROM t1 PROCEDURE ANALYSE(10, 10)
UNION
SELECT 1;

DROP TABLE t1;

#
# MDEV-11582 InnoDB: Failing assertion: !((field)->vcol_info && !(field)->stored_in_db())
#
--error ER_PARSE_ERROR
create table t1 (a serial null);
--error ER_PARSE_ERROR
create table t1 (a serial auto_increment);
--error ER_PARSE_ERROR
create table t1 (a serial serial default value);
--error ER_PARSE_ERROR
create table t1 (a serial collate binary);
--error ER_PARSE_ERROR
create table t1 (i int, vc serial as (i));
--error ER_PARSE_ERROR
create function fs() returns serial return 1;

create table t1 ( id serial );
show create table t1;
drop table t1;

#
# BETWEEN syntax
#
create or replace view v1 as select 1 between (2 between 3 and 4) and 5;
Select view_definition from information_schema.views where table_schema='test' and table_name='v1';
create or replace view v1 as select 1 between (2 in (3,4)) and 5;
Select view_definition from information_schema.views where table_schema='test' and table_name='v1';
create or replace view v1 as select 1 between (2 like 3) and 4;
Select view_definition from information_schema.views where table_schema='test' and table_name='v1';
create or replace view v1 as select 1 not between (2 like 3) and 4;
Select view_definition from information_schema.views where table_schema='test' and table_name='v1';

drop view v1;

--echo #
--echo # MDEV-10343 Providing compatibility for basic SQL data types
--echo #
CREATE TABLE clob (clob int);
DROP TABLE clob;

CREATE TABLE raw (raw int);
DROP TABLE raw;

CREATE TABLE varchar2 (varchar2 int);
DROP TABLE varchar2;


--echo #
--echo # MDEV-15620 Crash when using "SET @@NEW.a=expr" inside a trigger
--echo #

CREATE TABLE t1 (a INT);
--error ER_UNKNOWN_STRUCTURED_VARIABLE
CREATE TRIGGER tr1 BEFORE INSERT ON t1 FOR EACH ROW SET @@NEW.a=0;
DROP TABLE t1;

--echo #
--echo # MDEV-15664 sql_mode=ORACLE: Make TRIM return NULL instead of empty string
--echo #

CREATE TABLE trim_oracle (trim_oracle int);
DROP TABLE trim_oracle;

--echo #
--echo # MDEV-15615 Unexpected syntax error instead of "Unknown system variable" inside an SP
--echo #

DELIMITER $$;
--error ER_UNKNOWN_SYSTEM_VARIABLE
BEGIN NOT ATOMIC
  DECLARE a INT;
  SET GLOBAL a=10;
END;
$$
DELIMITER ;$$


--echo #
--echo # MDEV-16202 Latest changes made erroneously some keywords reserved in sql_mode=ORACLE
--echo #


DELIMITER $$;
CREATE PROCEDURE p1(name VARCHAR(64), pattern TEXT)
BEGIN
  DECLARE query TEXT DEFAULT REPLACE(pattern, 'name', name);
  DECLARE CONTINUE HANDLER FOR SQLEXCEPTION
  BEGIN
    SHOW ERRORS;
  END;
  SELECT query AS '';
  EXECUTE IMMEDIATE query;
END;
$$

CREATE PROCEDURE p2(name VARCHAR(64))
BEGIN
  CALL p1(name, 'BEGIN NOT ATOMIC DECLARE name INT; SET name=10; SELECT name; END');
  EXECUTE IMMEDIATE REPLACE('CREATE TABLE t1 (name INT)', 'name', name);
  CALL p1(name, 'SELECT name FROM t1');
  CALL p1(name, 'SELECT name ''alias'' FROM t1');
  CALL p1(name, 'SELECT name()');
  CALL p1(name, 'SELECT name.name()');
  CALL p1(name, 'SELECT name DATE FROM t1');
  CALL p1(name, 'SELECT name HISTORY FROM t1');
  CALL p1(name, 'SELECT name NEXT FROM t1');
  CALL p1(name, 'SELECT name PERIOD FROM t1');
  CALL p1(name, 'SELECT name PREVIOUS FROM t1');
  CALL p1(name, 'SELECT name SYSTEM FROM t1');
  CALL p1(name, 'SELECT name SYSTEM_TIME FROM t1');
  CALL p1(name, 'SELECT name TIME FROM t1');
  CALL p1(name, 'SELECT name TIMESTAMP FROM t1');
  CALL p1(name, 'SELECT name TRANSACTION FROM t1');
  CALL p1(name, 'SELECT name VALUE FROM t1');
  CALL p1(name, 'SELECT name VERSIONING FROM t1');
  CALL p1(name, 'SELECT name WITHOUT FROM t1');
  DROP TABLE t1;
END;
$$
DELIMITER ;$$

--disable_column_names
CALL p2('date');
CALL p2('history');
CALL p2('next');
CALL p2('period');
CALL p2('previous');
CALL p2('system');
CALL p2('system_time');
CALL p2('time');
CALL p2('timestamp');
CALL p2('transaction');
CALL p2('value');
CALL p2('versioning');
CALL p2('without');
--enable_column_names

DROP PROCEDURE p2;
DROP PROCEDURE p1;


--echo #
--echo # MDEV-16697: Fix difference between 32bit/windows and 64bit
--echo # systems in allowed select nest level
--echo #
 SELECT (SELECT (SELECT (SELECT (SELECT (SELECT (SELECT (SELECT
(SELECT (SELECT (SELECT (SELECT (SELECT (SELECT (SELECT (SELECT
(SELECT (SELECT (SELECT (SELECT (SELECT (SELECT (SELECT (SELECT
(SELECT (SELECT (SELECT (SELECT (SELECT (SELECT (SELECT (SELECT
(SELECT (SELECT (SELECT (SELECT (SELECT (SELECT (SELECT (SELECT
(SELECT (SELECT (SELECT (SELECT (SELECT (SELECT (SELECT (SELECT
(SELECT (SELECT (SELECT (SELECT (SELECT (SELECT (SELECT (SELECT
(SELECT (SELECT (SELECT (SELECT (SELECT (SELECT (SELECT (SELECT
1
)))))))))))))))))))))))))))))))))))))))))))))))))))))))))))))));

--echo #
--echo # MDEV-17693 Shift/reduce conflicts for NAMES,ROLE,PASSWORD in the option_value_no_option_type grammar
--echo #

CREATE TABLE names (names INT);
SELECT names FROM names AS names;
DROP TABLE names;

CREATE TABLE password (password INT);
SELECT password FROM password AS password;
DROP TABLE password;

CREATE TABLE role (role INT);
SELECT role FROM role AS role;
DROP TABLE role;

DELIMITER $$;
BEGIN NOT ATOMIC
  DECLARE names    VARCHAR(32) DEFAULT '[names]';
  DECLARE password VARCHAR(32) DEFAULT '[password]';
  DECLARE role     VARCHAR(32) DEFAULT '[role]';
names:
  LOOP
    SELECT names;
    LEAVE names;
  END LOOP;
password:
  LOOP
    SELECT password;
    LEAVE password;
  END LOOP;
role:
  LOOP
    SELECT role;
    LEAVE role;
  END LOOP;
END;
$$
DELIMITER ;$$

DELIMITER $$;
--error ER_SP_BAD_VAR_SHADOW
BEGIN NOT ATOMIC
  DECLARE names VARCHAR(32);
  SET names='[names]';
END;
$$
DELIMITER ;$$

DELIMITER $$;
--error ER_SP_BAD_VAR_SHADOW
BEGIN NOT ATOMIC
  DECLARE password VARCHAR(32);
  SET password='[password]';
END;
$$
DELIMITER ;$$

DELIMITER $$;
BEGIN NOT ATOMIC
  DECLARE role VARCHAR(32);
  SET role='[role]';
END;
$$
DELIMITER ;$$

--error ER_UNKNOWN_SYSTEM_VARIABLE
SELECT @@GLOBAL.names;
--error ER_UNKNOWN_SYSTEM_VARIABLE
SELECT @@GLOBAL.password;
--error ER_UNKNOWN_SYSTEM_VARIABLE
SELECT @@GLOBAL.role;

--echo #
--echo # MDEV-22022 Various mangled SQL statements will crash 10.3 to 10.5 debug builds
--echo #

--error ER_PARSE_ERROR
EXECUTE IMMEDIATE 'if(`systeminfo /FO LIST';
--error ER_PARSE_ERROR
EXECUTE IMMEDIATE 'if(`systeminfo';

<<<<<<< HEAD
--echo # End of 10.3 tests

--echo #
--echo # MDEV-19540: 10.4 allow lock options with SELECT in brackets
--echo # which previous version do not
--echo #

create table t1 (a int);
(select * from t1) for update;
--error ER_WRONG_USAGE
(select * from t1) union (select * from t1) for update;
(select * from t1 for update);
select * from t1 for update;
drop table t1;

--echo #
--echo # MDEV-20108: [ERROR] mysqld got signal 11 in
--echo # st_select_lex::add_table_to_list
--echo #
CREATE TABLE t1 (c1 INT NULL);
CREATE TABLE t2 (c1 INT NULL);

SET STATEMENT max_statement_time=900 FOR LOCK TABLES `t1` WRITE;
select * from t1;
--error ER_TABLE_NOT_LOCKED
select * from t2;
SET STATEMENT max_statement_time=900 FOR unlock tables;
drop table t1, t2;

--echo #
--echo # MDEV-21616: Server crash when using
--echo # "SET STATEMENT max_statement_time=0 FOR desc xxx" lead to collapse
--echo #

create table t1 (a int);
SET STATEMENT max_statement_time=0 FOR desc t1;
drop table t1;
SET STATEMENT max_statement_time=0 FOR do 1;

set @save_sql_mode=@@SQL_MODE;
set SQL_MODE=ORACLE;
create table t1 (a int);
SET STATEMENT max_statement_time=0 FOR desc t1;
drop table t1;
SET STATEMENT max_statement_time=0 FOR do 1;
set SQL_MODE=@save_sql_mode;


--echo #
--echo # MDEV-21684: mysqld crash with signal 11 when renaming
--echo # table+max_statement_time
--echo #

--error ER_NO_SUCH_TABLE
SET STATEMENT max_statement_time=180 FOR RENAME TABLE bleh TO blah;
SET STATEMENT max_statement_time=180 FOR load index into cache t1_base;
--error ER_NO_SUCH_TABLE
SET STATEMENT max_statement_time=180 FOR DROP INDEX i1 ON t1;
SET STATEMENT max_statement_time=180 FOR BACKUP LOCK test.t1;
SET STATEMENT max_statement_time=180 FOR BACKUP UNLOCK;

set @save_sql_mode=@@SQL_MODE;
set SQL_MODE=ORACLE;
--error ER_NO_SUCH_TABLE
SET STATEMENT max_statement_time=180 FOR RENAME TABLE bleh TO blah;
SET STATEMENT max_statement_time=180 FOR load index into cache t1_base;
--error ER_NO_SUCH_TABLE
SET STATEMENT max_statement_time=180 FOR DROP INDEX i1 ON t1;
SET STATEMENT max_statement_time=180 FOR BACKUP LOCK test.t1;
SET STATEMENT max_statement_time=180 FOR BACKUP UNLOCK;
set SQL_MODE=@save_sql_mode;


--echo #
--echo # MDEV-21997: Server crashes in LEX::create_item_ident_sp
--echo # upon use of unknown identifier
--echo #

--error ER_SP_UNDECLARED_VAR
/*! IF 1 IN ( SELECT 2 ) OR foo = 3 THEN */ SELECT 4;


DELIMITER $$;

--error ER_SP_UNDECLARED_VAR
BEGIN NOT ATOMIC
  IF (SELECT 2) OR foo = 3 THEN
    SELECT 4;
  END IF ;
END;
$$

--echo # ... but if declare it then it still work
BEGIN NOT ATOMIC
  DECLARE foo int;
  IF (SELECT 2) OR foo = 3 THEN
    SELECT 4;
  END IF ;
END;
$$

--error ER_SP_UNDECLARED_VAR
CASE (SELECT 2) OR foo
WHEN 1 THEN
  SET @x=10;
$$

--error ER_SP_UNDECLARED_VAR
/*! WHILE (SELECT 2) OR foo */
  SET @x=10;
END WHILE;
$$

--error ER_SP_UNDECLARED_VAR
REPEAT
  SET @x=10;
UNTIL (SELECT 2) OR foo
END REPEAT;
$$

--error ER_SP_UNDECLARED_VAR
FOR i IN 1..(SELECT 2) OR foo
DO
  SET @x=10;
END FOR;
$$

--echo # ... but automatic FOR variable still work
FOR i IN 1..2
DO
  SELECT i;
END FOR;
$$

DELIMITER ;$$

--echo #
--echo # MDEV-21998: Server crashes in st_select_lex::add_table_to_list
--echo # upon mix of KILL and sequences
--echo #

--error ER_SUBQUERIES_NOT_SUPPORTED
KILL ( SELECT 1 ) + LASTVAL(s);
--error ER_SUBQUERIES_NOT_SUPPORTED
KILL LASTVAL(s);

--echo #
--echo # MDEV-23094: Multiple calls to a Stored Procedure from another
--echo # Stored Procedure crashes server
--echo #

create table t1 (id1 int primary key, data1 int);
create table t2 (id2 int primary key, data2 int);

delimiter //;
create procedure p1(IN id int, IN dt int)
begin
  if (exists(select * from t1 where id1 = id and data1 = dt) or
      not exists (select * from t2 where id2 = id and data2 = dt))
  then
      select 1;
  end if;
end //
delimiter ;//

call p1(1,2);
call p1(1,2);

drop procedure p1;

delimiter //;
create procedure p1(IN id int, IN dt int)
begin
case (exists(select * from t1 where id1 = id and data1 = dt) or
      not exists (select * from t2 where id2 = id and data2 = dt))
when 1 then
  select 1;
else
  select 0;
end case;
end //
delimiter ;//

call p1(1,2);
call p1(1,2);

drop procedure p1;

delimiter //;
create procedure p1(IN id int, IN dt int)
begin
declare wcont int default 1;
while (exists(select * from t1 where id1 = id and data1 = dt) or
      not exists (select * from t2 where id2 = id and data2 = dt)) and wcont
do
  select 1;
  set wcont=0;
end while;
end //
delimiter ;//

call p1(1,2);
call p1(1,2);

drop procedure p1;

delimiter //;
create procedure p1(IN id int, IN dt int)
begin
declare count int default 1;
repeat
  select 1;
  set count=count+1;
until (exists(select * from t1 where id1 = id and data1 = dt) or
      not exists (select * from t2 where id2 = id and data2 = dt)) and
      count < 3
end repeat;
end //
delimiter ;//

call p1(1,2);
call p1(1,2);

drop procedure p1;

delimiter //;
create procedure p1(IN id int, IN dt int)
begin
for i in 1..(exists(select * from t1 where id1 = id and data1 = dt) or
             not exists (select * from t2 where id2 = id and data2 = dt))
do
  select 1;
end for;
end //
delimiter ;//

call p1(1,2);
call p1(1,2);

drop procedure p1;

drop table t1,t2;

--echo # End of 10.4 tests
=======
--echo #
--echo # MDEV-23666 Assertion failed in Lex_input_stream::body_utf8_append
--echo #
SET @@sql_mode='ANSI_QUOTES';

# Without a patch execution of the following statements results in assertion
# in Lex_input_stream::body_utf8_append on parsing the statement
--error ER_PARSE_ERROR
EXECUTE IMMEDIATE 'CREATE PROCEDURE p() UPDATE t SET c=\'\'"';

--error ER_PARSE_ERROR
EXECUTE IMMEDIATE 'CREATE PROCEDURE p() UPDATE t SET c=\'\'"abc';

SET @@sql_mode=@save_sql_mode;

--echo # End of 10.3 tests
>>>>>>> eaeb8ec4
<|MERGE_RESOLUTION|>--- conflicted
+++ resolved
@@ -1564,7 +1564,21 @@
 --error ER_PARSE_ERROR
 EXECUTE IMMEDIATE 'if(`systeminfo';
 
-<<<<<<< HEAD
+--echo #
+--echo # MDEV-23666 Assertion failed in Lex_input_stream::body_utf8_append
+--echo #
+SET @@sql_mode='ANSI_QUOTES';
+
+# Without a patch execution of the following statements results in assertion
+# in Lex_input_stream::body_utf8_append on parsing the statement
+--error ER_PARSE_ERROR
+EXECUTE IMMEDIATE 'CREATE PROCEDURE p() UPDATE t SET c=\'\'"';
+
+--error ER_PARSE_ERROR
+EXECUTE IMMEDIATE 'CREATE PROCEDURE p() UPDATE t SET c=\'\'"abc';
+
+SET @@sql_mode=@save_sql_mode;
+
 --echo # End of 10.3 tests
 
 --echo #
@@ -1808,22 +1822,4 @@
 
 drop table t1,t2;
 
---echo # End of 10.4 tests
-=======
---echo #
---echo # MDEV-23666 Assertion failed in Lex_input_stream::body_utf8_append
---echo #
-SET @@sql_mode='ANSI_QUOTES';
-
-# Without a patch execution of the following statements results in assertion
-# in Lex_input_stream::body_utf8_append on parsing the statement
---error ER_PARSE_ERROR
-EXECUTE IMMEDIATE 'CREATE PROCEDURE p() UPDATE t SET c=\'\'"';
-
---error ER_PARSE_ERROR
-EXECUTE IMMEDIATE 'CREATE PROCEDURE p() UPDATE t SET c=\'\'"abc';
-
-SET @@sql_mode=@save_sql_mode;
-
---echo # End of 10.3 tests
->>>>>>> eaeb8ec4
+--echo # End of 10.4 tests