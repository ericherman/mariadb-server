--- conflicted
+++ resolved
@@ -641,7 +641,15 @@
 drop table t;
 
 --echo #
-<<<<<<< HEAD
+--echo # MDEV-28578 Server crashes in Item_field::fix_outer_field after CREATE SELECT
+--echo #
+create table t1 (i int) ;
+create table t2 (j int) ;
+--error ER_BAD_FIELD_ERROR
+create table t4 select * from t1 join t2 on (select t3.i);
+drop table t1, t2;
+
+--echo #
 --echo # End of 10.4 tests
 --echo #
 
@@ -660,15 +668,4 @@
 
 --echo #
 --echo # End of 10.5 tests
---echo #
-=======
---echo # MDEV-28578 Server crashes in Item_field::fix_outer_field after CREATE SELECT
---echo #
-create table t1 (i int) ;
-create table t2 (j int) ;
---error ER_BAD_FIELD_ERROR
-create table t4 select * from t1 join t2 on (select t3.i);
-drop table t1, t2;
-
---echo # End of 10.4 tests
->>>>>>> 23ddc351
+--echo #