--- conflicted
+++ resolved
@@ -64,145 +64,6 @@
 
 drop procedure bug6807|
 
-<<<<<<< HEAD
-
-#
-# Bug#10100 function (and stored procedure?) recursivity problem
-#
---disable_warnings
-drop function if exists bug10100f|
-drop procedure if exists bug10100p|
-drop procedure if exists bug10100t|
-drop procedure if exists bug10100pt|
-drop procedure if exists bug10100pv|
-drop procedure if exists bug10100pd|
-drop procedure if exists bug10100pc|
---enable_warnings
-# routines with simple recursion
-create function bug10100f(prm int) returns int
-begin
-  if prm > 1 then
-    return prm * bug10100f(prm - 1);
-  end if;
-  return 1;
-end|
-set statement sql_mode = '' for
-create procedure bug10100p(prm int, inout res int)
-begin
-  set res = res * prm;
-  if prm > 1 then
-    call bug10100p(prm - 1, res);
-  end if;
-end|
-set statement sql_mode = '' for
-create procedure bug10100t(prm int)
-begin
-  declare res int;
-  set res = 1;
-  call bug10100p(prm, res);
-  select res;
-end|
-
-# a procedure which use tables and recursion
-create table t3 (a int)|
-insert into t3 values (0)|
-create view v1 as select a from t3|
-create procedure bug10100pt(level int, lim int)
-begin
-  if level < lim then
-    update t3 set a=level;
-    FLUSH TABLES;
-    call bug10100pt(level+1, lim);
-  else
-    select * from t3;
-  end if;
-end|
-# view & recursion
-create procedure bug10100pv(level int, lim int)
-begin
-  if level < lim then
-    update v1 set a=level;
-    FLUSH TABLES;
-    call bug10100pv(level+1, lim);
-  else
-    select * from v1;
-  end if;
-end|
-# dynamic sql & recursion
-prepare stmt2 from "select * from t3;";
-create procedure bug10100pd(level int, lim int)
-begin
-  if level < lim then
-    select level;
-    prepare stmt1 from "update t3 set a=a+2";
-    execute stmt1;
-    FLUSH TABLES;
-    execute stmt1;
-    FLUSH TABLES;
-    execute stmt1;
-    FLUSH TABLES;
-    deallocate prepare stmt1;
-    execute stmt2;
-    select * from t3;
-    call bug10100pd(level+1, lim);
-  else
-    execute stmt2;
-  end if;
-end|
-# cursor & recursion
-create procedure bug10100pc(level int, lim int)
-begin
-  declare lv int;
-  declare c cursor for select a from t3;
-  open c;
-  if level < lim then
-    select level;
-    fetch c into lv;
-    select lv;
-    update t3 set a=level+lv;
-    FLUSH TABLES;
-    call bug10100pc(level+1, lim);
-  else
-    select * from t3;
-  end if;
-  close c;
-end|
-
-# end of the stack checking
-set @@max_sp_recursion_depth=255|
-set @var=1|
-# disable log because error about stack overrun contains numbers which
-# depend on a system
--- disable_ps_protocol
--- disable_result_log
--- error ER_STACK_OVERRUN_NEED_MORE
-call bug10100p(255, @var)|
--- error ER_STACK_OVERRUN_NEED_MORE
-call bug10100pt(1,255)|
--- error ER_STACK_OVERRUN_NEED_MORE
-call bug10100pv(1,255)|
--- error ER_STACK_OVERRUN_NEED_MORE
-call bug10100pd(1,255)|
--- error ER_STACK_OVERRUN_NEED_MORE
-call bug10100pc(1,255)|
--- enable_result_log
--- enable_ps_protocol
-set @@max_sp_recursion_depth=0|
-
-deallocate prepare stmt2|
-
-drop function bug10100f|
-drop procedure bug10100p|
-drop procedure bug10100t|
-drop procedure bug10100pt|
-drop procedure bug10100pv|
-drop procedure bug10100pd|
-drop procedure bug10100pc|
-drop view v1|
-drop table t3|
-
-=======
->>>>>>> a3dd7ea0
 delimiter ;|
 
 #
