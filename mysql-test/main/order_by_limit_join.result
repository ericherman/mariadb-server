--- conflicted
+++ resolved
@@ -81,8 +81,8 @@
                     "clause": "ORDER BY",
                     "table": "t1",
                     "rows_estimation": 10000,
-                    "filesort_cost": 0.205030632,
-                    "read_cost": 1.791376632,
+                    "filesort_cost": "REPLACED",
+                    "read_cost": "REPLACED",
                     "filesort_type": "priority_queue with row lookup",
                     "fanout": 1,
                     "possible_keys": 
@@ -103,7 +103,7 @@
                             "direction": 1,
                             "rows_to_examine": 10,
                             "range_scan": false,
-                            "scan_cost": 0.013129232,
+                            "scan_cost": "REPLACED",
                             "chosen": true
                         }
                     ]
@@ -111,17 +111,10 @@
             }
         ],
         "can_skip_filesort": true,
-<<<<<<< HEAD
-        "full_join_cost": 37.9789756,
-        "risk_ratio": 10,
-        "shortcut_join_cost": 0.049201862,
-        "shortcut_cost_with_risk": 0.492018616,
-=======
         "full_join_cost": "REPLACED",
         "risk_ratio": 10,
         "shortcut_join_cost": "REPLACED",
-        "shortcut_cost_with_risk": 972.8224614,
->>>>>>> a8c57172
+        "shortcut_cost_with_risk": 0.492018616,
         "use_shortcut_cost": true
     }
 ]
@@ -170,17 +163,10 @@
         "test_if_skip_sort_order_early": 
         [],
         "can_skip_filesort": false,
-<<<<<<< HEAD
-        "full_join_cost": 37.9789756,
-        "risk_ratio": 10,
-        "shortcut_join_cost": 1.94241863,
-        "shortcut_cost_with_risk": 19.4241863,
-=======
         "full_join_cost": "REPLACED",
         "risk_ratio": 10,
         "shortcut_join_cost": "REPLACED",
-        "shortcut_cost_with_risk": 20972.81246,
->>>>>>> a8c57172
+        "shortcut_cost_with_risk": 19.4241863,
         "use_shortcut_cost": true
     }
 ]
@@ -234,8 +220,8 @@
                     "clause": "ORDER BY",
                     "table": "t1",
                     "rows_estimation": 10000,
-                    "filesort_cost": 1.070467741,
-                    "read_cost": 2.656813741,
+                    "filesort_cost": "REPLACED",
+                    "read_cost": "REPLACED",
                     "filesort_type": "merge_sort with addon fields",
                     "fanout": 1,
                     "possible_keys": 
@@ -256,7 +242,7 @@
                             "direction": 1,
                             "rows_to_examine": 5000,
                             "range_scan": false,
-                            "scan_cost": 6.174703142,
+                            "scan_cost": "REPLACED",
                             "usable": false,
                             "cause": "cost"
                         }
@@ -265,17 +251,10 @@
             }
         ],
         "can_skip_filesort": false,
-<<<<<<< HEAD
-        "full_join_cost": 37.9789756,
-        "risk_ratio": 10,
-        "shortcut_join_cost": 19.9426608,
-        "shortcut_cost_with_risk": 199.426608,
-=======
         "full_join_cost": "REPLACED",
         "risk_ratio": 10,
         "shortcut_join_cost": "REPLACED",
-        "shortcut_cost_with_risk": 240591.2698,
->>>>>>> a8c57172
+        "shortcut_cost_with_risk": 199.426608,
         "use_shortcut_cost": false
     }
 ]
@@ -363,8 +342,8 @@
                     "clause": "ORDER BY",
                     "table": "t1",
                     "rows_estimation": 10000,
-                    "filesort_cost": 0.205030632,
-                    "read_cost": 1.791376632,
+                    "filesort_cost": "REPLACED",
+                    "read_cost": "REPLACED",
                     "filesort_type": "priority_queue with row lookup",
                     "fanout": 1,
                     "possible_keys": 
@@ -385,7 +364,7 @@
                             "direction": 1,
                             "rows_to_examine": 10,
                             "range_scan": false,
-                            "scan_cost": 0.013129232,
+                            "scan_cost": "REPLACED",
                             "chosen": true
                         }
                     ]
@@ -393,17 +372,10 @@
             }
         ],
         "can_skip_filesort": true,
-<<<<<<< HEAD
-        "full_join_cost": 42.02203018,
-        "risk_ratio": 10,
-        "shortcut_join_cost": 0.053244916,
-        "shortcut_cost_with_risk": 0.532449162,
-=======
         "full_join_cost": "REPLACED",
         "risk_ratio": 10,
         "shortcut_join_cost": "REPLACED",
-        "shortcut_cost_with_risk": 982.9697856,
->>>>>>> a8c57172
+        "shortcut_cost_with_risk": 0.532449162,
         "use_shortcut_cost": true
     }
 ]
@@ -458,8 +430,8 @@
                     "clause": "ORDER BY",
                     "table": "t1",
                     "rows_estimation": 10000,
-                    "filesort_cost": 0.205030632,
-                    "read_cost": 1.791376632,
+                    "filesort_cost": "REPLACED",
+                    "read_cost": "REPLACED",
                     "filesort_type": "priority_queue with row lookup",
                     "fanout": 1,
                     "possible_keys": 
@@ -480,7 +452,7 @@
                             "direction": 1,
                             "rows_to_examine": 10,
                             "range_scan": false,
-                            "scan_cost": 0.013129232,
+                            "scan_cost": "REPLACED",
                             "chosen": true
                         }
                     ]
@@ -488,17 +460,10 @@
             }
         ],
         "can_skip_filesort": true,
-<<<<<<< HEAD
-        "full_join_cost": 37.9789756,
-        "risk_ratio": 10,
-        "shortcut_join_cost": 0.049201862,
-        "shortcut_cost_with_risk": 0.492018616,
-=======
         "full_join_cost": "REPLACED",
         "risk_ratio": 10,
         "shortcut_join_cost": "REPLACED",
-        "shortcut_cost_with_risk": 972.8224614,
->>>>>>> a8c57172
+        "shortcut_cost_with_risk": 0.492018616,
         "use_shortcut_cost": true
     }
 ]
