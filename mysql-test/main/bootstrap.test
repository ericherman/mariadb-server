--echo #
--echo # test mysqld in bootstrap mode
--echo #
--source include/not_embedded.inc
--source include/have_example_plugin.inc

--let test_bootstrap=$MYSQLTEST_VARDIR/tmp/test_bootstrap.sql
--write_file $test_bootstrap
use test;
EOF

# Add the datadir to the bootstrap command
let $MYSQLD_DATADIR= `select @@datadir`;
let $MYSQLD_BOOTSTRAP_CMD= $MYSQLD_BOOTSTRAP_CMD --datadir=$MYSQLD_DATADIR --tmpdir=$MYSQL_TMP_DIR --default-storage-engine=MyISAM --loose-skip-innodb --plugin-maturity=unknown;
--echo #
--echo # Check that --bootstrap reads from stdin
--echo #
--write_file $MYSQLTEST_VARDIR/tmp/bootstrap_test.sql
use test;
CREATE TABLE t1(a int);
EOF
--source include/kill_mysqld.inc
--exec $MYSQLD_BOOTSTRAP_CMD < $MYSQLTEST_VARDIR/tmp/bootstrap_test.sql >> $MYSQLTEST_VARDIR/tmp/bootstrap.log 2>&1
--source include/start_mysqld.inc
drop table t1;
remove_file $MYSQLTEST_VARDIR/tmp/bootstrap_test.sql;
--echo #
--echo # Check that --bootstrap of file with SQL error returns error
--echo #
--write_file $MYSQLTEST_VARDIR/tmp/bootstrap_error.sql
use test;
CREATE TABLE t1;
EOF
--source include/kill_mysqld.inc
--error 1
--exec $MYSQLD_BOOTSTRAP_CMD  < $MYSQLTEST_VARDIR/tmp/bootstrap_error.sql >> $MYSQLTEST_VARDIR/tmp/bootstrap.log 2>&1
# Table t1 should not exists
--source include/start_mysqld.inc
--error 1051
drop table t1;
remove_file $MYSQLTEST_VARDIR/tmp/bootstrap_error.sql;

--echo #
--echo # Bootstrap with a large thd->net.max_packet
--echo #
--disable_query_log
create table t1 select 2 as a, concat(repeat('MySQL', @@max_allowed_packet/10), ';') as b;
eval select * into outfile '$MYSQLTEST_VARDIR/tmp/long_query.sql' from t1;
--enable_query_log
--source include/kill_mysqld.inc
--error 1
--exec $MYSQLD_BOOTSTRAP_CMD < $MYSQLTEST_VARDIR/tmp/long_query.sql >> $MYSQLTEST_VARDIR/tmp/bootstrap.log 2>&1
remove_file $MYSQLTEST_VARDIR/tmp/long_query.sql;
--source include/start_mysqld.inc
drop table t1;

--echo # 
--echo # End of 5.1 tests
--echo #

--echo #
--echo # Bug #11766306: 59393: HAVE_INNODB=YES WHEN MYSQLD 
--echo #  STARTED WITH --SKIP-INNODB
--echo #

# need the --skip-innodb option present for the test to succeed
SELECT 'bug' as '' FROM INFORMATION_SCHEMA.ENGINES WHERE engine='innodb'
 and SUPPORT='YES';

--source include/kill_mysqld.inc
--echo #
--echo # MDEV-13063 Server crashes in intern_plugin_lock or assertion `plugin_ptr->ref_count == 1' fails in plugin_init
--echo #
--error 1
--exec $MYSQLD_BOOTSTRAP_CMD --myisam_recover_options=NONE

--echo #
--echo # MDEV-19349 mysql_install_db: segfault at tmp_file_prefix check
--echo #
--exec $MYSQLD_BOOTSTRAP_CMD < $test_bootstrap >> $MYSQLTEST_VARDIR/tmp/bootstrap.log 2>&1

--source include/start_mysqld.inc
--echo #
--echo # End of 5.5 tests
--echo #

--echo #
--echo # Check that --bootstrap can install and uninstall plugins
--echo #
let $PLUGIN_DIR=`select @@plugin_dir`;
--source include/kill_mysqld.inc
--write_file $MYSQLTEST_VARDIR/tmp/install_plugin.sql
install soname 'ha_example';
uninstall plugin unusable;
EOF
--exec $MYSQLD_BOOTSTRAP_CMD --plugin-dir=$PLUGIN_DIR  < $MYSQLTEST_VARDIR/tmp/install_plugin.sql >> $MYSQLTEST_VARDIR/tmp/bootstrap.log 2>&1
--remove_file $MYSQLTEST_VARDIR/tmp/install_plugin.sql

--echo #
--echo # Check that installed plugins are *not* automatically loaded in --bootstrap
--echo #
--write_file $MYSQLTEST_VARDIR/tmp/bootstrap_plugins.sql
SET SQL_MODE="";
use test;
create table t1(a int) engine=example charset=latin1;
EOF
--exec $MYSQLD_BOOTSTRAP_CMD --plugin-dir=$PLUGIN_DIR < $MYSQLTEST_VARDIR/tmp/bootstrap_plugins.sql >> $MYSQLTEST_VARDIR/tmp/bootstrap.log 2>&1
--remove_file $MYSQLTEST_VARDIR/tmp/bootstrap_plugins.sql
--source include/start_mysqld.inc
flush tables;
show create table t1;
drop table t1;
--replace_result .dll .so
select * from mysql.plugin;
truncate table mysql.plugin;

--source include/kill_mysqld.inc
--echo #
--echo # MDEV-9969 mysql_install_db error processing ignore_db_dirs.
--echo #
--exec $MYSQLD_BOOTSTRAP_CMD --ignore-db-dirs='some_dir' --ignore-db-dirs='some_dir' < $test_bootstrap >> $MYSQLTEST_VARDIR/tmp/bootstrap.log 2>&1

--echo #
--echo # MDEV-13397 MariaDB upgrade fail when using default_time_zone
--echo #
--exec $MYSQLD_BOOTSTRAP_CMD --default-time-zone=Europe/Moscow < $test_bootstrap >> $MYSQLTEST_VARDIR/tmp/bootstrap.log 2>&1

--echo #
--echo # MDEV-30818 invalid ssl prevents bootstrap
--echo #
--exec $MYSQLD_BOOTSTRAP_CMD --ssl-ca=/dev/nonexistent < $test_bootstrap >> $MYSQLTEST_VARDIR/tmp/bootstrap.log 2>&1

<<<<<<< HEAD
--echo #
--echo # MDEV-28782 mariadb-tzinfo-to-sql to work in bootstrap mode
--echo #

--write_file $MYSQLTEST_VARDIR/tmp/tz.sql
use test;

create table time_zone                 like mysql.time_zone;
create table time_zone_leap_second     like mysql.time_zone_leap_second;
create table time_zone_name            like mysql.time_zone_name;
create table time_zone_transition      like mysql.time_zone_transition;
create table time_zone_transition_type like mysql.time_zone_transition_type;

EOF
--exec $MYSQL_TZINFO_TO_SQL --skip-write-binlog std_data/zoneinfo/GMT GMT 2>/dev/null >> $MYSQLTEST_VARDIR/tmp/tz.sql
--append_file $MYSQLTEST_VARDIR/tmp/tz.sql
DROP TABLE time_zone, time_zone_leap_second, time_zone_name, time_zone_transition, time_zone_transition_type;
EOF
--exec $MYSQLD_BOOTSTRAP_CMD < $MYSQLTEST_VARDIR/tmp/tz.sql >> $MYSQLTEST_VARDIR/tmp/bootstrap.log 2>&1
--remove_file $MYSQLTEST_VARDIR/tmp/tz.sql

--echo #
--echo # End of 10.6 tests
--echo #

# restore
--source include/start_mysqld.inc
=======
--source include/start_mysqld.inc
--echo #
--echo # End of 10.3 tests
--echo #
--remove_file $test_bootstrap
>>>>>>> 50f3b7d1
<|MERGE_RESOLUTION|>--- conflicted
+++ resolved
@@ -130,7 +130,10 @@
 --echo #
 --exec $MYSQLD_BOOTSTRAP_CMD --ssl-ca=/dev/nonexistent < $test_bootstrap >> $MYSQLTEST_VARDIR/tmp/bootstrap.log 2>&1
 
-<<<<<<< HEAD
+--echo #
+--echo # End of 10.3 tests
+--echo #
+
 --echo #
 --echo # MDEV-28782 mariadb-tzinfo-to-sql to work in bootstrap mode
 --echo #
@@ -158,10 +161,4 @@
 
 # restore
 --source include/start_mysqld.inc
-=======
---source include/start_mysqld.inc
---echo #
---echo # End of 10.3 tests
---echo #
---remove_file $test_bootstrap
->>>>>>> 50f3b7d1
+--remove_file $test_bootstrap