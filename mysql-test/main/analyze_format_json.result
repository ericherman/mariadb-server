drop table if exists t0,t1,t2,t3;
create table t0 (a int);
INSERT INTO t0 VALUES (0),(1),(2),(3),(4),(5),(6),(7),(8),(9);
# r_filtered=30%, because 3 rows match: 0,1,2
analyze format=json select * from t0 where a<3;
ANALYZE
{
  "query_optimization": {
    "r_total_time_ms": "REPLACED"
  },
  "query_block": {
    "select_id": 1,
    "cost": "REPLACED",
    "r_loops": 1,
    "r_total_time_ms": "REPLACED",
    "nested_loop": [
      {
        "table": {
          "table_name": "t0",
          "access_type": "ALL",
          "loops": 1,
          "r_loops": 1,
          "rows": 10,
          "r_rows": 10,
          "cost": "REPLACED",
          "r_table_time_ms": "REPLACED",
          "r_other_time_ms": "REPLACED",
          "r_engine_stats": REPLACED,
          "filtered": 100,
          "r_filtered": 30,
          "attached_condition": "t0.a < 3"
        }
      }
    ]
  }
}
create table t1 (a int, b int, c int, key(a));
insert into t1 select A.a*10 + B.a, A.a*10 + B.a, A.a*10 + B.a from t0 A, t0 B;
analyze
select * from t0, t1 where t1.a=t0.a and t0.a > 9;
id	select_type	table	type	possible_keys	key	key_len	ref	rows	r_rows	filtered	r_filtered	Extra
1	SIMPLE	t0	ALL	NULL	NULL	NULL	NULL	10	10.00	100.00	0.00	Using where
1	SIMPLE	t1	ref	a	a	5	test.t0.a	1	NULL	100.00	NULL	
analyze format=json 
select * from t0, t1 where t1.a=t0.a and t0.a > 9;
ANALYZE
{
  "query_optimization": {
    "r_total_time_ms": "REPLACED"
  },
  "query_block": {
    "select_id": 1,
    "cost": "REPLACED",
    "r_loops": 1,
    "r_total_time_ms": "REPLACED",
    "nested_loop": [
      {
        "table": {
          "table_name": "t0",
          "access_type": "ALL",
          "loops": 1,
          "r_loops": 1,
          "rows": 10,
          "r_rows": 10,
          "cost": "REPLACED",
          "r_table_time_ms": "REPLACED",
          "r_other_time_ms": "REPLACED",
          "r_engine_stats": REPLACED,
          "filtered": 100,
          "r_filtered": 0,
          "attached_condition": "t0.a > 9 and t0.a is not null"
        }
      },
      {
        "table": {
          "table_name": "t1",
          "access_type": "ref",
          "possible_keys": ["a"],
          "key": "a",
          "key_length": "5",
          "used_key_parts": ["a"],
          "ref": ["test.t0.a"],
          "loops": 10,
          "r_loops": 0,
          "rows": 1,
          "r_rows": null,
<<<<<<< HEAD
          "cost": "REPLACED",
=======
          "r_engine_stats": REPLACED,
>>>>>>> bce3ee70
          "filtered": 100,
          "r_filtered": null
        }
      }
    ]
  }
}
analyze
select * from t0, t1 where t1.a=t0.a and t1.b<4;
id	select_type	table	type	possible_keys	key	key_len	ref	rows	r_rows	filtered	r_filtered	Extra
1	SIMPLE	t0	ALL	NULL	NULL	NULL	NULL	10	10.00	100.00	100.00	Using where
1	SIMPLE	t1	ref	a	a	5	test.t0.a	1	1.00	100.00	40.00	Using where
analyze format=json
select * from t0, t1 where t1.a=t0.a and t1.b<4;
ANALYZE
{
  "query_optimization": {
    "r_total_time_ms": "REPLACED"
  },
  "query_block": {
    "select_id": 1,
    "cost": "REPLACED",
    "r_loops": 1,
    "r_total_time_ms": "REPLACED",
    "nested_loop": [
      {
        "table": {
          "table_name": "t0",
          "access_type": "ALL",
          "loops": 1,
          "r_loops": 1,
          "rows": 10,
          "r_rows": 10,
          "cost": "REPLACED",
          "r_table_time_ms": "REPLACED",
          "r_other_time_ms": "REPLACED",
          "r_engine_stats": REPLACED,
          "filtered": 100,
          "r_filtered": 100,
          "attached_condition": "t0.a is not null"
        }
      },
      {
        "table": {
          "table_name": "t1",
          "access_type": "ref",
          "possible_keys": ["a"],
          "key": "a",
          "key_length": "5",
          "used_key_parts": ["a"],
          "ref": ["test.t0.a"],
          "loops": 10,
          "r_loops": 10,
          "rows": 1,
          "r_rows": 1,
          "cost": "REPLACED",
          "r_table_time_ms": "REPLACED",
          "r_other_time_ms": "REPLACED",
          "r_engine_stats": REPLACED,
          "filtered": 100,
          "r_filtered": 40,
          "attached_condition": "t1.b < 4"
        }
      }
    ]
  }
}
analyze 
select * from t1 tbl1, t1 tbl2 where tbl1.b<2 and tbl2.b>5;
id	select_type	table	type	possible_keys	key	key_len	ref	rows	r_rows	filtered	r_filtered	Extra
1	SIMPLE	tbl1	ALL	NULL	NULL	NULL	NULL	100	100.00	100.00	2.00	Using where
1	SIMPLE	tbl2	ALL	NULL	NULL	NULL	NULL	100	100.00	100.00	94.00	Using where; Using join buffer (flat, BNL join)
analyze format=json
select * from t1 tbl1, t1 tbl2 where tbl1.b<20 and tbl2.b<60;
ANALYZE
{
  "query_optimization": {
    "r_total_time_ms": "REPLACED"
  },
  "query_block": {
    "select_id": 1,
    "cost": "REPLACED",
    "r_loops": 1,
    "r_total_time_ms": "REPLACED",
    "nested_loop": [
      {
        "table": {
          "table_name": "tbl1",
          "access_type": "ALL",
          "loops": 1,
          "r_loops": 1,
          "rows": 100,
          "r_rows": 100,
          "cost": "REPLACED",
          "r_table_time_ms": "REPLACED",
          "r_other_time_ms": "REPLACED",
          "r_engine_stats": REPLACED,
          "filtered": 100,
          "r_filtered": 20,
          "attached_condition": "tbl1.b < 20"
        }
      },
      {
        "block-nl-join": {
          "table": {
            "table_name": "tbl2",
            "access_type": "ALL",
            "loops": 100,
            "r_loops": 1,
            "rows": 100,
            "r_rows": 100,
            "cost": "REPLACED",
            "r_table_time_ms": "REPLACED",
            "r_other_time_ms": "REPLACED",
            "r_engine_stats": REPLACED,
            "filtered": 100,
            "r_filtered": 60,
            "attached_condition": "tbl2.b < 60"
          },
          "buffer_type": "flat",
          "buffer_size": "1Kb",
          "join_type": "BNL",
          "r_loops": 20,
          "r_filtered": 100,
          "r_unpack_time_ms": "REPLACED",
          "r_other_time_ms": "REPLACED",
          "r_effective_rows": 60
        }
      }
    ]
  }
}
analyze format=json
select * from t1 tbl1, t1 tbl2 where tbl1.b<20 and tbl2.b<60 and tbl1.c > tbl2.c;
ANALYZE
{
  "query_optimization": {
    "r_total_time_ms": "REPLACED"
  },
  "query_block": {
    "select_id": 1,
    "cost": "REPLACED",
    "r_loops": 1,
    "r_total_time_ms": "REPLACED",
    "nested_loop": [
      {
        "table": {
          "table_name": "tbl1",
          "access_type": "ALL",
          "loops": 1,
          "r_loops": 1,
          "rows": 100,
          "r_rows": 100,
          "cost": "REPLACED",
          "r_table_time_ms": "REPLACED",
          "r_other_time_ms": "REPLACED",
          "r_engine_stats": REPLACED,
          "filtered": 100,
          "r_filtered": 20,
          "attached_condition": "tbl1.b < 20"
        }
      },
      {
        "block-nl-join": {
          "table": {
            "table_name": "tbl2",
            "access_type": "ALL",
            "loops": 100,
            "r_loops": 1,
            "rows": 100,
            "r_rows": 100,
            "cost": "REPLACED",
            "r_table_time_ms": "REPLACED",
            "r_other_time_ms": "REPLACED",
            "r_engine_stats": REPLACED,
            "filtered": 100,
            "r_filtered": 60,
            "attached_condition": "tbl2.b < 60"
          },
          "buffer_type": "flat",
          "buffer_size": "1Kb",
          "join_type": "BNL",
          "attached_condition": "tbl1.c > tbl2.c",
          "r_loops": 20,
          "r_filtered": 15.83333333,
          "r_unpack_time_ms": "REPLACED",
          "r_other_time_ms": "REPLACED",
          "r_effective_rows": 60
        }
      }
    ]
  }
}
drop table t1;
drop table t0;
#
# MDEV-7674: ANALYZE shows r_rows=0
#
create table t1(a int);
insert into t1 values (0),(1),(2),(3),(4),(5),(6),(7),(8),(9);
create table t2 (a int, key(a));
insert into t2 values (0),(1);
analyze format=json select * from t1 straight_join t2 force index(a) where t2.a=t1.a;
ANALYZE
{
  "query_optimization": {
    "r_total_time_ms": "REPLACED"
  },
  "query_block": {
    "select_id": 1,
    "cost": "REPLACED",
    "r_loops": 1,
    "r_total_time_ms": "REPLACED",
    "nested_loop": [
      {
        "table": {
          "table_name": "t1",
          "access_type": "ALL",
          "loops": 1,
          "r_loops": 1,
          "rows": 10,
          "r_rows": 10,
          "cost": "REPLACED",
          "r_table_time_ms": "REPLACED",
          "r_other_time_ms": "REPLACED",
          "r_engine_stats": REPLACED,
          "filtered": 100,
          "r_filtered": 100,
          "attached_condition": "t1.a is not null"
        }
      },
      {
        "table": {
          "table_name": "t2",
          "access_type": "ref",
          "possible_keys": ["a"],
          "key": "a",
          "key_length": "5",
          "used_key_parts": ["a"],
          "ref": ["test.t1.a"],
          "loops": 10,
          "r_loops": 10,
          "rows": 1,
          "r_rows": 0.2,
          "cost": "REPLACED",
          "r_table_time_ms": "REPLACED",
          "r_other_time_ms": "REPLACED",
          "r_engine_stats": REPLACED,
          "filtered": 100,
          "r_filtered": 100,
          "using_index": true
        }
      }
    ]
  }
}
drop table t1,t2;
create table t1(a int);
insert into t1 values (0),(1),(2),(3),(4),(5),(6),(7),(8),(9);
#
# MDEV-7679: ANALYZE crashes when printing WHERE when no default db
#
select database();
database()
test
connect  con1,localhost,root,,*NO-ONE*;
connection con1;
select database();
database()
NULL
analyze format=json select * from test.t1 where t1.a<5;
ANALYZE
{
  "query_optimization": {
    "r_total_time_ms": "REPLACED"
  },
  "query_block": {
    "select_id": 1,
    "cost": "REPLACED",
    "r_loops": 1,
    "r_total_time_ms": "REPLACED",
    "nested_loop": [
      {
        "table": {
          "table_name": "t1",
          "access_type": "ALL",
          "loops": 1,
          "r_loops": 1,
          "rows": 10,
          "r_rows": 10,
          "cost": "REPLACED",
          "r_table_time_ms": "REPLACED",
          "r_other_time_ms": "REPLACED",
          "r_engine_stats": REPLACED,
          "filtered": 100,
          "r_filtered": 50,
          "attached_condition": "test.t1.a < 5"
        }
      }
    ]
  }
}
disconnect con1;
connection default;
drop table t1;
#
# MDEV-7812: ANALYZE FORMAT=JSON UPDATE/DELETE doesnt print
# the r_total_time_ms
#
create table t2(a int);
insert into t2 values (0),(1),(2),(3),(4),(5),(6),(7),(8),(9);
create table t3(a int);
insert into t3 select A.a + B.a* 10 + C.a * 100 from t2 A, t2 B, t2 C;
create table t1 (pk int primary key);
insert into t1 select a from t3;
alter table t1 add b int;
analyze format=json
update t1 set b=pk;
ANALYZE
{
  "query_optimization": {
    "r_total_time_ms": "REPLACED"
  },
  "query_block": {
    "select_id": 1,
    "r_total_time_ms": "REPLACED",
    "table": {
      "update": 1,
      "table_name": "t1",
      "access_type": "ALL",
      "rows": 1000,
      "r_rows": 1000,
      "r_filtered": 100,
      "r_total_time_ms": "REPLACED",
      "r_engine_stats": REPLACED
    }
  }
}
analyze format=json
select * from t1 where pk < 10 and b > 4;
ANALYZE
{
  "query_optimization": {
    "r_total_time_ms": "REPLACED"
  },
  "query_block": {
    "select_id": 1,
    "cost": "REPLACED",
    "r_loops": 1,
    "r_total_time_ms": "REPLACED",
    "nested_loop": [
      {
        "table": {
          "table_name": "t1",
          "access_type": "range",
          "possible_keys": ["PRIMARY"],
          "key": "PRIMARY",
          "key_length": "4",
          "used_key_parts": ["pk"],
          "loops": 1,
          "r_loops": 1,
          "rows": 10,
          "r_rows": 10,
          "cost": "REPLACED",
          "r_table_time_ms": "REPLACED",
          "r_other_time_ms": "REPLACED",
          "r_engine_stats": REPLACED,
          "filtered": 100,
          "r_filtered": 50,
          "index_condition": "t1.pk < 10",
          "attached_condition": "t1.b > 4"
        }
      }
    ]
  }
}
analyze format=json
delete from t1 where pk < 10 and b > 4;
ANALYZE
{
  "query_optimization": {
    "r_total_time_ms": "REPLACED"
  },
  "query_block": {
    "select_id": 1,
    "r_total_time_ms": "REPLACED",
    "table": {
      "delete": 1,
      "table_name": "t1",
      "access_type": "range",
      "possible_keys": ["PRIMARY"],
      "key": "PRIMARY",
      "key_length": "4",
      "used_key_parts": ["pk"],
      "rows": 10,
      "r_rows": 10,
      "r_filtered": 50,
      "r_total_time_ms": "REPLACED",
      "r_engine_stats": REPLACED,
      "attached_condition": "t1.pk < 10 and t1.b > 4"
    }
  }
}
drop table t1, t3, t2;
#
# MDEV-7833:ANALYZE FORMAT=JSON and Range checked for each record
#
create table t3(a int);
insert into t3 values (0),(1),(2),(3),(4),(5),(6),(7),(8),(9);
create table t4(a int);
insert into t4 select A.a + B.a* 10 + C.a * 100 from t3 A, t3 B, t3 C;
create table t1 (lb1 int, rb1 int, lb2 int, rb2 int, c1 int, c2 int);
insert into t1 values (1,2,10,20,15,15);
insert into t1 values (3,5,10,20,15,15);
insert into t1 values (10,20,10,20,15,15);
insert into t1 values (10,20,1,2,15,15);
insert into t1 values (10,20,10,20,1,3);
create table t2 (key1 int, key2 int, key3 int, key4 int, col1 int,
key(key1), key(key2), key(key3), key(key4));
insert into t2 select a,a,a,a,a from t3;
insert into t2 select 15,15,15,15,15 from t4;
analyze format=json
select * from t1, t2 where (t2.key1 between t1.lb1 and t1.rb1) and
(t2.key2 between t1.lb2 and t1.rb2) and
(t2.key3=t1.c1  OR t2.key4=t1.c2);
ANALYZE
{
  "query_optimization": {
    "r_total_time_ms": "REPLACED"
  },
  "query_block": {
    "select_id": 1,
    "cost": "REPLACED",
    "r_loops": 1,
    "r_total_time_ms": "REPLACED",
    "nested_loop": [
      {
        "table": {
          "table_name": "t1",
          "access_type": "ALL",
          "loops": 1,
          "r_loops": 1,
          "rows": 5,
          "r_rows": 5,
          "cost": "REPLACED",
          "r_table_time_ms": "REPLACED",
          "r_other_time_ms": "REPLACED",
          "r_engine_stats": REPLACED,
          "filtered": 100,
          "r_filtered": 100
        }
      },
      {
        "range-checked-for-each-record": {
          "keys": ["key1", "key2", "key3", "key4"],
          "r_keys": {
            "full_scan": 1,
            "index_merge": 1,
            "range": {
              "key1": 2,
              "key2": 1,
              "key3": 0,
              "key4": 0
            }
          },
          "table": {
            "table_name": "t2",
            "access_type": "ALL",
            "possible_keys": ["key1", "key2", "key3", "key4"],
            "loops": 5,
            "r_loops": 5,
            "rows": 1010,
            "r_rows": 203.8,
            "cost": "REPLACED",
            "r_table_time_ms": "REPLACED",
            "r_other_time_ms": "REPLACED",
            "r_engine_stats": REPLACED,
            "filtered": 100,
            "r_filtered": 98.13542689
          }
        }
      }
    ]
  }
}
drop table t1,t2,t3,t4;
#
# MDEV-7904: ANALYZE FORMAT=JSON SELECT .. UNION SELECT doesn't print r_rows for union output
#
create table t0 (a int);
INSERT INTO t0 VALUES (0),(1),(2),(3),(4),(5),(6),(7),(8),(9);
create table t1 (a int);
INSERT INTO t1 select * from t0;
analyze format=json (select * from t1 tbl1 where a<5) union (select * from t1 tbl2 where a in (2,3));
ANALYZE
{
  "query_optimization": {
    "r_total_time_ms": "REPLACED"
  },
  "query_block": {
    "union_result": {
      "table_name": "<union1,2>",
      "access_type": "ALL",
      "r_loops": 1,
      "r_rows": 5,
      "query_specifications": [
        {
          "query_block": {
            "select_id": 1,
            "cost": "REPLACED",
            "r_loops": 1,
            "r_total_time_ms": "REPLACED",
            "nested_loop": [
              {
                "table": {
                  "table_name": "tbl1",
                  "access_type": "ALL",
                  "loops": 1,
                  "r_loops": 1,
                  "rows": 10,
                  "r_rows": 10,
                  "cost": "REPLACED",
                  "r_table_time_ms": "REPLACED",
                  "r_other_time_ms": "REPLACED",
                  "r_engine_stats": REPLACED,
                  "filtered": 100,
                  "r_filtered": 50,
                  "attached_condition": "tbl1.a < 5"
                }
              }
            ]
          }
        },
        {
          "query_block": {
            "select_id": 2,
            "operation": "UNION",
            "cost": "REPLACED",
            "r_loops": 1,
            "r_total_time_ms": "REPLACED",
            "nested_loop": [
              {
                "table": {
                  "table_name": "tbl2",
                  "access_type": "ALL",
                  "loops": 1,
                  "r_loops": 1,
                  "rows": 10,
                  "r_rows": 10,
                  "cost": "REPLACED",
                  "r_table_time_ms": "REPLACED",
                  "r_other_time_ms": "REPLACED",
                  "r_engine_stats": REPLACED,
                  "filtered": 100,
                  "r_filtered": 20,
                  "attached_condition": "tbl2.a in (2,3)"
                }
              }
            ]
          }
        }
      ]
    }
  }
}
drop table t0, t1;
#
# MDEV-7970: EXPLAIN FORMAT=JSON does not print HAVING
#
create table t0(a int);
insert into t0 values (0),(1),(2),(3);
create table t1(a int);
insert into t1 select A.a + B.a* 10 + C.a * 100 from t0 A, t0 B, t0 C;
create table t2 (
a int, 
b int, 
key (a)
);
insert into t2 select A.a*1000 + B.a, A.a*1000 + B.a from t0 A, t1 B;
# normal HAVING
analyze format=json select a, max(b) as TOP from t2 group by a having TOP > a;
ANALYZE
{
  "query_optimization": {
    "r_total_time_ms": "REPLACED"
  },
  "query_block": {
    "select_id": 1,
    "cost": "REPLACED",
    "r_loops": 1,
    "r_total_time_ms": "REPLACED",
    "having_condition": "TOP > t2.a",
    "filesort": {
      "sort_key": "t2.a",
      "r_loops": 1,
      "r_total_time_ms": "REPLACED",
      "r_used_priority_queue": false,
      "r_output_rows": 0,
      "r_buffer_size": "REPLACED",
      "r_sort_mode": "sort_key,rowid",
      "temporary_table": {
        "nested_loop": [
          {
            "table": {
              "table_name": "t2",
              "access_type": "ALL",
              "loops": 1,
              "r_loops": 1,
              "rows": 256,
              "r_rows": 256,
              "cost": "REPLACED",
              "r_table_time_ms": "REPLACED",
              "r_other_time_ms": "REPLACED",
              "r_engine_stats": REPLACED,
              "filtered": 100,
              "r_filtered": 100
            }
          }
        ]
      }
    }
  }
}
# HAVING is always TRUE (not printed)
analyze format=json select a, max(b) as TOP from t2 group by a having 1<>2;
ANALYZE
{
  "query_optimization": {
    "r_total_time_ms": "REPLACED"
  },
  "query_block": {
    "select_id": 1,
    "cost": "REPLACED",
    "r_loops": 1,
    "r_total_time_ms": "REPLACED",
    "filesort": {
      "sort_key": "t2.a",
      "r_loops": 1,
      "r_total_time_ms": "REPLACED",
      "r_used_priority_queue": false,
      "r_output_rows": 256,
      "r_buffer_size": "REPLACED",
      "r_sort_mode": "sort_key,rowid",
      "temporary_table": {
        "nested_loop": [
          {
            "table": {
              "table_name": "t2",
              "access_type": "ALL",
              "loops": 1,
              "r_loops": 1,
              "rows": 256,
              "r_rows": 256,
              "cost": "REPLACED",
              "r_table_time_ms": "REPLACED",
              "r_other_time_ms": "REPLACED",
              "r_engine_stats": REPLACED,
              "filtered": 100,
              "r_filtered": 100
            }
          }
        ]
      }
    }
  }
}
# HAVING is always FALSE (intercepted by message)
analyze format=json select a, max(b) as TOP from t2 group by a having 1=2;
ANALYZE
{
  "query_optimization": {
    "r_total_time_ms": "REPLACED"
  },
  "query_block": {
    "select_id": 1,
    "table": {
      "message": "Impossible HAVING"
    }
  }
}
# HAVING is absent
analyze format=json select a, max(b) as TOP from t2 group by a;
ANALYZE
{
  "query_optimization": {
    "r_total_time_ms": "REPLACED"
  },
  "query_block": {
    "select_id": 1,
    "cost": "REPLACED",
    "r_loops": 1,
    "r_total_time_ms": "REPLACED",
    "filesort": {
      "sort_key": "t2.a",
      "r_loops": 1,
      "r_total_time_ms": "REPLACED",
      "r_used_priority_queue": false,
      "r_output_rows": 256,
      "r_buffer_size": "REPLACED",
      "r_sort_mode": "sort_key,rowid",
      "temporary_table": {
        "nested_loop": [
          {
            "table": {
              "table_name": "t2",
              "access_type": "ALL",
              "loops": 1,
              "r_loops": 1,
              "rows": 256,
              "r_rows": 256,
              "cost": "REPLACED",
              "r_table_time_ms": "REPLACED",
              "r_other_time_ms": "REPLACED",
              "r_engine_stats": REPLACED,
              "filtered": 100,
              "r_filtered": 100
            }
          }
        ]
      }
    }
  }
}
drop table t0, t1, t2;
#
# MDEV-7267: Server crashes in Item_field::print on ANALYZE FORMAT=JSON	
#
CREATE TABLE t1 (a INT);
INSERT INTO t1 VALUES (1),(2);
CREATE TABLE t2 (b INT);
INSERT INTO t2 VALUES (3),(4);
ANALYZE FORMAT=JSON SELECT STRAIGHT_JOIN * FROM t1, t2 WHERE b IN ( SELECT a FROM t1 );
ANALYZE
{
  "query_optimization": {
    "r_total_time_ms": "REPLACED"
  },
  "query_block": {
    "select_id": 1,
    "cost": "REPLACED",
    "r_loops": 1,
    "r_total_time_ms": "REPLACED",
    "nested_loop": [
      {
        "table": {
          "table_name": "t1",
          "access_type": "ALL",
          "loops": 1,
          "r_loops": 1,
          "rows": 2,
          "r_rows": 2,
          "cost": "REPLACED",
          "r_table_time_ms": "REPLACED",
          "r_other_time_ms": "REPLACED",
          "r_engine_stats": REPLACED,
          "filtered": 100,
          "r_filtered": 100
        }
      },
      {
        "block-nl-join": {
          "table": {
            "table_name": "t2",
            "access_type": "ALL",
            "loops": 2,
            "r_loops": 1,
            "rows": 2,
            "r_rows": 2,
            "cost": "REPLACED",
            "r_table_time_ms": "REPLACED",
            "r_other_time_ms": "REPLACED",
            "r_engine_stats": REPLACED,
            "filtered": 100,
            "r_filtered": 0,
            "attached_condition": "<in_optimizer>(t2.b,t2.b in (subquery#2))"
          },
          "buffer_type": "flat",
          "buffer_size": "65",
          "join_type": "BNL",
          "attached_condition": "<in_optimizer>(t2.b,t2.b in (subquery#2))",
          "r_loops": 2,
          "r_filtered": null,
          "r_unpack_time_ms": "REPLACED",
          "r_other_time_ms": "REPLACED",
          "r_effective_rows": 0
        }
      }
    ],
    "subqueries": [
      {
        "query_block": {
          "select_id": 2,
          "cost": "REPLACED",
          "r_loops": 1,
          "r_total_time_ms": "REPLACED",
          "nested_loop": [
            {
              "table": {
                "table_name": "t1",
                "access_type": "ALL",
                "loops": 1,
                "r_loops": 1,
                "rows": 2,
                "r_rows": 2,
                "cost": "REPLACED",
                "r_table_time_ms": "REPLACED",
                "r_other_time_ms": "REPLACED",
                "r_engine_stats": REPLACED,
                "filtered": 100,
                "r_filtered": 100
              }
            }
          ]
        }
      }
    ]
  }
}
SELECT STRAIGHT_JOIN * FROM t1, t2 WHERE b IN ( SELECT a FROM t1 );
a	b
drop table t1,t2;
#
# MDEV-8864: Server crash #2 in Item_field::print on ANALYZE FORMAT=JSON
#
CREATE TABLE t1 (f1 INT) ENGINE=MyISAM;
INSERT INTO t1 VALUES (1),(2);
CREATE TABLE t2 (f2 INT) ENGINE=MyISAM;
INSERT INTO t2 VALUES (2),(3);
CREATE TABLE t3 (f3 INT) ENGINE=MyISAM;
INSERT INTO t3 VALUES (3),(4);
ANALYZE FORMAT=JSON 
SELECT GROUP_CONCAT(f3) AS gc, ( SELECT MAX(f1) FROM t1, t2 WHERE f2 = f3 ) sq
FROM t2, t3
WHERE f3 IN ( 1, 2 ) 
GROUP BY sq ORDER BY gc;
ANALYZE
{
  "query_optimization": {
    "r_total_time_ms": "REPLACED"
  },
  "query_block": {
    "select_id": 1,
    "cost": "REPLACED",
    "r_loops": 1,
    "r_total_time_ms": "REPLACED",
    "filesort": {
      "sort_key": "group_concat(t3.f3 separator ',')",
      "r_loops": 1,
      "r_total_time_ms": "REPLACED",
      "r_used_priority_queue": false,
      "r_output_rows": 0,
      "r_buffer_size": "REPLACED",
      "r_sort_mode": "packed_sort_key,rowid",
      "temporary_table": {
        "filesort": {
          "sort_key": "(subquery#2)",
          "r_loops": 1,
          "r_total_time_ms": "REPLACED",
          "r_used_priority_queue": false,
          "r_output_rows": 0,
          "r_buffer_size": "REPLACED",
          "r_sort_mode": "sort_key,rowid",
          "temporary_table": {
            "nested_loop": [
              {
                "table": {
                  "table_name": "t2",
                  "access_type": "ALL",
                  "loops": 1,
                  "r_loops": 1,
                  "rows": 2,
                  "r_rows": 2,
                  "cost": "REPLACED",
                  "r_table_time_ms": "REPLACED",
                  "r_other_time_ms": "REPLACED",
                  "r_engine_stats": REPLACED,
                  "filtered": 100,
                  "r_filtered": 100
                }
              },
              {
                "block-nl-join": {
                  "table": {
                    "table_name": "t3",
                    "access_type": "ALL",
                    "loops": 2,
                    "r_loops": 1,
                    "rows": 2,
                    "r_rows": 2,
                    "cost": "REPLACED",
                    "r_table_time_ms": "REPLACED",
                    "r_other_time_ms": "REPLACED",
                    "r_engine_stats": REPLACED,
                    "filtered": 100,
                    "r_filtered": 0,
                    "attached_condition": "t3.f3 in (1,2)"
                  },
                  "buffer_type": "flat",
                  "buffer_size": "1",
                  "join_type": "BNL",
                  "r_loops": 2,
                  "r_filtered": null,
                  "r_unpack_time_ms": "REPLACED",
                  "r_other_time_ms": "REPLACED",
                  "r_effective_rows": 0
                }
              }
            ],
            "subqueries": [
              {
                "expression_cache": {
                  "state": "uninitialized",
                  "r_loops": 0,
                  "query_block": {
                    "select_id": 2,
                    "cost": "REPLACED",
                    "nested_loop": [
                      {
                        "table": {
                          "table_name": "t1",
                          "access_type": "ALL",
                          "loops": 1,
                          "r_loops": 0,
                          "rows": 2,
                          "r_rows": null,
<<<<<<< HEAD
                          "cost": "REPLACED",
=======
                          "r_engine_stats": REPLACED,
>>>>>>> bce3ee70
                          "filtered": 100,
                          "r_filtered": null
                        }
                      },
                      {
                        "block-nl-join": {
                          "table": {
                            "table_name": "t2",
                            "access_type": "ALL",
                            "loops": 2,
                            "r_loops": 0,
                            "rows": 2,
                            "r_rows": null,
<<<<<<< HEAD
                            "cost": "REPLACED",
=======
                            "r_engine_stats": REPLACED,
>>>>>>> bce3ee70
                            "filtered": 100,
                            "r_filtered": null
                          },
                          "buffer_type": "flat",
                          "buffer_size": "65",
                          "join_type": "BNL",
                          "attached_condition": "t2.f2 = t3.f3",
                          "r_loops": 0,
                          "r_filtered": null,
                          "r_unpack_time_ms": "REPLACED",
                          "r_other_time_ms": "REPLACED",
                          "r_effective_rows": null
                        }
                      }
                    ]
                  }
                }
              }
            ]
          }
        }
      }
    }
  }
}
drop table t1,t2,t3;
#
# MDEV-13286: Floating point exception in Filesort_tracker::print_json_members(Json_writer*)
#
create table t0(a int);
insert into t0 values (0),(1),(2),(3),(4),(5),(6),(7),(8),(9);
create table t1 (a int, b int, c int);
insert into t1 select a,a,a from t0;
create table t2 as select * from t1;
analyze format=json select a, (select t2.b from t2 where t2.a<t1.a order by t2.c limit 1) from t1 where t1.a<0;
ANALYZE
{
  "query_optimization": {
    "r_total_time_ms": "REPLACED"
  },
  "query_block": {
    "select_id": 1,
    "cost": "REPLACED",
    "r_loops": 1,
    "r_total_time_ms": "REPLACED",
    "nested_loop": [
      {
        "table": {
          "table_name": "t1",
          "access_type": "ALL",
          "loops": 1,
          "r_loops": 1,
          "rows": 10,
          "r_rows": 10,
          "cost": "REPLACED",
          "r_table_time_ms": "REPLACED",
          "r_other_time_ms": "REPLACED",
          "r_engine_stats": REPLACED,
          "filtered": 100,
          "r_filtered": 0,
          "attached_condition": "t1.a < 0"
        }
      }
    ],
    "subqueries": [
      {
        "expression_cache": {
          "state": "uninitialized",
          "r_loops": 0,
          "query_block": {
            "select_id": 2,
            "cost": "REPLACED",
            "nested_loop": [
              {
                "read_sorted_file": {
                  "r_rows": null,
                  "filesort": {
                    "sort_key": "t2.c",
                    "r_loops": null,
                    "r_limit": null,
                    "r_used_priority_queue": null,
                    "r_output_rows": null,
                    "r_sort_mode": "sort_key,rowid",
                    "table": {
                      "table_name": "t2",
                      "access_type": "ALL",
                      "loops": 1,
                      "r_loops": 0,
                      "rows": 10,
                      "r_rows": null,
<<<<<<< HEAD
                      "cost": "REPLACED",
=======
                      "r_engine_stats": REPLACED,
>>>>>>> bce3ee70
                      "filtered": 100,
                      "r_filtered": null,
                      "attached_condition": "t2.a < t1.a"
                    }
                  }
                }
              }
            ]
          }
        }
      }
    ]
  }
}
drop table t0,t1,t2;
#
# MDEV-30806: ANALYZE FORMAT=JSON: better support for BNL and BNL-H joins
#
create table t10 (
a int,
b int
);
insert into t10 select seq, seq/3 from seq_0_to_999;
create table t11 (
a int,
b int
);
insert into t11 select seq, seq/5 from seq_0_to_999;
analyze table t10,t11 persistent for all;
Table	Op	Msg_type	Msg_text
test.t10	analyze	status	Engine-independent statistics collected
test.t10	analyze	status	OK
test.t11	analyze	status	Engine-independent statistics collected
test.t11	analyze	status	OK
analyze format=json
select * from t10, t11
where
t10.a < 700 and
t11.a < 100
and t10.b=t11.b;
ANALYZE
{
  "query_optimization": {
    "r_total_time_ms": "REPLACED"
  },
  "query_block": {
    "select_id": 1,
    "cost": "REPLACED",
    "r_loops": 1,
    "r_total_time_ms": "REPLACED",
    "nested_loop": [
      {
        "table": {
          "table_name": "t11",
          "access_type": "ALL",
          "loops": 1,
          "r_loops": 1,
          "rows": 1000,
          "r_rows": 1000,
          "cost": "REPLACED",
          "r_table_time_ms": "REPLACED",
          "r_other_time_ms": "REPLACED",
          "r_engine_stats": REPLACED,
          "filtered": 10,
          "r_filtered": 10,
          "attached_condition": "t11.a < 100"
        }
      },
      {
        "block-nl-join": {
          "table": {
            "table_name": "t10",
            "access_type": "ALL",
            "loops": 100,
            "r_loops": 1,
            "rows": 1000,
            "r_rows": 1000,
            "cost": "REPLACED",
            "r_table_time_ms": "REPLACED",
            "r_other_time_ms": "REPLACED",
            "r_engine_stats": REPLACED,
            "filtered": 70,
            "r_filtered": 70,
            "attached_condition": "t10.a < 700"
          },
          "buffer_type": "flat",
          "buffer_size": "1Kb",
          "join_type": "BNL",
          "attached_condition": "t10.b = t11.b",
          "r_loops": 100,
          "r_filtered": 0.424285714,
          "r_unpack_time_ms": "REPLACED",
          "r_other_time_ms": "REPLACED",
          "r_effective_rows": 700
        }
      }
    ]
  }
}
set @tmp=@@join_cache_level, join_cache_level=6;
analyze format=json
select * from t10, t11
where
t10.a < 700 and
t11.a < 100
and t10.b=t11.b;
ANALYZE
{
  "query_optimization": {
    "r_total_time_ms": "REPLACED"
  },
  "query_block": {
    "select_id": 1,
    "cost": "REPLACED",
    "r_loops": 1,
    "r_total_time_ms": "REPLACED",
    "nested_loop": [
      {
        "table": {
          "table_name": "t11",
          "access_type": "ALL",
          "loops": 1,
          "r_loops": 1,
          "rows": 1000,
          "r_rows": 1000,
          "cost": "REPLACED",
          "r_table_time_ms": "REPLACED",
          "r_other_time_ms": "REPLACED",
          "r_engine_stats": REPLACED,
          "filtered": 10,
          "r_filtered": 10,
          "attached_condition": "t11.a < 100 and t11.b is not null"
        }
      },
      {
        "block-nl-join": {
          "table": {
            "table_name": "t10",
            "access_type": "hash_ALL",
            "key": "#hash#$hj",
            "key_length": "5",
            "used_key_parts": ["b"],
            "ref": ["test.t11.b"],
            "loops": 100,
            "r_loops": 1,
            "rows": 1000,
            "r_rows": 1000,
            "cost": "REPLACED",
            "r_table_time_ms": "REPLACED",
            "r_other_time_ms": "REPLACED",
<<<<<<< HEAD
            "filtered": 0.209580004,
=======
            "r_engine_stats": REPLACED,
            "filtered": 70,
>>>>>>> bce3ee70
            "r_filtered": 70,
            "attached_condition": "t10.a < 700"
          },
          "buffer_type": "flat",
          "buffer_size": "3Kb",
          "join_type": "BNLH",
          "attached_condition": "t10.b = t11.b",
          "r_loops": 100,
          "r_filtered": 100,
          "r_unpack_time_ms": "REPLACED",
          "r_other_time_ms": "REPLACED",
          "r_effective_rows": 2.97
        }
      }
    ]
  }
}
set join_cache_level=@tmp;
drop table t10, t11;<|MERGE_RESOLUTION|>--- conflicted
+++ resolved
@@ -84,11 +84,8 @@
           "r_loops": 0,
           "rows": 1,
           "r_rows": null,
-<<<<<<< HEAD
-          "cost": "REPLACED",
-=======
-          "r_engine_stats": REPLACED,
->>>>>>> bce3ee70
+          "cost": "REPLACED",
+          "r_engine_stats": REPLACED,
           "filtered": 100,
           "r_filtered": null
         }
@@ -1014,11 +1011,8 @@
                           "r_loops": 0,
                           "rows": 2,
                           "r_rows": null,
-<<<<<<< HEAD
                           "cost": "REPLACED",
-=======
                           "r_engine_stats": REPLACED,
->>>>>>> bce3ee70
                           "filtered": 100,
                           "r_filtered": null
                         }
@@ -1032,11 +1026,8 @@
                             "r_loops": 0,
                             "rows": 2,
                             "r_rows": null,
-<<<<<<< HEAD
                             "cost": "REPLACED",
-=======
                             "r_engine_stats": REPLACED,
->>>>>>> bce3ee70
                             "filtered": 100,
                             "r_filtered": null
                           },
@@ -1127,11 +1118,8 @@
                       "r_loops": 0,
                       "rows": 10,
                       "r_rows": null,
-<<<<<<< HEAD
                       "cost": "REPLACED",
-=======
                       "r_engine_stats": REPLACED,
->>>>>>> bce3ee70
                       "filtered": 100,
                       "r_filtered": null,
                       "attached_condition": "t2.a < t1.a"
@@ -1282,12 +1270,8 @@
             "cost": "REPLACED",
             "r_table_time_ms": "REPLACED",
             "r_other_time_ms": "REPLACED",
-<<<<<<< HEAD
+            "r_engine_stats": REPLACED,
             "filtered": 0.209580004,
-=======
-            "r_engine_stats": REPLACED,
-            "filtered": 70,
->>>>>>> bce3ee70
             "r_filtered": 70,
             "attached_condition": "t10.a < 700"
           },
