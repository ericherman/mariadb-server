SET DEBUG_SYNC= 'RESET';
#
# Bug#42438: Crash ha_partition::change_table_ptr
# Test when remove partitioning is done while drop table is waiting
# for the table.
# After MDL was introduced, there is no longer any race, so test is done
# by adding a small sleep to verify that the delete waits. This happens
# only until ALTER tries to upgrade its MDL lock, which ends up in MDL
# deadlock which is correctly reported.
# Con 1
SET DEBUG_SYNC= 'RESET';
CREATE TABLE t1
(a INTEGER,
b INTEGER NOT NULL,
KEY (b))
ENGINE = MYISAM
/*!50100  PARTITION BY RANGE (a)
(PARTITION p0 VALUES LESS THAN (2),
PARTITION p1 VALUES LESS THAN (20),
PARTITION p2 VALUES LESS THAN (100),
PARTITION p3 VALUES LESS THAN MAXVALUE ) */;
<<<<<<< HEAD
=======
SET @save_dbug=@@debug_dbug;
SET SESSION debug_dbug= "+d,sleep_before_create_table_no_lock";
>>>>>>> ea61b796
SET DEBUG_SYNC= 'alter_table_before_create_table_no_lock SIGNAL removing_partitioning WAIT_FOR waiting_for_alter';
SET DEBUG_SYNC= 'mdl_acquire_lock_wait SIGNAL waiting_for_upgrade';
ALTER TABLE t1 REMOVE PARTITIONING;
# Con default
SET DEBUG_SYNC= 'now WAIT_FOR removing_partitioning';
SET DEBUG_SYNC= 'mdl_acquire_lock_wait SIGNAL waiting_for_alter';
SET DEBUG_SYNC= 'rm_table_no_locks_before_delete_table WAIT_FOR waiting_for_upgrade';
DROP TABLE IF EXISTS t1;
# Con 1
<<<<<<< HEAD
ERROR 40001: Deadlock found when trying to get lock; try restarting transaction
=======
SET SESSION debug_dbug=@save_dbug;
>>>>>>> ea61b796
SET DEBUG_SYNC= 'RESET';
SET DEBUG_SYNC= 'RESET';
#
# Bug#42438: Crash ha_partition::change_table_ptr
# Test when remove partitioning is failing due to drop table is already
# in progress.
# After MDL was introduced, there is no longer any race, so test is done
# by adding a small sleep to verify that the alter waits.
CREATE TABLE t2
(a INTEGER,
b INTEGER NOT NULL,
KEY (b))
ENGINE = MYISAM
PARTITION BY RANGE (a) (PARTITION p0 VALUES LESS THAN (2),
PARTITION p1 VALUES LESS THAN (20),
PARTITION p2 VALUES LESS THAN (100),
PARTITION p3 VALUES LESS THAN MAXVALUE);
SET DEBUG_SYNC= 'alter_table_before_open_tables SIGNAL removing_partitions WAIT_FOR waiting_for_alter';
SET DEBUG_SYNC= 'alter_table_before_rename_result_table WAIT_FOR delete_done';
ALTER TABLE t2 REMOVE PARTITIONING;
# Con default
<<<<<<< HEAD
=======
SET @save_dbug=@@debug_dbug;
SET SESSION debug_dbug= "+d,sleep_before_no_locks_delete_table";
>>>>>>> ea61b796
SET DEBUG_SYNC= 'now WAIT_FOR removing_partitions';
SET DEBUG_SYNC= 'rm_table_no_locks_before_delete_table SIGNAL waiting_for_alter';
SET DEBUG_SYNC= 'rm_table_no_locks_before_binlog SIGNAL delete_done';
DROP TABLE IF EXISTS t2;
<<<<<<< HEAD
=======
SET SESSION debug_dbug=@save_dbug;
>>>>>>> ea61b796
# Con 1
ERROR 42S02: Table 'test.t2' doesn't exist
SET DEBUG_SYNC= 'RESET';
# Con default
SET DEBUG_SYNC= 'RESET';
End of 5.1 tests
#
# Coverage test for non pruned ha_partition::store_lock()
#
CREATE TABLE t1 (a int) ENGINE = InnoDB;
CREATE TABLE t2 (a int PRIMARY KEY)
ENGINE = InnoDB PARTITION BY HASH (a) PARTITIONS 3;
HANDLER t1 OPEN;
# Con1
LOCK TABLES t1 WRITE, t2 READ;
# Default
SET DEBUG_SYNC="wait_for_lock SIGNAL locking";
INSERT INTO t2 VALUES (1), (2), (3);
# Con1
SET DEBUG_SYNC="now WAIT_FOR locking";
ALTER TABLE t1 ADD COLUMN b int;
# Default
ERROR HY000: Wait on a lock was aborted due to a pending exclusive lock
SELECT 1;
1
1
# Con1
UNLOCK TABLES;
# Default
SET DEBUG_SYNC = 'RESET';
DROP TABLE t1, t2;<|MERGE_RESOLUTION|>--- conflicted
+++ resolved
@@ -19,11 +19,6 @@
 PARTITION p1 VALUES LESS THAN (20),
 PARTITION p2 VALUES LESS THAN (100),
 PARTITION p3 VALUES LESS THAN MAXVALUE ) */;
-<<<<<<< HEAD
-=======
-SET @save_dbug=@@debug_dbug;
-SET SESSION debug_dbug= "+d,sleep_before_create_table_no_lock";
->>>>>>> ea61b796
 SET DEBUG_SYNC= 'alter_table_before_create_table_no_lock SIGNAL removing_partitioning WAIT_FOR waiting_for_alter';
 SET DEBUG_SYNC= 'mdl_acquire_lock_wait SIGNAL waiting_for_upgrade';
 ALTER TABLE t1 REMOVE PARTITIONING;
@@ -33,11 +28,7 @@
 SET DEBUG_SYNC= 'rm_table_no_locks_before_delete_table WAIT_FOR waiting_for_upgrade';
 DROP TABLE IF EXISTS t1;
 # Con 1
-<<<<<<< HEAD
 ERROR 40001: Deadlock found when trying to get lock; try restarting transaction
-=======
-SET SESSION debug_dbug=@save_dbug;
->>>>>>> ea61b796
 SET DEBUG_SYNC= 'RESET';
 SET DEBUG_SYNC= 'RESET';
 #
@@ -59,19 +50,10 @@
 SET DEBUG_SYNC= 'alter_table_before_rename_result_table WAIT_FOR delete_done';
 ALTER TABLE t2 REMOVE PARTITIONING;
 # Con default
-<<<<<<< HEAD
-=======
-SET @save_dbug=@@debug_dbug;
-SET SESSION debug_dbug= "+d,sleep_before_no_locks_delete_table";
->>>>>>> ea61b796
 SET DEBUG_SYNC= 'now WAIT_FOR removing_partitions';
 SET DEBUG_SYNC= 'rm_table_no_locks_before_delete_table SIGNAL waiting_for_alter';
 SET DEBUG_SYNC= 'rm_table_no_locks_before_binlog SIGNAL delete_done';
 DROP TABLE IF EXISTS t2;
-<<<<<<< HEAD
-=======
-SET SESSION debug_dbug=@save_dbug;
->>>>>>> ea61b796
 # Con 1
 ERROR 42S02: Table 'test.t2' doesn't exist
 SET DEBUG_SYNC= 'RESET';
