--- conflicted
+++ resolved
@@ -608,6 +608,67 @@
 Table	Checksum
 test.t2	984116287
 drop table t1, t2;
+show variables like 'myisam_stats_method';
+Variable_name	Value
+myisam_stats_method	nulls_inequal
+create table t1 (a int, key(a));
+insert into t1 values (0),(1),(2),(3),(4);
+insert into t1 select NULL from t1;
+analyze table t1;
+Table	Op	Msg_type	Msg_text
+test.t1	analyze	status	OK
+show index from t1;
+Table	Non_unique	Key_name	Seq_in_index	Column_name	Collation	Cardinality	Sub_part	Packed	Null	Index_type	Comment
+t1	1	a	1	a	A	10	NULL	NULL	YES	BTREE	
+insert into t1 values (11);
+delete from t1 where a=11;
+check table t1;
+Table	Op	Msg_type	Msg_text
+test.t1	check	status	OK
+show index from t1;
+Table	Non_unique	Key_name	Seq_in_index	Column_name	Collation	Cardinality	Sub_part	Packed	Null	Index_type	Comment
+t1	1	a	1	a	A	10	NULL	NULL	YES	BTREE	
+set myisam_stats_method=nulls_equal;
+show variables like 'myisam_stats_method';
+Variable_name	Value
+myisam_stats_method	nulls_equal
+insert into t1 values (11);
+delete from t1 where a=11;
+analyze table t1;
+Table	Op	Msg_type	Msg_text
+test.t1	analyze	status	OK
+show index from t1;
+Table	Non_unique	Key_name	Seq_in_index	Column_name	Collation	Cardinality	Sub_part	Packed	Null	Index_type	Comment
+t1	1	a	1	a	A	5	NULL	NULL	YES	BTREE	
+insert into t1 values (11);
+delete from t1 where a=11;
+check table t1;
+Table	Op	Msg_type	Msg_text
+test.t1	check	status	OK
+show index from t1;
+Table	Non_unique	Key_name	Seq_in_index	Column_name	Collation	Cardinality	Sub_part	Packed	Null	Index_type	Comment
+t1	1	a	1	a	A	5	NULL	NULL	YES	BTREE	
+set myisam_stats_method=DEFAULT;
+show variables like 'myisam_stats_method';
+Variable_name	Value
+myisam_stats_method	nulls_inequal
+insert into t1 values (11);
+delete from t1 where a=11;
+analyze table t1;
+Table	Op	Msg_type	Msg_text
+test.t1	analyze	status	OK
+show index from t1;
+Table	Non_unique	Key_name	Seq_in_index	Column_name	Collation	Cardinality	Sub_part	Packed	Null	Index_type	Comment
+t1	1	a	1	a	A	10	NULL	NULL	YES	BTREE	
+insert into t1 values (11);
+delete from t1 where a=11;
+check table t1;
+Table	Op	Msg_type	Msg_text
+test.t1	check	status	OK
+show index from t1;
+Table	Non_unique	Key_name	Seq_in_index	Column_name	Collation	Cardinality	Sub_part	Packed	Null	Index_type	Comment
+t1	1	a	1	a	A	10	NULL	NULL	YES	BTREE	
+drop table t1;
 set storage_engine=MyISAM;
 drop table if exists t1,t2,t3;
 --- Testing varchar ---
@@ -1288,87 +1349,9 @@
 Table	Non_unique	Key_name	Seq_in_index	Column_name	Collation	Cardinality	Sub_part	Packed	Null	Index_type	Comment
 t1	1	a	1	a	A	8	NULL	NULL	YES	BTREE	
 drop table t1;
-<<<<<<< HEAD
 create table t1 (c1 int) engine=myisam pack_keys=0;
 create table t2 (c1 int) engine=myisam pack_keys=1;
 create table t3 (c1 int) engine=myisam pack_keys=default;
 create table t4 (c1 int) engine=myisam pack_keys=2;
 ERROR 42000: You have an error in your SQL syntax; check the manual that corresponds to your MySQL server version for the right syntax to use near '2' at line 1
-drop table t1, t2, t3;
-=======
-create table t1 (c1 int);
-insert into t1 values (1),(2),(3),(4);
-checksum table t1;
-Table	Checksum
-test.t1	149057747
-delete from t1 where c1 = 1;
-create table t2 as select * from t1;
-checksum table t1;
-Table	Checksum
-test.t1	984116287
-checksum table t2;
-Table	Checksum
-test.t2	984116287
-drop table t1, t2;
-show variables like 'myisam_stats_method';
-Variable_name	Value
-myisam_stats_method	nulls_inequal
-create table t1 (a int, key(a));
-insert into t1 values (0),(1),(2),(3),(4);
-insert into t1 select NULL from t1;
-analyze table t1;
-Table	Op	Msg_type	Msg_text
-test.t1	analyze	status	OK
-show index from t1;
-Table	Non_unique	Key_name	Seq_in_index	Column_name	Collation	Cardinality	Sub_part	Packed	Null	Index_type	Comment
-t1	1	a	1	a	A	10	NULL	NULL	YES	BTREE	
-insert into t1 values (11);
-delete from t1 where a=11;
-check table t1;
-Table	Op	Msg_type	Msg_text
-test.t1	check	status	OK
-show index from t1;
-Table	Non_unique	Key_name	Seq_in_index	Column_name	Collation	Cardinality	Sub_part	Packed	Null	Index_type	Comment
-t1	1	a	1	a	A	10	NULL	NULL	YES	BTREE	
-set myisam_stats_method=nulls_equal;
-show variables like 'myisam_stats_method';
-Variable_name	Value
-myisam_stats_method	nulls_equal
-insert into t1 values (11);
-delete from t1 where a=11;
-analyze table t1;
-Table	Op	Msg_type	Msg_text
-test.t1	analyze	status	OK
-show index from t1;
-Table	Non_unique	Key_name	Seq_in_index	Column_name	Collation	Cardinality	Sub_part	Packed	Null	Index_type	Comment
-t1	1	a	1	a	A	5	NULL	NULL	YES	BTREE	
-insert into t1 values (11);
-delete from t1 where a=11;
-check table t1;
-Table	Op	Msg_type	Msg_text
-test.t1	check	status	OK
-show index from t1;
-Table	Non_unique	Key_name	Seq_in_index	Column_name	Collation	Cardinality	Sub_part	Packed	Null	Index_type	Comment
-t1	1	a	1	a	A	5	NULL	NULL	YES	BTREE	
-set myisam_stats_method=DEFAULT;
-show variables like 'myisam_stats_method';
-Variable_name	Value
-myisam_stats_method	nulls_inequal
-insert into t1 values (11);
-delete from t1 where a=11;
-analyze table t1;
-Table	Op	Msg_type	Msg_text
-test.t1	analyze	status	OK
-show index from t1;
-Table	Non_unique	Key_name	Seq_in_index	Column_name	Collation	Cardinality	Sub_part	Packed	Null	Index_type	Comment
-t1	1	a	1	a	A	10	NULL	NULL	YES	BTREE	
-insert into t1 values (11);
-delete from t1 where a=11;
-check table t1;
-Table	Op	Msg_type	Msg_text
-test.t1	check	status	OK
-show index from t1;
-Table	Non_unique	Key_name	Seq_in_index	Column_name	Collation	Cardinality	Sub_part	Packed	Null	Index_type	Comment
-t1	1	a	1	a	A	10	NULL	NULL	YES	BTREE	
-drop table t1;
->>>>>>> f7918883
+drop table t1, t2, t3;