--- conflicted
+++ resolved
@@ -184,9 +184,21 @@
 member_id_to	COUNT(*)
 518491	5
 DROP TABLE t1;
-# End of test  BUG#12713907
-#
-<<<<<<< HEAD
+#
+# MDEV-4269: crash when grouping by values()
+#
+SELECT @@storage_engine INTO @old_engine;
+set storage_engine=innodb;
+create table y select 1 b;
+select 1 from y group by b;
+1
+1
+select 1 from y group by values(b);
+1
+1
+drop table y;
+SET storage_engine=@old_engine;
+#
 # Bug#13723054 CRASH WITH MIN/MAX AFTER QUICK_GROUP_MIN_MAX_SELECT::NEXT_MIN
 #
 CREATE TABLE t1(a BLOB, b VARCHAR(255) CHARSET LATIN1, c INT,
@@ -198,19 +210,4 @@
 EXPLAIN SELECT MIN(c) FROM t1 GROUP BY b;
 id	select_type	table	type	possible_keys	key	key_len	ref	rows	Extra
 1	SIMPLE	t1	range	NULL	b	263	NULL	4	Using index for group-by
-DROP TABLE t1;
-=======
-# MDEV-4269: crash when grouping by values()
-#
-SELECT @@storage_engine INTO @old_engine;
-set storage_engine=innodb;
-create table y select 1 b;
-select 1 from y group by b;
-1
-1
-select 1 from y group by values(b);
-1
-1
-drop table y;
-SET storage_engine=@old_engine;
->>>>>>> e70ce465
+DROP TABLE t1;