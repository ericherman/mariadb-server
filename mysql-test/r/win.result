--- conflicted
+++ resolved
@@ -3140,18 +3140,6 @@
 63	2
 drop table t1;
 #
-<<<<<<< HEAD
-# Start of 10.3 tests
-#
-#
-# MDEV-13240 Wrong warning with MAX(datetime_field) OVER (...)
-#
-CREATE TABLE t1 (dt DATETIME);
-INSERT INTO t1 VALUES ('2017-05-17');
-SELECT MAX(dt) OVER (ORDER BY dt ROWS BETWEEN 1 FOLLOWING AND 1 FOLLOWING) FROM t1;
-MAX(dt) OVER (ORDER BY dt ROWS BETWEEN 1 FOLLOWING AND 1 FOLLOWING)
-NULL
-=======
 # MDEV-13352: Server crashes in st_join_table::remove_duplicates
 #
 CREATE TABLE t1 (i INT);
@@ -3171,5 +3159,16 @@
 SELECT ('bar',1) IN ( SELECT c, ROW_NUMBER() OVER (PARTITION BY c) FROM t1);
 ('bar',1) IN ( SELECT c, ROW_NUMBER() OVER (PARTITION BY c) FROM t1)
 0
->>>>>>> e2afdb1e
+DROP TABLE t1;
+#
+# Start of 10.3 tests
+#
+#
+# MDEV-13240 Wrong warning with MAX(datetime_field) OVER (...)
+#
+CREATE TABLE t1 (dt DATETIME);
+INSERT INTO t1 VALUES ('2017-05-17');
+SELECT MAX(dt) OVER (ORDER BY dt ROWS BETWEEN 1 FOLLOWING AND 1 FOLLOWING) FROM t1;
+MAX(dt) OVER (ORDER BY dt ROWS BETWEEN 1 FOLLOWING AND 1 FOLLOWING)
+NULL
 DROP TABLE t1;