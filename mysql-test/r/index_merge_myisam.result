SET STORAGE_ENGINE = MyISAM;
set @optimizer_switch_save= @@optimizer_switch;
set optimizer_switch='index_merge_sort_intersection=off';
#---------------- Index merge test 1 -------------------------------------------
create table t0
(
key1 int not null,
INDEX i1(key1)
);
insert into t0(key1) select seq from seq_1_to_1024;
alter table t0 add key2 int not null, add index i2(key2);
alter table t0 add key3 int not null, add index i3(key3);
alter table t0 add key4 int not null, add index i4(key4);
alter table t0 add key5 int not null, add index i5(key5);
alter table t0 add key6 int not null, add index i6(key6);
alter table t0 add key7 int not null, add index i7(key7);
alter table t0 add key8 int not null, add index i8(key8);
update t0 set key2=key1,key3=key1,key4=key1,key5=key1,key6=key1,key7=key1,key8=1024-key1;
analyze table t0;
Table	Op	Msg_type	Msg_text
test.t0	analyze	status	OK
explain select * from t0 where key1 < 3 or key1 > 1020;
id	select_type	table	type	possible_keys	key	key_len	ref	rows	Extra
1	SIMPLE	t0	range	i1	i1	4	NULL	78	Using index condition; Using where
explain
select * from t0 where key1 < 3 or key2 > 1020;
id	select_type	table	type	possible_keys	key	key_len	ref	rows	Extra
1	SIMPLE	t0	index_merge	i1,i2	i1,i2	4,4	NULL	45	Using sort_union(i1,i2); Using where
select * from t0 where key1 < 3 or key2 > 1020;
key1	key2	key3	key4	key5	key6	key7	key8
1	1	1	1	1	1	1	1023
2	2	2	2	2	2	2	1022
1021	1021	1021	1021	1021	1021	1021	3
1022	1022	1022	1022	1022	1022	1022	2
1023	1023	1023	1023	1023	1023	1023	1
1024	1024	1024	1024	1024	1024	1024	0
explain select * from t0 where key1 < 3 or key2 <4;
id	select_type	table	type	possible_keys	key	key_len	ref	rows	Extra
1	SIMPLE	t0	index_merge	i1,i2	i1,i2	4,4	NULL	7	Using sort_union(i1,i2); Using where
explain
select * from t0 where (key1 > 30 and key1<35) or (key2 >32 and key2 < 40);
id	select_type	table	type	possible_keys	key	key_len	ref	rows	Extra
1	SIMPLE	t0	index_merge	i1,i2	i1,i2	4,4	NULL	11	Using sort_union(i1,i2); Using where
select * from t0 where (key1 > 30 and key1<35) or (key2 >32 and key2 < 40);
key1	key2	key3	key4	key5	key6	key7	key8
31	31	31	31	31	31	31	993
32	32	32	32	32	32	32	992
33	33	33	33	33	33	33	991
34	34	34	34	34	34	34	990
35	35	35	35	35	35	35	989
36	36	36	36	36	36	36	988
37	37	37	37	37	37	37	987
38	38	38	38	38	38	38	986
39	39	39	39	39	39	39	985
explain select * from t0 ignore index (i2) where key1 < 3 or key2 <4;
id	select_type	table	type	possible_keys	key	key_len	ref	rows	Extra
1	SIMPLE	t0	ALL	i1	NULL	NULL	NULL	1024	Using where
explain select * from t0 where (key1 < 3 or key2 <4) and key3 = 50;
id	select_type	table	type	possible_keys	key	key_len	ref	rows	Extra
1	SIMPLE	t0	ref	i1,i2,i3	i3	4	const	1	Using where
explain select * from t0 use index (i1,i2) where (key1 < 3 or key2 <4) and key3 = 50;
id	select_type	table	type	possible_keys	key	key_len	ref	rows	Extra
1	SIMPLE	t0	index_merge	i1,i2	i1,i2	4,4	NULL	7	Using sort_union(i1,i2); Using where
explain select * from t0 where (key1 > 1 or key2  > 2);
id	select_type	table	type	possible_keys	key	key_len	ref	rows	Extra
1	SIMPLE	t0	ALL	i1,i2	NULL	NULL	NULL	1024	Using where
explain select * from t0 force index (i1,i2) where (key1 > 1 or key2  > 2);
id	select_type	table	type	possible_keys	key	key_len	ref	rows	Extra
1	SIMPLE	t0	index_merge	i1,i2	i1,i2	4,4	NULL	1024	Using sort_union(i1,i2); Using where
explain
select * from t0 where key1<3 or key2<3 or (key1>5 and key1<8) or
(key1>10 and key1<12) or (key2>100 and key2<110);
id	select_type	table	type	possible_keys	key	key_len	ref	rows	Extra
1	SIMPLE	t0	index_merge	i1,i2	i1,i2	4,4	NULL	17	Using sort_union(i1,i2); Using where
explain select * from t0 where key2 = 45 or key1 <=> null;
id	select_type	table	type	possible_keys	key	key_len	ref	rows	Extra
1	SIMPLE	t0	range	i1,i2	i2	4	NULL	1	Using index condition
explain select * from t0 where key2 = 45 or key1 is not null;
id	select_type	table	type	possible_keys	key	key_len	ref	rows	Extra
1	SIMPLE	t0	ALL	i1,i2	NULL	NULL	NULL	1024	Using where
explain select * from t0 where key2 = 45 or key1 is null;
id	select_type	table	type	possible_keys	key	key_len	ref	rows	Extra
1	SIMPLE	t0	ref	i2	i2	4	const	1	
explain select * from t0 where key2=10 or key3=3 or key4 <=> null;
id	select_type	table	type	possible_keys	key	key_len	ref	rows	Extra
1	SIMPLE	t0	index_merge	i2,i3,i4	i2,i3	4,4	NULL	2	Using union(i2,i3); Using where
explain select * from t0 where key2=10 or key3=3 or key4 is null;
id	select_type	table	type	possible_keys	key	key_len	ref	rows	Extra
1	SIMPLE	t0	index_merge	i2,i3	i2,i3	4,4	NULL	2	Using union(i2,i3); Using where
explain select key1 from t0 where (key1 <=> null) or (key2 < 5) or
(key3=10) or (key4 <=> null);
id	select_type	table	type	possible_keys	key	key_len	ref	rows	Extra
1	SIMPLE	t0	index_merge	i1,i2,i3,i4	i2,i3	4,4	NULL	6	Using sort_union(i2,i3); Using where
explain select key1 from t0 where (key1 <=> null) or (key1 < 5) or
(key3=10) or (key4 <=> null);
id	select_type	table	type	possible_keys	key	key_len	ref	rows	Extra
1	SIMPLE	t0	index_merge	i1,i3,i4	i1,i3	4,4	NULL	6	Using sort_union(i1,i3); Using where
explain select * from t0 where
(key1 < 3 or key2 < 3) and (key3 < 4 or key4 < 4) and (key5 < 5 or key6 < 5);
id	select_type	table	type	possible_keys	key	key_len	ref	rows	Extra
1	SIMPLE	t0	index_merge	i1,i2,i3,i4,i5,i6	i1,i2	4,4	NULL	6	Using sort_union(i1,i2); Using where
explain
select * from t0 where (key1 < 3 or key2 < 6) and (key1 < 7 or key3 < 4);
id	select_type	table	type	possible_keys	key	key_len	ref	rows	Extra
1	SIMPLE	t0	index_merge	i1,i2,i3	i1,i2	4,4	NULL	9	Using sort_union(i1,i2); Using where
select * from t0 where (key1 < 3 or key2 < 6) and (key1 < 7 or key3 < 4);
key1	key2	key3	key4	key5	key6	key7	key8
1	1	1	1	1	1	1	1023
2	2	2	2	2	2	2	1022
3	3	3	3	3	3	3	1021
4	4	4	4	4	4	4	1020
5	5	5	5	5	5	5	1019
explain select * from t0 where
(key1 < 3 or key2 < 3) and (key3 < 4 or key4 < 4) and (key5 < 2 or key6 < 2);
id	select_type	table	type	possible_keys	key	key_len	ref	rows	Extra
1	SIMPLE	t0	index_merge	i1,i2,i3,i4,i5,i6	i1,i2	4,4	NULL	6	Using sort_union(i1,i2); Using where
explain select * from t0 where
(key1 < 3 or key2 < 3) and (key3 < 100);
id	select_type	table	type	possible_keys	key	key_len	ref	rows	Extra
1	SIMPLE	t0	index_merge	i1,i2,i3	i1,i2	4,4	NULL	6	Using sort_union(i1,i2); Using where
explain select * from t0 where
(key1 < 3 or key2 < 3) and (key3 < 1000);
id	select_type	table	type	possible_keys	key	key_len	ref	rows	Extra
1	SIMPLE	t0	index_merge	i1,i2,i3	i1,i2	4,4	NULL	6	Using sort_union(i1,i2); Using where
explain select * from t0 where
((key1 < 4 or key2 < 4) and (key2 <5 or key3 < 4))
or
key2 > 5;
id	select_type	table	type	possible_keys	key	key_len	ref	rows	Extra
1	SIMPLE	t0	ALL	i1,i2,i3	NULL	NULL	NULL	1024	Using where
explain select * from t0 where
((key1 < 4 or key2 < 4) and (key2 <5 or key3 < 4))
or
key1 < 7;
id	select_type	table	type	possible_keys	key	key_len	ref	rows	Extra
1	SIMPLE	t0	index_merge	i1,i2,i3	i1,i2	4,4	NULL	10	Using sort_union(i1,i2); Using where
select * from t0 where
((key1 < 4 or key2 < 4) and (key2 <5 or key3 < 4))
or
key1 < 7;
key1	key2	key3	key4	key5	key6	key7	key8
1	1	1	1	1	1	1	1023
2	2	2	2	2	2	2	1022
3	3	3	3	3	3	3	1021
4	4	4	4	4	4	4	1020
5	5	5	5	5	5	5	1019
6	6	6	6	6	6	6	1018
explain select * from t0 where
((key1 < 4 or key2 < 4) and (key3 <5 or key5 < 4))
or
((key5 < 5 or key6 < 6) and (key7 <7 or key8 < 4));
id	select_type	table	type	possible_keys	key	key_len	ref	rows	Extra
1	SIMPLE	t0	index_merge	i1,i2,i3,i5,i6,i7,i8	i1,i2,i5,i6	4,4,4,4	NULL	19	Using sort_union(i1,i2,i5,i6); Using where
explain select * from t0 where
((key3 <5 or key5 < 4) and (key1 < 4 or key2 < 4))
or
((key7 <7 or key8 < 4) and (key5 < 5 or key6 < 6));
id	select_type	table	type	possible_keys	key	key_len	ref	rows	Extra
1	SIMPLE	t0	index_merge	i1,i2,i3,i5,i6,i7,i8	i3,i5,i7,i8	4,4,4,4	NULL	20	Using sort_union(i3,i5,i7,i8); Using where
explain select * from t0 where
((key3 <5 or key5 < 4) and (key1 < 4 or key2 < 4))
or
((key3 <7 or key5 < 2) and (key5 < 5 or key6 < 6));
id	select_type	table	type	possible_keys	key	key_len	ref	rows	Extra
1	SIMPLE	t0	index_merge	i1,i2,i3,i5,i6	i3,i5	4,4	NULL	11	Using sort_union(i3,i5); Using where
explain select * from t0 where
((key3 <5 or key5 < 4) and (key1 < 4 or key2 < 4))
or
(((key3 <7 and key7 < 6) or key5 < 2) and (key5 < 5 or key6 < 6));
id	select_type	table	type	possible_keys	key	key_len	ref	rows	Extra
1	SIMPLE	t0	index_merge	i1,i2,i3,i5,i6,i7	i3,i5	4,4	NULL	11	Using sort_union(i3,i5); Using where
explain select * from t0 where
((key3 <5 or key5 < 4) and (key1 < 4 or key2 < 4))
or
((key3 >=5 or key5 < 2) and (key5 < 5 or key6 < 6));
id	select_type	table	type	possible_keys	key	key_len	ref	rows	Extra
1	SIMPLE	t0	ALL	i1,i2,i3,i5,i6	NULL	NULL	NULL	1024	Using where
explain select * from t0 force index(i1, i2, i3, i4, i5, i6 ) where
((key3 <5 or key5 < 4) and (key1 < 4 or key2 < 4))
or
((key3 >=5 or key5 < 2) and (key5 < 5 or key6 < 6));
id	select_type	table	type	possible_keys	key	key_len	ref	rows	Extra
1	SIMPLE	t0	index_merge	i1,i2,i3,i5,i6	i3,i5	0,4	NULL	1024	Using sort_union(i3,i5); Using where
select * from t0 where key1 < 5 or key8 < 4 order by key1;
key1	key2	key3	key4	key5	key6	key7	key8
1	1	1	1	1	1	1	1023
2	2	2	2	2	2	2	1022
3	3	3	3	3	3	3	1021
4	4	4	4	4	4	4	1020
1021	1021	1021	1021	1021	1021	1021	3
1022	1022	1022	1022	1022	1022	1022	2
1023	1023	1023	1023	1023	1023	1023	1
1024	1024	1024	1024	1024	1024	1024	0
explain
select * from t0 where key1 < 5 or key8 < 4 order by key1;
id	select_type	table	type	possible_keys	key	key_len	ref	rows	Extra
1	SIMPLE	t0	index_merge	i1,i8	i1,i8	4,4	NULL	9	Using sort_union(i1,i8); Using where; Using filesort
create table t2 like t0;
insert into t2 select * from t0;
alter table t2 add index i1_3(key1, key3);
alter table t2 add index i2_3(key2, key3);
alter table t2 drop index i1;
alter table t2 drop index i2;
alter table t2 add index i321(key3, key2, key1);
explain select key3 from t2 where key1 = 100 or key2 = 100;
id	select_type	table	type	possible_keys	key	key_len	ref	rows	Extra
1	SIMPLE	t2	index_merge	i1_3,i2_3	i1_3,i2_3	4,4	NULL	2	Using sort_union(i1_3,i2_3); Using where
explain select key3 from t2 where key1 < 500 or key2 < 500;
id	select_type	table	type	possible_keys	key	key_len	ref	rows	Extra
1	SIMPLE	t2	index	i1_3,i2_3	i321	12	NULL	1024	Using where; Using index
explain select key7 from t2 where key1 <100 or key2 < 100;
id	select_type	table	type	possible_keys	key	key_len	ref	rows	Extra
1	SIMPLE	t2	index_merge	i1_3,i2_3	i1_3,i2_3	4,4	NULL	188	Using sort_union(i1_3,i2_3); Using where
create table t4 (
key1a int not null,
key1b int not null,
key2  int not null,
key2_1 int not null,
key2_2 int not null,
key3  int not null,
index i1a (key1a, key1b),
index i1b (key1b, key1a),
index i2_1(key2, key2_1),
index i2_2(key2, key2_1)
);
Warnings:
Note	1831	Duplicate index `i2_2`. This is deprecated and will be disallowed in a future release.
insert into t4 select seq,seq,seq div 10, seq % 10, seq % 10, seq from seq_1_to_1024;
select * from t4 where key1a = 3 or key1b = 4;
key1a	key1b	key2	key2_1	key2_2	key3
3	3	0	3	3	3
4	4	0	4	4	4
explain select * from t4 where key1a = 3 or key1b = 4;
id	select_type	table	type	possible_keys	key	key_len	ref	rows	Extra
1	SIMPLE	t4	index_merge	i1a,i1b	i1a,i1b	4,4	NULL	2	Using sort_union(i1a,i1b); Using where
explain select * from t4 where key2 = 1 and (key2_1 = 1 or key3 = 5);
id	select_type	table	type	possible_keys	key	key_len	ref	rows	Extra
1	SIMPLE	t4	ref	i2_1,i2_2	i2_1	4	const	10	Using where
explain select * from t4 where key2 = 1 and (key2_1 = 1 or key2_2 = 5);
id	select_type	table	type	possible_keys	key	key_len	ref	rows	Extra
1	SIMPLE	t4	ref	i2_1,i2_2	i2_1	4	const	10	Using where
explain select * from t4 where key2_1 = 1 or key2_2 = 5;
id	select_type	table	type	possible_keys	key	key_len	ref	rows	Extra
1	SIMPLE	t4	ALL	NULL	NULL	NULL	NULL	1024	Using where
create table t1 like t0;
insert into t1 select * from t0;
explain select * from t0 left join t1 on (t0.key1=t1.key1)
where t0.key1=3 or t0.key2=4;
id	select_type	table	type	possible_keys	key	key_len	ref	rows	Extra
1	SIMPLE	t0	index_merge	i1,i2	i1,i2	4,4	NULL	2	Using union(i1,i2); Using where
1	SIMPLE	t1	ref	i1	i1	4	test.t0.key1	1	
select * from t0 left join t1 on (t0.key1=t1.key1)
where t0.key1=3 or t0.key2=4;
key1	key2	key3	key4	key5	key6	key7	key8	key1	key2	key3	key4	key5	key6	key7	key8
3	3	3	3	3	3	3	1021	3	3	3	3	3	3	3	1021
4	4	4	4	4	4	4	1020	4	4	4	4	4	4	4	1020
explain
select * from t0,t1 where (t0.key1=t1.key1) and ( t0.key1=3 or t0.key2=4);
id	select_type	table	type	possible_keys	key	key_len	ref	rows	Extra
1	SIMPLE	t0	index_merge	i1,i2	i1,i2	4,4	NULL	2	Using union(i1,i2); Using where
1	SIMPLE	t1	ref	i1	i1	4	test.t0.key1	1	
explain
select * from t0,t1 where (t0.key1=t1.key1) and
(t0.key1=3 or t0.key2=4) and t1.key1<200;
id	select_type	table	type	possible_keys	key	key_len	ref	rows	Extra
1	SIMPLE	t0	index_merge	i1,i2	i1,i2	4,4	NULL	2	Using union(i1,i2); Using where
1	SIMPLE	t1	ref	i1	i1	4	test.t0.key1	1	
explain
select * from t0,t1 where (t0.key1=t1.key1) and
(t0.key1=3 or t0.key2<4) and t1.key1=2;
id	select_type	table	type	possible_keys	key	key_len	ref	rows	Extra
1	SIMPLE	t0	ref	i1,i2	i1	4	const	1	Using where
1	SIMPLE	t1	ref	i1	i1	4	const	1	
explain select * from t0,t1 where t0.key1 = 5 and
(t1.key1 = t0.key1 or t1.key8 = t0.key1);
id	select_type	table	type	possible_keys	key	key_len	ref	rows	Extra
1	SIMPLE	t0	ref	i1	i1	4	const	1	
1	SIMPLE	t1	index_merge	i1,i8	i1,i8	4,4	NULL	2	Using union(i1,i8); Using where; Using join buffer (flat, BNL join)
explain select * from t0,t1 where t0.key1 < 3 and
(t1.key1 = t0.key1 or t1.key8 = t0.key1);
id	select_type	table	type	possible_keys	key	key_len	ref	rows	Extra
1	SIMPLE	t0	range	i1	i1	4	NULL	3	Using index condition
1	SIMPLE	t1	ALL	i1,i8	NULL	NULL	NULL	1024	Range checked for each record (index map: 0x81)
explain select * from t1 where key1=3 or key2=4
union select * from t1 where key1<4 or key3=5;
id	select_type	table	type	possible_keys	key	key_len	ref	rows	Extra
1	PRIMARY	t1	index_merge	i1,i2	i1,i2	4,4	NULL	2	Using union(i1,i2); Using where
2	UNION	t1	index_merge	i1,i3	i1,i3	4,4	NULL	5	Using sort_union(i1,i3); Using where
NULL	UNION RESULT	<union1,2>	ALL	NULL	NULL	NULL	NULL	NULL	
set @tmp_optimizer_switch=@@optimizer_switch;
set optimizer_switch='derived_merge=off,derived_with_keys=off';
explain select * from (select * from t1 where key1 = 3 or key2 =3) as Z where key8 >5;
id	select_type	table	type	possible_keys	key	key_len	ref	rows	Extra
1	PRIMARY	<derived2>	ALL	NULL	NULL	NULL	NULL	2	Using where
2	DERIVED	t1	index_merge	i1,i2	i1,i2	4,4	NULL	2	Using union(i1,i2); Using where
set optimizer_switch=@tmp_optimizer_switch;
create table t3 like t0;
insert into t3 select * from t0;
alter table t3 add key9 int not null, add index i9(key9);
alter table t3 add keyA int not null, add index iA(keyA);
alter table t3 add keyB int not null, add index iB(keyB);
alter table t3 add keyC int not null, add index iC(keyC);
update t3 set key9=key1,keyA=key1,keyB=key1,keyC=key1;
explain select * from t3 where
key1=1 or key2=2 or key3=3 or key4=4 or
key5=5 or key6=6 or key7=7 or key8=8 or
key9=9 or keyA=10 or keyB=11 or keyC=12;
id	select_type	table	type	possible_keys	key	key_len	ref	rows	Extra
1	SIMPLE	t3	index_merge	i1,i2,i3,i4,i5,i6,i7,i8,i9,iA,iB,iC	i1,i2,i3,i4,i5,i6,i7,i8,i9,iA,iB,iC	4,4,4,4,4,4,4,4,4,4,4,4	NULL	12	Using union(i1,i2,i3,i4,i5,i6,i7,i8,i9,iA,iB,iC); Using where
select * from t3 where
key1=1 or key2=2 or key3=3 or key4=4 or
key5=5 or key6=6 or key7=7 or key8=8 or
key9=9 or keyA=10 or keyB=11 or keyC=12;
key1	key2	key3	key4	key5	key6	key7	key8	key9	keyA	keyB	keyC
1	1	1	1	1	1	1	1023	1	1	1	1
2	2	2	2	2	2	2	1022	2	2	2	2
3	3	3	3	3	3	3	1021	3	3	3	3
4	4	4	4	4	4	4	1020	4	4	4	4
5	5	5	5	5	5	5	1019	5	5	5	5
6	6	6	6	6	6	6	1018	6	6	6	6
7	7	7	7	7	7	7	1017	7	7	7	7
9	9	9	9	9	9	9	1015	9	9	9	9
10	10	10	10	10	10	10	1014	10	10	10	10
11	11	11	11	11	11	11	1013	11	11	11	11
12	12	12	12	12	12	12	1012	12	12	12	12
1016	1016	1016	1016	1016	1016	1016	8	1016	1016	1016	1016
explain select * from t0 where key1 < 3 or key2 < 4;
id	select_type	table	type	possible_keys	key	key_len	ref	rows	Extra
1	SIMPLE	t0	index_merge	i1,i2	i1,i2	4,4	NULL	7	Using sort_union(i1,i2); Using where
select * from t0 where key1 < 3 or key2 < 4;
key1	key2	key3	key4	key5	key6	key7	key8
1	1	1	1	1	1	1	1023
2	2	2	2	2	2	2	1022
3	3	3	3	3	3	3	1021
update t0 set key8=123 where key1 < 3 or key2 < 4;
select * from t0 where key1 < 3 or key2 < 4;
key1	key2	key3	key4	key5	key6	key7	key8
1	1	1	1	1	1	1	123
2	2	2	2	2	2	2	123
3	3	3	3	3	3	3	123
delete from t0 where key1 < 3 or key2 < 4;
select * from t0 where key1 < 3 or key2 < 4;
key1	key2	key3	key4	key5	key6	key7	key8
select count(*) from t0;
count(*)
1021
drop table t4;
create table t4 (a int);
insert into t4 values (1),(4),(3);
set @save_join_buffer_size=@@join_buffer_size;
set join_buffer_size= 4096;
explain select max(A.key1 + B.key1 + A.key2 + B.key2 + A.key3 + B.key3 + A.key4 + B.key4 + A.key5 + B.key5)
from t0 as A force index(i1,i2), t0 as B force index (i1,i2)
where (A.key1 < 500000 or A.key2 < 3)
and   (B.key1 < 500000 or B.key2 < 3);
id	select_type	table	type	possible_keys	key	key_len	ref	rows	Extra
1	SIMPLE	A	index_merge	i1,i2	i1,i2	4,4	NULL	1013	Using sort_union(i1,i2); Using where
1	SIMPLE	B	index_merge	i1,i2	i1,i2	4,4	NULL	1013	Using sort_union(i1,i2); Using where; Using join buffer (flat, BNL join)
select max(A.key1 + B.key1 + A.key2 + B.key2 + A.key3 + B.key3 + A.key4 + B.key4 + A.key5 + B.key5)
from t0 as A force index(i1,i2), t0 as B force index (i1,i2)
where (A.key1 < 500000 or A.key2 < 3)
and   (B.key1 < 500000 or B.key2 < 3);
max(A.key1 + B.key1 + A.key2 + B.key2 + A.key3 + B.key3 + A.key4 + B.key4 + A.key5 + B.key5)
10240
update t0 set key1=1;
explain select max(A.key1 + B.key1 + A.key2 + B.key2 + A.key3 + B.key3 + A.key4 + B.key4 + A.key5 + B.key5)
from t0 as A force index(i1,i2), t0 as B force index (i1,i2)
where (A.key1 = 1 or A.key2 = 1)
and   (B.key1 = 1 or B.key2 = 1);
id	select_type	table	type	possible_keys	key	key_len	ref	rows	Extra
1	SIMPLE	A	index_merge	i1,i2	i1,i2	4,4	NULL	1020	Using union(i1,i2); Using where
1	SIMPLE	B	index_merge	i1,i2	i1,i2	4,4	NULL	1020	Using union(i1,i2); Using where; Using join buffer (flat, BNL join)
select max(A.key1 + B.key1 + A.key2 + B.key2 + A.key3 + B.key3 + A.key4 + B.key4 + A.key5 + B.key5)
from t0 as A force index(i1,i2), t0 as B force index (i1,i2)
where (A.key1 = 1 or A.key2 = 1)
and   (B.key1 = 1 or B.key2 = 1);
max(A.key1 + B.key1 + A.key2 + B.key2 + A.key3 + B.key3 + A.key4 + B.key4 + A.key5 + B.key5)
8194
alter table t0 add filler1 char(200), add filler2 char(200), add filler3 char(200);
update t0 set key2=1, key3=1, key4=1, key5=1,key6=1,key7=1 where key7 < 500;
explain select max(A.key1 + B.key1 + A.key2 + B.key2 + A.key3 + B.key3 + A.key4 + B.key4 + A.key5 + B.key5)
from t0 as A straight_join t0 as B
where (A.key1 = 1 and A.key2 = 1 and A.key3 = 1 and A.key4=1 and A.key5=1 and A.key6=1 and A.key7 = 1 or A.key8=1)
and (B.key1 = 1 and B.key2 = 1 and B.key3 = 1 and B.key4=1 and B.key5=1 and B.key6=1 and B.key7 = 1 or B.key8=1);
id	select_type	table	type	possible_keys	key	key_len	ref	rows	Extra
1	SIMPLE	A	index_merge	i1,i2,i3,i4,i5,i6,i7?,i8	i2,i3,i4,i5,i6,i7?,i8	X	NULL	#	Using union(intersect(i2,i3,i4,i5,i6,i7?),i8); Using where
1	SIMPLE	B	index_merge	i1,i2,i3,i4,i5,i6,i7?,i8	i2,i3,i4,i5,i6,i7?,i8	X	NULL	#	Using union(intersect(i2,i3,i4,i5,i6,i7?),i8); Using where; Using join buffer (flat, BNL join)
select max(A.key1 + B.key1 + A.key2 + B.key2 + A.key3 + B.key3 + A.key4 + B.key4 + A.key5 + B.key5)
from t0 as A straight_join t0 as B
where (A.key1 = 1 and A.key2 = 1 and A.key3 = 1 and A.key4=1 and A.key5=1 and A.key6=1 and A.key7 = 1 or A.key8=1)
and (B.key1 = 1 and B.key2 = 1 and B.key3 = 1 and B.key4=1 and B.key5=1 and B.key6=1 and B.key7 = 1 or B.key8=1);
max(A.key1 + B.key1 + A.key2 + B.key2 + A.key3 + B.key3 + A.key4 + B.key4 + A.key5 + B.key5)
8186
set join_buffer_size= @save_join_buffer_size;
drop table t0, t1, t2, t3, t4;
CREATE TABLE t1 (
cola char(3) not null, colb char(3) not null,  filler char(200),
key(cola), key(colb)
);
INSERT INTO t1 VALUES ('foo','bar', 'ZZ'),('fuz','baz', 'ZZ');
OPTIMIZE TABLE t1;
Table	Op	Msg_type	Msg_text
test.t1	optimize	status	OK
select count(*) from t1;
count(*)
8704
explain select * from t1 WHERE cola = 'foo' AND colb = 'bar';
id	select_type	table	type	possible_keys	key	key_len	ref	rows	Extra
1	SIMPLE	t1	index_merge	cola,colb	cola,colb	3,3	NULL	32	Using intersect(cola,colb); Using where
explain select * from t1 force index(cola,colb) WHERE cola = 'foo' AND colb = 'bar';
id	select_type	table	type	possible_keys	key	key_len	ref	rows	Extra
1	SIMPLE	t1	index_merge	cola,colb	cola,colb	3,3	NULL	32	Using intersect(cola,colb); Using where
drop table t1;
create table t1 (
a int, b int,
filler1 char(200), filler2 char(200),
key(a),key(b)
);
insert into t1 select @v:= seq % 10, @v, 't1', 'filler2' from seq_1_to_1000;
create table t2 like t1;
create table t3 (
a int, b int,
filler1 char(200), filler2 char(200),
key(a),key(b)
) engine=merge union=(t1,t2);
explain select * from t1 where a=1 and b=1;
id	select_type	table	type	possible_keys	key	key_len	ref	rows	Extra
1	SIMPLE	t1	index_merge	a,b	a,b	5,5	NULL	#	Using intersect(a,b); Using where
explain select * from t3 where a=1 and b=1;
id	select_type	table	type	possible_keys	key	key_len	ref	rows	Extra
1	SIMPLE	t3	index_merge	a,b	a,b	5,5	NULL	#	Using intersect(a,b); Using where
drop table t1, t2, t3;
CREATE TABLE t1(a INT);
INSERT INTO t1 VALUES(1);
CREATE TABLE t2(a INT, b INT, dummy CHAR(16) DEFAULT '', KEY(a), KEY(b));
INSERT INTO t2(a,b) VALUES
(0,0),(0,0),(0,0),(0,0),(0,0),(0,0),(0,0),(0,0),(0,0),(0,0),
(0,0),(0,0),(0,0),(0,0),(0,0),(0,0),(0,0),(0,0),(0,0),(0,0),
(0,0),(0,0),(0,0),(0,0),(0,0),(0,0),(0,0),(0,0),(0,0),(0,0),
(0,0),(0,0),(0,0),(0,0),(0,0),(0,0),(0,0),(0,0),(0,0),(0,0),
(0,0),(0,0),(0,0),(0,0),(0,0),(0,0),(0,0),(0,0),(0,0),(0,0),
(0,0),(0,0),(0,0),(0,0),(0,0),(0,0),(0,0),(0,0),(0,0),(0,0),
(0,0),(0,0),(0,0),(0,0),(0,0),(0,0),(0,0),(0,0),(0,0),(0,0),
(0,0),(0,0),(0,0),(0,0),(0,0),(0,0),(0,0),(0,0),(0,0),(0,0),
(0,0),(0,0),(0,0),(0,0),(0,0),(0,0),(0,0),(0,0),(0,0),(0,0),
(0,0),(0,0),(0,0),(0,0),(0,0),(0,0),(0,0),(0,0),(0,0),(0,0),
(0,0),(0,0),(0,0),(0,0),(0,0),(0,0),(0,0),(0,0),(0,0),(0,0),
(0,0),(0,0),(0,0),(0,0),(0,0),(0,0),(0,0),(0,0),(0,0),(0,0),
(0,0),(0,0),(0,0),(0,0),(0,0),(0,0),(0,0),(0,0),(0,0),(0,0),
(0,0),(0,0),(0,0),(0,0),(0,0),(0,0),(0,0),(0,0),(0,0),(0,0),
(0,0),(0,0),(0,0),(0,0),(0,0),(0,0),(0,0),(0,0),(0,0),(0,0),
(0,0),(0,0),(0,0),(0,0),(0,0),(0,0),(0,0),(0,0),(0,0),(0,0),
(0,0),(0,0),(0,0),(0,0),(0,0),(0,0),(0,0),(0,0),(0,0),(0,0),
(0,0),(0,0),(0,0),(0,0),(0,0),(0,0),(0,0),(0,0),(0,0),(0,0),
(1,2);
LOCK TABLES t1 WRITE, t2 WRITE;
INSERT INTO t2(a,b) VALUES(1,2);
SELECT t2.a FROM t1,t2 WHERE t2.b=2 AND t2.a=1;
a
1
1
UNLOCK TABLES;
DROP TABLE t1, t2;
CREATE TABLE `t1` (
`a` int(11) DEFAULT NULL,
`filler` char(200) DEFAULT NULL,
`b` int(11) DEFAULT NULL,
KEY `a` (`a`),
KEY `b` (`b`)
) ENGINE=MEMORY DEFAULT CHARSET=latin1;
insert into t1 values
(0, 'filler', 0), (1, 'filler', 1), (2, 'filler', 2), (3, 'filler', 3), 
(4, 'filler', 4), (5, 'filler', 5), (6, 'filler', 6), (7, 'filler', 7), 
(8, 'filler', 8), (9, 'filler', 9), (0, 'filler', 0), (1, 'filler', 1), 
(2, 'filler', 2), (3, 'filler', 3), (4, 'filler', 4), (5, 'filler', 5), 
(6, 'filler', 6), (7, 'filler', 7), (8, 'filler', 8), (9, 'filler', 9), 
(10, 'filler', 10), (11, 'filler', 11), (12, 'filler', 12), (13, 'filler', 13),
(14, 'filler', 14), (15, 'filler', 15), (16, 'filler', 16), (17, 'filler', 17), 
(18, 'filler', 18), (19, 'filler', 19), (4, '5      ', 0), (5, '4      ', 0), 
(4, '4      ', 0), (4, 'qq     ', 5), (5, 'qq     ', 4), (4, 'zz     ', 4);
create table t2(
`a` int(11) DEFAULT NULL,
`filler` char(200) DEFAULT NULL,
`b` int(11) DEFAULT NULL,
KEY USING BTREE (`a`),
KEY USING BTREE (`b`)
) ENGINE=MEMORY DEFAULT CHARSET=latin1;
insert into t2 select * from t1;
must use sort-union rather than union:
explain select * from t1 where a=4 or b=4;
id	select_type	table	type	possible_keys	key	key_len	ref	rows	Extra
1	SIMPLE	t1	index_merge	a,b	a,b	5,5	NULL	#	Using sort_union(a,b); Using where
select * from t1 where a=4 or b=4;
a	filler	b
4	4	0
4	5	0
4	filler	4
4	filler	4
4	qq	5
4	zz	4
5	qq	4
select * from t1 ignore index(a,b) where a=4 or b=4;
a	filler	b
4	4	0
4	5	0
4	filler	4
4	filler	4
4	qq	5
4	zz	4
5	qq	4
must use union, not sort-union:
explain select * from t2 where a=4 or b=4;
id	select_type	table	type	possible_keys	key	key_len	ref	rows	Extra
1	SIMPLE	t2	index_merge	a,b	a,b	5,5	NULL	#	Using union(a,b); Using where
select * from t2 where a=4 or b=4;
a	filler	b
4	4	0
4	5	0
4	filler	4
4	filler	4
4	qq	5
4	zz	4
5	qq	4
drop table t1, t2;
CREATE TABLE t1 (a varchar(8), b set('a','b','c','d','e','f','g','h'),
KEY b(b), KEY a(a));
INSERT INTO t1 VALUES ('y',''), ('z','');
SELECT b,a from t1 WHERE (b!='c' AND b!='f' && b!='h') OR 
(a='pure-S') OR (a='DE80337a') OR (a='DE80799');
b	a
	y
	z
DROP TABLE t1;
#
# BUG#40974: Incorrect query results when using clause evaluated using range check
#
create table t1 (a int);
insert into t1 values (1),(2);
create table t2(a int, b int);
insert into t2 values (1,1), (2, 1000);
create table t3 (a int, b int, filler char(100), key(a), key(b));
insert into t3 select 1000, 1000,'filler' from seq_1_to_1000;
insert into t3 values (1,1,'data');
insert into t3 values (1,1,'data');
The plan should be ALL/ALL/ALL(Range checked for each record (index map: 0x3)
explain select * from t1 
where exists (select 1 from t2, t3 
where t2.a=t1.a and (t3.a=t2.b or t3.b=t2.b or t3.b=t2.b+1));
id	select_type	table	type	possible_keys	key	key_len	ref	rows	Extra
1	PRIMARY	t1	ALL	NULL	NULL	NULL	NULL	2	
1	PRIMARY	t2	ALL	NULL	NULL	NULL	NULL	2	Using where
1	PRIMARY	t3	ALL	a,b	NULL	NULL	NULL	1002	Range checked for each record (index map: 0x3); FirstMatch(t1)
select * from t1 
where exists (select 1 from t2, t3 
where t2.a=t1.a and (t3.a=t2.b or t3.b=t2.b or t3.b=t2.b+1));
a
1
2
drop table t1, t2, t3;
#
# BUG#44810: index merge and order by with low sort_buffer_size 
# crashes server!
#
CREATE TABLE t1(a VARCHAR(128),b VARCHAR(128),KEY(A),KEY(B));
INSERT INTO t1 SELECT REPEAT('a',128),REPEAT('b',128) FROM seq_1_to_64;
SET SESSION sort_buffer_size=1024*8;
EXPLAIN 
SELECT * FROM t1 FORCE INDEX(a,b) WHERE a LIKE 'a%' OR b LIKE 'b%' 
ORDER BY a,b;
id	select_type	table	type	possible_keys	key	key_len	ref	rows	Extra
1	SIMPLE	t1	index_merge	a,b	a,b	131,131	NULL	64	Using sort_union(a,b); Using where; Using filesort
SELECT * FROM t1 FORCE INDEX(a,b) WHERE a LIKE 'a%' OR b LIKE 'b%' 
ORDER BY a,b;
SET SESSION sort_buffer_size=DEFAULT;
DROP TABLE t1;
End of 5.0 tests
#---------------- ROR-index_merge tests -----------------------
create table t1
(
/* Field names reflect value(rowid) distribution, st=STairs, swt= SaWTooth */
st_a int not null default 0,
swt1a int not null default 0,
swt2a int not null default 0,
st_b int not null default 0,
swt1b int not null default 0,
swt2b int not null default 0,
/* fields/keys for row retrieval tests */
key1 int,
key2 int,
key3 int,
key4 int,
/* make rows much bigger then keys */
filler1 char (200),
filler2 char (200),
filler3 char (200),
filler4 char (200),
filler5 char (200),
filler6 char (200),
/* order of keys is important */
key sta_swt12a(st_a,swt1a,swt2a),
key sta_swt1a(st_a,swt1a),
key sta_swt2a(st_a,swt2a),
key sta_swt21a(st_a,swt2a,swt1a),
key st_a(st_a),
key stb_swt1a_2b(st_b,swt1b,swt2a),
key stb_swt1b(st_b,swt1b),
key st_b(st_b),
key(key1),
key(key2),
key(key3),
key(key4)
) ;
create table t0 as select * from t1;
# Printing of many insert into t0 values (....) disabled.
alter table t1 disable keys;
# Printing of many insert into t1 select .... from t0 disabled.
# Printing of many insert into t1 (...) values (....) disabled.
alter table t1 enable keys;
select count(*) from t1;
count(*)
64801
explain select key1,key2 from t1 where key1=100 and key2=100;
id	select_type	table	type	possible_keys	key	key_len	ref	rows	Extra
1	SIMPLE	t1	index_merge	key1,key2	key1,key2	5,5	NULL	77	Using intersect(key1,key2); Using where; Using index
select key1,key2 from t1 where key1=100 and key2=100;
key1	key2
100	100
explain select key1,key2,key3,key4,filler1 from t1 where key1=100 and key2=100 or key3=100 and key4=100;
id	select_type	table	type	possible_keys	key	key_len	ref	rows	Extra
1	SIMPLE	t1	index_merge	key1,key2,key3,key4	key1,key2,key3,key4	5,5,5,5	NULL	154	Using union(intersect(key1,key2),intersect(key3,key4)); Using where
select key1,key2,key3,key4,filler1 from t1 where key1=100 and key2=100 or key3=100 and key4=100;
key1	key2	key3	key4	filler1
100	100	100	100	key1-key2-key3-key4
insert into t1 (key1, key2, key3, key4, filler1) values (100, 100, -1, -1, 'key1-key2');
insert into t1 (key1, key2, key3, key4, filler1) values (-1, -1, 100, 100, 'key4-key3');
explain select key1,key2,filler1 from t1 where key1=100 and key2=100;
id	select_type	table	type	possible_keys	key	key_len	ref	rows	Extra
1	SIMPLE	t1	index_merge	key1,key2	key1,key2	5,5	NULL	77	Using intersect(key1,key2); Using where
select key1,key2,filler1 from t1 where key1=100 and key2=100;
key1	key2	filler1
100	100	key1-key2-key3-key4
100	100	key1-key2
explain select key1,key2 from t1 where key1=100 and key2=100;
id	select_type	table	type	possible_keys	key	key_len	ref	rows	Extra
1	SIMPLE	t1	index_merge	key1,key2	key1,key2	5,5	NULL	77	Using intersect(key1,key2); Using where; Using index
select key1,key2 from t1 where key1=100 and key2=100;
key1	key2
100	100
100	100
explain select key1,key2,key3,key4 from t1 where key1=100 and key2=100 or key3=100 and key4=100;
id	select_type	table	type	possible_keys	key	key_len	ref	rows	Extra
1	SIMPLE	t1	index_merge	key1,key2,key3,key4	key1,key2,key3,key4	5,5,5,5	NULL	154	Using union(intersect(key1,key2),intersect(key3,key4)); Using where
select key1,key2,key3,key4 from t1 where key1=100 and key2=100 or key3=100 and key4=100;
key1	key2	key3	key4
100	100	100	100
100	100	-1	-1
-1	-1	100	100
explain select key1,key2,key3,key4,filler1 from t1 where key1=100 and key2=100 or key3=100 and key4=100;
id	select_type	table	type	possible_keys	key	key_len	ref	rows	Extra
1	SIMPLE	t1	index_merge	key1,key2,key3,key4	key1,key2,key3,key4	5,5,5,5	NULL	154	Using union(intersect(key1,key2),intersect(key3,key4)); Using where
select key1,key2,key3,key4,filler1 from t1 where key1=100 and key2=100 or key3=100 and key4=100;
key1	key2	key3	key4	filler1
100	100	100	100	key1-key2-key3-key4
100	100	-1	-1	key1-key2
-1	-1	100	100	key4-key3
explain select key1,key2,key3 from t1 where key1=100 and key2=100 and key3=100;
id	select_type	table	type	possible_keys	key	key_len	ref	rows	Extra
1	SIMPLE	t1	index_merge	key1,key2,key3	key1,key2,key3	5,5,5	NULL	2	Using intersect(key1,key2,key3); Using where; Using index
select key1,key2,key3 from t1 where key1=100 and key2=100 and key3=100;
key1	key2	key3
100	100	100
insert into t1 (key1,key2,key3,key4,filler1) values (101,101,101,101, 'key1234-101');
explain select key1,key2,key3,key4,filler1 from t1 where key1=100 and key2=100 or key3=101;
id	select_type	table	type	possible_keys	key	key_len	ref	rows	Extra
1	SIMPLE	t1	index_merge	key1,key2,key3	key1,key2,key3	5,5,5	NULL	83	Using union(intersect(key1,key2),key3); Using where
select key1,key2,key3,key4,filler1 from t1 where key1=100 and key2=100 or key3=101;
key1	key2	key3	key4	filler1
100	100	100	100	key1-key2-key3-key4
100	100	-1	-1	key1-key2
101	101	101	101	key1234-101
select key1,key2, filler1 from t1 where key1=100 and key2=100;
key1	key2	filler1
100	100	key1-key2-key3-key4
100	100	key1-key2
update t1 set filler1='to be deleted' where key1=100 and key2=100;
update t1 set key1=200,key2=200 where key1=100 and key2=100;
delete from t1 where key1=200 and key2=200;
select key1,key2,filler1 from t1 where key2=100 and key2=200;
key1	key2	filler1
explain select key1,key2,key3,key4,filler1 from t1 where key1=100 and key2=100 or key3=100 and key4=100;
id	select_type	table	type	possible_keys	key	key_len	ref	rows	Extra
1	SIMPLE	t1	index_merge	key1,key2,key3,key4	key1,key2,key3,key4	5,5,5,5	NULL	152	Using union(intersect(key1,key2),intersect(key3,key4)); Using where
select key1,key2,key3,key4,filler1 from t1 where key1=100 and key2=100 or key3=100 and key4=100;
key1	key2	key3	key4	filler1
-1	-1	100	100	key4-key3
delete from t1 where key3=100 and key4=100;
explain select key1,key2,key3,key4,filler1 from t1 where key1=100 and key2=100 or key3=100 and key4=100;
id	select_type	table	type	possible_keys	key	key_len	ref	rows	Extra
1	SIMPLE	t1	index_merge	key1,key2,key3,key4	key1,key2,key3,key4	5,5,5,5	NULL	152	Using union(intersect(key1,key2),intersect(key3,key4)); Using where
select key1,key2,key3,key4,filler1 from t1 where key1=100 and key2=100 or key3=100 and key4=100;
key1	key2	key3	key4	filler1
explain select key1,key2 from t1 where key1=100 and key2=100;
id	select_type	table	type	possible_keys	key	key_len	ref	rows	Extra
1	SIMPLE	t1	index_merge	key1,key2	key1,key2	5,5	NULL	76	Using intersect(key1,key2); Using where; Using index
select key1,key2 from t1 where key1=100 and key2=100;
key1	key2
insert into t1 (key1, key2, key3, key4, filler1) values (100, 100, 200, 200,'key1-key2-key3-key4-1');
insert into t1 (key1, key2, key3, key4, filler1) values (100, 100, 200, 200,'key1-key2-key3-key4-2');
insert into t1 (key1, key2, key3, key4, filler1) values (100, 100, 200, 200,'key1-key2-key3-key4-3');
explain select key1,key2,key3,key4,filler1 from t1 where key3=200 or (key1=100 and key2=100) or key4=200;
id	select_type	table	type	possible_keys	key	key_len	ref	rows	Extra
1	SIMPLE	t1	index_merge	key1,key2,key3,key4	key3,key1,key2,key4	5,5,5,5	NULL	136	Using union(key3,intersect(key1,key2),key4); Using where
select key1,key2,key3,key4,filler1 from t1 where key3=200 or (key1=100 and key2=100) or key4=200;
key1	key2	key3	key4	filler1
100	100	200	200	key1-key2-key3-key4-3
100	100	200	200	key1-key2-key3-key4-2
100	100	200	200	key1-key2-key3-key4-1
insert into t1 (key1, key2, key3, key4, filler1) values (-1, -1, -1, 200,'key4');
explain select key1,key2,key3,key4,filler1 from t1 where key3=200 or (key1=100 and key2=100) or key4=200;
id	select_type	table	type	possible_keys	key	key_len	ref	rows	Extra
1	SIMPLE	t1	index_merge	key1,key2,key3,key4	key3,key1,key2,key4	5,5,5,5	NULL	146	Using union(key3,intersect(key1,key2),key4); Using where
select key1,key2,key3,key4,filler1 from t1 where key3=200 or (key1=100 and key2=100) or key4=200;
key1	key2	key3	key4	filler1
100	100	200	200	key1-key2-key3-key4-3
100	100	200	200	key1-key2-key3-key4-2
100	100	200	200	key1-key2-key3-key4-1
-1	-1	-1	200	key4
insert into t1 (key1, key2, key3, key4, filler1) values (-1, -1, 200, -1,'key3');
explain select key1,key2,key3,key4,filler1 from t1 where key3=200 or (key1=100 and key2=100) or key4=200;
id	select_type	table	type	possible_keys	key	key_len	ref	rows	Extra
1	SIMPLE	t1	index_merge	key1,key2,key3,key4	key3,key1,key2,key4	5,5,5,5	NULL	156	Using union(key3,intersect(key1,key2),key4); Using where
select key1,key2,key3,key4,filler1 from t1 where key3=200 or (key1=100 and key2=100) or key4=200;
key1	key2	key3	key4	filler1
100	100	200	200	key1-key2-key3-key4-3
100	100	200	200	key1-key2-key3-key4-2
100	100	200	200	key1-key2-key3-key4-1
-1	-1	-1	200	key4
-1	-1	200	-1	key3
explain select * from t1 where st_a=1 and st_b=1;
id	select_type	table	type	possible_keys	key	key_len	ref	rows	Extra
1	SIMPLE	t1	index_merge	sta_swt12a,sta_swt1a,sta_swt2a,sta_swt21a,st_a,stb_swt1a_2b,stb_swt1b,st_b	st_a,st_b	4,4	NULL	3515	Using intersect(st_a,st_b); Using where
explain select st_a,st_b from t1 where st_a=1 and st_b=1;
id	select_type	table	type	possible_keys	key	key_len	ref	rows	Extra
1	SIMPLE	t1	index_merge	sta_swt12a,sta_swt1a,sta_swt2a,sta_swt21a,st_a,stb_swt1a_2b,stb_swt1b,st_b	st_a,st_b	4,4	NULL	3515	Using intersect(st_a,st_b); Using where; Using index
explain select st_a from t1 ignore index (st_a) where st_a=1 and st_b=1;
id	select_type	table	type	possible_keys	key	key_len	ref	rows	Extra
1	SIMPLE	t1	ref	sta_swt12a,sta_swt1a,sta_swt2a,sta_swt21a,stb_swt1a_2b,stb_swt1b,st_b	st_b	4	const	15093	Using where
explain select * from t1 where st_a=1 and swt1a=1 and swt2a=1;
id	select_type	table	type	possible_keys	key	key_len	ref	rows	Extra
1	SIMPLE	t1	ref	sta_swt12a,sta_swt1a,sta_swt2a,sta_swt21a,st_a	sta_swt21a	12	const,const,const	971	
explain select * from t1 where st_b=1 and swt1b=1 and swt2b=1;
id	select_type	table	type	possible_keys	key	key_len	ref	rows	Extra
1	SIMPLE	t1	ref	stb_swt1a_2b,stb_swt1b,st_b	stb_swt1a_2b	8	const,const	3879	Using where
explain select * from t1 where st_a=1 and swt1a=1 and swt2a=1 and st_b=1 and swt1b=1 and swt2b=1;
id	select_type	table	type	possible_keys	key	key_len	ref	rows	Extra
1	SIMPLE	t1	index_merge	sta_swt12a,sta_swt1a,sta_swt2a,sta_swt21a,st_a,stb_swt1a_2b,stb_swt1b,st_b	sta_swt12a,stb_swt1a_2b	12,12	NULL	58	Using intersect(sta_swt12a,stb_swt1a_2b); Using where
explain select * from t1 ignore index (sta_swt21a, stb_swt1a_2b)
where st_a=1 and swt1a=1 and swt2a=1 and st_b=1 and swt1b=1 and swt2b=1;
id	select_type	table	type	possible_keys	key	key_len	ref	rows	Extra
1	SIMPLE	t1	index_merge	sta_swt12a,sta_swt1a,sta_swt2a,st_a,stb_swt1b,st_b	sta_swt12a,stb_swt1b	12,8	NULL	58	Using intersect(sta_swt12a,stb_swt1b); Using where
explain select * from t1 ignore index (sta_swt21a, sta_swt12a, stb_swt1a_2b)
where st_a=1 and swt1a=1 and swt2a=1 and st_b=1 and swt1b=1 and swt2b=1;
id	select_type	table	type	possible_keys	key	key_len	ref	rows	Extra
1	SIMPLE	t1	index_merge	sta_swt1a,sta_swt2a,st_a,stb_swt1b,st_b	sta_swt1a,sta_swt2a,stb_swt1b	8,8,8	NULL	57	Using intersect(sta_swt1a,sta_swt2a,stb_swt1b); Using where
explain select * from t1 ignore index (sta_swt21a, sta_swt12a, stb_swt1a_2b, stb_swt1b)
where st_a=1 and swt1a=1 and swt2a=1 and st_b=1 and swt1b=1 and swt2b=1;
id	select_type	table	type	possible_keys	key	key_len	ref	rows	Extra
1	SIMPLE	t1	index_merge	sta_swt1a,sta_swt2a,st_a,st_b	sta_swt1a,sta_swt2a,st_b	8,8,4	NULL	223	Using intersect(sta_swt1a,sta_swt2a,st_b); Using where
explain select * from t1
where st_a=1 and swt1a=1 and swt2a=1 and st_b=1 and swt1b=1;
id	select_type	table	type	possible_keys	key	key_len	ref	rows	Extra
1	SIMPLE	t1	index_merge	sta_swt12a,sta_swt1a,sta_swt2a,sta_swt21a,st_a,stb_swt1a_2b,stb_swt1b,st_b	sta_swt12a,stb_swt1a_2b	12,12	NULL	58	Using intersect(sta_swt12a,stb_swt1a_2b); Using where
explain select * from t1
where st_a=1 and swt1a=1 and st_b=1 and swt1b=1 and swt1b=1;
id	select_type	table	type	possible_keys	key	key_len	ref	rows	Extra
1	SIMPLE	t1	index_merge	sta_swt12a,sta_swt1a,sta_swt2a,sta_swt21a,st_a,stb_swt1a_2b,stb_swt1b,st_b	sta_swt1a,stb_swt1b	8,8	NULL	232	Using intersect(sta_swt1a,stb_swt1b); Using where
explain select st_a from t1
where st_a=1 and swt1a=1 and st_b=1 and swt1b=1 and swt1b=1;
id	select_type	table	type	possible_keys	key	key_len	ref	rows	Extra
1	SIMPLE	t1	index_merge	sta_swt12a,sta_swt1a,sta_swt2a,sta_swt21a,st_a,stb_swt1a_2b,stb_swt1b,st_b	sta_swt1a,stb_swt1b	8,8	NULL	232	Using intersect(sta_swt1a,stb_swt1b); Using where; Using index
explain select st_a from t1
where st_a=1 and swt1a=1 and st_b=1 and swt1b=1 and swt1b=1;
id	select_type	table	type	possible_keys	key	key_len	ref	rows	Extra
1	SIMPLE	t1	index_merge	sta_swt12a,sta_swt1a,sta_swt2a,sta_swt21a,st_a,stb_swt1a_2b,stb_swt1b,st_b	sta_swt1a,stb_swt1b	8,8	NULL	232	Using intersect(sta_swt1a,stb_swt1b); Using where; Using index
drop table t0,t1;
create table t2 (
a char(10),
b char(10),
filler1 char(255),
filler2 char(255),
key(a(5)),
key(b(5))
);
select count(a) from t2 where a='BBBBBBBB';
count(a)
4
select count(a) from t2 where b='BBBBBBBB';
count(a)
4
expla_or_bin select count(a_or_b) from t2 where a_or_b='AAAAAAAA' a_or_bnd a_or_b='AAAAAAAA';
id	select_type	ta_or_ba_or_ble	type	possia_or_ble_keys	key	key_len	ref	rows	Extra_or_b
1	SIMPLE	t2	ref	a_or_b,a_or_b	a_or_b	6	const	4	Using where
select count(a) from t2 where a='AAAAAAAA' and b='AAAAAAAA';
count(a)
4
select count(a) from t2 ignore index(a,b) where a='AAAAAAAA' and b='AAAAAAAA';
count(a)
4
insert into t2 values ('ab', 'ab', 'uh', 'oh');
explain select a from t2 where a='ab';
id	select_type	table	type	possible_keys	key	key_len	ref	rows	Extra
1	SIMPLE	t2	ref	a	a	6	const	1	Using where
drop table t2;
CREATE TABLE t1(c1 INT, c2 INT DEFAULT 0, c3 CHAR(255) DEFAULT '',
KEY(c1), KEY(c2), KEY(c3));
INSERT INTO t1(c1) VALUES(0),(0),(0),(0),(0),(0),(0),(0),(0),(0),(0),(0),(0),
(0),(0),(0),(0),(0),(0),(0),(0),(0),(0),(0),(0),(0),(0),(0),(0);
INSERT INTO t1 VALUES(0,0,0);
CREATE TABLE t2(c1 int);
INSERT INTO t2 VALUES(1);
DELETE t1 FROM t1,t2 WHERE t1.c1=0 AND t1.c2=0;
SELECT * FROM t1;
c1	c2	c3
DROP TABLE t1,t2;
#---------------- Index merge test 2 -------------------------------------------
create table t1
(
key1 int not null,
key2 int not null,
INDEX i1(key1),
INDEX i2(key2)
);
INSERT INTO t1 SELECT seq,200-seq FROM seq_0_to_200;
explain select * from t1 where key1 < 5 or key2 > 197;
id	select_type	table	type	possible_keys	key	key_len	ref	rows	Extra
1	SIMPLE	t1	index_merge	i1,i2	i1,i2	4,4	NULL	10	Using sort_union(i1,i2); Using where
select * from t1 where key1 < 5 or key2 > 197;
key1	key2
0	200
1	199
2	198
3	197
4	196
explain select * from t1 where key1 < 3 or key2 > 195;
id	select_type	table	type	possible_keys	key	key_len	ref	rows	Extra
1	SIMPLE	t1	index_merge	i1,i2	i1,i2	4,4	NULL	10	Using sort_union(i1,i2); Using where
select * from t1 where key1 < 3 or key2 > 195;
key1	key2
0	200
1	199
2	198
3	197
4	196
alter table t1 add str1 char (255) not null,
add zeroval int not null default 0,
add str2 char (255) not null,
add str3 char (255) not null;
update t1 set str1='aaa', str2='bbb', str3=concat(key2, '-', key1 div 2, '_' ,if(key1 mod 2 = 0, 'a', 'A'));
alter table t1 add primary key (str1, zeroval, str2, str3);
explain select * from t1 where key1 < 5 or key2 > 197;
id	select_type	table	type	possible_keys	key	key_len	ref	rows	Extra
1	SIMPLE	t1	index_merge	i1,i2	i1,i2	4,4	NULL	10	Using sort_union(i1,i2); Using where
select * from t1 where key1 < 5 or key2 > 197;
key1	key2	str1	zeroval	str2	str3
0	200	aaa	0	bbb	200-0_a
1	199	aaa	0	bbb	199-0_A
2	198	aaa	0	bbb	198-1_a
3	197	aaa	0	bbb	197-1_A
4	196	aaa	0	bbb	196-2_a
explain select * from t1 where key1 < 3 or key2 > 195;
id	select_type	table	type	possible_keys	key	key_len	ref	rows	Extra
1	SIMPLE	t1	index_merge	i1,i2	i1,i2	4,4	NULL	10	Using sort_union(i1,i2); Using where
select * from t1 where key1 < 3 or key2 > 195;
key1	key2	str1	zeroval	str2	str3
0	200	aaa	0	bbb	200-0_a
1	199	aaa	0	bbb	199-0_A
2	198	aaa	0	bbb	198-1_a
3	197	aaa	0	bbb	197-1_A
4	196	aaa	0	bbb	196-2_a
drop table t1;
create table t1 (
pk    integer not null auto_increment primary key,
key1  integer,
key2  integer not null,
filler char  (200),
index (key1),
index (key2)
);
show warnings;
Level	Code	Message
INSERT INTO t1 (key1, key2, filler)
SELECT seq/4, seq/8, 'filler-data' FROM seq_30_to_0;
explain select pk from t1 where key1 = 1 and key2 = 1;
id	select_type	table	type	possible_keys	key	key_len	ref	rows	Extra
1	SIMPLE	t1	ref	key1,key2	key1	5	const	4	Using where
select pk from t1 where key2 = 1 and key1 = 1;
pk
26
27
select pk from t1 ignore index(key1,key2) where key2 = 1 and key1 = 1;
pk
26
27
drop table t1;
create table t1 (
pk int primary key auto_increment,
key1a  int,
key2a  int,
key1b  int,
key2b  int,
dummy1 int,
dummy2 int,
dummy3 int,
dummy4 int,
key3a  int,
key3b  int,
filler1 char (200),
index i1(key1a, key1b),
index i2(key2a, key2b),
index i3(key3a, key3b)
);
create table t2 (a int);
insert into t2 values (0),(1),(2),(3),(4),(NULL);
insert into t1 (key1a, key1b, key2a, key2b, key3a, key3b)
select A.a, B.a, C.a, D.a, C.a, D.a from t2 A,t2 B,t2 C, t2 D;
insert into t1 (key1a, key1b, key2a, key2b, key3a, key3b)
select key1a, key1b, key2a, key2b, key3a, key3b from t1;
insert into t1 (key1a, key1b, key2a, key2b, key3a, key3b)
select key1a, key1b, key2a, key2b, key3a, key3b from t1;
analyze table t1;
Table	Op	Msg_type	Msg_text
test.t1	analyze	status	OK
select count(*) from t1;
count(*)
5184
explain select count(*) from t1 where
key1a = 2 and key1b is null and  key2a = 2 and key2b is null;
id	select_type	table	type	possible_keys	key	key_len	ref	rows	Extra
1	SIMPLE	t1	index_merge	i1,i2	i1,i2	10,10	NULL	REF	Using intersect(i1,i2); Using where; Using index
select count(*) from t1 where
key1a = 2 and key1b is null and key2a = 2 and key2b is null;
count(*)
4
explain select count(*) from t1 where
key1a = 2 and key1b is null and key3a = 2 and key3b is null;
id	select_type	table	type	possible_keys	key	key_len	ref	rows	Extra
1	SIMPLE	t1	index_merge	i1,i3	i1,i3	10,10	NULL	REF	Using intersect(i1,i3); Using where; Using index
select count(*) from t1 where
key1a = 2 and key1b is null and key3a = 2 and key3b is null;
count(*)
4
drop table t1,t2;
create table t1 (
id1 int,
id2 date ,
index idx2 (id1,id2),
index idx1 (id2)
);
insert into t1 values(1,'20040101'), (2,'20040102');
select * from t1  where id1 = 1  and id2= '20040101';
id1	id2
1	2004-01-01
drop table t1;
drop view if exists v1;
CREATE TABLE t1 (
`oid` int(11) unsigned NOT NULL auto_increment,
`fk_bbk_niederlassung` int(11) unsigned NOT NULL,
`fk_wochentag` int(11) unsigned NOT NULL,
`uhrzeit_von` time NOT NULL COMMENT 'HH:MM',
`uhrzeit_bis` time NOT NULL COMMENT 'HH:MM',
`geloescht` tinyint(4) NOT NULL,
`version` int(5) NOT NULL,
PRIMARY KEY  (`oid`),
KEY `fk_bbk_niederlassung` (`fk_bbk_niederlassung`),
KEY `fk_wochentag` (`fk_wochentag`),
KEY `ix_version` (`version`)
) DEFAULT CHARSET=latin1;
insert  into t1 values
(1, 38, 1, '08:00:00', '13:00:00', 0, 1),
(2, 38, 2, '08:00:00', '13:00:00', 0, 1),
(3, 38, 3, '08:00:00', '13:00:00', 0, 1),
(4, 38, 4, '08:00:00', '13:00:00', 0, 1),
(5, 38, 5, '08:00:00', '13:00:00', 0, 1),
(6, 38, 5, '08:00:00', '13:00:00', 1, 2),
(7, 38, 3, '08:00:00', '13:00:00', 1, 2),
(8, 38, 1, '08:00:00', '13:00:00', 1, 2),
(9, 38, 2, '08:00:00', '13:00:00', 1, 2),
(10, 38, 4, '08:00:00', '13:00:00', 1, 2),
(11, 38, 1, '08:00:00', '13:00:00', 0, 3),
(12, 38, 2, '08:00:00', '13:00:00', 0, 3),
(13, 38, 3, '08:00:00', '13:00:00', 0, 3),
(14, 38, 4, '08:00:00', '13:00:00', 0, 3),
(15, 38, 5, '08:00:00', '13:00:00', 0, 3),
(16, 38, 4, '08:00:00', '13:00:00', 0, 4),
(17, 38, 5, '08:00:00', '13:00:00', 0, 4),
(18, 38, 1, '08:00:00', '13:00:00', 0, 4),
(19, 38, 2, '08:00:00', '13:00:00', 0, 4),
(20, 38, 3, '08:00:00', '13:00:00', 0, 4),
(21, 7, 1, '08:00:00', '13:00:00', 0, 1),
(22, 7, 2, '08:00:00', '13:00:00', 0, 1),
(23, 7, 3, '08:00:00', '13:00:00', 0, 1),
(24, 7, 4, '08:00:00', '13:00:00', 0, 1),
(25, 7, 5, '08:00:00', '13:00:00', 0, 1);
create view v1 as
select
zeit1.oid AS oid,
zeit1.fk_bbk_niederlassung AS fk_bbk_niederlassung,
zeit1.fk_wochentag AS fk_wochentag,
zeit1.uhrzeit_von AS uhrzeit_von,
zeit1.uhrzeit_bis AS uhrzeit_bis,
zeit1.geloescht AS geloescht,
zeit1.version AS version
from
t1 zeit1
where
(zeit1.version =
(select max(zeit2.version) AS `max(version)`
   from t1 zeit2
where
((zeit1.fk_bbk_niederlassung = zeit2.fk_bbk_niederlassung) and
(zeit1.fk_wochentag = zeit2.fk_wochentag) and
(zeit1.uhrzeit_von = zeit2.uhrzeit_von) and
(zeit1.uhrzeit_bis = zeit2.uhrzeit_bis)
)
)
)
and (zeit1.geloescht = 0);
select * from v1 where oid = 21;
oid	fk_bbk_niederlassung	fk_wochentag	uhrzeit_von	uhrzeit_bis	geloescht	version
21	7	1	08:00:00	13:00:00	0	1
drop view v1;
drop table t1;
CREATE TABLE t1(
t_cpac varchar(2) NOT NULL,
t_vers varchar(4) NOT NULL,
t_rele varchar(2) NOT NULL,
t_cust varchar(4) NOT NULL,
filler1 char(250) default NULL,
filler2 char(250) default NULL,
PRIMARY KEY (t_cpac,t_vers,t_rele,t_cust),
UNIQUE KEY IX_4 (t_cust,t_cpac,t_vers,t_rele),
KEY IX_5 (t_vers,t_rele,t_cust)
);
insert into t1 values
('tm','2.5 ','a ','    ','',''), ('tm','2.5U','a ','stnd','',''),
('da','3.3 ','b ','    ','',''), ('da','3.3U','b ','stnd','',''),
('tl','7.6 ','a ','    ','',''), ('tt','7.6 ','a ','    ','',''),
('bc','B61 ','a ','    ','',''), ('bp','B61 ','a ','    ','',''),
('ca','B61 ','a ','    ','',''), ('ci','B61 ','a ','    ','',''),
('cp','B61 ','a ','    ','',''), ('dm','B61 ','a ','    ','',''),
('ec','B61 ','a ','    ','',''), ('ed','B61 ','a ','    ','',''),
('fm','B61 ','a ','    ','',''), ('nt','B61 ','a ','    ','',''),
('qm','B61 ','a ','    ','',''), ('tc','B61 ','a ','    ','',''),
('td','B61 ','a ','    ','',''), ('tf','B61 ','a ','    ','',''),
('tg','B61 ','a ','    ','',''), ('ti','B61 ','a ','    ','',''),
('tp','B61 ','a ','    ','',''), ('ts','B61 ','a ','    ','',''),
('wh','B61 ','a ','    ','',''), ('bc','B61U','a ','stnd','',''),
('bp','B61U','a ','stnd','',''), ('ca','B61U','a ','stnd','',''),
('ci','B61U','a ','stnd','',''), ('cp','B61U','a ','stnd','',''),
('dm','B61U','a ','stnd','',''), ('ec','B61U','a ','stnd','',''),
('fm','B61U','a ','stnd','',''), ('nt','B61U','a ','stnd','',''),
('qm','B61U','a ','stnd','',''), ('tc','B61U','a ','stnd','',''),
('td','B61U','a ','stnd','',''), ('tf','B61U','a ','stnd','',''),
('tg','B61U','a ','stnd','',''), ('ti','B61U','a ','stnd','',''),
('tp','B61U','a ','stnd','',''), ('ts','B61U','a ','stnd','',''),
('wh','B61U','a ','stnd','','');
show create table t1;
Table	Create Table
t1	CREATE TABLE `t1` (
  `t_cpac` varchar(2) NOT NULL,
  `t_vers` varchar(4) NOT NULL,
  `t_rele` varchar(2) NOT NULL,
  `t_cust` varchar(4) NOT NULL,
  `filler1` char(250) DEFAULT NULL,
  `filler2` char(250) DEFAULT NULL,
  PRIMARY KEY (`t_cpac`,`t_vers`,`t_rele`,`t_cust`),
  UNIQUE KEY `IX_4` (`t_cust`,`t_cpac`,`t_vers`,`t_rele`),
  KEY `IX_5` (`t_vers`,`t_rele`,`t_cust`)
) ENGINE=MyISAM DEFAULT CHARSET=latin1
select t_vers,t_rele,t_cust,filler1 from t1 where t_vers = '7.6';
t_vers	t_rele	t_cust	filler1
7.6 	a 	    	
7.6 	a 	    	
select t_vers,t_rele,t_cust,filler1 from t1 where t_vers = '7.6'
  and t_rele='a' and t_cust = ' ';
t_vers	t_rele	t_cust	filler1
7.6 	a 	    	
7.6 	a 	    	
drop table t1;
create table t1 (
pk int(11) not null auto_increment,
a int(11) not null default '0',
b int(11) not null default '0',
c int(11) not null default '0',
filler1 datetime, filler2 varchar(15),
filler3 longtext,
kp1 varchar(4), kp2 varchar(7),
kp3 varchar(2), kp4 varchar(4),
kp5 varchar(7),
filler4 char(1),
primary key (pk),
key idx1(a,b,c),
key idx2(c),
key idx3(kp1,kp2,kp3,kp4,kp5)
) default charset=latin1;
set @fill=NULL;
SELECT COUNT(*) FROM t1 WHERE b = 0 AND a = 0 AND c = 13286427 AND
kp1='279' AND kp2='ELM0678' AND kp3='6' AND kp4='10' AND  kp5 = 'R        ';
COUNT(*)
1
drop table t1;
create table t1
(
key1 int not null, 
key2 int not null default 0,
key3 int not null default 0
);
insert into t1(key1) select seq from seq_1_to_1024;
alter table t1 add index i2(key2);
alter table t1 add index i3(key3);
update t1 set key2=key1,key3=key1;
insert into t1 select 10000+key1, 10000+key2,10000+key3 from t1;
analyze table t1;
Table	Op	Msg_type	Msg_text
test.t1	analyze	status	OK
explain select * from t1 where (key3 > 30 and key3<35) or (key2 >32 and key2 < 40);
id	select_type	table	type	possible_keys	key	key_len	ref	rows	Extra
1	SIMPLE	t1	index_merge	i2,i3	i3,i2	4,4	NULL	REF	Using sort_union(i3,i2); Using where
select * from t1 where (key3 > 30 and key3<35) or (key2 >32 and key2 < 40);
key1	key2	key3
31	31	31
32	32	32
33	33	33
34	34	34
35	35	35
36	36	36
37	37	37
38	38	38
39	39	39
drop table t1;
#
# Bug#56423: Different count with SELECT and CREATE SELECT queries
#
CREATE TABLE t1 (
a INT,
b INT,
c INT,
d INT,
PRIMARY KEY (a),
KEY (c),
KEY bd (b,d)
);
INSERT INTO t1 VALUES
(1, 0, 1, 0),
(2, 1, 1, 1),
(3, 1, 1, 1),
(4, 0, 1, 1);
EXPLAIN
SELECT a
FROM t1
WHERE c = 1 AND b = 1 AND d = 1;
id	select_type	table	type	possible_keys	key	key_len	ref	rows	Extra
1	SIMPLE	t1	ref	c,bd	bd	10	const,const	2	Using where
CREATE TABLE t2 ( a INT )
SELECT a
FROM t1
WHERE c = 1 AND b = 1 AND d = 1;
SELECT * FROM t2;
a
2
3
DROP TABLE t1, t2;
CREATE TABLE t1( a INT, b INT, KEY(a), KEY(b) );
INSERT INTO t1 VALUES (1, 2), (1, 2), (1, 2), (1, 2);
SELECT * FROM t1 FORCE INDEX(a, b) WHERE a = 1 AND b = 2;
a	b
1	2
1	2
1	2
1	2
DROP TABLE t1;
# Code coverage of fix.
CREATE TABLE t1 ( a INT NOT NULL AUTO_INCREMENT PRIMARY KEY, b INT);
INSERT INTO t1 (b) VALUES (1);
UPDATE t1 SET b = 2 WHERE a = 1;
SELECT * FROM t1;
a	b
1	2
CREATE TABLE t2 ( a INT NOT NULL AUTO_INCREMENT PRIMARY KEY, b VARCHAR(1) );
INSERT INTO t2 (b) VALUES ('a');
UPDATE t2 SET b = 'b' WHERE a = 1;
SELECT * FROM t2;
a	b
1	b
DROP TABLE t1, t2;
#---------------- 2-sweeps read Index merge test 2 -------------------------------
create table t1 (
pk int primary key,
key1 int,
key2 int,
filler char(200),
filler2 char(200),
index(key1),
index(key2)
);
insert into t1 select seq, seq, seq, 'filler-data', 'filler-data-2'
from seq_1000_to_1;
select * from t1 where (key1 >= 2 and key1 <= 10) or (pk >= 4 and pk <=8 );
pk	key1	key2	filler	filler2
10	10	10	filler-data	filler-data-2
9	9	9	filler-data	filler-data-2
8	8	8	filler-data	filler-data-2
7	7	7	filler-data	filler-data-2
6	6	6	filler-data	filler-data-2
5	5	5	filler-data	filler-data-2
4	4	4	filler-data	filler-data-2
3	3	3	filler-data	filler-data-2
2	2	2	filler-data	filler-data-2
set @maxv=1000;
select * from t1 where
(pk < 5) or (pk > 10 and pk < 15) or (pk >= 50 and pk < 55 ) or (pk > @maxv-10)
or key1=18 or key1=60;
pk	key1	key2	filler	filler2
1000	1000	1000	filler-data	filler-data-2
999	999	999	filler-data	filler-data-2
998	998	998	filler-data	filler-data-2
997	997	997	filler-data	filler-data-2
996	996	996	filler-data	filler-data-2
995	995	995	filler-data	filler-data-2
994	994	994	filler-data	filler-data-2
993	993	993	filler-data	filler-data-2
992	992	992	filler-data	filler-data-2
991	991	991	filler-data	filler-data-2
60	60	60	filler-data	filler-data-2
54	54	54	filler-data	filler-data-2
53	53	53	filler-data	filler-data-2
52	52	52	filler-data	filler-data-2
51	51	51	filler-data	filler-data-2
50	50	50	filler-data	filler-data-2
18	18	18	filler-data	filler-data-2
14	14	14	filler-data	filler-data-2
13	13	13	filler-data	filler-data-2
12	12	12	filler-data	filler-data-2
11	11	11	filler-data	filler-data-2
4	4	4	filler-data	filler-data-2
3	3	3	filler-data	filler-data-2
2	2	2	filler-data	filler-data-2
1	1	1	filler-data	filler-data-2
select * from t1 where
(pk < 5) or (pk > 10 and pk < 15) or (pk >= 50 and pk < 55 ) or (pk > @maxv-10)
or key1 < 3 or key1 > @maxv-11;
pk	key1	key2	filler	filler2
1000	1000	1000	filler-data	filler-data-2
999	999	999	filler-data	filler-data-2
998	998	998	filler-data	filler-data-2
997	997	997	filler-data	filler-data-2
996	996	996	filler-data	filler-data-2
995	995	995	filler-data	filler-data-2
994	994	994	filler-data	filler-data-2
993	993	993	filler-data	filler-data-2
992	992	992	filler-data	filler-data-2
991	991	991	filler-data	filler-data-2
990	990	990	filler-data	filler-data-2
54	54	54	filler-data	filler-data-2
53	53	53	filler-data	filler-data-2
52	52	52	filler-data	filler-data-2
51	51	51	filler-data	filler-data-2
50	50	50	filler-data	filler-data-2
14	14	14	filler-data	filler-data-2
13	13	13	filler-data	filler-data-2
12	12	12	filler-data	filler-data-2
11	11	11	filler-data	filler-data-2
4	4	4	filler-data	filler-data-2
3	3	3	filler-data	filler-data-2
2	2	2	filler-data	filler-data-2
1	1	1	filler-data	filler-data-2
select * from t1 where
(pk < 5) or (pk > 10 and pk < 15) or (pk >= 50 and pk < 55 ) or (pk > @maxv-10)
or
(key1 < 5) or (key1 > 10 and key1 < 15) or (key1 >= 50 and key1 < 55 ) or (key1 > @maxv-10);
pk	key1	key2	filler	filler2
1000	1000	1000	filler-data	filler-data-2
999	999	999	filler-data	filler-data-2
998	998	998	filler-data	filler-data-2
997	997	997	filler-data	filler-data-2
996	996	996	filler-data	filler-data-2
995	995	995	filler-data	filler-data-2
994	994	994	filler-data	filler-data-2
993	993	993	filler-data	filler-data-2
992	992	992	filler-data	filler-data-2
991	991	991	filler-data	filler-data-2
54	54	54	filler-data	filler-data-2
53	53	53	filler-data	filler-data-2
52	52	52	filler-data	filler-data-2
51	51	51	filler-data	filler-data-2
50	50	50	filler-data	filler-data-2
14	14	14	filler-data	filler-data-2
13	13	13	filler-data	filler-data-2
12	12	12	filler-data	filler-data-2
11	11	11	filler-data	filler-data-2
4	4	4	filler-data	filler-data-2
3	3	3	filler-data	filler-data-2
2	2	2	filler-data	filler-data-2
1	1	1	filler-data	filler-data-2
select * from t1 where
(pk > 10 and pk < 15) or (pk >= 50 and pk < 55 )
or
(key1 < 5) or (key1 > @maxv-10);
pk	key1	key2	filler	filler2
1000	1000	1000	filler-data	filler-data-2
999	999	999	filler-data	filler-data-2
998	998	998	filler-data	filler-data-2
997	997	997	filler-data	filler-data-2
996	996	996	filler-data	filler-data-2
995	995	995	filler-data	filler-data-2
994	994	994	filler-data	filler-data-2
993	993	993	filler-data	filler-data-2
992	992	992	filler-data	filler-data-2
991	991	991	filler-data	filler-data-2
54	54	54	filler-data	filler-data-2
53	53	53	filler-data	filler-data-2
52	52	52	filler-data	filler-data-2
51	51	51	filler-data	filler-data-2
50	50	50	filler-data	filler-data-2
14	14	14	filler-data	filler-data-2
13	13	13	filler-data	filler-data-2
12	12	12	filler-data	filler-data-2
11	11	11	filler-data	filler-data-2
4	4	4	filler-data	filler-data-2
3	3	3	filler-data	filler-data-2
2	2	2	filler-data	filler-data-2
1	1	1	filler-data	filler-data-2
drop table t1;
#---------------- Clustered PK ROR-index_merge tests -----------------------------
create table t1
(
pk1 int not null,
pk2 int not null,
key1 int not null,
key2 int not null,
pktail1ok  int not null,
pktail2ok  int not null,
pktail3bad int not null,
pktail4bad int not null,
pktail5bad int not null,
pk2copy int not null,
badkey  int not null,
filler1 char (200),
filler2 char (200),
key (key1),
key (key2),
/* keys with tails from CPK members */
key (pktail1ok, pk1),
key (pktail2ok, pk1, pk2),
key (pktail3bad, pk2, pk1),
key (pktail4bad, pk1, pk2copy),
key (pktail5bad, pk1, pk2, pk2copy),
primary key (pk1, pk2)
);
explain select * from t1 where pk1 = 1 and pk2 < 80  and key1=0;
id	select_type	table	type	possible_keys	key	key_len	ref	rows	Extra
1	SIMPLE	t1	range	PRIMARY,key1	PRIMARY	8	NULL	7	Using index condition; Using where
select * from t1 where pk1 = 1 and pk2 < 80  and key1=0;
pk1	pk2	key1	key2	pktail1ok	pktail2ok	pktail3bad	pktail4bad	pktail5bad	pk2copy	badkey	filler1	filler2
1	10	0	0	0	0	0	0	0	10	0	filler-data-10	filler2
1	11	0	0	0	0	0	0	0	11	0	filler-data-11	filler2
1	12	0	0	0	0	0	0	0	12	0	filler-data-12	filler2
1	13	0	0	0	0	0	0	0	13	0	filler-data-13	filler2
1	14	0	0	0	0	0	0	0	14	0	filler-data-14	filler2
1	15	0	0	0	0	0	0	0	15	0	filler-data-15	filler2
1	16	0	0	0	0	0	0	0	16	0	filler-data-16	filler2
1	17	0	0	0	0	0	0	0	17	0	filler-data-17	filler2
1	18	0	0	0	0	0	0	0	18	0	filler-data-18	filler2
1	19	0	0	0	0	0	0	0	19	0	filler-data-19	filler2
explain select pk1,pk2 from t1 where key1 = 10 and key2=10 and 2*pk1+1 < 2*96+1;
id	select_type	table	type	possible_keys	key	key_len	ref	rows	Extra
1	SIMPLE	t1	index_merge	key1,key2	key1,key2	4,4	NULL	1	Using intersect(key1,key2); Using where
select pk1,pk2 from t1 where key1 = 10 and key2=10 and 2*pk1+1 < 2*96+1;
pk1	pk2
95	59
95	58
95	57
95	56
95	55
95	54
95	53
95	52
95	51
95	50
explain select * from t1 where badkey=1 and key1=10;
id	select_type	table	type	possible_keys	key	key_len	ref	rows	Extra
1	SIMPLE	t1	ref	key1	key1	4	const	91	Using where
set @tmp_index_merge_ror_cpk=@@optimizer_switch;
set optimizer_switch='extended_keys=off';
explain select * from t1 where pk1 < 7500 and key1 = 10;
id	select_type	table	type	possible_keys	key	key_len	ref	rows	Extra
1	SIMPLE	t1	ref	PRIMARY,key1	key1	4	const	ROWS	Using where
set optimizer_switch=@tmp_index_merge_ror_cpk;
explain select * from t1 where pktail1ok=1 and key1=10;
id	select_type	table	type	possible_keys	key	key_len	ref	rows	Extra
1	SIMPLE	t1	ref	key1,pktail1ok	pktail1ok	4	const	76	Using where
explain select * from t1 where pktail2ok=1 and key1=10;
id	select_type	table	type	possible_keys	key	key_len	ref	rows	Extra
1	SIMPLE	t1	ref	key1,pktail2ok	pktail2ok	4	const	82	Using where
explain select * from t1 where (pktail2ok=1 and pk1< 50000) or key1=10;
id	select_type	table	type	possible_keys	key	key_len	ref	rows	Extra
1	SIMPLE	t1	index_merge	PRIMARY,key1,pktail2ok	pktail2ok,key1	8,4	NULL	173	Using sort_union(pktail2ok,key1); Using where
explain select * from t1 where pktail3bad=1 and key1=10;
id	select_type	table	type	possible_keys	key	key_len	ref	rows	Extra
1	SIMPLE	t1	ref	key1,pktail3bad	pktail3bad	4	const	73	Using where
explain select * from t1 where pktail4bad=1 and key1=10;
id	select_type	table	type	possible_keys	key	key_len	ref	rows	Extra
1	SIMPLE	t1	ref	key1,pktail4bad	pktail4bad	4	const	82	Using where
explain select * from t1 where pktail5bad=1 and key1=10;
id	select_type	table	type	possible_keys	key	key_len	ref	rows	Extra
1	SIMPLE	t1	ref	key1,pktail5bad	pktail5bad	4	const	70	Using where
explain select pk1,pk2,key1,key2 from t1 where key1 = 10 and key2=10 limit 10;
id	select_type	table	type	possible_keys	key	key_len	ref	rows	Extra
1	SIMPLE	t1	index_merge	key1,key2	key1,key2	4,4	NULL	1	Using intersect(key1,key2); Using where
select pk1,pk2,key1,key2 from t1 where key1 = 10 and key2=10 limit 10;
pk1	pk2	key1	key2
104	49	10	10
104	48	10	10
104	47	10	10
104	46	10	10
104	45	10	10
104	44	10	10
104	43	10	10
104	42	10	10
104	41	10	10
104	40	10	10
drop table t1;
create table t1
(
RUNID varchar(22),
SUBMITNR varchar(5),
ORDERNR char(1),
PROGRAMM varchar(8),
TESTID varchar(4),
UCCHECK char(1),
ETEXT varchar(80),
ETEXT_TYPE char(1),
INFO char(1),
SEVERITY tinyint(3),
TADIRFLAG char(1),
PRIMARY KEY  (RUNID,SUBMITNR,ORDERNR,PROGRAMM,TESTID,UCCHECK),
KEY `TVERM~KEY`  (PROGRAMM,TESTID,UCCHECK)
) DEFAULT CHARSET=latin1;
update t1 set `ETEXT` = '', `ETEXT_TYPE`='', `INFO`='', `SEVERITY`='', `TADIRFLAG`=''
WHERE
`RUNID`= '' AND `SUBMITNR`= '' AND `ORDERNR`='' AND `PROGRAMM`='' AND
`TESTID`='' AND `UCCHECK`='';
drop table t1;
#
# Bug#50402 Optimizer producing wrong results when using Index Merge on InnoDB
#
CREATE TABLE t1 (f1 INT, PRIMARY KEY (f1));
INSERT INTO t1 VALUES (2);
CREATE TABLE t2 (f1 INT, f2 INT, f3 char(1),
PRIMARY KEY (f1), KEY (f2), KEY (f3) );
INSERT INTO t2 VALUES (1, 1, 'h'), (2, 3, 'h'), (3, 2, ''), (4, 2, '');
SELECT t1.f1 FROM t1
WHERE (SELECT COUNT(*) FROM t2 WHERE t2.f3 = 'h' AND t2.f2 = t1.f1) = 0 AND t1.f1 = 2;
f1
2
EXPLAIN SELECT t1.f1 FROM t1
WHERE (SELECT COUNT(*) FROM t2 WHERE t2.f3 = 'h' AND t2.f2 = t1.f1) = 0 AND t1.f1 = 2;
id	select_type	table	type	possible_keys	key	key_len	ref	rows	Extra
1	PRIMARY	t1	system	PRIMARY	NULL	NULL	NULL	1	
2	SUBQUERY	t2	ref	f2,f3	f2	5	const	1	Using where
DROP TABLE t1,t2;
create table t0 (a int);
insert into t0 values (0),(1),(2),(3),(4),(5),(6),(7),(8),(9);
create table t1 (a int, b int, c int, filler char(100), 
key(a), key(b), key(c));
insert into t1 select 
A.a * B.a*10 + C.a*100, 
A.a * B.a*10 + C.a*100,
A.a, 
'filler'
from t0 A, t0 B, t0 C;
This should use union:
explain select * from t1 where a=1 or b=1;
id	select_type	table	type	possible_keys	key	key_len	ref	rows	Extra
1	SIMPLE	t1	index_merge	a,b	a,b	5,5	NULL	2	Using union(a,b); Using where
This should use ALL:
set optimizer_switch='default,index_merge=off';
explain select * from t1 where a=1 or b=1;
id	select_type	table	type	possible_keys	key	key_len	ref	rows	Extra
1	SIMPLE	t1	ALL	a,b	NULL	NULL	NULL	1000	Using where
This should use sort-union:
set optimizer_switch='default,index_merge_union=off';
explain select * from t1 where a=1 or b=1;
id	select_type	table	type	possible_keys	key	key_len	ref	rows	Extra
1	SIMPLE	t1	index_merge	a,b	a,b	5,5	NULL	2	Using sort_union(a,b); Using where
This will use sort-union:
set optimizer_switch=default;
explain select * from t1 where a<1 or b <1;
id	select_type	table	type	possible_keys	key	key_len	ref	rows	Extra
1	SIMPLE	t1	index_merge	a,b	a,b	5,5	NULL	38	Using sort_union(a,b); Using where
This should use ALL:
set optimizer_switch='default,index_merge_sort_union=off';
explain select * from t1 where a<1 or b <1;
id	select_type	table	type	possible_keys	key	key_len	ref	rows	Extra
1	SIMPLE	t1	ALL	a,b	NULL	NULL	NULL	1000	Using where
This should use ALL:
set optimizer_switch='default,index_merge=off';
explain select * from t1 where a<1 or b <1;
id	select_type	table	type	possible_keys	key	key_len	ref	rows	Extra
1	SIMPLE	t1	ALL	a,b	NULL	NULL	NULL	1000	Using where
This will use sort-union:
set optimizer_switch='default,index_merge_union=off';
explain select * from t1 where a<1 or b <1;
id	select_type	table	type	possible_keys	key	key_len	ref	rows	Extra
1	SIMPLE	t1	index_merge	a,b	a,b	5,5	NULL	38	Using sort_union(a,b); Using where
alter table t1 add d int, add key(d);
update t1 set d=a;
This will use sort_union:
set optimizer_switch=default;
explain select * from t1 where (a=3 or b in (1,2)) and (c=3 or d=4);
id	select_type	table	type	possible_keys	key	key_len	ref	rows	Extra
1	SIMPLE	t1	index_merge	a,b,c,d	a,b	5,5	NULL	3	Using sort_union(a,b); Using where
And if we disable sort_union, union:
set optimizer_switch='default,index_merge_sort_union=off';
explain select * from t1 where (a=3 or b in (1,2)) and (c=3 or d=4);
id	select_type	table	type	possible_keys	key	key_len	ref	rows	Extra
1	SIMPLE	t1	index_merge	a,b,c,d	c,d	5,5	NULL	100	Using union(c,d); Using where
drop table t1;
create table t1 (
a int, b int, c int,
filler1 char(200), filler2 char(200), 
key(a),key(b),key(c)
);
insert into t1 
select A.a+10*B.a, A.a+10*B.a, A.a+10*B.a+100*C.a, 'foo', 'bar' 
from t0 A, t0 B, t0 C, t0 D where D.a<5;
This should be intersect:
set optimizer_switch=default;
explain select * from t1 where a=10 and b=10;
id	select_type	table	type	possible_keys	key	key_len	ref	rows	Extra
1	SIMPLE	t1	index_merge	a,b	a,b	5,5	NULL	1	Using intersect(a,b); Using where
No intersect when index_merge is disabled:
set optimizer_switch='default,index_merge=off';
explain select * from t1 where a=10 and b=10;
id	select_type	table	type	possible_keys	key	key_len	ref	rows	Extra
1	SIMPLE	t1	ref	a,b	a	5	const	49	Using where
No intersect if it is disabled:
set optimizer_switch='default,index_merge_sort_intersection=off,index_merge_intersection=off';
explain select * from t1 where a=10 and b=10;
id	select_type	table	type	possible_keys	key	key_len	ref	rows	Extra
1	SIMPLE	t1	ref	a,b	a	5	const	49	Using where
Do intersect when union was disabled
set optimizer_switch='default,index_merge_union=off';
explain select * from t1 where a=10 and b=10;
id	select_type	table	type	possible_keys	key	key_len	ref	rows	Extra
1	SIMPLE	t1	index_merge	a,b	a,b	5,5	NULL	1	Using intersect(a,b); Using where
Do intersect when sort_union was disabled
set optimizer_switch='default,index_merge_sort_union=off';
explain select * from t1 where a=10 and b=10;
id	select_type	table	type	possible_keys	key	key_len	ref	rows	Extra
1	SIMPLE	t1	index_merge	a,b	a,b	5,5	NULL	1	Using intersect(a,b); Using where
This will use intersection inside a union:
set optimizer_switch=default;
explain select * from t1 where a=10 and b=10 or c=10;
id	select_type	table	type	possible_keys	key	key_len	ref	rows	Extra
1	SIMPLE	t1	index_merge	a,b,c	a,b,c	5,5,5	NULL	6	Using union(intersect(a,b),c); Using where
Should be only union left:
set optimizer_switch='default,index_merge_intersection=off';
explain select * from t1 where a=10 and b=10 or c=10;
id	select_type	table	type	possible_keys	key	key_len	ref	rows	Extra
1	SIMPLE	t1	index_merge	a,b,c	a,c	5,5	NULL	54	Using union(a,c); Using where
This will switch to sort-union (intersection will be gone, too,
that's a known limitation:
set optimizer_switch='default,index_merge_union=off';
explain select * from t1 where a=10 and b=10 or c=10;
id	select_type	table	type	possible_keys	key	key_len	ref	rows	Extra
1	SIMPLE	t1	index_merge	a,b,c	a,c	5,5	NULL	54	Using sort_union(a,c); Using where
set optimizer_switch=default;
drop table t0, t1;
#
# BUG#834514 Assertion `!table || (!table->read_set || bitmap_is_set(...' with aggregates
#
CREATE TABLE t1 ( a int , b int, c int, KEY (b), PRIMARY KEY (a)) ;
INSERT INTO t1 VALUES (1,4,0),(5,0,0),(6,7,0),(7,7,0),(8,1,0),(9,7,0),(10,1,0);
CREATE TABLE t2 ( b int, c int, KEY (c,b)) ;
INSERT INTO t2 VALUES (7,0),(1,0),(7,0),(1,0);
CREATE TABLE t3 ( a int ) ;
SELECT COUNT(DISTINCT t2.b), CONCAT(t1.c)
FROM t1, t2
WHERE (t2.c = t1.c)
AND (
t1.b IN ( 4 )
OR t1.a = 137
AND EXISTS ( SELECT a FROM t3 )
)
GROUP BY 2;
COUNT(DISTINCT t2.b)	CONCAT(t1.c)
2	0
DROP TABLE t1,t2,t3;
#
# MDEV-4556 Server crashes in SEL_ARG::rb_insert with index_merge+index_merge_sort_union, FORCE INDEX
#
CREATE TABLE t1 (
pk int,
code char(2),
population_rate int,
area_rate int,
primary key (pk),
index (code),
key (population_rate),
key (area_rate)
);
INSERT INTO t1 VALUES  (1,'WI',20, 23), (2, 'WA', 13, 18);
EXPLAIN
SELECT * FROM t1 FORCE INDEX ( PRIMARY, population_rate, area_rate, code ) 
WHERE pk = 1 OR population_rate = 1 OR ( area_rate IN ( 1,2 ) OR area_rate IS NULL )
AND (population_rate = 25 OR area_rate BETWEEN 2 AND 25 OR code BETWEEN 'MA' AND 'TX');
id	select_type	table	type	possible_keys	key	key_len	ref	rows	Extra
1	SIMPLE	t1	index_merge	PRIMARY,code,population_rate,area_rate	PRIMARY,population_rate,area_rate	4,5,5	NULL	2	Using sort_union(PRIMARY,population_rate,area_rate); Using where
SELECT * FROM t1 FORCE INDEX ( PRIMARY, population_rate, area_rate, code ) 
WHERE pk = 1 OR population_rate = 1 OR ( area_rate IN ( 1,2 ) OR area_rate IS NULL )
AND (population_rate = 25 OR area_rate BETWEEN 2 AND 25 OR code BETWEEN 'MA' AND 'TX');
pk	code	population_rate	area_rate
1	WI	20	23
DROP TABLE t1;
#
# MDEV-5069: Server crashes in SEL_ARG::increment_use_count with index_merge+index_merge_sort_union, FORCE INDEX
#
CREATE TABLE t1 (
c1 varchar(64),
i int,
pk integer auto_increment,
c2 varchar(64),
index (c1),
index (i),
primary key (pk),
key (c2)) ENGINE=myisam;
ALTER TABLE t1 DISABLE KEYS;
INSERT INTO t1 VALUES 
('West Virginia', 6121, NULL, 'California'),('Georgia', 60177, NULL, 'Arkansas'),
('Delaware', 90, NULL, 'Oregon'),('Wyoming', 7, NULL, 'Missouri'),(
'Delaware', 2, NULL, 'Utah'),('Wisconsin', 0, NULL, 'Iowa'),
('Kansas', 0, NULL, 'Florida'),('Ohio', 34358, NULL, 'Colorado'),
('Maine', 118, NULL, 'Texas'),('Mississippi', 0, NULL, 'Georgia'),
('Tennessee', 4, NULL, 'N/A'),('Georgia', 0, NULL, 'New Hampshire'),
('Wyoming', 2, NULL, 'N/A'),('Florida', 0, NULL, 'Arizona'),
('Rhode Island', -24002, NULL, 'Michigan'),('Alabama', 142, NULL, 'Indiana'),
('Colorado', 0, NULL, 'Louisiana'),('Michigan', 21194, NULL, 'Louisiana'),
('Oklahoma', 31475, NULL, 'Alabama'),('Pennsylvania', 0, NULL, 'Oklahoma'),
('Texas', 0, NULL, 'Texas'),('West Virginia', 5, NULL, 'Utah'),
('Florida', 49653, NULL, 'Kentucky'),('Tennessee', 19075, NULL, 'Oregon'),
('Maine', 3, NULL, 'Kansas, Kentucky, Iowa'),('Iowa', 1, NULL, 'South Dakota'),
('Kansas', -4037, NULL, 'Virginia'),('Delaware', 22550, NULL, 'Utah'),
('Illinois', 14634, NULL, 'South Carolina, Colorado'),
('Kansas', 6, NULL, 'South Dakota'),('Delaware', 9, NULL, ''),
('', 0, NULL, 'Utah, Delaware, Florida, Georgia, Nevada'),
('Colorado', 8, NULL, 'Montana'),('Maryland', 2689, NULL, 'Hawaii'),
('Florida', -12306, NULL, 'Delaware'),
('Indiana', 38567, NULL, 'Iowa, Minnesota, Maine'),
('Oklahoma', 9, NULL, 'Delaware, Kansas, Oregon, Nebraska, Maryland, Minnesota'),
('Tennessee', 12460, NULL, NULL),('Kentucky', 0, NULL, 'Ohio'),
('Nevada', 7, NULL, 'Vermont, Oregon, Oklahoma, Montana'),
('Nebraska', 61966, NULL, 'Nevada'),('Alaska', 131, NULL, 'Louisiana, Maine'),
('Wisconsin', 4, NULL, 'Nevada'),('South Carolina', 0, NULL, 'Washington'),
('West Virginia', 51314, NULL, 'Ohio'),('Louisiana', 0, NULL, ''),
('Pennsylvania', 0, NULL, 'Iowa, Idaho'),('Arkansas', 14010, NULL, 'Indiana'),
('Wyoming', -15514, NULL, 'Maine'),('Georgia', 0, NULL, 'N/A'),
('Kentucky', 1, NULL, 'Idaho'),('Wyoming', 60249, NULL, 'Indiana, Iowa'),
('Pennsylvania', 69, NULL, 'W'),
('New Mexico', 11480, NULL, 'Florida, Georgia, Hawaii'),
('South Carolina', 9, NULL, 'Iowa'),('Virginia', 0, NULL, 'Connecticut'),
('Mississippi', 19749, NULL, 'Rhode Island'),('Illinois', 5, NULL, 'Virginia'),
('Texas', -1749, NULL, 'Tennessee'),('Arizona', 28, NULL, 'California'),
('Florida', 62151, NULL, 'Kansas'),('California', 172, NULL, 'SC'),
('New Jersey', 0, NULL, 'North Carolina'),('Wyoming', 4, NULL, 'I'),
('Kansas', 10683, NULL, 'California'),('Arkansas', -14275, NULL, 'K'),
('Arizona', 5, NULL, 'California, Delaware, Rhode Island, Maryland'),
('Florida', 0, NULL, 'T'),('Alaska', 241, NULL, 'Virginia');
ALTER TABLE t1 ENABLE KEYS;
EXPLAIN
SELECT  * FROM t1 FORCE KEY (PRIMARY , i , c1 , c2) 
WHERE pk = 255 OR i = 22 OR (pk  IN (1 , 136) AND c2  IN ('c' , 'w') AND (c1 NOT BETWEEN 'e' AND 'i' OR  c2 > 'g'))  OR pk != 1  ;
id	select_type	table	type	possible_keys	key	key_len	ref	rows	Extra
1	SIMPLE	t1	ALL	PRIMARY,c1,i,c2	NULL	NULL	NULL	69	Using where
DROP TABLE t1;
set optimizer_switch= @optimizer_switch_save;
#
<<<<<<< HEAD
# MDEV-16695: Estimate for rows of derived tables is very high when we are using index_merge union
#
create table t0
(
key1 int not null,
INDEX i1(key1)
);
insert into t0 select * from seq_1_to_1024;
alter table t0 add key2 int not null, add index i2(key2);
alter table t0 add key3 int not null, add index i3(key3);
alter table t0 add key8 int not null, add index i8(key8);
update t0 set key2=key1,key3=key1,key8=1024-key1;
analyze table t0;
Table	Op	Msg_type	Msg_text
test.t0	analyze	status	OK
set @optimizer_switch_save=@@optimizer_switch;
set optimizer_switch='derived_merge=off,derived_with_keys=off';
explain select * from (select * from t0 where key1 = 3 or key2 =3) as Z where Z.key8 > 5;
id	select_type	table	type	possible_keys	key	key_len	ref	rows	Extra
1	PRIMARY	<derived2>	ALL	NULL	NULL	NULL	NULL	2	Using where
2	DERIVED	t0	index_merge	i1,i2	i1,i2	4,4	NULL	2	Using union(i1,i2); Using where
select * from (select * from t0 where key1 = 3 or key2 =3) as Z where Z.key8 > 5;
key1	key2	key3	key8
3	3	3	1021
set optimizer_use_condition_selectivity=2;
explain select * from (select * from t0 where key1 = 3 or key2 =3) as Z where Z.key8 > 5;
id	select_type	table	type	possible_keys	key	key_len	ref	rows	Extra
1	PRIMARY	<derived2>	ALL	NULL	NULL	NULL	NULL	2	Using where
2	DERIVED	t0	index_merge	i1,i2	i1,i2	4,4	NULL	2	Using union(i1,i2); Using where
select * from (select * from t0 where key1 = 3 or key2 =3) as Z where Z.key8 > 5;
key1	key2	key3	key8
3	3	3	1021
set @@optimizer_switch= @optimizer_switch_save;
drop table t0;
=======
# MDEV-21932: ROR union with index_merge_sort_union=off
#
create table t0 (a int);
insert into t0 values (0),(1),(2),(3),(4),(5),(6),(7),(8),(9);
insert into t0 select a+10 from t0;
insert into t0 select a+20 from t0;
insert into t0 select a+40 from t0;
insert into t0 select a+80 from t0;
insert into t0 select a+160 from t0;
delete from t0 where a > 300;
create table t1 (
f1 int, f2 int, f3 int, f4 int,
primary key (f1),  key (f3),  key(f4)
) engine=myisam;
insert into t1 select a+100, a+100, a+100, a+100 from t0;
insert into t1 VALUES (9,0,2,6), (9930,0,0,NULL);
analyze table t1;
Table	Op	Msg_type	Msg_text
test.t1	analyze	status	OK
set optimizer_switch='index_merge_sort_union=off';
set optimizer_switch='index_merge_union=on';
explain select * from t1
where (( f3 = 1 or f1 = 7 )  and f1 < 10) or
(f3 between 2 and 2 and ( f3 = 1 or f4 < 7 ));
id	select_type	table	type	possible_keys	key	key_len	ref	rows	Extra
1	SIMPLE	t1	index_merge	PRIMARY,f3,f4	f3,PRIMARY,f3	5,4,5	NULL	3	Using union(f3,PRIMARY,f3); Using where
select * from t1
where (( f3 = 1 or f1 = 7 )  and f1 < 10) or
(f3 between 2 and 2 and ( f3 = 1 or f4 < 7 ));
f1	f2	f3	f4
9	0	2	6
insert into t1 values (52,0,1,0),(53,0,1,0);
insert into t1 values (50,0,1,0),(51,0,1,0);
insert into t1 values (48,0,1,0),(49,0,1,0);
insert into t1 values (46,0,1,0),(47,0,1,0);
insert into t1 values (44,0,1,0),(45,0,1,0);
analyze table t1;
Table	Op	Msg_type	Msg_text
test.t1	analyze	status	OK
explain select * from t1
where (( f3 = 1 or f1 = 7 )  and f1 < 10) or
(f3 between 2 and 2 and ( f3 = 1 or f4 < 7 ));
id	select_type	table	type	possible_keys	key	key_len	ref	rows	Extra
1	SIMPLE	t1	index_merge	PRIMARY,f3,f4	f3,PRIMARY,f3	5,4,5	NULL	13	Using union(f3,PRIMARY,f3); Using where
select * from t1
where (( f3 = 1 or f1 = 7 )  and f1 < 10) or
(f3 between 2 and 2 and ( f3 = 1 or f4 < 7 ));
f1	f2	f3	f4
9	0	2	6
drop table t0,t1;
set optimizer_switch= @optimizer_switch_save;
>>>>>>> 24cb76b8
<|MERGE_RESOLUTION|>--- conflicted
+++ resolved
@@ -1685,42 +1685,6 @@
 DROP TABLE t1;
 set optimizer_switch= @optimizer_switch_save;
 #
-<<<<<<< HEAD
-# MDEV-16695: Estimate for rows of derived tables is very high when we are using index_merge union
-#
-create table t0
-(
-key1 int not null,
-INDEX i1(key1)
-);
-insert into t0 select * from seq_1_to_1024;
-alter table t0 add key2 int not null, add index i2(key2);
-alter table t0 add key3 int not null, add index i3(key3);
-alter table t0 add key8 int not null, add index i8(key8);
-update t0 set key2=key1,key3=key1,key8=1024-key1;
-analyze table t0;
-Table	Op	Msg_type	Msg_text
-test.t0	analyze	status	OK
-set @optimizer_switch_save=@@optimizer_switch;
-set optimizer_switch='derived_merge=off,derived_with_keys=off';
-explain select * from (select * from t0 where key1 = 3 or key2 =3) as Z where Z.key8 > 5;
-id	select_type	table	type	possible_keys	key	key_len	ref	rows	Extra
-1	PRIMARY	<derived2>	ALL	NULL	NULL	NULL	NULL	2	Using where
-2	DERIVED	t0	index_merge	i1,i2	i1,i2	4,4	NULL	2	Using union(i1,i2); Using where
-select * from (select * from t0 where key1 = 3 or key2 =3) as Z where Z.key8 > 5;
-key1	key2	key3	key8
-3	3	3	1021
-set optimizer_use_condition_selectivity=2;
-explain select * from (select * from t0 where key1 = 3 or key2 =3) as Z where Z.key8 > 5;
-id	select_type	table	type	possible_keys	key	key_len	ref	rows	Extra
-1	PRIMARY	<derived2>	ALL	NULL	NULL	NULL	NULL	2	Using where
-2	DERIVED	t0	index_merge	i1,i2	i1,i2	4,4	NULL	2	Using union(i1,i2); Using where
-select * from (select * from t0 where key1 = 3 or key2 =3) as Z where Z.key8 > 5;
-key1	key2	key3	key8
-3	3	3	1021
-set @@optimizer_switch= @optimizer_switch_save;
-drop table t0;
-=======
 # MDEV-21932: ROR union with index_merge_sort_union=off
 #
 create table t0 (a int);
@@ -1772,4 +1736,39 @@
 9	0	2	6
 drop table t0,t1;
 set optimizer_switch= @optimizer_switch_save;
->>>>>>> 24cb76b8
+#
+# MDEV-16695: Estimate for rows of derived tables is very high when we are using index_merge union
+#
+create table t0
+(
+key1 int not null,
+INDEX i1(key1)
+);
+insert into t0 select * from seq_1_to_1024;
+alter table t0 add key2 int not null, add index i2(key2);
+alter table t0 add key3 int not null, add index i3(key3);
+alter table t0 add key8 int not null, add index i8(key8);
+update t0 set key2=key1,key3=key1,key8=1024-key1;
+analyze table t0;
+Table	Op	Msg_type	Msg_text
+test.t0	analyze	status	OK
+set @optimizer_switch_save=@@optimizer_switch;
+set optimizer_switch='derived_merge=off,derived_with_keys=off';
+explain select * from (select * from t0 where key1 = 3 or key2 =3) as Z where Z.key8 > 5;
+id	select_type	table	type	possible_keys	key	key_len	ref	rows	Extra
+1	PRIMARY	<derived2>	ALL	NULL	NULL	NULL	NULL	2	Using where
+2	DERIVED	t0	index_merge	i1,i2	i1,i2	4,4	NULL	2	Using union(i1,i2); Using where
+select * from (select * from t0 where key1 = 3 or key2 =3) as Z where Z.key8 > 5;
+key1	key2	key3	key8
+3	3	3	1021
+set optimizer_use_condition_selectivity=2;
+explain select * from (select * from t0 where key1 = 3 or key2 =3) as Z where Z.key8 > 5;
+id	select_type	table	type	possible_keys	key	key_len	ref	rows	Extra
+1	PRIMARY	<derived2>	ALL	NULL	NULL	NULL	NULL	2	Using where
+2	DERIVED	t0	index_merge	i1,i2	i1,i2	4,4	NULL	2	Using union(i1,i2); Using where
+select * from (select * from t0 where key1 = 3 or key2 =3) as Z where Z.key8 > 5;
+key1	key2	key3	key8
+3	3	3	1021
+set @@optimizer_switch= @optimizer_switch_save;
+drop table t0;
+# End of 10.1 tests