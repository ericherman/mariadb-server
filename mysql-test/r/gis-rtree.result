DROP TABLE IF EXISTS t1, t2;
CREATE TABLE t1 (
fid INT NOT NULL AUTO_INCREMENT PRIMARY KEY, 
g GEOMETRY NOT NULL,
SPATIAL KEY(g)
) ENGINE=MyISAM;
SHOW CREATE TABLE t1;
Table	Create Table
t1	CREATE TABLE `t1` (
  `fid` int(11) NOT NULL auto_increment,
  `g` geometry NOT NULL,
  PRIMARY KEY  (`fid`),
  SPATIAL KEY `g` (`g`(32))
) ENGINE=MyISAM DEFAULT CHARSET=latin1
INSERT INTO t1 (g) VALUES (GeomFromText('LineString(150 150, 150 150)'));
INSERT INTO t1 (g) VALUES (GeomFromText('LineString(149 149, 151 151)'));
INSERT INTO t1 (g) VALUES (GeomFromText('LineString(148 148, 152 152)'));
INSERT INTO t1 (g) VALUES (GeomFromText('LineString(147 147, 153 153)'));
INSERT INTO t1 (g) VALUES (GeomFromText('LineString(146 146, 154 154)'));
INSERT INTO t1 (g) VALUES (GeomFromText('LineString(145 145, 155 155)'));
INSERT INTO t1 (g) VALUES (GeomFromText('LineString(144 144, 156 156)'));
INSERT INTO t1 (g) VALUES (GeomFromText('LineString(143 143, 157 157)'));
INSERT INTO t1 (g) VALUES (GeomFromText('LineString(142 142, 158 158)'));
INSERT INTO t1 (g) VALUES (GeomFromText('LineString(141 141, 159 159)'));
INSERT INTO t1 (g) VALUES (GeomFromText('LineString(140 140, 160 160)'));
INSERT INTO t1 (g) VALUES (GeomFromText('LineString(139 139, 161 161)'));
INSERT INTO t1 (g) VALUES (GeomFromText('LineString(138 138, 162 162)'));
INSERT INTO t1 (g) VALUES (GeomFromText('LineString(137 137, 163 163)'));
INSERT INTO t1 (g) VALUES (GeomFromText('LineString(136 136, 164 164)'));
INSERT INTO t1 (g) VALUES (GeomFromText('LineString(135 135, 165 165)'));
INSERT INTO t1 (g) VALUES (GeomFromText('LineString(134 134, 166 166)'));
INSERT INTO t1 (g) VALUES (GeomFromText('LineString(133 133, 167 167)'));
INSERT INTO t1 (g) VALUES (GeomFromText('LineString(132 132, 168 168)'));
INSERT INTO t1 (g) VALUES (GeomFromText('LineString(131 131, 169 169)'));
INSERT INTO t1 (g) VALUES (GeomFromText('LineString(130 130, 170 170)'));
INSERT INTO t1 (g) VALUES (GeomFromText('LineString(129 129, 171 171)'));
INSERT INTO t1 (g) VALUES (GeomFromText('LineString(128 128, 172 172)'));
INSERT INTO t1 (g) VALUES (GeomFromText('LineString(127 127, 173 173)'));
INSERT INTO t1 (g) VALUES (GeomFromText('LineString(126 126, 174 174)'));
INSERT INTO t1 (g) VALUES (GeomFromText('LineString(125 125, 175 175)'));
INSERT INTO t1 (g) VALUES (GeomFromText('LineString(124 124, 176 176)'));
INSERT INTO t1 (g) VALUES (GeomFromText('LineString(123 123, 177 177)'));
INSERT INTO t1 (g) VALUES (GeomFromText('LineString(122 122, 178 178)'));
INSERT INTO t1 (g) VALUES (GeomFromText('LineString(121 121, 179 179)'));
INSERT INTO t1 (g) VALUES (GeomFromText('LineString(120 120, 180 180)'));
INSERT INTO t1 (g) VALUES (GeomFromText('LineString(119 119, 181 181)'));
INSERT INTO t1 (g) VALUES (GeomFromText('LineString(118 118, 182 182)'));
INSERT INTO t1 (g) VALUES (GeomFromText('LineString(117 117, 183 183)'));
INSERT INTO t1 (g) VALUES (GeomFromText('LineString(116 116, 184 184)'));
INSERT INTO t1 (g) VALUES (GeomFromText('LineString(115 115, 185 185)'));
INSERT INTO t1 (g) VALUES (GeomFromText('LineString(114 114, 186 186)'));
INSERT INTO t1 (g) VALUES (GeomFromText('LineString(113 113, 187 187)'));
INSERT INTO t1 (g) VALUES (GeomFromText('LineString(112 112, 188 188)'));
INSERT INTO t1 (g) VALUES (GeomFromText('LineString(111 111, 189 189)'));
INSERT INTO t1 (g) VALUES (GeomFromText('LineString(110 110, 190 190)'));
INSERT INTO t1 (g) VALUES (GeomFromText('LineString(109 109, 191 191)'));
INSERT INTO t1 (g) VALUES (GeomFromText('LineString(108 108, 192 192)'));
INSERT INTO t1 (g) VALUES (GeomFromText('LineString(107 107, 193 193)'));
INSERT INTO t1 (g) VALUES (GeomFromText('LineString(106 106, 194 194)'));
INSERT INTO t1 (g) VALUES (GeomFromText('LineString(105 105, 195 195)'));
INSERT INTO t1 (g) VALUES (GeomFromText('LineString(104 104, 196 196)'));
INSERT INTO t1 (g) VALUES (GeomFromText('LineString(103 103, 197 197)'));
INSERT INTO t1 (g) VALUES (GeomFromText('LineString(102 102, 198 198)'));
INSERT INTO t1 (g) VALUES (GeomFromText('LineString(101 101, 199 199)'));
INSERT INTO t1 (g) VALUES (GeomFromText('LineString(100 100, 200 200)'));
INSERT INTO t1 (g) VALUES (GeomFromText('LineString(99 99, 201 201)'));
INSERT INTO t1 (g) VALUES (GeomFromText('LineString(98 98, 202 202)'));
INSERT INTO t1 (g) VALUES (GeomFromText('LineString(97 97, 203 203)'));
INSERT INTO t1 (g) VALUES (GeomFromText('LineString(96 96, 204 204)'));
INSERT INTO t1 (g) VALUES (GeomFromText('LineString(95 95, 205 205)'));
INSERT INTO t1 (g) VALUES (GeomFromText('LineString(94 94, 206 206)'));
INSERT INTO t1 (g) VALUES (GeomFromText('LineString(93 93, 207 207)'));
INSERT INTO t1 (g) VALUES (GeomFromText('LineString(92 92, 208 208)'));
INSERT INTO t1 (g) VALUES (GeomFromText('LineString(91 91, 209 209)'));
INSERT INTO t1 (g) VALUES (GeomFromText('LineString(90 90, 210 210)'));
INSERT INTO t1 (g) VALUES (GeomFromText('LineString(89 89, 211 211)'));
INSERT INTO t1 (g) VALUES (GeomFromText('LineString(88 88, 212 212)'));
INSERT INTO t1 (g) VALUES (GeomFromText('LineString(87 87, 213 213)'));
INSERT INTO t1 (g) VALUES (GeomFromText('LineString(86 86, 214 214)'));
INSERT INTO t1 (g) VALUES (GeomFromText('LineString(85 85, 215 215)'));
INSERT INTO t1 (g) VALUES (GeomFromText('LineString(84 84, 216 216)'));
INSERT INTO t1 (g) VALUES (GeomFromText('LineString(83 83, 217 217)'));
INSERT INTO t1 (g) VALUES (GeomFromText('LineString(82 82, 218 218)'));
INSERT INTO t1 (g) VALUES (GeomFromText('LineString(81 81, 219 219)'));
INSERT INTO t1 (g) VALUES (GeomFromText('LineString(80 80, 220 220)'));
INSERT INTO t1 (g) VALUES (GeomFromText('LineString(79 79, 221 221)'));
INSERT INTO t1 (g) VALUES (GeomFromText('LineString(78 78, 222 222)'));
INSERT INTO t1 (g) VALUES (GeomFromText('LineString(77 77, 223 223)'));
INSERT INTO t1 (g) VALUES (GeomFromText('LineString(76 76, 224 224)'));
INSERT INTO t1 (g) VALUES (GeomFromText('LineString(75 75, 225 225)'));
INSERT INTO t1 (g) VALUES (GeomFromText('LineString(74 74, 226 226)'));
INSERT INTO t1 (g) VALUES (GeomFromText('LineString(73 73, 227 227)'));
INSERT INTO t1 (g) VALUES (GeomFromText('LineString(72 72, 228 228)'));
INSERT INTO t1 (g) VALUES (GeomFromText('LineString(71 71, 229 229)'));
INSERT INTO t1 (g) VALUES (GeomFromText('LineString(70 70, 230 230)'));
INSERT INTO t1 (g) VALUES (GeomFromText('LineString(69 69, 231 231)'));
INSERT INTO t1 (g) VALUES (GeomFromText('LineString(68 68, 232 232)'));
INSERT INTO t1 (g) VALUES (GeomFromText('LineString(67 67, 233 233)'));
INSERT INTO t1 (g) VALUES (GeomFromText('LineString(66 66, 234 234)'));
INSERT INTO t1 (g) VALUES (GeomFromText('LineString(65 65, 235 235)'));
INSERT INTO t1 (g) VALUES (GeomFromText('LineString(64 64, 236 236)'));
INSERT INTO t1 (g) VALUES (GeomFromText('LineString(63 63, 237 237)'));
INSERT INTO t1 (g) VALUES (GeomFromText('LineString(62 62, 238 238)'));
INSERT INTO t1 (g) VALUES (GeomFromText('LineString(61 61, 239 239)'));
INSERT INTO t1 (g) VALUES (GeomFromText('LineString(60 60, 240 240)'));
INSERT INTO t1 (g) VALUES (GeomFromText('LineString(59 59, 241 241)'));
INSERT INTO t1 (g) VALUES (GeomFromText('LineString(58 58, 242 242)'));
INSERT INTO t1 (g) VALUES (GeomFromText('LineString(57 57, 243 243)'));
INSERT INTO t1 (g) VALUES (GeomFromText('LineString(56 56, 244 244)'));
INSERT INTO t1 (g) VALUES (GeomFromText('LineString(55 55, 245 245)'));
INSERT INTO t1 (g) VALUES (GeomFromText('LineString(54 54, 246 246)'));
INSERT INTO t1 (g) VALUES (GeomFromText('LineString(53 53, 247 247)'));
INSERT INTO t1 (g) VALUES (GeomFromText('LineString(52 52, 248 248)'));
INSERT INTO t1 (g) VALUES (GeomFromText('LineString(51 51, 249 249)'));
INSERT INTO t1 (g) VALUES (GeomFromText('LineString(50 50, 250 250)'));
INSERT INTO t1 (g) VALUES (GeomFromText('LineString(49 49, 251 251)'));
INSERT INTO t1 (g) VALUES (GeomFromText('LineString(48 48, 252 252)'));
INSERT INTO t1 (g) VALUES (GeomFromText('LineString(47 47, 253 253)'));
INSERT INTO t1 (g) VALUES (GeomFromText('LineString(46 46, 254 254)'));
INSERT INTO t1 (g) VALUES (GeomFromText('LineString(45 45, 255 255)'));
INSERT INTO t1 (g) VALUES (GeomFromText('LineString(44 44, 256 256)'));
INSERT INTO t1 (g) VALUES (GeomFromText('LineString(43 43, 257 257)'));
INSERT INTO t1 (g) VALUES (GeomFromText('LineString(42 42, 258 258)'));
INSERT INTO t1 (g) VALUES (GeomFromText('LineString(41 41, 259 259)'));
INSERT INTO t1 (g) VALUES (GeomFromText('LineString(40 40, 260 260)'));
INSERT INTO t1 (g) VALUES (GeomFromText('LineString(39 39, 261 261)'));
INSERT INTO t1 (g) VALUES (GeomFromText('LineString(38 38, 262 262)'));
INSERT INTO t1 (g) VALUES (GeomFromText('LineString(37 37, 263 263)'));
INSERT INTO t1 (g) VALUES (GeomFromText('LineString(36 36, 264 264)'));
INSERT INTO t1 (g) VALUES (GeomFromText('LineString(35 35, 265 265)'));
INSERT INTO t1 (g) VALUES (GeomFromText('LineString(34 34, 266 266)'));
INSERT INTO t1 (g) VALUES (GeomFromText('LineString(33 33, 267 267)'));
INSERT INTO t1 (g) VALUES (GeomFromText('LineString(32 32, 268 268)'));
INSERT INTO t1 (g) VALUES (GeomFromText('LineString(31 31, 269 269)'));
INSERT INTO t1 (g) VALUES (GeomFromText('LineString(30 30, 270 270)'));
INSERT INTO t1 (g) VALUES (GeomFromText('LineString(29 29, 271 271)'));
INSERT INTO t1 (g) VALUES (GeomFromText('LineString(28 28, 272 272)'));
INSERT INTO t1 (g) VALUES (GeomFromText('LineString(27 27, 273 273)'));
INSERT INTO t1 (g) VALUES (GeomFromText('LineString(26 26, 274 274)'));
INSERT INTO t1 (g) VALUES (GeomFromText('LineString(25 25, 275 275)'));
INSERT INTO t1 (g) VALUES (GeomFromText('LineString(24 24, 276 276)'));
INSERT INTO t1 (g) VALUES (GeomFromText('LineString(23 23, 277 277)'));
INSERT INTO t1 (g) VALUES (GeomFromText('LineString(22 22, 278 278)'));
INSERT INTO t1 (g) VALUES (GeomFromText('LineString(21 21, 279 279)'));
INSERT INTO t1 (g) VALUES (GeomFromText('LineString(20 20, 280 280)'));
INSERT INTO t1 (g) VALUES (GeomFromText('LineString(19 19, 281 281)'));
INSERT INTO t1 (g) VALUES (GeomFromText('LineString(18 18, 282 282)'));
INSERT INTO t1 (g) VALUES (GeomFromText('LineString(17 17, 283 283)'));
INSERT INTO t1 (g) VALUES (GeomFromText('LineString(16 16, 284 284)'));
INSERT INTO t1 (g) VALUES (GeomFromText('LineString(15 15, 285 285)'));
INSERT INTO t1 (g) VALUES (GeomFromText('LineString(14 14, 286 286)'));
INSERT INTO t1 (g) VALUES (GeomFromText('LineString(13 13, 287 287)'));
INSERT INTO t1 (g) VALUES (GeomFromText('LineString(12 12, 288 288)'));
INSERT INTO t1 (g) VALUES (GeomFromText('LineString(11 11, 289 289)'));
INSERT INTO t1 (g) VALUES (GeomFromText('LineString(10 10, 290 290)'));
INSERT INTO t1 (g) VALUES (GeomFromText('LineString(9 9, 291 291)'));
INSERT INTO t1 (g) VALUES (GeomFromText('LineString(8 8, 292 292)'));
INSERT INTO t1 (g) VALUES (GeomFromText('LineString(7 7, 293 293)'));
INSERT INTO t1 (g) VALUES (GeomFromText('LineString(6 6, 294 294)'));
INSERT INTO t1 (g) VALUES (GeomFromText('LineString(5 5, 295 295)'));
INSERT INTO t1 (g) VALUES (GeomFromText('LineString(4 4, 296 296)'));
INSERT INTO t1 (g) VALUES (GeomFromText('LineString(3 3, 297 297)'));
INSERT INTO t1 (g) VALUES (GeomFromText('LineString(2 2, 298 298)'));
INSERT INTO t1 (g) VALUES (GeomFromText('LineString(1 1, 299 299)'));
SELECT count(*) FROM t1;
count(*)
150
EXPLAIN SELECT fid, AsText(g) FROM t1 WHERE Within(g, GeomFromText('Polygon((140 140,160 140,160 160,140 160,140 140))'));
id	select_type	table	type	possible_keys	key	key_len	ref	rows	Extra
1	SIMPLE	t1	range	g	g	32	NULL	8	Using where
SELECT fid, AsText(g) FROM t1 WHERE Within(g, GeomFromText('Polygon((140 140,160 140,160 160,140 160,140 140))'));
fid	AsText(g)
1	LINESTRING(150 150,150 150)
3	LINESTRING(148 148,152 152)
4	LINESTRING(147 147,153 153)
5	LINESTRING(146 146,154 154)
6	LINESTRING(145 145,155 155)
7	LINESTRING(144 144,156 156)
8	LINESTRING(143 143,157 157)
9	LINESTRING(142 142,158 158)
10	LINESTRING(141 141,159 159)
11	LINESTRING(140 140,160 160)
2	LINESTRING(149 149,151 151)
DROP TABLE t1;
CREATE TABLE t2 (
fid INT NOT NULL AUTO_INCREMENT PRIMARY KEY, 
g GEOMETRY NOT NULL
) ENGINE=MyISAM;
INSERT INTO t2 (g) VALUES (GeometryFromWKB(LineString(Point(10 * 10 - 9, 10 * 10 - 9), Point(10 * 10, 10 * 10))));
INSERT INTO t2 (g) VALUES (GeometryFromWKB(LineString(Point(10 * 10 - 9, 9 * 10 - 9), Point(10 * 10, 9 * 10))));
INSERT INTO t2 (g) VALUES (GeometryFromWKB(LineString(Point(10 * 10 - 9, 8 * 10 - 9), Point(10 * 10, 8 * 10))));
INSERT INTO t2 (g) VALUES (GeometryFromWKB(LineString(Point(10 * 10 - 9, 7 * 10 - 9), Point(10 * 10, 7 * 10))));
INSERT INTO t2 (g) VALUES (GeometryFromWKB(LineString(Point(10 * 10 - 9, 6 * 10 - 9), Point(10 * 10, 6 * 10))));
INSERT INTO t2 (g) VALUES (GeometryFromWKB(LineString(Point(10 * 10 - 9, 5 * 10 - 9), Point(10 * 10, 5 * 10))));
INSERT INTO t2 (g) VALUES (GeometryFromWKB(LineString(Point(10 * 10 - 9, 4 * 10 - 9), Point(10 * 10, 4 * 10))));
INSERT INTO t2 (g) VALUES (GeometryFromWKB(LineString(Point(10 * 10 - 9, 3 * 10 - 9), Point(10 * 10, 3 * 10))));
INSERT INTO t2 (g) VALUES (GeometryFromWKB(LineString(Point(10 * 10 - 9, 2 * 10 - 9), Point(10 * 10, 2 * 10))));
INSERT INTO t2 (g) VALUES (GeometryFromWKB(LineString(Point(10 * 10 - 9, 1 * 10 - 9), Point(10 * 10, 1 * 10))));
INSERT INTO t2 (g) VALUES (GeometryFromWKB(LineString(Point(9 * 10 - 9, 10 * 10 - 9), Point(9 * 10, 10 * 10))));
INSERT INTO t2 (g) VALUES (GeometryFromWKB(LineString(Point(9 * 10 - 9, 9 * 10 - 9), Point(9 * 10, 9 * 10))));
INSERT INTO t2 (g) VALUES (GeometryFromWKB(LineString(Point(9 * 10 - 9, 8 * 10 - 9), Point(9 * 10, 8 * 10))));
INSERT INTO t2 (g) VALUES (GeometryFromWKB(LineString(Point(9 * 10 - 9, 7 * 10 - 9), Point(9 * 10, 7 * 10))));
INSERT INTO t2 (g) VALUES (GeometryFromWKB(LineString(Point(9 * 10 - 9, 6 * 10 - 9), Point(9 * 10, 6 * 10))));
INSERT INTO t2 (g) VALUES (GeometryFromWKB(LineString(Point(9 * 10 - 9, 5 * 10 - 9), Point(9 * 10, 5 * 10))));
INSERT INTO t2 (g) VALUES (GeometryFromWKB(LineString(Point(9 * 10 - 9, 4 * 10 - 9), Point(9 * 10, 4 * 10))));
INSERT INTO t2 (g) VALUES (GeometryFromWKB(LineString(Point(9 * 10 - 9, 3 * 10 - 9), Point(9 * 10, 3 * 10))));
INSERT INTO t2 (g) VALUES (GeometryFromWKB(LineString(Point(9 * 10 - 9, 2 * 10 - 9), Point(9 * 10, 2 * 10))));
INSERT INTO t2 (g) VALUES (GeometryFromWKB(LineString(Point(9 * 10 - 9, 1 * 10 - 9), Point(9 * 10, 1 * 10))));
INSERT INTO t2 (g) VALUES (GeometryFromWKB(LineString(Point(8 * 10 - 9, 10 * 10 - 9), Point(8 * 10, 10 * 10))));
INSERT INTO t2 (g) VALUES (GeometryFromWKB(LineString(Point(8 * 10 - 9, 9 * 10 - 9), Point(8 * 10, 9 * 10))));
INSERT INTO t2 (g) VALUES (GeometryFromWKB(LineString(Point(8 * 10 - 9, 8 * 10 - 9), Point(8 * 10, 8 * 10))));
INSERT INTO t2 (g) VALUES (GeometryFromWKB(LineString(Point(8 * 10 - 9, 7 * 10 - 9), Point(8 * 10, 7 * 10))));
INSERT INTO t2 (g) VALUES (GeometryFromWKB(LineString(Point(8 * 10 - 9, 6 * 10 - 9), Point(8 * 10, 6 * 10))));
INSERT INTO t2 (g) VALUES (GeometryFromWKB(LineString(Point(8 * 10 - 9, 5 * 10 - 9), Point(8 * 10, 5 * 10))));
INSERT INTO t2 (g) VALUES (GeometryFromWKB(LineString(Point(8 * 10 - 9, 4 * 10 - 9), Point(8 * 10, 4 * 10))));
INSERT INTO t2 (g) VALUES (GeometryFromWKB(LineString(Point(8 * 10 - 9, 3 * 10 - 9), Point(8 * 10, 3 * 10))));
INSERT INTO t2 (g) VALUES (GeometryFromWKB(LineString(Point(8 * 10 - 9, 2 * 10 - 9), Point(8 * 10, 2 * 10))));
INSERT INTO t2 (g) VALUES (GeometryFromWKB(LineString(Point(8 * 10 - 9, 1 * 10 - 9), Point(8 * 10, 1 * 10))));
INSERT INTO t2 (g) VALUES (GeometryFromWKB(LineString(Point(7 * 10 - 9, 10 * 10 - 9), Point(7 * 10, 10 * 10))));
INSERT INTO t2 (g) VALUES (GeometryFromWKB(LineString(Point(7 * 10 - 9, 9 * 10 - 9), Point(7 * 10, 9 * 10))));
INSERT INTO t2 (g) VALUES (GeometryFromWKB(LineString(Point(7 * 10 - 9, 8 * 10 - 9), Point(7 * 10, 8 * 10))));
INSERT INTO t2 (g) VALUES (GeometryFromWKB(LineString(Point(7 * 10 - 9, 7 * 10 - 9), Point(7 * 10, 7 * 10))));
INSERT INTO t2 (g) VALUES (GeometryFromWKB(LineString(Point(7 * 10 - 9, 6 * 10 - 9), Point(7 * 10, 6 * 10))));
INSERT INTO t2 (g) VALUES (GeometryFromWKB(LineString(Point(7 * 10 - 9, 5 * 10 - 9), Point(7 * 10, 5 * 10))));
INSERT INTO t2 (g) VALUES (GeometryFromWKB(LineString(Point(7 * 10 - 9, 4 * 10 - 9), Point(7 * 10, 4 * 10))));
INSERT INTO t2 (g) VALUES (GeometryFromWKB(LineString(Point(7 * 10 - 9, 3 * 10 - 9), Point(7 * 10, 3 * 10))));
INSERT INTO t2 (g) VALUES (GeometryFromWKB(LineString(Point(7 * 10 - 9, 2 * 10 - 9), Point(7 * 10, 2 * 10))));
INSERT INTO t2 (g) VALUES (GeometryFromWKB(LineString(Point(7 * 10 - 9, 1 * 10 - 9), Point(7 * 10, 1 * 10))));
INSERT INTO t2 (g) VALUES (GeometryFromWKB(LineString(Point(6 * 10 - 9, 10 * 10 - 9), Point(6 * 10, 10 * 10))));
INSERT INTO t2 (g) VALUES (GeometryFromWKB(LineString(Point(6 * 10 - 9, 9 * 10 - 9), Point(6 * 10, 9 * 10))));
INSERT INTO t2 (g) VALUES (GeometryFromWKB(LineString(Point(6 * 10 - 9, 8 * 10 - 9), Point(6 * 10, 8 * 10))));
INSERT INTO t2 (g) VALUES (GeometryFromWKB(LineString(Point(6 * 10 - 9, 7 * 10 - 9), Point(6 * 10, 7 * 10))));
INSERT INTO t2 (g) VALUES (GeometryFromWKB(LineString(Point(6 * 10 - 9, 6 * 10 - 9), Point(6 * 10, 6 * 10))));
INSERT INTO t2 (g) VALUES (GeometryFromWKB(LineString(Point(6 * 10 - 9, 5 * 10 - 9), Point(6 * 10, 5 * 10))));
INSERT INTO t2 (g) VALUES (GeometryFromWKB(LineString(Point(6 * 10 - 9, 4 * 10 - 9), Point(6 * 10, 4 * 10))));
INSERT INTO t2 (g) VALUES (GeometryFromWKB(LineString(Point(6 * 10 - 9, 3 * 10 - 9), Point(6 * 10, 3 * 10))));
INSERT INTO t2 (g) VALUES (GeometryFromWKB(LineString(Point(6 * 10 - 9, 2 * 10 - 9), Point(6 * 10, 2 * 10))));
INSERT INTO t2 (g) VALUES (GeometryFromWKB(LineString(Point(6 * 10 - 9, 1 * 10 - 9), Point(6 * 10, 1 * 10))));
INSERT INTO t2 (g) VALUES (GeometryFromWKB(LineString(Point(5 * 10 - 9, 10 * 10 - 9), Point(5 * 10, 10 * 10))));
INSERT INTO t2 (g) VALUES (GeometryFromWKB(LineString(Point(5 * 10 - 9, 9 * 10 - 9), Point(5 * 10, 9 * 10))));
INSERT INTO t2 (g) VALUES (GeometryFromWKB(LineString(Point(5 * 10 - 9, 8 * 10 - 9), Point(5 * 10, 8 * 10))));
INSERT INTO t2 (g) VALUES (GeometryFromWKB(LineString(Point(5 * 10 - 9, 7 * 10 - 9), Point(5 * 10, 7 * 10))));
INSERT INTO t2 (g) VALUES (GeometryFromWKB(LineString(Point(5 * 10 - 9, 6 * 10 - 9), Point(5 * 10, 6 * 10))));
INSERT INTO t2 (g) VALUES (GeometryFromWKB(LineString(Point(5 * 10 - 9, 5 * 10 - 9), Point(5 * 10, 5 * 10))));
INSERT INTO t2 (g) VALUES (GeometryFromWKB(LineString(Point(5 * 10 - 9, 4 * 10 - 9), Point(5 * 10, 4 * 10))));
INSERT INTO t2 (g) VALUES (GeometryFromWKB(LineString(Point(5 * 10 - 9, 3 * 10 - 9), Point(5 * 10, 3 * 10))));
INSERT INTO t2 (g) VALUES (GeometryFromWKB(LineString(Point(5 * 10 - 9, 2 * 10 - 9), Point(5 * 10, 2 * 10))));
INSERT INTO t2 (g) VALUES (GeometryFromWKB(LineString(Point(5 * 10 - 9, 1 * 10 - 9), Point(5 * 10, 1 * 10))));
INSERT INTO t2 (g) VALUES (GeometryFromWKB(LineString(Point(4 * 10 - 9, 10 * 10 - 9), Point(4 * 10, 10 * 10))));
INSERT INTO t2 (g) VALUES (GeometryFromWKB(LineString(Point(4 * 10 - 9, 9 * 10 - 9), Point(4 * 10, 9 * 10))));
INSERT INTO t2 (g) VALUES (GeometryFromWKB(LineString(Point(4 * 10 - 9, 8 * 10 - 9), Point(4 * 10, 8 * 10))));
INSERT INTO t2 (g) VALUES (GeometryFromWKB(LineString(Point(4 * 10 - 9, 7 * 10 - 9), Point(4 * 10, 7 * 10))));
INSERT INTO t2 (g) VALUES (GeometryFromWKB(LineString(Point(4 * 10 - 9, 6 * 10 - 9), Point(4 * 10, 6 * 10))));
INSERT INTO t2 (g) VALUES (GeometryFromWKB(LineString(Point(4 * 10 - 9, 5 * 10 - 9), Point(4 * 10, 5 * 10))));
INSERT INTO t2 (g) VALUES (GeometryFromWKB(LineString(Point(4 * 10 - 9, 4 * 10 - 9), Point(4 * 10, 4 * 10))));
INSERT INTO t2 (g) VALUES (GeometryFromWKB(LineString(Point(4 * 10 - 9, 3 * 10 - 9), Point(4 * 10, 3 * 10))));
INSERT INTO t2 (g) VALUES (GeometryFromWKB(LineString(Point(4 * 10 - 9, 2 * 10 - 9), Point(4 * 10, 2 * 10))));
INSERT INTO t2 (g) VALUES (GeometryFromWKB(LineString(Point(4 * 10 - 9, 1 * 10 - 9), Point(4 * 10, 1 * 10))));
INSERT INTO t2 (g) VALUES (GeometryFromWKB(LineString(Point(3 * 10 - 9, 10 * 10 - 9), Point(3 * 10, 10 * 10))));
INSERT INTO t2 (g) VALUES (GeometryFromWKB(LineString(Point(3 * 10 - 9, 9 * 10 - 9), Point(3 * 10, 9 * 10))));
INSERT INTO t2 (g) VALUES (GeometryFromWKB(LineString(Point(3 * 10 - 9, 8 * 10 - 9), Point(3 * 10, 8 * 10))));
INSERT INTO t2 (g) VALUES (GeometryFromWKB(LineString(Point(3 * 10 - 9, 7 * 10 - 9), Point(3 * 10, 7 * 10))));
INSERT INTO t2 (g) VALUES (GeometryFromWKB(LineString(Point(3 * 10 - 9, 6 * 10 - 9), Point(3 * 10, 6 * 10))));
INSERT INTO t2 (g) VALUES (GeometryFromWKB(LineString(Point(3 * 10 - 9, 5 * 10 - 9), Point(3 * 10, 5 * 10))));
INSERT INTO t2 (g) VALUES (GeometryFromWKB(LineString(Point(3 * 10 - 9, 4 * 10 - 9), Point(3 * 10, 4 * 10))));
INSERT INTO t2 (g) VALUES (GeometryFromWKB(LineString(Point(3 * 10 - 9, 3 * 10 - 9), Point(3 * 10, 3 * 10))));
INSERT INTO t2 (g) VALUES (GeometryFromWKB(LineString(Point(3 * 10 - 9, 2 * 10 - 9), Point(3 * 10, 2 * 10))));
INSERT INTO t2 (g) VALUES (GeometryFromWKB(LineString(Point(3 * 10 - 9, 1 * 10 - 9), Point(3 * 10, 1 * 10))));
INSERT INTO t2 (g) VALUES (GeometryFromWKB(LineString(Point(2 * 10 - 9, 10 * 10 - 9), Point(2 * 10, 10 * 10))));
INSERT INTO t2 (g) VALUES (GeometryFromWKB(LineString(Point(2 * 10 - 9, 9 * 10 - 9), Point(2 * 10, 9 * 10))));
INSERT INTO t2 (g) VALUES (GeometryFromWKB(LineString(Point(2 * 10 - 9, 8 * 10 - 9), Point(2 * 10, 8 * 10))));
INSERT INTO t2 (g) VALUES (GeometryFromWKB(LineString(Point(2 * 10 - 9, 7 * 10 - 9), Point(2 * 10, 7 * 10))));
INSERT INTO t2 (g) VALUES (GeometryFromWKB(LineString(Point(2 * 10 - 9, 6 * 10 - 9), Point(2 * 10, 6 * 10))));
INSERT INTO t2 (g) VALUES (GeometryFromWKB(LineString(Point(2 * 10 - 9, 5 * 10 - 9), Point(2 * 10, 5 * 10))));
INSERT INTO t2 (g) VALUES (GeometryFromWKB(LineString(Point(2 * 10 - 9, 4 * 10 - 9), Point(2 * 10, 4 * 10))));
INSERT INTO t2 (g) VALUES (GeometryFromWKB(LineString(Point(2 * 10 - 9, 3 * 10 - 9), Point(2 * 10, 3 * 10))));
INSERT INTO t2 (g) VALUES (GeometryFromWKB(LineString(Point(2 * 10 - 9, 2 * 10 - 9), Point(2 * 10, 2 * 10))));
INSERT INTO t2 (g) VALUES (GeometryFromWKB(LineString(Point(2 * 10 - 9, 1 * 10 - 9), Point(2 * 10, 1 * 10))));
INSERT INTO t2 (g) VALUES (GeometryFromWKB(LineString(Point(1 * 10 - 9, 10 * 10 - 9), Point(1 * 10, 10 * 10))));
INSERT INTO t2 (g) VALUES (GeometryFromWKB(LineString(Point(1 * 10 - 9, 9 * 10 - 9), Point(1 * 10, 9 * 10))));
INSERT INTO t2 (g) VALUES (GeometryFromWKB(LineString(Point(1 * 10 - 9, 8 * 10 - 9), Point(1 * 10, 8 * 10))));
INSERT INTO t2 (g) VALUES (GeometryFromWKB(LineString(Point(1 * 10 - 9, 7 * 10 - 9), Point(1 * 10, 7 * 10))));
INSERT INTO t2 (g) VALUES (GeometryFromWKB(LineString(Point(1 * 10 - 9, 6 * 10 - 9), Point(1 * 10, 6 * 10))));
INSERT INTO t2 (g) VALUES (GeometryFromWKB(LineString(Point(1 * 10 - 9, 5 * 10 - 9), Point(1 * 10, 5 * 10))));
INSERT INTO t2 (g) VALUES (GeometryFromWKB(LineString(Point(1 * 10 - 9, 4 * 10 - 9), Point(1 * 10, 4 * 10))));
INSERT INTO t2 (g) VALUES (GeometryFromWKB(LineString(Point(1 * 10 - 9, 3 * 10 - 9), Point(1 * 10, 3 * 10))));
INSERT INTO t2 (g) VALUES (GeometryFromWKB(LineString(Point(1 * 10 - 9, 2 * 10 - 9), Point(1 * 10, 2 * 10))));
INSERT INTO t2 (g) VALUES (GeometryFromWKB(LineString(Point(1 * 10 - 9, 1 * 10 - 9), Point(1 * 10, 1 * 10))));
ALTER TABLE t2 ADD SPATIAL KEY(g);
SHOW CREATE TABLE t2;
Table	Create Table
t2	CREATE TABLE `t2` (
  `fid` int(11) NOT NULL auto_increment,
  `g` geometry NOT NULL,
  PRIMARY KEY  (`fid`),
  SPATIAL KEY `g` (`g`(32))
) ENGINE=MyISAM AUTO_INCREMENT=101 DEFAULT CHARSET=latin1
SELECT count(*) FROM t2;
count(*)
100
EXPLAIN SELECT fid, AsText(g) FROM t2 WHERE Within(g, 
GeomFromText('Polygon((40 40,60 40,60 60,40 60,40 40))'));
id	select_type	table	type	possible_keys	key	key_len	ref	rows	Extra
1	SIMPLE	t2	range	g	g	32	NULL	4	Using where
SELECT fid, AsText(g) FROM t2 WHERE Within(g, 
GeomFromText('Polygon((40 40,60 40,60 60,40 60,40 40))'));
fid	AsText(g)
46	LINESTRING(51 41,60 50)
56	LINESTRING(41 41,50 50)
45	LINESTRING(51 51,60 60)
55	LINESTRING(41 51,50 60)
DELETE FROM t2 WHERE Within(g, Envelope(GeometryFromWKB(LineString(Point(10 * 10 - 9, 10 * 10 - 9), Point(10 * 10, 10 * 10)))));
SELECT count(*) FROM t2;
count(*)
99
DELETE FROM t2 WHERE Within(g, Envelope(GeometryFromWKB(LineString(Point(10 * 10 - 9, 9 * 10 - 9), Point(10 * 10, 9 * 10)))));
SELECT count(*) FROM t2;
count(*)
98
DELETE FROM t2 WHERE Within(g, Envelope(GeometryFromWKB(LineString(Point(10 * 10 - 9, 8 * 10 - 9), Point(10 * 10, 8 * 10)))));
SELECT count(*) FROM t2;
count(*)
97
DELETE FROM t2 WHERE Within(g, Envelope(GeometryFromWKB(LineString(Point(10 * 10 - 9, 7 * 10 - 9), Point(10 * 10, 7 * 10)))));
SELECT count(*) FROM t2;
count(*)
96
DELETE FROM t2 WHERE Within(g, Envelope(GeometryFromWKB(LineString(Point(10 * 10 - 9, 6 * 10 - 9), Point(10 * 10, 6 * 10)))));
SELECT count(*) FROM t2;
count(*)
95
DELETE FROM t2 WHERE Within(g, Envelope(GeometryFromWKB(LineString(Point(10 * 10 - 9, 5 * 10 - 9), Point(10 * 10, 5 * 10)))));
SELECT count(*) FROM t2;
count(*)
94
DELETE FROM t2 WHERE Within(g, Envelope(GeometryFromWKB(LineString(Point(10 * 10 - 9, 4 * 10 - 9), Point(10 * 10, 4 * 10)))));
SELECT count(*) FROM t2;
count(*)
93
DELETE FROM t2 WHERE Within(g, Envelope(GeometryFromWKB(LineString(Point(10 * 10 - 9, 3 * 10 - 9), Point(10 * 10, 3 * 10)))));
SELECT count(*) FROM t2;
count(*)
92
DELETE FROM t2 WHERE Within(g, Envelope(GeometryFromWKB(LineString(Point(10 * 10 - 9, 2 * 10 - 9), Point(10 * 10, 2 * 10)))));
SELECT count(*) FROM t2;
count(*)
91
DELETE FROM t2 WHERE Within(g, Envelope(GeometryFromWKB(LineString(Point(10 * 10 - 9, 1 * 10 - 9), Point(10 * 10, 1 * 10)))));
SELECT count(*) FROM t2;
count(*)
90
DELETE FROM t2 WHERE Within(g, Envelope(GeometryFromWKB(LineString(Point(9 * 10 - 9, 10 * 10 - 9), Point(9 * 10, 10 * 10)))));
SELECT count(*) FROM t2;
count(*)
89
DELETE FROM t2 WHERE Within(g, Envelope(GeometryFromWKB(LineString(Point(9 * 10 - 9, 9 * 10 - 9), Point(9 * 10, 9 * 10)))));
SELECT count(*) FROM t2;
count(*)
88
DELETE FROM t2 WHERE Within(g, Envelope(GeometryFromWKB(LineString(Point(9 * 10 - 9, 8 * 10 - 9), Point(9 * 10, 8 * 10)))));
SELECT count(*) FROM t2;
count(*)
87
DELETE FROM t2 WHERE Within(g, Envelope(GeometryFromWKB(LineString(Point(9 * 10 - 9, 7 * 10 - 9), Point(9 * 10, 7 * 10)))));
SELECT count(*) FROM t2;
count(*)
86
DELETE FROM t2 WHERE Within(g, Envelope(GeometryFromWKB(LineString(Point(9 * 10 - 9, 6 * 10 - 9), Point(9 * 10, 6 * 10)))));
SELECT count(*) FROM t2;
count(*)
85
DELETE FROM t2 WHERE Within(g, Envelope(GeometryFromWKB(LineString(Point(9 * 10 - 9, 5 * 10 - 9), Point(9 * 10, 5 * 10)))));
SELECT count(*) FROM t2;
count(*)
84
DELETE FROM t2 WHERE Within(g, Envelope(GeometryFromWKB(LineString(Point(9 * 10 - 9, 4 * 10 - 9), Point(9 * 10, 4 * 10)))));
SELECT count(*) FROM t2;
count(*)
83
DELETE FROM t2 WHERE Within(g, Envelope(GeometryFromWKB(LineString(Point(9 * 10 - 9, 3 * 10 - 9), Point(9 * 10, 3 * 10)))));
SELECT count(*) FROM t2;
count(*)
82
DELETE FROM t2 WHERE Within(g, Envelope(GeometryFromWKB(LineString(Point(9 * 10 - 9, 2 * 10 - 9), Point(9 * 10, 2 * 10)))));
SELECT count(*) FROM t2;
count(*)
81
DELETE FROM t2 WHERE Within(g, Envelope(GeometryFromWKB(LineString(Point(9 * 10 - 9, 1 * 10 - 9), Point(9 * 10, 1 * 10)))));
SELECT count(*) FROM t2;
count(*)
80
DELETE FROM t2 WHERE Within(g, Envelope(GeometryFromWKB(LineString(Point(8 * 10 - 9, 10 * 10 - 9), Point(8 * 10, 10 * 10)))));
SELECT count(*) FROM t2;
count(*)
79
DELETE FROM t2 WHERE Within(g, Envelope(GeometryFromWKB(LineString(Point(8 * 10 - 9, 9 * 10 - 9), Point(8 * 10, 9 * 10)))));
SELECT count(*) FROM t2;
count(*)
78
DELETE FROM t2 WHERE Within(g, Envelope(GeometryFromWKB(LineString(Point(8 * 10 - 9, 8 * 10 - 9), Point(8 * 10, 8 * 10)))));
SELECT count(*) FROM t2;
count(*)
77
DELETE FROM t2 WHERE Within(g, Envelope(GeometryFromWKB(LineString(Point(8 * 10 - 9, 7 * 10 - 9), Point(8 * 10, 7 * 10)))));
SELECT count(*) FROM t2;
count(*)
76
DELETE FROM t2 WHERE Within(g, Envelope(GeometryFromWKB(LineString(Point(8 * 10 - 9, 6 * 10 - 9), Point(8 * 10, 6 * 10)))));
SELECT count(*) FROM t2;
count(*)
75
DELETE FROM t2 WHERE Within(g, Envelope(GeometryFromWKB(LineString(Point(8 * 10 - 9, 5 * 10 - 9), Point(8 * 10, 5 * 10)))));
SELECT count(*) FROM t2;
count(*)
74
DELETE FROM t2 WHERE Within(g, Envelope(GeometryFromWKB(LineString(Point(8 * 10 - 9, 4 * 10 - 9), Point(8 * 10, 4 * 10)))));
SELECT count(*) FROM t2;
count(*)
73
DELETE FROM t2 WHERE Within(g, Envelope(GeometryFromWKB(LineString(Point(8 * 10 - 9, 3 * 10 - 9), Point(8 * 10, 3 * 10)))));
SELECT count(*) FROM t2;
count(*)
72
DELETE FROM t2 WHERE Within(g, Envelope(GeometryFromWKB(LineString(Point(8 * 10 - 9, 2 * 10 - 9), Point(8 * 10, 2 * 10)))));
SELECT count(*) FROM t2;
count(*)
71
DELETE FROM t2 WHERE Within(g, Envelope(GeometryFromWKB(LineString(Point(8 * 10 - 9, 1 * 10 - 9), Point(8 * 10, 1 * 10)))));
SELECT count(*) FROM t2;
count(*)
70
DELETE FROM t2 WHERE Within(g, Envelope(GeometryFromWKB(LineString(Point(7 * 10 - 9, 10 * 10 - 9), Point(7 * 10, 10 * 10)))));
SELECT count(*) FROM t2;
count(*)
69
DELETE FROM t2 WHERE Within(g, Envelope(GeometryFromWKB(LineString(Point(7 * 10 - 9, 9 * 10 - 9), Point(7 * 10, 9 * 10)))));
SELECT count(*) FROM t2;
count(*)
68
DELETE FROM t2 WHERE Within(g, Envelope(GeometryFromWKB(LineString(Point(7 * 10 - 9, 8 * 10 - 9), Point(7 * 10, 8 * 10)))));
SELECT count(*) FROM t2;
count(*)
67
DELETE FROM t2 WHERE Within(g, Envelope(GeometryFromWKB(LineString(Point(7 * 10 - 9, 7 * 10 - 9), Point(7 * 10, 7 * 10)))));
SELECT count(*) FROM t2;
count(*)
66
DELETE FROM t2 WHERE Within(g, Envelope(GeometryFromWKB(LineString(Point(7 * 10 - 9, 6 * 10 - 9), Point(7 * 10, 6 * 10)))));
SELECT count(*) FROM t2;
count(*)
65
DELETE FROM t2 WHERE Within(g, Envelope(GeometryFromWKB(LineString(Point(7 * 10 - 9, 5 * 10 - 9), Point(7 * 10, 5 * 10)))));
SELECT count(*) FROM t2;
count(*)
64
DELETE FROM t2 WHERE Within(g, Envelope(GeometryFromWKB(LineString(Point(7 * 10 - 9, 4 * 10 - 9), Point(7 * 10, 4 * 10)))));
SELECT count(*) FROM t2;
count(*)
63
DELETE FROM t2 WHERE Within(g, Envelope(GeometryFromWKB(LineString(Point(7 * 10 - 9, 3 * 10 - 9), Point(7 * 10, 3 * 10)))));
SELECT count(*) FROM t2;
count(*)
62
DELETE FROM t2 WHERE Within(g, Envelope(GeometryFromWKB(LineString(Point(7 * 10 - 9, 2 * 10 - 9), Point(7 * 10, 2 * 10)))));
SELECT count(*) FROM t2;
count(*)
61
DELETE FROM t2 WHERE Within(g, Envelope(GeometryFromWKB(LineString(Point(7 * 10 - 9, 1 * 10 - 9), Point(7 * 10, 1 * 10)))));
SELECT count(*) FROM t2;
count(*)
60
DELETE FROM t2 WHERE Within(g, Envelope(GeometryFromWKB(LineString(Point(6 * 10 - 9, 10 * 10 - 9), Point(6 * 10, 10 * 10)))));
SELECT count(*) FROM t2;
count(*)
59
DELETE FROM t2 WHERE Within(g, Envelope(GeometryFromWKB(LineString(Point(6 * 10 - 9, 9 * 10 - 9), Point(6 * 10, 9 * 10)))));
SELECT count(*) FROM t2;
count(*)
58
DELETE FROM t2 WHERE Within(g, Envelope(GeometryFromWKB(LineString(Point(6 * 10 - 9, 8 * 10 - 9), Point(6 * 10, 8 * 10)))));
SELECT count(*) FROM t2;
count(*)
57
DELETE FROM t2 WHERE Within(g, Envelope(GeometryFromWKB(LineString(Point(6 * 10 - 9, 7 * 10 - 9), Point(6 * 10, 7 * 10)))));
SELECT count(*) FROM t2;
count(*)
56
DELETE FROM t2 WHERE Within(g, Envelope(GeometryFromWKB(LineString(Point(6 * 10 - 9, 6 * 10 - 9), Point(6 * 10, 6 * 10)))));
SELECT count(*) FROM t2;
count(*)
55
DELETE FROM t2 WHERE Within(g, Envelope(GeometryFromWKB(LineString(Point(6 * 10 - 9, 5 * 10 - 9), Point(6 * 10, 5 * 10)))));
SELECT count(*) FROM t2;
count(*)
54
DELETE FROM t2 WHERE Within(g, Envelope(GeometryFromWKB(LineString(Point(6 * 10 - 9, 4 * 10 - 9), Point(6 * 10, 4 * 10)))));
SELECT count(*) FROM t2;
count(*)
53
DELETE FROM t2 WHERE Within(g, Envelope(GeometryFromWKB(LineString(Point(6 * 10 - 9, 3 * 10 - 9), Point(6 * 10, 3 * 10)))));
SELECT count(*) FROM t2;
count(*)
52
DELETE FROM t2 WHERE Within(g, Envelope(GeometryFromWKB(LineString(Point(6 * 10 - 9, 2 * 10 - 9), Point(6 * 10, 2 * 10)))));
SELECT count(*) FROM t2;
count(*)
51
DELETE FROM t2 WHERE Within(g, Envelope(GeometryFromWKB(LineString(Point(6 * 10 - 9, 1 * 10 - 9), Point(6 * 10, 1 * 10)))));
SELECT count(*) FROM t2;
count(*)
50
DELETE FROM t2 WHERE Within(g, Envelope(GeometryFromWKB(LineString(Point(5 * 10 - 9, 10 * 10 - 9), Point(5 * 10, 10 * 10)))));
SELECT count(*) FROM t2;
count(*)
49
DELETE FROM t2 WHERE Within(g, Envelope(GeometryFromWKB(LineString(Point(5 * 10 - 9, 9 * 10 - 9), Point(5 * 10, 9 * 10)))));
SELECT count(*) FROM t2;
count(*)
48
DELETE FROM t2 WHERE Within(g, Envelope(GeometryFromWKB(LineString(Point(5 * 10 - 9, 8 * 10 - 9), Point(5 * 10, 8 * 10)))));
SELECT count(*) FROM t2;
count(*)
47
DELETE FROM t2 WHERE Within(g, Envelope(GeometryFromWKB(LineString(Point(5 * 10 - 9, 7 * 10 - 9), Point(5 * 10, 7 * 10)))));
SELECT count(*) FROM t2;
count(*)
46
DELETE FROM t2 WHERE Within(g, Envelope(GeometryFromWKB(LineString(Point(5 * 10 - 9, 6 * 10 - 9), Point(5 * 10, 6 * 10)))));
SELECT count(*) FROM t2;
count(*)
45
DELETE FROM t2 WHERE Within(g, Envelope(GeometryFromWKB(LineString(Point(5 * 10 - 9, 5 * 10 - 9), Point(5 * 10, 5 * 10)))));
SELECT count(*) FROM t2;
count(*)
44
DELETE FROM t2 WHERE Within(g, Envelope(GeometryFromWKB(LineString(Point(5 * 10 - 9, 4 * 10 - 9), Point(5 * 10, 4 * 10)))));
SELECT count(*) FROM t2;
count(*)
43
DELETE FROM t2 WHERE Within(g, Envelope(GeometryFromWKB(LineString(Point(5 * 10 - 9, 3 * 10 - 9), Point(5 * 10, 3 * 10)))));
SELECT count(*) FROM t2;
count(*)
42
DELETE FROM t2 WHERE Within(g, Envelope(GeometryFromWKB(LineString(Point(5 * 10 - 9, 2 * 10 - 9), Point(5 * 10, 2 * 10)))));
SELECT count(*) FROM t2;
count(*)
41
DELETE FROM t2 WHERE Within(g, Envelope(GeometryFromWKB(LineString(Point(5 * 10 - 9, 1 * 10 - 9), Point(5 * 10, 1 * 10)))));
SELECT count(*) FROM t2;
count(*)
40
DELETE FROM t2 WHERE Within(g, Envelope(GeometryFromWKB(LineString(Point(4 * 10 - 9, 10 * 10 - 9), Point(4 * 10, 10 * 10)))));
SELECT count(*) FROM t2;
count(*)
39
DELETE FROM t2 WHERE Within(g, Envelope(GeometryFromWKB(LineString(Point(4 * 10 - 9, 9 * 10 - 9), Point(4 * 10, 9 * 10)))));
SELECT count(*) FROM t2;
count(*)
38
DELETE FROM t2 WHERE Within(g, Envelope(GeometryFromWKB(LineString(Point(4 * 10 - 9, 8 * 10 - 9), Point(4 * 10, 8 * 10)))));
SELECT count(*) FROM t2;
count(*)
37
DELETE FROM t2 WHERE Within(g, Envelope(GeometryFromWKB(LineString(Point(4 * 10 - 9, 7 * 10 - 9), Point(4 * 10, 7 * 10)))));
SELECT count(*) FROM t2;
count(*)
36
DELETE FROM t2 WHERE Within(g, Envelope(GeometryFromWKB(LineString(Point(4 * 10 - 9, 6 * 10 - 9), Point(4 * 10, 6 * 10)))));
SELECT count(*) FROM t2;
count(*)
35
DELETE FROM t2 WHERE Within(g, Envelope(GeometryFromWKB(LineString(Point(4 * 10 - 9, 5 * 10 - 9), Point(4 * 10, 5 * 10)))));
SELECT count(*) FROM t2;
count(*)
34
DELETE FROM t2 WHERE Within(g, Envelope(GeometryFromWKB(LineString(Point(4 * 10 - 9, 4 * 10 - 9), Point(4 * 10, 4 * 10)))));
SELECT count(*) FROM t2;
count(*)
33
DELETE FROM t2 WHERE Within(g, Envelope(GeometryFromWKB(LineString(Point(4 * 10 - 9, 3 * 10 - 9), Point(4 * 10, 3 * 10)))));
SELECT count(*) FROM t2;
count(*)
32
DELETE FROM t2 WHERE Within(g, Envelope(GeometryFromWKB(LineString(Point(4 * 10 - 9, 2 * 10 - 9), Point(4 * 10, 2 * 10)))));
SELECT count(*) FROM t2;
count(*)
31
DELETE FROM t2 WHERE Within(g, Envelope(GeometryFromWKB(LineString(Point(4 * 10 - 9, 1 * 10 - 9), Point(4 * 10, 1 * 10)))));
SELECT count(*) FROM t2;
count(*)
30
DELETE FROM t2 WHERE Within(g, Envelope(GeometryFromWKB(LineString(Point(3 * 10 - 9, 10 * 10 - 9), Point(3 * 10, 10 * 10)))));
SELECT count(*) FROM t2;
count(*)
29
DELETE FROM t2 WHERE Within(g, Envelope(GeometryFromWKB(LineString(Point(3 * 10 - 9, 9 * 10 - 9), Point(3 * 10, 9 * 10)))));
SELECT count(*) FROM t2;
count(*)
28
DELETE FROM t2 WHERE Within(g, Envelope(GeometryFromWKB(LineString(Point(3 * 10 - 9, 8 * 10 - 9), Point(3 * 10, 8 * 10)))));
SELECT count(*) FROM t2;
count(*)
27
DELETE FROM t2 WHERE Within(g, Envelope(GeometryFromWKB(LineString(Point(3 * 10 - 9, 7 * 10 - 9), Point(3 * 10, 7 * 10)))));
SELECT count(*) FROM t2;
count(*)
26
DELETE FROM t2 WHERE Within(g, Envelope(GeometryFromWKB(LineString(Point(3 * 10 - 9, 6 * 10 - 9), Point(3 * 10, 6 * 10)))));
SELECT count(*) FROM t2;
count(*)
25
DELETE FROM t2 WHERE Within(g, Envelope(GeometryFromWKB(LineString(Point(3 * 10 - 9, 5 * 10 - 9), Point(3 * 10, 5 * 10)))));
SELECT count(*) FROM t2;
count(*)
24
DELETE FROM t2 WHERE Within(g, Envelope(GeometryFromWKB(LineString(Point(3 * 10 - 9, 4 * 10 - 9), Point(3 * 10, 4 * 10)))));
SELECT count(*) FROM t2;
count(*)
23
DELETE FROM t2 WHERE Within(g, Envelope(GeometryFromWKB(LineString(Point(3 * 10 - 9, 3 * 10 - 9), Point(3 * 10, 3 * 10)))));
SELECT count(*) FROM t2;
count(*)
22
DELETE FROM t2 WHERE Within(g, Envelope(GeometryFromWKB(LineString(Point(3 * 10 - 9, 2 * 10 - 9), Point(3 * 10, 2 * 10)))));
SELECT count(*) FROM t2;
count(*)
21
DELETE FROM t2 WHERE Within(g, Envelope(GeometryFromWKB(LineString(Point(3 * 10 - 9, 1 * 10 - 9), Point(3 * 10, 1 * 10)))));
SELECT count(*) FROM t2;
count(*)
20
DELETE FROM t2 WHERE Within(g, Envelope(GeometryFromWKB(LineString(Point(2 * 10 - 9, 10 * 10 - 9), Point(2 * 10, 10 * 10)))));
SELECT count(*) FROM t2;
count(*)
19
DELETE FROM t2 WHERE Within(g, Envelope(GeometryFromWKB(LineString(Point(2 * 10 - 9, 9 * 10 - 9), Point(2 * 10, 9 * 10)))));
SELECT count(*) FROM t2;
count(*)
18
DELETE FROM t2 WHERE Within(g, Envelope(GeometryFromWKB(LineString(Point(2 * 10 - 9, 8 * 10 - 9), Point(2 * 10, 8 * 10)))));
SELECT count(*) FROM t2;
count(*)
17
DELETE FROM t2 WHERE Within(g, Envelope(GeometryFromWKB(LineString(Point(2 * 10 - 9, 7 * 10 - 9), Point(2 * 10, 7 * 10)))));
SELECT count(*) FROM t2;
count(*)
16
DELETE FROM t2 WHERE Within(g, Envelope(GeometryFromWKB(LineString(Point(2 * 10 - 9, 6 * 10 - 9), Point(2 * 10, 6 * 10)))));
SELECT count(*) FROM t2;
count(*)
15
DELETE FROM t2 WHERE Within(g, Envelope(GeometryFromWKB(LineString(Point(2 * 10 - 9, 5 * 10 - 9), Point(2 * 10, 5 * 10)))));
SELECT count(*) FROM t2;
count(*)
14
DELETE FROM t2 WHERE Within(g, Envelope(GeometryFromWKB(LineString(Point(2 * 10 - 9, 4 * 10 - 9), Point(2 * 10, 4 * 10)))));
SELECT count(*) FROM t2;
count(*)
13
DELETE FROM t2 WHERE Within(g, Envelope(GeometryFromWKB(LineString(Point(2 * 10 - 9, 3 * 10 - 9), Point(2 * 10, 3 * 10)))));
SELECT count(*) FROM t2;
count(*)
12
DELETE FROM t2 WHERE Within(g, Envelope(GeometryFromWKB(LineString(Point(2 * 10 - 9, 2 * 10 - 9), Point(2 * 10, 2 * 10)))));
SELECT count(*) FROM t2;
count(*)
11
DELETE FROM t2 WHERE Within(g, Envelope(GeometryFromWKB(LineString(Point(2 * 10 - 9, 1 * 10 - 9), Point(2 * 10, 1 * 10)))));
SELECT count(*) FROM t2;
count(*)
10
DELETE FROM t2 WHERE Within(g, Envelope(GeometryFromWKB(LineString(Point(1 * 10 - 9, 10 * 10 - 9), Point(1 * 10, 10 * 10)))));
SELECT count(*) FROM t2;
count(*)
9
DELETE FROM t2 WHERE Within(g, Envelope(GeometryFromWKB(LineString(Point(1 * 10 - 9, 9 * 10 - 9), Point(1 * 10, 9 * 10)))));
SELECT count(*) FROM t2;
count(*)
8
DELETE FROM t2 WHERE Within(g, Envelope(GeometryFromWKB(LineString(Point(1 * 10 - 9, 8 * 10 - 9), Point(1 * 10, 8 * 10)))));
SELECT count(*) FROM t2;
count(*)
7
DELETE FROM t2 WHERE Within(g, Envelope(GeometryFromWKB(LineString(Point(1 * 10 - 9, 7 * 10 - 9), Point(1 * 10, 7 * 10)))));
SELECT count(*) FROM t2;
count(*)
6
DELETE FROM t2 WHERE Within(g, Envelope(GeometryFromWKB(LineString(Point(1 * 10 - 9, 6 * 10 - 9), Point(1 * 10, 6 * 10)))));
SELECT count(*) FROM t2;
count(*)
5
DELETE FROM t2 WHERE Within(g, Envelope(GeometryFromWKB(LineString(Point(1 * 10 - 9, 5 * 10 - 9), Point(1 * 10, 5 * 10)))));
SELECT count(*) FROM t2;
count(*)
4
DELETE FROM t2 WHERE Within(g, Envelope(GeometryFromWKB(LineString(Point(1 * 10 - 9, 4 * 10 - 9), Point(1 * 10, 4 * 10)))));
SELECT count(*) FROM t2;
count(*)
3
DELETE FROM t2 WHERE Within(g, Envelope(GeometryFromWKB(LineString(Point(1 * 10 - 9, 3 * 10 - 9), Point(1 * 10, 3 * 10)))));
SELECT count(*) FROM t2;
count(*)
2
DELETE FROM t2 WHERE Within(g, Envelope(GeometryFromWKB(LineString(Point(1 * 10 - 9, 2 * 10 - 9), Point(1 * 10, 2 * 10)))));
SELECT count(*) FROM t2;
count(*)
1
DELETE FROM t2 WHERE Within(g, Envelope(GeometryFromWKB(LineString(Point(1 * 10 - 9, 1 * 10 - 9), Point(1 * 10, 1 * 10)))));
SELECT count(*) FROM t2;
count(*)
0
DROP TABLE t2;
drop table if exists t1;
Warnings:
Note	1051	Unknown table 't1'
CREATE TABLE t1 (a geometry NOT NULL, SPATIAL (a));
INSERT INTO t1 VALUES (GeomFromText("LINESTRING(100 100, 200 200, 300 300)"));
INSERT INTO t1 VALUES (GeomFromText("LINESTRING(100 100, 200 200, 300 300)"));
INSERT INTO t1 VALUES (GeomFromText("LINESTRING(100 100, 200 200, 300 300)"));
INSERT INTO t1 VALUES (GeomFromText("LINESTRING(100 100, 200 200, 300 300)"));
INSERT INTO t1 VALUES (GeomFromText("LINESTRING(100 100, 200 200, 300 300)"));
INSERT INTO t1 VALUES (GeomFromText("LINESTRING(100 100, 200 200, 300 300)"));
INSERT INTO t1 VALUES (GeomFromText("LINESTRING(100 100, 200 200, 300 300)"));
INSERT INTO t1 VALUES (GeomFromText("LINESTRING(100 100, 200 200, 300 300)"));
INSERT INTO t1 VALUES (GeomFromText("LINESTRING(100 100, 200 200, 300 300)"));
INSERT INTO t1 VALUES (GeomFromText("LINESTRING(100 100, 200 200, 300 300)"));
INSERT INTO t1 VALUES (GeomFromText("LINESTRING(100 100, 200 200, 300 300)"));
INSERT INTO t1 VALUES (GeomFromText("LINESTRING(100 100, 200 200, 300 300)"));
INSERT INTO t1 VALUES (GeomFromText("LINESTRING(100 100, 200 200, 300 300)"));
INSERT INTO t1 VALUES (GeomFromText("LINESTRING(100 100, 200 200, 300 300)"));
INSERT INTO t1 VALUES (GeomFromText("LINESTRING(100 100, 200 200, 300 300)"));
INSERT INTO t1 VALUES (GeomFromText("LINESTRING(100 100, 200 200, 300 300)"));
INSERT INTO t1 VALUES (GeomFromText("LINESTRING(100 100, 200 200, 300 300)"));
INSERT INTO t1 VALUES (GeomFromText("LINESTRING(100 100, 200 200, 300 300)"));
INSERT INTO t1 VALUES (GeomFromText("LINESTRING(100 100, 200 200, 300 300)"));
INSERT INTO t1 VALUES (GeomFromText("LINESTRING(100 100, 200 200, 300 300)"));
INSERT INTO t1 VALUES (GeomFromText("LINESTRING(100 100, 200 200, 300 300)"));
INSERT INTO t1 VALUES (GeomFromText("LINESTRING(100 100, 200 200, 300 300)"));
INSERT INTO t1 VALUES (GeomFromText("LINESTRING(100 100, 200 200, 300 300)"));
INSERT INTO t1 VALUES (GeomFromText("LINESTRING(100 100, 200 200, 300 300)"));
INSERT INTO t1 VALUES (GeomFromText("LINESTRING(100 100, 200 200, 300 300)"));
INSERT INTO t1 VALUES (GeomFromText("LINESTRING(100 100, 200 200, 300 300)"));
INSERT INTO t1 VALUES (GeomFromText("LINESTRING(100 100, 200 200, 300 300)"));
INSERT INTO t1 VALUES (GeomFromText("LINESTRING(100 100, 200 200, 300 300)"));
INSERT INTO t1 VALUES (GeomFromText("LINESTRING(100 100, 200 200, 300 300)"));
check table t1;
Table	Op	Msg_type	Msg_text
test.t1	check	status	OK
analyze table t1;
Table	Op	Msg_type	Msg_text
test.t1	analyze	status	OK
drop table t1;
CREATE TABLE t1 (
fid INT NOT NULL AUTO_INCREMENT PRIMARY KEY, 
g GEOMETRY NOT NULL,
SPATIAL KEY(g)
) ENGINE=MyISAM;
INSERT INTO t1 (g) VALUES (GeomFromText('LineString(1 2, 2 3)')),(GeomFromText('LineString(1 2, 2 4)'));
drop table t1;
CREATE TABLE t1 (
line LINESTRING NOT NULL,
kind ENUM('po', 'pp', 'rr', 'dr', 'rd', 'ts', 'cl') NOT NULL DEFAULT 'po',
name VARCHAR(32),
SPATIAL KEY (line)
) engine=myisam;
ALTER TABLE t1 DISABLE KEYS;
INSERT INTO t1 (name, kind, line) VALUES 
("Aadaouane", "pp", GeomFromText("POINT(32.816667 35.983333)")),
("Aadassiye", "pp", GeomFromText("POINT(35.816667 36.216667)")),
("Aadbel", "pp", GeomFromText("POINT(34.533333 36.100000)")),
("Aadchit", "pp", GeomFromText("POINT(33.347222 35.423611)")),
("Aadchite", "pp", GeomFromText("POINT(33.347222 35.423611)")),
("Aadchit el Qoussair", "pp", GeomFromText("POINT(33.283333 35.483333)")),
("Aaddaye", "pp", GeomFromText("POINT(36.716667 40.833333)")),
("'Aadeissa", "pp", GeomFromText("POINT(32.823889 35.698889)")),
("Aaderup", "pp", GeomFromText("POINT(55.216667 11.766667)")),
("Qalaat Aades", "pp", GeomFromText("POINT(33.503333 35.377500)")),
("A ad'ino", "pp", GeomFromText("POINT(54.812222 38.209167)")),
("Aadi Noia", "pp", GeomFromText("POINT(13.800000 39.833333)")),
("Aad La Macta", "pp", GeomFromText("POINT(35.779444 -0.129167)")),
("Aadland", "pp", GeomFromText("POINT(60.366667 5.483333)")),
("Aadliye", "pp", GeomFromText("POINT(33.366667 36.333333)")),
("Aadloun", "pp", GeomFromText("POINT(33.403889 35.273889)")),
("Aadma", "pp", GeomFromText("POINT(58.798333 22.663889)")),
("Aadma Asundus", "pp", GeomFromText("POINT(58.798333 22.663889)")),
("Aadmoun", "pp", GeomFromText("POINT(34.150000 35.650000)")),
("Aadneram", "pp", GeomFromText("POINT(59.016667 6.933333)")),
("Aadneskaar", "pp", GeomFromText("POINT(58.083333 6.983333)")),
("Aadorf", "pp", GeomFromText("POINT(47.483333 8.900000)")),
("Aadorp", "pp", GeomFromText("POINT(52.366667 6.633333)")),
("Aadouane", "pp", GeomFromText("POINT(32.816667 35.983333)")),
("Aadoui", "pp", GeomFromText("POINT(34.450000 35.983333)")),
("Aadouiye", "pp", GeomFromText("POINT(34.583333 36.183333)")),
("Aadouss", "pp", GeomFromText("POINT(33.512500 35.601389)")),
("Aadra", "pp", GeomFromText("POINT(33.616667 36.500000)")),
("Aadzi", "pp", GeomFromText("POINT(38.100000 64.850000)"));
ALTER TABLE t1 ENABLE KEYS;
INSERT INTO t1 (name, kind, line) VALUES ("austria", "pp", GeomFromText('LINESTRING(14.9906 48.9887,14.9946 48.9904,14.9947 48.9916)'));
drop table t1;
CREATE TABLE t1 (st varchar(100));
INSERT INTO t1 VALUES ("Fake string");
CREATE TABLE t2 (geom GEOMETRY NOT NULL, SPATIAL KEY gk(geom));
INSERT INTO t2 SELECT GeomFromText(st) FROM t1;
ERROR 22003: Cannot get geometry object from data you send to the GEOMETRY field
drop table t1, t2;
CREATE TABLE t1 (`geometry` geometry NOT NULL default '',SPATIAL KEY `gndx` (`geometry`(32))) ENGINE=MyISAM DEFAULT CHARSET=latin1;
Warnings:
Warning	1101	BLOB/TEXT column 'geometry' can't have a default value
INSERT INTO t1 (geometry) VALUES
(PolygonFromText('POLYGON((-18.6086111000 -66.9327777000, -18.6055555000
-66.8158332999, -18.7186111000 -66.8102777000, -18.7211111000 -66.9269443999,
-18.6086111000 -66.9327777000))'));
INSERT INTO t1 (geometry) VALUES
(PolygonFromText('POLYGON((-65.7402776999 -96.6686111000, -65.7372222000
-96.5516666000, -65.8502777000 -96.5461111000, -65.8527777000 -96.6627777000,
-65.7402776999 -96.6686111000))'));
check table t1 extended;
Table	Op	Msg_type	Msg_text
test.t1	check	status	OK
drop table t1;
CREATE TABLE t1 (
c1 geometry NOT NULL default '',
SPATIAL KEY i1 (c1(32))
) ENGINE=MyISAM DEFAULT CHARSET=latin1;
Warnings:
Warning	1101	BLOB/TEXT column 'c1' can't have a default value
INSERT INTO t1 (c1) VALUES (
PolygonFromText('POLYGON((-18.6086111000 -66.9327777000,
                            -18.6055555000 -66.8158332999,
                            -18.7186111000 -66.8102777000,
                            -18.7211111000 -66.9269443999,
                            -18.6086111000 -66.9327777000))'));
CHECK TABLE t1 EXTENDED;
Table	Op	Msg_type	Msg_text
test.t1	check	status	OK
DROP TABLE t1;
CREATE TABLE t1 (
c1 geometry NOT NULL default '',
SPATIAL KEY i1 (c1(32))
) ENGINE=MyISAM DEFAULT CHARSET=latin1;
Warnings:
Warning	1101	BLOB/TEXT column 'c1' can't have a default value
INSERT INTO t1 (c1) VALUES (
PolygonFromText('POLYGON((-18.6086111000 -66.9327777000,
                            -18.6055555000 -66.8158332999,
                            -18.7186111000 -66.8102777000,
                            -18.7211111000 -66.9269443999,
                            -18.6086111000 -66.9327777000))'));
INSERT INTO t1 (c1) VALUES (
PolygonFromText('POLYGON((-65.7402776999 -96.6686111000,
                            -65.7372222000 -96.5516666000,
                            -65.8502777000 -96.5461111000,
                            -65.8527777000 -96.6627777000,
                            -65.7402776999 -96.6686111000))'));
INSERT INTO t1 (c1) VALUES (
PolygonFromText('POLYGON((-18.6086111000 -66.9327777000,
                            -18.6055555000 -66.8158332999,
                            -18.7186111000 -66.8102777000,
                            -18.7211111000 -66.9269443999,
                            -18.6086111000 -66.9327777000))'));
CHECK TABLE t1 EXTENDED;
Table	Op	Msg_type	Msg_text
test.t1	check	status	OK
DROP TABLE t1;
<<<<<<< HEAD
CREATE TABLE t1 (foo GEOMETRY NOT NULL, SPATIAL INDEX(foo) );
INSERT INTO t1 (foo) VALUES (PointFromWKB(POINT(1,1)));
INSERT INTO t1 (foo) VALUES (PointFromWKB(POINT(1,0)));
INSERT INTO t1 (foo) VALUES (PointFromWKB(POINT(0,1)));
INSERT INTO t1 (foo) VALUES (PointFromWKB(POINT(0,0)));
SELECT 1 FROM t1 WHERE foo != PointFromWKB(POINT(0,0));
1
1
1
1
=======
CREATE TABLE t1(foo GEOMETRY NOT NULL, SPATIAL INDEX(foo) );
INSERT INTO t1(foo) VALUES (NULL);
ERROR 23000: Column 'foo' cannot be null
INSERT INTO t1() VALUES ();
ERROR 22003: Cannot get geometry object from data you send to the GEOMETRY field
INSERT INTO t1(foo) VALUES ('');
ERROR 22003: Cannot get geometry object from data you send to the GEOMETRY field
>>>>>>> b8ab82a6
DROP TABLE t1;<|MERGE_RESOLUTION|>--- conflicted
+++ resolved
@@ -862,7 +862,13 @@
 Table	Op	Msg_type	Msg_text
 test.t1	check	status	OK
 DROP TABLE t1;
-<<<<<<< HEAD
+CREATE TABLE t1(foo GEOMETRY NOT NULL, SPATIAL INDEX(foo) );
+INSERT INTO t1(foo) VALUES (NULL);
+ERROR 23000: Column 'foo' cannot be null
+INSERT INTO t1() VALUES ();
+ERROR 22003: Cannot get geometry object from data you send to the GEOMETRY field
+INSERT INTO t1(foo) VALUES ('');
+ERROR 22003: Cannot get geometry object from data you send to the GEOMETRY field
 CREATE TABLE t1 (foo GEOMETRY NOT NULL, SPATIAL INDEX(foo) );
 INSERT INTO t1 (foo) VALUES (PointFromWKB(POINT(1,1)));
 INSERT INTO t1 (foo) VALUES (PointFromWKB(POINT(1,0)));
@@ -873,13 +879,4 @@
 1
 1
 1
-=======
-CREATE TABLE t1(foo GEOMETRY NOT NULL, SPATIAL INDEX(foo) );
-INSERT INTO t1(foo) VALUES (NULL);
-ERROR 23000: Column 'foo' cannot be null
-INSERT INTO t1() VALUES ();
-ERROR 22003: Cannot get geometry object from data you send to the GEOMETRY field
-INSERT INTO t1(foo) VALUES ('');
-ERROR 22003: Cannot get geometry object from data you send to the GEOMETRY field
->>>>>>> b8ab82a6
 DROP TABLE t1;