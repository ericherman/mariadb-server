drop table if exists t1,t2,t3,t4,t9,`t1a``b`,v1,v2,v3,v4,v5,v6;
drop view if exists t1,t2,`t1a``b`,v1,v2,v3,v4,v5,v6;
drop database if exists mysqltest;
use test;
create view v1 (c,d) as select a,b from t1;
ERROR 42S02: Table 'test.t1' doesn't exist
create temporary table t1 (a int, b int);
create view v1 (c) as select b+1 from t1;
ERROR HY000: View's SELECT refers to a temporary table 't1'
drop table t1;
create table t1 (a int, b int);
insert into t1 values (1,2), (1,3), (2,4), (2,5), (3,10);
create view v1 (c,d) as select a,b+@@global.max_user_connections from t1;
ERROR HY000: View's SELECT contains a variable or parameter
create view v1 (c,d) as select a,b from t1
where a = @@global.max_user_connections;
ERROR HY000: View's SELECT contains a variable or parameter
create view v1 (c) as select b+1 from t1;
select c from v1;
c
3
4
5
6
11
select is_updatable from information_schema.views where table_name='v1';
is_updatable
NO
create temporary table t1 (a int, b int);
select * from t1;
a	b
select c from v1;
c
3
4
5
6
11
show create table v1;
View	Create View	character_set_client	collation_connection
v1	CREATE ALGORITHM=UNDEFINED DEFINER=`root`@`localhost` SQL SECURITY DEFINER VIEW `v1` AS select (`t1`.`b` + 1) AS `c` from `t1`	latin1	latin1_swedish_ci
show create view v1;
View	Create View	character_set_client	collation_connection
v1	CREATE ALGORITHM=UNDEFINED DEFINER=`root`@`localhost` SQL SECURITY DEFINER VIEW `v1` AS select (`t1`.`b` + 1) AS `c` from `t1`	latin1	latin1_swedish_ci
show create view t1;
ERROR HY000: 'test.t1' is not VIEW
drop table t1;
select a from v1;
ERROR 42S22: Unknown column 'a' in 'field list'
select v1.a from v1;
ERROR 42S22: Unknown column 'v1.a' in 'field list'
select b from v1;
ERROR 42S22: Unknown column 'b' in 'field list'
select v1.b from v1;
ERROR 42S22: Unknown column 'v1.b' in 'field list'
explain extended select c from v1;
id	select_type	table	type	possible_keys	key	key_len	ref	rows	filtered	Extra
1	SIMPLE	t1	ALL	NULL	NULL	NULL	NULL	5	100.00	
Warnings:
Note	1003	select (`test`.`t1`.`b` + 1) AS `c` from `test`.`t1`
create algorithm=temptable view v2 (c) as select b+1 from t1;
show create view v2;
View	Create View	character_set_client	collation_connection
v2	CREATE ALGORITHM=TEMPTABLE DEFINER=`root`@`localhost` SQL SECURITY DEFINER VIEW `v2` AS select (`t1`.`b` + 1) AS `c` from `t1`	latin1	latin1_swedish_ci
select c from v2;
c
3
4
5
6
11
explain extended select c from v2;
id	select_type	table	type	possible_keys	key	key_len	ref	rows	filtered	Extra
1	PRIMARY	<derived2>	ALL	NULL	NULL	NULL	NULL	5	100.00	
2	DERIVED	t1	ALL	NULL	NULL	NULL	NULL	5	100.00	
Warnings:
Note	1003	select `v2`.`c` AS `c` from `test`.`v2`
create view v3 (c) as select a+1 from v1;
ERROR 42S22: Unknown column 'a' in 'field list'
create view v3 (c) as select b+1 from v1;
ERROR 42S22: Unknown column 'b' in 'field list'
create view v3 (c) as select c+1 from v1;
select c from v3;
c
4
5
6
7
12
explain extended select c from v3;
id	select_type	table	type	possible_keys	key	key_len	ref	rows	filtered	Extra
1	SIMPLE	t1	ALL	NULL	NULL	NULL	NULL	5	100.00	
Warnings:
Note	1003	select ((`test`.`t1`.`b` + 1) + 1) AS `c` from `test`.`t1`
create algorithm=temptable view v4 (c) as select c+1 from v2;
select c from v4;
c
4
5
6
7
12
explain extended select c from v4;
id	select_type	table	type	possible_keys	key	key_len	ref	rows	filtered	Extra
1	PRIMARY	<derived2>	ALL	NULL	NULL	NULL	NULL	5	100.00	
2	DERIVED	<derived3>	ALL	NULL	NULL	NULL	NULL	5	100.00	
3	DERIVED	t1	ALL	NULL	NULL	NULL	NULL	5	100.00	
Warnings:
Note	1003	select `v4`.`c` AS `c` from `test`.`v4`
create view v5 (c) as select c+1 from v2;
select c from v5;
c
4
5
6
7
12
explain extended select c from v5;
id	select_type	table	type	possible_keys	key	key_len	ref	rows	filtered	Extra
1	PRIMARY	<derived3>	ALL	NULL	NULL	NULL	NULL	5	100.00	
3	DERIVED	t1	ALL	NULL	NULL	NULL	NULL	5	100.00	
Warnings:
Note	1003	select (`v2`.`c` + 1) AS `c` from `test`.`v2`
create algorithm=temptable view v6 (c) as select c+1 from v1;
select c from v6;
c
4
5
6
7
12
explain extended select c from v6;
id	select_type	table	type	possible_keys	key	key_len	ref	rows	filtered	Extra
1	PRIMARY	<derived2>	ALL	NULL	NULL	NULL	NULL	5	100.00	
2	DERIVED	t1	ALL	NULL	NULL	NULL	NULL	5	100.00	
Warnings:
Note	1003	select `v6`.`c` AS `c` from `test`.`v6`
show tables;
Tables_in_test
t1
v1
v2
v3
v4
v5
v6
show full tables;
Tables_in_test	Table_type
t1	BASE TABLE
v1	VIEW
v2	VIEW
v3	VIEW
v4	VIEW
v5	VIEW
v6	VIEW
show table status;
Name	Engine	Version	Row_format	Rows	Avg_row_length	Data_length	Max_data_length	Index_length	Data_free	Auto_increment	Create_time	Update_time	Check_time	Collation	Checksum	Create_options	Comment
t1	MyISAM	10	Fixed	5	9	45	#	1024	0	NULL	#	#	NULL	latin1_swedish_ci	NULL		
v1	NULL	NULL	NULL	NULL	NULL	NULL	#	NULL	NULL	NULL	#	#	NULL	NULL	NULL	NULL	VIEW
v2	NULL	NULL	NULL	NULL	NULL	NULL	#	NULL	NULL	NULL	#	#	NULL	NULL	NULL	NULL	VIEW
v3	NULL	NULL	NULL	NULL	NULL	NULL	#	NULL	NULL	NULL	#	#	NULL	NULL	NULL	NULL	VIEW
v4	NULL	NULL	NULL	NULL	NULL	NULL	#	NULL	NULL	NULL	#	#	NULL	NULL	NULL	NULL	VIEW
v5	NULL	NULL	NULL	NULL	NULL	NULL	#	NULL	NULL	NULL	#	#	NULL	NULL	NULL	NULL	VIEW
v6	NULL	NULL	NULL	NULL	NULL	NULL	#	NULL	NULL	NULL	#	#	NULL	NULL	NULL	NULL	VIEW
drop view v1,v2,v3,v4,v5,v6;
create view v1 (c,d,e,f) as select a,b,
a in (select a+2 from t1), a = all (select a from t1) from t1;
create view v2 as select c, d from v1;
select * from v1;
c	d	e	f
1	2	0	0
1	3	0	0
2	4	0	0
2	5	0	0
3	10	1	0
select * from v2;
c	d
1	2
1	3
2	4
2	5
3	10
create view v1 (c,d,e,f) as select a,b, a in (select a+2 from t1), a = all (select a from t1) from t1;
ERROR 42S01: Table 'v1' already exists
create or replace view v1 (c,d,e,f) as select a,b, a in (select a+2 from t1), a = all (select a from t1) from t1;
drop view v2;
alter view v2 as select c, d from v1;
ERROR 42S02: Table 'test.v2' doesn't exist
create or replace view v2 as select c, d from v1;
alter view v1 (c,d) as select a,max(b) from t1 group by a;
select * from v1;
c	d
1	3
2	5
3	10
select * from v2;
c	d
1	3
2	5
3	10
drop view v100;
ERROR 42S02: Unknown table 'v100'
drop view t1;
ERROR HY000: 'test.t1' is not VIEW
drop table v1;
ERROR 42S02: Unknown table 'v1'
drop view v1,v2;
drop table t1;
create table t1 (a int);
insert into t1 values (1), (2), (3);
create view v1 (a) as select a+1 from t1;
create view v2 (a) as select a-1 from t1;
select * from t1 natural left join v1;
a
1
2
3
select * from v2 natural left join t1;
a
0
1
2
select * from v2 natural left join v1;
a
0
1
2
drop view v1, v2;
drop table t1;
create table t1 (a int);
insert into t1 values (1), (2), (3), (1), (2), (3);
create view v1 as select distinct a from t1;
select * from v1;
a
1
2
3
explain select * from v1;
id	select_type	table	type	possible_keys	key	key_len	ref	rows	Extra
1	PRIMARY	<derived2>	ALL	NULL	NULL	NULL	NULL	3	
2	DERIVED	t1	ALL	NULL	NULL	NULL	NULL	6	Using temporary
select * from t1;
a
1
2
3
1
2
3
drop view v1;
drop table t1;
create table t1 (a int);
create view v1 as select distinct a from t1 WITH CHECK OPTION;
ERROR HY000: CHECK OPTION on non-updatable view 'test.v1'
create view v1 as select a from t1 WITH CHECK OPTION;
create view v2 as select a from t1 WITH CASCADED CHECK OPTION;
create view v3 as select a from t1 WITH LOCAL CHECK OPTION;
drop view v3 RESTRICT;
drop view v2 CASCADE;
drop view v1;
drop table t1;
create table t1 (a int, b int);
insert into t1 values (1,2), (1,3), (2,4), (2,5), (3,10);
create view v1 (c) as select b+1 from t1;
select test.c from v1 test;
c
3
4
5
6
11
create algorithm=temptable view v2 (c) as select b+1 from t1;
select test.c from v2 test;
c
3
4
5
6
11
select test1.* from v1 test1, v2 test2 where test1.c=test2.c;
c
3
4
5
6
11
select test2.* from v1 test1, v2 test2 where test1.c=test2.c;
c
3
4
5
6
11
drop table t1;
drop view v1,v2;
create table t1 (a int);
insert into t1 values (1), (2), (3), (4);
create view v1 as select a+1 from t1 order by 1 desc limit 2;
select * from v1;
a+1
5
4
explain select * from v1;
id	select_type	table	type	possible_keys	key	key_len	ref	rows	Extra
1	PRIMARY	<derived2>	ALL	NULL	NULL	NULL	NULL	2	
2	DERIVED	t1	ALL	NULL	NULL	NULL	NULL	4	Using filesort
drop view v1;
drop table t1;
create table t1 (a int);
insert into t1 values (1), (2), (3), (4);
create view v1 as select a+1 from t1;
create table t2 select * from v1;
show columns from t2;
Field	Type	Null	Key	Default	Extra
a+1	bigint(12)	YES		NULL	
select * from t2;
a+1
2
3
4
5
drop view v1;
drop table t1,t2;
create table t1 (a int, b int, primary key(a));
insert into t1 values (10,2), (20,3), (30,4), (40,5), (50,10);
create view v1 (a,c) as select a, b+1 from t1;
create algorithm=temptable view v2 (a,c) as select a, b+1 from t1;
select is_updatable from information_schema.views where table_name='v2';
is_updatable
NO
select is_updatable from information_schema.views where table_name='v1';
is_updatable
YES
update v1 set c=a+c;
ERROR HY000: Column 'c' is not updatable
update v2 set a=a+c;
ERROR HY000: The target table v2 of the UPDATE is not updatable
update v1 set a=a+c;
select * from v1;
a	c
13	3
24	4
35	5
46	6
61	11
select * from t1;
a	b
13	2
24	3
35	4
46	5
61	10
drop table t1;
drop view v1,v2;
create table t1 (a int, b int, primary key(a));
insert into t1 values (10,2), (20,3), (30,4), (40,5), (50,10);
create table t2 (x int);
insert into t2 values (10), (20);
create view v1 (a,c) as select a, b+1 from t1;
create algorithm=temptable view v2 (a,c) as select a, b+1 from t1;
update t2,v1 set v1.c=v1.a+v1.c where t2.x=v1.a;
ERROR HY000: Column 'c' is not updatable
update t2,v2 set v2.a=v2.v2.a+c where t2.x=v2.a;
ERROR HY000: The target table v2 of the UPDATE is not updatable
update t2,v1 set v1.a=v1.a+v1.c where t2.x=v1.a;
select * from v1;
a	c
13	3
24	4
30	5
40	6
50	11
select * from t1;
a	b
13	2
24	3
30	4
40	5
50	10
drop table t1,t2;
drop view v1,v2;
create table t1 (a int, b int, primary key(b));
insert into t1 values (1,20), (2,30), (3,40), (4,50), (5,100);
create view v1 (c) as select b from t1 where a<3;
select * from v1;
c
20
30
explain extended select * from v1;
id	select_type	table	type	possible_keys	key	key_len	ref	rows	filtered	Extra
1	SIMPLE	t1	ALL	NULL	NULL	NULL	NULL	5	100.00	Using where
Warnings:
Note	1003	select `test`.`t1`.`b` AS `c` from `test`.`t1` where (`test`.`t1`.`a` < 3)
update v1 set c=c+1;
select * from t1;
a	b
1	21
2	31
3	40
4	50
5	100
create view v2 (c) as select b from t1 where a>=3;
select * from v1, v2;
c	c
21	40
31	40
21	50
31	50
21	100
31	100
drop view v1, v2;
drop table t1;
create table t1 (a int, b int, primary key(a));
insert into t1 values (1,2), (2,3), (3,4), (4,5), (5,10);
create view v1 (a,c) as select a, b+1 from t1;
create algorithm=temptable view v2 (a,c) as select a, b+1 from t1;
delete from v2 where c < 4;
ERROR HY000: The target table v2 of the DELETE is not updatable
delete from v1 where c < 4;
select * from v1;
a	c
2	4
3	5
4	6
5	11
select * from t1;
a	b
2	3
3	4
4	5
5	10
drop table t1;
drop view v1,v2;
create table t1 (a int, b int, primary key(a));
insert into t1 values (1,2), (2,3), (3,4), (4,5), (5,10);
create table t2 (x int);
insert into t2 values (1), (2), (3), (4);
create view v1 (a,c) as select a, b+1 from t1;
create algorithm=temptable view v2 (a,c) as select a, b+1 from t1;
delete v2 from t2,v2 where t2.x=v2.a;
ERROR HY000: The target table v2 of the DELETE is not updatable
delete v1 from t2,v1 where t2.x=v1.a;
select * from v1;
a	c
5	11
select * from t1;
a	b
5	10
drop table t1,t2;
drop view v1,v2;
create table t1 (a int, b int, c int, primary key(a,b));
insert into t1 values (10,2,-1), (20,3,-2), (30,4,-3), (40,5,-4), (50,10,-5);
create view v1 (x,y) as select a, b from t1;
create view v2 (x,y) as select a, c from t1;
set updatable_views_with_limit=NO;
update v1 set x=x+1;
update v2 set x=x+1;
update v1 set x=x+1 limit 1;
update v2 set x=x+1 limit 1;
ERROR HY000: The target table v2 of the UPDATE is not updatable
set updatable_views_with_limit=YES;
update v1 set x=x+1 limit 1;
update v2 set x=x+1 limit 1;
Warnings:
Note	1355	View being updated does not have complete key of underlying table in it
set updatable_views_with_limit=DEFAULT;
show variables like "updatable_views_with_limit";
Variable_name	Value
updatable_views_with_limit	YES
select * from t1;
a	b	c
15	2	-1
22	3	-2
32	4	-3
42	5	-4
52	10	-5
drop table t1;
drop view v1,v2;
create table t1 (a int, b int, c int, primary key(a,b));
insert into t1 values (10,2,-1), (20,3,-2);
create view v1 (x,y,z) as select c, b, a from t1;
create view v2 (x,y) as select b, a from t1;
create view v3 (x,y,z) as select b, a, b from t1;
create view v4 (x,y,z) as select c+1, b, a from t1;
create algorithm=temptable view v5 (x,y,z) as select c, b, a from t1;
insert into v3 values (-60,4,30);
ERROR HY000: The target table v3 of the INSERT is not insertable-into
insert into v4 values (-60,4,30);
ERROR HY000: The target table v4 of the INSERT is not insertable-into
insert into v5 values (-60,4,30);
ERROR HY000: The target table v5 of the INSERT is not insertable-into
insert into v1 values (-60,4,30);
insert into v1 (z,y,x) values (50,6,-100);
insert into v2 values (5,40);
select * from t1;
a	b	c
10	2	-1
20	3	-2
30	4	-60
50	6	-100
40	5	NULL
drop table t1;
drop view v1,v2,v3,v4,v5;
create table t1 (a int, b int, c int, primary key(a,b));
insert into t1 values (10,2,-1), (20,3,-2);
create table t2 (a int, b int, c int, primary key(a,b));
insert into t2 values (30,4,-60);
create view v1 (x,y,z) as select c, b, a from t1;
create view v2 (x,y) as select b, a from t1;
create view v3 (x,y,z) as select b, a, b from t1;
create view v4 (x,y,z) as select c+1, b, a from t1;
create algorithm=temptable view v5 (x,y,z) as select c, b, a from t1;
insert into v3 select c, b, a from t2;
ERROR HY000: The target table v3 of the INSERT is not insertable-into
insert into v4 select c, b, a from t2;
ERROR HY000: The target table v4 of the INSERT is not insertable-into
insert into v5 select c, b, a from t2;
ERROR HY000: The target table v5 of the INSERT is not insertable-into
insert into v1 select c, b, a from t2;
insert into v1 (z,y,x) select a+20,b+2,-100 from t2;
insert into v2 select b+1, a+10 from t2;
select * from t1;
a	b	c
10	2	-1
20	3	-2
30	4	-60
50	6	-100
40	5	NULL
drop table t1, t2;
drop view v1,v2,v3,v4,v5;
create table t1 (a int, primary key(a));
insert into t1 values (1), (2), (3);
create view v1 (x) as select a from t1 where a > 1;
select t1.a, v1.x from t1 left join v1 on (t1.a= v1.x);
a	x
1	NULL
2	2
3	3
drop table t1;
drop view v1;
create table t1 (a int, primary key(a));
insert into t1 values (1), (2), (3), (200);
create view v1 (x) as select a from t1 where a > 1;
create view v2 (y) as select x from v1 where x < 100;
select * from v2;
y
2
3
drop table t1;
drop view v1,v2;
create table t1 (a int, primary key(a));
insert into t1 values (1), (2), (3), (200);
create ALGORITHM=TEMPTABLE view v1 (x) as select a from t1;
create view v2 (y) as select x from v1;
update v2 set y=10 where y=2;
ERROR HY000: The target table v2 of the UPDATE is not updatable
drop table t1;
drop view v1,v2;
create table t1 (a int not null auto_increment, b int not null, primary key(a), unique(b));
create view v1 (x) as select b from t1;
insert into v1 values (1);
select last_insert_id();
last_insert_id()
0
insert into t1 (b) values (2);
select last_insert_id();
last_insert_id()
2
select * from t1;
a	b
1	1
2	2
drop view v1;
drop table t1;
set sql_mode='ansi';
create table t1 ("a*b" int);
create view v1 as select "a*b" from t1;
show create view v1;
View	Create View	character_set_client	collation_connection
v1	CREATE VIEW "v1" AS select "t1"."a*b" AS "a*b" from "t1"	latin1	latin1_swedish_ci
drop view v1;
drop table t1;
set sql_mode=default;
create table t1 (t_column int);
create view v1 as select 'a';
select * from v1, t1;
a	t_column
drop view v1;
drop table t1;
create table `t1a``b` (col1 char(2));
create view v1 as select * from `t1a``b`;
select * from v1;
col1
describe v1;
Field	Type	Null	Key	Default	Extra
col1	char(2)	YES		NULL	
drop view v1;
drop table `t1a``b`;
create table t1 (col1 char(5),col2 char(5));
create view v1 as select * from t1;
drop table t1;
create table t1 (col1 char(5),newcol2 char(5));
insert into v1 values('a','aa');
ERROR HY000: View 'test.v1' references invalid table(s) or column(s) or function(s) or definer/invoker of view lack rights to use them
drop table t1;
select * from v1;
ERROR HY000: View 'test.v1' references invalid table(s) or column(s) or function(s) or definer/invoker of view lack rights to use them
drop view v1;
create view v1 (a,a) as select 'a','a';
ERROR 42S21: Duplicate column name 'a'
create table t1 (col1 int,col2 char(22));
insert into t1 values(5,'Hello, world of views');
create view v1 as select * from t1;
create view v2 as select * from v1;
update v2 set col2='Hello, view world';
select is_updatable from information_schema.views;
is_updatable
YES
YES
select * from t1;
col1	col2
5	Hello, view world
drop view v2, v1;
drop table t1;
create table t1 (a int, b int);
create view v1 as select a, sum(b) from t1 group by a;
select b from v1 use index (some_index) where b=1;
<<<<<<< HEAD
ERROR HY000: Incorrect usage of index hints and VIEW
=======
ERROR HY000: Incorrect usage of USE INDEX and VIEW
>>>>>>> 4cd18bde
drop view v1;
drop table t1;
create table t1 (col1 char(5),col2 char(5));
create view v1 (col1,col2) as select col1,col2 from t1;
insert into v1 values('s1','p1'),('s1','p2'),('s1','p3'),('s1','p4'),('s2','p1'),('s3','p2'),('s4','p4');
select distinct first.col2 from t1 first where first.col2 in (select second.col2 from t1 second where second.col1<>first.col1);
col2
p1
p2
p4
select distinct first.col2 from v1 first where first.col2 in (select second.col2 from t1 second where second.col1<>first.col1);
col2
p1
p2
p4
drop view v1;
drop table t1;
create table t1 (a int);
create view v1 as select a from t1;
insert into t1 values (1);
SET @v0 = '2';
PREPARE stmt FROM 'UPDATE v1 SET a = ?';
EXECUTE stmt USING @v0;
DEALLOCATE PREPARE stmt;
SET @v0 = '3';
PREPARE stmt FROM 'insert into v1 values (?)';
EXECUTE stmt USING @v0;
DEALLOCATE PREPARE stmt;
SET @v0 = '4';
PREPARE stmt FROM 'insert into v1 (a) values (?)';
EXECUTE stmt USING @v0;
DEALLOCATE PREPARE stmt;
select * from t1;
a
2
3
4
drop view v1;
drop table t1;
CREATE VIEW v02 AS SELECT * FROM DUAL;
ERROR HY000: No tables used
SHOW TABLES;
Tables_in_test
CREATE VIEW v1 AS SELECT EXISTS (SELECT 1 UNION SELECT 2);
select * from v1;
EXISTS (SELECT 1 UNION SELECT 2)
1
drop view v1;
create table t1 (col1 int,col2 char(22));
create view v1 as select * from t1;
create index i1 on v1 (col1);
ERROR HY000: 'test.v1' is not BASE TABLE
drop view v1;
drop table t1;
CREATE VIEW v1 (f1,f2,f3,f4) AS SELECT connection_id(), pi(), current_user(), version();
SHOW CREATE VIEW v1;
View	Create View	character_set_client	collation_connection
v1	CREATE ALGORITHM=UNDEFINED DEFINER=`root`@`localhost` SQL SECURITY DEFINER VIEW `v1` AS select connection_id() AS `f1`,pi() AS `f2`,current_user() AS `f3`,version() AS `f4`	latin1	latin1_swedish_ci
drop view v1;
create table t1 (s1 int);
create table t2 (s2 int);
insert into t1 values (1), (2);
insert into t2 values (2), (3);
create view v1 as select * from t1,t2 union all select * from t1,t2;
select * from v1;
s1	s2
1	2
2	2
1	3
2	3
1	2
2	2
1	3
2	3
drop view v1;
drop tables t1, t2;
create table t1 (col1 int);
insert into t1 values (1);
create view v1 as select count(*) from t1;
insert into t1 values (null);
select * from v1;
count(*)
2
drop view v1;
drop table t1;
create table t1 (a int);
create table t2 (a int);
create view v1 as select a from t1;
create view v2 as select a from t2 where a in (select a from v1);
show create view v2;
View	Create View	character_set_client	collation_connection
v2	CREATE ALGORITHM=UNDEFINED DEFINER=`root`@`localhost` SQL SECURITY DEFINER VIEW `v2` AS select `t2`.`a` AS `a` from `t2` where `t2`.`a` in (select `v1`.`a` AS `a` from `v1`)	latin1	latin1_swedish_ci
drop view v2, v1;
drop table t1, t2;
CREATE VIEW `v 1` AS select 5 AS `5`;
show create view `v 1`;
View	Create View	character_set_client	collation_connection
v 1	CREATE ALGORITHM=UNDEFINED DEFINER=`root`@`localhost` SQL SECURITY DEFINER VIEW `v 1` AS select 5 AS `5`	latin1	latin1_swedish_ci
drop view `v 1`;
create database mysqltest;
create table mysqltest.t1 (a int, b int);
create view mysqltest.v1 as select a from mysqltest.t1;
alter view mysqltest.v1 as select b from mysqltest.t1;
alter view mysqltest.v1 as select a from mysqltest.t1;
drop database mysqltest;
CREATE TABLE t1 (c1 int not null auto_increment primary key, c2 varchar(20), fulltext(c2));
insert into t1 (c2) VALUES ('real Beer'),('Water'),('Kossu'),('Coca-Cola'),('Vodka'),('Wine'),('almost real Beer');
select * from t1 WHERE match (c2) against ('Beer');
c1	c2
1	real Beer
7	almost real Beer
CREATE VIEW v1 AS SELECT  * from t1 WHERE match (c2) against ('Beer');
select * from v1;
c1	c2
1	real Beer
7	almost real Beer
drop view v1;
drop table t1;
create table t1 (a int);
insert into t1 values (1),(1),(2),(2),(3),(3);
create view v1 as select a from t1;
select distinct a from v1;
a
1
2
3
select distinct a from v1 limit 2;
a
1
2
select distinct a from t1 limit 2;
a
1
2
prepare stmt1 from "select distinct a from v1 limit 2";
execute stmt1;
a
1
2
execute stmt1;
a
1
2
deallocate prepare stmt1;
drop view v1;
drop table t1;
create table t1 (tg_column bigint);
create view v1 as select count(tg_column) as vg_column from t1;
select avg(vg_column) from v1;
avg(vg_column)
0.0000
drop view v1;
drop table t1;
create table t1 (col1 bigint not null, primary key (col1));
create table t2 (col1 bigint not null, key (col1));
create view v1 as select * from t1;
create view v2 as select * from t2;
insert into v1 values (1);
insert into v2 values (1);
create view v3 (a,b) as select v1.col1 as a, v2.col1 as b from v1, v2 where v1.col1 = v2.col1;
select * from v3;
a	b
1	1
show create view v3;
View	Create View	character_set_client	collation_connection
v3	CREATE ALGORITHM=UNDEFINED DEFINER=`root`@`localhost` SQL SECURITY DEFINER VIEW `v3` AS select `v1`.`col1` AS `a`,`v2`.`col1` AS `b` from (`v1` join `v2`) where (`v1`.`col1` = `v2`.`col1`)	latin1	latin1_swedish_ci
drop view v3, v2, v1;
drop table t2, t1;
create function `f``1` () returns int return 5;
create view v1 as select test.`f``1` ();
show create view v1;
View	Create View	character_set_client	collation_connection
v1	CREATE ALGORITHM=UNDEFINED DEFINER=`root`@`localhost` SQL SECURITY DEFINER VIEW `v1` AS select `test`.`f``1`() AS `test.``f````1`` ()`	latin1	latin1_swedish_ci
select * from v1;
test.`f``1` ()
5
drop view v1;
drop function `f``1`;
create function a() returns int return 5;
create view v1 as select a();
select * from v1;
a()
5
drop view v1;
drop function a;
create table t2 (col1 char collate latin1_german2_ci);
create view v2 as select col1 collate latin1_german1_ci from t2;
show create view v2;
View	Create View	character_set_client	collation_connection
v2	CREATE ALGORITHM=UNDEFINED DEFINER=`root`@`localhost` SQL SECURITY DEFINER VIEW `v2` AS select (`t2`.`col1` collate latin1_german1_ci) AS `col1 collate latin1_german1_ci` from `t2`	latin1	latin1_swedish_ci
show create view v2;
View	Create View	character_set_client	collation_connection
v2	CREATE ALGORITHM=UNDEFINED DEFINER=`root`@`localhost` SQL SECURITY DEFINER VIEW `v2` AS select (`t2`.`col1` collate latin1_german1_ci) AS `col1 collate latin1_german1_ci` from `t2`	latin1	latin1_swedish_ci
drop view v2;
drop table t2;
create table t1 (a int);
insert into t1 values (1), (2);
create view v1 as select 5 from t1 order by 1;
select * from v1;
5
5
5
drop view v1;
drop table t1;
create function x1 () returns int return 5;
create table t1 (s1 int);
create view v1 as select x1() from t1;
drop function x1;
select * from v1;
ERROR HY000: View 'test.v1' references invalid table(s) or column(s) or function(s) or definer/invoker of view lack rights to use them
show table status;
Name	Engine	Version	Row_format	Rows	Avg_row_length	Data_length	Max_data_length	Index_length	Data_free	Auto_increment	Create_time	Update_time	Check_time	Collation	Checksum	Create_options	Comment
t1	MyISAM	10	Fixed	0	0	0	#	1024	0	NULL	#	#	NULL	latin1_swedish_ci	NULL		
v1	NULL	NULL	NULL	NULL	NULL	NULL	#	NULL	NULL	NULL	#	#	NULL	NULL	NULL	NULL	View 'test.v1' references invalid table(s) or column(s) or function(s) or define
drop view v1;
drop table t1;
create view v1 as select 99999999999999999999999999999999999999999999999999999 as col1;
show create view v1;
View	Create View	character_set_client	collation_connection
v1	CREATE ALGORITHM=UNDEFINED DEFINER=`root`@`localhost` SQL SECURITY DEFINER VIEW `v1` AS select 99999999999999999999999999999999999999999999999999999 AS `col1`	latin1	latin1_swedish_ci
drop view v1;
SET @old_cs_client = @@character_set_client;
SET @old_cs_results = @@character_set_results;
SET @old_cs_connection = @@character_set_connection;
set names utf8;
create table tü (cü char);
create view vü as select cü from tü;
insert into vü values ('ü');
select * from vü;
cü
ü
drop view vü;
drop table tü;
SET character_set_client = @old_cs_client;
SET character_set_results = @old_cs_results;
SET character_set_connection = @old_cs_connection;
create table t1 (a int, b int);
insert into t1 values (1,2), (1,3), (2,4), (2,5), (3,10);
create view v1(c) as select a+1 from t1 where b >= 4;
select c from v1 where exists (select * from t1 where a=2 and b=c);
c
4
drop view v1;
drop table t1;
create view v1 as select cast(1 as char(3));
show create view v1;
View	Create View	character_set_client	collation_connection
v1	CREATE ALGORITHM=UNDEFINED DEFINER=`root`@`localhost` SQL SECURITY DEFINER VIEW `v1` AS select cast(1 as char(3) charset latin1) AS `cast(1 as char(3))`	latin1	latin1_swedish_ci
select * from v1;
cast(1 as char(3))
1
drop view v1;
create table t1 (a int);
create view v1 as select a from t1;
create view v3 as select a from t1;
create database mysqltest;
rename table v1 to mysqltest.v1;
ERROR HY000: Changing schema from 'test' to 'mysqltest' is not allowed.
rename table v1 to v2;
rename table v3 to v1, v2 to t1;
ERROR 42S01: Table 't1' already exists
drop table t1;
drop view v2,v3;
drop database mysqltest;
create view v1 as select 'a',1;
create view v2 as select * from v1 union all select * from v1;
create view v3 as select * from v2 where 1 = (select `1` from v2);
create view v4 as select * from v3;
select * from v4;
ERROR 21000: Subquery returns more than 1 row
drop view v4, v3, v2, v1;
create view v1 as select 5 into @w;
ERROR HY000: View's SELECT contains a 'INTO' clause
create view v1 as select 5 into outfile 'ttt';
ERROR HY000: View's SELECT contains a 'INTO' clause
create table t1 (a int);
create view v1 as select a from t1 procedure analyse();
ERROR HY000: View's SELECT contains a 'PROCEDURE' clause
create view v1 as select 1 from (select 1) as d1;
ERROR HY000: View's SELECT contains a subquery in the FROM clause
drop table t1;
create table t1 (s1 int, primary key (s1));
create view v1 as select * from t1;
insert into v1 values (1) on duplicate key update s1 = 7;
insert into v1 values (1) on duplicate key update s1 = 7;
select * from t1;
s1
7
drop view v1;
drop table t1;
create table t1 (col1 int);
create table t2 (col1 int);
create table t3 (col1 datetime not null);
create view v1 as select * from t1;
create view v2 as select * from v1;
create view v3 as select v2.col1 from v2,t2 where v2.col1 = t2.col1;
update v2 set col1 = (select max(col1) from v1);
ERROR HY000: The definition of table 'v1' prevents operation UPDATE on table 'v2'.
update v2 set col1 = (select max(col1) from t1);
ERROR HY000: The definition of table 'v2' prevents operation UPDATE on table 'v2'.
update v2 set col1 = (select max(col1) from v2);
ERROR HY000: You can't specify target table 'v2' for update in FROM clause
update v2,t2 set v2.col1 = (select max(col1) from v1) where v2.col1 = t2.col1;
ERROR HY000: The definition of table 'v1' prevents operation UPDATE on table 'v2'.
update t1,t2 set t1.col1 = (select max(col1) from v1) where t1.col1 = t2.col1;
ERROR HY000: The definition of table 'v1' prevents operation UPDATE on table 't1'.
update v1,t2 set v1.col1 = (select max(col1) from v1) where v1.col1 = t2.col1;
ERROR HY000: You can't specify target table 'v1' for update in FROM clause
update t2,v2 set v2.col1 = (select max(col1) from v1) where v2.col1 = t2.col1;
ERROR HY000: The definition of table 'v1' prevents operation UPDATE on table 't2'.
update t2,t1 set t1.col1 = (select max(col1) from v1) where t1.col1 = t2.col1;
ERROR HY000: The definition of table 'v1' prevents operation UPDATE on table 't2'.
update t2,v1 set v1.col1 = (select max(col1) from v1) where v1.col1 = t2.col1;
ERROR HY000: The definition of table 'v1' prevents operation UPDATE on table 't2'.
update v2,t2 set v2.col1 = (select max(col1) from t1) where v2.col1 = t2.col1;
ERROR HY000: The definition of table 'v2' prevents operation UPDATE on table 'v2'.
update t1,t2 set t1.col1 = (select max(col1) from t1) where t1.col1 = t2.col1;
ERROR HY000: You can't specify target table 't1' for update in FROM clause
update v1,t2 set v1.col1 = (select max(col1) from t1) where v1.col1 = t2.col1;
ERROR HY000: The definition of table 'v1' prevents operation UPDATE on table 'v1'.
update t2,v2 set v2.col1 = (select max(col1) from t1) where v2.col1 = t2.col1;
ERROR HY000: You can't specify target table 't2' for update in FROM clause
update t2,t1 set t1.col1 = (select max(col1) from t1) where t1.col1 = t2.col1;
ERROR HY000: You can't specify target table 't2' for update in FROM clause
update t2,v1 set v1.col1 = (select max(col1) from t1) where v1.col1 = t2.col1;
ERROR HY000: You can't specify target table 't2' for update in FROM clause
update v2,t2 set v2.col1 = (select max(col1) from v2) where v2.col1 = t2.col1;
ERROR HY000: You can't specify target table 'v2' for update in FROM clause
update t1,t2 set t1.col1 = (select max(col1) from v2) where t1.col1 = t2.col1;
ERROR HY000: The definition of table 'v2' prevents operation UPDATE on table 't1'.
update v1,t2 set v1.col1 = (select max(col1) from v2) where v1.col1 = t2.col1;
ERROR HY000: The definition of table 'v2' prevents operation UPDATE on table 'v1'.
update t2,v2 set v2.col1 = (select max(col1) from v2) where v2.col1 = t2.col1;
ERROR HY000: The definition of table 'v2' prevents operation UPDATE on table 't2'.
update t2,t1 set t1.col1 = (select max(col1) from v2) where t1.col1 = t2.col1;
ERROR HY000: The definition of table 'v2' prevents operation UPDATE on table 't2'.
update t2,v1 set v1.col1 = (select max(col1) from v2) where v1.col1 = t2.col1;
ERROR HY000: The definition of table 'v2' prevents operation UPDATE on table 't2'.
update v3 set v3.col1 = (select max(col1) from v1);
ERROR HY000: The definition of table 'v1' prevents operation UPDATE on table 'v3'.
update v3 set v3.col1 = (select max(col1) from t1);
ERROR HY000: The definition of table 'v3' prevents operation UPDATE on table 'v3'.
update v3 set v3.col1 = (select max(col1) from v2);
ERROR HY000: The definition of table 'v2' prevents operation UPDATE on table 'v3'.
update v3 set v3.col1 = (select max(col1) from v3);
ERROR HY000: You can't specify target table 'v3' for update in FROM clause
delete from v2 where col1 = (select max(col1) from v1);
ERROR HY000: The definition of table 'v1' prevents operation DELETE on table 'v2'.
delete from v2 where col1 = (select max(col1) from t1);
ERROR HY000: The definition of table 'v2' prevents operation DELETE on table 'v2'.
delete from v2 where col1 = (select max(col1) from v2);
ERROR HY000: You can't specify target table 'v2' for update in FROM clause
delete v2 from v2,t2 where (select max(col1) from v1) > 0 and v2.col1 = t2.col1;
ERROR HY000: The definition of table 'v1' prevents operation DELETE on table 'v2'.
delete t1 from t1,t2 where (select max(col1) from v1) > 0 and t1.col1 = t2.col1;
ERROR HY000: The definition of table 'v1' prevents operation DELETE on table 't1'.
delete v1 from v1,t2 where (select max(col1) from v1) > 0 and v1.col1 = t2.col1;
ERROR HY000: You can't specify target table 'v1' for update in FROM clause
delete v2 from v2,t2 where (select max(col1) from t1) > 0 and v2.col1 = t2.col1;
ERROR HY000: The definition of table 'v2' prevents operation DELETE on table 'v2'.
delete t1 from t1,t2 where (select max(col1) from t1) > 0 and t1.col1 = t2.col1;
ERROR HY000: You can't specify target table 't1' for update in FROM clause
delete v1 from v1,t2 where (select max(col1) from t1) > 0 and v1.col1 = t2.col1;
ERROR HY000: The definition of table 'v1' prevents operation DELETE on table 'v1'.
delete v2 from v2,t2 where (select max(col1) from v2) > 0 and v2.col1 = t2.col1;
ERROR HY000: You can't specify target table 'v2' for update in FROM clause
delete t1 from t1,t2 where (select max(col1) from v2) > 0 and t1.col1 = t2.col1;
ERROR HY000: The definition of table 'v2' prevents operation DELETE on table 't1'.
delete v1 from v1,t2 where (select max(col1) from v2) > 0 and v1.col1 = t2.col1;
ERROR HY000: The definition of table 'v2' prevents operation DELETE on table 'v1'.
insert into v2 values ((select max(col1) from v1));
ERROR HY000: The definition of table 'v1' prevents operation INSERT on table 'v2'.
insert into t1 values ((select max(col1) from v1));
ERROR HY000: The definition of table 'v1' prevents operation INSERT on table 't1'.
insert into v2 values ((select max(col1) from v1));
ERROR HY000: The definition of table 'v1' prevents operation INSERT on table 'v2'.
insert into v2 values ((select max(col1) from t1));
ERROR HY000: The definition of table 'v2' prevents operation INSERT on table 'v2'.
insert into t1 values ((select max(col1) from t1));
ERROR HY000: You can't specify target table 't1' for update in FROM clause
insert into v2 values ((select max(col1) from t1));
ERROR HY000: The definition of table 'v2' prevents operation INSERT on table 'v2'.
insert into v2 values ((select max(col1) from v2));
ERROR HY000: You can't specify target table 'v2' for update in FROM clause
insert into t1 values ((select max(col1) from v2));
ERROR HY000: The definition of table 'v2' prevents operation INSERT on table 't1'.
insert into v2 values ((select max(col1) from v2));
ERROR HY000: You can't specify target table 'v2' for update in FROM clause
insert into v3 (col1) values ((select max(col1) from v1));
ERROR HY000: The definition of table 'v1' prevents operation INSERT on table 'v3'.
insert into v3 (col1) values ((select max(col1) from t1));
ERROR HY000: The definition of table 'v3' prevents operation INSERT on table 'v3'.
insert into v3 (col1) values ((select max(col1) from v2));
ERROR HY000: The definition of table 'v2' prevents operation INSERT on table 'v3'.
insert into v3 (col1) values ((select CONVERT_TZ('20050101000000','UTC','MET') from v2));
ERROR HY000: The definition of table 'v2' prevents operation INSERT on table 'v3'.
insert into v3 (col1) values ((select CONVERT_TZ('20050101000000','UTC','MET') from t2));
insert into t3 values ((select CONVERT_TZ('20050101000000','UTC','MET') from t2));
ERROR 23000: Column 'col1' cannot be null
create algorithm=temptable view v4 as select * from t1;
insert into t1 values (1),(2),(3);
insert into t1 (col1) values ((select max(col1) from v4));
select * from t1;
col1
NULL
1
2
3
3
drop view v4,v3,v2,v1;
drop table t1,t2,t3;
create table t1 (s1 int);
create view v1 as select * from t1;
handler v1 open as xx;
ERROR HY000: 'test.v1' is not BASE TABLE
drop view v1;
drop table t1;
create table t1(a int);
insert into t1 values (0), (1), (2), (3);
create table t2 (a int);
insert into t2 select a from t1 where a > 1;
create view v1 as select a from t1 where a > 1;
select * from t1 left join (t2 as t, v1) on v1.a=t1.a;
a	a	a
0	NULL	NULL
1	NULL	NULL
2	2	2
2	3	2
3	2	3
3	3	3
select * from t1 left join (t2 as t, t2) on t2.a=t1.a;
a	a	a
0	NULL	NULL
1	NULL	NULL
2	2	2
2	3	2
3	2	3
3	3	3
drop view v1;
drop table t1, t2;
create table t1 (s1 char);
create view v1 as select s1 collate latin1_german1_ci as s1 from t1;
insert into v1 values ('a');
select * from v1;
s1
a
update v1 set s1='b';
select * from v1;
s1
b
update v1,t1 set v1.s1='c' where t1.s1=v1.s1;
select * from v1;
s1
c
prepare stmt1 from "update v1,t1 set v1.s1=? where t1.s1=v1.s1";
set @arg='d';
execute stmt1 using @arg;
select * from v1;
s1
d
set @arg='e';
execute stmt1 using @arg;
select * from v1;
s1
e
deallocate prepare stmt1;
drop view v1;
drop table t1;
create table t1 (a int);
create table t2 (a int);
create view v1 as select * from t1;
lock tables t1 read, v1 read;
select * from v1;
a
select * from t2;
ERROR HY000: Table 't2' was not locked with LOCK TABLES
drop view v1;
drop table t1, t2;
create table t1 (a int);
create view v1 as select * from t1 where a < 2 with check option;
insert into v1 values(1);
insert into v1 values(3);
ERROR HY000: CHECK OPTION failed 'test.v1'
insert ignore into v1 values (2),(3),(0);
Warnings:
Error	1369	CHECK OPTION failed 'test.v1'
Error	1369	CHECK OPTION failed 'test.v1'
select * from t1;
a
1
0
delete from t1;
insert into v1 SELECT 1;
insert into v1 SELECT 3;
ERROR HY000: CHECK OPTION failed 'test.v1'
create table t2 (a int);
insert into t2 values (2),(3),(0);
insert ignore into v1 SELECT a from t2;
Warnings:
Error	1369	CHECK OPTION failed 'test.v1'
Error	1369	CHECK OPTION failed 'test.v1'
select * from t1 order by a desc;
a
1
0
update v1 set a=-1 where a=0;
update v1 set a=2 where a=1;
ERROR HY000: CHECK OPTION failed 'test.v1'
select * from t1 order by a desc;
a
1
-1
update v1 set a=0 where a=0;
insert into t2 values (1);
update v1,t2 set v1.a=v1.a-1 where v1.a=t2.a;
select * from t1 order by a desc;
a
0
-1
update v1 set a=a+1;
update ignore v1,t2 set v1.a=v1.a+1 where v1.a=t2.a;
Warnings:
Error	1369	CHECK OPTION failed 'test.v1'
select * from t1;
a
1
1
drop view v1;
drop table t1, t2;
create table t1 (a int);
create view v1 as select * from t1 where a < 2 with check option;
create view v2 as select * from v1 where a > 0 with local check option;
create view v3 as select * from v1 where a > 0 with cascaded check option;
insert into v2 values (1);
insert into v3 values (1);
insert into v2 values (0);
ERROR HY000: CHECK OPTION failed 'test.v2'
insert into v3 values (0);
ERROR HY000: CHECK OPTION failed 'test.v3'
insert into v2 values (2);
insert into v3 values (2);
ERROR HY000: CHECK OPTION failed 'test.v3'
select * from t1;
a
1
1
2
drop view v3,v2,v1;
drop table t1;
create table t1 (a int, primary key (a));
create view v1 as select * from t1 where a < 2 with check option;
insert into v1 values (1) on duplicate key update a=2;
insert into v1 values (1) on duplicate key update a=2;
ERROR HY000: CHECK OPTION failed 'test.v1'
insert ignore into v1 values (1) on duplicate key update a=2;
Warnings:
Error	1369	CHECK OPTION failed 'test.v1'
select * from t1;
a
1
drop view v1;
drop table t1;
create table t1 (s1 int);
create view v1 as select * from t1;
create view v2 as select * from v1;
alter view v1 as select * from v2;
ERROR 42S02: Table 'test.v1' doesn't exist
alter view v1 as select * from v1;
ERROR 42S02: Table 'test.v1' doesn't exist
create or replace view v1 as select * from v2;
ERROR 42S02: Table 'test.v1' doesn't exist
create or replace view v1 as select * from v1;
ERROR 42S02: Table 'test.v1' doesn't exist
drop view v2,v1;
drop table t1;
create table t1 (a int);
create view v1 as select * from t1;
show create view v1;
View	Create View	character_set_client	collation_connection
v1	CREATE ALGORITHM=UNDEFINED DEFINER=`root`@`localhost` SQL SECURITY DEFINER VIEW `v1` AS select `t1`.`a` AS `a` from `t1`	latin1	latin1_swedish_ci
alter algorithm=undefined view v1 as select * from t1 with check option;
show create view v1;
View	Create View	character_set_client	collation_connection
v1	CREATE ALGORITHM=UNDEFINED DEFINER=`root`@`localhost` SQL SECURITY DEFINER VIEW `v1` AS select `t1`.`a` AS `a` from `t1` WITH CASCADED CHECK OPTION	latin1	latin1_swedish_ci
alter algorithm=merge view v1 as select * from t1 with cascaded check option;
show create view v1;
View	Create View	character_set_client	collation_connection
v1	CREATE ALGORITHM=MERGE DEFINER=`root`@`localhost` SQL SECURITY DEFINER VIEW `v1` AS select `t1`.`a` AS `a` from `t1` WITH CASCADED CHECK OPTION	latin1	latin1_swedish_ci
alter algorithm=temptable view v1 as select * from t1;
show create view v1;
View	Create View	character_set_client	collation_connection
v1	CREATE ALGORITHM=TEMPTABLE DEFINER=`root`@`localhost` SQL SECURITY DEFINER VIEW `v1` AS select `t1`.`a` AS `a` from `t1`	latin1	latin1_swedish_ci
drop view v1;
drop table t1;
create table t1 (s1 int);
create table t2 (s1 int);
create view v2 as select * from t2 where s1 in (select s1 from t1);
insert into v2 values (5);
insert into t1 values (5);
select * from v2;
s1
5
update v2 set s1 = 0;
select * from v2;
s1
select * from t2;
s1
0
alter view v2 as select * from t2 where s1 in (select s1 from t1) with check option;
insert into v2 values (5);
update v2 set s1 = 1;
ERROR HY000: CHECK OPTION failed 'test.v2'
insert into t1 values (1);
update v2 set s1 = 1;
select * from v2;
s1
1
select * from t2;
s1
0
1
prepare stmt1 from "select * from v2;";
execute stmt1;
s1
1
insert into t1 values (0);
execute stmt1;
s1
0
1
deallocate prepare stmt1;
drop view v2;
drop table t1, t2;
create table t1 (t time);
create view v1 as select substring_index(t,':',2) as t from t1;
insert into t1 (t) values ('12:24:10');
select substring_index(t,':',2) from t1;
substring_index(t,':',2)
12:24
select substring_index(t,':',2) from v1;
substring_index(t,':',2)
12:24
drop view v1;
drop table t1;
create table t1 (s1 tinyint);
create view v1 as select * from t1 where s1 <> 0 with local check option;
create view v2 as select * from v1 with cascaded check option;
insert into v2 values (0);
ERROR HY000: CHECK OPTION failed 'test.v2'
drop view v2, v1;
drop table t1;
create table t1 (s1 int);
create view v1 as select * from t1 where s1 < 5 with check option;
insert ignore into v1 values (6);
ERROR HY000: CHECK OPTION failed 'test.v1'
insert ignore into v1 values (6),(3);
Warnings:
Error	1369	CHECK OPTION failed 'test.v1'
select * from t1;
s1
3
drop view v1;
drop table t1;
create table t1 (s1 tinyint);
create trigger t1_bi before insert on t1 for each row set new.s1 = 500;
create view v1 as select * from t1 where s1 <> 127 with check option;
insert into v1 values (0);
ERROR HY000: CHECK OPTION failed 'test.v1'
select * from v1;
s1
select * from t1;
s1
drop trigger t1_bi;
drop view v1;
drop table t1;
create table t1 (s1 tinyint);
create view v1 as select * from t1 where s1 <> 0;
create view v2 as select * from v1 where s1 <> 1 with cascaded check option;
insert into v2 values (0);
ERROR HY000: CHECK OPTION failed 'test.v2'
select * from v2;
s1
select * from t1;
s1
drop view v2, v1;
drop table t1;
create table t1 (a int, b char(10));
create view v1 as select * from t1 where a != 0 with check option;
load data infile '../std_data_ln/loaddata3.dat' into table v1 fields terminated by '' enclosed by '' ignore 1 lines;
ERROR HY000: CHECK OPTION failed 'test.v1'
select * from t1;
a	b
1	row 1
2	row 2
select * from v1;
a	b
1	row 1
2	row 2
delete from t1;
load data infile '../std_data_ln/loaddata3.dat' ignore into table v1 fields terminated by '' enclosed by '' ignore 1 lines;
Warnings:
Warning	1366	Incorrect integer value: 'error      ' for column 'a' at row 3
Error	1369	CHECK OPTION failed 'test.v1'
Warning	1366	Incorrect integer value: 'wrong end  ' for column 'a' at row 4
Error	1369	CHECK OPTION failed 'test.v1'
select * from t1 order by a,b;
a	b
1	row 1
2	row 2
3	row 3
select * from v1 order by a,b;
a	b
1	row 1
2	row 2
3	row 3
drop view v1;
drop table t1;
create table t1 (a text, b text);
create view v1 as select * from t1 where a <> 'Field A' with check option;
load data infile '../std_data_ln/loaddata2.dat' into table v1 fields terminated by ',' enclosed by '''';
ERROR HY000: CHECK OPTION failed 'test.v1'
select concat('|',a,'|'), concat('|',b,'|') from t1;
concat('|',a,'|')	concat('|',b,'|')
select concat('|',a,'|'), concat('|',b,'|') from v1;
concat('|',a,'|')	concat('|',b,'|')
delete from t1;
load data infile '../std_data_ln/loaddata2.dat' ignore into table v1 fields terminated by ',' enclosed by '''';
Warnings:
Error	1369	CHECK OPTION failed 'test.v1'
Warning	1261	Row 2 doesn't contain data for all columns
select concat('|',a,'|'), concat('|',b,'|') from t1;
concat('|',a,'|')	concat('|',b,'|')
|Field 1|	|Field 2' 
Field 3,'Field 4|
|Field 5' ,'Field 6|	NULL
|Field 6|	| 'Field 7'|
select concat('|',a,'|'), concat('|',b,'|') from v1;
concat('|',a,'|')	concat('|',b,'|')
|Field 1|	|Field 2' 
Field 3,'Field 4|
|Field 5' ,'Field 6|	NULL
|Field 6|	| 'Field 7'|
drop view v1;
drop table t1;
create table t1 (s1 smallint);
create view v1 as select * from t1 where 20 < (select (s1) from t1);
insert into v1 values (30);
ERROR HY000: The target table v1 of the INSERT is not insertable-into
create view v2 as select * from t1;
create view v3 as select * from t1 where 20 < (select (s1) from v2);
insert into v3 values (30);
ERROR HY000: The target table v3 of the INSERT is not insertable-into
create view v4 as select * from v2 where 20 < (select (s1) from t1);
insert into v4 values (30);
ERROR HY000: The target table v4 of the INSERT is not insertable-into
drop view v4, v3, v2, v1;
drop table t1;
create table t1 (a int);
create view v1 as select * from t1;
check table t1,v1;
Table	Op	Msg_type	Msg_text
test.t1	check	status	OK
test.v1	check	status	OK
check table v1,t1;
Table	Op	Msg_type	Msg_text
test.v1	check	status	OK
test.t1	check	status	OK
drop table t1;
check table v1;
Table	Op	Msg_type	Msg_text
test.v1	check	Error	Table 'test.t1' doesn't exist
test.v1	check	Error	View 'test.v1' references invalid table(s) or column(s) or function(s) or definer/invoker of view lack rights to use them
test.v1	check	error	Corrupt
drop view v1;
create table t1 (a int);
create table t2 (a int);
create table t3 (a int);
insert into t1 values (1), (2), (3);
insert into t2 values (1), (3);
insert into t3 values (1), (2), (4);
create view v3 (a,b) as select t1.a as a, t2.a as b from t1 left join t2 on (t1.a=t2.a);
select * from t3 left join v3 on (t3.a = v3.a);
a	a	b
1	1	1
2	2	NULL
4	NULL	NULL
explain extended select * from t3 left join v3 on (t3.a = v3.a);
id	select_type	table	type	possible_keys	key	key_len	ref	rows	filtered	Extra
1	SIMPLE	t3	ALL	NULL	NULL	NULL	NULL	3	100.00	
1	SIMPLE	t1	ALL	NULL	NULL	NULL	NULL	3	100.00	
1	SIMPLE	t2	ALL	NULL	NULL	NULL	NULL	2	100.00	
Warnings:
Note	1003	select `test`.`t3`.`a` AS `a`,`test`.`t1`.`a` AS `a`,`test`.`t2`.`a` AS `b` from `test`.`t3` left join (`test`.`t1` left join `test`.`t2` on((`test`.`t1`.`a` = `test`.`t2`.`a`))) on((`test`.`t3`.`a` = `test`.`t1`.`a`)) where 1
create view v1 (a) as select a from t1;
create view v2 (a) as select a from t2;
create view v4 (a,b) as select v1.a as a, v2.a as b from v1 left join v2 on (v1.a=v2.a);
select * from t3 left join v4 on (t3.a = v4.a);
a	a	b
1	1	1
2	2	NULL
4	NULL	NULL
explain extended select * from t3 left join v4 on (t3.a = v4.a);
id	select_type	table	type	possible_keys	key	key_len	ref	rows	filtered	Extra
1	SIMPLE	t3	ALL	NULL	NULL	NULL	NULL	3	100.00	
1	SIMPLE	t1	ALL	NULL	NULL	NULL	NULL	3	100.00	
1	SIMPLE	t2	ALL	NULL	NULL	NULL	NULL	2	100.00	
Warnings:
Note	1003	select `test`.`t3`.`a` AS `a`,`test`.`t1`.`a` AS `a`,`test`.`t2`.`a` AS `b` from `test`.`t3` left join (`test`.`t1` left join (`test`.`t2`) on((`test`.`t1`.`a` = `test`.`t2`.`a`))) on((`test`.`t3`.`a` = `test`.`t1`.`a`)) where 1
prepare stmt1 from "select * from t3 left join v4 on (t3.a = v4.a);";
execute stmt1;
a	a	b
1	1	1
2	2	NULL
4	NULL	NULL
execute stmt1;
a	a	b
1	1	1
2	2	NULL
4	NULL	NULL
deallocate prepare stmt1;
drop view v4,v3,v2,v1;
drop tables t1,t2,t3;
create table t1 (a int, primary key (a), b int);
create table t2 (a int, primary key (a));
insert into t1 values (1,100), (2,200);
insert into t2 values (1), (3);
create view v3 (a,b) as select t1.a as a, t2.a as b from t1, t2;
update v3 set a= 10 where a=1;
select * from t1;
a	b
10	100
2	200
select * from t2;
a
1
3
create view v2 (a,b) as select t1.b as a, t2.a as b from t1, t2;
set updatable_views_with_limit=NO;
update v2 set a= 10 where a=200 limit 1;
ERROR HY000: The target table t1 of the UPDATE is not updatable
set updatable_views_with_limit=DEFAULT;
select * from v3;
a	b
2	1
10	1
2	3
10	3
select * from v2;
a	b
100	1
200	1
100	3
200	3
set @a= 10;
set @b= 100;
prepare stmt1 from "update v3 set a= ? where a=?";
execute stmt1 using @a,@b;
select * from v3;
a	b
2	1
10	1
2	3
10	3
set @a= 300;
set @b= 10;
execute stmt1 using @a,@b;
select * from v3;
a	b
2	1
300	1
2	3
300	3
deallocate prepare stmt1;
drop view v3,v2;
drop tables t1,t2;
create table t1 (a int, primary key (a), b int);
create table t2 (a int, primary key (a), b int);
insert into t2 values (1000, 2000);
create view v3 (a,b) as select t1.a as a, t2.a as b from t1, t2;
insert into v3 values (1,2);
ERROR HY000: Can not insert into join view 'test.v3' without fields list
insert into v3 select * from t2;
ERROR HY000: Can not insert into join view 'test.v3' without fields list
insert into v3(a,b) values (1,2);
ERROR HY000: Can not modify more than one base table through a join view 'test.v3'
insert into v3(a,b) select * from t2;
ERROR HY000: Can not modify more than one base table through a join view 'test.v3'
insert into v3(a) values (1);
insert into v3(b) values (10);
insert into v3(a) select a from t2;
insert into v3(b) select b from t2;
Warnings:
Warning	1048	Column 'a' cannot be null
insert into v3(a) values (1) on duplicate key update a=a+10000+VALUES(a);
select * from t1;
a	b
10002	NULL
10	NULL
1000	NULL
select * from t2;
a	b
1000	2000
10	NULL
2000	NULL
0	NULL
delete from v3;
ERROR HY000: Can not delete from join view 'test.v3'
delete v3,t1 from v3,t1;
ERROR HY000: Can not delete from join view 'test.v3'
delete t1,v3 from t1,v3;
ERROR HY000: Can not delete from join view 'test.v3'
delete from t1;
prepare stmt1 from "insert into v3(a) values (?);";
set @a= 100;
execute stmt1 using @a;
set @a= 300;
execute stmt1 using @a;
deallocate prepare stmt1;
prepare stmt1 from "insert into v3(a) select ?;";
set @a= 101;
execute stmt1 using @a;
set @a= 301;
execute stmt1 using @a;
deallocate prepare stmt1;
select * from v3;
a	b
100	1000
101	1000
300	1000
301	1000
100	10
101	10
300	10
301	10
100	2000
101	2000
300	2000
301	2000
100	0
101	0
300	0
301	0
drop view v3;
drop tables t1,t2;
create table t1(f1 int);
create view v1 as select f1 from t1;
select * from v1 where F1 = 1;
f1
drop view v1;
drop table t1;
create table t1(c1 int);
create table t2(c2 int);
insert into t1 values (1),(2),(3);
insert into t2 values (1);
SELECT c1 FROM t1 WHERE c1 IN (SELECT c2 FROM t2);
c1
1
SELECT c1 FROM t1 WHERE EXISTS (SELECT c2 FROM t2 WHERE c2 = c1);
c1
1
create view v1 as SELECT c1 FROM t1 WHERE c1 IN (SELECT c2 FROM t2);
create view v2 as SELECT c1 FROM t1 WHERE EXISTS (SELECT c2 FROM t2 WHERE c2 = c1);
select * from v1;
c1
1
select * from v2;
c1
1
select * from (select c1 from v2) X;
c1
1
drop view v2, v1;
drop table t1, t2;
CREATE TABLE t1 (C1 INT, C2 INT);
CREATE TABLE t2 (C2 INT);
CREATE VIEW v1 AS SELECT C2 FROM t2;
CREATE VIEW v2 AS SELECT C1 FROM t1 LEFT OUTER JOIN v1 USING (C2);
SELECT * FROM v2;
C1
drop view v2, v1;
drop table t1, t2;
create table t1 (col1 char(5),col2 int,col3 int);
insert into t1 values ('one',10,25), ('two',10,50), ('two',10,50), ('one',20,25), ('one',30,25);
create view v1 as select * from t1;
select col1,group_concat(col2,col3) from t1 group by col1;
col1	group_concat(col2,col3)
one	1025,2025,3025
two	1050,1050
select col1,group_concat(col2,col3) from v1 group by col1;
col1	group_concat(col2,col3)
one	1025,2025,3025
two	1050,1050
drop view v1;
drop table t1;
create table t1 (s1 int, s2 char);
create view v1 as select s1, s2 from t1;
select s2 from v1 vq1 where 2 = (select count(*) from v1 vq2 having vq1.s2 = vq2.s2);
ERROR 42S22: Unknown column 'vq2.s2' in 'having clause'
select s2 from v1 vq1 where 2 = (select count(*) aa from v1 vq2 having vq1.s2 = aa);
s2
drop view v1;
drop table t1;
CREATE TABLE t1 (a1 int);
CREATE TABLE t2 (a2 int);
INSERT INTO t1 VALUES (1), (2), (3), (4);
INSERT INTO t2 VALUES (1), (2), (3);
CREATE VIEW v1(a,b) AS SELECT a1,a2 FROM t1 JOIN t2 ON a1=a2 WHERE a1>1;
SELECT * FROM v1;
a	b
2	2
3	3
CREATE TABLE t3 SELECT * FROM v1;
SELECT * FROM t3;
a	b
2	2
3	3
DROP VIEW v1;
DROP TABLE t1,t2,t3;
create table t1 (a int);
create table t2 like t1;
create table t3 like t1;
create view v1 as select t1.a x, t2.a y from t1 join t2 where t1.a=t2.a;
insert into t3 select x from v1;
insert into t2 select x from v1;
drop view v1;
drop table t1,t2,t3;
CREATE TABLE t1 (col1 int PRIMARY KEY, col2 varchar(10));
INSERT INTO t1 VALUES(1,'trudy');
INSERT INTO t1 VALUES(2,'peter');
INSERT INTO t1 VALUES(3,'sanja');
INSERT INTO t1 VALUES(4,'monty');
INSERT INTO t1 VALUES(5,'david');
INSERT INTO t1 VALUES(6,'kent');
INSERT INTO t1 VALUES(7,'carsten');
INSERT INTO t1 VALUES(8,'ranger');
INSERT INTO t1 VALUES(10,'matt');
CREATE TABLE t2 (col1 int, col2 int, col3 char(1));
INSERT INTO t2 VALUES (1,1,'y');
INSERT INTO t2 VALUES (1,2,'y');
INSERT INTO t2 VALUES (2,1,'n');
INSERT INTO t2 VALUES (3,1,'n');
INSERT INTO t2 VALUES (4,1,'y');
INSERT INTO t2 VALUES (4,2,'n');
INSERT INTO t2 VALUES (4,3,'n');
INSERT INTO t2 VALUES (6,1,'n');
INSERT INTO t2 VALUES (8,1,'y');
CREATE VIEW v1 AS SELECT * FROM t1;
SELECT a.col1,a.col2,b.col2,b.col3 
FROM t1 a LEFT JOIN t2 b ON a.col1=b.col1
WHERE b.col2 IS NULL OR 
b.col2=(SELECT MAX(col2) FROM t2 b WHERE b.col1=a.col1);
col1	col2	col2	col3
1	trudy	2	y
2	peter	1	n
3	sanja	1	n
4	monty	3	n
5	david	NULL	NULL
6	kent	1	n
7	carsten	NULL	NULL
8	ranger	1	y
10	matt	NULL	NULL
SELECT a.col1,a.col2,b.col2,b.col3 
FROM v1 a LEFT JOIN t2 b ON a.col1=b.col1
WHERE b.col2 IS NULL OR 
b.col2=(SELECT MAX(col2) FROM t2 b WHERE b.col1=a.col1);
col1	col2	col2	col3
1	trudy	2	y
2	peter	1	n
3	sanja	1	n
4	monty	3	n
5	david	NULL	NULL
6	kent	1	n
7	carsten	NULL	NULL
8	ranger	1	y
10	matt	NULL	NULL
CREATE VIEW v2 AS SELECT * FROM t2;
SELECT a.col1,a.col2,b.col2,b.col3
FROM v2 b RIGHT JOIN v1 a ON a.col1=b.col1
WHERE b.col2 IS NULL OR
b.col2=(SELECT MAX(col2) FROM v2 b WHERE b.col1=a.col1);
col1	col2	col2	col3
1	trudy	2	y
2	peter	1	n
3	sanja	1	n
4	monty	3	n
5	david	NULL	NULL
6	kent	1	n
7	carsten	NULL	NULL
8	ranger	1	y
10	matt	NULL	NULL
SELECT a.col1,a.col2,b.col2,b.col3
FROM v2 b RIGHT JOIN v1 a ON a.col1=b.col1
WHERE a.col1 IN (1,5,9) AND
(b.col2 IS NULL OR
b.col2=(SELECT MAX(col2) FROM v2 b WHERE b.col1=a.col1));
col1	col2	col2	col3
1	trudy	2	y
5	david	NULL	NULL
CREATE VIEW v3 AS SELECT * FROM t1 WHERE col1 IN (1,5,9);
SELECT a.col1,a.col2,b.col2,b.col3
FROM v2 b RIGHT JOIN v3 a ON a.col1=b.col1
WHERE b.col2 IS NULL OR
b.col2=(SELECT MAX(col2) FROM v2 b WHERE b.col1=a.col1);
col1	col2	col2	col3
1	trudy	2	y
5	david	NULL	NULL
DROP VIEW v1,v2,v3;
DROP TABLE t1,t2;
create table t1 as select 1 A union select 2 union select 3;
create table t2 as select * from t1;
create view v1 as select * from t1 where a in (select * from t2);
select * from v1 A, v1 B where A.a = B.a;
A	A
1	1
2	2
3	3
create table t3 as select a a,a b from t2;
create view v2 as select * from t3 where 
a in (select * from t1) or b in (select * from t2);
select * from v2 A, v2 B where A.a = B.b;
a	b	a	b
1	1	1	1
2	2	2	2
3	3	3	3
drop view v1, v2;
drop table t1, t2, t3;
CREATE TABLE t1 (a int);
CREATE TABLE t2 (b int);
INSERT INTO t1 VALUES (1), (2), (3), (4);
INSERT INTO t2 VALUES (4), (2);
CREATE VIEW v1 AS SELECT * FROM t1,t2 WHERE t1.a=t2.b;
SELECT * FROM v1;
a	b
2	2
4	4
CREATE VIEW v2 AS SELECT * FROM v1;
SELECT * FROM v2;
a	b
2	2
4	4
DROP VIEW v2,v1;
DROP TABLE t1, t2;
create table t1 (a int);
create view v1 as select sum(a) from t1 group by a;
create procedure p1()
begin
select * from v1;
end//
call p1();
sum(a)
call p1();
sum(a)
drop procedure p1;
drop view v1;
drop table t1;
CREATE TABLE t1(a char(2) primary key, b char(2));
CREATE TABLE t2(a char(2), b char(2), index i(a));
INSERT INTO t1 VALUES ('a','1'), ('b','2');
INSERT INTO t2 VALUES ('a','5'), ('a','6'), ('b','5'), ('b','6');
CREATE VIEW v1 AS
SELECT t1.b as c, t2.b as d FROM t1,t2 WHERE t1.a=t2.a;
SELECT d, c FROM v1 ORDER BY d,c;
d	c
5	1
5	2
6	1
6	2
DROP VIEW v1;
DROP TABLE t1, t2;
create table t1 (s1 int);
create view  v1 as select sum(distinct s1) from t1;
select * from v1;
sum(distinct s1)
NULL
drop view v1;
create view  v1 as select avg(distinct s1) from t1;
select * from v1;
avg(distinct s1)
NULL
drop view v1;
drop table t1;
create view v1 as select cast(1 as decimal);
select * from v1;
cast(1 as decimal)
1
drop view v1;
create table t1(f1 int);
create table t2(f2 int);
insert into t1 values(1),(2),(3);
insert into t2 values(1),(2),(3);
create view v1 as select * from t1,t2 where f1=f2;
create table t3 (f1 int, f2 int);
insert into t3 select * from v1 order by 1;
select * from t3;
f1	f2
1	1
2	2
3	3
drop view v1;
drop table t1,t2,t3;
create view v1 as select '\\','\\shazam';
select * from v1;
\	\shazam
\	\shazam
drop view v1;
create view v1 as select '\'','\shazam';
select * from v1;
'	shazam
'	shazam
drop view v1;
create view v1 as select 'k','K';
select * from v1;
k	My_exp_K
k	K
drop view v1;
create table t1 (s1 int);
create view v1 as select s1, 's1' from t1;
select * from v1;
s1	My_exp_s1
drop view v1;
create view v1 as select 's1', s1 from t1;
select * from v1;
My_exp_s1	s1
drop view v1;
create view v1 as select 's1', s1, 1 as My_exp_s1 from t1;
select * from v1;
My_exp_1_s1	s1	My_exp_s1
drop view v1;
create view v1 as select 1 as My_exp_s1, 's1', s1  from t1;
select * from v1;
My_exp_s1	My_exp_1_s1	s1
drop view v1;
create view v1 as select 1 as s1, 's1', 's1' from t1;
select * from v1;
s1	My_exp_s1	My_exp_1_s1
drop view v1;
create view v1 as select 's1', 's1', 1 as s1 from t1;
select * from v1;
My_exp_1_s1	My_exp_s1	s1
drop view v1;
create view v1 as select s1, 's1', 's1' from t1;
select * from v1;
s1	My_exp_s1	My_exp_1_s1
drop view v1;
create view v1 as select 's1', 's1', s1 from t1;
select * from v1;
My_exp_1_s1	My_exp_s1	s1
drop view v1;
create view v1 as select 1 as s1, 's1', s1 from t1;
ERROR 42S21: Duplicate column name 's1'
create view v1 as select 's1', s1, 1 as s1 from t1;
ERROR 42S21: Duplicate column name 's1'
drop table t1;
create view v1(k, K) as select 1,2;
ERROR 42S21: Duplicate column name 'K'
create view v1 as SELECT TIME_FORMAT(SEC_TO_TIME(3600),'%H:%i') as t;
select * from v1;
t
01:00
drop view v1;
create table t1 (a timestamp default now());
create table t2 (b timestamp default now());
create view v1 as select a,b,t1.a < now() from t1,t2 where t1.a < now();
SHOW CREATE VIEW v1;
View	Create View	character_set_client	collation_connection
v1	CREATE ALGORITHM=UNDEFINED DEFINER=`root`@`localhost` SQL SECURITY DEFINER VIEW `v1` AS select `t1`.`a` AS `a`,`t2`.`b` AS `b`,(`t1`.`a` < now()) AS `t1.a < now()` from (`t1` join `t2`) where (`t1`.`a` < now())	latin1	latin1_swedish_ci
drop view v1;
drop table t1, t2;
CREATE TABLE t1 ( a varchar(50) );
CREATE VIEW v1 AS SELECT * FROM t1 WHERE a = CURRENT_USER();
SHOW CREATE VIEW v1;
View	Create View	character_set_client	collation_connection
v1	CREATE ALGORITHM=UNDEFINED DEFINER=`root`@`localhost` SQL SECURITY DEFINER VIEW `v1` AS select `t1`.`a` AS `a` from `t1` where (`t1`.`a` = current_user())	latin1	latin1_swedish_ci
DROP VIEW v1;
CREATE VIEW v1 AS SELECT * FROM t1 WHERE a = VERSION();
SHOW CREATE VIEW v1;
View	Create View	character_set_client	collation_connection
v1	CREATE ALGORITHM=UNDEFINED DEFINER=`root`@`localhost` SQL SECURITY DEFINER VIEW `v1` AS select `t1`.`a` AS `a` from `t1` where (`t1`.`a` = version())	latin1	latin1_swedish_ci
DROP VIEW v1;
CREATE VIEW v1 AS SELECT * FROM t1 WHERE a = DATABASE();
SHOW CREATE VIEW v1;
View	Create View	character_set_client	collation_connection
v1	CREATE ALGORITHM=UNDEFINED DEFINER=`root`@`localhost` SQL SECURITY DEFINER VIEW `v1` AS select `t1`.`a` AS `a` from `t1` where (`t1`.`a` = database())	latin1	latin1_swedish_ci
DROP VIEW v1;
DROP TABLE t1;
CREATE TABLE t1 (col1 time);
CREATE TABLE t2 (col1 time);
CREATE VIEW v1 AS SELECT CONVERT_TZ(col1,'GMT','MET') FROM t1;
CREATE VIEW v2 AS SELECT CONVERT_TZ(col1,'GMT','MET') FROM t2;
CREATE VIEW v3 AS SELECT CONVERT_TZ(col1,'GMT','MET') FROM t1;
CREATE VIEW v4 AS SELECT CONVERT_TZ(col1,'GMT','MET') FROM t2;
CREATE VIEW v5 AS SELECT CONVERT_TZ(col1,'GMT','MET') FROM t1;
CREATE VIEW v6 AS SELECT CONVERT_TZ(col1,'GMT','MET') FROM t2;
DROP TABLE t1;
CHECK TABLE v1, v2, v3, v4, v5, v6;
Table	Op	Msg_type	Msg_text
test.v1	check	Error	Table 'test.t1' doesn't exist
test.v1	check	Error	View 'test.v1' references invalid table(s) or column(s) or function(s) or definer/invoker of view lack rights to use them
test.v1	check	error	Corrupt
test.v2	check	status	OK
test.v3	check	Error	Table 'test.t1' doesn't exist
test.v3	check	Error	View 'test.v3' references invalid table(s) or column(s) or function(s) or definer/invoker of view lack rights to use them
test.v3	check	error	Corrupt
test.v4	check	status	OK
test.v5	check	Error	Table 'test.t1' doesn't exist
test.v5	check	Error	View 'test.v5' references invalid table(s) or column(s) or function(s) or definer/invoker of view lack rights to use them
test.v5	check	error	Corrupt
test.v6	check	status	OK
drop view v1, v2, v3, v4, v5, v6;
drop table t2;
drop function if exists f1;
drop function if exists f2;
CREATE TABLE t1 (col1 time);
CREATE TABLE t2 (col1 time);
CREATE TABLE t3 (col1 time);
create function f1 () returns int return (select max(col1) from t1);
create function f2 () returns int return (select max(col1) from t2);
CREATE VIEW v1 AS SELECT f1() FROM t3;
CREATE VIEW v2 AS SELECT f2() FROM t3;
CREATE VIEW v3 AS SELECT f1() FROM t3;
CREATE VIEW v4 AS SELECT f2() FROM t3;
CREATE VIEW v5 AS SELECT f1() FROM t3;
CREATE VIEW v6 AS SELECT f2() FROM t3;
drop function f1;
CHECK TABLE v1, v2, v3, v4, v5, v6;
Table	Op	Msg_type	Msg_text
test.v1	check	Error	FUNCTION test.f1 does not exist
test.v1	check	Error	View 'test.v1' references invalid table(s) or column(s) or function(s) or definer/invoker of view lack rights to use them
test.v1	check	error	Corrupt
test.v2	check	status	OK
test.v3	check	Error	FUNCTION test.f1 does not exist
test.v3	check	Error	View 'test.v3' references invalid table(s) or column(s) or function(s) or definer/invoker of view lack rights to use them
test.v3	check	error	Corrupt
test.v4	check	status	OK
test.v5	check	Error	FUNCTION test.f1 does not exist
test.v5	check	Error	View 'test.v5' references invalid table(s) or column(s) or function(s) or definer/invoker of view lack rights to use them
test.v5	check	error	Corrupt
test.v6	check	status	OK
create function f1 () returns int return (select max(col1) from t1);
DROP TABLE t1;
CHECK TABLE v1, v2, v3, v4, v5, v6;
Table	Op	Msg_type	Msg_text
test.v1	check	status	OK
test.v2	check	status	OK
test.v3	check	status	OK
test.v4	check	status	OK
test.v5	check	status	OK
test.v6	check	status	OK
drop function f1;
drop function f2;
drop view v1, v2, v3, v4, v5, v6;
drop table t2,t3;
create table t1 (f1 date);
insert into t1 values ('2005-01-01'),('2005-02-02');
create view v1 as select * from t1;
select * from v1 where f1='2005.02.02';
f1
2005-02-02
select * from v1 where '2005.02.02'=f1;
f1
2005-02-02
drop view v1;
drop table t1;
CREATE VIEW v1 AS SELECT ENCRYPT("dhgdhgd");
SELECT * FROM v1;
drop view v1;
CREATE VIEW v1 AS SELECT SUBSTRING_INDEX("dkjhgd:kjhdjh", ":", 1);
SELECT * FROM v1;
SUBSTRING_INDEX("dkjhgd:kjhdjh", ":", 1)
dkjhgd
drop view v1;
create table t1 (f59 int, f60 int, f61 int);
insert into t1 values (19,41,32);
create view v1 as select f59, f60 from t1 where f59 in  
(select f59 from t1);
update v1 set f60=2345;
ERROR HY000: The target table v1 of the UPDATE is not updatable
update t1 set f60=(select max(f60) from v1);
ERROR HY000: The definition of table 'v1' prevents operation UPDATE on table 't1'.
drop view v1;
drop table t1;
create table t1 (s1 int);
create view v1 as select var_samp(s1) from t1;
show create view v1;
View	Create View	character_set_client	collation_connection
v1	CREATE ALGORITHM=UNDEFINED DEFINER=`root`@`localhost` SQL SECURITY DEFINER VIEW `v1` AS select var_samp(`t1`.`s1`) AS `var_samp(s1)` from `t1`	latin1	latin1_swedish_ci
drop view v1;
drop table t1;
set sql_mode='strict_all_tables';
CREATE TABLE t1 (col1 INT NOT NULL, col2 INT NOT NULL);
CREATE VIEW v1 (vcol1) AS SELECT col1 FROM t1;
CREATE VIEW v2 (vcol1) AS SELECT col1 FROM t1 WHERE col2 > 2;
INSERT INTO t1 (col1) VALUES(12);
ERROR HY000: Field 'col2' doesn't have a default value
INSERT INTO v1 (vcol1) VALUES(12);
ERROR HY000: Field of view 'test.v1' underlying table doesn't have a default value
INSERT INTO v2 (vcol1) VALUES(12);
ERROR HY000: Field of view 'test.v2' underlying table doesn't have a default value
set sql_mode=default;
drop view v2,v1;
drop table t1;
create table t1 (f1 int);
insert into t1 values (1);
create view v1 as select f1 from t1;
select f1 as alias from v1;
alias
1
drop view v1;
drop table t1;
CREATE TABLE t1 (s1 int, s2 int);
INSERT  INTO t1 VALUES (1,2);
CREATE VIEW v1 AS SELECT s2 AS s1, s1 AS s2 FROM t1;
SELECT * FROM v1;
s1	s2
2	1
CREATE PROCEDURE p1 () SELECT * FROM v1;
CALL p1();
s1	s2
2	1
ALTER VIEW v1 AS SELECT s1 AS s1, s2 AS s2 FROM t1;
CALL p1();
s1	s2
1	2
DROP VIEW v1;
CREATE VIEW v1 AS SELECT s2 AS s1, s1 AS s2 FROM t1;
CALL p1();
s1	s2
2	1
DROP PROCEDURE p1;
DROP VIEW v1;
DROP TABLE t1;
create table t1 (f1 int, f2 int);
create view v1 as select f1 as f3, f2 as f1 from t1;
insert into t1 values (1,3),(2,1),(3,2);
select * from v1 order by f1;
f3	f1
2	1
3	2
1	3
drop view v1;
drop table t1;
CREATE TABLE t1 (f1 char);
INSERT INTO t1 VALUES ('A');
CREATE VIEW  v1 AS SELECT * FROM t1;
INSERT INTO t1 VALUES('B');
SELECT * FROM v1;
f1
A
B
SELECT * FROM t1;
f1
A
B
DROP VIEW v1;
DROP TABLE t1;
CREATE TABLE t1 ( bug_table_seq   INTEGER NOT NULL);
CREATE OR REPLACE VIEW v1 AS SELECT * from t1;
DROP PROCEDURE IF EXISTS p1;
Warnings:
Note	1305	PROCEDURE p1 does not exist
CREATE PROCEDURE p1 ( )
BEGIN
DO (SELECT  @next := IFNULL(max(bug_table_seq),0) + 1 FROM v1);
INSERT INTO t1 VALUES (1);
END //
CALL p1();
DROP PROCEDURE p1;
DROP VIEW v1;
DROP TABLE t1;
create table t1(f1 datetime);
insert into t1 values('2005.01.01 12:0:0');
create view v1 as select f1, subtime(f1, '1:1:1') as sb from t1;
select * from v1;
f1	sb
2005-01-01 12:00:00	2005-01-01 10:58:59
drop view v1;
drop table t1;
CREATE TABLE t1 (
aid int PRIMARY KEY,
fn varchar(20) NOT NULL,
ln varchar(20) NOT NULL
);
CREATE TABLE t2 (
aid int NOT NULL,
pid int NOT NULL
);
INSERT INTO t1 VALUES(1,'a','b'), (2,'c','d');
INSERT INTO t2 values (1,1), (2,1), (2,2);
CREATE VIEW v1 AS SELECT t1.*,t2.pid FROM t1,t2 WHERE t1.aid = t2.aid;
SELECT pid,GROUP_CONCAT(CONCAT(fn,' ',ln) ORDER BY 1) FROM t1,t2 
WHERE t1.aid = t2.aid GROUP BY pid;
pid	GROUP_CONCAT(CONCAT(fn,' ',ln) ORDER BY 1)
1	a b,c d
2	c d
SELECT pid,GROUP_CONCAT(CONCAT(fn,' ',ln) ORDER BY 1) FROM v1 GROUP BY pid;
pid	GROUP_CONCAT(CONCAT(fn,' ',ln) ORDER BY 1)
1	a b,c d
2	c d
DROP VIEW v1;
DROP TABLE t1,t2;
CREATE TABLE t1 (id int PRIMARY KEY, f varchar(255));
CREATE VIEW v1 AS SELECT id, f FROM t1 WHERE id <= 2;
INSERT INTO t1 VALUES (2, 'foo2');
INSERT INTO t1 VALUES (1, 'foo1');
SELECT * FROM v1;
id	f
1	foo1
2	foo2
SELECT * FROM v1;
id	f
1	foo1
2	foo2
DROP VIEW v1;
DROP TABLE t1;
CREATE TABLE t1 (pk int PRIMARY KEY, b int);
CREATE TABLE t2 (pk int PRIMARY KEY, fk int, INDEX idx(fk));
CREATE TABLE t3 (pk int PRIMARY KEY, fk int, INDEX idx(fk));
CREATE TABLE t4 (pk int PRIMARY KEY, fk int, INDEX idx(fk));
CREATE TABLE t5 (pk int PRIMARY KEY, fk int, INDEX idx(fk));
CREATE VIEW v1 AS
SELECT t1.pk as a FROM t1,t2,t3,t4,t5
WHERE t1.b IS NULL AND
t1.pk=t2.fk AND t2.pk=t3.fk AND t3.pk=t4.fk AND t4.pk=t5.fk;
SELECT a FROM v1;
a
DROP VIEW v1;
DROP TABLE t1,t2,t3,t4,t5;
create view v1 as select timestampdiff(day,'1997-01-01 00:00:00','1997-01-02 00:00:00') as f1;
select * from v1;
f1
1
drop view v1;
create table t1(a int);
create procedure p1() create view v1 as select * from t1;
drop table t1;
call p1();
ERROR 42S02: Table 'test.t1' doesn't exist
call p1();
ERROR 42S02: Table 'test.t1' doesn't exist
drop procedure p1;
create table t1 (f1 int);
create table t2 (f1 int);
insert into t1 values (1);
insert into t2 values (2);
create view v1 as select * from t1 union select * from t2 union all select * from t2;
select * from v1;
f1
1
2
2
drop view v1;
drop table t1,t2;
CREATE TEMPORARY TABLE t1 (a int);
CREATE FUNCTION f1 () RETURNS int RETURN (SELECT COUNT(*) FROM t1);
CREATE VIEW v1 AS SELECT f1();
ERROR HY000: View's SELECT refers to a temporary table 't1'
DROP FUNCTION f1;
DROP TABLE t1;
DROP TABLE IF EXISTS t1;
DROP VIEW  IF EXISTS v1;
CREATE TABLE t1 (f4 CHAR(5));
CREATE VIEW v1 AS SELECT * FROM t1;
DESCRIBE v1;
Field	Type	Null	Key	Default	Extra
f4	char(5)	YES		NULL	
ALTER TABLE t1 CHANGE COLUMN f4 f4x CHAR(5);
DESCRIBE v1;
ERROR HY000: View 'test.v1' references invalid table(s) or column(s) or function(s) or definer/invoker of view lack rights to use them
DROP TABLE t1;
DROP VIEW v1;
create table t1 (f1 char);
create view v1 as select strcmp(f1,'a') from t1;
select * from v1;
strcmp(f1,'a')
drop view v1;
drop table t1;
create table t1 (f1 int, f2 int,f3 int);
insert into t1 values (1,10,20),(2,0,0);
create view v1 as select * from t1;
select if(sum(f1)>1,f2,f3) from v1 group by f1;
if(sum(f1)>1,f2,f3)
20
0
drop view v1;
drop table t1;
create table t1 (
r_object_id char(16) NOT NULL,
group_name varchar(32) NOT NULL
) engine = InnoDB;
create table t2 (
r_object_id char(16) NOT NULL,
i_position int(11) NOT NULL, 
users_names varchar(32) default NULL
) Engine = InnoDB;
create view v1 as select r_object_id, group_name from t1;
create view v2 as select r_object_id, i_position, users_names from t2;
create unique index r_object_id on t1(r_object_id);
create index group_name on t1(group_name);
create unique index r_object_id_i_position on t2(r_object_id,i_position);
create index users_names on t2(users_names);
insert into t1 values('120001a080000542','tstgroup1');
insert into t2 values('120001a080000542',-1, 'guser01');
insert into t2 values('120001a080000542',-2, 'guser02');
select v1.r_object_id, v2.users_names from v1, v2
where (v1.group_name='tstgroup1') and v2.r_object_id=v1.r_object_id 
order by users_names;
r_object_id	users_names
120001a080000542	guser01
120001a080000542	guser02
drop view v1, v2;
drop table t1, t2;
create table t1 (s1 int);
create view abc as select * from t1 as abc;
drop table t1;
drop view abc;
create table t1(f1 char(1));
create view v1 as select * from t1;
select * from (select f1 as f2 from v1) v where v.f2='a';
f2
drop view v1;
drop table t1;
create view v1 as SELECT CONVERT_TZ('2004-01-01 12:00:00','GMT','MET');
select * from v1;
CONVERT_TZ('2004-01-01 12:00:00','GMT','MET')
NULL
drop view v1;
CREATE TABLE t1 (date DATE NOT NULL);
INSERT INTO  t1 VALUES ('2005-09-06');
CREATE VIEW v1 AS SELECT DAYNAME(date) FROM t1;
SHOW CREATE VIEW v1;
View	Create View	character_set_client	collation_connection
v1	CREATE ALGORITHM=UNDEFINED DEFINER=`root`@`localhost` SQL SECURITY DEFINER VIEW `v1` AS select dayname(`t1`.`date`) AS `DAYNAME(date)` from `t1`	latin1	latin1_swedish_ci
CREATE VIEW v2 AS SELECT DAYOFWEEK(date) FROM t1;
SHOW CREATE VIEW v2;
View	Create View	character_set_client	collation_connection
v2	CREATE ALGORITHM=UNDEFINED DEFINER=`root`@`localhost` SQL SECURITY DEFINER VIEW `v2` AS select dayofweek(`t1`.`date`) AS `DAYOFWEEK(date)` from `t1`	latin1	latin1_swedish_ci
CREATE VIEW v3 AS SELECT WEEKDAY(date) FROM t1;
SHOW CREATE VIEW v3;
View	Create View	character_set_client	collation_connection
v3	CREATE ALGORITHM=UNDEFINED DEFINER=`root`@`localhost` SQL SECURITY DEFINER VIEW `v3` AS select weekday(`t1`.`date`) AS `WEEKDAY(date)` from `t1`	latin1	latin1_swedish_ci
SELECT DAYNAME('2005-09-06');
DAYNAME('2005-09-06')
Tuesday
SELECT DAYNAME(date) FROM t1;
DAYNAME(date)
Tuesday
SELECT * FROM v1;
DAYNAME(date)
Tuesday
SELECT DAYOFWEEK('2005-09-06');
DAYOFWEEK('2005-09-06')
3
SELECT DAYOFWEEK(date) FROM t1;
DAYOFWEEK(date)
3
SELECT * FROM v2;
DAYOFWEEK(date)
3
SELECT WEEKDAY('2005-09-06');
WEEKDAY('2005-09-06')
1
SELECT WEEKDAY(date) FROM t1;
WEEKDAY(date)
1
SELECT * FROM v3;
WEEKDAY(date)
1
DROP TABLE t1;
DROP VIEW  v1, v2, v3;
CREATE TABLE t1 ( a int, b int );
INSERT INTO t1 VALUES (1,1),(2,2),(3,3);
CREATE VIEW v1 AS SELECT a,b FROM t1;
SELECT t1.a FROM t1 GROUP BY t1.a HAVING a > 1;
a
2
3
SELECT v1.a FROM v1 GROUP BY v1.a HAVING a > 1;
a
2
3
DROP VIEW v1;
DROP TABLE t1;
CREATE TABLE t1 ( a int, b int );
INSERT INTO t1 VALUES (1,1),(2,2),(3,3);
CREATE VIEW v1 AS SELECT a,b FROM t1;
SELECT t1.a FROM t1 GROUP BY t1.a HAVING t1.a > 1;
a
2
3
SELECT v1.a FROM v1 GROUP BY v1.a HAVING v1.a > 1;
a
2
3
SELECT t_1.a FROM t1 AS t_1 GROUP BY t_1.a HAVING t_1.a IN (1,2,3);
a
1
2
3
SELECT v_1.a FROM v1 AS v_1 GROUP BY v_1.a HAVING v_1.a IN (1,2,3);
a
1
2
3
DROP VIEW v1;
DROP TABLE t1;
CREATE TABLE t1 (a INT, b INT, INDEX(a,b));
CREATE TABLE t2 LIKE t1;
CREATE TABLE t3 (a INT);
INSERT INTO t1 VALUES (1,1),(2,2),(3,3);
INSERT INTO t2 VALUES (1,1),(2,2),(3,3);
INSERT INTO t3 VALUES (1),(2),(3);
CREATE VIEW v1 AS SELECT t1.* FROM t1,t2 WHERE t1.a=t2.a AND t1.b=t2.b;
CREATE VIEW v2 AS SELECT t3.* FROM t1,t3 WHERE t1.a=t3.a;
EXPLAIN SELECT t1.* FROM t1 JOIN t2 WHERE t1.a=t2.a AND t1.b=t2.b AND t1.a=1;
id	select_type	table	type	possible_keys	key	key_len	ref	rows	Extra
1	SIMPLE	t1	ref	a	a	5	const	1	Using where; Using index
1	SIMPLE	t2	ref	a	a	10	const,test.t1.b	2	Using where; Using index
EXPLAIN SELECT * FROM v1 WHERE a=1;
id	select_type	table	type	possible_keys	key	key_len	ref	rows	Extra
1	SIMPLE	t1	ref	a	a	5	const	1	Using where; Using index
1	SIMPLE	t2	ref	a	a	10	const,test.t1.b	2	Using where; Using index
EXPLAIN SELECT * FROM v2 WHERE a=1;
id	select_type	table	type	possible_keys	key	key_len	ref	rows	Extra
1	SIMPLE	t1	ref	a	a	5	const	1	Using where; Using index
1	SIMPLE	t3	ALL	NULL	NULL	NULL	NULL	3	Using where; Using join buffer
DROP VIEW v1,v2;
DROP TABLE t1,t2,t3;
create table t1 (f1 int);
create view v1 as select t1.f1 as '123
456' from t1;
select * from v1;
123
456
drop view v1;
drop table t1;
create table t1 (f1 int, f2 int);
insert into t1 values(1,1),(1,2),(1,3);
create view v1 as select f1 ,group_concat(f2 order by f2 asc) from t1 group by f1;
create view v2 as select f1 ,group_concat(f2 order by f2 desc) from t1 group by f1;
select * from v1;
f1	group_concat(f2 order by f2 asc)
1	1,2,3
select * from v2;
f1	group_concat(f2 order by f2 desc)
1	3,2,1
drop view v1,v2;
drop table t1;
create table t1 (x int, y int);
create table t2 (x int, y int, z int);
create table t3 (x int, y int, z int);
create table t4 (x int, y int, z int);
create view v1 as
select t1.x
from (
(t1 join t2 on ((t1.y = t2.y))) 
join 
(t3 left join t4 on (t3.y = t4.y) and (t3.z = t4.z))
);
prepare stmt1 from "select count(*) from v1 where x = ?";
set @parm1=1;
execute stmt1 using @parm1;
count(*)
0
execute stmt1 using @parm1;
count(*)
0
drop view v1;
drop table t1,t2,t3,t4;
CREATE TABLE t1(id INT);
CREATE VIEW v1 AS SELECT id FROM t1;
OPTIMIZE TABLE v1;
Table	Op	Msg_type	Msg_text
test.v1	optimize	Error	'test.v1' is not BASE TABLE
test.v1	optimize	error	Corrupt
ANALYZE TABLE v1;
Table	Op	Msg_type	Msg_text
test.v1	analyze	Error	'test.v1' is not BASE TABLE
test.v1	analyze	error	Corrupt
REPAIR TABLE v1;
Table	Op	Msg_type	Msg_text
test.v1	repair	Error	'test.v1' is not BASE TABLE
test.v1	repair	error	Corrupt
DROP TABLE t1;
OPTIMIZE TABLE v1;
Table	Op	Msg_type	Msg_text
test.v1	optimize	Error	'test.v1' is not BASE TABLE
test.v1	optimize	error	Corrupt
ANALYZE TABLE v1;
Table	Op	Msg_type	Msg_text
test.v1	analyze	Error	'test.v1' is not BASE TABLE
test.v1	analyze	error	Corrupt
REPAIR TABLE v1;
Table	Op	Msg_type	Msg_text
test.v1	repair	Error	'test.v1' is not BASE TABLE
test.v1	repair	error	Corrupt
DROP VIEW v1;
create definer = current_user() sql security invoker view v1 as select 1;
show create view v1;
View	Create View	character_set_client	collation_connection
v1	CREATE ALGORITHM=UNDEFINED DEFINER=`root`@`localhost` SQL SECURITY INVOKER VIEW `v1` AS select 1 AS `1`	latin1	latin1_swedish_ci
drop view v1;
create definer = current_user sql security invoker view v1 as select 1;
show create view v1;
View	Create View	character_set_client	collation_connection
v1	CREATE ALGORITHM=UNDEFINED DEFINER=`root`@`localhost` SQL SECURITY INVOKER VIEW `v1` AS select 1 AS `1`	latin1	latin1_swedish_ci
drop view v1;
create table t1 (id INT, primary key(id));
insert into t1 values (1),(2);
create view v1 as select * from t1;
explain select id from v1 order by id;
id	select_type	table	type	possible_keys	key	key_len	ref	rows	Extra
1	SIMPLE	t1	index	NULL	PRIMARY	4	NULL	2	Using index
drop view v1;
drop table t1;
create table t1(f1 int, f2 int);
insert into t1 values (null, 10), (null,2);
select f1, sum(f2) from t1 group by f1;
f1	sum(f2)
NULL	12
create view v1 as select * from t1;
select f1, sum(f2) from v1 group by f1;
f1	sum(f2)
NULL	12
drop view v1;
drop table t1;
drop procedure if exists p1;
create procedure p1 () deterministic
begin
create view v1 as select 1;
end;
//
call p1();
show create view v1;
View	Create View	character_set_client	collation_connection
v1	CREATE ALGORITHM=UNDEFINED DEFINER=`root`@`localhost` SQL SECURITY DEFINER VIEW `v1` AS select 1 AS `1`	latin1	latin1_swedish_ci
drop view v1;
drop procedure p1;
CREATE VIEW v1 AS SELECT 42 AS Meaning;
DROP FUNCTION IF EXISTS f1;
CREATE FUNCTION f1() RETURNS INTEGER
BEGIN
DECLARE retn INTEGER;
SELECT Meaning FROM v1 INTO retn;
RETURN retn;
END
//
CREATE VIEW v2 AS SELECT f1();
select * from v2;
f1()
42
drop view v2,v1;
drop function f1;
create table t1 (id numeric, warehouse_id numeric);
create view v1 as select id from t1;
create view v2 as
select t1.warehouse_id, v1.id as receipt_id
from t1, v1 where t1.id = v1.id;
insert into t1 (id, warehouse_id) values(3, 2);
insert into t1 (id, warehouse_id) values(4, 2);
insert into t1 (id, warehouse_id) values(5, 1);
select v2.receipt_id as alias1, v2.receipt_id as alias2 from v2
order by v2.receipt_id;
alias1	alias2
3	3
4	4
5	5
drop view v2, v1;
drop table t1;
CREATE TABLE t1 (a int PRIMARY KEY, b int);
INSERT INTO t1 VALUES (2,20), (3,10), (1,10), (0,30), (5,10);
CREATE VIEW v1 AS SELECT * FROM t1;
SELECT MAX(a) FROM t1;
MAX(a)
5
SELECT MAX(a) FROM v1;
MAX(a)
5
EXPLAIN SELECT MAX(a) FROM t1;
id	select_type	table	type	possible_keys	key	key_len	ref	rows	Extra
1	SIMPLE	NULL	NULL	NULL	NULL	NULL	NULL	NULL	Select tables optimized away
EXPLAIN SELECT MAX(a) FROM v1;
id	select_type	table	type	possible_keys	key	key_len	ref	rows	Extra
1	SIMPLE	NULL	NULL	NULL	NULL	NULL	NULL	NULL	Select tables optimized away
SELECT MIN(a) FROM t1;
MIN(a)
0
SELECT MIN(a) FROM v1;
MIN(a)
0
EXPLAIN SELECT MIN(a) FROM t1;
id	select_type	table	type	possible_keys	key	key_len	ref	rows	Extra
1	SIMPLE	NULL	NULL	NULL	NULL	NULL	NULL	NULL	Select tables optimized away
EXPLAIN SELECT MIN(a) FROM v1;
id	select_type	table	type	possible_keys	key	key_len	ref	rows	Extra
1	SIMPLE	NULL	NULL	NULL	NULL	NULL	NULL	NULL	Select tables optimized away
DROP VIEW v1;
DROP TABLE t1;
CREATE TABLE t1 (x varchar(10));
INSERT INTO t1 VALUES (null), ('foo'), ('bar'), (null);
CREATE VIEW v1 AS SELECT * FROM t1;
SELECT IF(x IS NULL, 'blank', 'not blank') FROM v1 GROUP BY x;
IF(x IS NULL, 'blank', 'not blank')
blank
not blank
not blank
SELECT IF(x IS NULL, 'blank', 'not blank') AS x FROM t1 GROUP BY x;
x
blank
not blank
not blank
Warnings:
Warning	1052	Column 'x' in group statement is ambiguous
SELECT IF(x IS NULL, 'blank', 'not blank') AS x FROM v1;
x
blank
not blank
not blank
blank
SELECT IF(x IS NULL, 'blank', 'not blank') AS y FROM v1 GROUP BY y;
y
blank
not blank
SELECT IF(x IS NULL, 'blank', 'not blank') AS x FROM v1 GROUP BY x;
x
blank
not blank
not blank
Warnings:
Warning	1052	Column 'x' in group statement is ambiguous
DROP VIEW v1;
DROP TABLE t1;
drop table if exists t1; 
drop view if exists v1; 
create table t1 (id int); 
create view v1 as select * from t1; 
drop table t1; 
show create view v1; 
drop view v1;
//
View	Create View	character_set_client	collation_connection
v1	CREATE ALGORITHM=UNDEFINED DEFINER=`root`@`localhost` SQL SECURITY DEFINER VIEW `v1` AS select `test`.`t1`.`id` AS `id` from `t1`	latin1	latin1_swedish_ci
create table t1(f1 int, f2 int);
create view v1 as select ta.f1 as a, tb.f1 as b from t1 ta, t1 tb where ta.f1=tb
.f1 and ta.f2=tb.f2;
insert into t1 values(1,1),(2,2);
create view v2 as select * from v1 where a > 1 with local check option;
select * from v2;
a	b
2	2
update v2 set b=3 where a=2;
select * from v2;
a	b
3	3
drop view v2, v1;
drop table t1;
CREATE TABLE t1 (a int);
INSERT INTO t1 VALUES (1), (2);
CREATE VIEW v1 AS SELECT SQRT(a) my_sqrt FROM t1;
SELECT my_sqrt FROM v1 ORDER BY my_sqrt;
my_sqrt
1
1.4142135623731
DROP VIEW v1;
DROP TABLE t1;
CREATE TABLE t1 (id int PRIMARY KEY);
CREATE TABLE t2 (id int PRIMARY KEY);
INSERT INTO t1 VALUES (1), (3);
INSERT INTO t2 VALUES (1), (2), (3);
CREATE VIEW v2 AS SELECT * FROM t2;
SELECT COUNT(*) FROM t1 LEFT JOIN t2 ON t1.id=t2.id;
COUNT(*)
2
SELECT * FROM t1 LEFT JOIN t2 ON t1.id=t2.id;
id	id
1	1
3	3
SELECT COUNT(*) FROM t1 LEFT JOIN v2 ON t1.id=v2.id;
COUNT(*)
2
DROP VIEW v2;
DROP TABLE t1, t2;
CREATE TABLE t1 (id int NOT NULL PRIMARY KEY,
td date DEFAULT NULL, KEY idx(td));
INSERT INTO t1 VALUES 
(1, '2005-01-01'), (2, '2005-01-02'), (3, '2005-01-02'),
(4, '2005-01-03'), (5, '2005-01-04'), (6, '2005-01-05'),
(7, '2005-01-05'), (8, '2005-01-05'), (9, '2005-01-06');
CREATE VIEW v1 AS SELECT * FROM t1;
SELECT * FROM t1 WHERE td BETWEEN CAST('2005.01.02' AS DATE) AND CAST('2005.01.04' AS DATE);
id	td
2	2005-01-02
3	2005-01-02
4	2005-01-03
5	2005-01-04
SELECT * FROM v1 WHERE td BETWEEN CAST('2005.01.02' AS DATE) AND CAST('2005.01.04' AS DATE);
id	td
2	2005-01-02
3	2005-01-02
4	2005-01-03
5	2005-01-04
DROP VIEW v1;
DROP TABLE t1;
create table t1 (a int);
create view v1 as select * from t1;
create view v2 as select * from v1;
drop table t1;
rename table v2 to t1;
select * from v1;
ERROR HY000: `test`.`v1` contains view recursion
drop view t1, v1;
create table t1 (a int);
create function f1() returns int
begin
declare mx int;
select max(a) from t1 into mx;
return mx;
end//
create view v1 as select f1() as a;
create view v2 as select * from v1;
drop table t1;
rename table v2 to t1;
select * from v1;
ERROR HY000: Recursive stored functions and triggers are not allowed.
drop function f1;
drop view t1, v1;
create table t1 (dt datetime);
insert into t1 values (20040101000000), (20050101000000), (20060101000000);
create view v1 as select convert_tz(dt, 'UTC', 'Europe/Moscow') as ldt from t1;
select * from v1;
ldt
2004-01-01 03:00:00
2005-01-01 03:00:00
2006-01-01 03:00:00
drop view v1;
create view v1 as select * from t1 where convert_tz(dt, 'UTC', 'Europe/Moscow') >= 20050101000000;
select * from v1;
dt
2005-01-01 00:00:00
2006-01-01 00:00:00
create view v2 as select * from v1 where dt < 20060101000000;
select * from v2;
dt
2005-01-01 00:00:00
drop view v2;
create view v2 as select convert_tz(dt, 'UTC', 'Europe/Moscow') as ldt from v1;
select * from v2;
ldt
2005-01-01 03:00:00
2006-01-01 03:00:00
drop view v1, v2;
drop table t1;
CREATE TABLE t1 (id int NOT NULL PRIMARY KEY, d datetime);
CREATE VIEW v1 AS
SELECT id, date(d) + INTERVAL TIME_TO_SEC(d) SECOND AS t, COUNT(*)
FROM t1 GROUP BY id, t;
SHOW CREATE VIEW v1;
View	Create View	character_set_client	collation_connection
v1	CREATE ALGORITHM=UNDEFINED DEFINER=`root`@`localhost` SQL SECURITY DEFINER VIEW `v1` AS select `t1`.`id` AS `id`,(cast(`t1`.`d` as date) + interval time_to_sec(`t1`.`d`) second) AS `t`,count(0) AS `COUNT(*)` from `t1` group by `t1`.`id`,(cast(`t1`.`d` as date) + interval time_to_sec(`t1`.`d`) second)	latin1	latin1_swedish_ci
SELECT * FROM v1;
id	t	COUNT(*)
DROP VIEW v1;
DROP TABLE t1;
CREATE TABLE t1 (i INT, j BIGINT);
INSERT INTO t1 VALUES (1, 2), (2, 2), (3, 2);
CREATE VIEW v1 AS SELECT MIN(j) AS j FROM t1;
CREATE VIEW v2 AS SELECT MIN(i) FROM t1 WHERE j = ( SELECT * FROM v1 );
SELECT * FROM v2;
MIN(i)
1
DROP VIEW v2, v1;
DROP TABLE t1;
CREATE TABLE t1(
fName varchar(25) NOT NULL,
lName varchar(25) NOT NULL,
DOB date NOT NULL,
uID int unsigned NOT NULL AUTO_INCREMENT PRIMARY KEY);
INSERT INTO t1(fName, lName, DOB) VALUES
('Hank', 'Hill', '1964-09-29'),
('Tom', 'Adams', '1908-02-14'),
('Homer', 'Simpson', '1968-03-05');
CREATE VIEW v1 AS
SELECT (year(now())-year(DOB)) AS Age
FROM t1 HAVING Age < 75;
SHOW CREATE VIEW v1;
View	Create View	character_set_client	collation_connection
v1	CREATE ALGORITHM=UNDEFINED DEFINER=`root`@`localhost` SQL SECURITY DEFINER VIEW `v1` AS select (year(now()) - year(`t1`.`DOB`)) AS `Age` from `t1` having (`Age` < 75)	latin1	latin1_swedish_ci
set timestamp=1136066400;
SELECT (year(now())-year(DOB)) AS Age FROM t1 HAVING Age < 75;
Age
42
38
set timestamp=1136066400;
SELECT * FROM v1;
Age
42
38
DROP VIEW v1;
DROP TABLE t1;
CREATE TABLE t1 (id int NOT NULL PRIMARY KEY, a char(6) DEFAULT 'xxx');
INSERT INTO t1(id) VALUES (1), (2), (3), (4);
INSERT INTO t1 VALUES (5,'yyy'), (6,'yyy');
SELECT * FROM t1;
id	a
1	xxx
2	xxx
3	xxx
4	xxx
5	yyy
6	yyy
CREATE VIEW v1(a, m) AS SELECT a, MIN(id) FROM t1 GROUP BY a;
SELECT * FROM v1;
a	m
xxx	1
yyy	5
CREATE TABLE t2 SELECT * FROM v1;
INSERT INTO t2(m) VALUES (0);
SELECT * FROM t2;
a	m
xxx	1
yyy	5
xxx	0
DROP VIEW v1;
DROP TABLE t1,t2;
CREATE TABLE t1 (id int PRIMARY KEY, e ENUM('a','b') NOT NULL DEFAULT 'b');
INSERT INTO t1(id) VALUES (1), (2), (3);
INSERT INTO t1 VALUES (4,'a');
SELECT * FROM t1;
id	e
1	b
2	b
3	b
4	a
CREATE VIEW v1(m, e) AS SELECT MIN(id), e FROM t1 GROUP BY e;
CREATE TABLE t2 SELECT * FROM v1;
SELECT * FROM t2;
m	e
4	a
1	b
DROP VIEW v1;
DROP TABLE t1,t2;
CREATE TABLE t1 (a INT NOT NULL, b INT NULL DEFAULT NULL);
CREATE VIEW v1 AS SELECT a, b FROM t1;
INSERT INTO v1 (b) VALUES (2);
Warnings:
Warning	1423	Field of view 'test.v1' underlying table doesn't have a default value
SET SQL_MODE = STRICT_ALL_TABLES;
INSERT INTO v1 (b) VALUES (4);
ERROR HY000: Field of view 'test.v1' underlying table doesn't have a default value
SET SQL_MODE = '';
SELECT * FROM t1;
a	b
0	2
DROP VIEW v1;
DROP TABLE t1;
CREATE TABLE t1 (firstname text, surname text);
INSERT INTO t1 VALUES
("Bart","Simpson"),("Milhouse","van Houten"),("Montgomery","Burns");
CREATE VIEW v1 AS SELECT CONCAT(firstname," ",surname) AS name FROM t1;
SELECT CONCAT(LEFT(name,LENGTH(name)-INSTR(REVERSE(name)," ")),
LEFT(name,LENGTH(name)-INSTR(REVERSE(name)," "))) AS f1
FROM v1;
f1
BartBart
Milhouse vanMilhouse van
MontgomeryMontgomery
DROP VIEW v1;
DROP TABLE t1;
CREATE TABLE t1 (i int, j int);
CREATE VIEW v1 AS SELECT COALESCE(i,j) FROM t1;
DESCRIBE v1;
Field	Type	Null	Key	Default	Extra
COALESCE(i,j)	bigint(11)	YES		NULL	
CREATE TABLE t2 SELECT COALESCE(i,j) FROM t1;
DESCRIBE t2;
Field	Type	Null	Key	Default	Extra
COALESCE(i,j)	int(11)	YES		NULL	
DROP VIEW v1;
DROP TABLE t1,t2;
CREATE TABLE t1 (s varchar(10));
INSERT INTO t1 VALUES ('yadda'), ('yady');
SELECT TRIM(BOTH 'y' FROM s) FROM t1;
TRIM(BOTH 'y' FROM s)
adda
ad
CREATE VIEW v1 AS SELECT TRIM(BOTH 'y' FROM s) FROM t1;
SELECT * FROM v1;
TRIM(BOTH 'y' FROM s)
adda
ad
DROP VIEW v1;
SELECT TRIM(LEADING 'y' FROM s) FROM t1;
TRIM(LEADING 'y' FROM s)
adda
ady
CREATE VIEW v1 AS SELECT TRIM(LEADING 'y' FROM s) FROM t1;
SELECT * FROM v1;
TRIM(LEADING 'y' FROM s)
adda
ady
DROP VIEW v1;
SELECT TRIM(TRAILING 'y' FROM s) FROM t1;
TRIM(TRAILING 'y' FROM s)
yadda
yad
CREATE VIEW v1 AS SELECT TRIM(TRAILING 'y' FROM s) FROM t1;
SELECT * FROM v1;
TRIM(TRAILING 'y' FROM s)
yadda
yad
DROP VIEW v1;
DROP TABLE t1;
CREATE TABLE t1 (x INT, y INT);
CREATE ALGORITHM=TEMPTABLE SQL SECURITY INVOKER VIEW v1 AS SELECT x FROM t1;
SHOW CREATE VIEW v1;
View	Create View	character_set_client	collation_connection
v1	CREATE ALGORITHM=TEMPTABLE DEFINER=`root`@`localhost` SQL SECURITY INVOKER VIEW `v1` AS select `t1`.`x` AS `x` from `t1`	latin1	latin1_swedish_ci
ALTER VIEW v1 AS SELECT x, y FROM t1;
SHOW CREATE VIEW v1;
View	Create View	character_set_client	collation_connection
v1	CREATE ALGORITHM=TEMPTABLE DEFINER=`root`@`localhost` SQL SECURITY INVOKER VIEW `v1` AS select `t1`.`x` AS `x`,`t1`.`y` AS `y` from `t1`	latin1	latin1_swedish_ci
DROP VIEW v1;
DROP TABLE t1;
CREATE TABLE t1 (s1 char);
INSERT INTO t1 VALUES ('Z');
CREATE VIEW v1 AS SELECT s1 collate latin1_german1_ci AS col FROM t1;
CREATE VIEW v2 (col) AS SELECT s1 collate latin1_german1_ci FROM t1;
INSERT INTO v1 (col) VALUES ('b');
INSERT INTO v2 (col) VALUES ('c');
SELECT s1 FROM t1;
s1
Z
b
c
DROP VIEW v1, v2;
DROP TABLE t1;
CREATE TABLE t1 (id INT);
CREATE VIEW v1 AS SELECT id FROM t1;
SHOW TABLES;
Tables_in_test
t1
v1
DROP VIEW v2,v1;
ERROR 42S02: Unknown table 'v2'
SHOW TABLES;
Tables_in_test
t1
CREATE VIEW v1 AS SELECT id FROM t1;
DROP VIEW t1,v1;
ERROR HY000: 'test.t1' is not VIEW
SHOW TABLES;
Tables_in_test
t1
DROP TABLE t1;
DROP VIEW IF EXISTS v1;
CREATE DATABASE bug21261DB;
USE bug21261DB;
CREATE TABLE t1 (x INT);
CREATE SQL SECURITY INVOKER VIEW v1 AS SELECT x FROM t1;
GRANT INSERT, UPDATE ON v1 TO 'user21261'@'localhost';
GRANT INSERT, UPDATE ON t1 TO 'user21261'@'localhost';
CREATE TABLE t2 (y INT);
GRANT SELECT ON t2 TO 'user21261'@'localhost';
INSERT INTO v1 (x) VALUES (5);
UPDATE v1 SET x=1;
GRANT SELECT ON v1 TO 'user21261'@'localhost';
GRANT SELECT ON t1 TO 'user21261'@'localhost';
UPDATE v1,t2 SET x=1 WHERE x=y;
SELECT * FROM t1;
x
1
REVOKE ALL PRIVILEGES, GRANT OPTION FROM 'user21261'@'localhost';
DROP USER 'user21261'@'localhost';
DROP VIEW v1;
DROP TABLE t1;
DROP DATABASE bug21261DB;
USE test;
create table t1 (f1 datetime);
create view v1 as select * from t1 where f1 between now() and now() + interval 1 minute;
show create view v1;
View	Create View	character_set_client	collation_connection
v1	CREATE ALGORITHM=UNDEFINED DEFINER=`root`@`localhost` SQL SECURITY DEFINER VIEW `v1` AS select `t1`.`f1` AS `f1` from `t1` where (`t1`.`f1` between now() and (now() + interval 1 minute))	latin1	latin1_swedish_ci
drop view v1;
drop table t1;
DROP TABLE IF EXISTS t1;
DROP VIEW IF EXISTS v1;
DROP VIEW IF EXISTS v2;
CREATE TABLE t1(a INT, b INT);
CREATE DEFINER=1234567890abcdefGHIKL@localhost
VIEW v1 AS SELECT a FROM t1;
ERROR HY000: String '1234567890abcdefGHIKL' is too long for user name (should be no longer than 16)
CREATE DEFINER=some_user_name@1234567890abcdefghij1234567890abcdefghij1234567890abcdefghijQWERTY
VIEW v2 AS SELECT b FROM t1;
ERROR HY000: String '1234567890abcdefghij1234567890abcdefghij1234567890abcdefghijQWERTY' is too long for host name (should be no longer than 60)
DROP TABLE t1;
DROP FUNCTION IF EXISTS f1;
DROP FUNCTION IF EXISTS f2;
DROP VIEW IF EXISTS v1, v2;
DROP TABLE IF EXISTS t1;
CREATE TABLE t1 (i INT);
CREATE VIEW v1 AS SELECT * FROM t1;
CREATE FUNCTION f1() RETURNS INT
BEGIN
INSERT INTO v1 VALUES (0);
RETURN 0;
END |
SELECT f1();
f1()
0
CREATE ALGORITHM=TEMPTABLE VIEW v2 AS SELECT * FROM t1;
CREATE FUNCTION f2() RETURNS INT
BEGIN
INSERT INTO v2 VALUES (0);
RETURN 0;
END |
SELECT f2();
ERROR HY000: The target table v2 of the INSERT is not insertable-into
DROP FUNCTION f1;
DROP FUNCTION f2;
DROP VIEW v1, v2;
DROP TABLE t1;
CREATE TABLE t1 (s1 int);
CREATE VIEW v1 AS SELECT * FROM t1;
EXPLAIN SELECT * FROM t1;
id	select_type	table	type	possible_keys	key	key_len	ref	rows	Extra
1	SIMPLE	t1	system	NULL	NULL	NULL	NULL	0	const row not found
EXPLAIN SELECT * FROM v1;
id	select_type	table	type	possible_keys	key	key_len	ref	rows	Extra
1	SIMPLE	t1	system	NULL	NULL	NULL	NULL	0	const row not found
INSERT INTO t1 VALUES (1), (3), (2);
EXPLAIN SELECT * FROM t1 t WHERE t.s1+1 < (SELECT MAX(t1.s1) FROM t1);
id	select_type	table	type	possible_keys	key	key_len	ref	rows	Extra
1	PRIMARY	t	ALL	NULL	NULL	NULL	NULL	3	Using where
2	SUBQUERY	t1	ALL	NULL	NULL	NULL	NULL	3	
EXPLAIN SELECT * FROM v1 t WHERE t.s1+1 < (SELECT MAX(t1.s1) FROM t1);
id	select_type	table	type	possible_keys	key	key_len	ref	rows	Extra
1	PRIMARY	t1	ALL	NULL	NULL	NULL	NULL	3	Using where
2	SUBQUERY	t1	ALL	NULL	NULL	NULL	NULL	3	
DROP VIEW v1;
DROP TABLE t1;
create table t1 (s1 int);
create view v1 as select s1 as a, s1 as b from t1;
insert into v1 values (1,1);
ERROR HY000: The target table v1 of the INSERT is not insertable-into
update v1 set a = 5;
drop view v1;
drop table t1;
CREATE TABLE t1(pk int PRIMARY KEY);
CREATE TABLE t2(pk int PRIMARY KEY, fk int, ver int, org int);
CREATE ALGORITHM=MERGE VIEW v1 AS 
SELECT t1.*
FROM t1 JOIN t2 
ON t2.fk = t1.pk AND 
t2.ver = (SELECT MAX(t.ver) FROM t2 t WHERE t.org = t2.org);
SHOW WARNINGS;
Level	Code	Message
SHOW CREATE VIEW v1;
View	Create View	character_set_client	collation_connection
v1	CREATE ALGORITHM=MERGE DEFINER=`root`@`localhost` SQL SECURITY DEFINER VIEW `v1` AS select `t1`.`pk` AS `pk` from (`t1` join `t2` on(((`t2`.`fk` = `t1`.`pk`) and (`t2`.`ver` = (select max(`t`.`ver`) AS `MAX(t.ver)` from `t2` `t` where (`t`.`org` = `t2`.`org`))))))	latin1	latin1_swedish_ci
DROP VIEW v1;
DROP TABLE t1, t2;
DROP FUNCTION IF EXISTS f1;
DROP VIEW IF EXISTS v1;
DROP TABLE IF EXISTS t1;
CREATE TABLE t1 (i INT);
INSERT INTO t1 VALUES (1);
CREATE VIEW v1 AS SELECT MAX(i) FROM t1;
CREATE TRIGGER t1_bi BEFORE INSERT ON t1 FOR EACH ROW
SET NEW.i = (SELECT * FROM v1) + 1;
INSERT INTO t1 VALUES (1);
CREATE FUNCTION f1() RETURNS INT RETURN (SELECT * FROM v1);
UPDATE t1 SET i= f1();
DROP FUNCTION f1;
DROP VIEW v1;
DROP TABLE t1;
CREATE TABLE t1(id INT UNSIGNED NOT NULL AUTO_INCREMENT PRIMARY KEY, val INT UNSIGNED NOT NULL);
CREATE VIEW v1 AS SELECT id, val FROM t1 WHERE val >= 1 AND val <= 5 WITH CHECK OPTION;
INSERT INTO v1 (val) VALUES (2);
INSERT INTO v1 (val) VALUES (4);
INSERT INTO v1 (val) VALUES (6);
ERROR HY000: CHECK OPTION failed 'test.v1'
UPDATE v1 SET val=6 WHERE id=2;
ERROR HY000: CHECK OPTION failed 'test.v1'
DROP VIEW v1;
DROP TABLE t1;
DROP VIEW IF EXISTS v1, v2;
DROP TABLE IF EXISTS t1;
CREATE TABLE t1 (i INT AUTO_INCREMENT PRIMARY KEY, j INT);
CREATE VIEW v1 AS SELECT j FROM t1;
CREATE VIEW v2 AS SELECT * FROM t1;
INSERT INTO t1 (j) VALUES (1);
SELECT LAST_INSERT_ID();
LAST_INSERT_ID()
1
INSERT INTO v1 (j) VALUES (2);
# LAST_INSERT_ID() should not change.
SELECT LAST_INSERT_ID();
LAST_INSERT_ID()
1
INSERT INTO v2 (j) VALUES (3);
# LAST_INSERT_ID() should be updated.
SELECT LAST_INSERT_ID();
LAST_INSERT_ID()
3
INSERT INTO v1 (j) SELECT j FROM t1;
# LAST_INSERT_ID() should not change.
SELECT LAST_INSERT_ID();
LAST_INSERT_ID()
3
SELECT * FROM t1;
i	j
1	1
2	2
3	3
4	1
5	2
6	3
DROP VIEW v1, v2;
DROP TABLE t1;
CREATE VIEW v AS SELECT !0 * 5 AS x FROM DUAL;
SHOW CREATE VIEW v;
View	Create View	character_set_client	collation_connection
v	CREATE ALGORITHM=UNDEFINED DEFINER=`root`@`localhost` SQL SECURITY DEFINER VIEW `v` AS select ((not(0)) * 5) AS `x`	latin1	latin1_swedish_ci
SELECT !0 * 5 AS x FROM DUAL;
x
5
SELECT * FROM v;
x
5
DROP VIEW v;
DROP VIEW IF EXISTS v1;
CREATE VIEW v1 AS SELECT 'The\ZEnd';
SELECT * FROM v1;
TheEnd
TheEnd
SHOW CREATE VIEW v1;
View	Create View	character_set_client	collation_connection
v1	CREATE ALGORITHM=UNDEFINED DEFINER=`root`@`localhost` SQL SECURITY DEFINER VIEW `v1` AS select _latin1'The\ZEnd' AS `TheEnd`	latin1	latin1_swedish_ci
DROP VIEW v1;
CREATE TABLE t1 (mydate DATETIME);
INSERT INTO t1 VALUES
('2007-01-01'), ('2007-01-02'), ('2007-01-30'), ('2007-01-31');
CREATE VIEW v1 AS SELECT mydate from t1;
SELECT * FROM t1 WHERE mydate BETWEEN '2007-01-01' AND '2007-01-31';
mydate
2007-01-01 00:00:00
2007-01-02 00:00:00
2007-01-30 00:00:00
2007-01-31 00:00:00
SELECT * FROM v1 WHERE mydate BETWEEN '2007-01-01' AND '2007-01-31';
mydate
2007-01-01 00:00:00
2007-01-02 00:00:00
2007-01-30 00:00:00
2007-01-31 00:00:00
DROP VIEW v1;
DROP TABLE t1;
CREATE TABLE t1 (a int);
CREATE TABLE t2 (b int);
INSERT INTO t1 VALUES (1), (2);
INSERT INTO t2 VALUES (1), (2);
CREATE VIEW v1 AS
SELECT t2.b FROM t1,t2 WHERE t1.a = t2.b WITH CHECK OPTION;
SELECT * FROM v1;
b
1
2
UPDATE v1 SET b=3;
ERROR HY000: CHECK OPTION failed 'test.v1'
SELECT * FROM v1;
b
1
2
SELECT * FROM t1;
a
1
2
SELECT * FROM t2;
b
1
2
DROP VIEW v1;
DROP TABLE t1,t2;
create table t1(f1 int, f2 int);
insert into t1 values(1,2),(1,3),(1,1),(2,3),(2,1),(2,2);
select * from t1;
f1	f2
1	2
1	3
1	1
2	3
2	1
2	2
create view v1 as select * from t1 order by f2;
select * from v1;
f1	f2
1	1
2	1
1	2
2	2
1	3
2	3
explain extended select * from v1;
id	select_type	table	type	possible_keys	key	key_len	ref	rows	filtered	Extra
1	SIMPLE	t1	ALL	NULL	NULL	NULL	NULL	6	100.00	Using filesort
Warnings:
Note	1003	select `test`.`t1`.`f1` AS `f1`,`test`.`t1`.`f2` AS `f2` from `test`.`t1` order by `test`.`t1`.`f2`
select * from v1 order by f1;
f1	f2
1	1
1	2
1	3
2	1
2	2
2	3
explain extended select * from v1 order by f1;
id	select_type	table	type	possible_keys	key	key_len	ref	rows	filtered	Extra
1	SIMPLE	t1	ALL	NULL	NULL	NULL	NULL	6	100.00	Using filesort
Warnings:
Note	1003	select `test`.`t1`.`f1` AS `f1`,`test`.`t1`.`f2` AS `f2` from `test`.`t1` order by `test`.`t1`.`f1`,`test`.`t1`.`f2`
drop view v1;
drop table t1;
CREATE TABLE t1 (
id int(11) NOT NULL PRIMARY KEY,
country varchar(32),
code int(11) default NULL
);
INSERT INTO t1 VALUES
(1,'ITALY',100),(2,'ITALY',200),(3,'FRANCE',100), (4,'ITALY',100);
CREATE VIEW v1 AS SELECT * FROM t1;
SELECT code, COUNT(DISTINCT country) FROM t1 GROUP BY code ORDER BY MAX(id);
code	COUNT(DISTINCT country)
200	1
100	2
SELECT code, COUNT(DISTINCT country) FROM v1 GROUP BY code ORDER BY MAX(id);
code	COUNT(DISTINCT country)
200	1
100	2
DROP VIEW v1;
DROP TABLE t1;
DROP VIEW IF EXISTS v1;
SELECT * FROM (SELECT 1) AS t;
1
1
CREATE VIEW v1 AS SELECT * FROM (SELECT 1) AS t;
ERROR HY000: View's SELECT contains a subquery in the FROM clause
# Previously the following would fail.
SELECT * FROM (SELECT 1) AS t;
1
1
drop view if exists view_24532_a;
drop view if exists view_24532_b;
drop table if exists table_24532;
create table table_24532 (
a int,
b bigint,
c int(4),
d bigint(48)
);
create view view_24532_a as
select
a IS TRUE,
a IS NOT TRUE,
a IS FALSE,
a IS NOT FALSE,
a IS UNKNOWN,
a IS NOT UNKNOWN,
a is NULL,
a IS NOT NULL,
ISNULL(a),
b IS TRUE,
b IS NOT TRUE,
b IS FALSE,
b IS NOT FALSE,
b IS UNKNOWN,
b IS NOT UNKNOWN,
b is NULL,
b IS NOT NULL,
ISNULL(b),
c IS TRUE,
c IS NOT TRUE,
c IS FALSE,
c IS NOT FALSE,
c IS UNKNOWN,
c IS NOT UNKNOWN,
c is NULL,
c IS NOT NULL,
ISNULL(c),
d IS TRUE,
d IS NOT TRUE,
d IS FALSE,
d IS NOT FALSE,
d IS UNKNOWN,
d IS NOT UNKNOWN,
d is NULL,
d IS NOT NULL,
ISNULL(d)
from table_24532;
describe view_24532_a;
Field	Type	Null	Key	Default	Extra
a IS TRUE	int(1)	NO		0	
a IS NOT TRUE	int(1)	NO		0	
a IS FALSE	int(1)	NO		0	
a IS NOT FALSE	int(1)	NO		0	
a IS UNKNOWN	int(1)	NO		0	
a IS NOT UNKNOWN	int(1)	NO		0	
a is NULL	int(1)	NO		0	
a IS NOT NULL	int(1)	NO		0	
ISNULL(a)	int(1)	NO		0	
b IS TRUE	int(1)	NO		0	
b IS NOT TRUE	int(1)	NO		0	
b IS FALSE	int(1)	NO		0	
b IS NOT FALSE	int(1)	NO		0	
b IS UNKNOWN	int(1)	NO		0	
b IS NOT UNKNOWN	int(1)	NO		0	
b is NULL	int(1)	NO		0	
b IS NOT NULL	int(1)	NO		0	
ISNULL(b)	int(1)	NO		0	
c IS TRUE	int(1)	NO		0	
c IS NOT TRUE	int(1)	NO		0	
c IS FALSE	int(1)	NO		0	
c IS NOT FALSE	int(1)	NO		0	
c IS UNKNOWN	int(1)	NO		0	
c IS NOT UNKNOWN	int(1)	NO		0	
c is NULL	int(1)	NO		0	
c IS NOT NULL	int(1)	NO		0	
ISNULL(c)	int(1)	NO		0	
d IS TRUE	int(1)	NO		0	
d IS NOT TRUE	int(1)	NO		0	
d IS FALSE	int(1)	NO		0	
d IS NOT FALSE	int(1)	NO		0	
d IS UNKNOWN	int(1)	NO		0	
d IS NOT UNKNOWN	int(1)	NO		0	
d is NULL	int(1)	NO		0	
d IS NOT NULL	int(1)	NO		0	
ISNULL(d)	int(1)	NO		0	
create view view_24532_b as
select
a IS TRUE,
if(ifnull(a, 0), 1, 0) as old_istrue,
a IS NOT TRUE,
if(ifnull(a, 0), 0, 1) as old_isnottrue,
a IS FALSE,
if(ifnull(a, 1), 0, 1) as old_isfalse,
a IS NOT FALSE,
if(ifnull(a, 1), 1, 0) as old_isnotfalse
from table_24532;
describe view_24532_b;
Field	Type	Null	Key	Default	Extra
a IS TRUE	int(1)	NO		0	
old_istrue	int(1)	NO		0	
a IS NOT TRUE	int(1)	NO		0	
old_isnottrue	int(1)	NO		0	
a IS FALSE	int(1)	NO		0	
old_isfalse	int(1)	NO		0	
a IS NOT FALSE	int(1)	NO		0	
old_isnotfalse	int(1)	NO		0	
show create view view_24532_b;
View	Create View	character_set_client	collation_connection
view_24532_b	CREATE ALGORITHM=UNDEFINED DEFINER=`root`@`localhost` SQL SECURITY DEFINER VIEW `view_24532_b` AS select (`table_24532`.`a` is true) AS `a IS TRUE`,if(ifnull(`table_24532`.`a`,0),1,0) AS `old_istrue`,(`table_24532`.`a` is not true) AS `a IS NOT TRUE`,if(ifnull(`table_24532`.`a`,0),0,1) AS `old_isnottrue`,(`table_24532`.`a` is false) AS `a IS FALSE`,if(ifnull(`table_24532`.`a`,1),0,1) AS `old_isfalse`,(`table_24532`.`a` is not false) AS `a IS NOT FALSE`,if(ifnull(`table_24532`.`a`,1),1,0) AS `old_isnotfalse` from `table_24532`	latin1	latin1_swedish_ci
insert into table_24532 values (0, 0, 0, 0);
select * from view_24532_b;
a IS TRUE	old_istrue	a IS NOT TRUE	old_isnottrue	a IS FALSE	old_isfalse	a IS NOT FALSE	old_isnotfalse
0	0	1	1	1	1	0	0
update table_24532 set a=1;
select * from view_24532_b;
a IS TRUE	old_istrue	a IS NOT TRUE	old_isnottrue	a IS FALSE	old_isfalse	a IS NOT FALSE	old_isnotfalse
1	1	0	0	0	0	1	1
update table_24532 set a=NULL;
select * from view_24532_b;
a IS TRUE	old_istrue	a IS NOT TRUE	old_isnottrue	a IS FALSE	old_isfalse	a IS NOT FALSE	old_isnotfalse
0	0	1	1	0	0	1	1
drop view view_24532_a;
drop view view_24532_b;
drop table table_24532;
CREATE TABLE t1 (
lid int NOT NULL PRIMARY KEY,
name char(10) NOT NULL
);
INSERT INTO t1 (lid, name) VALUES
(1, 'YES'), (2, 'NO');
CREATE TABLE t2 (
id int NOT NULL PRIMARY KEY, 
gid int NOT NULL,
lid int NOT NULL,
dt date
);
INSERT INTO t2 (id, gid, lid, dt) VALUES
(1, 1, 1, '2007-01-01'),(2, 1, 2, '2007-01-02'),
(3, 2, 2, '2007-02-01'),(4, 2, 1, '2007-02-02');
SELECT DISTINCT t2.gid AS lgid,
(SELECT t1.name FROM t1, t2
WHERE t1.lid  = t2.lid AND t2.gid = lgid
ORDER BY t2.dt DESC LIMIT 1
) as clid
FROM t2;
lgid	clid
1	NO
2	YES
CREATE VIEW v1 AS
SELECT DISTINCT t2.gid AS lgid,
(SELECT t1.name FROM t1, t2
WHERE t1.lid  = t2.lid AND t2.gid = lgid
ORDER BY t2.dt DESC LIMIT 1
) as clid
FROM t2;
SELECT * FROM v1;
lgid	clid
1	NO
2	YES
DROP VIEW v1;
DROP table t1,t2;
CREATE TABLE t1 (a INT);
INSERT INTO t1 VALUES (1),(2),(3);
CREATE VIEW v1 AS SELECT a FROM t1 ORDER BY a;
SELECT * FROM t1 UNION SELECT * FROM v1;
a
1
2
3
EXPLAIN SELECT * FROM t1 UNION SELECT * FROM v1;
id	select_type	table	type	possible_keys	key	key_len	ref	rows	Extra
1	PRIMARY	t1	ALL	NULL	NULL	NULL	NULL	3	
2	UNION	t1	ALL	NULL	NULL	NULL	NULL	3	
NULL	UNION RESULT	<union1,2>	ALL	NULL	NULL	NULL	NULL	NULL	
SELECT * FROM v1 UNION SELECT * FROM t1;
a
1
2
3
EXPLAIN SELECT * FROM v1 UNION SELECT * FROM t1;
id	select_type	table	type	possible_keys	key	key_len	ref	rows	Extra
1	PRIMARY	t1	ALL	NULL	NULL	NULL	NULL	3	
2	UNION	t1	ALL	NULL	NULL	NULL	NULL	3	
NULL	UNION RESULT	<union1,2>	ALL	NULL	NULL	NULL	NULL	NULL	
SELECT * FROM t1 UNION SELECT * FROM v1 ORDER BY a;
a
1
2
3
EXPLAIN SELECT * FROM t1 UNION SELECT * FROM v1 ORDER BY a;
id	select_type	table	type	possible_keys	key	key_len	ref	rows	Extra
1	PRIMARY	t1	ALL	NULL	NULL	NULL	NULL	3	
2	UNION	t1	ALL	NULL	NULL	NULL	NULL	3	
NULL	UNION RESULT	<union1,2>	ALL	NULL	NULL	NULL	NULL	NULL	Using filesort
DROP VIEW v1;
DROP TABLE t1;
CREATE VIEW v1 AS SELECT CAST( 1.23456789 AS DECIMAL( 7,5 ) ) AS col;
SELECT * FROM v1;
col
1.23457
DESCRIBE v1;
Field	Type	Null	Key	Default	Extra
col	decimal(7,5)	NO		0.00000	
DROP VIEW v1;
CREATE VIEW v1 AS SELECT CAST(1.23456789 AS DECIMAL(8,0)) AS col;
SHOW CREATE VIEW v1;
View	Create View	character_set_client	collation_connection
v1	CREATE ALGORITHM=UNDEFINED DEFINER=`root`@`localhost` SQL SECURITY DEFINER VIEW `v1` AS select cast(1.23456789 as decimal(8,0)) AS `col`	latin1	latin1_swedish_ci
DROP VIEW v1;
CREATE TABLE t1 (a INT);
CREATE TABLE t2 (b INT, c INT DEFAULT 0);
INSERT INTO t1 (a) VALUES (1), (2);
INSERT INTO t2 (b) VALUES (1), (2);
CREATE VIEW v1 AS SELECT t2.b,t2.c FROM t1, t2
WHERE t1.a=t2.b AND t2.b < 3 WITH CHECK OPTION;
SELECT * FROM v1;
b	c
1	0
2	0
UPDATE v1 SET c=1 WHERE b=1;
SELECT * FROM v1;
b	c
1	1
2	0
DROP VIEW v1;
DROP TABLE t1,t2;
CREATE TABLE t1 (id int);
CREATE TABLE t2 (id int, c int DEFAULT 0);
INSERT INTO t1 (id) VALUES (1);
INSERT INTO t2 (id) VALUES (1);
CREATE VIEW v1 AS 
SELECT t2.c FROM t1, t2 
WHERE t1.id=t2.id AND 1 IN (SELECT id FROM t1) WITH CHECK OPTION;
UPDATE v1 SET c=1;
DROP VIEW v1;
DROP TABLE t1,t2;
CREATE TABLE t1 (a1 INT, c INT DEFAULT 0);
CREATE TABLE t2 (a2 INT);
CREATE TABLE t3 (a3 INT);
CREATE TABLE t4 (a4 INT);
INSERT INTO t1 (a1) VALUES (1),(2);
INSERT INTO t2 (a2) VALUES (1),(2);
INSERT INTO t3 (a3) VALUES (1),(2);
INSERT INTO t4 (a4) VALUES (1),(2);
CREATE VIEW v1 AS
SELECT t1.a1, t1.c FROM t1 JOIN t2 ON t1.a1=t2.a2 AND t1.c < 3
WITH CHECK OPTION;
SELECT * FROM v1;
a1	c
1	0
2	0
UPDATE v1 SET c=3;
ERROR HY000: CHECK OPTION failed 'test.v1'
PREPARE t FROM 'UPDATE v1 SET c=3';
EXECUTE t;
ERROR HY000: CHECK OPTION failed 'test.v1'
EXECUTE t;
ERROR HY000: CHECK OPTION failed 'test.v1'
INSERT INTO v1(a1, c) VALUES (3, 3);
ERROR HY000: CHECK OPTION failed 'test.v1'
UPDATE v1 SET c=1 WHERE a1=1;
SELECT * FROM v1;
a1	c
1	1
2	0
SELECT * FROM t1;
a1	c
1	1
2	0
CREATE VIEW v2 AS SELECT t1.a1, t1.c
FROM (t1 JOIN t2 ON t1.a1=t2.a2 AND t1.c < 3)
JOIN (t3 JOIN t4 ON t3.a3=t4.a4)
ON t2.a2=t3.a3 WITH CHECK OPTION;
SELECT * FROM v2;
a1	c
1	1
2	0
UPDATE v2 SET c=3;
ERROR HY000: CHECK OPTION failed 'test.v2'
PREPARE t FROM 'UPDATE v2 SET c=3';
EXECUTE t;
ERROR HY000: CHECK OPTION failed 'test.v2'
EXECUTE t;
ERROR HY000: CHECK OPTION failed 'test.v2'
INSERT INTO v2(a1, c) VALUES (3, 3);
ERROR HY000: CHECK OPTION failed 'test.v2'
UPDATE v2 SET c=2 WHERE a1=1;
SELECT * FROM v2;
a1	c
1	2
2	0
SELECT * FROM t1;
a1	c
1	2
2	0
DROP VIEW v1,v2;
DROP TABLE t1,t2,t3,t4;
CREATE TABLE t1 (a int, b int);
INSERT INTO t1 VALUES (1,2), (2,2), (1,3), (1,2);
CREATE VIEW v1 AS SELECT a, b+1 as b FROM t1;
SELECT b, SUM(a) FROM v1 WHERE b=3 GROUP BY b;
b	SUM(a)
3	4
EXPLAIN SELECT b, SUM(a) FROM v1 WHERE b=3 GROUP BY b;
id	select_type	table	type	possible_keys	key	key_len	ref	rows	Extra
1	SIMPLE	t1	ALL	NULL	NULL	NULL	NULL	4	Using where
SELECT a, SUM(b) FROM v1 WHERE b=3 GROUP BY a;
a	SUM(b)
1	6
2	3
EXPLAIN SELECT a, SUM(b) FROM v1 WHERE b=3 GROUP BY a;
id	select_type	table	type	possible_keys	key	key_len	ref	rows	Extra
1	SIMPLE	t1	ALL	NULL	NULL	NULL	NULL	4	Using where; Using temporary; Using filesort
SELECT a, SUM(b) FROM v1 WHERE a=1 GROUP BY a;
a	SUM(b)
1	10
EXPLAIN SELECT a, SUM(b) FROM v1 WHERE a=1 GROUP BY a;
id	select_type	table	type	possible_keys	key	key_len	ref	rows	Extra
1	SIMPLE	t1	ALL	NULL	NULL	NULL	NULL	4	Using where
DROP VIEW v1;
DROP TABLE t1;
CREATE TABLE t1 (
person_id int NOT NULL PRIMARY KEY,
username varchar(40) default NULL,
status_flg char(1) NOT NULL default 'A'
);
CREATE TABLE t2 (
person_role_id int NOT NULL auto_increment PRIMARY KEY,
role_id int NOT NULL,
person_id int NOT NULL,
INDEX idx_person_id (person_id),
INDEX idx_role_id (role_id)
);
CREATE TABLE t3 (
role_id int NOT NULL auto_increment PRIMARY KEY,
role_name varchar(100) default NULL,
app_name varchar(40) NOT NULL,
INDEX idx_app_name(app_name)
);
CREATE VIEW v1 AS 
SELECT profile.person_id AS person_id
FROM t1 profile, t2 userrole, t3 role
WHERE userrole.person_id = profile.person_id AND
role.role_id = userrole.role_id AND
profile.status_flg = 'A'
  ORDER BY profile.person_id,role.app_name,role.role_name;
INSERT INTO  t1 VALUES
(6,'Sw','A'), (-1136332546,'ols','e'), (0,'    *\n','0'),
(-717462680,'ENTS Ta','0'), (-904346964,'ndard SQL\n','0');
INSERT INTO t2 VALUES
(1,3,6),(2,4,7),(3,5,8),(4,6,9),(5,1,6),(6,1,7),(7,1,8),(8,1,9),(9,1,10);
INSERT INTO t3 VALUES 
(1,'NUCANS_APP_USER','NUCANSAPP'),(2,'NUCANS_TRGAPP_USER','NUCANSAPP'),
(3,'IA_INTAKE_COORDINATOR','IACANS'),(4,'IA_SCREENER','IACANS'),
(5,'IA_SUPERVISOR','IACANS'),(6,'IA_READONLY','IACANS'),
(7,'SOC_USER','SOCCANS'),(8,'CAYIT_USER','CAYITCANS'),
(9,'RTOS_DCFSPOS_SUPERVISOR','RTOS');
EXPLAIN SELECT t.person_id AS a, t.person_id AS b FROM v1 t WHERE t.person_id=6;
id	select_type	table	type	possible_keys	key	key_len	ref	rows	Extra
1	SIMPLE	profile	const	PRIMARY	PRIMARY	4	const	1	Using temporary; Using filesort
1	SIMPLE	userrole	ref	idx_person_id,idx_role_id	idx_person_id	4	const	2	
1	SIMPLE	role	eq_ref	PRIMARY	PRIMARY	4	test.userrole.role_id	1	
SELECT t.person_id AS a, t.person_id AS b FROM v1 t WHERE t.person_id=6;
a	b
6	6
6	6
DROP VIEW v1;
DROP TABLE t1,t2,t3;
create table t1 (i int);
insert into t1 values (1), (2), (1), (3), (2), (4);
create view v1 as select distinct i from t1;
select * from v1;
i
1
2
3
4
select table_name, is_updatable from information_schema.views 
where table_name = 'v1';
table_name	is_updatable
v1	NO
drop view v1;
drop table t1;
CREATE TABLE t1 (a INT);
INSERT INTO t1 VALUES (1),(2);
CREATE VIEW v1 AS SELECT * FROM t1;
SELECT * FROM v1 USE KEY(non_existant);
<<<<<<< HEAD
ERROR HY000: Incorrect usage of index hints and VIEW
SELECT * FROM v1 FORCE KEY(non_existant);
ERROR HY000: Incorrect usage of index hints and VIEW
SELECT * FROM v1 IGNORE KEY(non_existant);
ERROR HY000: Incorrect usage of index hints and VIEW
DROP VIEW v1;
DROP TABLE t1;
End of 5.0 tests.
DROP DATABASE IF EXISTS `d-1`;
CREATE DATABASE `d-1`;
USE `d-1`;
CREATE TABLE `t-1` (c1 INT);
CREATE VIEW  `v-1` AS SELECT c1 FROM `t-1`;
SHOW TABLES;
Tables_in_d-1
t-1
v-1
RENAME TABLE `t-1` TO `t-2`;
RENAME TABLE `v-1` TO `v-2`;
SHOW TABLES;
Tables_in_d-1
t-2
v-2
DROP TABLE `t-2`;
DROP VIEW  `v-2`;
DROP DATABASE `d-1`;
USE test;
End of 5.1 tests.
=======
ERROR HY000: Incorrect usage of USE INDEX and VIEW
SELECT * FROM v1 FORCE KEY(non_existant);
ERROR HY000: Incorrect usage of FORCE INDEX and VIEW
SELECT * FROM v1 IGNORE KEY(non_existant);
ERROR HY000: Incorrect usage of IGNORE INDEX and VIEW
DROP VIEW v1;
DROP TABLE t1;
CREATE TABLE t1 (a INT NOT NULL AUTO_INCREMENT, b INT NOT NULL DEFAULT 0,
PRIMARY KEY(a), KEY (b));
INSERT INTO t1 VALUES (),(),(),(),(),(),(),(),(),(),(),(),(),(),();
CREATE VIEW v1 AS SELECT * FROM t1 FORCE KEY (PRIMARY,b) ORDER BY a;
SHOW CREATE VIEW v1;
View	Create View
v1	CREATE ALGORITHM=UNDEFINED DEFINER=`root`@`localhost` SQL SECURITY DEFINER VIEW `v1` AS select `t1`.`a` AS `a`,`t1`.`b` AS `b` from `t1` FORCE INDEX (PRIMARY,`b`) order by `t1`.`a`
EXPLAIN SELECT * FROM v1;
id	select_type	table	type	possible_keys	key	key_len	ref	rows	Extra
1	SIMPLE	t1	index	NULL	PRIMARY	4	NULL	15	
CREATE VIEW v2 AS SELECT * FROM t1 USE KEY () ORDER BY a;
SHOW CREATE VIEW v2;
View	Create View
v2	CREATE ALGORITHM=UNDEFINED DEFINER=`root`@`localhost` SQL SECURITY DEFINER VIEW `v2` AS select `t1`.`a` AS `a`,`t1`.`b` AS `b` from `t1` USE INDEX () order by `t1`.`a`
EXPLAIN SELECT * FROM v2;
id	select_type	table	type	possible_keys	key	key_len	ref	rows	Extra
1	SIMPLE	t1	ALL	NULL	NULL	NULL	NULL	15	Using filesort
CREATE VIEW v3 AS SELECT * FROM t1 IGNORE KEY (b) ORDER BY a;
SHOW CREATE VIEW v3;
View	Create View
v3	CREATE ALGORITHM=UNDEFINED DEFINER=`root`@`localhost` SQL SECURITY DEFINER VIEW `v3` AS select `t1`.`a` AS `a`,`t1`.`b` AS `b` from `t1` IGNORE INDEX (`b`) order by `t1`.`a`
EXPLAIN SELECT * FROM v3;
id	select_type	table	type	possible_keys	key	key_len	ref	rows	Extra
1	SIMPLE	t1	ALL	NULL	NULL	NULL	NULL	15	Using filesort
DROP VIEW v1;
DROP VIEW v2;
DROP VIEW v3;
DROP TABLE t1;
End of 5.0 tests.
>>>>>>> 4cd18bde
<|MERGE_RESOLUTION|>--- conflicted
+++ resolved
@@ -625,11 +625,7 @@
 create table t1 (a int, b int);
 create view v1 as select a, sum(b) from t1 group by a;
 select b from v1 use index (some_index) where b=1;
-<<<<<<< HEAD
 ERROR HY000: Incorrect usage of index hints and VIEW
-=======
-ERROR HY000: Incorrect usage of USE INDEX and VIEW
->>>>>>> 4cd18bde
 drop view v1;
 drop table t1;
 create table t1 (col1 char(5),col2 char(5));
@@ -3567,41 +3563,11 @@
 INSERT INTO t1 VALUES (1),(2);
 CREATE VIEW v1 AS SELECT * FROM t1;
 SELECT * FROM v1 USE KEY(non_existant);
-<<<<<<< HEAD
 ERROR HY000: Incorrect usage of index hints and VIEW
 SELECT * FROM v1 FORCE KEY(non_existant);
 ERROR HY000: Incorrect usage of index hints and VIEW
 SELECT * FROM v1 IGNORE KEY(non_existant);
 ERROR HY000: Incorrect usage of index hints and VIEW
-DROP VIEW v1;
-DROP TABLE t1;
-End of 5.0 tests.
-DROP DATABASE IF EXISTS `d-1`;
-CREATE DATABASE `d-1`;
-USE `d-1`;
-CREATE TABLE `t-1` (c1 INT);
-CREATE VIEW  `v-1` AS SELECT c1 FROM `t-1`;
-SHOW TABLES;
-Tables_in_d-1
-t-1
-v-1
-RENAME TABLE `t-1` TO `t-2`;
-RENAME TABLE `v-1` TO `v-2`;
-SHOW TABLES;
-Tables_in_d-1
-t-2
-v-2
-DROP TABLE `t-2`;
-DROP VIEW  `v-2`;
-DROP DATABASE `d-1`;
-USE test;
-End of 5.1 tests.
-=======
-ERROR HY000: Incorrect usage of USE INDEX and VIEW
-SELECT * FROM v1 FORCE KEY(non_existant);
-ERROR HY000: Incorrect usage of FORCE INDEX and VIEW
-SELECT * FROM v1 IGNORE KEY(non_existant);
-ERROR HY000: Incorrect usage of IGNORE INDEX and VIEW
 DROP VIEW v1;
 DROP TABLE t1;
 CREATE TABLE t1 (a INT NOT NULL AUTO_INCREMENT, b INT NOT NULL DEFAULT 0,
@@ -3633,4 +3599,23 @@
 DROP VIEW v3;
 DROP TABLE t1;
 End of 5.0 tests.
->>>>>>> 4cd18bde
+DROP DATABASE IF EXISTS `d-1`;
+CREATE DATABASE `d-1`;
+USE `d-1`;
+CREATE TABLE `t-1` (c1 INT);
+CREATE VIEW  `v-1` AS SELECT c1 FROM `t-1`;
+SHOW TABLES;
+Tables_in_d-1
+t-1
+v-1
+RENAME TABLE `t-1` TO `t-2`;
+RENAME TABLE `v-1` TO `v-2`;
+SHOW TABLES;
+Tables_in_d-1
+t-2
+v-2
+DROP TABLE `t-2`;
+DROP VIEW  `v-2`;
+DROP DATABASE `d-1`;
+USE test;
+End of 5.1 tests.