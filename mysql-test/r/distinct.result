--- conflicted
+++ resolved
@@ -462,19 +462,7 @@
 INSERT INTO t1 VALUES ('1',1,0);
 SELECT DISTINCT html,SUM(rout)/(SUM(rin)+1) as 'prod' FROM t1 GROUP BY rin;
 html	prod
-<<<<<<< HEAD
 1	0.0000
-drop table t1;
-create table t1 (id int, dsc varchar(50));
-insert into t1 values (1, "line number one"), (2, "line number two"), (3, "line number three");
-select distinct id, IFNULL(dsc, '-') from t1;
-id	IFNULL(dsc, '-')
-1	line number one
-2	line number two
-3	line number three
-drop table t1;
-=======
-1	0.00
 drop table t1;
 CREATE TABLE t1 (a int);
 INSERT INTO t1 VALUES (1),(2),(3),(4),(5);
@@ -516,4 +504,11 @@
 2	2	4
 3	2	5
 DROP TABLE t1,t2;
->>>>>>> 5340e046
+create table t1 (id int, dsc varchar(50));
+insert into t1 values (1, "line number one"), (2, "line number two"), (3, "line number three");
+select distinct id, IFNULL(dsc, '-') from t1;
+id	IFNULL(dsc, '-')
+1	line number one
+2	line number two
+3	line number three
+drop table t1;