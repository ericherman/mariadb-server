--- conflicted
+++ resolved
@@ -1266,7 +1266,24 @@
 select LAST_DAY('2007-12-06 08:59:19.05') - INTERVAL 1 SECOND;
 LAST_DAY('2007-12-06 08:59:19.05') - INTERVAL 1 SECOND
 2007-12-30 23:59:59
-<<<<<<< HEAD
+SELECT TIMESTAMPADD(FRAC_SECOND, 1, '2008-02-18');
+TIMESTAMPADD(FRAC_SECOND, 1, '2008-02-18')
+2008-02-18 00:00:00.000001
+Warnings:
+Warning	1287	'FRAC_SECOND' is deprecated; use 'MICROSECOND' instead
+SELECT TIMESTAMPDIFF(FRAC_SECOND, '2008-02-17', '2008-02-18');
+TIMESTAMPDIFF(FRAC_SECOND, '2008-02-17', '2008-02-18')
+86400000000
+Warnings:
+Warning	1287	'FRAC_SECOND' is deprecated; use 'MICROSECOND' instead
+SELECT DATE_ADD('2008-02-18', INTERVAL 1 FRAC_SECOND);
+ERROR 42000: You have an error in your SQL syntax; check the manual that corresponds to your MySQL server version for the right syntax to use near 'FRAC_SECOND)' at line 1
+SELECT DATE_SUB('2008-02-18', INTERVAL 1 FRAC_SECOND);
+ERROR 42000: You have an error in your SQL syntax; check the manual that corresponds to your MySQL server version for the right syntax to use near 'FRAC_SECOND)' at line 1
+SELECT '2008-02-18' + INTERVAL 1 FRAC_SECOND;
+ERROR 42000: You have an error in your SQL syntax; check the manual that corresponds to your MySQL server version for the right syntax to use near 'FRAC_SECOND' at line 1
+SELECT '2008-02-18' - INTERVAL 1 FRAC_SECOND;
+ERROR 42000: You have an error in your SQL syntax; check the manual that corresponds to your MySQL server version for the right syntax to use near 'FRAC_SECOND' at line 1
 End of 5.0 tests
 select date_sub("0050-01-01 00:00:01",INTERVAL 2 SECOND);
 date_sub("0050-01-01 00:00:01",INTERVAL 2 SECOND)
@@ -1301,25 +1318,4 @@
 select date_sub("0169-01-01 00:00:01",INTERVAL 2 SECOND);
 date_sub("0169-01-01 00:00:01",INTERVAL 2 SECOND)
 0168-12-31 23:59:59
-End of 5.1 tests
-=======
-SELECT TIMESTAMPADD(FRAC_SECOND, 1, '2008-02-18');
-TIMESTAMPADD(FRAC_SECOND, 1, '2008-02-18')
-2008-02-18 00:00:00.000001
-Warnings:
-Warning	1287	'FRAC_SECOND' is deprecated; use 'MICROSECOND' instead
-SELECT TIMESTAMPDIFF(FRAC_SECOND, '2008-02-17', '2008-02-18');
-TIMESTAMPDIFF(FRAC_SECOND, '2008-02-17', '2008-02-18')
-86400000000
-Warnings:
-Warning	1287	'FRAC_SECOND' is deprecated; use 'MICROSECOND' instead
-SELECT DATE_ADD('2008-02-18', INTERVAL 1 FRAC_SECOND);
-ERROR 42000: You have an error in your SQL syntax; check the manual that corresponds to your MySQL server version for the right syntax to use near 'FRAC_SECOND)' at line 1
-SELECT DATE_SUB('2008-02-18', INTERVAL 1 FRAC_SECOND);
-ERROR 42000: You have an error in your SQL syntax; check the manual that corresponds to your MySQL server version for the right syntax to use near 'FRAC_SECOND)' at line 1
-SELECT '2008-02-18' + INTERVAL 1 FRAC_SECOND;
-ERROR 42000: You have an error in your SQL syntax; check the manual that corresponds to your MySQL server version for the right syntax to use near 'FRAC_SECOND' at line 1
-SELECT '2008-02-18' - INTERVAL 1 FRAC_SECOND;
-ERROR 42000: You have an error in your SQL syntax; check the manual that corresponds to your MySQL server version for the right syntax to use near 'FRAC_SECOND' at line 1
-End of 5.0 tests
->>>>>>> 4f3eab58
+End of 5.1 tests