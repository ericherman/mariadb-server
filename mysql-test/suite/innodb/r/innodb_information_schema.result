--- conflicted
+++ resolved
@@ -22,11 +22,7 @@
 "test"."t_min"	2
 "test"."`t'\""_str"	10
 Field	Type	Null	Key	Default	Extra
-<<<<<<< HEAD
 trx_id	bigint(21) unsigned	NO		NULL	
-=======
-trx_id	varchar(18)	NO		NULL	
->>>>>>> c04a203a
 trx_state	varchar(13)	NO		NULL	
 trx_started	datetime	NO		NULL	
 trx_requested_lock_id	varchar(81)	YES		NULL	
@@ -42,11 +38,7 @@
 trx_rows_locked	bigint(21) unsigned	NO		NULL	
 trx_rows_modified	bigint(21) unsigned	NO		NULL	
 trx_concurrency_tickets	bigint(21) unsigned	NO		NULL	
-<<<<<<< HEAD
 trx_isolation_level	enum('READ UNCOMMITTED','READ COMMITTED','REPEATABLE READ','SERIALIZABLE')	NO		NULL	
-=======
-trx_isolation_level	varchar(16)	NO		NULL	
->>>>>>> c04a203a
 trx_unique_checks	int(1)	NO		NULL	
 trx_foreign_key_checks	int(1)	NO		NULL	
 trx_last_foreign_key_error	varchar(256)	YES		NULL	
