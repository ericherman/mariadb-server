--- conflicted
+++ resolved
@@ -370,7 +370,20 @@
 disconnect con2;
 DROP TABLE t1;
 #
-<<<<<<< HEAD
+# MDEV-24512 Assertion failed in rec_is_metadata()
+#            in btr_discard_only_page_on_level()
+#
+SET @save_limit= @@GLOBAL.innodb_limit_optimistic_insert_debug;
+SET GLOBAL innodb_limit_optimistic_insert_debug=2;
+CREATE TABLE t1 (c CHAR(1) UNIQUE) ENGINE=InnoDB;
+ALTER TABLE t1 ADD c2 INT NOT NULL DEFAULT 0 FIRST;
+INSERT INTO t1 (c) VALUES ('x'),('d'),('r'),('f'),('y'),('u'),('m'),('d');
+ERROR 23000: Duplicate entry 'd' for key 'c'
+SET GLOBAL innodb_limit_optimistic_insert_debug=@save_limit;
+SELECT * FROM t1;
+c2	c
+DROP TABLE t1;
+#
 # MDEV-22867 Assertion instant.n_core_fields == n_core_fields
 # in dict_index_t::instant_add_field
 #
@@ -408,19 +421,4 @@
 test.t1	check	status	OK
 DROP TABLE t1;
 SET DEBUG_SYNC=RESET;
-=======
-# MDEV-24512 Assertion failed in rec_is_metadata()
-#            in btr_discard_only_page_on_level()
-#
-SET @save_limit= @@GLOBAL.innodb_limit_optimistic_insert_debug;
-SET GLOBAL innodb_limit_optimistic_insert_debug=2;
-CREATE TABLE t1 (c CHAR(1) UNIQUE) ENGINE=InnoDB;
-ALTER TABLE t1 ADD c2 INT NOT NULL DEFAULT 0 FIRST;
-INSERT INTO t1 (c) VALUES ('x'),('d'),('r'),('f'),('y'),('u'),('m'),('d');
-ERROR 23000: Duplicate entry 'd' for key 'c'
-SET GLOBAL innodb_limit_optimistic_insert_debug=@save_limit;
-SELECT * FROM t1;
-c2	c
-DROP TABLE t1;
-SET GLOBAL innodb_purge_rseg_truncate_frequency = @save_frequency;
->>>>>>> fd5e103a
+SET GLOBAL innodb_purge_rseg_truncate_frequency = @save_frequency;