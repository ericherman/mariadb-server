--source include/have_innodb.inc
--source include/have_sequence.inc
#
# MDEV-11995 ALTER TABLE proceeds despite reporting ER_TOO_LONG_KEY error
#
set @@sql_mode=strict_trans_tables;
create table t1(a text not null) row_format=dynamic engine=innodb;
create index idx1 on t1(a(3073));
show create table t1;
drop table t1;
set @@sql_mode=default;

#
# MDEV-14081 ALTER TABLE CHANGE COLUMN Corrupts Index Leading to Crashes in 10.2
#
create table t1 (
  id1    int(11)      not null auto_increment,
  id2    varchar(30)  not null,
  id3    datetime     not null default current_timestamp,
  primary key (id1),
  unique key unique_id2 (id2)
) engine=innodb;
alter table t1 change column id2 id4 varchar(100) not null;
select * from t1 where id4 like 'a';
drop table t1;

--echo #
--echo # MDEV-17725 Assertion `!is_set() || (m_status == DA_OK_BULK && is_bulk_op())' failed in Diagnostics_area::set_ok_status upon ALTER failing due to error from engine
--echo #

SET sql_mode=STRICT_ALL_TABLES;
CREATE TABLE t1 (pk INT PRIMARY KEY) ENGINE=InnoDB;
ALTER TABLE t1 ORDER BY a;
DROP TABLE t1;

SET sql_mode='';
CREATE TABLE t1 (pk INT PRIMARY KEY) ENGINE=InnoDB;
ALTER TABLE t1 ORDER BY a;
DROP TABLE t1;

SET sql_mode=DEFAULT;

--echo #
--echo # MDEV-18775 Server crashes in dict_table_t::instant_column
--echo # upon ADD COLUMN
--echo #

CREATE TABLE tx (pk INT PRIMARY KEY) ENGINE=InnoDB;
CREATE TABLE t1 (pk INT, a INT, PRIMARY KEY (pk), KEY (a), FOREIGN KEY (a) REFERENCES tx (pk)) ENGINE=InnoDB;

SET FOREIGN_KEY_CHECKS=OFF;

--error ER_FK_COLUMN_CANNOT_DROP
ALTER TABLE t1 DROP a;

SET FOREIGN_KEY_CHECKS=ON;

ALTER TABLE t1 ADD b INT;
--error ER_DROP_INDEX_FK
ALTER TABLE t1 DROP a;
ALTER TABLE t1 ADD c INT;
DROP TABLE t1, tx;

--echo #
--echo # MDEV-14119 Assertion cmp_rec_rec() on ALTER TABLE
--echo #
CREATE TABLE t1(a INT NOT NULL UNIQUE) ENGINE=InnoDB;
INSERT INTO t1 SELECT * FROM seq_1_to_128;
ALTER TABLE t1 ADD b TINYINT AUTO_INCREMENT PRIMARY KEY, DROP KEY a;
DROP TABLE t1;

<<<<<<< HEAD
#
# Check that innodb supports transactional=1
#

create table t1 (a int) transactional=1 engine=aria;
create table t2 (a int) transactional=1 engine=innodb;
show create table t1;
show create table t2;
alter table t1 engine=innodb;
alter table t1 add column b int;
drop table t1,t2;
=======
--echo #
--echo # MDEV-22939 Server crashes in row_make_new_pathname()
--echo #
CREATE TABLE t (a INT) ENGINE=INNODB;
ALTER TABLE t DISCARD TABLESPACE;
--error ER_TABLESPACE_DISCARDED
ALTER TABLE t ENGINE INNODB;
--error ER_TABLESPACE_DISCARDED
ALTER TABLE t FORCE;
DROP TABLE t;
>>>>>>> fde3d895
<|MERGE_RESOLUTION|>--- conflicted
+++ resolved
@@ -69,7 +69,17 @@
 ALTER TABLE t1 ADD b TINYINT AUTO_INCREMENT PRIMARY KEY, DROP KEY a;
 DROP TABLE t1;
 
-<<<<<<< HEAD
+--echo #
+--echo # MDEV-22939 Server crashes in row_make_new_pathname()
+--echo #
+CREATE TABLE t (a INT) ENGINE=INNODB;
+ALTER TABLE t DISCARD TABLESPACE;
+--error ER_TABLESPACE_DISCARDED
+ALTER TABLE t ENGINE INNODB;
+--error ER_TABLESPACE_DISCARDED
+ALTER TABLE t FORCE;
+DROP TABLE t;
+
 #
 # Check that innodb supports transactional=1
 #
@@ -80,16 +90,4 @@
 show create table t2;
 alter table t1 engine=innodb;
 alter table t1 add column b int;
-drop table t1,t2;
-=======
---echo #
---echo # MDEV-22939 Server crashes in row_make_new_pathname()
---echo #
-CREATE TABLE t (a INT) ENGINE=INNODB;
-ALTER TABLE t DISCARD TABLESPACE;
---error ER_TABLESPACE_DISCARDED
-ALTER TABLE t ENGINE INNODB;
---error ER_TABLESPACE_DISCARDED
-ALTER TABLE t FORCE;
-DROP TABLE t;
->>>>>>> fde3d895
+drop table t1,t2;