--- conflicted
+++ resolved
@@ -1,6 +1,3 @@
-<<<<<<< HEAD
-wsrep.foreign_key : Sporadic failure "WSREP has not yet prepared node for application use"
-=======
 ##############################################################################
 #
 #  List the test cases that are to be disabled temporarily.
@@ -13,5 +10,5 @@
 #
 ##############################################################################
 
-variables : MDEV-19746 Galera test failures because of wsrep_slave_threads identification
->>>>>>> 50653e02
+foreign_key : Sporadic failure "WSREP has not yet prepared node for application use"
+variables : MDEV-19746 Galera test failures because of wsrep_slave_threads identification