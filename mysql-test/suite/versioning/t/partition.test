--- conflicted
+++ resolved
@@ -925,6 +925,7 @@
 insert into t1 values (null);
 update t1 set f= 'foo';
 update t1 set f= 'bar';
+--echo # You see warning above ^
 
 create or replace view v1 as select * from t1 for system_time all;
 --error ER_TABLE_NOT_LOCKED_FOR_WRITE
@@ -937,7 +938,6 @@
 insert into t1 values (null);
 update t1 set f= 'foo';
 update t1 set f= 'bar';
---echo # You see warning above ^
 
 create or replace view v1 as select * from t1 for system_time all;
 --error ER_TABLE_NOT_LOCKED_FOR_WRITE
@@ -1392,7 +1392,6 @@
 drop table t1;
 
 --echo #
-<<<<<<< HEAD
 --echo # MDEV-18794 Assertion `!m_innodb' failed in ha_partition::cmp_ref upon SELECT from partitioned table
 --echo #
 create or replace table t1 (pk int auto_increment, i int, c char(1), primary key (pk), key(i))
@@ -1403,12 +1402,9 @@
 select * from t1 where i > 0 or pk = 1000 limit 1;
 drop table t1;
 
-=======
->>>>>>> 16cebed5
+--echo #
 --echo # End of 10.4 tests
 --echo #
-
-set global innodb_stats_persistent= @save_persistent;
 
 --echo #
 --echo # MDEV-22153 ALTER add default history partitions makes table inaccessible
@@ -1460,4 +1456,6 @@
 --echo # End of 10.5 tests
 --echo #
 
+set global innodb_stats_persistent= @save_persistent;
+
 --source suite/versioning/common_finish.inc