# The test manually replaces the relay-log.info file with connection
# information which the slave then should pick up. However, to avoid
# overwriting the file, no CHANGE MASTER TO nor RESET SLAVE statements
# should be executed.
#
# Starting replication before granting a replication user privileges
# to replicate will cause the start slave to fail, so we shouldn't do
#  that.

let $no_change_master = 1;
let $skip_slave_start = 1;
source include/master-slave.inc;

connection master;
grant replication slave on *.* to replicate@localhost identified by 'aaaaaaaaaaaaaaab';
grant replication slave on *.* to replicate@127.0.0.1 identified by 'aaaaaaaaaaaaaaab';
connection slave;
start slave;
source include/wait_for_slave_to_start.inc;
<<<<<<< HEAD
=======

>>>>>>> ae715642
connection master;
--disable_warnings
drop table if exists t1;
--enable_warnings
create table t1(n int);
insert into t1 values(24);
sync_slave_with_master;
select * from t1;
connection master;
drop table t1;
delete from mysql.user where user="replicate";
sync_slave_with_master;

# End of 4.1 tests<|MERGE_RESOLUTION|>--- conflicted
+++ resolved
@@ -17,10 +17,7 @@
 connection slave;
 start slave;
 source include/wait_for_slave_to_start.inc;
-<<<<<<< HEAD
-=======
 
->>>>>>> ae715642
 connection master;
 --disable_warnings
 drop table if exists t1;
