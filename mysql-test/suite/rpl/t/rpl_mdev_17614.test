--- conflicted
+++ resolved
@@ -40,14 +40,8 @@
 SELECT * FROM t1;
 
 # restart replication for the next testcase
-<<<<<<< HEAD
-stop slave;
---source include/wait_for_slave_to_stop.inc
+--source include/stop_slave_io.inc
 --source include/reset_slave.inc
-=======
---source include/stop_slave_io.inc
-reset slave;
->>>>>>> aff5ed39
 connection master;
 reset master;
 drop table t1;
@@ -164,14 +158,8 @@
 SELECT * FROM t1;
 
 # restart replication for the next testcase
-<<<<<<< HEAD
-stop slave;
---source include/wait_for_slave_to_stop.inc
+--source include/stop_slave_io.inc
 --source include/reset_slave.inc
-=======
---source include/stop_slave_io.inc
-reset slave;
->>>>>>> aff5ed39
 connection master;
 reset master;
 drop table t1;
