SHOW CREATE TABLE INFORMATION_SCHEMA.INNODB_SYS_TABLESPACES;
Table	Create Table
INNODB_SYS_TABLESPACES	CREATE TEMPORARY TABLE `INNODB_SYS_TABLESPACES` (
<<<<<<< HEAD
  `SPACE` int(11) unsigned NOT NULL DEFAULT 0,
  `NAME` varchar(655) NOT NULL DEFAULT '',
  `FLAG` int(11) unsigned NOT NULL DEFAULT 0,
  `ROW_FORMAT` varchar(22) DEFAULT NULL,
  `PAGE_SIZE` int(11) unsigned NOT NULL DEFAULT 0,
  `FILENAME` varchar(512) NOT NULL DEFAULT '',
  `FS_BLOCK_SIZE` int(11) unsigned NOT NULL DEFAULT 0,
  `FILE_SIZE` bigint(21) unsigned NOT NULL DEFAULT 0,
  `ALLOCATED_SIZE` bigint(21) unsigned NOT NULL DEFAULT 0
) ENGINE=MEMORY DEFAULT CHARSET=utf8mb3
=======
  `SPACE` int(11) unsigned NOT NULL,
  `NAME` varchar(655) NOT NULL,
  `FLAG` int(11) unsigned NOT NULL,
  `ROW_FORMAT` varchar(22),
  `PAGE_SIZE` int(11) unsigned NOT NULL,
  `ZIP_PAGE_SIZE` int(11) unsigned NOT NULL,
  `FS_BLOCK_SIZE` int(11) unsigned NOT NULL,
  `FILE_SIZE` bigint(21) unsigned NOT NULL,
  `ALLOCATED_SIZE` bigint(21) unsigned NOT NULL
) ENGINE=MEMORY DEFAULT CHARSET=utf8
>>>>>>> cf63eece
<|MERGE_RESOLUTION|>--- conflicted
+++ resolved
@@ -1,26 +1,13 @@
 SHOW CREATE TABLE INFORMATION_SCHEMA.INNODB_SYS_TABLESPACES;
 Table	Create Table
 INNODB_SYS_TABLESPACES	CREATE TEMPORARY TABLE `INNODB_SYS_TABLESPACES` (
-<<<<<<< HEAD
-  `SPACE` int(11) unsigned NOT NULL DEFAULT 0,
-  `NAME` varchar(655) NOT NULL DEFAULT '',
-  `FLAG` int(11) unsigned NOT NULL DEFAULT 0,
-  `ROW_FORMAT` varchar(22) DEFAULT NULL,
-  `PAGE_SIZE` int(11) unsigned NOT NULL DEFAULT 0,
-  `FILENAME` varchar(512) NOT NULL DEFAULT '',
-  `FS_BLOCK_SIZE` int(11) unsigned NOT NULL DEFAULT 0,
-  `FILE_SIZE` bigint(21) unsigned NOT NULL DEFAULT 0,
-  `ALLOCATED_SIZE` bigint(21) unsigned NOT NULL DEFAULT 0
-) ENGINE=MEMORY DEFAULT CHARSET=utf8mb3
-=======
   `SPACE` int(11) unsigned NOT NULL,
   `NAME` varchar(655) NOT NULL,
   `FLAG` int(11) unsigned NOT NULL,
   `ROW_FORMAT` varchar(22),
   `PAGE_SIZE` int(11) unsigned NOT NULL,
-  `ZIP_PAGE_SIZE` int(11) unsigned NOT NULL,
+  `FILENAME` varchar(512) NOT NULL,
   `FS_BLOCK_SIZE` int(11) unsigned NOT NULL,
   `FILE_SIZE` bigint(21) unsigned NOT NULL,
   `ALLOCATED_SIZE` bigint(21) unsigned NOT NULL
-) ENGINE=MEMORY DEFAULT CHARSET=utf8
->>>>>>> cf63eece
+) ENGINE=MEMORY DEFAULT CHARSET=utf8mb3