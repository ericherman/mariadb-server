--- conflicted
+++ resolved
@@ -1,3 +1,5 @@
+connection node_1;
+connection node_2;
 connection node_1;
 SET SESSION innodb_lock_wait_timeout=600;
 SET SESSION lock_wait_timeout=600;
@@ -13,26 +15,16 @@
 COUNT(*)
 100000
 INSERT INTO t1 (f2) SELECT a1.f1 FROM ten AS a1, ten AS a2, ten AS a3, ten AS a4, ten AS a5;
-<<<<<<< HEAD
 connection node_1;
-SELECT COUNT(*) = 200000 FROM t1;
-COUNT(*) = 200000
-1
-UPDATE t1 SET f2 = 1;
-connection node_2;
-SELECT COUNT(*) = 200000 FROM t1 WHERE f2 = 1;
-COUNT(*) = 200000
-1
-connection node_1;
-=======
 SELECT COUNT(*) FROM t1;
 COUNT(*)
 200000
 UPDATE t1 SET f2 = 1;
+connection node_2;
 SELECT COUNT(*) FROM t1 WHERE f2 = 1;
 COUNT(*)
 200000
->>>>>>> 2a2ab121
+connection node_1;
 START TRANSACTION;
 SELECT COUNT(*) FROM t1;
 COUNT(*)
