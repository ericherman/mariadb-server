--- conflicted
+++ resolved
@@ -722,13 +722,8 @@
 KEY (c), KEY (d), KEY k2(b), KEY k3(b), KEY k4(b)
 );
 Warnings:
-<<<<<<< HEAD
-Note	1831	Duplicate index 'k3' defined on the table 'test.t1'. This is deprecated and will be disallowed in a future release
-Note	1831	Duplicate index 'k4' defined on the table 'test.t1'. This is deprecated and will be disallowed in a future release
-=======
-Note	1831	Duplicate index `k3`. This is deprecated and will be disallowed in a future release.
-Note	1831	Duplicate index `k4`. This is deprecated and will be disallowed in a future release.
->>>>>>> c13b5011
+Note	1831	Duplicate index `k3`. This is deprecated and will be disallowed in a future release
+Note	1831	Duplicate index `k4`. This is deprecated and will be disallowed in a future release
 INSERT INTO t1 (b,c,d,e) VALUES
 (6,5,'2006-05-25','y'),(1,5,'2008-01-23','t'),
 (6,5,'2007-06-18','d'),(4,5,'1900-01-01','r'),
