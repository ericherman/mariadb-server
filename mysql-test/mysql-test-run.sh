#!/bin/sh
# mysql-test-run - originally written by Matt Wagner <matt@mysql.com>
# modified by Sasha Pachev <sasha@mysql.com>
# Slightly updated by Monty
# Cleaned up again by Matt
# Fixed by Sergei
# List of failed cases (--force) backported from 4.1 by Joerg
# :-)

#++
# Access Definitions
#--
DB=test
DBPASSWD=""
VERBOSE=""
USE_MANAGER=0
MY_TZ=GMT-3
TZ=$MY_TZ; export TZ # for UNIX_TIMESTAMP tests to work
LOCAL_SOCKET=@MYSQL_UNIX_ADDR@
MYSQL_TCP_PORT=@MYSQL_TCP_PORT@

# For query_cache test
case `uname` in
    SCO_SV | UnixWare | OpenUNIX )
        # do nothing (Causes strange behavior)
        ;;
    QNX)
        # do nothing (avoid error message)
        ;;
    * )
        ulimit -n 1024
        ;;
esac

#++
# Program Definitions
#--

LC_COLLATE=C
export LC_COLLATE
PATH=/bin:/usr/bin:/usr/local/bin:/usr/bsd:/usr/X11R6/bin:/usr/openwin/bin:/usr/bin/X11:$PATH
MASTER_40_ARGS="--rpl-recovery-rank=1 --init-rpl-role=master"

# Standard functions

which ()
{
  IFS="${IFS=   }"; save_ifs="$IFS"; IFS=':'
  for file
  do
    for dir in $PATH
    do
      if test -f $dir/$file
      then
        echo "$dir/$file"
        continue 2
      fi
    done
    echo "Fatal error: Cannot find program $file in $PATH" 1>&2
    exit 1
  done
  IFS="$save_ifs"
  exit 0
}


sleep_until_file_deleted ()
{
  pid=$1;
  file=$2
  loop=$SLEEP_TIME_FOR_DELETE
  while (test $loop -gt 0)
  do
    if [ ! -r $file ]
    then
      if test $pid != "0"
      then
        wait_for_pid $pid
      fi
      return
    fi
    sleep 1
    loop=`expr $loop - 1`
  done
}

sleep_until_file_created ()
{
  file=$1
  loop=$2
  org_time=$2
  while (test $loop -gt 0)
  do
    if [ -r $file ]
    then
      return 0
    fi
    sleep 1
    loop=`expr $loop - 1`
  done
  echo "ERROR: $file was not created in $org_time seconds;  Aborting"
  exit 1;
}

# For the future

wait_for_pid()
{
  pid=$1
  #$WAIT_PID pid $SLEEP_TIME_FOR_DELETE
}

# No paths below as we can't be sure where the program is!

SED=sed

BASENAME=`which basename`
if test $? != 0; then exit 1; fi
DIFF=`which diff | $SED q`
if test $? != 0; then exit 1; fi
CAT=cat
CUT=cut
HEAD=head
TAIL=tail
ECHO=echo # use internal echo if possible
EXPR=expr # use internal if possible
FIND=find
GREP=grep
if test $? != 0; then exit 1; fi
PRINTF=printf
RM=rm
if test $? != 0; then exit 1; fi
TR=tr
XARGS=`which xargs`
if test $? != 0; then exit 1; fi
SORT=sort

# Are we using a source or a binary distribution?

testdir=@testdir@
if [ -d bin/mysqld ] && [ -d mysql-test ] ; then
 cd mysql-test
else
 if [ -d $testdir/mysql-test ] ; then
   cd $testdir
 fi
fi

if [ ! -f ./mysql-test-run ] ; then
  $ECHO "Can't find the location for the mysql-test-run script"

  $ECHO "Go to to the mysql-test directory and execute the script as follows:"
  $ECHO "./mysql-test-run."
  exit 1
fi

#++
# Misc. Definitions
#--

if [ -d ../sql ] ; then
   SOURCE_DIST=1
else
   BINARY_DIST=1
fi

#BASEDIR is always one above mysql-test directory
CWD=`pwd`
cd ..
BASEDIR=`pwd`
cd $CWD
MYSQL_TEST_DIR=$BASEDIR/mysql-test
export MYSQL_TEST_DIR
STD_DATA=$MYSQL_TEST_DIR/std_data
hostname=`hostname`		# Installed in the mysql privilege table

MANAGER_QUIET_OPT="-q"
TESTDIR="$MYSQL_TEST_DIR/t"
TESTSUFFIX=test
TOT_SKIP=0
TOT_PASS=0
TOT_FAIL=0
TOT_TEST=0
USERT=0
SYST=0
REALT=0
FAST_START=""
MYSQL_TMP_DIR=$MYSQL_TEST_DIR/var/tmp
SLAVE_LOAD_TMPDIR=../../var/tmp #needs to be same length to test logging
RES_SPACE="      "
MYSQLD_SRC_DIRS="strings mysys include extra regex myisam \
 myisammrg heap sql"
MY_LOG_DIR="$MYSQL_TEST_DIR/var/log" 
#
# Set LD_LIBRARY_PATH if we are using shared libraries
#
LD_LIBRARY_PATH="$BASEDIR/lib:$BASEDIR/libmysql/.libs:$LD_LIBRARY_PATH"
DYLD_LIBRARY_PATH="$BASEDIR/lib:$BASEDIR/libmysql/.libs:$DYLD_LIBRARY_PATH"
export LD_LIBRARY_PATH DYLD_LIBRARY_PATH

#
# Allow anyone in the group to see the generated database files
#
UMASK=0660
UMASK_DIR=0770
export UMASK UMASK_DIR

MASTER_RUNNING=0
MASTER1_RUNNING=0
MASTER_MYPORT=9306
MASTER_MYPORT1=9307
SLAVE_RUNNING=0
SLAVE_MYPORT=9308 # leave room for 2 masters for cluster tests
MYSQL_MANAGER_PORT=9305 # needs to be out of the way of slaves
NDBCLUSTER_PORT=9350
MYSQL_MANAGER_PW_FILE=$MYSQL_TEST_DIR/var/tmp/manager.pwd
MYSQL_MANAGER_LOG=$MYSQL_TEST_DIR/var/log/manager.log
MYSQL_MANAGER_USER=root
NO_SLAVE=0
USER_TEST=
FAILED_CASES=

EXTRA_MASTER_OPT=""
EXTRA_MYSQL_TEST_OPT=""
EXTRA_MYSQLDUMP_OPT=""
EXTRA_MYSQLBINLOG_OPT=""
USE_RUNNING_SERVER=0
USE_NDBCLUSTER=""
USE_RUNNING_NDBCLUSTER=""
USE_PURIFY=""
PURIFY_LOGS=""
DO_GCOV=""
DO_GDB=""
MANUAL_GDB=""
DO_DDD=""
DO_CLIENT_GDB=""
SLEEP_TIME_AFTER_RESTART=1
SLEEP_TIME_FOR_DELETE=10
SLEEP_TIME_FOR_FIRST_MASTER=400		# Enough time to create innodb tables
SLEEP_TIME_FOR_SECOND_MASTER=400
SLEEP_TIME_FOR_FIRST_SLAVE=400
SLEEP_TIME_FOR_SECOND_SLAVE=30
CHARACTER_SET=latin1
DBUSER=""
START_WAIT_TIMEOUT=10
STOP_WAIT_TIMEOUT=10
MYSQL_TEST_SSL_OPTS=""
USE_TIMER=""
USE_EMBEDDED_SERVER=""
RESULT_EXT=""
TEST_MODE=""

NDB_MGM_EXTRA_OPTS=
NDB_MGMD_EXTRA_OPTS=
NDBD_EXTRA_OPTS=

while test $# -gt 0; do
  case "$1" in
<<<<<<< HEAD
    --embedded-server) USE_EMBEDDED_SERVER=1 USE_MANAGER=0 NO_SLAVE=1 ; \
      USE_RUNNING_SERVER=0 RESULT_EXT=".es" TEST_MODE="embedded" ;;
=======
    --embedded-server)
      USE_EMBEDDED_SERVER=1
      USE_MANAGER=0 NO_SLAVE=1
      USE_RUNNING_SERVER=""
      RESULT_EXT=".es"
      TEST_MODE="$TEST_MODE embedded" ;;
    --purify)
      USE_PURIFY=1
      USE_MANAGER=0
      USE_RUNNING_SERVER=""
      TEST_MODE="$TEST_MODE purify" ;;
>>>>>>> b0d2e3c9
    --user=*) DBUSER=`$ECHO "$1" | $SED -e "s;--user=;;"` ;;
    --force)  FORCE=1 ;;
    --timer)  USE_TIMER=1 ;;
    --verbose-manager)  MANAGER_QUIET_OPT="" ;;
    --old-master) MASTER_40_ARGS="";;
    --master-binary=*)
      MASTER_MYSQLD=`$ECHO "$1" | $SED -e "s;--master-binary=;;"` ;;
    --slave-binary=*)
      SLAVE_MYSQLD=`$ECHO "$1" | $SED -e "s;--slave-binary=;;"` ;;
    --local)   USE_RUNNING_SERVER=0 ;;
    --extern)  USE_RUNNING_SERVER=1 ;;
    --with-ndbcluster)
      USE_NDBCLUSTER="--ndbcluster" ;;
    --ndb-connectstring=*)
      USE_NDBCLUSTER="--ndbcluster" ;
      USE_RUNNING_NDBCLUSTER=`$ECHO "$1" | $SED -e "s;--ndb-connectstring=;;"` ;;
    --ndb_mgm-extra-opts=*)
      NDB_MGM_EXTRA_OPTS=`$ECHO "$1" | $SED -e "s;--ndb_mgm-extra-opts=;;"` ;;
    --ndb_mgmd-extra-opts=*)
      NDB_MGMD_EXTRA_OPTS=`$ECHO "$1" | $SED -e "s;--ndb_mgmd-extra-opts=;;"` ;;
    --ndbd-extra-opts=*)
      NDBD_EXTRA_OPTS=`$ECHO "$1" | $SED -e "s;--ndbd-extra-opts=;;"` ;;
    --tmpdir=*) MYSQL_TMP_DIR=`$ECHO "$1" | $SED -e "s;--tmpdir=;;"` ;;
    --local-master)
      MASTER_MYPORT=3306;
      EXTRA_MYSQL_TEST_OPT="$EXTRA_MYSQL_TEST_OPT --host=127.0.0.1 \
      --port=$MYSQL_MYPORT"
      LOCAL_MASTER=1 ;;
    --master_port=*) MASTER_MYPORT=`$ECHO "$1" | $SED -e "s;--master_port=;;"` ;;
    --slave_port=*) SLAVE_MYPORT=`$ECHO "$1" | $SED -e "s;--slave_port=;;"` ;;
    --manager-port=*) MYSQL_MANAGER_PORT=`$ECHO "$1" | $SED -e "s;--manager_port=;;"` ;;
    --ndbcluster_port=*) NDBCLUSTER_PORT=`$ECHO "$1" | $SED -e "s;--ndbcluster_port=;;"` ;;
    --with-openssl)
     EXTRA_MASTER_MYSQLD_OPT="$EXTRA_MASTER_MYSQLD_OPT \
     --ssl-ca=$BASEDIR/SSL/cacert.pem \
     --ssl-cert=$BASEDIR/SSL/server-cert.pem \
     --ssl-key=$BASEDIR/SSL/server-key.pem"
     EXTRA_SLAVE_MYSQLD_OPT="$EXTRA_SLAVE_MYSQLD_OPT \
     --ssl-ca=$BASEDIR/SSL/cacert.pem \
     --ssl-cert=$BASEDIR/SSL/server-cert.pem \
     --ssl-key=$BASEDIR/SSL/server-key.pem"
     MYSQL_TEST_SSL_OPTS="--ssl-ca=$BASEDIR/SSL/cacert.pem \
     --ssl-cert=$BASEDIR/SSL/client-cert.pem \
     --ssl-key=$BASEDIR/SSL/client-key.pem" ;;
    --no-manager | --skip-manager) USE_MANAGER=0 ;;
    --manager)
     USE_MANAGER=1
     USE_RUNNING_SERVER=0
     ;;
    --start-and-exit)
     START_AND_EXIT=1
     ;;
    --socket=*) LOCAL_SOCKET=`$ECHO "$1" | $SED -e "s;--socket=;;"` ;;
    --skip-rpl) NO_SLAVE=1 ;;
    --skip-test=*) SKIP_TEST=`$ECHO "$1" | $SED -e "s;--skip-test=;;"`;;
    --do-test=*) DO_TEST=`$ECHO "$1" | $SED -e "s;--do-test=;;"`;;
    --start-from=* ) START_FROM=`$ECHO "$1" | $SED -e "s;--start-from=;;"` ;;
    --warnings | --log-warnings)
     EXTRA_MASTER_MYSQLD_OPT="$EXTRA_MASTER_MYSQLD_OPT --log-warnings"
     EXTRA_SLAVE_MYSQLD_OPT="$EXTRA_SLAVE_MYSQLD_OPT --log-warnings"
     ;;
    --wait-timeout=*)
     START_WAIT_TIMEOUT=`$ECHO "$1" | $SED -e "s;--wait-timeout=;;"`
     STOP_WAIT_TIMEOUT=$START_WAIT_TIMEOUT;;
    --record)
      RECORD=1;
      EXTRA_MYSQL_TEST_OPT="$EXTRA_MYSQL_TEST_OPT $1" ;;
    --small-bench)
      DO_SMALL_BENCH=1
      DO_BENCH=1
      NO_SLAVE=1
      ;;
    --bench)
      DO_BENCH=1
      NO_SLAVE=1
      ;;
    --big*)			# Actually --big-test
      EXTRA_MYSQL_TEST_OPT="$EXTRA_MYSQL_TEST_OPT $1" ;;
    --compress)
      EXTRA_MYSQL_TEST_OPT="$EXTRA_MYSQL_TEST_OPT $1" ;;
    --sleep=*)
      EXTRA_MYSQL_TEST_OPT="$EXTRA_MYSQL_TEST_OPT $1"
      SLEEP_TIME_AFTER_RESTART=`$ECHO "$1" | $SED -e "s;--sleep=;;"`
      ;;
    --ps-protocol)
      TEST_MODE="$TEST_MODE ps-protocol" EXTRA_MYSQL_TEST_OPT="$EXTRA_MYSQL_TEST_OPT $1" ;;
    --user-test=*)
      USER_TEST=`$ECHO "$1" | $SED -e "s;--user-test=;;"`
      ;;
    --mysqld=*)
       TMP=`$ECHO "$1" | $SED -e "s;--mysqld=;;"`
       EXTRA_MASTER_MYSQLD_OPT="$EXTRA_MASTER_MYSQLD_OPT $TMP"
       EXTRA_SLAVE_MYSQLD_OPT="$EXTRA_SLAVE_MYSQLD_OPT $TMP"
       ;;
    --gcov )
      if [ x$BINARY_DIST = x1 ] ; then
	$ECHO "Cannot do coverage test without the source - please use source dist"
	exit 1
      fi
      DO_GCOV=1
      GCOV=`which gcov`
      ;;
    --gprof )
      DO_GPROF=1
      ;;
    --gdb )
      START_WAIT_TIMEOUT=300
      STOP_WAIT_TIMEOUT=300
      if [ x$BINARY_DIST = x1 ] ; then
	$ECHO "Note: you will get more meaningful output on a source distribution compiled with debugging option when running tests with --gdb option"
      fi
      DO_GDB=1
      EXTRA_MASTER_MYSQLD_OPT="$EXTRA_MASTER_MYSQLD_OPT --gdb"
      EXTRA_SLAVE_MYSQLD_OPT="$EXTRA_SLAVE_MYSQLD_OPT --gdb"
      # This needs to be checked properly
      # USE_MANAGER=1
      USE_RUNNING_SERVER=0
      ;;
    --client-gdb )
      if [ x$BINARY_DIST = x1 ] ; then
	$ECHO "Note: you will get more meaningful output on a source distribution compiled with debugging option when running tests with --client-gdb option"
      fi
      DO_CLIENT_GDB=1
      EXTRA_MASTER_MYSQLD_OPT="$EXTRA_MASTER_MYSQLD_OPT --gdb"
      EXTRA_SLAVE_MYSQLD_OPT="$EXTRA_SLAVE_MYSQLD_OPT --gdb"
      ;;
    --manual-gdb )
      DO_GDB=1
      MANUAL_GDB=1
      USE_RUNNING_SERVER=0
      EXTRA_MASTER_MYSQLD_OPT="$EXTRA_MASTER_MYSQLD_OPT --gdb"
      EXTRA_SLAVE_MYSQLD_OPT="$EXTRA_SLAVE_MYSQLD_OPT --gdb"
      ;;
    --ddd )
      if [ x$BINARY_DIST = x1 ] ; then
	$ECHO "Note: you will get more meaningful output on a source distribution compiled with debugging option when running tests with --ddd option"
      fi
      DO_DDD=1
      USE_RUNNING_SERVER=0
      EXTRA_MASTER_MYSQLD_OPT="$EXTRA_MASTER_MYSQLD_OPT --gdb"
      EXTRA_SLAVE_MYSQLD_OPT="$EXTRA_SLAVE_MYSQLD_OPT --gdb"
      ;;
    --valgrind | --valgrind-all)
      VALGRIND=`which valgrind` # this will print an error if not found
      # Give good warning to the user and stop
      if [ -z "$VALGRIND" ] ; then
        $ECHO "You need to have the 'valgrind' program in your PATH to run mysql-test-run with option --valgrind. Valgrind's home page is http://valgrind.kde.org ."
        exit 1
      fi
      # >=2.1.2 requires the --tool option, some versions write to stdout, some to stderr
      valgrind --help 2>&1 | grep "\-\-tool" > /dev/null && VALGRIND="$VALGRIND --tool=memcheck"
      VALGRIND="$VALGRIND --alignment=8 --leak-check=yes --num-callers=16"
      EXTRA_MASTER_MYSQLD_OPT="$EXTRA_MASTER_MYSQLD_OPT --skip-safemalloc --skip-bdb"
      EXTRA_SLAVE_MYSQLD_OPT="$EXTRA_SLAVE_MYSQLD_OPT --skip-safemalloc --skip-bdb"
      SLEEP_TIME_AFTER_RESTART=10
      SLEEP_TIME_FOR_DELETE=60
      USE_RUNNING_SERVER=0
      if test "$1" = "--valgrind-all"
      then
        VALGRIND="$VALGRIND -v --show-reachable=yes"
      fi
      ;;
    --valgrind-options=*)
      TMP=`$ECHO "$1" | $SED -e "s;--valgrind-options=;;"`
      VALGRIND="$VALGRIND $TMP"
      ;;
    --skip-*)
      EXTRA_MASTER_MYSQLD_OPT="$EXTRA_MASTER_MYSQLD_OPT $1"
      EXTRA_SLAVE_MYSQLD_OPT="$EXTRA_SLAVE_MYSQLD_OPT $1"
      ;;
    --strace-client )
      STRACE_CLIENT=1
      ;;
    --debug)
      EXTRA_MASTER_MYSQLD_OPT="$EXTRA_MASTER_MYSQLD_OPT \
       --debug=d:t:i:A,$MYSQL_TEST_DIR/var/log/master.trace"
      EXTRA_SLAVE_MYSQLD_OPT="$EXTRA_SLAVE_MYSQLD_OPT \
       --debug=d:t:i:A,$MYSQL_TEST_DIR/var/log/slave.trace"
      EXTRA_MYSQL_TEST_OPT="$EXTRA_MYSQL_TEST_OPT \
       --debug=d:t:A,$MYSQL_TEST_DIR/var/log/mysqltest.trace"
      EXTRA_MYSQLDUMP_OPT="$EXTRA_MYSQLDUMP_OPT \
       --debug=d:t:A,$MYSQL_TEST_DIR/var/log/mysqldump.trace"
      EXTRA_MYSQLBINLOG_OPT="$EXTRA_MYSQLBINLOG_OPT \
       --debug=d:t:A,$MYSQL_TEST_DIR/var/log/mysqlbinlog.trace"
      ;;
    --fast)
      FAST_START=1
      ;;
    --use-old-data)
      USE_OLD_DATA=1;
      ;;
    -- )  shift; break ;;
    --* ) $ECHO "Unrecognized option: $1"; exit 1 ;;
    * ) break ;;
  esac
  shift
done

if [ -z "$TEST_MODE" ] ; then
  TEST_MODE="default"
else
  # Remove the leading space if any
  TEST_MODE=`echo $TEST_MODE | sed 's/^ *//'`
fi

#++
# mysqld Environment Parameters
#--

MYRUN_DIR=$MYSQL_TEST_DIR/var/run
MANAGER_PID_FILE="$MYRUN_DIR/manager.pid"

MASTER_MYDDIR="$MYSQL_TEST_DIR/var/master-data"
MASTER_MYSOCK="$MYSQL_TMP_DIR/master.sock"
MASTER_MYSOCK1=$MYSQL_MYSOCK"1"
MASTER_MYPID="$MYRUN_DIR/master.pid"
MASTER_MYLOG="$MYSQL_TEST_DIR/var/log/master.log"
MASTER_MYERR="$MYSQL_TEST_DIR/var/log/master.err"

SLAVE_MYDDIR="$MYSQL_TEST_DIR/var/slave-data"
SLAVE_MYSOCK="$MYSQL_TMP_DIR/slave.sock"
SLAVE_MYPID="$MYRUN_DIR/slave.pid"
SLAVE_MYLOG="$MYSQL_TEST_DIR/var/log/slave.log"
SLAVE_MYERR="$MYSQL_TEST_DIR/var/log/slave.err"

CURRENT_TEST="$MYSQL_TEST_DIR/var/log/current_test"
SMALL_SERVER="--key_buffer_size=1M --sort_buffer=256K --max_heap_table_size=1M"

export MASTER_MYPORT MASTER_MYPORT1 SLAVE_MYPORT MYSQL_TCP_PORT MASTER_MYSOCK MASTER_MYSOCK1

NDBCLUSTER_BASE_PORT=`expr $NDBCLUSTER_PORT + 2`
NDBCLUSTER_OPTS="--port=$NDBCLUSTER_PORT --port-base=$NDBCLUSTER_BASE_PORT --data-dir=$MYSQL_TEST_DIR/var --ndb_mgm-extra-opts=$NDB_MGM_EXTRA_OPTS --ndb_mgmd-extra-opts=$NDB_MGMD_EXTRA_OPTS --ndbd-extra-opts=$NDBD_EXTRA_OPTS"
NDB_BACKUP_DIR=$MYSQL_TEST_DIR/var/ndbcluster-$NDBCLUSTER_PORT

if [ x$SOURCE_DIST = x1 ] ; then
 MY_BASEDIR=$MYSQL_TEST_DIR
else
 MY_BASEDIR=$BASEDIR
fi

# Create the directories

# This should be fixed to be not be dependent on the contence of MYSQL_TMP_DIR
# or MYRUN_DIR
# (mkdir -p is not portable)
[ -d $MYSQL_TEST_DIR/var ] || mkdir $MYSQL_TEST_DIR/var
[ -d $MYSQL_TEST_DIR/var/tmp ] || mkdir $MYSQL_TEST_DIR/var/tmp
[ -d $MYSQL_TEST_DIR/var/run ] || mkdir $MYSQL_TEST_DIR/var/run
[ -d $MYSQL_TEST_DIR/var/log ] || mkdir $MYSQL_TEST_DIR/var/log

if test ${COLUMNS:-0} -lt 80 ; then COLUMNS=80 ; fi
E=`$EXPR $COLUMNS - 8`
DASH72=`$ECHO '-------------------------------------------------------'|$CUT -c 1-$E`

# on source dist, we pick up freshly build executables
# on binary, use what is installed
if [ x$SOURCE_DIST = x1 ] ; then
 if [ "x$USE_EMBEDDED_SERVER" = "x1" ] ; then
   if [ -f "$BASEDIR/libmysqld/examples/mysqltest_embedded" ] ; then
     MYSQL_TEST="$VALGRIND $BASEDIR/libmysqld/examples/mysqltest_embedded"
   else
     echo "Fatal error: Cannot find embedded server 'mysqltest_embedded'" 1>&2
     exit 1
   fi
   MYSQL_CLIENT_TEST="$BASEDIR/libmysqld/examples/mysql_client_test_embedded"
 else
   MYSQLD="$BASEDIR/sql/mysqld"
   if [ -n "$VALGRIND" ] ; then
     MYSQLD="$VALGRIND $MYSQLD"
   fi
   if [ -f "$BASEDIR/client/.libs/lt-mysqltest" ] ; then
     MYSQL_TEST="$BASEDIR/client/.libs/lt-mysqltest"
   elif [ -f "$BASEDIR/client/.libs/mysqltest" ] ; then
     MYSQL_TEST="$BASEDIR/client/.libs/mysqltest"
   else
     MYSQL_TEST="$BASEDIR/client/mysqltest"
   fi
   MYSQL_CLIENT_TEST="$BASEDIR/tests/mysql_client_test"
 fi
 if [ -f "$BASEDIR/client/.libs/mysqldump" ] ; then
   MYSQL_DUMP="$BASEDIR/client/.libs/mysqldump"
 else
   MYSQL_DUMP="$BASEDIR/client/mysqldump"
 fi
 if [ -f "$BASEDIR/client/.libs/mysqlbinlog" ] ; then
   MYSQL_BINLOG="$BASEDIR/client/.libs/mysqlbinlog"
 else
   MYSQL_BINLOG="$BASEDIR/client/mysqlbinlog"
 fi
 if [ -n "$STRACE_CLIENT" ]; then
  MYSQL_TEST="strace -o $MYSQL_TEST_DIR/var/log/mysqltest.strace $MYSQL_TEST"
 fi

 CLIENT_BINDIR="$BASEDIR/client"
 MYSQLADMIN="$CLIENT_BINDIR/mysqladmin"
 WAIT_PID="$BASEDIR/extra/mysql_waitpid"
 MYSQL_MANAGER_CLIENT="$CLIENT_BINDIR/mysqlmanagerc"
 MYSQL_MANAGER="$BASEDIR/tools/mysqlmanager"
 MYSQL_MANAGER_PWGEN="$CLIENT_BINDIR/mysqlmanager-pwgen"
 MYSQL="$CLIENT_BINDIR/mysql"
 LANGUAGE="$BASEDIR/sql/share/english/"
 CHARSETSDIR="$BASEDIR/sql/share/charsets"
 INSTALL_DB="./install_test_db"
 MYSQL_FIX_SYSTEM_TABLES="$BASEDIR/scripts/mysql_fix_privilege_tables"
 NDB_TOOLS_DIR="$BASEDIR/ndb/tools"
 NDB_MGM="$BASEDIR/ndb/src/mgmclient/ndb_mgm"

 if [ -n "$USE_PURIFY" ] ; then
   PSUP="$MYSQL_TEST_DIR/purify.suppress"
   echo "suppress UMR rw_read_held; mi_open; ha_myisam::open64; handler::ha_open; openfrm" >  $PSUP
   echo "suppress UMR my_end; main" >> $PSUP
   echo "suppress UMR _doprnt; fprintf; my_end; main" >> $PSUP
   PURIFYOPTIONS="-windows=no -log-file=%v.purifylog -append-logfile -add-suppression-files=$PSUP"
   if [ -f "${MYSQL_TEST}-purify" ] ; then
     MYSQL_TEST="${MYSQL_TEST}-purify"
     PLOG="$MYSQL_TEST.purifylog"
     if [ -f $PLOG ]; then
       mv $PLOG $PLOG.$$
     fi
     PURIFY_LOGS="$PLOG"
   fi
   if [ -f "${MYSQLD}-purify" ] ; then
     MYSQLD="${MYSQLD}-purify"
     PLOG="$MYSQLD.purifylog"
     if [ -f $PLOG ]; then
       mv $PLOG $PLOG.$$
     fi
     PURIFY_LOGS="$PURIFY_LOGS $PLOG"
   fi
 fi

else

 # We have a binary installation. Note that this can be both from
 # unpacking a MySQL AB binary distribution (created using
 # "scripts/make_binary_distribution", and from a "make install".
 # Unfortunately the structure differs a bit, for a "make install"
 # currently all binaries are in "bin", for a MySQL AB packaging
 # some are in "tests".

 if test -x "$BASEDIR/libexec/mysqld"
 then
   MYSQLD="$VALGRIND $BASEDIR/libexec/mysqld"
 else
   MYSQLD="$VALGRIND $BASEDIR/bin/mysqld"
 fi
 CLIENT_BINDIR="$BASEDIR/bin"
 if test -d "$BASEDIR/tests"
 then
   TESTS_BINDIR="$BASEDIR/tests"
 else
   TESTS_BINDIR="$BASEDIR/bin"
 fi
 MYSQL_TEST="$CLIENT_BINDIR/mysqltest"
 MYSQL_DUMP="$CLIENT_BINDIR/mysqldump"
 MYSQL_BINLOG="$CLIENT_BINDIR/mysqlbinlog"
 MYSQLADMIN="$CLIENT_BINDIR/mysqladmin"
 WAIT_PID="$CLIENT_BINDIR/mysql_waitpid"
 MYSQL_MANAGER="$CLIENT_BINDIR/mysqlmanager"
 MYSQL_MANAGER_CLIENT="$CLIENT_BINDIR/mysqlmanagerc"
 MYSQL_MANAGER_PWGEN="$CLIENT_BINDIR/mysqlmanager-pwgen"
 MYSQL="$CLIENT_BINDIR/mysql"
 INSTALL_DB="./install_test_db --bin"
 MYSQL_FIX_SYSTEM_TABLES="$CLIENT_BINDIR/mysql_fix_privilege_tables"
 NDB_TOOLS_DIR="$CLIENT_BINDIR"
 NDB_MGM="$CLIENT_BINDIR/ndb_mgm"
 if test -d "$BASEDIR/share/mysql/english"
 then
   LANGUAGE="$BASEDIR/share/mysql/english/"
   CHARSETSDIR="$BASEDIR/share/mysql/charsets"
 else
   LANGUAGE="$BASEDIR/share/english/"
   CHARSETSDIR="$BASEDIR/share/charsets"
 fi
 if [ "x$USE_EMBEDDED_SERVER" = "x1" ] ; then
   if [ -f "$CLIENT_BINDIR/mysqltest_embedded" ] ; then
     MYSQL_TEST="$VALGRIND $CLIENT_BINDIR/mysqltest_embedded"
   else
     echo "Fatal error: Cannot find embedded server 'mysqltest_embedded'" 1>&2
     exit 1
   fi
   if [ -d "$BASEDIR/tests/mysql_client_test_embedded" ] ; then
     MYSQL_CLIENT_TEST="$TESTS_BINDIR/mysql_client_test_embedded"
   else
     MYSQL_CLIENT_TEST="$CLIENT_BINDIR/mysql_client_test_embedded"
   fi
 else
   MYSQL_TEST="$CLIENT_BINDIR/mysqltest"
   MYSQL_CLIENT_TEST="$CLIENT_BINDIR/mysql_client_test"
 fi
fi

if [ -z "$MASTER_MYSQLD" ]
then
MASTER_MYSQLD=$MYSQLD
fi

if [ -z "$SLAVE_MYSQLD" ]
then
SLAVE_MYSQLD=$MYSQLD
fi

# If we should run all tests cases, we will use a local server for that

if [ -z "$1" ]
then
   USE_RUNNING_SERVER=0
fi
if [ $USE_RUNNING_SERVER -eq 1 ]
then
   MASTER_MYSOCK=$LOCAL_SOCKET;
   DBUSER=${DBUSER:-test}
else
   DBUSER=${DBUSER:-root}		# We want to do FLUSH xxx commands
fi

if [ -w / ]
then
  # We are running as root;  We need to add the --root argument
  EXTRA_MASTER_MYSQLD_OPT="$EXTRA_MASTER_MYSQLD_OPT --user=root"
  EXTRA_SLAVE_MYSQLD_OPT="$EXTRA_SLAVE_MYSQLD_OPT --user=root"
fi

MYSQL_CLIENT_TEST="$MYSQL_CLIENT_TEST --no-defaults --testcase --user=root --socket=$MASTER_MYSOCK --port=$MYSQL_TCP_PORT --silent"
MYSQL_DUMP="$MYSQL_DUMP --no-defaults -uroot --socket=$MASTER_MYSOCK --password=$DBPASSWD $EXTRA_MYSQLDUMP_OPT"
MYSQL_BINLOG="$MYSQL_BINLOG --no-defaults --local-load=$MYSQL_TMP_DIR $EXTRA_MYSQLBINLOG_OPT"
MYSQL_FIX_SYSTEM_TABLES="$MYSQL_FIX_SYSTEM_TABLES --no-defaults --host=localhost --port=$MASTER_MYPORT --socket=$MASTER_MYSOCK --user=root --password=$DBPASSWD --basedir=$BASEDIR --bindir=$CLIENT_BINDIR --verbose"
MYSQL="$MYSQL --host=localhost --port=$MASTER_MYPORT --socket=$MASTER_MYSOCK --user=root --password=$DBPASSWD"
export MYSQL MYSQL_DUMP MYSQL_BINLOG MYSQL_FIX_SYSTEM_TABLES
export CLIENT_BINDIR MYSQL_CLIENT_TEST CHARSETSDIR
export NDB_TOOLS_DIR
export NDB_MGM
export NDB_BACKUP_DIR
export PURIFYOPTIONS

MYSQL_TEST_ARGS="--no-defaults --socket=$MASTER_MYSOCK --database=$DB \
 --user=$DBUSER --password=$DBPASSWD --silent -v --skip-safemalloc \
 --tmpdir=$MYSQL_TMP_DIR --port=$MASTER_MYPORT $MYSQL_TEST_SSL_OPTS"
if [ x$USE_TIMER = x1 ] ; then
  MYSQL_TEST_ARGS="$MYSQL_TEST_ARGS --timer-file=$MY_LOG_DIR/timer"
fi
MYSQL_TEST_BIN=$MYSQL_TEST
MYSQL_TEST="$MYSQL_TEST $MYSQL_TEST_ARGS"
GDB_CLIENT_INIT=$MYSQL_TMP_DIR/gdbinit.client
GDB_MASTER_INIT=$MYSQL_TMP_DIR/gdbinit.master
GDB_SLAVE_INIT=$MYSQL_TMP_DIR/gdbinit.slave
GCOV_MSG=$MYSQL_TMP_DIR/mysqld-gcov.out
GCOV_ERR=$MYSQL_TMP_DIR/mysqld-gcov.err
GPROF_DIR=$MYSQL_TMP_DIR/gprof
GPROF_MASTER=$GPROF_DIR/master.gprof
GPROF_SLAVE=$GPROF_DIR/slave.gprof
TIMEFILE="$MYSQL_TEST_DIR/var/log/mysqltest-time"
if [ -n "$DO_CLIENT_GDB" -o -n "$DO_GDB" ] ; then
  XTERM=`which xterm`
fi

export MYSQL MYSQL_DUMP MYSQL_BINLOG MYSQL_FIX_SYSTEM_TABLES CLIENT_BINDIR MASTER_MYSOCK

#++
# Function Definitions
#--

prompt_user ()
{
 $ECHO $1
 read unused
}

# We can't use diff -u or diff -a as these are not portable

show_failed_diff ()
{
  reject_file=r/$1.reject
  result_file=r/$1.result
  eval_file=r/$1.eval

  # If we have an special externsion for result files we use it if we are recording
  # or a result file with that extension exists.
  if [ -n "$RESULT_EXT" -a \( x$RECORD = x1 -o -f "$result_file$RESULT_EXT" \) ]
  then
    result_file="$result_file$RESULT_EXT"
  fi

  if [ -f $eval_file ]
  then
    result_file=$eval_file
  fi

  if [ -x "$DIFF" ] && [ -f $reject_file ]
  then
    echo "Below are the diffs between actual and expected results:"
    echo "-------------------------------------------------------"
    $DIFF -c $result_file $reject_file
    echo "-------------------------------------------------------"
    echo "Please follow the instructions outlined at"
    echo "http://www.mysql.com/doc/en/Reporting_mysqltest_bugs.html"
    echo "to find the reason to this problem and how to report this."
    echo ""
  fi
}

do_gdb_test ()
{
  mysql_test_args="$MYSQL_TEST_ARGS $1"
  $ECHO "set args $mysql_test_args < $2" > $GDB_CLIENT_INIT
  echo "Set breakpoints ( if needed) and type 'run' in gdb window"
  #this xterm should not be backgrounded
  $XTERM -title "Client" -e gdb -x $GDB_CLIENT_INIT $MYSQL_TEST_BIN
}

error () {
    $ECHO  "Error:  $1"
    exit 1
}

error_is () {
    $ECHO "Errors are (from $TIMEFILE) :"
    $CAT < $TIMEFILE
    $ECHO "(the last lines may be the most important ones)"
}

prefix_to_8() {
 $ECHO "        $1" | $SED -e 's:.*\(........\)$:\1:'
}

pass_inc () {
    TOT_PASS=`$EXPR $TOT_PASS + 1`
}

fail_inc () {
    TOT_FAIL=`$EXPR $TOT_FAIL + 1`
}

skip_inc () {
    TOT_SKIP=`$EXPR $TOT_SKIP + 1`
}

total_inc () {
    TOT_TEST=`$EXPR $TOT_TEST + 1`
}


skip_test() {
   USERT="    ...."
   SYST="    ...."
   REALT="    ...."
   pname=`$ECHO "$1                        "|$CUT -c 1-24`
   RES="$pname"
   skip_inc
   $ECHO "$RES$RES_SPACE [ skipped ]"
}

<<<<<<< HEAD

disable_test() {
   USERT="    ...."
   SYST="    ...."
   REALT="    ...."
   pname=`$ECHO "$1                        "|$CUT -c 1-24`
   RES="$pname"
   skip_inc
   $ECHO "$RES$RES_SPACE [ disabled ]  $2"
=======
report_current_test () {
   tname=$1
   echo "CURRENT_TEST: $tname" >> $MASTER_MYERR
   if [ -n "$PURIFY_LOGS" ] ; then
     for log in $PURIFY_LOGS
     do
       echo "CURRENT_TEST: $tname" >> $log
     done
   fi
>>>>>>> b0d2e3c9
}

report_stats () {
    if [ $TOT_FAIL = 0 ]; then
	$ECHO "All $TOT_TEST tests were successful."
    else
	xten=`$EXPR $TOT_PASS \* 10000`
	raw=`$EXPR $xten / $TOT_TEST`
	raw=`$PRINTF %.4d $raw`
	whole=`$PRINTF %.2s $raw`
	xwhole=`$EXPR $whole \* 100`
	deci=`$EXPR $raw - $xwhole`
	$ECHO  "Failed ${TOT_FAIL}/${TOT_TEST} tests, ${whole}.${deci}% successful."
	$ECHO ""
        $ECHO "The log files in $MY_LOG_DIR may give you some hint"
	$ECHO "of what when wrong."
	$ECHO "If you want to report this error, please read first the documentation at"
        $ECHO "http://www.mysql.com/doc/en/MySQL_test_suite.html"
    fi

    if [ $USE_RUNNING_SERVER -eq 0 ]
    then

    # Report if there was any fatal warnings/errors in the log files
    #
    $RM -f $MY_LOG_DIR/warnings $MY_LOG_DIR/warnings.tmp
    # Remove some non fatal warnings from the log files
    $SED -e 's!Warning:  Table:.* on delete!!g' -e 's!Warning: Setting lower_case_table_names=2!!g' -e 's!Warning: One can only use the --user.*root!!g' \
        $MY_LOG_DIR/*.err \
        | $SED -e 's!Warning:  Table:.* on rename!!g' \
        > $MY_LOG_DIR/warnings.tmp

    found_error=0
    # Find errors
    for i in "^Warning:" "^Error:" "^==.* at 0x"
    do
      if $GREP "$i" $MY_LOG_DIR/warnings.tmp >> $MY_LOG_DIR/warnings
      then
        found_error=1
      fi
    done
    $RM -f $MY_LOG_DIR/warnings.tmp
    if [ $found_error = "1" ]
    then
      echo "WARNING: Got errors/warnings while running tests. Please examine"
      echo "$MY_LOG_DIR/warnings for details."
    fi
    fi
}

mysql_install_db () {
    $ECHO "Removing Stale Files"
    if [ -z "$USE_OLD_DATA" ]; then
      $RM -rf $MASTER_MYDDIR $MASTER_MYDDIR"1"
      $ECHO "Installing Master Databases"
      $INSTALL_DB
      if [ $? != 0 ]; then
	error "Could not install master test DBs"
        exit 1
      fi
    fi
    if [ ! -z "$USE_NDBCLUSTER" ]
    then
      $ECHO "Installing Master Databases 1"
      $INSTALL_DB -1
      if [ $? != 0 ]; then
	error "Could not install master test DBs 1"
	exit 1
      fi
    fi
    $ECHO "Installing Slave Databases"
    $RM -rf $SLAVE_MYDDIR $MY_LOG_DIR/* 
    $INSTALL_DB -slave
    if [ $? != 0 ]; then
	error "Could not install slave test DBs"
	exit 1
    fi

    for slave_num in 1 2 ;
    do
      $RM -rf var/slave$slave_num-data
      mkdir -p var/slave$slave_num-data/mysql
      mkdir -p var/slave$slave_num-data/test
      cp var/slave-data/mysql/* var/slave$slave_num-data/mysql
    done
    return 0
}

gprof_prepare ()
{
 $RM -rf $GPROF_DIR
 mkdir -p $GPROF_DIR
}

gprof_collect ()
{
 if [ -f $MASTER_MYDDIR/gmon.out ]; then
   gprof $MASTER_MYSQLD $MASTER_MYDDIR/gmon.out > $GPROF_MASTER
   echo "Master execution profile has been saved in $GPROF_MASTER"
 fi
 if [ -f $SLAVE_MYDDIR/gmon.out ]; then
   gprof $SLAVE_MYSQLD $SLAVE_MYDDIR/gmon.out > $GPROF_SLAVE
   echo "Slave execution profile has been saved in $GPROF_SLAVE"
 fi
}

gcov_prepare () {
    $FIND $BASEDIR -name \*.gcov \
    -or -name \*.da | $XARGS $RM
}

gcov_collect () {
    $ECHO "Collecting source coverage info..."
    [ -f $GCOV_MSG ] && $RM $GCOV_MSG
    [ -f $GCOV_ERR ] && $RM $GCOV_ERR
    for d in $MYSQLD_SRC_DIRS; do
	cd $BASEDIR/$d
	for f in *.h *.cc *.c; do
	    $GCOV $f 2>>$GCOV_ERR  >>$GCOV_MSG
	done
	cd $MYSQL_TEST_DIR
    done

    $ECHO "gcov info in $GCOV_MSG, errors in $GCOV_ERR"
}

abort_if_failed()
{
 if [ ! $? = 0 ] ; then
  echo $1
  exit 1
 fi
}

start_manager()
{
 if [ $USE_MANAGER = 0 ] ; then
   echo "Manager disabled, skipping manager start."
   $RM -f $MYSQL_MANAGER_LOG
  return
 fi
 $ECHO "Starting MySQL Manager"
 if [ -f "$MANAGER_PID_FILE" ] ; then
    kill `cat $MANAGER_PID_FILE`
    sleep 1
    if [ -f "$MANAGER_PID_FILE" ] ; then
     kill -9 `cat $MANAGER_PID_FILE`
     sleep 1
    fi
 fi

 $RM -f $MANAGER_PID_FILE
 MYSQL_MANAGER_PW=`$MYSQL_MANAGER_PWGEN -u $MYSQL_MANAGER_USER \
 -o $MYSQL_MANAGER_PW_FILE`
 $MYSQL_MANAGER --log=$MYSQL_MANAGER_LOG --port=$MYSQL_MANAGER_PORT \
  --password-file=$MYSQL_MANAGER_PW_FILE --pid-file=$MANAGER_PID_FILE
  abort_if_failed "Could not start MySQL manager"
  mysqltest_manager_args="--manager-host=localhost \
  --manager-user=$MYSQL_MANAGER_USER \
  --manager-password=$MYSQL_MANAGER_PW \
  --manager-port=$MYSQL_MANAGER_PORT \
  --manager-wait-timeout=$START_WAIT_TIMEOUT"
  MYSQL_TEST="$MYSQL_TEST $mysqltest_manager_args"
  MYSQL_TEST_ARGS="$MYSQL_TEST_ARGS $mysqltest_manager_args"
  while [ ! -f $MANAGER_PID_FILE ] ; do
   sleep 1
  done
  echo "Manager started"
}

stop_manager()
{
 if [ $USE_MANAGER = 0 ] ; then
  return
 fi
 $MYSQL_MANAGER_CLIENT $MANAGER_QUIET_OPT -u$MYSQL_MANAGER_USER \
  -p$MYSQL_MANAGER_PW -P $MYSQL_MANAGER_PORT <<EOF
shutdown
EOF
 echo "Manager terminated"

}

manager_launch()
{
  ident=$1
  shift
  if [ $USE_MANAGER = 0 ] ; then
    echo $@ | /bin/sh  >> $CUR_MYERR 2>&1  &
    sleep 2 #hack
    return
  fi
  $MYSQL_MANAGER_CLIENT $MANAGER_QUIET_OPT --user=$MYSQL_MANAGER_USER \
   --password=$MYSQL_MANAGER_PW  --port=$MYSQL_MANAGER_PORT <<EOF
def_exec $ident "$@"
set_exec_stdout $ident $CUR_MYERR
set_exec_stderr $ident $CUR_MYERR
set_exec_con $ident root localhost $CUR_MYSOCK
start_exec $ident $START_WAIT_TIMEOUT
EOF
  abort_if_failed "Could not execute manager command"
}

manager_term()
{
  pid=$1
  ident=$2
  if [ $USE_MANAGER = 0 ] ; then
    # Shutdown time must be high as slave may be in reconnect
    $MYSQLADMIN --no-defaults -uroot --socket=$MYSQL_TMP_DIR/$ident.sock$3 --connect_timeout=5 --shutdown_timeout=70 shutdown >> $MYSQL_MANAGER_LOG 2>&1
    res=$?
    # Some systems require an extra connect
    $MYSQLADMIN --no-defaults -uroot --socket=$MYSQL_TMP_DIR/$ident.sock$3 --connect_timeout=1 ping >> $MYSQL_MANAGER_LOG 2>&1
    if test $res = 0
    then
      wait_for_pid $pid
    fi
    return $res
  fi
  $MYSQL_MANAGER_CLIENT $MANAGER_QUIET_OPT --user=$MYSQL_MANAGER_USER \
   --password=$MYSQL_MANAGER_PW  --port=$MYSQL_MANAGER_PORT <<EOF
stop_exec $ident $STOP_WAIT_TIMEOUT
EOF
 abort_if_failed "Could not execute manager command"
}

start_ndbcluster()
{
  if [ ! -z "$USE_NDBCLUSTER" ]
  then
  if [ -z "$USE_RUNNING_NDBCLUSTER" ]
  then
    echo "Starting ndbcluster"
    if [ "$DO_BENCH" = 1 ]
    then
      NDBCLUSTER_EXTRA_OPTS=""
    else
      NDBCLUSTER_EXTRA_OPTS="--small"
    fi
    NDB_STARTED=1
    ./ndb/ndbcluster $NDBCLUSTER_OPTS $NDBCLUSTER_EXTRA_OPTS --initial || NDB_STARTED=0
    if [ x$NDB_STARTED != x1 ] ; then
      if [ x$FORCE != x1 ] ; then
        exit 1
      fi
    fi
    NDB_CONNECTSTRING="host=localhost:$NDBCLUSTER_PORT"
  else
    NDB_CONNECTSTRING="$USE_RUNNING_NDBCLUSTER"
    echo "Using ndbcluster at $NDB_CONNECTSTRING"
  fi
  USE_NDBCLUSTER="$USE_NDBCLUSTER --ndb-connectstring=\"$NDB_CONNECTSTRING\""
  export NDB_CONNECTSTRING
  fi
}

stop_ndbcluster()
{
 if [ ! -z "$USE_NDBCLUSTER" ]
 then
 if [ -z "$USE_RUNNING_NDBCLUSTER" ]
 then
   # Kill any running ndbcluster stuff
   ./ndb/ndbcluster $NDBCLUSTER_OPTS --stop
 fi
 fi
}

# The embedded server needs the cleanup so we do some of the start work
# but stop before actually running mysqld or anything.

start_master()
{
  eval "this_master_running=\$MASTER$1_RUNNING"
  if [ x$this_master_running = x1 ] || [ x$LOCAL_MASTER = x1 ] ; then
    return
  fi
  # Remove stale binary logs except for 2 tests which need them
  if [ "$tname" != "rpl_crash_binlog_ib_1b" ] && [ "$tname" != "rpl_crash_binlog_ib_2b" ] && [ "$tname" != "rpl_crash_binlog_ib_3b" ] 
  then
    $RM -f $MYSQL_TEST_DIR/var/log/master-bin$1.*
  fi

  # Remove old master.info and relay-log.info files
  $RM -f $MYSQL_TEST_DIR/var/master-data$1/master.info $MYSQL_TEST_DIR/var/master-data$1/relay-log.info

  #run master initialization shell script if one exists

  if [ -f "$master_init_script" ] ;
  then
      /bin/sh $master_init_script
  fi
  cd $BASEDIR # for gcov
  if [ -n "$1" ] ; then
   id=`$EXPR $1 + 101`;
   this_master_myport=`$EXPR $MASTER_MYPORT + $1`
   NOT_FIRST_MASTER_EXTRA_OPTS="--skip-innodb"
  else
   id=1;
   this_master_myport=$MASTER_MYPORT
   NOT_FIRST_MASTER_EXTRA_OPTS=""
  fi
  if [ -z "$DO_BENCH" ]
  then
    master_args="--no-defaults --log-bin=$MYSQL_TEST_DIR/var/log/master-bin$1 \
  	    --server-id=$id  \
          --basedir=$MY_BASEDIR \
          --port=$this_master_myport \
          --local-infile \
          --exit-info=256 \
          --core \
          $USE_NDBCLUSTER \
          --datadir=$MASTER_MYDDIR$1 \
          --pid-file=$MASTER_MYPID$1 \
          --socket=$MASTER_MYSOCK$1 \
          --log=$MASTER_MYLOG$1 \
          --character-sets-dir=$CHARSETSDIR \
          --default-character-set=$CHARACTER_SET \
          --tmpdir=$MYSQL_TMP_DIR \
          --language=$LANGUAGE \
          --innodb_data_file_path=ibdata1:50M \
	  --open-files-limit=1024 \
	   $MASTER_40_ARGS \
           $SMALL_SERVER \
           $EXTRA_MASTER_OPT $EXTRA_MASTER_MYSQLD_OPT \
           $NOT_FIRST_MASTER_EXTRA_OPTS"
  else
    master_args="--no-defaults --log-bin=$MYSQL_TEST_DIR/var/log/master-bin$1 \
          --server-id=$id --rpl-recovery-rank=1 \
          --basedir=$MY_BASEDIR --init-rpl-role=master \
          --port=$this_master_myport \
          --local-infile \
          --datadir=$MASTER_MYDDIR$1 \
          --pid-file=$MASTER_MYPID$1 \
          --socket=$MASTER_MYSOCK$1 \
          --character-sets-dir=$CHARSETSDIR \
          --default-character-set=$CHARACTER_SET \
          --core \
          $USE_NDBCLUSTER \
          --tmpdir=$MYSQL_TMP_DIR \
          --language=$LANGUAGE \
          --innodb_data_file_path=ibdata1:50M \
	   $MASTER_40_ARGS \
           $SMALL_SERVER \
           $EXTRA_MASTER_OPT $EXTRA_MASTER_MYSQLD_OPT \
           $NOT_FIRST_MASTER_EXTRA_OPTS"
  fi

  CUR_MYERR=$MASTER_MYERR
  CUR_MYSOCK=$MASTER_MYSOCK

  # For embedded server we collect the server flags and return
  if [ "x$USE_EMBEDDED_SERVER" = "x1" ] ; then
    # Add a -A to each argument to pass it to embedded server
    EMBEDDED_SERVER_OPTS=""
    for opt in $master_args
    do
      EMBEDDED_SERVER_OPTS="$EMBEDDED_SERVER_OPTS -A $opt"
    done
    EXTRA_MYSQL_TEST_OPT="$EMBEDDED_SERVER_OPTS"
    return
  fi

  if [ x$DO_DDD = x1 ]
  then
    $ECHO "set args $master_args" > $GDB_MASTER_INIT
    manager_launch master ddd -display $DISPLAY --debugger \
    "gdb -x $GDB_MASTER_INIT" $MASTER_MYSQLD
  elif [ x$DO_GDB = x1 ]
  then
    if [ x$MANUAL_GDB = x1 ]
    then
      $ECHO "set args $master_args" > $GDB_MASTER_INIT
      $ECHO "To start gdb for the master , type in another window:"
      $ECHO "cd $CWD ; gdb -x $GDB_MASTER_INIT $MASTER_MYSQLD"
      wait_for_master=1500
    else
      ( $ECHO set args $master_args;
      if [ $USE_MANAGER = 0 ] ; then
    cat <<EOF
b mysql_parse
commands 1
disa 1
end
r
EOF
      fi )  > $GDB_MASTER_INIT
      manager_launch master $XTERM -display $DISPLAY \
      -title "Master" -e gdb -x $GDB_MASTER_INIT $MASTER_MYSQLD
    fi
  else
    manager_launch master $MASTER_MYSQLD $master_args
  fi
  sleep_until_file_created $MASTER_MYPID$1 $wait_for_master
  wait_for_master=$SLEEP_TIME_FOR_SECOND_MASTER
  eval "MASTER$1_RUNNING=1"
}

start_slave()
{
  [ x$SKIP_SLAVE = x1 ] && return
  eval "this_slave_running=\$SLAVE$1_RUNNING"
  [ x$this_slave_running = 1 ] && return
  # When testing fail-safe replication, we will have more than one slave
  # in this case, we start secondary slaves with an argument
  slave_ident="slave$1"
  if [ -n "$1" ] ;
  then
   slave_server_id=`$EXPR 2 + $1`
   slave_rpl_rank=$slave_server_id
   slave_port=`expr $SLAVE_MYPORT + $1`
   slave_log="$SLAVE_MYLOG.$1"
   slave_err="$SLAVE_MYERR.$1"
   slave_datadir="$SLAVE_MYDDIR/../$slave_ident-data/"
   slave_pid="$MYRUN_DIR/mysqld-$slave_ident.pid"
   slave_sock="$SLAVE_MYSOCK-$1"
  else
   slave_server_id=2
   slave_rpl_rank=2
   slave_port=$SLAVE_MYPORT
   slave_log=$SLAVE_MYLOG
   slave_err=$SLAVE_MYERR
   slave_datadir=$SLAVE_MYDDIR
   slave_pid=$SLAVE_MYPID
   slave_sock="$SLAVE_MYSOCK"
 fi
  # Remove stale binary logs and old master.info files
  # except for too tests which need them
  if [ "$tname" != "rpl_crash_binlog_ib_1b" ] && [ "$tname" != "rpl_crash_binlog_ib_2b" ] && [ "$tname" != "rpl_crash_binlog_ib_3b" ]
  then
    $RM -f $MYSQL_TEST_DIR/var/log/$slave_ident-*bin.*
    $RM -f $slave_datadir/master.info $slave_datadir/relay-log.info
  fi

  #run slave initialization shell script if one exists
  if [ -f "$slave_init_script" ] ;
  then
        /bin/sh $slave_init_script
  fi

  if [ -z "$SLAVE_MASTER_INFO" ] ; then
    master_info="--master-user=root \
          --master-connect-retry=1 \
          --master-host=127.0.0.1 \
          --master-password="" \
          --master-port=$MASTER_MYPORT \
          --server-id=$slave_server_id --rpl-recovery-rank=$slave_rpl_rank"
 else
   master_info=$SLAVE_MASTER_INFO
 fi

  $RM -f $slave_datadir/log.*
  slave_args="--no-defaults $master_info \
  	    --exit-info=256 \
          --log-bin=$MYSQL_TEST_DIR/var/log/$slave_ident-bin \
          --relay-log=$MYSQL_TEST_DIR/var/log/$slave_ident-relay-bin \
          --log-slave-updates \
          --log=$slave_log \
          --basedir=$MY_BASEDIR \
          --datadir=$slave_datadir \
          --pid-file=$slave_pid \
          --port=$slave_port \
          --socket=$slave_sock \
          --character-sets-dir=$CHARSETSDIR \
          --default-character-set=$CHARACTER_SET \
          --core --init-rpl-role=slave \
          --tmpdir=$MYSQL_TMP_DIR \
          --language=$LANGUAGE \
          --skip-innodb --skip-ndbcluster --skip-slave-start \
          --slave-load-tmpdir=$SLAVE_LOAD_TMPDIR \
          --report-host=127.0.0.1 --report-user=root \
          --report-port=$slave_port \
          --master-retry-count=10 \
          -O slave_net_timeout=10 \
           $SMALL_SERVER \
           $EXTRA_SLAVE_OPT $EXTRA_SLAVE_MYSQLD_OPT"
  CUR_MYERR=$slave_err
  CUR_MYSOCK=$slave_sock

  if [ x$DO_DDD = x1 ]
  then
    $ECHO "set args $slave_args" > $GDB_SLAVE_INIT
    manager_launch $slave_ident ddd -display $DISPLAY --debugger \
     "gdb -x $GDB_SLAVE_INIT" $SLAVE_MYSQLD
  elif [ x$DO_GDB = x1 ]
  then
    if [ x$MANUAL_GDB = x1 ]
    then
      $ECHO "set args $slave_args" > $GDB_SLAVE_INIT
      echo "To start gdb for the slave, type in another window:"
      echo "cd $CWD ; gdb -x $GDB_SLAVE_INIT $SLAVE_MYSQLD"
      wait_for_slave=1500
    else
      ( $ECHO set args $slave_args;
      if [ $USE_MANAGER = 0 ] ; then
    cat <<EOF
b mysql_parse
commands 1
disa 1
end
r
EOF
      fi )  > $GDB_SLAVE_INIT
      manager_launch $slave_ident $XTERM -display $DISPLAY -title "Slave" -e \
      gdb -x $GDB_SLAVE_INIT $SLAVE_MYSQLD
    fi
  else
    manager_launch $slave_ident $SLAVE_MYSQLD $slave_args
  fi
  eval "SLAVE$1_RUNNING=1"
  sleep_until_file_created $slave_pid $wait_for_slave
  wait_for_slave=$SLEEP_TIME_FOR_SECOND_SLAVE
}

mysql_start ()
{
# We should not start the daemon here as we don't know the arguments
# for the test.  Better to let the test start the daemon

#  $ECHO "Starting MySQL daemon"
#  start_master
#  start_slave
  cd $MYSQL_TEST_DIR
  start_ndbcluster
  return 1
}

stop_slave ()
{
  eval "this_slave_running=\$SLAVE$1_RUNNING"
  slave_ident="slave$1"
  if [ -n "$1" ] ;
  then
   slave_pid="$MYRUN_DIR/mysqld-$slave_ident.pid"
  else
   slave_pid=$SLAVE_MYPID
  fi
  if [ x$this_slave_running = x1 ]
  then
    pid=`$CAT $slave_pid`
    manager_term $pid $slave_ident
    if [ $? != 0 ] && [ -f $slave_pid ]
    then # try harder!
      $ECHO "slave not cooperating with mysqladmin, will try manual kill"
      kill $pid
      sleep_until_file_deleted $pid $slave_pid
      if [ -f $slave_pid ] ; then
        $ECHO "slave refused to die. Sending SIGKILL"
        kill -9 `$CAT $slave_pid`
        $RM -f $slave_pid
      else
        $ECHO "slave responded to SIGTERM "
      fi
    else
      sleep $SLEEP_TIME_AFTER_RESTART
    fi
    eval "SLAVE$1_RUNNING=0"
  fi
}

stop_slave_threads ()
{
  eval "this_slave_running=\$SLAVE$1_RUNNING"
  slave_ident="slave$1"
  if [ x$this_slave_running = x1 ]
  then
    $MYSQLADMIN --no-defaults -uroot --socket=$MYSQL_TMP_DIR/$slave_ident.sock stop-slave > /dev/null 2>&1
  fi
}

stop_master ()
{
  eval "this_master_running=\$MASTER$1_RUNNING"
  if [ x$this_master_running = x1 ]
  then
    # For embedded server we don't stop anyting but mark that
    # MASTER_RUNNING=0 to get cleanup when calling start_master().
    if [ x$USE_EMBEDDED_SERVER != x1 ] ; then
      pid=`$CAT $MASTER_MYPID$1`
      manager_term $pid master $1
      if [ $? != 0 ] && [ -f $MASTER_MYPID$1 ]
      then # try harder!
	$ECHO "master not cooperating with mysqladmin, will try manual kill"
	kill $pid
	sleep_until_file_deleted $pid $MASTER_MYPID$1
	if [ -f $MASTER_MYPID$1 ] ; then
	  $ECHO "master refused to die. Sending SIGKILL"
	  kill -9 `$CAT $MASTER_MYPID$1`
	  $RM -f $MASTER_MYPID$1
	else
	  $ECHO "master responded to SIGTERM "
	fi
      else
	sleep $SLEEP_TIME_AFTER_RESTART
      fi
    fi
    eval "MASTER$1_RUNNING=0"
  fi
}

mysql_stop ()
{
  if [ "$MASTER_RUNNING" = 1 ]
  then
    $ECHO  "Ending Tests"
    $ECHO  "Shutting-down MySQL daemon"
    $ECHO  ""
    stop_master
    stop_master 1
    $ECHO "Master shutdown finished"
    stop_slave
    stop_slave 1
    stop_slave 2
    $ECHO "Slave shutdown finished"
    stop_ndbcluster
  fi
  return 1
}

mysql_restart ()
{
  mysql_stop
  mysql_start
  return 1
}

mysql_loadstd () {

    # cp $STD_DATA/*.frm $STD_DATA/*.MRG $MASTER_MYDDIR/test
    return 1
}

run_testcase ()
{
 tf=$1
 tname=`$BASENAME $tf .test`
 master_opt_file=$TESTDIR/$tname-master.opt
 slave_opt_file=$TESTDIR/$tname-slave.opt
 master_init_script=$TESTDIR/$tname-master.sh
 slave_init_script=$TESTDIR/$tname-slave.sh
 slave_master_info_file=$TESTDIR/$tname.slave-mi
 tsrcdir=$TESTDIR/$tname-src
 result_file="r/$tname.result"
 echo $tname > $CURRENT_TEST
 SKIP_SLAVE=`$EXPR \( $tname : rpl \) = 0 \& \( $tname : federated \) = 0`
 if [ -n "$RESULT_EXT" -a \( x$RECORD = x1 -o -f "$result_file$RESULT_EXT" \) ] ; then
   result_file="$result_file$RESULT_EXT"
 fi
 if [ -f "$TESTDIR/$tname.disabled" ]
 then
   comment=`$CAT $TESTDIR/$tname.disabled`;
   disable_test $tname "$comment"
   return
 fi
 if [ "$USE_MANAGER" = 1 ] ; then
  many_slaves=`$EXPR \( \( $tname : rpl_failsafe \) != 0 \) \| \( \( $tname : rpl_chain_temp_table \) != 0 \)`
 fi
 if $EXPR "$tname" '<' "$START_FROM" > /dev/null ; then
   #skip_test $tname
   return
 fi

 if [ "$SKIP_TEST" ] ; then
   if $EXPR \( "$tname" : "$SKIP_TEST" \) > /dev/null ; then
     skip_test $tname
     return
   fi
 fi

 if [ "$DO_TEST" ] ; then
   if $EXPR \( "$tname" : "$DO_TEST" \) > /dev/null ; then
     : #empty command to keep some shells happy
   else
     #skip_test $tname
     return
   fi
 fi

 if [ x${NO_SLAVE}x$SKIP_SLAVE = x1x0 ] ; then
   skip_test $tname
   return
 fi

 if [ "x$USE_EMBEDDED_SERVER" != "x1" ] ; then
   # Stop all slave threads, so that we don't have useless reconnection
   #  attempts and error messages in case the slave and master servers restart.
   stop_slave_threads
   stop_slave_threads 1
   stop_slave_threads 2
 fi

 # FIXME temporary solution, we will get a new C version of this
 # script soon anyway so it is not worth it spending the time
 if [ "x$USE_EMBEDDED_SERVER" = "x1" -a -z "$DO_TEST" ] ; then
   for t in \
        "alter_table" \
	"bdb-deadlock" \
	"connect" \
        "ctype_latin1_de" \
        "ctype_ucs" \
	"flush_block_commit" \
	"grant2" \
	"grant_cache" \
	"grant" \
	"init_connect" \
	"init_file" \
        "innodb" \
	"innodb-deadlock" \
	"innodb-lock" \
	"mix_innodb_myisam_binlog" \
	"mysqlbinlog2" \
	"mysqlbinlog" \
	"mysqldump" \
	"mysql_protocols" \
        "packet" \
	"ps_1general" \
	"rename" \
	"show_check" \
        "system_mysql_db_fix" \
        "timezone2" \
	"user_var" \
	"variables"
   do
     if [ "$tname" = "$t" ] ; then
       skip_test $tname
       return
     fi
   done
 fi

 if [ $USE_RUNNING_SERVER -eq 0 ] ;
 then
   if [ -f $master_opt_file ] ;
   then
     EXTRA_MASTER_OPT=`$CAT $master_opt_file | $SED -e "s;\\$MYSQL_TEST_DIR;$MYSQL_TEST_DIR;"`
     case "$EXTRA_MASTER_OPT" in
       --timezone=*)
	 TZ=`$ECHO "$EXTRA_MASTER_OPT" | $SED -e "s;--timezone=;;"`
	 export TZ
	 # Note that this must be set to space, not "" for test-reset to work
	 EXTRA_MASTER_OPT=" "
	 ;;
       --result-file=*)
         result_file=`$ECHO "$EXTRA_MASTER_OPT" | $SED -e "s;--result-file=;;"`
         result_file="r/$result_file.result"
         if [ -n "$RESULT_EXT" -a \( x$RECORD = x1 -o -f "$result_file$RESULT_EXT" \) ] ; then
	   result_file="$result_file$RESULT_EXT"
	 fi
	 # Note that this must be set to space, not "" for test-reset to work
	 EXTRA_MASTER_OPT=" "
         ;;
     esac
     stop_master
     stop_master 1
     report_current_test $tname
     start_master
     if [ -n "$USE_NDBCLUSTER" -a -z "$DO_BENCH" ] ; then
       start_master 1
     fi
     TZ=$MY_TZ; export TZ
   else
     # If we had extra master opts to the previous run
     # or there is no master running (FIXME strange.....)
     # or there is a master init script
     if [ ! -z "$EXTRA_MASTER_OPT" ] || [ x$MASTER_RUNNING != x1 ] || \
	[ -f $master_init_script ]
     then
       EXTRA_MASTER_OPT=""
       stop_master
       stop_master 1
       report_current_test $tname
       start_master
       if [ -n "$USE_NDBCLUSTER"  -a -z "$DO_BENCH" ] ; then
         start_master 1
       fi
     else
       report_current_test $tname
     fi
   fi

   # We never start a slave if embedded server is used
   if [ "x$USE_EMBEDDED_SERVER" != "x1" ] ; then
     do_slave_restart=0
     if [ -f $slave_opt_file ] ;
     then
       EXTRA_SLAVE_OPT=`$CAT $slave_opt_file | $SED -e "s;\\$MYSQL_TEST_DIR;$MYSQL_TEST_DIR;"`
       do_slave_restart=1
     else
      if [ ! -z "$EXTRA_SLAVE_OPT" ] || [ x$SLAVE_RUNNING != x1 ] ;
      then
	EXTRA_SLAVE_OPT=""
	do_slave_restart=1
      fi
     fi

     if [ -f $slave_master_info_file ] ; then
       SLAVE_MASTER_INFO=`$CAT $slave_master_info_file`
       do_slave_restart=1
     else
       if [ ! -z "$SLAVE_MASTER_INFO" ] || [ x$SLAVE_RUNNING != x1 ] ;
       then
	 SLAVE_MASTER_INFO=""
	 do_slave_restart=1
       fi
     fi

     if [ x$do_slave_restart = x1 ] ; then
       stop_slave
       echo "CURRENT_TEST: $tname" >> $SLAVE_MYERR
       start_slave
     else
       echo "CURRENT_TEST: $tname" >> $SLAVE_MYERR
     fi
     if [ x$many_slaves = x1 ]; then
      start_slave 1
      start_slave 2
     fi
   fi
 fi

 if [ "x$START_AND_EXIT" = "x1" ] ; then
  echo "Servers started, exiting"
  exit
 fi

 cd $MYSQL_TEST_DIR

 if [ -f $tf ] ; then
    $RM -f r/$tname.*reject
    mysql_test_args="-R $result_file $EXTRA_MYSQL_TEST_OPT"
    if [ -z "$DO_CLIENT_GDB" ] ; then
      `$MYSQL_TEST  $mysql_test_args < $tf 2> $TIMEFILE`;
    else
      do_gdb_test "$mysql_test_args" "$tf"
    fi

    res=$?

    pname=`$ECHO "$tname                        "|$CUT -c 1-24`
    RES="$pname"

    if [ x$many_slaves = x1 ] ; then
     stop_slave 1
     stop_slave 2
    fi

    if [ $res = 0 ]; then
      total_inc
      pass_inc
      TIMER=""
      if [ x$USE_TIMER = x1 -a -f "$MY_LOG_DIR/timer" ]; then
	TIMER=`cat $MY_LOG_DIR/timer`
	TIMER=`$PRINTF "%13s" $TIMER`
      fi
      $ECHO "$RES$RES_SPACE [ pass ]   $TIMER"
    else
      # why the following ``if'' ? That is why res==1 is special ?
      if [ $res = 2 ]; then
        skip_inc
	$ECHO "$RES$RES_SPACE [ skipped ]"
      else
        if [ $res -gt 2 ]; then
          $ECHO "mysqltest returned unexpected code $res, it has probably crashed" >> $TIMEFILE
        fi
	total_inc
        fail_inc
	$ECHO "$RES$RES_SPACE [ fail ]"
        $ECHO
	error_is
	show_failed_diff $tname
	$ECHO
	if [ x$FORCE != x1 ] ; then
	 $ECHO "Aborting: $tname failed in $TEST_MODE mode. To continue, re-run with '--force'."
	 $ECHO
         if [ -z "$DO_GDB" ] && [ $USE_RUNNING_SERVER -eq 0 ] && \
	    [ -z "$DO_DDD" ] && [ -z "$USE_EMBEDDED_SERVER" ]
	 then
	   mysql_stop
	   stop_manager
   	 fi
	 exit 1
	fi
	FAILED_CASES="$FAILED_CASES $tname"
        if [ -z "$DO_GDB" ] && [ $USE_RUNNING_SERVER -eq 0 ] && \
	   [ -z "$DO_DDD" ] && [ -z "$USE_EMBEDDED_SERVER" ]
	then
	  mysql_restart
	fi
      fi
    fi
  fi
}

######################################################################
# Main script starts here
######################################################################

[ "$DO_GCOV" -a ! -x "$GCOV" ] && error "No gcov found"

[ "$DO_GCOV" ] && gcov_prepare
[ "$DO_GPROF" ] && gprof_prepare

if [ $USE_RUNNING_SERVER -eq 0 ]
then
  if [ -z "$FAST_START" ]
  then
    # Ensure that no old mysqld test servers are running
    $MYSQLADMIN --no-defaults --socket=$MASTER_MYSOCK -u root -O connect_timeout=5 -O shutdown_timeout=20 shutdown > /dev/null 2>&1
    $MYSQLADMIN --no-defaults --socket=$MASTER_MYSOCK1 -u root -O connect_timeout=5 -O shutdown_timeout=20 shutdown > /dev/null 2>&1
    $MYSQLADMIN --no-defaults --socket=$SLAVE_MYSOCK -u root -O connect_timeout=5 -O shutdown_timeout=20 shutdown > /dev/null 2>&1
    $MYSQLADMIN --no-defaults --host=$hostname --port=$MASTER_MYPORT -u root -O connect_timeout=5 -O shutdown_timeout=20 shutdown > /dev/null 2>&1
    $MYSQLADMIN --no-defaults --host=$hostname --port=$MASTER_MYPORT1 -u root -O connect_timeout=5 -O shutdown_timeout=20 shutdown > /dev/null 2>&1
    $MYSQLADMIN --no-defaults --host=$hostname --port=$SLAVE_MYPORT -u root -O connect_timeout=5 -O shutdown_timeout=20 shutdown > /dev/null 2>&1
    $MYSQLADMIN --no-defaults --host=$hostname --port=`expr $SLAVE_MYPORT + 1` -u root -O connect_timeout=5 -O shutdown_timeout=20 shutdown > /dev/null 2>&1
    sleep_until_file_deleted 0 $MASTER_MYPID
    sleep_until_file_deleted 0 $MASTER_MYPID"1"
    sleep_until_file_deleted 0 $SLAVE_MYPID
  else
    rm $MASTER_MYPID $MASTER_MYPID"1" $SLAVE_MYPID
  fi

  # Kill any running managers
  if [ -f "$MANAGER_PID_FILE" ]
  then
    kill `cat $MANAGER_PID_FILE`
    sleep 1
    if [ -f "$MANAGER_PID_FILE" ]
    then
      kill -9 `cat $MANAGER_PID_FILE`
      sleep 1
    fi
  fi

  stop_ndbcluster

  # Remove files that can cause problems
  $RM -rf $MYSQL_TEST_DIR/var/ndbcluster
  $RM -f $MYSQL_TEST_DIR/var/run/* $MYSQL_TEST_DIR/var/tmp/*

  # Remove old berkeley db log files that can confuse the server
  $RM -f $MASTER_MYDDIR/log.*
  $RM -f $MASTER_MYDDIR"1"/log.*

  wait_for_master=$SLEEP_TIME_FOR_FIRST_MASTER
  wait_for_slave=$SLEEP_TIME_FOR_FIRST_SLAVE
  $ECHO "Installing Test Databases"
  mysql_install_db

  start_manager

# Do not automagically start daemons if we are in gdb or running only one test
# case
  if [ -z "$DO_GDB" ] && [ -z "$DO_DDD" ]
  then
    mysql_start
  fi
  $ECHO  "Loading Standard Test Databases"
  mysql_loadstd
fi


$ECHO  "Starting Tests"

# Some test cases need USE_RUNNING_SERVER
export USE_RUNNING_SERVER

#
# This can probably be deleted
#
if [ "$DO_BENCH" = 1 ]
then
  start_master

  if [ "$DO_SMALL_BENCH" = 1 ]
  then
    EXTRA_BENCH_ARGS="--small-test --small-tables"
  fi

  if [ ! -z "$USE_NDBCLUSTER" ]
  then
    EXTRA_BENCH_ARGS="--create-options=TYPE=ndb $EXTRA_BENCH_ARGS"
  fi 

  BENCHDIR=$BASEDIR/sql-bench/
  savedir=`pwd`
  cd $BENCHDIR
  if [ -z "$1" ]
  then
    ./run-all-tests --socket=$MASTER_MYSOCK --user=root $EXTRA_BENCH_ARGS --log
  else
    if [ -x "./$1" ]
    then
       ./$1 --socket=$MASTER_MYSOCK --user=root $EXTRA_BENCH_ARGS
    else
      echo "benchmark $1 not found"
    fi
  fi
  cd $savedir
  mysql_stop
  stop_manager
  exit
fi

$ECHO
if [ x$USE_TIMER = x1 ] ; then
$ECHO "TEST                            RESULT        TIME (ms)"
else
$ECHO "TEST                            RESULT"
fi
$ECHO $DASH72

if [ -z "$1" ] ;
then
  if [ x$RECORD = x1 ]; then
    $ECHO "Will not run in record mode without a specific test case."
  else
    for tf in $TESTDIR/*.$TESTSUFFIX
    do
      run_testcase $tf
    done
    $RM -f $TIMEFILE	# Remove for full test
  fi
else
  while [ ! -z "$1" ]; do
    tname=`$BASENAME $1 .test`
    tf=$TESTDIR/$tname.$TESTSUFFIX
    if [ -f $tf ] ; then
      run_testcase $tf
    else
      $ECHO "Test case $tf does not exist."
    fi
    shift
  done
fi

$ECHO $DASH72
$ECHO

if [ -z "$DO_GDB" ] && [ $USE_RUNNING_SERVER -eq 0 ] && [ -z "$DO_DDD" ]
then
    mysql_stop
fi
stop_manager
report_stats
$ECHO

[ "$DO_GCOV" ] && gcov_collect # collect coverage information
[ "$DO_GPROF" ] && gprof_collect # collect coverage information

if [ $TOT_FAIL -ne 0 ]; then
  $ECHO "mysql-test-run in $TEST_MODE mode: *** Failing the test(s):$FAILED_CASES"
  $ECHO
  exit 1
else
  exit 0
fi<|MERGE_RESOLUTION|>--- conflicted
+++ resolved
@@ -256,10 +256,6 @@
 
 while test $# -gt 0; do
   case "$1" in
-<<<<<<< HEAD
-    --embedded-server) USE_EMBEDDED_SERVER=1 USE_MANAGER=0 NO_SLAVE=1 ; \
-      USE_RUNNING_SERVER=0 RESULT_EXT=".es" TEST_MODE="embedded" ;;
-=======
     --embedded-server)
       USE_EMBEDDED_SERVER=1
       USE_MANAGER=0 NO_SLAVE=1
@@ -271,7 +267,6 @@
       USE_MANAGER=0
       USE_RUNNING_SERVER=""
       TEST_MODE="$TEST_MODE purify" ;;
->>>>>>> b0d2e3c9
     --user=*) DBUSER=`$ECHO "$1" | $SED -e "s;--user=;;"` ;;
     --force)  FORCE=1 ;;
     --timer)  USE_TIMER=1 ;;
@@ -824,7 +819,6 @@
    $ECHO "$RES$RES_SPACE [ skipped ]"
 }
 
-<<<<<<< HEAD
 
 disable_test() {
    USERT="    ...."
@@ -834,7 +828,9 @@
    RES="$pname"
    skip_inc
    $ECHO "$RES$RES_SPACE [ disabled ]  $2"
-=======
+}
+
+
 report_current_test () {
    tname=$1
    echo "CURRENT_TEST: $tname" >> $MASTER_MYERR
@@ -844,8 +840,8 @@
        echo "CURRENT_TEST: $tname" >> $log
      done
    fi
->>>>>>> b0d2e3c9
-}
+}
+
 
 report_stats () {
     if [ $TOT_FAIL = 0 ]; then
