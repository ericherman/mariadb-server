--- conflicted
+++ resolved
@@ -1286,10 +1286,7 @@
   # Print "hello"
   print "hello\n";
 EOF
-<<<<<<< HEAD
---echo End of 5.1 tests
-=======
 
 
 --echo End of tests
->>>>>>> 20c90cc7
+--echo End of 5.1 tests