--- conflicted
+++ resolved
@@ -81,7 +81,6 @@
 select format(col2,6) from t1 where col1=7;
 drop table t1;
 
-<<<<<<< HEAD
 
 #
 # Bug #10083 (round doesn't increase decimals)
@@ -93,11 +92,19 @@
 #
 select ceil(0.09);
 select ceil(0.000000000000000009);
-=======
+
+#
+# Bug #9837: problem with round()
+#
+
+create table t1 select round(1, 6);
+show create table t1;
+select * from t1;
+drop table t1;
+
 #
 # Bug #11402: abs() forces rest of calculation to unsigned
 #
 select abs(-2) * -2;
 
-# End of 4.1 tests
->>>>>>> 8a2251e5
+# End of 4.1 tests