--- conflicted
+++ resolved
@@ -37,15 +37,10 @@
 			my_nosys.h my_alarm.h queues.h rijndael.h sha1.h \
 			my_aes.h my_tree.h my_trie.h hash.h thr_alarm.h \
 			thr_lock.h t_ctype.h violite.h my_md5.h base64.h \
-<<<<<<< HEAD
 			my_compare.h my_time.h my_vle.h my_user.h \
-			my_libwrap.h my_stacktrace.h
+			my_libwrap.h my_stacktrace.h welcome_copyright_notice.h
 
 EXTRA_DIST =        mysql.h.pp mysql/plugin.h.pp
-=======
-			mysql_version.h.in my_compare.h my_time.h \
-			my_user.h my_libwrap.h welcome_copyright_notice.h
->>>>>>> 34d33506
 
 # Remove built files and the symlinked directories
 CLEANFILES =            $(BUILT_SOURCES) readline openssl
