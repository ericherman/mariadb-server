dnl -*- ksh -*-
dnl Process this file with autoconf to produce a configure script.

AC_PREREQ(2.52)dnl		Minimum Autoconf version required.

AC_INIT(sql/mysqld.cc)
AC_CANONICAL_SYSTEM
# The Docs Makefile.am parses this line!
# remember to also update version.c in ndb
#
# When changing major version number please also check switch statement
# in mysqlbinlog::check_master_version().
AM_INIT_AUTOMAKE(mysql, 5.1.33)
AM_CONFIG_HEADER([include/config.h:config.h.in])

PROTOCOL_VERSION=10
DOT_FRM_VERSION=6
# See the libtool docs for information on how to do shared lib versions.
SHARED_LIB_MAJOR_VERSION=16
SHARED_LIB_VERSION=$SHARED_LIB_MAJOR_VERSION:0:0
NDB_SHARED_LIB_MAJOR_VERSION=3
NDB_SHARED_LIB_VERSION=$NDB_SHARED_LIB_MAJOR_VERSION:0:0

# Set all version vars based on $VERSION. How do we do this more elegant ?
# Remember that regexps needs to quote [ and ] since this is run through m4
# We take some made up examples
#
#  VERSION                  5.1.40sp1-alpha     5.0.34a
#  MYSQL_NO_DASH_VERSION    5.1.40sp1           5.0.34a
#  MYSQL_NUMERIC_VERSION    5.1.40              5.0.34
#  MYSQL_BASE_VERSION       5.1                 5.0
#  MYSQL_VERSION_ID         50140               50034
#
MYSQL_NO_DASH_VERSION=`echo $VERSION | sed -e "s|-.*$||"`
MYSQL_NUMERIC_VERSION=`echo $MYSQL_NO_DASH_VERSION | sed -e "s|[[a-z]][[a-z0-9]]*$||"`
MYSQL_BASE_VERSION=`echo $MYSQL_NUMERIC_VERSION | sed -e "s|\.[[^.]]*$||"`
MYSQL_VERSION_ID=`echo $MYSQL_NUMERIC_VERSION | \
    awk -F. '{printf "%d%0.2d%0.2d", $1, $2, $3}'`

# Add previous major version for debian package upgrade path
MYSQL_PREVIOUS_BASE_VERSION=5.0

# The port should be constant for a LONG time
MYSQL_TCP_PORT_DEFAULT=3306
MYSQL_UNIX_ADDR_DEFAULT="/tmp/mysql.sock"

dnl Include m4 
sinclude(config/ac-macros/alloca.m4)
sinclude(config/ac-macros/check_cpu.m4)
sinclude(config/ac-macros/character_sets.m4)
sinclude(config/ac-macros/compiler_flag.m4)
sinclude(config/ac-macros/plugins.m4)
sinclude(config/ac-macros/ha_ndbcluster.m4)
sinclude(config/ac-macros/large_file.m4)
sinclude(config/ac-macros/misc.m4)
sinclude(config/ac-macros/readline.m4)
sinclude(config/ac-macros/ssl.m4)
sinclude(config/ac-macros/zlib.m4)

# Remember to add a directory sql/share/LANGUAGE
AVAILABLE_LANGUAGES="\
czech danish dutch english estonian french german greek hungarian \
italian japanese korean norwegian norwegian-ny polish portuguese \
romanian russian serbian slovak spanish swedish ukrainian"

#####
#####

AC_SUBST(MYSQL_NO_DASH_VERSION)
AC_SUBST(MYSQL_BASE_VERSION)
AC_SUBST(MYSQL_VERSION_ID)
AC_SUBST(MYSQL_PREVIOUS_BASE_VERSION)
AC_SUBST(PROTOCOL_VERSION)
AC_DEFINE_UNQUOTED([PROTOCOL_VERSION], [$PROTOCOL_VERSION],
                   [mysql client protocol version])
AC_SUBST(DOT_FRM_VERSION)
AC_DEFINE_UNQUOTED([DOT_FRM_VERSION], [$DOT_FRM_VERSION],
                   [Version of .frm files])
AC_SUBST(SHARED_LIB_MAJOR_VERSION)
AC_SUBST(SHARED_LIB_VERSION)
AC_SUBST(AVAILABLE_LANGUAGES)


# Canonicalize the configuration name.

# Check whether --with-system-type or --without-system-type was given.
AC_ARG_WITH(system-type,
    [  --with-system-type      Set the system type, like "sun-solaris10"],
    [SYSTEM_TYPE="$withval"],
    [SYSTEM_TYPE="$host_vendor-$host_os"])
AC_ARG_WITH(machine-type,
    [  --with-machine-type     Set the machine type, like "powerpc"],
    [MACHINE_TYPE="$withval"],
    [MACHINE_TYPE="$host_cpu"])
AC_SUBST(SYSTEM_TYPE)
AC_DEFINE_UNQUOTED([SYSTEM_TYPE], ["$SYSTEM_TYPE"],
                   [Name of system, eg sun-solaris])
AC_SUBST(MACHINE_TYPE)
AC_DEFINE_UNQUOTED([MACHINE_TYPE], ["$MACHINE_TYPE"],
                   [Machine type name, eg sparc])

# Detect intel x86 like processor
BASE_MACHINE_TYPE=$MACHINE_TYPE
case $MACHINE_TYPE in
  i?86) BASE_MACHINE_TYPE=i386 ;;
esac

# Save some variables and the command line options for mysqlbug
SAVE_CC="$CC"
SAVE_CXX="$CXX"
SAVE_ASFLAGS="$ASFLAGS"
SAVE_CFLAGS="$CFLAGS"
SAVE_CXXFLAGS="$CXXFLAGS"
SAVE_LDFLAGS="$LDFLAGS"
SAVE_CXXLDFLAGS="$CXXLDFLAGS"
CONF_COMMAND="$0 $ac_configure_args"
AC_SUBST(CONF_COMMAND)
AC_SUBST(SAVE_CC)
AC_SUBST(SAVE_CXX)
AC_SUBST(SAVE_ASFLAGS)
AC_SUBST(SAVE_CFLAGS)
AC_SUBST(SAVE_CXXFLAGS)
AC_SUBST(SAVE_LDFLAGS)
AC_SUBST(SAVE_CXXLDFLAGS)
AC_SUBST(CXXLDFLAGS)

#AC_ARG_PROGRAM			# Automaticly invoked by AM_INIT_AUTOMAKE

AM_SANITY_CHECK
# This is needed is SUBDIRS is set
AC_PROG_MAKE_SET

##############################################################################
# The below section needs to be done before AC_PROG_CC
##############################################################################

# Hack for OS X/Darwin and Metrowerks CodeWarrior
AC_ARG_WITH(darwin-mwcc,
[  --with-darwin-mwcc      Use Metrowerks CodeWarrior wrappers on OS X/Darwin],[
 if [ "with_darwin_mwcc" = yes ] ; then
  builddir=`pwd`
  ccwrapper="$builddir/support-files/MacOSX/mwcc-wrapper"
  arwrapper="$builddir/support-files/MacOSX/mwar-wrapper"
  CC="$ccwrapper"
  CXX="$ccwrapper"
  LD="$ccwrapper"
  AR="$arwrapper"
  RANLIB=:
  export CC CXX LD AR RANLIB
  AC_SUBST(AR)
  AC_SUBST(RANLIB)
 fi
])

AM_CONDITIONAL(DARWIN_MWCC, test x$with_darwin_mwcc = xyes)

if test "x${CFLAGS-}" = x ; then
  cflags_is_set=no
else
  cflags_is_set=yes
fi

if test "x${CPPFLAGS-}" = x ; then
  cppflags_is_set=no
else
  cppflags_is_set=yes
fi

if test "x${LDFLAGS-}" = x ; then
  ldflags_is_set=no
else
  ldflags_is_set=yes
fi

################ End of section to be done before AC_PROG_CC #################

# The following hack should ensure that configure doesn't add optimizing
# or debugging flags to CFLAGS or CXXFLAGS
# C_EXTRA_FLAGS are flags that are automaticly added to both
# CFLAGS and CXXFLAGS
CFLAGS="$CFLAGS $C_EXTRA_FLAGS "
CXXFLAGS="$CXXFLAGS $C_EXTRA_FLAGS "

dnl Checks for programs.
AC_PROG_AWK
AC_PROG_CC
AC_PROG_CXX
AC_PROG_CPP

# Print version of CC and CXX compiler (if they support --version)
case $SYSTEM_TYPE in
  *netware*)
CC_VERSION=`$CC -version | grep -i version`
    ;;
  *)
CC_VERSION=`$CC --version | sed 1q`
    ;;
esac
if test $? -eq "0"
then
  AC_MSG_CHECKING("C Compiler version")
  AC_MSG_RESULT("$CC $CC_VERSION")
else
CC_VERSION=""
fi
AC_SUBST(CC_VERSION)
MYSQL_CHECK_CXX_VERSION

# Fix for sgi gcc / sgiCC which tries to emulate gcc
if test "$CC" = "sgicc"
then
  ac_cv_prog_gcc="no"
fi
if test "$CXX" = "sgi++"
then
  GXX="no"
fi

if test "$ac_cv_prog_gcc" = "yes"
then
  AS="$CC -c"
  AC_SUBST(AS)
else
  AC_PATH_PROG(AS, as, as)
fi

# Still need ranlib for readline; local static use only so no libtool.
AC_PROG_RANLIB
# We use libtool
#AC_LIBTOOL_WIN32_DLL
AC_PROG_LIBTOOL

# Ensure that we have --preserve-dup-deps defines, otherwise we get link
# problems of 'mysql' with CXX=g++
LIBTOOL="$LIBTOOL --preserve-dup-deps"
AC_SUBST(LIBTOOL)dnl

AC_SUBST(NM)dnl

# NM= "$NM -X64"
#archive_expsym_cmds= `echo "$archive_expsym_cmds" | sed -e '/"$(CC)"//'`
#archive_expsym_cmds= "$CC -q64 $archive_expsym_cmds"
#  CXXFLAGS=`echo "$CXXFLAGS -Werror" | sed -e 's/-fbranch-probabilities//; s/-Wall//; s/-ansi//; s/-pedantic//; s/-Wcheck//'`

#AC_LIBTOOL_DLOPEN AC_LIBTOOL_WIN32_DLL AC_DISABLE_FAST_INSTALL AC_DISABLE_SHARED AC_DISABLE_STATIC

# AC_PROG_INSTALL
AC_PROG_INSTALL
test -z "$INSTALL_SCRIPT" && INSTALL_SCRIPT='${INSTALL_PROGRAM}'

# Not critical since the generated file is distributed
AC_CHECK_PROGS(YACC, ['bison -y -p MYSQL'])
AC_CHECK_PROG(PDFMANUAL, pdftex, manual.pdf)
AC_CHECK_PROG(DVIS,      tex,    manual.dvi)

#check the return type of sprintf
AC_MSG_CHECKING("return type of sprintf")
AC_TRY_RUN([
  int main()
    {
      char* s = "hello";
      char buf[6];
      if((int)sprintf(buf, s) == strlen(s))
	return 0;
      
      return -1;
     }
   ],
   [AC_DEFINE(SPRINTF_RETURNS_INT, [1], [POSIX sprintf])
   AC_MSG_RESULT("int")],
   [AC_TRY_RUN([
 int main()
   {
     char* s = "hello";
     char buf[6];
     if((char*)sprintf(buf,s) == buf + strlen(s))
       return 0;
     return -1;
   }           ],
               [AC_DEFINE(SPRINTF_RETURNS_PTR, [1], [Broken sprintf])
                AC_MSG_RESULT("ptr")],
               [AC_DEFINE(SPRINTF_RETURNS_GARBAGE, [1], [Broken sprintf])
                AC_MSG_RESULT("garbage")]
   )],
   # Cross compile, assume POSIX
   [AC_DEFINE(SPRINTF_RETURNS_INT, [1], [POSIX sprintf])
    AC_MSG_RESULT("int (we assume)")]
)

AC_PATH_PROG(uname_prog, uname, no)

# We should go through this and put all the explictly system dependent
# stuff in one place
AC_MSG_CHECKING(operating system)
AC_CACHE_VAL(mysql_cv_sys_os,
[
if test "$uname_prog" != "no"; then
  mysql_cv_sys_os="`uname`"
else
  mysql_cv_sys_os="Not Solaris"
fi
])
AC_MSG_RESULT($mysql_cv_sys_os)

# This should be rewritten to use $target_os
case "$target_os" in
  sco3.2v5*) 
     CFLAGS="$CFLAGS -DSCO"
     CXXFLAGS="$CXXFLAGS -DSCO"
     LD='$(CC) $(CFLAGS)'
     case "$CFLAGS" in
       *-belf*) 
         AC_SYS_COMPILER_FLAG(-belf,sco_belf_option,CFLAGS,[],[
         case "$LDFLAGS" in
           *-belf*) ;;
           *) AC_MSG_WARN([Adding -belf option to ldflags.])
              LDFLAGS="$LDFLAGS -belf"
           ;;
         esac
         ])
       ;;
       *)
         AC_SYS_COMPILER_FLAG(-belf,sco_belf_option,CFLAGS,[],[
         case "$LDFLAGS" in
           *-belf*) ;;
           *)
	     AC_MSG_WARN([Adding -belf option to ldflags.])
             LDFLAGS="$LDFLAGS -belf"
           ;;
         esac
         ])
       ;;
     esac
  ;;
  sysv5UnixWare* | sysv5OpenUNIX8*) 
    if test "$GCC" != "yes"; then
      # Use the built-in alloca()
      CFLAGS="$CFLAGS -Kalloca"
    fi
    CXXFLAGS="$CXXFLAGS -DNO_CPLUSPLUS_ALLOCA"
  ;;
  sysv5SCO_SV6.0.0*)
    if test "$GCC" != "yes"; then
      # Use the built-in alloca()
      CFLAGS="$CFLAGS -Kalloca"
      CXXFLAGS="$CFLAGS -Kalloca"
      # Use no_implicit for templates
      CXXFLAGS="$CXXFLAGS -Tno_implicit"
      AC_DEFINE([HAVE_EXPLICIT_TEMPLATE_INSTANTIATION],
        [1], [Defined by configure. Use explicit template instantiation.])
    fi
  ;;
esac
AC_SUBST(CC)
AC_SUBST(CFLAGS)
AC_SUBST(CXX)
AC_SUBST(CXXFLAGS)
AC_SUBST(ASFLAGS)
AC_SUBST(LD)
AC_SUBST(INSTALL_SCRIPT)

export CC CXX CFLAGS LD LDFLAGS AR ARFLAGS

if test "$GCC" = "yes"
then
  # mysqld requires -fno-implicit-templates.
  # Disable exceptions as they seams to create problems with gcc and threads.
  # mysqld doesn't use run-time-type-checking, so we disable it.
  # We should use -Wno-invalid-offsetof flag to disable some warnings from gcc
  # regarding offset() usage in C++ which are done in a safe manner in the
  # server
  CXXFLAGS="$CXXFLAGS -fno-implicit-templates -fno-exceptions -fno-rtti"
  AC_DEFINE([HAVE_EXPLICIT_TEMPLATE_INSTANTIATION],
    [1], [Defined by configure. Use explicit template instantiation.])
fi

MYSQL_PROG_AR

# libmysqlclient versioning when linked with GNU ld.
if $LD --version 2>/dev/null| grep GNU >/dev/null 2>&1; then
  LD_VERSION_SCRIPT="-Wl,--version-script=\$(top_builddir)/libmysql/libmysql.ver"
  AC_CONFIG_FILES(libmysql/libmysql.ver)
fi
AC_SUBST(LD_VERSION_SCRIPT)


# Avoid bug in fcntl on some versions of linux
AC_MSG_CHECKING([if we should use 'skip-external-locking' as default for $target_os])
# Any variation of Linux
if expr "$target_os" : "[[Ll]]inux.*" > /dev/null
then
  MYSQLD_DEFAULT_SWITCHES="--skip-external-locking"
  TARGET_LINUX="true"
  AC_MSG_RESULT([yes])
  AC_DEFINE([TARGET_OS_LINUX], [1], [Whether we build for Linux])
else
  MYSQLD_DEFAULT_SWITCHES=""
  TARGET_LINUX="false"
  AC_MSG_RESULT([no])
fi
AC_SUBST(MYSQLD_DEFAULT_SWITCHES)
AC_SUBST(TARGET_LINUX)

dnl Find paths to some shell programs
AC_PATH_PROG(LN, ln, ln)
# This must be able to take a -f flag like normal unix ln.
AC_PATH_PROG(LN_CP_F, ln, ln)
case $SYSTEM_TYPE in
  *netware*) ;;
  *)
    # If ln -f does not exists use -s (AFS systems)
    if test -n "$LN_CP_F"; then
      LN_CP_F="$LN_CP_F -s"
    fi
    ;;
esac

AC_PATH_PROG(MV, mv, mv)
AC_PATH_PROG(RM, rm, rm)
AC_PATH_PROG(CP, cp, cp)
AC_PATH_PROG(SED, sed, sed)
AC_PATH_PROG(CMP, cmp, cmp)
AC_PATH_PROG(CHMOD, chmod, chmod)
AC_PATH_PROG(HOSTNAME, hostname, hostname)
AC_PATH_PROG(DIFF, diff, diff)
# Check for a GNU tar named 'gtar', or 'gnutar' (MacOS X) and
# fall back to 'tar' otherwise and hope that it's a GNU tar as well
AC_CHECK_PROGS(TAR, gnutar gtar tar)

dnl We use a path for perl so the script startup works
dnl We make sure to use perl, not perl5, in hopes that the RPMs will
dnl not depend on the perl5 binary being installed (probably a bug in RPM)
AC_PATH_PROG(PERL, perl, no)
if test "$PERL" != "no" && $PERL -e 'require 5' > /dev/null 2>&1
then
  PERL5=$PERL
else
  AC_PATH_PROG(PERL5, perl5, no)
  if test "$PERL5" != no
  then
    PERL=$PERL5
    ac_cv_path_PERL=$ac_cv_path_PERL5
  fi
fi

AC_SUBST(HOSTNAME)
AC_SUBST(PERL)
AC_SUBST(PERL5)

# Enable the abi_check rule only if gcc is available

if test "$GCC" != "yes" || expr "$CC" : ".*icc.*"
then
  ABI_CHECK=""
else
  ABI_CHECK="abi_check"
fi

AC_SUBST(ABI_CHECK)

# Look for PS usage.  We use double dollar-signs in FIND_PROC because this
# value is written to a makefile, which interprets away one level of
# dollar-signs.  So, interpretation stages are  m4 and then shell in autoconf,
# then Make, then shell.  The autoconf substitution uses single quotes, so 
# no unprotected single quotes should appear in the expression.
AC_PATH_PROG(PS, ps, ps)
AC_MSG_CHECKING("how to check if pid exists")
PS=$ac_cv_path_PS
# Linux style
if $PS wwwp $$ 2> /dev/null | grep -- "$0" > /dev/null
then
  FIND_PROC="$PS wwwp \$\$PID | grep -v \" grep\" | grep -v mysqld_safe | grep -- \"\$\$MYSQLD\" > /dev/null"
# Solaris
elif $PS -fp $$ 2> /dev/null | grep -- $0 > /dev/null
then
  FIND_PROC="$PS -p \$\$PID | grep -v \" grep\" | grep -v mysqld_safe | grep -- \"\$\$MYSQLD\" > /dev/null"
# BSD style
elif $PS -uaxww 2> /dev/null | grep -- $0 > /dev/null
then
  FIND_PROC="$PS -uaxww | grep -v \" grep\" | grep -v mysqld_safe | grep -- \"\$\$MYSQLD\" | grep \" \$\$PID \" > /dev/null"
# SysV style
elif $PS -ef 2> /dev/null | grep -- $0 > /dev/null
then
  FIND_PROC="$PS -ef | grep -v \" grep\" | grep -v mysqld_safe | grep -- \"\$\$MYSQLD\" | grep \" \$\$PID \" > /dev/null"
# Do anybody use this?
elif $PS $$ 2> /dev/null | grep -- $0 > /dev/null
then
  FIND_PROC="$PS \$\$PID | grep -v \" grep\" | grep -v mysqld_safe | grep -- \"\$\$MYSQLD\" > /dev/null"
else
  case $SYSTEM_TYPE in
    *freebsd*|*dragonfly*)
      FIND_PROC="$PS p \$\$PID | grep -v \" grep\" | grep -v mysqld_safe | grep -- \"\$\$MYSQLD\" > /dev/null"
      ;;
    *darwin*)
      FIND_PROC="$PS -uaxww | grep -v \" grep\" | grep -v mysqld_safe | grep -- \"\$\$MYSQLD\" | grep \" \$\$PID \" > /dev/null"
      ;;
    *cygwin*)
      FIND_PROC="$PS -e | grep -v \" grep\" | grep -v mysqld_safe | grep -- \"\$\$MYSQLD\" | grep \" \$\$PID \" > /dev/null"
      ;;
    *netware*)
      FIND_PROC=
      ;;
    *)
      AC_MSG_ERROR([Could not find the right ps and/or grep switches. Which OS is this?  See the Installation chapter in the Reference Manual.])
  esac
fi
AC_SUBST(FIND_PROC)
AC_MSG_RESULT("$FIND_PROC")

# Check if a pid is valid
AC_PATH_PROG(KILL, kill, kill)
AC_MSG_CHECKING("for kill switches")
if $ac_cv_path_KILL -0 $$
then
  CHECK_PID="$ac_cv_path_KILL -0 \$\$PID > /dev/null 2> /dev/null"
elif kill -s 0 $$
then
  CHECK_PID="$ac_cv_path_KILL -s 0 \$\$PID > /dev/null 2> /dev/null"
else
  AC_MSG_WARN([kill -0 to check for pid seems to fail])
    CHECK_PID="$ac_cv_path_KILL -s SIGCONT \$\$PID > /dev/null 2> /dev/null"
fi
AC_SUBST(CHECK_PID)
AC_MSG_RESULT("$CHECK_PID")

# We need an ANSI C compiler
AM_PROG_CC_STDC

# We need an assembler, too
AM_PROG_AS
CCASFLAGS="$CCASFLAGS $ASFLAGS"

# Check if we need noexec stack for assembler
AC_CHECK_NOEXECSTACK

if test "$am_cv_prog_cc_stdc" = "no"
then
  AC_MSG_ERROR([MySQL requires an ANSI C compiler (and a C++ compiler). Try gcc. See the Installation chapter in the Reference Manual.])
fi

NOINST_LDFLAGS="-static"

static_nss=""
STATIC_NSS_FLAGS=""
OTHER_LIBC_LIB=""
AC_ARG_WITH(other-libc,
 [  --with-other-libc=DIR   Link against libc and other standard libraries 
                          installed in the specified non-standard location 
                          overriding default. Originally added to be able to
                          link against glibc 2.2 without making the user 
                          upgrade the standard libc installation.],
 [
   other_libc_include="$withval/include"
   other_libc_lib="$withval/lib"
   with_other_libc="yes"
   enable_shared="no"
   all_is_static="yes"
   CFLAGS="$CFLAGS -I$other_libc_include"
   # There seems to be a feature in gcc that treats system and libc headers
   # silently when they violatate ANSI C++ standard, but it is strict otherwise
   # since gcc cannot now recognize that our headers are libc, we work around
   # by telling it to be permissive. Note that this option only works with
   # new versions of gcc (2.95.x and above)
   CXXFLAGS="$CXXFLAGS -fpermissive -I$other_libc_include"
   if test -f "$other_libc_lib/libnss_files.a"
   then
     # libc has been compiled with --enable-static-nss
     # we need special flags, but we will have to add those later
     STATIC_NSS_FLAGS="-lc -lnss_files -lnss_dns -lresolv"
     STATIC_NSS_FLAGS="$STATIC_NSS_FLAGS $STATIC_NSS_FLAGS"
     OTHER_LIBC_LIB="-static -L$other_libc_lib"
     static_nss=1
   else
     # this is a dirty hack. We if we detect static nss glibc in the special
     # location, we do not re-direct the linker to get libraries from there
     # during check. The reason is that if we did, we would have to find a
     # way to append the special static nss flags to LIBS every time we do
     # any check - this is definitely feasible, but not worthwhile the risk
     # of breaking other things. So for our purposes it would be sufficient
     # to assume that whoever is using static NSS knows what he is doing and
     # has sensible libraries in the regular location
     LDFLAGS="$LDFLAGS -static -L$other_libc_lib "
   fi
   
   # When linking against custom libc installed separately, we want to force
   # all binary builds to be static, including the build done by configure
   # itself to test for system features.
   with_mysqld_ldflags="-all-static"
   with_client_ldflags="-all-static"
   NOINST_LDFLAGS="-all-static"
 ],
 [
  other_libc_include=
  other_libc_lib=
  with_other_libc="no"
 ]
)
AC_SUBST(NOINST_LDFLAGS)

#
# Check if we are using Linux and a glibc compiled with static nss
# (this is true on the MySQL build machines to avoid NSS problems)
#

if test "$TARGET_LINUX" = "true" -a "$static_nss" = ""
then
  tmp=`nm /usr/lib*/libc.a  | grep _nss_files_getaliasent_r`
  if test -n "$tmp"
  then
     STATIC_NSS_FLAGS="-lc -lnss_files -lnss_dns -lresolv"
     STATIC_NSS_FLAGS="$STATIC_NSS_FLAGS $STATIC_NSS_FLAGS"
     static_nss=1
  fi
fi

AC_MSG_CHECKING(whether features provided by the user community should be included.)
AC_ARG_ENABLE(community-features,
    AC_HELP_STRING(
        [--disable-community-features], 
        [Disable additional features provided by the user community.]),
    [ ENABLE_COMMUNITY_FEATURES=$enableval ],
    [ ENABLE_COMMUNITY_FEATURES=yes ]
    )

if test "$ENABLE_COMMUNITY_FEATURES" = "yes"
then
  AC_DEFINE([COMMUNITY_SERVER], [1],
            [Whether features provided by the user community should be included])
  AC_MSG_RESULT([yes])
else
  AC_MSG_RESULT([no])
fi

AC_ARG_WITH(server-suffix,
    [  --with-server-suffix    Append value to the version string.],
    [ MYSQL_SERVER_SUFFIX=`echo "$withval" | sed -e  's/^\(...................................\)..*$/\1/'` ],
    [ MYSQL_SERVER_SUFFIX= ]
    )
AC_SUBST(MYSQL_SERVER_SUFFIX)

# Set flags if we want to force to use pthreads
AC_ARG_WITH(pthread,
    [  --with-pthread          Force use of pthread library.],
    [ with_pthread=$withval ],
    [ with_pthread=no ]
    )

# Force use of thread libs LIBS
AC_ARG_WITH(named-thread-libs,
    [  --with-named-thread-libs=ARG
                          Use specified thread libraries instead of 
                          those automatically found by configure.],
    [ with_named_thread=$withval ],
    [ with_named_thread=no ]
    )

# Force use of a curses libs
AC_ARG_WITH(named-curses-libs,
    [  --with-named-curses-libs=ARG
                          Use specified curses libraries instead of 
                          those automatically found by configure.],
    [ with_named_curses=$withval ],
    [ with_named_curses=no ]
    )

# Make thread safe client
AC_ARG_ENABLE(thread-safe-client,
    [  --disable-thread-safe-client   
                          Compile the client without threads.],
    [ THREAD_SAFE_CLIENT=$enableval ],
    [ THREAD_SAFE_CLIENT=yes ]
    )

# compile with strings functions in assembler
AC_ARG_ENABLE(assembler,
    [  --enable-assembler      Use assembler versions of some string 
                          functions if available.],
    [ ENABLE_ASSEMBLER=$enableval ],
    [ ENABLE_ASSEMBLER=no ]
    )

AC_MSG_CHECKING(if we should use assembler functions)
# For now we only support assembler on i386 and sparc systems
AM_CONDITIONAL(ASSEMBLER_x86, test "$ENABLE_ASSEMBLER" = "yes" -a "$BASE_MACHINE_TYPE" = "i386" && $AS strings/strings-x86.s -o checkassembler >/dev/null 2>&1 && test -f checkassembler && (rm -f checkassembler; exit 0;))
AM_CONDITIONAL(ASSEMBLER_sparc32, test "$ENABLE_ASSEMBLER" = "yes" -a "$BASE_MACHINE_TYPE" = "sparc")
AM_CONDITIONAL(ASSEMBLER_sparc64, test "$ENABLE_ASSEMBLER" = "yes" -a "$BASE_MACHINE_TYPE" = "sparcv9")
AM_CONDITIONAL(ASSEMBLER, test "$ASSEMBLER_x86_TRUE" = "" -o "$ASSEMBLER_sparc32_TRUE" = "")

if test "$ASSEMBLER_TRUE" = ""
then
  AC_MSG_RESULT([yes])
else
  AC_MSG_RESULT([no])
fi

# Add query profiler
AC_MSG_CHECKING(if SHOW PROFILE should be enabled.)
AC_ARG_ENABLE(profiling,
    AS_HELP_STRING([--enable-profiling], [Build a version with query profiling code (req. community-features)]),
    [ ENABLED_PROFILING=$enableval ],
    [ ENABLED_PROFILING=$ENABLE_COMMUNITY_FEATURES ])

if test "$ENABLED_PROFILING" = "yes"
then
  if test "$ENABLE_COMMUNITY_FEATURES" = "yes";
  then
    AC_DEFINE([ENABLED_PROFILING], [1],
              [If SHOW PROFILE should be enabled])
    AC_MSG_RESULT([yes]) 
  else
    ENABLED_PROFILING="no"
    AC_MSG_RESULT([no, overridden by community-features disabled])
  fi
else
  AC_MSG_RESULT([no])
fi

# Use this to set the place used for unix socket used to local communication.
AC_ARG_WITH(unix-socket-path,
    [  --with-unix-socket-path=SOCKET
                          Where to put the unix-domain socket.  SOCKET must be 
                          an absolute file name.],
    [ MYSQL_UNIX_ADDR=$withval ],
    [ MYSQL_UNIX_ADDR=$MYSQL_UNIX_ADDR_DEFAULT ]
    )
AC_SUBST(MYSQL_UNIX_ADDR)

AC_ARG_WITH(tcp-port,
    [  --with-tcp-port=port-number
                          Which port to use for MySQL services (default 3306)],
    [ MYSQL_TCP_PORT=$withval ],
    [ MYSQL_TCP_PORT=$MYSQL_TCP_PORT_DEFAULT
      # if we actually defaulted (as opposed to the pathological case of
      # --with-tcp-port=<MYSQL_TCP_PORT_DEFAULT> which might in theory
      # happen if whole batch of servers was built from a script), set
      # the default to zero to indicate that; we don't lose information
      # that way, because 0 obviously indicates that we can get the
      # default value from MYSQL_TCP_PORT. this seems really evil, but
      # testing for MYSQL_TCP_PORT==MYSQL_TCP_PORT_DEFAULT would make a
      # a port of MYSQL_TCP_PORT_DEFAULT magic even if the builder did not
      # intend it to mean "use the default, in fact, look up a good default
      # from /etc/services if you can", but really, really meant 3306 when
      # they passed in 3306. When they pass in a specific value, let them
      # have it; don't second guess user and think we know better, this will
      # just make people cross.  this makes the the logic work like this
      # (which is complicated enough):
      #
      # - if a port was set during build, use that as a default.
      #
      # - otherwise, try to look up a port in /etc/services; if that fails,
      #   use MYSQL_TCP_PORT_DEFAULT (at the time of this writing 3306)
      #
      # - allow the MYSQL_TCP_PORT environment variable to override that.
      #
      # - allow command-line parameters to override all of the above.
      #
      # the top-most MYSQL_TCP_PORT_DEFAULT is read from win/configure.js,
      # so don't mess with that.
      MYSQL_TCP_PORT_DEFAULT=0 ]
    )
AC_SUBST(MYSQL_TCP_PORT)
# We might want to document the assigned port in the manual.
AC_SUBST(MYSQL_TCP_PORT_DEFAULT)

# Use this to set the place used for unix socket used to local communication.
AC_ARG_WITH(mysqld-user,
    [  --with-mysqld-user=username   
                          What user the mysqld daemon shall be run as.],
    [ MYSQLD_USER=$withval ],
    [ MYSQLD_USER=mysql ]
    )
AC_SUBST(MYSQLD_USER)

# If we should allow LOAD DATA LOCAL
AC_MSG_CHECKING(If we should should enable LOAD DATA LOCAL by default)
AC_ARG_ENABLE(local-infile,
    [  --enable-local-infile   Enable LOAD DATA LOCAL INFILE (default: disabled)],
    [ ENABLED_LOCAL_INFILE=$enableval ],
    [ ENABLED_LOCAL_INFILE=no ]
    )
if test "$ENABLED_LOCAL_INFILE" = "yes"
then
  AC_MSG_RESULT([yes])
  AC_DEFINE([ENABLED_LOCAL_INFILE], [1],
            [If LOAD DATA LOCAL INFILE should be enabled by default])
else
  AC_MSG_RESULT([no])
fi

# If we should allow init-file, skip-grant-table and bootstrap options
AC_MSG_CHECKING(If we should should enable init-file, skip-grant-table options and bootstrap)
AC_ARG_ENABLE(grant-options,
    [  --disable-grant-options Disables the use of --init-file, --skip-grant-tables and --bootstrap options],
    [ mysql_grant_options_enabled=$enableval ],
    [ mysql_grant_options_enabled=yes ]
    )
if test "$mysql_grant_options_enabled" = "yes"
then
  AC_MSG_RESULT([yes])
else
  AC_DEFINE([DISABLE_GRANT_OPTIONS], [1],
            [Disables the use of --init-file, --skip-grant-tables and --bootstrap options])
  AC_MSG_RESULT([no])
fi

MYSQL_SYS_LARGEFILE

# Types that must be checked AFTER large file support is checked
AC_TYPE_SIZE_T

#--------------------------------------------------------------------
# Check for system header files
#--------------------------------------------------------------------

AC_HEADER_DIRENT
AC_HEADER_STDC
AC_HEADER_SYS_WAIT
AC_CHECK_HEADERS(fcntl.h fenv.h float.h floatingpoint.h ieeefp.h limits.h \
 memory.h pwd.h select.h \
 stdlib.h stddef.h \
 strings.h string.h synch.h sys/mman.h sys/socket.h netinet/in.h arpa/inet.h \
 sys/timeb.h sys/types.h sys/un.h sys/vadvise.h sys/wait.h term.h \
 unistd.h utime.h sys/utime.h termio.h termios.h sched.h crypt.h alloca.h \
 sys/ioctl.h malloc.h sys/malloc.h sys/ipc.h sys/shm.h linux/config.h \
 sys/prctl.h sys/resource.h sys/param.h port.h ieeefp.h \
 execinfo.h)

AC_CHECK_HEADERS([xfs/xfs.h])

#--------------------------------------------------------------------
# Check for system libraries. Adds the library to $LIBS
# and defines HAVE_LIBM etc
#--------------------------------------------------------------------

AC_CHECK_LIB(m, floor, [], AC_CHECK_LIB(m, __infinity))

AC_CHECK_LIB(nsl_r, gethostbyname_r, [],
  AC_CHECK_LIB(nsl, gethostbyname_r))
AC_CHECK_FUNC(gethostbyname_r)

AC_SEARCH_LIBS(setsockopt, socket)
# This may get things to compile even if bind-8 is installed
AC_SEARCH_LIBS(bind, bind)
# Check if crypt() exists in libc or libcrypt, sets LIBS if needed
AC_SEARCH_LIBS(crypt, crypt, AC_DEFINE(HAVE_CRYPT, 1, [crypt]))
# See if we need a library for address lookup.
AC_SEARCH_LIBS(inet_aton, [socket nsl resolv])

# For the sched_yield() function on Solaris
AC_SEARCH_LIBS(sched_yield, posix4, 
  AC_DEFINE(HAVE_SCHED_YIELD, 1, [sched_yield]))

MYSQL_CHECK_ZLIB_WITH_COMPRESS

# For large pages support
if test "$TARGET_LINUX" = "true"
then
  # For SHM_HUGETLB on Linux
  AC_CHECK_DECLS(SHM_HUGETLB, 
      AC_DEFINE([HAVE_LARGE_PAGES], [1], 
                [Define if you have large pages support])
      AC_DEFINE([HUGETLB_USE_PROC_MEMINFO], [1],
                [Define if /proc/meminfo shows the huge page size (Linux only)])
      , ,
      [
#include <sys/shm.h>
      ]
  )
fi

#--------------------------------------------------------------------
# Check for TCP wrapper support
#--------------------------------------------------------------------

AC_ARG_WITH(libwrap,
[  --with-libwrap[=DIR]      Compile in libwrap (tcp_wrappers) support],[
  case "$with_libwrap" in
  no) : ;;
  yes|*)
    _cppflags=${CPPFLAGS}
    _ldflags=${LDFLAGS}

    if test "$with_libwrap" != "yes"; then
      CPPFLAGS="${CPPFLAGS} -I$with_libwrap/include"
      LDFLAGS="${LDFLAGS} -L$with_libwrap/lib"
    fi

    _libs=${LIBS}
    AC_CHECK_HEADER(tcpd.h,
      LIBS="-lwrap $LIBS"
      AC_MSG_CHECKING(for TCP wrappers library -lwrap)
      AC_TRY_LINK([#include <tcpd.h>
int allow_severity = 0;
int deny_severity  = 0;

struct request_info *req;
],[hosts_access (req)],
        AC_MSG_RESULT(yes)
        AC_DEFINE([LIBWRAP], [1], [Define if you have -lwrap])
        AC_DEFINE([HAVE_LIBWRAP], [1], [Define if have -lwrap])
	if test "$with_libwrap" != "yes"; then
	    WRAPLIBS="-L${with_libwrap}/lib"
	fi
	WRAPLIBS="${WRAPLIBS} -lwrap",
        AC_MSG_RESULT(no)
        CPPFLAGS=${_cppflags} LDFLAGS=${_ldflags}),
      CPPFLAGS=${_cppflags} LDFLAGS=${_ldflags})
    LDFLAGS=${_ldflags} LIBS=${_libs}
    ;;
  esac
])
AC_SUBST(WRAPLIBS)

if test "$TARGET_LINUX" = "true"; then
  AC_ARG_WITH(pstack,
    [  --with-pstack           Use the pstack backtrace library],
    [ USE_PSTACK=$withval ],
    [ USE_PSTACK=no ])
  pstack_libs=
  pstack_dir=
  if test "$USE_PSTACK" = yes -a "$TARGET_LINUX" = "true" -a "$BASE_MACHINE_TYPE" = "i386"
  then
    have_libiberty= have_libbfd=
    my_save_LIBS="$LIBS"
dnl I have no idea if this is a good test - can not find docs for libiberty  
    AC_CHECK_LIB([iberty], [fdmatch],
      [have_libiberty=yes
       AC_CHECK_LIB([bfd], [bfd_openr], [have_libbfd=yes], , [-liberty])])
    LIBS="$my_save_LIBS"

    if test x"$have_libiberty" = xyes -a x"$have_libbfd" = xyes
    then
      pstack_dir="pstack"
      pstack_libs="../pstack/libpstack.a -lbfd -liberty"
      # We must link staticly when using pstack
      with_mysqld_ldflags="-all-static"
      AC_SUBST([pstack_dir])
      AC_SUBST([pstack_libs])
      AC_DEFINE([USE_PSTACK], [1], [the pstack backtrace library])
dnl This check isn't needed, but might be nice to give some feedback....
dnl    AC_CHECK_HEADER(libiberty.h,
dnl      have_libiberty_h=yes,
dnl      have_libiberty_h=no)
    else
      USE_PSTACK="no"
    fi
  else
    USE_PSTACK="no"
  fi
fi
AC_MSG_CHECKING([if we should use pstack])
AC_MSG_RESULT([$USE_PSTACK])

# Check for gtty if termio.h doesn't exists
if test "$ac_cv_header_termio_h" = "no" -a "$ac_cv_header_termios_h" = "no"
then
  AC_SEARCH_LIBS(gtty, compat)
fi

# We make a special variable for non-threaded version of LIBS to avoid
# including thread libs into non-threaded version of MySQL client library.
# Later in this script LIBS will be augmented with a threads library.
NON_THREADED_LIBS="$LIBS"

AC_CHECK_TYPES([int8, uint8, int16, uint16, int32, uint32, int64, uint64,
                uchar, uint, ulong],[],[], [
#include <sys/types.h>
])
AC_CHECK_TYPES([in_addr_t], [], [], [
#include <sys/types.h>
#include <sys/socket.h>
#include <netinet/in.h>
#include <arpa/inet.h>
])
AC_CHECK_TYPES([fp_except], [], [], [
#include <sys/types.h>
#include <ieeefp.h>
])

#
# Some system specific hacks
#

MAX_C_OPTIMIZE="-O3"
MAX_CXX_OPTIMIZE="-O3"

case $SYSTEM_TYPE in
  *solaris2.7*)
    # Solaris 2.7 has a broken /usr/include/widec.h
    # Make a fixed copy in ./include
    AC_MSG_WARN([Fixing broken include files for $SYSTEM_TYPE])
    echo "  - Creating local copy of widec.h"
    if test ! -d include
    then
      mkdir ./include
    fi
    builddir=`pwd`
    sed -e "s|^#if[ 	]*!defined(lint) && !defined(__lint)|#if !defined\(lint\) \&\& !defined\(__lint\) \&\& !defined\(getwc\)|" < /usr/include/widec.h > include/widec.h
    CFLAGS="$CFLAGS -DHAVE_CURSES_H -I$builddir/include -DHAVE_RWLOCK_T"
    CXXFLAGS="$CXXFLAGS -DHAVE_CURSES_H -I$builddir/include -DHAVE_RWLOCK_T"
    ;;
  *solaris2.8*)
    # Solaris 2.8 has a broken /usr/include/widec.h
    # Make a fixed copy in ./include
    AC_MSG_WARN([Fixing broken include files for $SYSTEM_TYPE])
    echo "  - Creating local copy of widec.h"
    if test ! -d include
    then
      mkdir ./include
    fi
    builddir=`pwd`
    sed -e "s|^#if[ 	]*!defined(__lint)|#if !defined\(__lint\) \&\& !defined\(getwc\)|" < /usr/include/widec.h > include/widec.h
    CFLAGS="$CFLAGS -DHAVE_CURSES_H -I$builddir/include -DHAVE_RWLOCK_T"
    CXXFLAGS="$CXXFLAGS -DHAVE_CURSES_H -I$builddir/include -DHAVE_RWLOCK_T"
    ;;
  *solaris2.5.1*)
    AC_MSG_WARN([Enabling getpass() workaround for Solaris 2.5.1])
    CFLAGS="$CFLAGS -DHAVE_BROKEN_GETPASS -DSOLARIS -DHAVE_RWLOCK_T";
    CXXFLAGS="$CXXFLAGS -DHAVE_RWLOCK_T -DSOLARIS"
    ;;
  *solaris*)
    CFLAGS="$CFLAGS -DHAVE_RWLOCK_T"
    CXXFLAGS="$CXXFLAGS -DHAVE_RWLOCK_T"
    ;;
  *SunOS*)
    AC_MSG_WARN([Enabling getpass() workaround for SunOS])
    CFLAGS="$CFLAGS -DHAVE_BROKEN_GETPASS -DSOLARIS";
    ;;
  *hpux10.20*)
    AC_MSG_WARN([Enabling workarounds for hpux 10.20])
    CFLAGS="$CFLAGS -DHAVE_BROKEN_SNPRINTF -DSIGNALS_DONT_BREAK_READ -DDO_NOT_REMOVE_THREAD_WRAPPERS -DHPUX10 -DSIGNAL_WITH_VIO_CLOSE -DHAVE_BROKEN_PTHREAD_COND_TIMEDWAIT -DHAVE_POSIX1003_4a_MUTEX"
    CXXFLAGS="$CXXFLAGS -DHAVE_BROKEN_SNPRINTF -D_INCLUDE_LONGLONG -DSIGNALS_DONT_BREAK_READ -DDO_NOT_REMOVE_THREAD_WRAPPERS -DHPUX10 -DSIGNAL_WITH_VIO_CLOSE -DHAVE_BROKEN_PTHREAD_COND_TIMEDWAIT -DHAVE_POSIX1003_4a_MUTEX"
    if test "$with_named_thread" = "no"
    then 
      AC_MSG_WARN([Using --with-named-thread=-lpthread])
      with_named_thread="-lcma"
    fi
    ;;
  *hpux11.*)
    AC_MSG_WARN([Enabling workarounds for hpux 11])
    CFLAGS="$CFLAGS -DHPUX11  -DSNPRINTF_RETURN_TRUNC -DHAVE_BROKEN_PREAD -DHAVE_BROKEN_GETPASS -DNO_FCNTL_NONBLOCK -DDO_NOT_REMOVE_THREAD_WRAPPERS -DHAVE_BROKEN_PTHREAD_COND_TIMEDWAIT"
    CXXFLAGS="$CXXFLAGS -DHPUX11  -DSNPRINTF_RETURN_TRUNC -DHAVE_BROKEN_PREAD -D_INCLUDE_LONGLONG -DNO_FCNTL_NONBLOCK -DDO_NOT_REMOVE_THREAD_WRAPPERS -DHAVE_BROKEN_PTHREAD_COND_TIMEDWAIT"
    if test "$with_named_thread" = "no"
    then 
      AC_MSG_WARN([Using --with-named-thread=-lpthread])
      with_named_thread="-lpthread"
    fi
    # Fixes for HPUX 11.0 compiler
    if test "$ac_cv_prog_gcc" = "no"
    then
      CFLAGS="$CFLAGS -DHAVE_BROKEN_INLINE"
# set working flags first in line, letting override it (i. e. for debug):
      CXXFLAGS="+O2 $CXXFLAGS"
      MAX_C_OPTIMIZE=""
      MAX_CXX_OPTIMIZE=""
      ndb_cxxflags_fix="$ndb_cxxflags_fix -Aa"
    fi
    ;;
  *rhapsody*)
    if test "$ac_cv_prog_gcc" = "yes"
    then
      CPPFLAGS="$CPPFLAGS -traditional-cpp "
      CFLAGS="-DHAVE_CTHREADS_WRAPPER -DDO_NOT_REMOVE_THREAD_WRAPPERS"
      CXXFLAGS="-DHAVE_CTHREADS_WRAPPER"
      if test $with_named_curses = "no"
      then
	with_named_curses=""
      fi
    fi
    ;;
  *darwin5*)
    if test "$ac_cv_prog_gcc" = "yes"
    then
      FLAGS="-traditional-cpp -DHAVE_DARWIN5_THREADS -D_P1003_1B_VISIBLE -DSIGNAL_WITH_VIO_CLOSE -DSIGNALS_DONT_BREAK_READ -DHAVE_BROKEN_REALPATH"
      CFLAGS="$CFLAGS $FLAGS"
      CXXFLAGS="$CXXFLAGS $FLAGS"
      MAX_C_OPTIMIZE="-O"
      with_named_curses=""
    fi
    ;;
  *darwin6*)
    if test "$ac_cv_prog_gcc" = "yes"
    then
      FLAGS="-D_P1003_1B_VISIBLE -DSIGNAL_WITH_VIO_CLOSE -DSIGNALS_DONT_BREAK_READ -DHAVE_BROKEN_REALPATH -DDONT_DECLARE_CXA_PURE_VIRTUAL "
      CFLAGS="$CFLAGS $FLAGS"
      CXXFLAGS="$CXXFLAGS $FLAGS"
      MAX_C_OPTIMIZE="-O"
    fi
    ;;
  *darwin*)
    if test "$ac_cv_prog_gcc" = "yes"
    then
      FLAGS="-D_P1003_1B_VISIBLE -DSIGNAL_WITH_VIO_CLOSE -DSIGNALS_DONT_BREAK_READ -DIGNORE_SIGHUP_SIGQUIT  -DDONT_DECLARE_CXA_PURE_VIRTUAL"
      CFLAGS="$CFLAGS $FLAGS"
      CXXFLAGS="$CXXFLAGS $FLAGS"
      MAX_C_OPTIMIZE="-O"
    fi
    ;;
  *freebsd*|*dragonfly*)
    AC_MSG_WARN([Adding fix for interrupted reads])
    OSVERSION=`sysctl -a | grep osreldate | awk '{ print $2 }'`
    if test "$OSVERSION" -gt "480100" && \
       test "$OSVERSION" -lt "500000" || \
       test "$OSVERSION" -gt "500109"
    then
       CXXFLAGS="$CXXFLAGS -DMYSQLD_NET_RETRY_COUNT=1000000"
    else
       CFLAGS="$CFLAGS -DHAVE_BROKEN_REALPATH"
       CXXFLAGS="$CXXFLAGS -DMYSQLD_NET_RETRY_COUNT=1000000 -DHAVE_BROKEN_REALPATH"
    fi
    ;;
  *netbsd*)
    AC_MSG_WARN([Adding flag -Dunix])
    CFLAGS="$CFLAGS -Dunix"
    CXXFLAGS="$CXXFLAGS -Dunix"
    OVERRIDE_MT_LD_ADD="\$(top_srcdir)/mit-pthreads/obj/libpthread.a"
    ;;
  *bsdi*)
    AC_MSG_WARN([Adding fix for BSDI])
    CFLAGS="$CFLAGS -D__BSD__ -DHAVE_BROKEN_REALPATH"
    AC_DEFINE_UNQUOTED([SOCKOPT_OPTLEN_TYPE], [size_t],
                       [Last argument to get/setsockopt])
    ;;
   *sgi-irix6*)
    if test "$with_named_thread" = "no"
    then 
      AC_MSG_WARN([Using --with-named-thread=-lpthread])
      with_named_thread="-lpthread"
    fi
    CXXFLAGS="$CXXFLAGS -D_BOOL"
    ;;
    *aix4.3*)
      AC_MSG_WARN([Adding defines for AIX])
      CFLAGS="$CFLAGS -Wa,-many -DUNDEF_HAVE_INITGROUPS -DSIGNALS_DONT_BREAK_READ"
      CXXFLAGS="$CXXFLAGS -Wa,-many -DUNDEF_HAVE_INITGROUPS -DSIGNALS_DONT_BREAK_READ"
    ;;
dnl Is this the right match for DEC OSF on alpha?
    *dec-osf*)
      if test "$ac_cv_prog_gcc" = "yes" && test "$host_cpu" = "alpha"
      then
	  AC_MSG_WARN([Adding defines for DEC OSF on alpha])
	  CFLAGS="$CFLAGS -mieee"
	  CXXFLAGS="$CXXFLAGS -mieee"
      fi
      AC_MSG_WARN([Adding defines for OSF1])
      # gethostbyname_r is deprecated and doesn't work ok on OSF1
      CFLAGS="$CFLAGS -DUNDEF_HAVE_GETHOSTBYNAME_R -DSNPRINTF_RETURN_TRUNC"
      CXXFLAGS="$CXXFLAGS -DUNDEF_HAVE_GETHOSTBYNAME_R -DSNPRINTF_RETURN_TRUNC"
      # fix to handle include of <stdint.h> correctly on OSF1 with cxx compiler
      CXXFLAGS="$CXXFLAGS -I/usr/include/cxx -I/usr/include/cxx_cname -I/usr/include -I/usr/include.dtk"
    ;;
  *netware*)
    # No need for curses library so set it to null
    with_named_curses=""

    # No thread library - in LibC
    with_named_thread=""
    
    #
    # Edit Makefile.in files.
    #
    echo -n "configuring Makefile.in files for NetWare... "
    for file in sql/Makefile.in extra/Makefile.in client/Makefile.in
    do
    # echo "#### $file ####"
      filedir="`dirname $file`"
      filebase="`basename $file`"
      filesed=$filedir/$filebase.sed
      #
      # Backup and always use original file
      #
      if test -f $file.bk
      then
        cp -fp $file.bk $file
      else
        cp -fp $file $file.bk
      fi
      case $file in
        sql/Makefile.in)
          # Use gen_lex_hash.linux instead of gen_lex_hash
          # Add library dependencies to mysqld_DEPENDENCIES
          lib_DEPENDENCIES="\$(pstack_libs) \$(openssl_libs) \$(yassl_libs)"
          cat > $filesed << EOF
s,\(\./gen_lex_hash\)\$(EXEEXT),\1.linux,
s%\(mysqld_DEPENDENCIES = \)%\1$lib_DEPENDENCIES %
EOF
          ;;
        extra/Makefile.in)
          cat > $filesed << EOF
s,\(extra/comp_err\)\$(EXEEXT),\1.linux,
EOF
          ;;
        libmysql/Makefile.in)
          cat > $filesed << EOF
s,libyassl.la,.libs/libyassl.a,
s,libtaocrypt.la,.libs/libtaocrypt.a,
EOF
          ;;
        libmysql_r/Makefile.in)
          cat > $filesed << EOF
s,libyassl.la,.libs/libyassl.a,
s,libtaocrypt.la,.libs/libtaocrypt.a,
EOF
          ;;
        client/Makefile.in)
          #
          cat > $filesed << EOF
s,libmysqlclient.la,.libs/libmysqlclient.a,
EOF
          ;;
      esac
      if `sed -f $filesed $file > $file.nw`;\
      then
        mv -f $file.nw $file
        rm -f $filesed
      else
        exit 1
      fi
      # wait for file system changes to complete
      sleep 1
    done
    echo "done"

    #
    # Make sure the following files are writable.
    #
    # When the files are retrieved from some source code control systems they are read-only.
    #
    echo -n "making sure specific build files are writable... "
    for file in \
        Docs/manual.chm \
        Docs/mysql.info \
        Docs/INSTALL-BINARY \
        INSTALL-SOURCE \
        COPYING
    do
      if test -e $file; then
        chmod +w $file
      fi
    done
    echo "done"

    ;;
esac


#---START: Used in for client configure
# Check if we threads are in libc or if we should use
# -lpthread, -lpthreads or mit-pthreads
# We have to check libc last because else it fails on Solaris 2.6

with_posix_threads="no"
# Search thread lib on Linux
if test "$with_named_thread" = "no"
then
    AC_MSG_CHECKING("Linux threads")
    if test "$TARGET_LINUX" = "true"
    then
        AC_MSG_RESULT("starting")
        # use getconf to check glibc contents
        AC_MSG_CHECKING("getconf GNU_LIBPTHREAD_VERSION")
        case `getconf GNU_LIBPTHREAD_VERSION | tr abcdefghijklmnopqrstuvwxyz ABCDEFGHIJKLMNOPQRSTUVWXYZ` in
        NPTL* )
                AC_MSG_RESULT("NPTL")
                AC_DEFINE([HAVE_NPTL], [1], [NPTL threads implementation])
                with_named_thread="-lpthread"
                ;;
        LINUXTHREADS* )
                AC_MSG_RESULT("Linuxthreads")
                AC_DEFINE([HAVE_LINUXTHREADS], [1], 
                      [Whether we are using Xavier Leroy's LinuxThreads])
                with_named_thread="-lpthread"
                ;;
        * )
                AC_MSG_RESULT("unknown")
                ;;
        esac
        if test "$with_named_thread" = "no"
        then
          # old method, check headers
          # Look for LinuxThreads.
          AC_MSG_CHECKING("LinuxThreads in header file comment")
          res=`grep Linuxthreads /usr/include/pthread.h 2>/dev/null | wc -l`
          if test "$res" -gt 0
          then
            AC_MSG_RESULT("Found")
            AC_DEFINE([HAVE_LINUXTHREADS], [1],
                  [Whether we are using Xavier Leroy's LinuxThreads])
            # Linux 2.0 sanity check
            AC_TRY_COMPILE([#include <sched.h>], [int a = sched_get_priority_min(1);], ,
                  AC_MSG_ERROR([Syntax error in sched.h. Change _P to __P in the /usr/include/sched.h file. See the Installation chapter in the Reference Manual]))
            # RedHat 5.0 does not work with dynamic linking of this. -static also
            # gives a speed increase in linux so it does not hurt on other systems.
            with_named_thread="-lpthread"
          else
            AC_MSG_RESULT("Not found")
            # If this is a linux machine we should barf
            AC_MSG_ERROR([This is a Linux system without a working getconf, 
and Linuxthreads was not found. Please install it (or a new glibc) and try again.  
See the Installation chapter in the Reference Manual for more information.])
          fi
        else
            AC_MSG_RESULT("no need to check headers")
        fi
        
        AC_MSG_CHECKING("for pthread_create in -lpthread")
        ac_save_LIBS="$LIBS"
        LIBS="$LIBS -lpthread"
        AC_TRY_LINK( [#include <pthread.h>],
              [ (void) pthread_create((pthread_t*) 0,(pthread_attr_t*) 0, 0, 0); ],
              AC_MSG_RESULT("yes"),
              [ AC_MSG_RESULT("no")
                AC_MSG_ERROR([
This is a Linux system claiming to support threads, either Linuxthreads or NPTL, but linking a test program failed.  
Please install one of these (or a new glibc) and try again.  
See the Installation chapter in the Reference Manual for more information.]) ]
              )
        LIBS="$ac_save_LIBS"
    else
        AC_MSG_RESULT("no")
    fi  # "$TARGET_LINUX" 
fi  # "$with_named_thread" = "no" -a "$with_mit_threads" = "no"


# Hack for DEC-UNIX (OSF1 -> Tru64)
if test "$with_named_thread" = "no" -a "$with_mit_threads" = "no"
then
    AC_MSG_CHECKING("DEC threads post OSF/1 3.2")
    if test -f /usr/shlib/libpthread.so -a -f /usr/lib/libmach.a -a -f /usr/ccs/lib/cmplrs/cc/libexc.a
    then
      with_named_thread="-lpthread -lmach -lexc"
      CFLAGS="$CFLAGS -D_REENTRANT"
      CXXFLAGS="$CXXFLAGS -D_REENTRANT"
      AC_DEFINE(HAVE_DEC_THREADS, [1], [Whether we are using DEC threads])
      AC_MSG_RESULT("yes")
    else
      AC_MSG_RESULT("no")
    fi  # DEC threads
fi  # "$with_named_thread" = "no" -a "$with_mit_threads" = "no"


dnl This is needed because -lsocket has to come after the thread
dnl library on SCO.
AC_DEFUN([MYSQL_REMOVE_SOCKET_FROM_LIBS_HACK], [
  LIBS=`echo " $LIBS " | sed -e 's/ -lsocket / /g'`
])
# Hack for SCO UNIX
if test "$with_named_thread" = "no"
then
  AC_MSG_CHECKING("SCO threads")
  if expr "$SYSTEM_TYPE" : ".*sco.*" > /dev/null
  then
    if test -f /usr/lib/libgthreads.a -o -f /usr/lib/libgthreads.so
    then
      MYSQL_REMOVE_SOCKET_FROM_LIBS_HACK
      with_named_thread="-lgthreads -lsocket -lgthreads"
      # sched.h conflicts with fsu-threads
      touch ./include/sched.h
      touch ./include/semaphore.h

      # We must have gcc
      if expr "$CC" : ".*gcc.*"
      then
	AC_MSG_RESULT("yes")
      else
	AC_MSG_ERROR([On SCO UNIX MySQL must be compiled with gcc. See the Installation chapter in the Reference Manual.])
      fi
      AC_MSG_RESULT("yes")
    elif test -f /usr/local/lib/libpthread.a -o -f /usr/local/lib/libpthread.so
    then
      MYSQL_REMOVE_SOCKET_FROM_LIBS_HACK
      with_named_thread="-lpthread -lsocket"
      # sched.h conflicts with fsu-threads
      # touch ./include/sched.h

      AC_MSG_CHECKING("for gcc")
      # We must have gcc
      if expr "$CC" : ".*gcc.*"
      then
	AC_MSG_RESULT("yes")
      else
	AC_MSG_ERROR([On SCO UNIX MySQL must be compiled with gcc. See the Installation chapter in the Reference Manual.])
      fi
      AC_MSG_RESULT("yes")
    # Hack for SCO UnixWare 7.1.x
    #
    elif test "$with_named_thread" = "no"
    then
      AC_MSG_RESULT("no")
      AC_MSG_CHECKING("SCO UnixWare 7.1.x native threads")
      if expr "$SYSTEM_TYPE" : ".*sco.*" > /dev/null
      then
        if test -f /usr/lib/libthread.so -o -f /usr/lib/libthreadT.so
        then
	  MYSQL_REMOVE_SOCKET_FROM_LIBS_HACK
          if expr "$CC" : ".*gcc.*"
          then
            with_named_thread="-pthread -lsocket -lnsl"
          else
            with_named_thread="-Kthread -lsocket -lnsl"
          fi
          if expr "$SYSTEM_TYPE" : ".*unixware7.0.0" > /dev/null
          then
            AC_DEFINE(HAVE_UNIXWARE7_THREADS, [1])
          fi
          AC_MSG_RESULT("yes")
          # We must have cc
          AC_MSG_CHECKING("for gcc")
          if expr "$CC" : ".*gcc.*"
          then
	    CC="$CC -pthread -DUNIXWARE_7 -DHAVE_BROKEN_RWLOCK"
	    CXX="$CXX -pthread -DUNIXWARE_7 -DHAVE_BROKEN_RWLOCK"
          else
	    CC="$CC -Kthread -DUNIXWARE_7 -DHAVE_BROKEN_RWLOCK"
	    CXX="$CXX -Kthread -DUNIXWARE_7 -DHAVE_BROKEN_RWLOCK"
          fi
        else
          AC_MSG_ERROR([configure: error: Can't find thread libs on SCO UnixWare7. See the Installation chapter in the Reference Manual.]) 
        fi
      else
        AC_MSG_RESULT("no")
      fi
    else
      AC_MSG_ERROR([On SCO UNIX MySQL requires that the FSUThreads package is installed. See the Installation chapter in the Reference Manual.])
    fi
  else
    AC_MSG_RESULT("no")
  fi
fi

#
# Check for SCO threading libraries
#
if test "$with_named_thread" = "no"
then
  AC_MSG_CHECKING([SCO OpenServer 6, UnixWare 7 or OpenUNIX 8 native threads])
  if expr "$SYSTEM_TYPE" : ".*UnixWare.*" > /dev/null || \
     expr "$SYSTEM_TYPE" : ".*SCO_SV6.*" > /dev/null || \
     expr "$SYSTEM_TYPE" : ".*OpenUNIX.*" > /dev/null
  then
    if test -f /usr/lib/libthread.so -o -f /usr/lib/libthreadT.so
    then
      MYSQL_REMOVE_SOCKET_FROM_LIBS_HACK
      if expr "$CC" : ".*gcc.*" > /dev/null
      then
        with_named_thread="-pthread -lsocket -lnsl"
	CC="$CC -pthread -DUNIXWARE_7 -DHAVE_BROKEN_RWLOCK";
	CXX="$CXX -pthread -DUNIXWARE_7 -DHAVE_BROKEN_RWLOCK";
      else
        with_named_thread="-Kthread -lsocket -lnsl"
	CC="$CC -Kthread -DUNIXWARE_7 -DHAVE_BROKEN_RWLOCK";
	CXX="$CXX -Kthread -DUNIXWARE_7 -DHAVE_BROKEN_RWLOCK";
      fi
      if expr "$SYSTEM_TYPE" : ".*unixware7.0.0" > /dev/null
      then
        AC_DEFINE(HAVE_UNIXWARE7_THREADS, [1], [Have UnixWare 7 (or similar) almost-POSIX threading library])
      fi
      AC_MSG_RESULT(yes)
    else
      AC_MSG_ERROR([configure: error: Can't find thread library on SCO/Caldera system. See the Installation chapter in the Reference Manual.]) 
    fi
  else
    AC_MSG_RESULT(no)
  fi
fi

# Hack for Siemens UNIX
if test "$with_named_thread" = "no"
then
  AC_MSG_CHECKING("Siemens threads")
  if test -f /usr/lib/libxnet.so -a "$SYSTEM_TYPE" = "sni-sysv4"
  then
    LIBS="-lxnet $LIBS"
    NON_THREADED_LIBS="-lxnet $NON_THREADED_LIBS"
    with_named_thread="-Kthread $LDFLAGS -lxnet"
    LD_FLAGS=""
    CFLAGS="-Kthread $CFLAGS"
    CXXFLAGS="-Kthread $CXXFLAGS"
    AC_MSG_RESULT("yes")
  else
    AC_MSG_RESULT("no")
  fi
fi

# Use library named -lpthread
if test "$with_named_thread" = "no" -a "$with_pthread" = "yes"
then
    with_named_thread="-lpthread"
fi

#---END:

# Hack for Solaris >= 2.5
# We want both the new and the old interface
 
if test "$with_named_thread" = "no"
then
  AC_MSG_CHECKING("Solaris threads")
  if test -f /usr/lib/libpthread.so -a -f /usr/lib/libthread.so
  then
    with_named_thread="-lpthread -lthread"
    AC_MSG_RESULT("yes")
  else
    AC_MSG_RESULT("no")
  fi
fi

# Should we use named pthread library ?
AC_MSG_CHECKING("named thread libs:")
if test "$with_named_thread" != "no"
then
  LIBS="$with_named_thread $LIBS $with_named_thread"
  CLIENT_THREAD_LIBS="$with_named_thread"
  with_posix_threads="yes"
  AC_MSG_RESULT("$with_named_thread")
else
  AC_MSG_RESULT("no")
  # pthread_create is in standard libraries (As in BSDI 3.0)
  AC_MSG_CHECKING("for pthread_create in -libc");
  AC_TRY_LINK(
  [#include <pthread.h>],
  [ (void) pthread_create((pthread_t*) 0,(pthread_attr_t*) 0, 0, 0); ],
  with_posix_threads=yes, with_posix_threads=no)
  AC_MSG_RESULT("$with_posix_threads")
  if test "$with_posix_threads" = "no"
  then
    AC_MSG_CHECKING("for pthread_create in -lpthread")
    ac_save_LIBS="$LIBS"
    LIBS="$LIBS -lpthread"
    CLIENT_THREAD_LIBS="-lpthread"
    AC_TRY_LINK(
    [#include <pthread.h>],
    [ (void) pthread_create((pthread_t*) 0,(pthread_attr_t*) 0, 0, 0); ],
    with_posix_threads=yes, with_posix_threads=no)
    AC_MSG_RESULT("$with_posix_threads")
    if test "$with_posix_threads" = "no"
    then
      LIBS=" $ac_save_LIBS -lpthreads"
      CLIENT_THREAD_LIBS="-lpthreads"
      AC_MSG_CHECKING("for pthread_create in -lpthreads")
      AC_TRY_LINK(
      [#include <pthread.h>],
      [ pthread_create((pthread_t*) 0,(pthread_attr_t*) 0, 0, 0); ],
      with_posix_threads=yes, with_posix_threads=no)
      AC_MSG_RESULT("$with_posix_threads")
      if test "$with_posix_threads" = "no"
      then
        # This is for FreeBSD
        LIBS="$ac_save_LIBS -pthread"
        CLIENT_THREAD_LIBS="-pthread"
        AC_MSG_CHECKING("for pthread_create in -pthread")
        AC_TRY_LINK(
        [#include <pthread.h>],
        [ pthread_create((pthread_t*) 0,(pthread_attr_t*) 0, 0, 0); ],
        with_posix_threads=yes, with_posix_threads=no)
        AC_MSG_RESULT("$with_posix_threads")
      fi
    fi
  fi
fi

#---START: Used in for client configure
# Must be checked after, because strtok_r may be in -lpthread
# On AIX strtok_r is in libc_r

my_save_LIBS="$LIBS"
AC_CHECK_LIB(pthread,strtok_r)
LIBS="$my_save_LIBS"
if test "$ac_cv_lib_pthread_strtok_r" = "no"
then
  AC_CHECK_LIB(c_r,strtok_r)
  case "$with_osf32_threads---$target_os" in
    # Don't keep -lc_r in LIBS; -pthread handles it magically
    yes---* | *---freebsd* | *---hpux*) LIBS="$my_save_LIBS" ;;

  esac
  AC_CHECK_FUNCS(strtok_r pthread_init)
else
  AC_CHECK_FUNCS(strtok_r)
fi
#---END:

# dlopen, dlerror
case "$with_mysqld_ldflags " in

  *"-all-static "*)
    # No need to check for dlopen when mysqld is linked with
    # -all-static as it won't be able to load any functions.
    # NOTE! It would be better if it was possible to test if dlopen
    # can be used, but a good way to test it couldn't be found

    ;;

  *)
    # Check for dlopen, needed for user definable functions
    # This must be checked after threads on AIX
    # We only need this for mysqld, not for the clients.

    my_save_LIBS="$LIBS"
    LIBS=""
    AC_CHECK_LIB(dl,dlopen)
    LIBDL=$LIBS
    LIBS="$my_save_LIBS"
    AC_SUBST(LIBDL)

    my_save_LIBS="$LIBS"
    LIBS="$LIBS $LIBDL"
    AC_CHECK_FUNCS(dlopen dlerror)
    LIBS="$my_save_LIBS"

    ;;
esac


# System characteristics
case $SYSTEM_TYPE in
  *netware*) ;;
  *)
AC_SYS_RESTARTABLE_SYSCALLS
    ;;
esac

# Build optimized or debug version ?
# First check for gcc and g++
if test "$ac_cv_prog_gcc" = "yes"
then
  DEBUG_CFLAGS="-g"
  DEBUG_OPTIMIZE_CC="-O"
  OPTIMIZE_CFLAGS="$MAX_C_OPTIMIZE"
else
  DEBUG_CFLAGS="-g"
  DEBUG_OPTIMIZE_CC=""
  OPTIMIZE_CFLAGS="-O"
fi
if test "$ac_cv_prog_cxx_g" = "yes"
then
  DEBUG_CXXFLAGS="-g"
  DEBUG_OPTIMIZE_CXX="-O"
  OPTIMIZE_CXXFLAGS="$MAX_CXX_OPTIMIZE"
else
  DEBUG_CXXFLAGS="-g"
  DEBUG_OPTIMIZE_CXX=""
  OPTIMIZE_CXXFLAGS="-O"
fi

case $SYSTEM_TYPE in
  *netware*)
    DEBUG_CFLAGS="-g -DDEBUG -sym internal,codeview4"
    DEBUG_CXXFLAGS="-g -DDEBUG -sym internal,codeview4"
    DEBUG_OPTIMIZE_CC="-DDEBUG"
    DEBUG_OPTIMIZE_CXX="-DDEBUG"
    OPTIMIZE_CFLAGS="-O3 -DNDEBUG"
    OPTIMIZE_CXXFLAGS="-O3 -DNDEBUG"
    ;;
esac

# If the user specified CFLAGS, we won't add any optimizations
if test -n "$SAVE_CFLAGS"
then
  OPTIMIZE_CFLAGS=""
  DEBUG_OPTIMIZE_CC=""
fi
# Ditto for CXXFLAGS
if test -n "$SAVE_CXXFLAGS"
then
  OPTIMIZE_CXXFLAGS=""
  DEBUG_OPTIMIZE_CXX=""
fi

AC_ARG_WITH(debug,
    [  --with-debug            Add debug code
  --with-debug=full       Add debug code (adds memory checker, very slow)],
    [with_debug=$withval],
    [with_debug=no])
if test "$with_debug" = "yes"
then
  # Medium debug.
  AC_DEFINE([DBUG_ON], [1], [Use libdbug])
  CFLAGS="$DEBUG_CFLAGS $DEBUG_OPTIMIZE_CC -DSAFE_MUTEX $CFLAGS"
  CXXFLAGS="$DEBUG_CXXFLAGS $DEBUG_OPTIMIZE_CXX -DSAFE_MUTEX $CXXFLAGS"
elif test "$with_debug" = "full"
then
  # Full debug. Very slow in some cases
  AC_DEFINE([DBUG_ON], [1], [Use libdbug])
  CFLAGS="$DEBUG_CFLAGS -DSAFE_MUTEX -DSAFEMALLOC $CFLAGS"
  CXXFLAGS="$DEBUG_CXXFLAGS -DSAFE_MUTEX -DSAFEMALLOC $CXXFLAGS"
else
  # Optimized version. No debug
  AC_DEFINE([DBUG_OFF], [1], [Don't use libdbug])
  CFLAGS="$OPTIMIZE_CFLAGS $CFLAGS"
  CXXFLAGS="$OPTIMIZE_CXXFLAGS $CXXFLAGS"
fi

# If we should allow error injection tests
AC_ARG_WITH(error-inject,
    AC_HELP_STRING([--with-error-inject],[Enable error injection in MySQL Server]),
    [ with_error_inject=$withval ],
    [ with_error_inject=no ])

if test $with_debug != "no"
then
  if test "$with_error_inject" = "yes"
  then
    AC_DEFINE([ERROR_INJECT_SUPPORT], [1],
              [Enable error injection in MySQL Server])
  fi
fi

AC_ARG_WITH([fast-mutexes],
	    AC_HELP_STRING([--with-fast-mutexes], 
	    [Compile with fast mutexes (default is disabled)]),
	    [with_fast_mutexes=$withval], [with_fast_mutexes=no])

if test "$with_fast_mutexes" != "no"
then
  if test "$with_debug" != "no"
  then
    AC_MSG_WARN(['--with-fast-mutexes' ignored when '--with-debug' is given])
  else
    AC_DEFINE([MY_PTHREAD_FASTMUTEX], [1], 
	      [Define to 1 if you want to use fast mutexes])
  fi
fi

AC_ARG_WITH([atomic-ops],
	    AC_HELP_STRING([--with-atomic-ops=rwlocks|smp|up],
	    [Implement atomic operations using pthread rwlocks or atomic CPU
             instructions for multi-processor (default) or uniprocessor
             configuration]), , [with_atomic_ops=smp])
case "$with_atomic_ops" in
  "up") AC_DEFINE([MY_ATOMIC_MODE_DUMMY], [1],
                  [Assume single-CPU mode, no concurrency]) ;;
  "rwlocks") AC_DEFINE([MY_ATOMIC_MODE_RWLOCKS], [1],
                  [Use pthread rwlocks for atomic ops]) ;;
  "smp") ;;
   *) AC_MSG_ERROR(["$with_atomic_ops" is not a valid value for --with-atomic-ops]) ;;
esac

AC_CACHE_CHECK([whether the compiler provides atomic builtins],
               [mysql_cv_gcc_atomic_builtins], [AC_TRY_RUN([
  int main()
  {
    int foo= -10; int bar= 10;
    if (!__sync_fetch_and_add(&foo, bar) || foo)
      return -1;
    bar= __sync_lock_test_and_set(&foo, bar);
    if (bar || foo != 10)
      return -1;
    bar= __sync_val_compare_and_swap(&bar, foo, 15);
    if (bar)
      return -1;
    return 0;
  }
], [mysql_cv_gcc_atomic_builtins=yes],
   [mysql_cv_gcc_atomic_builtins=no],
   [mysql_cv_gcc_atomic_builtins=no])])

if test "x$mysql_cv_gcc_atomic_builtins" = xyes; then
  AC_DEFINE(HAVE_GCC_ATOMIC_BUILTINS, 1,
            [Define to 1 if compiler provides atomic builtins.])
fi

# Force static compilation to avoid linking problems/get more speed
AC_ARG_WITH(mysqld-ldflags,
    [  --with-mysqld-ldflags   Extra linking arguments for mysqld],
    [MYSQLD_EXTRA_LDFLAGS=$withval],
    [MYSQLD_EXTRA_LDFLAGS=])
AC_SUBST(MYSQLD_EXTRA_LDFLAGS)

AC_ARG_WITH(client-ldflags,
    [  --with-client-ldflags   Extra linking arguments for clients],
    [CLIENT_EXTRA_LDFLAGS=$withval],
    [CLIENT_EXTRA_LDFLAGS=])
AC_SUBST(CLIENT_EXTRA_LDFLAGS)

AC_ARG_WITH(mysqld-libs,
    [  --with-mysqld-libs   Extra libraries to link with for mysqld],
    [MYSQLD_EXTRA_LIBS=$withval],
    [MYSQLD_EXTRA_LIBS=])
AC_SUBST(MYSQLD_EXTRA_LIBS)

AC_ARG_WITH(lib-ccflags,
    [  --with-lib-ccflags      Extra CC options for libraries],
    [LIB_EXTRA_CCFLAGS=$withval],
    [LIB_EXTRA_CCFLAGS=])
AC_SUBST(LIB_EXTRA_CCFLAGS)

# Avoid stupid bug on some OS 
AC_ARG_WITH(low-memory,
    [  --with-low-memory       Try to use less memory to compile to avoid 
                          memory limitations.],
    [with_lowmem=$withval],
    [with_lowmem=no])
if test "$with_lowmem" = "yes"
then
  if test "$ac_cv_prog_gcc" = "yes" 
  then 
    LM_CFLAGS="-fno-inline"
  else
    LM_CFLAGS="-O0"
  fi
else
  LM_CFLAGS=""
fi
AC_SUBST(LM_CFLAGS)

AC_ARG_WITH(comment,
    [  --with-comment          Comment about compilation environment.],
    [with_comment=$withval],
    [with_comment=no])
if test "$with_comment" != "no"
then
  COMPILATION_COMMENT=$with_comment
else
  COMPILATION_COMMENT="Source distribution"
fi
AC_SUBST(COMPILATION_COMMENT)

AC_MSG_CHECKING("need of special linking flags")
if test "$TARGET_LINUX" = "true" -a "$ac_cv_prog_gcc" = "yes" -a "$all_is_static" != "yes"
then
  LDFLAGS="$LDFLAGS -rdynamic"
  AC_MSG_RESULT("-rdynamic")
else
  case "$SYSTEM_TYPE$with_mysqld_ldflags " in
  *freebsd*"-all-static "*|*dragonfly*"-all-static "*)
    AC_MSG_RESULT("none")
    ;;
  *freebsd*|*dragonfly*)
    MYSQLD_EXTRA_LDFLAGS="$MYSQLD_EXTRA_LDFLAGS -export-dynamic"
    AC_MSG_RESULT("-export-dynamic")
    ;;
  *)
    AC_MSG_RESULT("none")
    ;;
  esac
fi

dnl Checks for typedefs, structures, and compiler characteristics.
AC_C_CONST
AC_C_INLINE
AC_TYPE_OFF_T
AC_STRUCT_ST_RDEV
AC_HEADER_TIME
AC_STRUCT_TM
MYSQL_NEEDS_MYSYS_NEW
# AC_CHECK_SIZEOF return 0 when it does not find the size of a
# type. We want a error instead.
AC_CHECK_SIZEOF(char, 1)
if test "$ac_cv_sizeof_char" -eq 0
then
  AC_MSG_ERROR([No size for char type.
A likely cause for this could be that there isn't any
static libraries installed. You can verify this by checking if you have libm.a
in /lib, /usr/lib or some other standard place.  If this is the problem,
install the static libraries and try again.  If this isn't the problem,
examine config.log for possible errors.  If you want to report this, use
'scripts/mysqlbug' and include at least the last 20 rows from config.log!])
fi
AC_CHECK_SIZEOF(char*, 4)
AC_CHECK_SIZEOF(short, 2)
AC_CHECK_SIZEOF(int, 4)
if test "$ac_cv_sizeof_int" -eq 0
then
  AC_MSG_ERROR("No size for int type.")
fi
AC_CHECK_SIZEOF(long, 4)
if test "$ac_cv_sizeof_long" -eq 0
then
  AC_MSG_ERROR("No size for long type.")
fi
AC_CHECK_SIZEOF(long long, 8)
if test "$ac_cv_sizeof_long_long" -eq 0
then
  AC_MSG_ERROR("MySQL needs a long long type.")
fi
# off_t is not a builtin type
AC_CHECK_SIZEOF(off_t, 4)
if test "$ac_cv_sizeof_off_t" -eq 0
then
  AC_MSG_ERROR("MySQL needs a off_t type.")
fi

dnl
dnl check if time_t is unsigned
dnl

MYSQL_CHECK_TIME_T


# do we need #pragma interface/#pragma implementation ?
# yes if it's gcc 2.x, and not icc pretending to be gcc, and not cygwin
AC_MSG_CHECKING(the need for @%:@pragma interface/implementation)
# instead of trying to match SYSTEM_TYPE and CC_VERSION (that doesn't
# follow any standard), we'll use well-defined preprocessor macros:
AC_TRY_CPP([
#if !defined(__CYGWIN__) && !defined(__INTEL_COMPILER) && defined(__GNUC__) && (__GNUC__ < 3)
#error USE_PRAGMA_IMPLEMENTATION
#endif
],AC_MSG_RESULT(no) ,AC_MSG_RESULT(yes) ; CXXFLAGS="$CXXFLAGS -DUSE_PRAGMA_IMPLEMENTATION")

# This always gives a warning. Ignore it unless you are cross compiling
AC_C_BIGENDIAN
#---START: Used in for client configure
# Check base type of last arg to accept
MYSQL_TYPE_ACCEPT
#---END:
# Figure out what type of struct rlimit to use with setrlimit
MYSQL_TYPE_STRUCT_RLIMIT
# Find where the stack goes
MYSQL_STACK_DIRECTION
# We want to skip alloca on irix unconditionally. It may work on some version..
MYSQL_FUNC_ALLOCA
# Do struct timespec have members tv_sec or ts_sec
MYSQL_TIMESPEC_TS
# Do we have the tzname variable
MYSQL_TZNAME
# Do the c++ compiler have a bool type
MYSQL_CXX_BOOL
# Check some common bugs with gcc 2.8.# on sparc
case $SYSTEM_TYPE in
  *netware*) ;;
  *)
    MYSQL_CHECK_LONGLONG_TO_FLOAT
    if test "$ac_cv_conv_longlong_to_float" != "yes"
    then
      AC_MSG_ERROR([Your compiler cannot convert a longlong value to a float!
 If you are using gcc 2.8.# you should upgrade to egcs 1.0.3 or newer and try
    again])
    fi
    ;;
esac
AC_CHECK_TYPES([sigset_t, off_t], [], [], [#include <sys/types.h>])
AC_CHECK_TYPES([size_t], [], [], [#include <stdio.h>])
AC_CHECK_TYPES([u_int32_t])

MYSQL_PTHREAD_YIELD

######################################################################
# For readline/libedit (We simply move the mimimum amount of stuff from
# the readline/libedit configure.in here)

dnl Checks for header files.
AC_CHECK_HEADERS(malloc.h sys/cdefs.h)

dnl Checks for library functions.
AC_FUNC_ALLOCA
AC_PROG_GCC_TRADITIONAL
AC_TYPE_SIGNAL
AC_CHECK_FUNCS(re_comp regcomp strdup)

dnl Sun compilers have their own vis.h that is about something
dnl totally different. So, not to change the libedit source, we
dnl do some additional checks before we define HAVE_VIS_H.
AC_CHECK_HEADER(vis.h,
  [AC_CHECK_FUNC(strvis,
    [AC_DEFINE([HAVE_VIS_H], [1],[Found vis.h and the strvis() function])])])

AC_CHECK_FUNCS(strlcat strlcpy)
AC_CHECK_FUNCS(issetugid)
AC_CHECK_FUNCS(fgetln)
AC_CHECK_FUNCS(getline flockfile)

# from old readline settting:

MAKE_SHELL=/bin/sh
AC_SUBST(MAKE_SHELL)

# Already-done: stdlib.h string.h unistd.h termios.h
AC_CHECK_HEADERS(varargs.h stdarg.h dirent.h locale.h ndir.h sys/dir.h \
 sys/file.h sys/ndir.h sys/ptem.h sys/pte.h sys/select.h sys/stream.h \
 sys/mman.h curses.h termcap.h termio.h termbits.h asm/termbits.h grp.h \
paths.h semaphore.h)

# Already-done: strcasecmp
AC_CHECK_FUNCS(lstat putenv select setenv setlocale strcoll tcgetattr)

AC_STAT_MACROS_BROKEN
MYSQL_SIGNAL_CHECK
MYSQL_CHECK_GETPW_FUNCS
MYSQL_HAVE_TIOCGWINSZ
MYSQL_HAVE_FIONREAD
MYSQL_HAVE_TIOCSTAT
MYSQL_STRUCT_DIRENT_D_INO
MYSQL_STRUCT_DIRENT_D_NAMLEN
MYSQL_TYPE_SIGHANDLER
MYSQL_CHECK_MULTIBYTE
if test "$with_named_curses" = "no"
then
  MYSQL_CHECK_LIB_TERMCAP
else
  TERMCAP_LIB="$with_named_curses"
fi
AC_SUBST(TERMCAP_LIB)

# Check if the termcap function 'tgoto' is already declared in
# system header files or if it need to be declared locally
AC_CHECK_DECLS(tgoto,,,[
#ifdef HAVE_CURSES_H
# include <curses.h>
#elif HAVE_NCURSES_H
# include <ncurses.h>
#endif
#ifdef HAVE_TERM_H
# include <term.h>
#endif
])

LIBEDIT_LOBJECTS=""
AC_CHECK_FUNC(strunvis, ,[LIBEDIT_LOBJECTS="$LIBEDIT_LOBJECTS unvis.o"])
AC_CHECK_FUNC(strvis,   ,[LIBEDIT_LOBJECTS="$LIBEDIT_LOBJECTS vis.o"])
AC_CHECK_FUNC(strlcpy,  ,[LIBEDIT_LOBJECTS="$LIBEDIT_LOBJECTS strlcpy.o"])
AC_CHECK_FUNC(strlcat,  ,[LIBEDIT_LOBJECTS="$LIBEDIT_LOBJECTS strlcat.o"])
AC_CHECK_FUNC(fgetln,   ,[LIBEDIT_LOBJECTS="$LIBEDIT_LOBJECTS fgetln.o"])
AC_SUBST(LIBEDIT_LOBJECTS)
enable_readline="yes"

# End of readline/libedit stuff
#########################################################################

dnl Checks for library functions.

#
# The following code disables intrinsic function support while we test for
# library functions.  This is to avoid configure problems with Intel ecc
# compiler

ORG_CFLAGS="$CFLAGS"
if test "$GCC" != "yes"; then
  AC_SYS_COMPILER_FLAG(-nolib_inline,nolib_inline,CFLAGS,[],[])
fi

#AC_FUNC_MMAP
AC_TYPE_SIGNAL
MYSQL_TYPE_QSORT
AC_FUNC_UTIME_NULL
AC_FUNC_VPRINTF

<<<<<<< HEAD
AC_CHECK_FUNCS(alarm bcmp bfill bmove bsearch bzero \
  chsize cuserid fchmod fcntl \
  fconvert fdatasync finite fpresetsticky fpsetmask fsync ftruncate \
=======
AC_CHECK_FUNCS(alarm bcmp bfill bmove bzero chsize cuserid fchmod fcntl \
  fconvert fdatasync fesetround finite fpresetsticky fpsetmask fsync ftruncate \
>>>>>>> 1b5d173b
  getcwd gethostbyaddr_r gethostbyname_r getpass getpassphrase getpwnam \
  getpwuid getrlimit getrusage getwd index initgroups isnan \
  localtime_r gethrtime gmtime_r \
  locking longjmp lrand48 madvise mallinfo memcpy memmove \
  mkstemp mlockall perror poll pread pthread_attr_create mmap mmap64 getpagesize \
  pthread_attr_getstacksize pthread_attr_setprio pthread_attr_setschedparam \
  pthread_attr_setstacksize pthread_condattr_create pthread_getsequence_np \
  pthread_key_delete pthread_rwlock_rdlock pthread_setprio \
  pthread_setprio_np pthread_setschedparam pthread_sigmask readlink \
  realpath rename rint rwlock_init setupterm \
  shmget shmat shmdt shmctl sigaction sigemptyset sigaddset \
  sighold sigset sigthreadmask port_create sleep \
  snprintf socket stpcpy strcasecmp strerror strsignal strnlen strpbrk strstr \
  strtol strtoll strtoul strtoull tell tempnam thr_setconcurrency vidattr \
  posix_fallocate backtrace backtrace_symbols backtrace_symbols_fd)

#
#
#
case "$target" in
 *-*-aix4* | *-*-sco*)
	# (grr) aix 4.3 has a stub for clock_gettime, (returning ENOSYS)
	# and using AC_TRY_RUN is hard when cross-compiling
	# We also disable for SCO for the time being, the headers for the
	# thread library we use conflicts with other headers.
    ;;
 *) AC_CHECK_FUNCS(clock_gettime)
    ;;
esac

case "$mysql_cv_sys_os" in
 OS400) # i5/OS (OS/400) emits a SIGILL (Function not implemented) when
        # unsupported priority values are passed to pthread_setschedprio.
        # Since the only supported value is 1, treat it as inexistent.
    ;;
 *) AC_CHECK_FUNCS(pthread_setschedprio)
    ;;
esac

# Check that isinf() is available in math.h and can be used in both C and C++ 
# code
AC_MSG_CHECKING(for isinf in <math.h>)
AC_TRY_LINK([#include <math.h>], [float f = 0.0; int r = isinf(f); return r],
  AC_MSG_RESULT(yes)
  AC_MSG_CHECKING(whether isinf() can be used in C++ code)
  AC_LANG_SAVE
  AC_LANG_CPLUSPLUS
  AC_TRY_LINK([#include <math.h>], [float f = 0.0; int r = isinf(f); return r],
    AC_MSG_RESULT(yes)
    AC_DEFINE(HAVE_ISINF, [1], [isinf() macro or function]),
    AC_MSG_RESULT(no))
  AC_LANG_RESTORE,
  AC_MSG_RESULT(no))
 
CFLAGS="$ORG_CFLAGS"

# Sanity check: We chould not have any fseeko symbol unless
# large_file_support=yes
AC_CHECK_FUNC(fseeko,
[if test "$large_file_support" = no -a "$TARGET_LINUX" = "true";
then
  AC_MSG_ERROR("Found fseeko symbol but large_file_support is not enabled!")
fi]
)

# Check definition of gethostbyaddr_r (glibc2 defines this with 8 arguments)
ac_save_CXXFLAGS="$CXXFLAGS"
AC_CACHE_CHECK([style of gethost* routines], mysql_cv_gethost_style,
AC_LANG_SAVE
AC_LANG_CPLUSPLUS

# Test whether madvise() is declared in C++ code -- it is not on some
# systems, such as Solaris
AC_CHECK_DECLS(madvise, [], [], [#if HAVE_SYS_MMAN_H
#include <sys/types.h>
#include <sys/mman.h>
#endif])

# Do not treat warnings as errors if we are linking against other libc
# this is to work around gcc not being permissive on non-system includes
# with respect to ANSI C++
# We also remove the -fbranch-probabilities option as this will give warnings
# about not profiled code, which confuses configure
# We also must remove -W and -Wcheck which on icc produces warnings that
# we don't want to catch with -Werror

if test "$ac_cv_prog_gxx" = "yes" -a "$with_other_libc" = "no"
then
  CXXFLAGS=`echo "$CXXFLAGS -Werror" | sed -e 's/-fbranch-probabilities//; s/-Wall//; s/-ansi//; s/-pedantic//; s/-Wcheck//'`
fi

AC_TRY_COMPILE(
[#undef inline
#if !defined(SCO) && !defined(__osf__) && !defined(_REENTRANT)
#define _REENTRANT
#endif
#include <pthread.h>
#include <sys/types.h>
#include <sys/socket.h>
#include <netinet/in.h>
#include <arpa/inet.h>
#include <netdb.h>],
[int skr;
 struct hostent *foo = gethostbyaddr_r((const char *) 0,
  0, 0, (struct hostent *) 0, (char *) NULL,  0, &skr); return (foo == 0);],
mysql_cv_gethost_style=solaris, mysql_cv_gethost_style=other))
AC_LANG_RESTORE
CXXFLAGS="$ac_save_CXXFLAGS"
if test "$mysql_cv_gethost_style" = "solaris"
then
  AC_DEFINE([HAVE_SOLARIS_STYLE_GETHOST], [1],
            [Solaris define gethostbyaddr_r with 7 arguments. glibc2 defines this with 8 arguments])
fi

#---START: Used in for client configure

# Check definition of gethostbyname_r (glibc2.0.100 is different from Solaris)
ac_save_CXXFLAGS="$CXXFLAGS"
AC_CACHE_CHECK([style of gethostbyname_r routines], mysql_cv_gethostbyname_style,
AC_LANG_SAVE
AC_LANG_CPLUSPLUS
if test "$ac_cv_prog_gxx" = "yes" -a "$with_other_libc" = "no"
then
  CXXFLAGS=`echo "$CXXFLAGS -Werror" | sed -e 's/-fbranch-probabilities//; s/-Wall//; s/-ansi//; s/-pedantic//; s/-Wcheck//'`
fi
AC_TRY_COMPILE(
[#undef inline
#if !defined(SCO) && !defined(__osf__) && !defined(_REENTRANT)
#define _REENTRANT
#endif
#include <pthread.h>
#include <sys/types.h>
#include <sys/socket.h>
#include <netinet/in.h>
#include <arpa/inet.h>
#include <netdb.h>],
[int skr;

 skr = gethostbyname_r((const char *) 0,
  (struct hostent*) 0, (char*) 0, 0, (struct hostent **) 0, &skr);],
mysql_cv_gethostbyname_style=glibc2, mysql_cv_gethostbyname_style=other))
AC_LANG_RESTORE
CXXFLAGS="$ac_save_CXXFLAGS"
if test "$mysql_cv_gethostbyname_style" = "glibc2"
then
  AC_DEFINE([HAVE_GETHOSTBYNAME_R_GLIBC2_STYLE], [1],
            [Solaris define gethostbyname_r with 5 arguments. glibc2 defines this with 6 arguments])
fi

# Check 3rd argument of getthostbyname_r
ac_save_CXXFLAGS="$CXXFLAGS"
AC_CACHE_CHECK([3 argument to gethostbyname_r routines], mysql_cv_gethostbyname_arg,
AC_LANG_SAVE
AC_LANG_CPLUSPLUS
if test "$ac_cv_prog_gxx" = "yes" -a "$with_other_libc" = "no"
then
  CXXFLAGS=`echo "$CXXFLAGS -Werror" | sed -e 's/-fbranch-probabilities//; s/-Wall//; s/-ansi//; s/-pedantic//; s/-Wcheck//'`
fi
AC_TRY_COMPILE(
[#undef inline
#if !defined(SCO) && !defined(__osf__) && !defined(_REENTRANT)
#define _REENTRANT
#endif
#include <pthread.h>
#include <sys/types.h>
#include <sys/socket.h>
#include <netinet/in.h>
#include <arpa/inet.h>
#include <netdb.h>],
[int skr;

 skr = gethostbyname_r((const char *) 0, (struct hostent*) 0, (struct hostent_data*) 0);],
mysql_cv_gethostbyname_arg=hostent_data, mysql_cv_gethostbyname_arg=char))
AC_LANG_RESTORE
CXXFLAGS="$ac_save_CXXFLAGS"
if test "$mysql_cv_gethostbyname_arg" = "hostent_data"
then
  AC_DEFINE([HAVE_GETHOSTBYNAME_R_RETURN_INT], [1],
            [In OSF 4.0f the 3'd argument to gethostbyname_r is hostent_data *])
fi


# Check definition of pthread_getspecific
AC_CACHE_CHECK("args to pthread_getspecific", mysql_cv_getspecific_args,
AC_TRY_COMPILE(
[#if !defined(SCO) && !defined(__osf__) && !defined(_REENTRANT)
#define _REENTRANT
#endif
#define _POSIX_PTHREAD_SEMANTICS 
#include <pthread.h> ],
[ void *pthread_getspecific(pthread_key_t key);
pthread_getspecific((pthread_key_t) NULL); ],
mysql_cv_getspecific_args=POSIX, mysql_cv_getspecific_args=other))
  if test "$mysql_cv_getspecific_args" = "other"
  then
    AC_DEFINE([HAVE_NONPOSIX_PTHREAD_GETSPECIFIC], [1],
              [For some non posix threads])
  fi

  # Check definition of pthread_mutex_init
  AC_CACHE_CHECK("args to pthread_mutex_init", mysql_cv_mutex_init_args,
  AC_TRY_COMPILE(
[#if !defined(SCO) && !defined(__osf__)
#define _REENTRANT
#endif
#define _POSIX_PTHREAD_SEMANTICS 
#include <pthread.h> ],
[ 
  pthread_mutexattr_t attr;
  pthread_mutex_t mp;
  pthread_mutex_init(&mp,&attr); ],
mysql_cv_mutex_init_args=POSIX, mysql_cv_mutex_init_args=other))
  if test "$mysql_cv_mutex_init_args" = "other"
  then
    AC_DEFINE([HAVE_NONPOSIX_PTHREAD_MUTEX_INIT], [1],
              [For some non posix threads])
  fi
#---END:

#---START: Used in for client configure
# Check definition of readdir_r
AC_CACHE_CHECK("args to readdir_r", mysql_cv_readdir_r,
AC_TRY_LINK(
[#if !defined(SCO) && !defined(__osf__)
#define _REENTRANT
#endif
#define _POSIX_PTHREAD_SEMANTICS 
#include <pthread.h>
#include <dirent.h>],
[ int readdir_r(DIR *dirp, struct dirent *entry, struct dirent **result);
readdir_r((DIR *) NULL, (struct dirent *) NULL, (struct dirent **) NULL); ],
mysql_cv_readdir_r=POSIX, mysql_cv_readdir_r=other))
if test "$mysql_cv_readdir_r" = "POSIX"
then
  AC_DEFINE([HAVE_READDIR_R], [1], [POSIX readdir_r])
fi

# Check definition of posix sigwait()
AC_CACHE_CHECK("style of sigwait", mysql_cv_sigwait,
AC_TRY_LINK(
[#if !defined(SCO) && !defined(__osf__)
#define _REENTRANT
#endif
#define _POSIX_PTHREAD_SEMANTICS 
#include <pthread.h>
#include <signal.h>],
[#ifndef _AIX
sigset_t set;
int sig;
sigwait(&set,&sig);
#endif],
mysql_cv_sigwait=POSIX, mysql_cv_sigwait=other))
if test "$mysql_cv_sigwait" = "POSIX"
then
  AC_DEFINE([HAVE_SIGWAIT], [1], [POSIX sigwait])
fi

if test "$mysql_cv_sigwait" != "POSIX"
then
unset mysql_cv_sigwait
# Check definition of posix sigwait()
AC_CACHE_CHECK("style of sigwait", mysql_cv_sigwait,
AC_TRY_LINK(
[#if !defined(SCO) && !defined(__osf__)
#define _REENTRANT
#endif
#define _POSIX_PTHREAD_SEMANTICS 
#include <pthread.h>
#include <signal.h>],
[sigset_t set;
int sig;
sigwait(&set);],
mysql_cv_sigwait=NONPOSIX, mysql_cv_sigwait=other))
if test "$mysql_cv_sigwait" = "NONPOSIX"
then
  AC_DEFINE([HAVE_NONPOSIX_SIGWAIT], [1], [sigwait with one argument])
fi
fi
#---END:

# Check if pthread_attr_setscope() exists
AC_CACHE_CHECK("for pthread_attr_setscope", mysql_cv_pthread_attr_setscope,
AC_TRY_LINK(
[#if !defined(SCO) && !defined(__osf__)
#define _REENTRANT
#endif
#define _POSIX_PTHREAD_SEMANTICS 
#include <pthread.h>],
[pthread_attr_t thr_attr;
pthread_attr_setscope(&thr_attr,0);],
mysql_cv_pthread_attr_setscope=yes, mysql_cv_pthread_attr_setscope=no))
if test "$mysql_cv_pthread_attr_setscope" = "yes"
then
  AC_DEFINE([HAVE_PTHREAD_ATTR_SETSCOPE], [1], [pthread_attr_setscope])
fi

# Check for bad includes
AC_MSG_CHECKING("can netinet files be included")
AC_TRY_COMPILE(
[#include <sys/types.h>
#include <sys/socket.h>
#include <netinet/in_systm.h>
#include <netinet/in.h>
#include <netinet/ip.h>
#include <netinet/tcp.h>],
[ printf("1\n"); ],
netinet_inc=yes, netinet_inc=no)
if test "$netinet_inc" = "no"
then
  AC_DEFINE([HAVE_BROKEN_NETINET_INCLUDES], [1], [Can netinet be included])
fi
AC_MSG_RESULT("$netinet_inc")

AC_CACHE_CHECK([support for weak symbols], mysql_cv_weak_symbol,
[AC_TRY_LINK([],[
  extern void __attribute__((weak)) foo(void);
], [mysql_cv_weak_symbol=yes], [mysql_cv_weak_symbol=no])])

if test "x$mysql_cv_weak_symbol" = xyes; then
  AC_DEFINE(HAVE_WEAK_SYMBOL, 1,
            [Define to 1 if compiler supports weak symbol attribute.])
fi

AC_CACHE_CHECK([whether __bss_start is defined], mysql_cv_bss_start,
[AC_TRY_LINK([],[
  extern char *__bss_start;
  return __bss_start ? 1 : 0;
], [mysql_cv_bss_start=yes], [mysql_cv_bss_start=no])])

if test "x$mysql_cv_bss_start" = xyes; then
  AC_DEFINE(HAVE_BSS_START, 1,
            [Define to 1 if compiler defines __bss_start.])
fi

AC_LANG_SAVE
AC_LANG_CPLUSPLUS
AC_CHECK_HEADERS(cxxabi.h)
AC_CACHE_CHECK([for abi::__cxa_demangle], mysql_cv_cxa_demangle,
[AC_TRY_LINK([#include <cxxabi.h>], [
  char *foo= 0; int bar= 0;
  foo= abi::__cxa_demangle(foo, foo, 0, &bar);
], [mysql_cv_cxa_demangle=yes], [mysql_cv_cxa_demangle=no])])
AC_LANG_RESTORE

if test "x$mysql_cv_cxa_demangle" = xyes; then
  AC_DEFINE(HAVE_ABI_CXA_DEMANGLE, 1,
            [Define to 1 if you have the `abi::__cxa_demangle' function.])
fi

#--------------------------------------------------------------------
# Check for requested features
#--------------------------------------------------------------------

MYSQL_CHECK_BIG_TABLES
MYSQL_CHECK_MAX_INDEXES
MYSQL_CHECK_VIO
MYSQL_CHECK_SSL

#--------------------------------------------------------------------
# Declare our plugin modules
# Has to be done late, as the plugin may need to check for existence of
# functions tested above
#--------------------------------------------------------------------

MYSQL_STORAGE_ENGINE(partition, partition, [Partition Support],
        [MySQL Partitioning Support], [max,max-no-ndb])

dnl -- ndbcluster requires partition to be enabled

MYSQL_CONFIGURE_PLUGINS([none])

# Only build client code?
AC_ARG_WITH(server,
    [  --without-server        Only build the client.],
    [with_server=$withval],
    [with_server=yes]
)

AC_ARG_WITH(embedded-server,
    [  --with-embedded-server  Build the embedded server (libmysqld).],
    [with_embedded_server=$withval],
    [with_embedded_server=no]
)

AC_ARG_WITH(query_cache,
    [  --without-query-cache   Do not build query cache.],
    [with_query_cache=$withval],
    [with_query_cache=yes]
)

if test "$with_query_cache" = "yes"
then
  AC_DEFINE([HAVE_QUERY_CACHE], [1], [If we want to have query cache])
fi

AC_ARG_WITH(geometry,
    [  --without-geometry      Do not build geometry-related parts.],
    [with_geometry=$withval],
    [with_geometry=yes]
)

if test "$with_geometry" = "yes"
then
  AC_DEFINE([HAVE_SPATIAL], [1], [Spatial extentions])
  AC_DEFINE([HAVE_RTREE_KEYS], [1], [RTree keys])
fi

AC_ARG_WITH(embedded_privilege_control,
    [  --with-embedded-privilege-control
                          Build parts to check user's privileges.
			  Only affects embedded library.],
    [with_embedded_privilege_control=$withval],
    [with_embedded_privilege_control=no]
)

if test "$with_embedded_privilege_control" = "yes"
then
  AC_DEFINE([HAVE_EMBEDDED_PRIVILEGE_CONTROL], [1],
            [Access checks in embedded library])
fi

tools_dirs=""

AC_ARG_WITH([mysqlmanager],
  AC_HELP_STRING([--with-mysqlmanager], [Build the mysqlmanager binary: yes/no (default: build if server is built.)]),,)

if test "$with_mysqlmanager" = "yes" -o \
        '(' "$with_mysqlmanager:$with_server" = ":yes" -a \
            -d "$srcdir/server-tools" ')' ; then
  tools_dirs="server-tools"
fi

AC_SUBST(tools_dirs)

#MYSQL_CHECK_CPU

libmysqld_dirs=
if test "$with_embedded_server" = "yes"
then
  libmysqld_dirs=libmysqld

  # We can't build embedded library without building the server, because
  # we depend on libmysys, libmystrings, libmyisam, etc.
  with_server=yes
fi
# XXX: We need to add @libmysqld_extra_libs@ (or whatever) so that
# mysql_config --libmysqld-libs will print out something like
# -L/path/to/lib/mysql -lmysqld -lmyisam -lmysys -lmystrings -ldbug ...
AC_SUBST([libmysqld_dirs])

# Shall we build the docs?
AC_ARG_WITH(docs,
    [  --without-docs          Skip building of the documentation.],
    [with_docs=$withval],
    [with_docs=yes]
)

if test "$with_docs" = "yes"
then
  docs_dirs="Docs"
  if test -f "$srcdir/Docs/manual.chm" ; then
    extra_docs="manual.chm"
  fi
else
  docs_dirs=""
  extra_docs=""
fi
AC_SUBST(docs_dirs)
AC_SUBST(extra_docs)

# Shall we build the man pages?
AC_ARG_WITH(man,
    [  --without-man          Skip building of the man pages.],
    [with_man=$withval],
    [with_man=yes]
)

# Don't build readline, i have it already
AC_ARG_WITH(readline,
    [  --without-readline      Use system readline instead of bundled copy.],
    [ with_readline=$withval ],
    [ with_readline=undefined ]
    )
    
AC_ARG_WITH(libedit,
    [  --without-libedit       Use system libedit instead of bundled copy.],
    [ with_libedit=$withval ],
    [ with_libedit=undefined ]
    )

if test "$with_readline/$with_libedit" = "undefined/undefined" -a ! -e "$srcdir/cmd-line-utils"
then
  with_readline=no
  with_libedit=no
fi

#
# We support next variants of compilation:
#                              --with-readline
#                |       yes      |  no  |               undefined
# --with-libedit |                |      |
# ---------------+----------------+------+----------------------------------
#       yes      |      ERROR!    |   use libedit from mysql sources
# ---------------+----------------+------+----------------------------------
#       no       | use readline   | use system readline or external libedit
#                | from mysql     | according to results of m4 tests
# ---------------+ sources (if it +      +----------------------------------
#    undefined   | is presented)  |      | use libedit from mysql sources
                   

compile_readline="no"
compile_libedit="no"

if [test "$with_libedit" = "yes"] && [test "$with_readline" = "yes"]
then
    AC_MSG_ERROR([You can not use --with-readline and --with-libedit at the same time, please choose one of it])
fi

readline_topdir=""
readline_basedir=""
readline_dir=""
readline_h_ln_cmd=""
readline_link=""
want_to_use_readline="no"

case $SYSTEM_TYPE in
  *netware*)
    # For NetWare, do not need readline
    echo "Skipping readline"
    ;;
  *)
    if [test "$with_libedit" = "yes"] || [test "$with_libedit" = "undefined"] && [test "$with_readline" = "undefined"]
    then
	readline_topdir="cmd-line-utils"
	readline_basedir="libedit"
	readline_dir="$readline_topdir/$readline_basedir"
	readline_link="\$(top_builddir)/cmd-line-utils/libedit/libedit.a"
	readline_h_ln_cmd="\$(LN) -s \$(top_srcdir)/cmd-line-utils/libedit/readline readline"
	compile_libedit=yes
	AC_DEFINE_UNQUOTED(HAVE_HIST_ENTRY, 1)
	AC_DEFINE_UNQUOTED(USE_LIBEDIT_INTERFACE, 1)
    elif test "$with_readline" = "yes"
    then
	readline_topdir="cmd-line-utils"
	readline_basedir="readline"
	readline_dir="$readline_topdir/$readline_basedir"
	readline_link="\$(top_builddir)/cmd-line-utils/readline/libreadline.a"
	readline_h_ln_cmd="\$(LN) -s \$(top_srcdir)/cmd-line-utils/readline readline"
	compile_readline=yes
	want_to_use_readline="yes"
	AC_DEFINE_UNQUOTED(USE_NEW_READLINE_INTERFACE, 1)
    else
	# Use system readline library
	AC_LANG_SAVE
	AC_LANG_CPLUSPLUS
	MYSQL_CHECK_LIBEDIT_INTERFACE
	MYSQL_CHECK_NEW_RL_INTERFACE
	MYSQL_CHECK_READLINE_DECLARES_HIST_ENTRY
	AC_LANG_RESTORE
	if [test "$mysql_cv_new_rl_interface" = "yes"] && [test -d "$srcdir/cmd-line-utils/readline"]
	then
	    # Use the new readline interface, but only if the package includes a bundled libreadline
	    # this way we avoid linking commercial source with GPL readline
	    readline_link="-lreadline"
	    want_to_use_readline="yes"
	elif [test "$mysql_cv_libedit_interface" = "yes"]
	then
	    # Use libedit
	    readline_link="-ledit"
	else
	   AC_MSG_ERROR([Could not find system readline or libedit libraries
	      Use --with-readline or --with-libedit to use the bundled
	      versions of libedit or readline])
	fi
    fi

    # if there is no readline, but we want to build with readline, we fail
    if [test "$want_to_use_readline" = "yes"] && [test ! -d "./cmd-line-utils/readline"]
    then
	AC_MSG_ERROR([This commercially licensed MySQL source package can't
	      be built with libreadline. Please use --with-libedit to use
	      the bundled version of libedit instead.])
    fi
    ;;
esac

AC_SUBST(readline_dir)
AC_SUBST(readline_topdir)
AC_SUBST(readline_basedir)
AC_SUBST(readline_link)
AC_SUBST(readline_h_ln_cmd)



# Include man pages, if desired, adapted to the configured parts.
if test X"$with_man" = Xyes
then
  # First, create the list of all man pages present.
  MANLISTFIL=manlist.$$
  TMPLISTFIL=`echo $MANLISTFIL | sed -e 's/manlist/tmplist/'`
  if test -f $MANLISTFIL -o -f $TMPLISTFIL
  then
    echo "Temp file '$MANLISTFIL' or '$TMPLISTFIL' already exists in '`pwd`' - aborting"
    exit 1
  fi
  touch $MANLISTFIL $TMPLISTFIL

  ls $srcdir/man/*.[[18]] > $MANLISTFIL

  # Then, remove all those pages from the list which are specific to parts
  # (table handlers, features, ...) which are not configured in this run.
  AC_MSG_CHECKING("for man pages to remove")
  MAN_DROP="dropping"
  if test X"$with_plugin_ndbcluster" != Xyes
  then
    MAN_DROP="$MAN_DROP ndbcluster"
    grep -v '/ndb' $MANLISTFIL > $TMPLISTFIL ; mv -f $TMPLISTFIL $MANLISTFIL
  fi
  if test X"$with_embedded_server" != Xyes
  then
    MAN_DROP="$MAN_DROP embedded"
    grep -v 'embedded' $MANLISTFIL > $TMPLISTFIL ; mv -f $TMPLISTFIL $MANLISTFIL
  fi
  if test X"$with_plugin_innobase" != Xyes
  then
    MAN_DROP="$MAN_DROP innodb"
    grep -v 'inno' $MANLISTFIL > $TMPLISTFIL ; mv -f $TMPLISTFIL $MANLISTFIL
  fi
  AC_MSG_RESULT([$MAN_DROP])

  # Finally, split the man pages into sections 1 and 8.
  # Get rid of line breaks.
  man1_files=`sed -n -e '/\.1$/s/^.*man\///p' <$MANLISTFIL`
  man8_files=`sed -n -e '/\.8$/s/^.*man\///p' <$MANLISTFIL`

  man_dirs="man"
  man1_files=`echo $man1_files`
  man8_files=`echo $man8_files`
  rm -f $MANLISTFIL $TMPLISTFIL
else
  man_dirs=""
  man1_files=""
  man8_files=""
fi
AC_SUBST(man_dirs)
AC_SUBST(man1_files)
AC_SUBST(man8_files)

# If we have threads generate some library functions and test programs
sql_server_dirs=
sql_server=
server_scripts=

dnl This probably should be cleaned up more - for now the threaded
dnl client is just using plain-old libs.
sql_client_dirs="strings regex mysys libmysql"

AM_CONDITIONAL(THREAD_SAFE_CLIENT, test "$THREAD_SAFE_CLIENT" != "no")

if test "$THREAD_SAFE_CLIENT" != "no"
then
  sql_client_dirs="$sql_client_dirs libmysql_r"
  AC_DEFINE([THREAD_SAFE_CLIENT], [1], [Should the client be thread safe])
fi
sql_client_dirs="$sql_client_dirs client"

CLIENT_LIBS="$NON_THREADED_LIBS $openssl_libs $ZLIB_LIBS $STATIC_NSS_FLAGS"

AC_SUBST(CLIENT_LIBS)
AC_SUBST(CLIENT_THREAD_LIBS)
AC_SUBST(NON_THREADED_LIBS)
AC_SUBST(STATIC_NSS_FLAGS)
AC_SUBST(sql_client_dirs)

# If configuring for NetWare, build the netware directory
netware_dir=
if expr "$SYSTEM_TYPE" : ".*netware.*" > /dev/null
then
  netware_dir="netware"
fi
AC_SUBST(netware_dir)
AM_CONDITIONAL(HAVE_NETWARE, test "$netware_dir" = "netware")

if test "$with_server" = "yes" -o "$THREAD_SAFE_CLIENT" != "no"
then
  AC_DEFINE([THREAD], [1],
            [Define if you want to have threaded code. This may be undef on client code])
  # Avoid _PROGRAMS names
  THREAD_LOBJECTS="thr_alarm.o thr_lock.o thr_mutex.o thr_rwlock.o my_pthread.o my_thr_init.o mf_keycache.o"
  AC_SUBST(THREAD_LOBJECTS)
  server_scripts="mysqld_safe mysql_install_db"
  sql_server_dirs="strings mysys dbug extra regex"

  sql_server="vio sql"
fi

# "innochecksum" is not in the "innobase/" subdirectory, but should be switched
AM_CONDITIONAL([BUILD_INNODB_TOOLS], [test X"$with_plugin_innobase" = Xyes])

# IMPORTANT - do not modify LIBS past this line - this hack is the only way
# I know to add the static NSS magic if we have static NSS libraries with
# glibc - Sasha

LDFLAGS="$LDFLAGS $OTHER_LIBC_LIB"
LIBS="$LIBS $STATIC_NSS_FLAGS"

AC_SUBST(sql_server_dirs)
AC_SUBST(sql_server)
AC_SUBST(server_scripts)

AC_SUBST(mysql_plugin_dirs)
AC_SUBST(mysql_plugin_libs)
AC_SUBST(mysql_plugin_defs)


# Now that sql_client_dirs and sql_server_dirs are stable, determine the union.
# Start with the (longer) server list, add each client item not yet present.
sql_union_dirs=" $sql_server_dirs "
for DIR in $sql_client_dirs
do
  if echo " $sql_union_dirs " | grep " $DIR " >/dev/null
  then
    :  # already present, skip
  else
    sql_union_dirs="$sql_union_dirs $DIR "
  fi
done
AC_SUBST(sql_union_dirs)

# Some usefull subst
AC_SUBST(CC)
AC_SUBST(GXX)

# Set configuration options for make_binary_distribution
case $SYSTEM_TYPE in
  *netware*)
    MAKE_BINARY_DISTRIBUTION_OPTIONS="$MAKE_BINARY_DISTRIBUTION_OPTIONS --no-strip"
    ;;
  *)
    : # no change for other platforms yet
    ;;
esac
AC_SUBST(MAKE_BINARY_DISTRIBUTION_OPTIONS)

# Output results
if test -d "$srcdir/pstack" ; then
  AC_CONFIG_FILES(pstack/Makefile pstack/aout/Makefile)
fi
if test -d "$srcdir/cmd-line-utils/readline" ; then
  AC_CONFIG_FILES(cmd-line-utils/readline/Makefile)
fi

AC_CONFIG_FILES(Makefile extra/Makefile mysys/Makefile dnl
 unittest/Makefile unittest/mytap/Makefile unittest/mytap/t/Makefile dnl
 unittest/mysys/Makefile unittest/examples/Makefile dnl
 strings/Makefile regex/Makefile storage/Makefile dnl
 man/Makefile BUILD/Makefile vio/Makefile dnl
 libmysql/Makefile libmysql_r/Makefile client/Makefile dnl
 sql/Makefile sql/share/Makefile dnl
 sql/sql_builtin.cc sql-common/Makefile dnl
 dbug/Makefile scripts/Makefile include/Makefile dnl
 tests/Makefile Docs/Makefile support-files/Makefile dnl
 support-files/MacOSX/Makefile support-files/RHEL4-SElinux/Makefile dnl
 server-tools/Makefile server-tools/instance-manager/Makefile dnl
 cmd-line-utils/Makefile cmd-line-utils/libedit/Makefile dnl
 libmysqld/Makefile libmysqld/examples/Makefile dnl
 mysql-test/Makefile mysql-test/lib/My/SafeProcess/Makefile dnl
 netware/Makefile sql-bench/Makefile dnl
 include/mysql_version.h plugin/Makefile win/Makefile)

AC_CONFIG_COMMANDS([default], , test -z "$CONFIG_HEADERS" || echo timestamp > stamp-h)

# Ensure that table handlers gets all modifications to CFLAGS/CXXFLAGS
AC_CONFIG_COMMANDS_POST(ac_configure_args="$ac_configure_args CFLAGS='$CFLAGS' CXXFLAGS='$CXXFLAGS'")

AC_OUTPUT

echo
echo "MySQL has a Web site at http://www.mysql.com/ which carries details on the"
echo "latest release, upcoming features, and other information to make your"
echo "work or play with MySQL more productive. There you can also find"
echo "information about mailing lists for MySQL discussion."
echo
echo "Remember to check the platform specific part of the reference manual for"
echo "hints about installing MySQL on your platform. Also have a look at the"
echo "files in the Docs directory."
echo
# The following text is checked in ./Do-compile to verify that configure
# ended sucessfully - don't remove it.
echo "Thank you for choosing MySQL!"
echo<|MERGE_RESOLUTION|>--- conflicted
+++ resolved
@@ -2036,14 +2036,9 @@
 AC_FUNC_UTIME_NULL
 AC_FUNC_VPRINTF
 
-<<<<<<< HEAD
 AC_CHECK_FUNCS(alarm bcmp bfill bmove bsearch bzero \
   chsize cuserid fchmod fcntl \
-  fconvert fdatasync finite fpresetsticky fpsetmask fsync ftruncate \
-=======
-AC_CHECK_FUNCS(alarm bcmp bfill bmove bzero chsize cuserid fchmod fcntl \
   fconvert fdatasync fesetround finite fpresetsticky fpsetmask fsync ftruncate \
->>>>>>> 1b5d173b
   getcwd gethostbyaddr_r gethostbyname_r getpass getpassphrase getpwnam \
   getpwuid getrlimit getrusage getwd index initgroups isnan \
   localtime_r gethrtime gmtime_r \
