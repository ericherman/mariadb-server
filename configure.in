dnl -*- ksh -*-
dnl Process this file with autoconf to produce a configure script.

AC_PREREQ(2.50)dnl		Minimum Autoconf version required.

AC_INIT(sql/mysqld.cc)
AC_CANONICAL_SYSTEM
# Don't forget to also update the NDB lines below.
AM_INIT_AUTOMAKE(mysql, 5.0.6-beta)
AM_CONFIG_HEADER(config.h)

PROTOCOL_VERSION=10
DOT_FRM_VERSION=6
# See the libtool docs for information on how to do shared lib versions.
SHARED_LIB_VERSION=14:0:0

# ndb version
NDB_VERSION_MAJOR=5
NDB_VERSION_MINOR=0
NDB_VERSION_BUILD=6
NDB_VERSION_STATUS="beta"

# Set all version vars based on $VERSION. How do we do this more elegant ?
# Remember that regexps needs to quote [ and ] since this is run through m4
MYSQL_NO_DASH_VERSION=`echo $VERSION | sed -e "s|[[a-z]]*-.*$||"`
MYSQL_BASE_VERSION=`echo $MYSQL_NO_DASH_VERSION | sed -e "s|\.[[^.]]*$||"`
MYSQL_VERSION_ID=`echo $MYSQL_NO_DASH_VERSION. | sed -e 's/[[^0-9.]]//g; s/\./  /g; s/ \([[0-9]]\) / 0\\1 /g; s/ //g'`

# The port should be constant for a LONG time
MYSQL_TCP_PORT_DEFAULT=3306
MYSQL_UNIX_ADDR_DEFAULT="/tmp/mysql.sock"

dnl Include m4 
sinclude(config/ac-macros/alloca.m4)
sinclude(config/ac-macros/check_cpu.m4)
sinclude(config/ac-macros/character_sets.m4)
sinclude(config/ac-macros/compiler_flag.m4)
sinclude(config/ac-macros/ha_archive.m4)
sinclude(config/ac-macros/ha_berkeley.m4)
sinclude(config/ac-macros/ha_blackhole.m4)
sinclude(config/ac-macros/ha_example.m4)
sinclude(config/ac-macros/ha_federated.m4)
sinclude(config/ac-macros/ha_innodb.m4)
sinclude(config/ac-macros/ha_ndbcluster.m4)
sinclude(config/ac-macros/ha_tina.m4)
sinclude(config/ac-macros/large_file.m4)
sinclude(config/ac-macros/misc.m4)
sinclude(config/ac-macros/openssl.m4)
sinclude(config/ac-macros/readline.m4)
sinclude(config/ac-macros/zlib.m4)

# Remember to add a directory sql/share/LANGUAGE
AVAILABLE_LANGUAGES="\
czech danish dutch english estonian french german greek hungarian \
italian japanese korean norwegian norwegian-ny polish portuguese \
romanian russian serbian slovak spanish swedish ukrainian"

#####
#####

AC_SUBST(MYSQL_NO_DASH_VERSION)
AC_SUBST(MYSQL_BASE_VERSION)
AC_SUBST(MYSQL_VERSION_ID)
AC_SUBST(PROTOCOL_VERSION)
AC_DEFINE_UNQUOTED([PROTOCOL_VERSION], [$PROTOCOL_VERSION],
                   [mysql client protocol version])
AC_SUBST(DOT_FRM_VERSION)
AC_DEFINE_UNQUOTED([DOT_FRM_VERSION], [$DOT_FRM_VERSION],
                   [Version of .frm files])
AC_SUBST(SHARED_LIB_VERSION)
AC_SUBST(AVAILABLE_LANGUAGES)
AC_SUBST(AVAILABLE_LANGUAGES_ERRORS)

AC_SUBST([NDB_VERSION_MAJOR])
AC_SUBST([NDB_VERSION_MINOR])
AC_SUBST([NDB_VERSION_BUILD])
AC_SUBST([NDB_VERSION_STATUS])
AC_DEFINE_UNQUOTED([NDB_VERSION_MAJOR], [$NDB_VERSION_MAJOR],
                   [NDB major version])
AC_DEFINE_UNQUOTED([NDB_VERSION_MINOR], [$NDB_VERSION_MINOR],
                   [NDB minor version])
AC_DEFINE_UNQUOTED([NDB_VERSION_BUILD], [$NDB_VERSION_BUILD],
                   [NDB build version])
AC_DEFINE_UNQUOTED([NDB_VERSION_STATUS], ["$NDB_VERSION_STATUS"],
                   [NDB status version])


# Canonicalize the configuration name.
SYSTEM_TYPE="$host_vendor-$host_os"
MACHINE_TYPE="$host_cpu"
AC_SUBST(SYSTEM_TYPE)
AC_DEFINE_UNQUOTED([SYSTEM_TYPE], ["$SYSTEM_TYPE"],
                   [Name of system, eg solaris])
AC_SUBST(MACHINE_TYPE)
AC_DEFINE_UNQUOTED([MACHINE_TYPE], ["$MACHINE_TYPE"],
                   [Machine type name, eg sun10])

# Detect intel x86 like processor
BASE_MACHINE_TYPE=$MACHINE_TYPE
case $MACHINE_TYPE in
  i?86) BASE_MACHINE_TYPE=i386 ;;
esac

# Save some variables and the command line options for mysqlbug
SAVE_ASFLAGS="$ASFLAGS"
SAVE_CFLAGS="$CFLAGS"
SAVE_CXXFLAGS="$CXXFLAGS"
SAVE_LDFLAGS="$LDFLAGS"
SAVE_CXXLDFLAGS="$CXXLDFLAGS"
CONF_COMMAND="$0 $ac_configure_args"
AC_SUBST(CONF_COMMAND)
AC_SUBST(SAVE_ASFLAGS)
AC_SUBST(SAVE_CFLAGS)
AC_SUBST(SAVE_CXXFLAGS)
AC_SUBST(SAVE_LDFLAGS)
AC_SUBST(SAVE_CXXLDFLAGS)
AC_SUBST(CXXLDFLAGS)

<<<<<<< HEAD
=======
AC_PREREQ(2.58)dnl		Minimum Autoconf version required.
>>>>>>> 01a954b2

#AC_ARG_PROGRAM			# Automaticly invoked by AM_INIT_AUTOMAKE

AM_SANITY_CHECK
# This is needed is SUBDIRS is set
AC_PROG_MAKE_SET

# This is need before AC_PROG_CC
#

if test "x${CFLAGS-}" = x ; then
  cflags_is_set=no
else
  cflags_is_set=yes
fi

if test "x${CPPFLAGS-}" = x ; then
  cppflags_is_set=no
else
  cppflags_is_set=yes
fi

if test "x${LDFLAGS-}" = x ; then
  ldflags_is_set=no
else
  ldflags_is_set=yes
fi

# The following hack should ensure that configure doesn't add optimizing
# or debugging flags to CFLAGS or CXXFLAGS
# C_EXTRA_FLAGS are flags that are automaticly added to both
# CFLAGS and CXXFLAGS
CFLAGS="$CFLAGS $C_EXTRA_FLAGS "
CXXFLAGS="$CXXFLAGS $C_EXTRA_FLAGS "

dnl Checks for programs.
AC_PROG_AWK
AC_PROG_CC
AC_PROG_CXX
AC_PROG_CPP

# Print version of CC and CXX compiler (if they support --version)
case $SYSTEM_TYPE in
  *netware*)
CC_VERSION=`$CC -version | grep -i version`
    ;;
  *)
CC_VERSION=`$CC --version | sed 1q`
    ;;
esac
if test $? -eq "0"
then
  AC_MSG_CHECKING("C Compiler version");
  AC_MSG_RESULT("$CC $CC_VERSION")
else
CC_VERSION=""
fi
case $SYSTEM_TYPE in
  *netware*)
CXX_VERSION=`$CXX -version | grep -i version`
    ;;
  *)
CXX_VERSION=`$CXX --version | sed 1q`
    ;;
esac
if test $? -eq "0"
then
  AC_MSG_CHECKING("C++ compiler version");
  AC_MSG_RESULT("$CXX $CXX_VERSION")
else
CXX_VERSION=""
fi
AC_SUBST(CXX_VERSION)
AC_SUBST(CC_VERSION)

# Fix for sgi gcc / sgiCC which tries to emulate gcc
if test "$CC" = "sgicc"
then
  ac_cv_prog_gcc="no"
fi
if test "$CXX" = "sgi++"
then
  GXX="no"
fi

if test "$ac_cv_prog_gcc" = "yes"
then
  AS="$CC -c"
  AC_SUBST(AS)
else
  AC_PATH_PROG(AS, as, as)
fi
# Still need ranlib for readline; local static use only so no libtool.
AC_PROG_RANLIB
# We use libtool
#AC_LIBTOOL_WIN32_DLL
AC_PROG_LIBTOOL

# Ensure that we have --preserve-dup-deps defines, otherwise we get link
# problems of 'mysql' with CXX=g++
LIBTOOL="$LIBTOOL --preserve-dup-deps"
AC_SUBST(LIBTOOL)dnl

#AC_LIBTOOL_DLOPEN AC_LIBTOOL_WIN32_DLL AC_DISABLE_FAST_INSTALL AC_DISABLE_SHARED AC_DISABLE_STATIC

# AC_PROG_INSTALL
AC_PROG_INSTALL
test -z "$INSTALL_SCRIPT" && INSTALL_SCRIPT='${INSTALL_PROGRAM}'

# Not critical since the generated file is distributed
AC_PROG_YACC
AC_CHECK_PROG(PDFMANUAL, pdftex, manual.pdf)
AC_CHECK_PROG(DVIS,      tex,    manual.dvi)

AC_MSG_CHECKING("return type of sprintf")

#check the return type of sprintf
case $SYSTEM_TYPE in
  *netware*)
    AC_DEFINE(SPRINTF_RETURNS_INT, [1]) AC_MSG_RESULT("int")
    ;;
  *)
AC_TRY_RUN([
  int main()
    {
      char* s = "hello";
      char buf[6];
      if((int)sprintf(buf, s) == strlen(s))
	return 0;
      
      return -1;
     }
   ],
   [AC_DEFINE(SPRINTF_RETURNS_INT, [1], [POSIX sprintf])
   AC_MSG_RESULT("int")],
   [AC_TRY_RUN([
 int main()
   {
     char* s = "hello";
     char buf[6];
     if((char*)sprintf(buf,s) == buf + strlen(s))
       return 0;
     return -1;
   }           ],
               [AC_DEFINE(SPRINTF_RETURNS_PTR, [1], [Broken sprintf])
                AC_MSG_RESULT("ptr")],
               [AC_DEFINE(SPRINTF_RETURNS_GARBAGE, [1], [Broken sprintf])
                AC_MSG_RESULT("garbage")])
   ])
    ;;
esac

AC_PATH_PROG(uname_prog, uname, no)

# We should go through this and put all the explictly system dependent
# stuff in one place
AC_MSG_CHECKING(operating system)
AC_CACHE_VAL(mysql_cv_sys_os,
[
if test "$uname_prog" != "no"; then
  mysql_cv_sys_os="`uname`"
else
  mysql_cv_sys_os="Not Solaris"
fi
])
AC_MSG_RESULT($mysql_cv_sys_os)

# This should be rewritten to use $target_os
case "$target_os" in
  sco3.2v5*) 
     CFLAGS="$CFLAGS -DSCO"
     CXXFLAGS="$CXXFLAGS -DSCO"
     LD='$(CC) $(CFLAGS)'
     case "$CFLAGS" in
       *-belf*) 
         AC_SYS_COMPILER_FLAG(-belf,sco_belf_option,CFLAGS,[],[
         case "$LDFLAGS" in
           *-belf*) ;;
           *) echo "Adding -belf option to ldflags."
              LDFLAGS="$LDFLAGS -belf"
           ;;
         esac
         ])
       ;;
       *)
         AC_SYS_COMPILER_FLAG(-belf,sco_belf_option,CFLAGS,[],[
         case "$LDFLAGS" in
           *-belf*) ;;
           *)
	     echo "Adding -belf option to ldflags."
             LDFLAGS="$LDFLAGS -belf"
           ;;
         esac
         ])
       ;;
     esac
  ;;
  sysv5UnixWare*) 
    if test "$GCC" != "yes"; then
      # We are using built-in inline function
      CFLAGS="$CFLAGS -Kalloca"
    fi
    CXXFLAGS="$CXXFLAGS -DNO_CPLUSPLUS_ALLOCA"
  ;;
  sysv5OpenUNIX8*) 
    if test "$GCC" != "yes"; then
      # We are using built-in inline function
      CFLAGS="$CFLAGS -Kalloca"
    fi
    CXXFLAGS="$CXXFLAGS -DNO_CPLUSPLUS_ALLOCA"
  ;;
esac
AC_SUBST(CC)
AC_SUBST(CFLAGS)
AC_SUBST(CXX)
AC_SUBST(CXXFLAGS)
AC_SUBST(LD)
AC_SUBST(INSTALL_SCRIPT)

export CC CXX CFLAGS LD LDFLAGS AR
<<<<<<< HEAD

=======
echo "GXX: $GXX"
>>>>>>> 01a954b2
if test "$GXX" = "yes"
then
  # mysqld requires -fno-implicit-templates.
  # Disable exceptions as they seams to create problems with gcc and threads.
  # mysqld doesn't use run-time-type-checking, so we disable it.
  CXXFLAGS="$CXXFLAGS -fno-implicit-templates -fno-exceptions -fno-rtti"

  #CXX_VERNO=`echo $CXX_VERSION | sed -e 's/[[^0-9. ]]//g; s/^ *//g; s/ .*//g'`
  echo "CXX: $CXX"
  if echo $CXX | grep gcc > /dev/null 2>&1
  then
<<<<<<< HEAD
    GCC_VERSION=`gcc -v 2>&1 | grep version | sed -e 's/[[^0-9. ]]//g; s/^ *//g; s/ .*//g'`
    case $SYSTEM_TYPE in
      *freebsd*)
        # The libsupc++ library on freebsd with gcc 3.4.2 is dependent on 
        # libstdc++, disable it  since other solution works fine
        GCC_VERSION="NOSUPCPP_$GCC_VERSION"
      ;;
      *) 
      ;;
    esac
    echo "Using gcc version '$GCC_VERSION'"
    case "$GCC_VERSION" in
      3.4.*|3.5.*)
        # Statically link the language support function's found in libsupc++.a
        LIBS="$LIBS -lsupc++"
	echo "Using -libsupc++ for static linking with gcc"
      ;;
      *)
        # Using -lsupc++ doesn't work in gcc 3.3 on SuSE 9.2
        # (causes link failures when linking things staticly)
        CXXFLAGS="$CXXFLAGS -DUSE_MYSYS_NEW -DDEFINE_CXA_PURE_VIRTUAL"
	echo "Using MYSYS_NEW for static linking with gcc"
      ;;
    esac
=======
    echo "Setting CXXFLAGS"
    # If you are using 'gcc' 3.0 (not g++) to compile C++ programs on Linux,
    # we will gets some problems when linking static programs.
    # The following code is used to fix this problem.
    CXXFLAGS="$CXXFLAGS -DUSE_MYSYS_NEW -DDEFINE_CXA_PURE_VIRTUAL"
    echo "Using MYSYS_NEW for static linking with gcc"
>>>>>>> 01a954b2
  fi
fi

# Avoid bug in fcntl on some versions of linux
AC_MSG_CHECKING("if we should use 'skip-locking' as default for $target_os")
# Any wariation of Linux
if expr "$target_os" : "[[Ll]]inux.*" > /dev/null
then
  MYSQLD_DEFAULT_SWITCHES="--skip-locking"
  TARGET_LINUX="true"
  AC_MSG_RESULT("yes")
  AC_DEFINE([TARGET_OS_LINUX], [1], [Whether we build for Linux])
else
  MYSQLD_DEFAULT_SWITCHES=""
  TARGET_LINUX="false"
  AC_MSG_RESULT("no")
fi
AC_SUBST(MYSQLD_DEFAULT_SWITCHES)
AC_SUBST(TARGET_LINUX)

dnl Find paths to some shell programs
AC_PATH_PROG(LN, ln, ln)
# This must be able to take a -f flag like normal unix ln.
AC_PATH_PROG(LN_CP_F, ln, ln)
if ! ( expr "$SYSTEM_TYPE" : ".*netware.*" > /dev/null ); then
# If ln -f does not exists use -s (AFS systems)
if test -n "$LN_CP_F"; then
  LN_CP_F="$LN_CP_F -s"
fi
fi

AC_PATH_PROG(MV, mv, mv)
AC_PATH_PROG(RM, rm, rm)
AC_PATH_PROG(CP, cp, cp)
AC_PATH_PROG(SED, sed, sed)
AC_PATH_PROG(CMP, cmp, cmp)
AC_PATH_PROG(CHMOD, chmod, chmod)
AC_PATH_PROG(HOSTNAME, hostname, hostname)
# Check for a GNU tar named 'gtar', or 'gnutar' (MacOS X) and
# fall back to 'tar' otherwise and hope that it's a GNU tar as well
AC_CHECK_PROGS(TAR, gnutar gtar tar)

dnl We use a path for perl so the script startup works
dnl We make sure to use perl, not perl5, in hopes that the RPMs will
dnl not depend on the perl5 binary being installed (probably a bug in RPM)
AC_PATH_PROG(PERL, perl, no)
if test "$PERL" != "no" && $PERL -e 'require 5' > /dev/null 2>&1
then
  PERL5=$PERL
else
  AC_PATH_PROG(PERL5, perl5, no)
  if test "$PERL5" != no
  then
    PERL=$PERL5
    ac_cv_path_PERL=$ac_cv_path_PERL5
  fi
fi

AC_SUBST(HOSTNAME)
AC_SUBST(PERL)
AC_SUBST(PERL5)

# for build ndb docs

AC_PATH_PROG(DOXYGEN, doxygen, no)
AC_PATH_PROG(PDFLATEX, pdflatex, no)
AC_PATH_PROG(MAKEINDEX, makeindex, no)
AC_SUBST(DOXYGEN)
AC_SUBST(PDFLATEX)
AC_SUBST(MAKEINDEX)

# Lock for PS
AC_PATH_PROG(PS, ps, ps)
AC_MSG_CHECKING("how to check if pid exists")
PS=$ac_cv_path_PS
# Linux style
if $PS p $$ 2> /dev/null | grep $0 > /dev/null
then
  FIND_PROC="$PS p \$\$PID | grep \$\$MYSQLD > /dev/null"
# Solaris
elif $PS -fp $$ 2> /dev/null | grep $0 > /dev/null
then
  FIND_PROC="$PS -p \$\$PID | grep \$\$MYSQLD > /dev/null"
# BSD style
elif $PS -uaxww 2> /dev/null | grep $0 > /dev/null
then
  FIND_PROC="$PS -uaxww | grep \$\$MYSQLD | grep \" \$\$PID \" > /dev/null"
# SysV style
elif $PS -ef 2> /dev/null | grep $0 > /dev/null
then
  FIND_PROC="$PS -ef | grep \$\$MYSQLD | grep \" \$\$PID \" > /dev/null"
# Do anybody use this?
elif $PS $$ 2> /dev/null | grep $0 > /dev/null
then
  FIND_PROC="$PS \$\$PID | grep \$\$MYSQLD > /dev/null"
else
  case $SYSTEM_TYPE in
    *freebsd*)
      FIND_PROC="$PS p \$\$PID | grep \$\$MYSQLD > /dev/null"
      ;;
    *darwin*)
      FIND_PROC="$PS -uaxww | grep \$\$MYSQLD | grep \" \$\$PID \" > /dev/null"
      ;;
    *cygwin*)
      FIND_PROC="$PS -e | grep \$\$MYSQLD | grep \" \$\$PID \" > /dev/null"
      ;;
    *netware*)
      FIND_PROC=
      ;;
    *)
      AC_MSG_ERROR([Could not find the right ps switches. Which OS is this ?. See the Installation chapter in the Reference Manual.])
  esac
fi
AC_SUBST(FIND_PROC)
AC_MSG_RESULT("$FIND_PROC")

# Check if a pid is valid
AC_PATH_PROG(KILL, kill, kill)
AC_MSG_CHECKING("for kill switches")
if $ac_cv_path_KILL -0 $$
then
  CHECK_PID="$ac_cv_path_KILL -0 \$\$PID > /dev/null 2> /dev/null"
elif kill -s 0 $$
then
  CHECK_PID="$ac_cv_path_KILL -s 0 \$\$PID > /dev/null 2> /dev/null"
else
  AC_MSG_WARN([kill -0 to check for pid seems to fail])
    CHECK_PID="$ac_cv_path_KILL -s SIGCONT \$\$PID > /dev/null 2> /dev/null"
fi
AC_SUBST(CHECK_PID)
AC_MSG_RESULT("$CHECK_PID")

# We need an ANSI C compiler
AM_PROG_CC_STDC

# We need an assembler, too
AM_PROG_AS

if test "$am_cv_prog_cc_stdc" = "no"
then
  AC_MSG_ERROR([MySQL requires an ANSI C compiler (and a C++ compiler). Try gcc. See the Installation chapter in the Reference Manual.])
fi

NOINST_LDFLAGS=

static_nss=""
STATIC_NSS_FLAGS=""
OTHER_LIBC_LIB=""
AC_ARG_WITH(other-libc,
 [  --with-other-libc=DIR   Link against libc and other standard libraries 
                          installed in the specified non-standard location 
                          overriding default. Originally added to be able to
                          link against glibc 2.2 without making the user 
                          upgrade the standard libc installation.],
 [
   other_libc_include="$withval/include"
   other_libc_lib="$withval/lib"
   with_other_libc="yes"
   enable_shared="no"
   all_is_static="yes"
   CFLAGS="$CFLAGS -I$other_libc_include"
   # There seems to be a feature in gcc that treats system and libc headers
   # silently when they violatate ANSI C++ standard, but it is strict otherwise
   # since gcc cannot now recognize that our headers are libc, we work around
   # by telling it to be permissive. Note that this option only works with
   # new versions of gcc (2.95.x and above)
   CXXFLAGS="$CXXFLAGS -fpermissive -I$other_libc_include"
   if test -f "$other_libc_lib/libnss_files.a"
   then
     # libc has been compiled with --enable-static-nss
     # we need special flags, but we will have to add those later
     STATIC_NSS_FLAGS="-lc -lnss_files -lnss_dns -lresolv"
     STATIC_NSS_FLAGS="$STATIC_NSS_FLAGS $STATIC_NSS_FLAGS"
     OTHER_LIBC_LIB="-static -L$other_libc_lib"
     static_nss=1
   else
     # this is a dirty hack. We if we detect static nss glibc in the special
     # location, we do not re-direct the linker to get libraries from there
     # during check. The reason is that if we did, we would have to find a
     # way to append the special static nss flags to LIBS every time we do
     # any check - this is definitely feasible, but not worthwhile the risk
     # of breaking other things. So for our purposes it would be sufficient
     # to assume that whoever is using static NSS knows what he is doing and
     # has sensible libraries in the regular location
     LDFLAGS="$LDFLAGS -static -L$other_libc_lib "
   fi
   
   # When linking against custom libc installed separately, we want to force
   # all binary builds to be static, including the build done by configure
   # itself to test for system features.
   with_mysqld_ldflags="-all-static"
   with_client_ldflags="-all-static"
   NOINST_LDFLAGS="-all-static"
 ],
 [
  other_libc_include=
  other_libc_lib=
  with_other_libc="no"
 ]
)
AC_SUBST(NOINST_LDFLAGS)

#
# Check if we are using Linux and a glibc compiled with static nss
# (this is true on the MySQL build machines to avoid NSS problems)
#

if test "$TARGET_LINUX" = "true" -a "$static_nss" = ""
then
  tmp=`nm /usr/lib/libc.a  | grep _nss_files_getaliasent_r`
  if test -n "$tmp"
  then
     STATIC_NSS_FLAGS="-lc -lnss_files -lnss_dns -lresolv"
     STATIC_NSS_FLAGS="$STATIC_NSS_FLAGS $STATIC_NSS_FLAGS"
     static_nss=1
  fi
fi


AC_ARG_WITH(server-suffix,
    [  --with-server-suffix    Append value to the version string.],
    [ MYSQL_SERVER_SUFFIX=`echo "$withval" | sed -e  's/^\(...................................\)..*$/\1/'` ],
    [ MYSQL_SERVER_SUFFIX= ]
    )
AC_SUBST(MYSQL_SERVER_SUFFIX)

# Set flags if we want to force to use pthreads
AC_ARG_WITH(pthread,
    [  --with-pthread          Force use of pthread library.],
    [ with_pthread=$withval ],
    [ with_pthread=no ]
    )

# Force use of thread libs LIBS
AC_ARG_WITH(named-thread-libs,
    [  --with-named-thread-libs=ARG
                          Use specified thread libraries instead of 
                          those automatically found by configure.],
    [ with_named_thread=$withval ],
    [ with_named_thread=no ]
    )

# Force use of a curses libs
AC_ARG_WITH(named-curses-libs,
    [  --with-named-curses-libs=ARG
                          Use specified curses libraries instead of 
                          those automatically found by configure.],
    [ with_named_curses=$withval ],
    [ with_named_curses=no ]
    )

# Make thread safe client
AC_ARG_ENABLE(thread-safe-client,
    [  --enable-thread-safe-client   
                          Compile the client with threads.],
    [ THREAD_SAFE_CLIENT=$enableval ],
    [ THREAD_SAFE_CLIENT=no ]
    )

# compile with strings functions in assembler
AC_ARG_ENABLE(assembler,
    [  --enable-assembler      Use assembler versions of some string 
                          functions if available.],
    [ ENABLE_ASSEMBLER=$enableval ],
    [ ENABLE_ASSEMBLER=no ]
    )

AC_MSG_CHECKING(if we should use assembler functions)
# For now we only support assembler on i386 and sparc systems
AM_CONDITIONAL(ASSEMBLER_x86, test "$ENABLE_ASSEMBLER" = "yes" -a "$BASE_MACHINE_TYPE" = "i386")
AM_CONDITIONAL(ASSEMBLER_sparc32, test "$ENABLE_ASSEMBLER" = "yes" -a "$BASE_MACHINE_TYPE" = "sparc")
AM_CONDITIONAL(ASSEMBLER_sparc64, test "$ENABLE_ASSEMBLER" = "yes" -a "$BASE_MACHINE_TYPE" = "sparcv9")
AM_CONDITIONAL(ASSEMBLER, test "$ASSEMBLER_x86_TRUE" = "" -o "$ASSEMBLER_sparc32_TRUE" = "")

if test "$ASSEMBLER_TRUE" = ""
then
  AC_MSG_RESULT([yes])
else
  AC_MSG_RESULT([no])
fi


# Use this to set the place used for unix socket used to local communication.
AC_ARG_WITH(unix-socket-path,
    [  --with-unix-socket-path=SOCKET
                          Where to put the unix-domain socket.  SOCKET must be 
                          an absolute file name.],
    [ MYSQL_UNIX_ADDR=$withval ],
    [ MYSQL_UNIX_ADDR=$MYSQL_UNIX_ADDR_DEFAULT ]
    )
AC_SUBST(MYSQL_UNIX_ADDR)

AC_ARG_WITH(tcp-port,
    [  --with-tcp-port=port-number
                          Which port to use for MySQL services (default 3306)],
    [ MYSQL_TCP_PORT=$withval ],
    [ MYSQL_TCP_PORT=$MYSQL_TCP_PORT_DEFAULT ]
    )
AC_SUBST(MYSQL_TCP_PORT)
# We might want to document the assigned port in the manual.
AC_SUBST(MYSQL_TCP_PORT_DEFAULT)

# Use this to set the place used for unix socket used to local communication.
AC_ARG_WITH(mysqld-user,
    [  --with-mysqld-user=username   
                          What user the mysqld daemon shall be run as.],
    [ MYSQLD_USER=$withval ],
    [ MYSQLD_USER=mysql ]
    )
AC_SUBST(MYSQLD_USER)

# If we should allow LOAD DATA LOCAL
AC_MSG_CHECKING(If we should should enable LOAD DATA LOCAL by default)
AC_ARG_ENABLE(local-infile,
    [  --enable-local-infile   Enable LOAD DATA LOCAL INFILE (default: disabled)],
    [ ENABLED_LOCAL_INFILE=$enableval ],
    [ ENABLED_LOCAL_INFILE=no ]
    )
if test "$ENABLED_LOCAL_INFILE" = "yes"
then
  AC_MSG_RESULT([yes])
  AC_DEFINE([ENABLED_LOCAL_INFILE], [1],
            [If LOAD DATA LOCAL INFILE should be enabled by default])
else
  AC_MSG_RESULT([no])
fi

MYSQL_SYS_LARGEFILE

# Types that must be checked AFTER large file support is checked
AC_TYPE_SIZE_T

#--------------------------------------------------------------------
# Check for system header files
#--------------------------------------------------------------------

AC_HEADER_DIRENT
AC_HEADER_STDC
AC_HEADER_SYS_WAIT
AC_CHECK_HEADERS(fcntl.h float.h floatingpoint.h ieeefp.h limits.h \
 memory.h pwd.h select.h \
 stdlib.h stddef.h \
 strings.h string.h synch.h sys/mman.h sys/socket.h netinet/in.h arpa/inet.h \
 sys/timeb.h sys/types.h sys/un.h sys/vadvise.h sys/wait.h term.h \
 unistd.h utime.h sys/utime.h termio.h termios.h sched.h crypt.h alloca.h \
 sys/ioctl.h malloc.h sys/malloc.h sys/ipc.h sys/shm.h linux/config.h \
 sys/resource.h sys/param.h)

#--------------------------------------------------------------------
# Check for system libraries. Adds the library to $LIBS
# and defines HAVE_LIBM etc
#--------------------------------------------------------------------

AC_CHECK_LIB(m, floor, [], AC_CHECK_LIB(m, __infinity))

AC_CHECK_LIB(nsl_r, gethostbyname_r, [],
  AC_CHECK_LIB(nsl, gethostbyname_r))
AC_CHECK_FUNC(gethostbyname_r)

AC_CHECK_FUNC(setsockopt, , AC_CHECK_LIB(socket, setsockopt))
AC_CHECK_FUNC(yp_get_default_domain, ,
  AC_CHECK_LIB(nsl, yp_get_default_domain))
AC_CHECK_FUNC(p2open, , AC_CHECK_LIB(gen, p2open))
# This may get things to compile even if bind-8 is installed
AC_CHECK_FUNC(bind, , AC_CHECK_LIB(bind, bind))
# For crypt() on Linux
AC_CHECK_LIB(crypt, crypt)
AC_CHECK_FUNC(crypt, AC_DEFINE([HAVE_CRYPT], [1], [crypt])) 

# For sem_xxx functions on Solaris 2.6
AC_CHECK_FUNC(sem_init, , AC_CHECK_LIB(posix4, sem_init))
MYSQL_CHECK_ZLIB_WITH_COMPRESS

# For large pages support
if test "$TARGET_LINUX" = "true"
then
  # For SHM_HUGETLB on Linux
  AC_CHECK_DECLS(SHM_HUGETLB, 
      AC_DEFINE([HAVE_LARGE_PAGES], [1], 
                [Define if you have large pages support])
      AC_DEFINE([HUGETLB_USE_PROC_MEMINFO], [1],
                [Define if /proc/meminfo shows the huge page size (Linux only)])
      , ,
      [
#include <sys/shm.h>
      ]
  )
fi

#--------------------------------------------------------------------
# Check for TCP wrapper support
#--------------------------------------------------------------------

AC_ARG_WITH(libwrap,
[  --with-libwrap[=DIR]      Compile in libwrap (tcp_wrappers) support],[
  case "$with_libwrap" in
  no) : ;;
  yes|*)
    _cppflags=${CPPFLAGS}
    _ldflags=${LDFLAGS}

    if test "$with_libwrap" != "yes"; then
      CPPFLAGS="${CPPFLAGS} -I$with_libwrap/include"
      LDFLAGS="${LDFLAGS} -L$with_libwrap/lib"
    fi

    _libs=${LIBS}
    AC_CHECK_HEADER(tcpd.h,
      LIBS="-lwrap $LIBS"
      AC_MSG_CHECKING(for TCP wrappers library -lwrap)
      AC_TRY_LINK([#include <tcpd.h>
int allow_severity = 0;
int deny_severity  = 0;

struct request_info *req;
],[hosts_access (req)],
        AC_MSG_RESULT(yes)
        AC_DEFINE([LIBWRAP], [1], [Define if you have -lwrap])
        AC_DEFINE([HAVE_LIBWRAP], [1], [Define if have -lwrap])
	if test "$with_libwrap" != "yes"; then
	    WRAPLIBS="-L${with_libwrap}/lib"
	fi
	WRAPLIBS="${WRAPLIBS} -lwrap",
        AC_MSG_RESULT(no)
        CPPFLAGS=${_cppflags} LDFLAGS=${_ldflags}),
      CPPFLAGS=${_cppflags} LDFLAGS=${_ldflags})
    LDFLAGS=${_ldflags} LIBS=${_libs}
    ;;
  esac
])
AC_SUBST(WRAPLIBS)

if test "$TARGET_LINUX" = "true"; then
  AC_MSG_CHECKING([for atomic operations])

  atom_ops=
  AC_TRY_RUN([
#include <asm/atomic.h>
int main()
{
  atomic_t v;

  atomic_set(&v, 23);
  atomic_add(5, &v);
  return atomic_read(&v) == 28 ? 0 : -1;
}
  ],
  [AC_DEFINE([HAVE_ATOMIC_ADD], [1],
             [atomic_add() from <asm/atomic.h> (Linux only)])
   atom_ops="${atom_ops}atomic_add "],
  )
  AC_TRY_RUN([
#include <asm/atomic.h>
int main()
{
  atomic_t v;

  atomic_set(&v, 23);
  atomic_sub(5, &v);
  return atomic_read(&v) == 18 ? 0 : -1;
}
  ],
  [AC_DEFINE([HAVE_ATOMIC_SUB], [1],
             [atomic_sub() from <asm/atomic.h> (Linux only)])
   atom_ops="${atom_ops}atomic_sub "],
  )

  if test -z "$atom_ops"; then atom_ops="no"; fi
  AC_MSG_RESULT($atom_ops)

  AC_ARG_WITH(pstack,
    [  --with-pstack           Use the pstack backtrace library],
    [ USE_PSTACK=$withval ],
    [ USE_PSTACK=no ])
  pstack_libs=
  pstack_dirs=
  if test "$USE_PSTACK" = yes -a "$TARGET_LINUX" = "true" -a "$BASE_MACHINE_TYPE" = "i386"
  then
    have_libiberty= have_libbfd=
    my_save_LIBS="$LIBS"
dnl I have no idea if this is a good test - can not find docs for libiberty  
    AC_CHECK_LIB([iberty], [fdmatch],
      [have_libiberty=yes
       AC_CHECK_LIB([bfd], [bfd_openr], [have_libbfd=yes], , [-liberty])])
    LIBS="$my_save_LIBS"

    if test x"$have_libiberty" = xyes -a x"$have_libbfd" = xyes
    then
      pstack_dirs='$(top_srcdir)'/pstack
      pstack_libs="../pstack/libpstack.a -lbfd -liberty"
      # We must link staticly when using pstack
      with_mysqld_ldflags="-all-static"
      AC_SUBST([pstack_dirs])
      AC_SUBST([pstack_libs])
      AC_DEFINE([USE_PSTACK], [1], [the pstack backtrace library])
dnl This check isn't needed, but might be nice to give some feedback....
dnl    AC_CHECK_HEADER(libiberty.h,
dnl      have_libiberty_h=yes,
dnl      have_libiberty_h=no)
    else
      USE_PSTACK="no"
    fi
  else
    USE_PSTACK="no"
  fi
fi
AM_CONDITIONAL(COMPILE_PSTACK, test "$USE_PSTACK" = "yes")
AC_MSG_CHECKING([if we should use pstack])
AC_MSG_RESULT([$USE_PSTACK])

# Check for gtty if termio.h doesn't exists
if test "$ac_cv_header_termio_h" = "no" -a "$ac_cv_header_termios_h" = "no"
then
  AC_CHECK_FUNC(gtty, , AC_CHECK_LIB(compat, gtty))
fi

# We make a special variable for non-threaded version of LIBS to avoid
# including thread libs into non-threaded version of MySQL client library.
# Later in this script LIBS will be augmented with a threads library.
NON_THREADED_LIBS="$LIBS"

AC_MSG_CHECKING([for int8])
case $SYSTEM_TYPE in
  *netware)
    AC_MSG_RESULT([no])
    ;;
  *)
AC_TRY_RUN([
#ifdef HAVE_STDLIB_H
#include <stdlib.h>
#endif

#ifdef HAVE_STDDEF_H
#include <stddef.h>
#endif

#ifdef HAVE_SYS_TYPES_H
#include <sys/types.h>
#endif

int main()
{
  int8 i;
  return 0;
}
],
[AC_DEFINE([HAVE_INT_8_16_32], [1],
           [whether int8, int16 and int32 types exist])
AC_MSG_RESULT([yes])],
[AC_MSG_RESULT([no])]
)
    ;;
esac

#
# Some system specific hacks
#

MAX_C_OPTIMIZE="-O3"
MAX_CXX_OPTIMIZE="-O3"

ndb_cxxflags_fix=
case $SYSTEM_TYPE-$MACHINE_TYPE-$ac_cv_prog_gcc in
# workaround for Sun Forte/x86 see BUG#4681
  *solaris*-i?86-no)
    CFLAGS="$CFLAGS -DBIG_TABLES"
    CXXFLAGS="$CXXFLAGS -DBIG_TABLES"
    ;;
  *) ;;
esac
case $SYSTEM_TYPE-$ac_cv_prog_gcc in
# workaround for Sun Forte compile problem for ndb
  *solaris*-no)
    ndb_cxxflags_fix="$ndb_cxxflags_fix -instances=static"
    ;;
  *) ;;
esac


case $SYSTEM_TYPE in
  *solaris2.7*)
    # Solaris 2.7 has a broken /usr/include/widec.h
    # Make a fixed copy in ./include
    echo "Fixing broken include files for $SYSTEM_TYPE"
    echo "  - Creating local copy of widec.h"
    if test ! -d include
    then
      mkdir ./include
    fi
    builddir=`pwd`
    sed -e "s|^#if[ 	]*!defined(lint) && !defined(__lint)|#if !defined\(lint\) \&\& !defined\(__lint\) \&\& !defined\(getwc\)|" < /usr/include/widec.h > include/widec.h
    CFLAGS="$CFLAGS -DHAVE_CURSES_H -I$builddir/include -DHAVE_RWLOCK_T"
    CXXFLAGS="$CXXFLAGS -DHAVE_CURSES_H -I$builddir/include -DHAVE_RWLOCK_T"
    ;;
  *solaris2.8*)
    # Solaris 2.8 has a broken /usr/include/widec.h
    # Make a fixed copy in ./include
    echo "Fixing broken include files for $SYSTEM_TYPE"
    echo "  - Creating local copy of widec.h"
    if test ! -d include
    then
      mkdir ./include
    fi
    builddir=`pwd`
    sed -e "s|^#if[ 	]*!defined(__lint)|#if !defined\(__lint\) \&\& !defined\(getwc\)|" < /usr/include/widec.h > include/widec.h
    CFLAGS="$CFLAGS -DHAVE_CURSES_H -I$builddir/include -DHAVE_RWLOCK_T"
    CXXFLAGS="$CXXFLAGS -DHAVE_CURSES_H -I$builddir/include -DHAVE_RWLOCK_T"
    ;;
  *solaris2.5.1*)
    echo "Enabling getpass() workaround for Solaris 2.5.1"
    CFLAGS="$CFLAGS -DHAVE_BROKEN_GETPASS -DSOLARIS -DHAVE_RWLOCK_T";
    CXXFLAGS="$CXXFLAGS -DHAVE_RWLOCK_T -DSOLARIS"
    ;;
  *solaris*)
    CFLAGS="$CFLAGS -DHAVE_RWLOCK_T"
    CXXFLAGS="$CXXFLAGS -DHAVE_RWLOCK_T"
    ;;
  *SunOS*)
    echo "Enabling getpass() workaround for SunOS"
    CFLAGS="$CFLAGS -DHAVE_BROKEN_GETPASS -DSOLARIS";
    ;;
  *hpux10.20*)
    echo "Enabling workarounds for hpux 10.20"
    CFLAGS="$CFLAGS -DHAVE_BROKEN_SNPRINTF -DSIGNALS_DONT_BREAK_READ -DDO_NOT_REMOVE_THREAD_WRAPPERS -DHPUX10 -DSIGNAL_WITH_VIO_CLOSE -DHAVE_BROKEN_PTHREAD_COND_TIMEDWAIT -DHAVE_POSIX1003_4a_MUTEX"
    CXXFLAGS="$CXXFLAGS -DHAVE_BROKEN_SNPRINTF -D_INCLUDE_LONGLONG -DSIGNALS_DONT_BREAK_READ -DDO_NOT_REMOVE_THREAD_WRAPPERS -DHPUX10 -DSIGNAL_WITH_VIO_CLOSE -DHAVE_BROKEN_PTHREAD_COND_TIMEDWAIT -DHAVE_POSIX1003_4a_MUTEX"
    if test "$with_named_thread" = "no"
    then 
      echo "Using --with-named-thread=-lpthread"
      with_named_thread="-lcma"
    fi
    ;;
  *hpux11.*)
    echo "Enabling workarounds for hpux 11"
    CFLAGS="$CFLAGS -DHPUX11  -DSNPRINTF_RETURN_TRUNC -DHAVE_BROKEN_PREAD -DDONT_USE_FINITE -DHAVE_BROKEN_GETPASS -DNO_FCNTL_NONBLOCK -DDO_NOT_REMOVE_THREAD_WRAPPERS -DHAVE_BROKEN_PTHREAD_COND_TIMEDWAIT"
    CXXFLAGS="$CXXFLAGS -DHPUX11  -DSNPRINTF_RETURN_TRUNC -DHAVE_BROKEN_PREAD -DDONT_USE_FINITE -D_INCLUDE_LONGLONG -DNO_FCNTL_NONBLOCK -DDO_NOT_REMOVE_THREAD_WRAPPERS -DHAVE_BROKEN_PTHREAD_COND_TIMEDWAIT"
    if test "$with_named_thread" = "no"
    then 
      echo "Using --with-named-thread=-lpthread"
      with_named_thread="-lpthread"
    fi
    # Fixes for HPUX 11.0 compiler
    if test "$ac_cv_prog_gcc" = "no"
    then
      CFLAGS="$CFLAGS -DHAVE_BROKEN_INLINE"
# set working flags first in line, letting override it (i. e. for debug):
      CXXFLAGS="+O2 $CXXFLAGS"
      MAX_C_OPTIMIZE=""
      MAX_CXX_OPTIMIZE=""
      ndb_cxxflags_fix="$ndb_cxxflags_fix -Aa"
    fi
    ;;
  *rhapsody*)
    if test "$ac_cv_prog_gcc" = "yes"
    then
      CPPFLAGS="$CPPFLAGS -traditional-cpp "
      CFLAGS="-DHAVE_CTHREADS_WRAPPER -DDO_NOT_REMOVE_THREAD_WRAPPERS"
      CXXFLAGS="-DHAVE_CTHREADS_WRAPPER"
      if test $with_named_curses = "no"
      then
	with_named_curses=""
      fi
    fi
    ;;
  *darwin5*)
    if test "$ac_cv_prog_gcc" = "yes"
    then
      FLAGS="-traditional-cpp -DHAVE_DARWIN_THREADS -D_P1003_1B_VISIBLE -DSIGNAL_WITH_VIO_CLOSE -DSIGNALS_DONT_BREAK_READ -DHAVE_BROKEN_REALPATH"
      CFLAGS="$CFLAGS $FLAGS"
      CXXFLAGS="$CXXFLAGS $FLAGS"
      MAX_C_OPTIMIZE="-O"
      with_named_curses=""
    fi
    ;;
  *darwin6*)
    if test "$ac_cv_prog_gcc" = "yes"
    then
      FLAGS="-DHAVE_DARWIN_THREADS -D_P1003_1B_VISIBLE -DSIGNAL_WITH_VIO_CLOSE -DSIGNALS_DONT_BREAK_READ -DHAVE_BROKEN_REALPATH"
      CFLAGS="$CFLAGS $FLAGS"
      CXXFLAGS="$CXXFLAGS $FLAGS"
      MAX_C_OPTIMIZE="-O"
    fi
    ;;
  *darwin[[7-8]]*)
    # don't forget to escape [] like above
    if test "$ac_cv_prog_gcc" = "yes"
    then
      FLAGS="-DHAVE_DARWIN_THREADS -D_P1003_1B_VISIBLE -DSIGNAL_WITH_VIO_CLOSE -DSIGNALS_DONT_BREAK_READ -DIGNORE_SIGHUP_SIGQUIT"
      CFLAGS="$CFLAGS $FLAGS"
      CXXFLAGS="$CXXFLAGS $FLAGS"
      MAX_C_OPTIMIZE="-O"
    fi
    ;;
  *freebsd*)
    echo "Adding fix for interrupted reads"
    OSVERSION=`sysctl -a | grep osreldate | awk '{ print $2 }'`
    if test "$OSVERSION" -gt "480100" && \
       test "$OSVERSION" -lt "500000" || \
       test "$OSVERSION" -gt "500109"
    then
       CXXFLAGS="$CXXFLAGS -DMYSQLD_NET_RETRY_COUNT=1000000"
    else
       CFLAGS="$CFLAGS -DHAVE_BROKEN_REALPATH"
       CXXFLAGS="$CXXFLAGS -DMYSQLD_NET_RETRY_COUNT=1000000 -DHAVE_BROKEN_REALPATH"
    fi
    ;;
  *netbsd*)
    echo "Adding flag -Dunix"
    CFLAGS="$CFLAGS -Dunix"
    CXXFLAGS="$CXXFLAGS -Dunix"
    OVERRIDE_MT_LD_ADD="\$(top_srcdir)/mit-pthreads/obj/libpthread.a"
    ;;
  *bsdi*)
    echo "Adding fix for BSDI"
    CFLAGS="$CFLAGS -D__BSD__ -DHAVE_BROKEN_REALPATH"
    AC_DEFINE_UNQUOTED([SOCKOPT_OPTLEN_TYPE], [size_t],
                       [Last argument to get/setsockopt])
    ;;
   *sgi-irix6*)
    if test "$with_named_thread" = "no"
    then 
      echo "Using --with-named-thread=-lpthread"
      with_named_thread="-lpthread"
    fi
    CXXFLAGS="$CXXFLAGS -D_BOOL"
    ;;
    *aix4.3*)
      echo "Adding defines for AIX"
      CFLAGS="$CFLAGS -Wa,-many -DUNDEF_HAVE_INITGROUPS -DSIGNALS_DONT_BREAK_READ"
      CXXFLAGS="$CXXFLAGS -Wa,-many -DUNDEF_HAVE_INITGROUPS -DSIGNALS_DONT_BREAK_READ"
    ;;
dnl Is this the right match for DEC OSF on alpha?
    *dec-osf*)
      if test "$ac_cv_prog_gcc" = "yes" && test "$host_cpu" = "alpha"
      then
	  echo "Adding defines for DEC OSF on alpha"
	  CFLAGS="$CFLAGS -mieee"
	  CXXFLAGS="$CXXFLAGS -mieee"
      fi
      echo "Adding defines for OSF1"
      # gethostbyname_r is deprecated and doesn't work ok on OSF1
      CFLAGS="$CFLAGS -DUNDEF_HAVE_GETHOSTBYNAME_R -DSNPRINTF_RETURN_TRUNC"
      CXXFLAGS="$CXXFLAGS -DUNDEF_HAVE_GETHOSTBYNAME_R -DSNPRINTF_RETURN_TRUNC"
      # fix to handle include of <stdint.h> correctly on OSF1 with cxx compiler
      CXXFLAGS="$CXXFLAGS -I/usr/include/cxx -I/usr/include/cxx_cname -I/usr/include -I/usr/include.dtk"
    ;;
  *netware*)
    # No need for curses library so set it to null
    with_named_curses=""

    # No thread library - in LibC
    with_named_thread=""
    
    #
    # Edit Makefile.in files.
    #
    echo -n "configuring Makefile.in files for NetWare... "
    for file in sql/Makefile.in libmysql/Makefile.in libmysql_r/Makefile.in sql/share/Makefile.in strings/Makefile.in client/Makefile.in
    do
    # echo "#### $file ####"
      filedir="`dirname $file`"
      filebase="`basename $file`"
      filesed=$filedir/$filebase.sed
      #
      # Backup and always use original file
      #
      if test -f $file.bk
      then
        cp -fp $file.bk $file
      else
        cp -fp $file $file.bk
      fi
      case $file in
        sql/Makefile.in)
          # Use gen_lex_hash.linux instead of gen_lex_hash
          # Add library dependencies to mysqld_DEPENDENCIES
          lib_DEPENDENCIES="\$(bdb_libs_with_path) \$(innodb_libs) \$(ndbcluster_libs) \$(pstack_libs) \$(innodb_system_libs) \$(openssl_libs)"
          cat > $filesed << EOF
s,\(^.*\$(MAKE) gen_lex_hash\)\$(EXEEXT),#\1,
s,\(\./gen_lex_hash\)\$(EXEEXT),\1.linux,
s%\(mysqld_DEPENDENCIES = \) %\1$lib_DEPENDENCIES %
EOF
          ;;
        sql/share/Makefile.in)
          cat > $filesed << EOF
s,\(extra/comp_err\),\1.linux,
EOF
          ;;
        libmysql/Makefile.in)
          cat > $filesed << EOF
s,\(\./conf_to_src\)\( \$(top_srcdir)\),\1.linux\2,
s,\(: conf_to_src\),\1.linux,
EOF
          ;;
        libmysql_r/Makefile.in)
          cat > $filesed << EOF
s,\(\./conf_to_src\)\( \$(top_srcdir)\),\1.linux\2,
s,\(: conf_to_src\),\1.linux,
EOF
          ;;
        strings/Makefile.in)
          cat > $filesed << EOF
s,\(\./conf_to_src\)\( \$(top_srcdir)\),\1.linux\2,
s,\(: conf_to_src\),\1.linux,
EOF
          ;;
        client/Makefile.in)
          #
          cat > $filesed << EOF
s,libmysqlclient.la,.libs/libmysqlclient.a,
EOF
          ;;
      esac
      if `sed -f $filesed $file > $file.nw`;\
      then
        mv -f $file.nw $file
        rm -f $filesed
      else
        exit 1
      fi
      # wait for file system changes to complete
      sleep 1
    done
    echo "done"

    #
    # Make sure the following files are writable.
    #
    # When the files are retrieved from some source code control systems they are read-only.
    #
    echo -n "making sure specific build files are writable... "
    for file in \
        Docs/include.texi \
        Docs/mysql.info \
        Docs/manual.txt \
        Docs/manual_toc.html \
        Docs/manual.html \
        Docs/INSTALL-BINARY \
        INSTALL-SOURCE \
        COPYING \
        COPYING.LIB \
        MIRRORS
    do
      if test -e $file; then
        chmod +w $file
      fi
    done
    echo "done"

    ;;
esac


#---START: Used in for client configure
# Check if we threads are in libc or if we should use
# -lpthread, -lpthreads or mit-pthreads
# We have to check libc last because else it fails on Solaris 2.6

with_posix_threads="no"
# Search thread lib on Linux
if test "$with_named_thread" = "no"
then
    AC_MSG_CHECKING("Linux threads")
    if test "$TARGET_LINUX" = "true"
    then
        AC_MSG_RESULT("starting")
        # use getconf to check glibc contents
        AC_MSG_CHECKING("getconf GNU_LIBPTHREAD_VERSION")
        case `getconf GNU_LIBPTHREAD_VERSION | tr abcdefghijklmnopqrstuvwxyz ABCDEFGHIJKLMNOPQRSTUVWXYZ` in
        NPTL* )
                AC_MSG_RESULT("NPTL")
                AC_DEFINE([HAVE_NPTL], [1], [NPTL threads implementation])
                with_named_thread="-lpthread"
                ;;
        LINUXTHREADS* )
                AC_MSG_RESULT("Linuxthreads")
                AC_DEFINE([HAVE_LINUXTHREADS], [1], 
                      [Whether we are using Xavier Leroy's LinuxThreads])
                with_named_thread="-lpthread"
                ;;
        * )
                AC_MSG_RESULT("unknown")
                ;;
        esac
        if test "$with_named_thread" = "no"
        then
          # old method, check headers
          # Look for LinuxThreads.
          AC_MSG_CHECKING("LinuxThreads in header file comment")
          res=`grep Linuxthreads /usr/include/pthread.h 2>/dev/null | wc -l`
          if test "$res" -gt 0
          then
            AC_MSG_RESULT("Found")
            AC_DEFINE([HAVE_LINUXTHREADS], [1],
                  [Whether we are using Xavier Leroy's LinuxThreads])
            # Linux 2.0 sanity check
            AC_TRY_COMPILE([#include <sched.h>], [int a = sched_get_priority_min(1);], ,
                  AC_MSG_ERROR([Syntax error in sched.h. Change _P to __P in the /usr/include/sched.h file. See the Installation chapter in the Reference Manual]))
            # RedHat 5.0 does not work with dynamic linking of this. -static also
            # gives a speed increase in linux so it does not hurt on other systems.
            with_named_thread="-lpthread"
          else
            AC_MSG_RESULT("Not found")
            # If this is a linux machine we should barf
            AC_MSG_ERROR([This is a Linux system without a working getconf, 
and Linuxthreads was not found. Please install it (or a new glibc) and try again.  
See the Installation chapter in the Reference Manual for more information.])
          fi
        else
            AC_MSG_RESULT("no need to check headers")
        fi
        
        AC_MSG_CHECKING("for pthread_create in -lpthread");
        ac_save_LIBS="$LIBS"
        LIBS="$LIBS -lpthread"
        AC_TRY_LINK( [#include <pthread.h>],
              [ (void) pthread_create((pthread_t*) 0,(pthread_attr_t*) 0, 0, 0); ],
              AC_MSG_RESULT("yes"),
              [ AC_MSG_RESULT("no")
                AC_MSG_ERROR([
This is a Linux system claiming to support threads, either Linuxthreads or NPTL, but linking a test program failed.  
Please install one of these (or a new glibc) and try again.  
See the Installation chapter in the Reference Manual for more information.]) ]
              )
        LIBS="$ac_save_LIBS"
    else
        AC_MSG_RESULT("no")
    fi  # "$TARGET_LINUX" 
fi  # "$with_named_thread" = "no" -a "$with_mit_threads" = "no"


# Hack for DEC-UNIX (OSF1 -> Tru64)
if test "$with_named_thread" = "no" -a "$with_mit_threads" = "no"
then
    AC_MSG_CHECKING("DEC threads post OSF/1 3.2")
    if test -f /usr/shlib/libpthread.so -a -f /usr/lib/libmach.a -a -f /usr/ccs/lib/cmplrs/cc/libexc.a
    then
      with_named_thread="-lpthread -lmach -lexc"
      CFLAGS="$CFLAGS -D_REENTRANT"
      CXXFLAGS="$CXXFLAGS -D_REENTRANT"
      AC_DEFINE(HAVE_DEC_THREADS, [1], [Whether we are using DEC threads])
      AC_MSG_RESULT("yes")
    else
      AC_MSG_RESULT("no")
    fi  # DEC threads
fi  # "$with_named_thread" = "no" -a "$with_mit_threads" = "no"


dnl This is needed because -lsocket has to come after the thread
dnl library on SCO.
AC_DEFUN([MYSQL_REMOVE_SOCKET_FROM_LIBS_HACK], [
  LIBS=`echo " $LIBS " | sed -e 's/ -lsocket / /g'`
])
# Hack for SCO UNIX
if test "$with_named_thread" = "no"
then
  AC_MSG_CHECKING("SCO threads")
  if expr "$SYSTEM_TYPE" : ".*sco.*" > /dev/null
  then
    if test -f /usr/lib/libgthreads.a -o -f /usr/lib/libgthreads.so
    then
      MYSQL_REMOVE_SOCKET_FROM_LIBS_HACK
      with_named_thread="-lgthreads -lsocket -lgthreads"
      # sched.h conflicts with fsu-threads
      touch ./include/sched.h
      touch ./include/semaphore.h

      # We must have gcc
      if expr "$CC" : ".*gcc.*"
      then
	AC_MSG_RESULT("yes")
      else
	AC_MSG_ERROR([On SCO UNIX MySQL must be compiled with gcc. See the Installation chapter in the Reference Manual.]);
      fi
      AC_MSG_RESULT("yes")
    elif test -f /usr/local/lib/libpthread.a -o -f /usr/local/lib/libpthread.so
    then
      MYSQL_REMOVE_SOCKET_FROM_LIBS_HACK
      with_named_thread="-lpthread -lsocket"
      # sched.h conflicts with fsu-threads
      # touch ./include/sched.h

      AC_MSG_CHECKING("for gcc")
      # We must have gcc
      if expr "$CC" : ".*gcc.*"
      then
	AC_MSG_RESULT("yes")
      else
	AC_MSG_ERROR([On SCO UNIX MySQL must be compiled with gcc. See the Installation chapter in the Reference Manual.]);
      fi
      AC_MSG_RESULT("yes")
    # Hack for SCO UnixWare 7.1.x
    #
    elif test "$with_named_thread" = "no"
    then
      AC_MSG_RESULT("no")
      AC_MSG_CHECKING("SCO UnixWare 7.1.x native threads")
      if expr "$SYSTEM_TYPE" : ".*sco.*" > /dev/null
      then
        if test -f /usr/lib/libthread.so -o -f /usr/lib/libthreadT.so
        then
	  MYSQL_REMOVE_SOCKET_FROM_LIBS_HACK
          if expr "$CC" : ".*gcc.*"
          then
            with_named_thread="-pthread -lsocket -lnsl"
          else
            with_named_thread="-Kthread -lsocket -lnsl"
          fi
          if expr "$SYSTEM_TYPE" : ".*unixware7.0.0" > /dev/null
          then
            AC_DEFINE(HAVE_UNIXWARE7_THREADS, [1])
          else
            AC_DEFINE(HAVE_UNIXWARE7_POSIX, [1])
          fi
          AC_MSG_RESULT("yes")
          # We must have cc
          AC_MSG_CHECKING("for gcc")
          if expr "$CC" : ".*gcc.*"
          then
	    CC="$CC -pthread -DUNIXWARE_7 -DHAVE_BROKEN_RWLOCK";
	    CXX="$CXX -pthread -DUNIXWARE_7 -DHAVE_BROKEN_RWLOCK";
          else
	    CC="$CC -Kthread -DUNIXWARE_7 -DHAVE_BROKEN_RWLOCK";
	    CXX="$CXX -Kthread -DUNIXWARE_7 -DHAVE_BROKEN_RWLOCK";
          fi
        else
          { echo "configure: error: Can't find thread libs on SCO UnixWare7. See the Installation chapter in the Reference Manual." 1>&2; exit 1; };
        fi
      else
        AC_MSG_RESULT("no")
      fi
    else
      AC_MSG_ERROR([On SCO UNIX MySQL requires that the FSUThreads package is installed. See the Installation chapter in the Reference Manual.]);
    fi
  else
    AC_MSG_RESULT("no")
  fi
fi
# Hack for SCO UnixWare7
#
if test "$with_named_thread" = "no"
then
  AC_MSG_CHECKING("SCO UnixWare7 native threads")
  if expr "$SYSTEM_TYPE" : ".*UnixWare*" > /dev/null
  then
    if test -f /usr/lib/libthread.so -o -f /usr/lib/libthreadT.so
    then
      MYSQL_REMOVE_SOCKET_FROM_LIBS_HACK
      if expr "$CC" : ".*gcc.*"
        then
          with_named_thread="-pthread -lsocket -lnsl"
      else
        with_named_thread="-Kthread -lsocket -lnsl"
      fi
      if expr "$SYSTEM_TYPE" : ".*unixware7.0.0" > /dev/null
      then
        AC_DEFINE(HAVE_UNIXWARE7_THREADS, [1])
      else
        AC_DEFINE(HAVE_UNIXWARE7_POSIX, [1])
      fi
      # We must have cc
      AC_MSG_CHECKING("for gcc")
      if expr "$CC" : ".*gcc.*"
      then
	CC="$CC -pthread -DUNIXWARE_7 -DHAVE_BROKEN_RWLOCK";
	CXX="$CXX -pthread -DUNIXWARE_7 -DHAVE_BROKEN_RWLOCK";
      else
	CC="$CC -Kthread -DUNIXWARE_7 -DHAVE_BROKEN_RWLOCK";
	CXX="$CXX -Kthread -DUNIXWARE_7 -DHAVE_BROKEN_RWLOCK";
      fi
      AC_MSG_RESULT("yes")
    else
      { echo "configure: error: Can't find thread libs on SCO UnixWare7. See the Installation chapter in the Reference Manual." 1>&2; exit 1; };
    fi
  else
    AC_MSG_RESULT("no")
  fi
fi

# Hack for Caldera OpenUNIX8
#
if test "$with_named_thread" = "no"
then
  AC_MSG_CHECKING("OpenUNIX8 native threads")
  if expr "$SYSTEM_TYPE" : ".*OpenUNIX*" > /dev/null
  then
    if test -f /usr/lib/libthread.so -o -f /usr/lib/libthreadT.so
    then
      MYSQL_REMOVE_SOCKET_FROM_LIBS_HACK
      if expr "$CC" : ".*gcc.*"
      then
          with_named_thread="-pthread -lsocket -lnsl"
      else
        with_named_thread="-Kthread -lsocket -lnsl"
      fi
      if expr "$SYSTEM_TYPE" : ".*unixware7.0.0" > /dev/null
      then
        AC_DEFINE([HAVE_UNIXWARE7_THREADS], [1],
                  [UNIXWARE7 threads are not posix])
      else
        AC_DEFINE([HAVE_UNIXWARE7_POSIX], [1],
                  [new UNIXWARE7 threads that are not yet posix])
      fi
      # We must have cc
      AC_MSG_CHECKING("for gcc")
      if expr "$CC" : ".*gcc.*"
      then
	CC="$CC -pthread -DUNIXWARE_7 -DHAVE_BROKEN_RWLOCK";
	CXX="$CXX -pthread -DUNIXWARE_7 -DHAVE_BROKEN_RWLOCK";
      else
 	CC="$CC -Kthread -DUNIXWARE_7 -DHAVE_BROKEN_RWLOCK";
 	CXX="$CXX -Kthread -DUNIXWARE_7 -DHAVE_BROKEN_RWLOCK";
      fi
      AC_MSG_RESULT("yes")
    else
      { echo "configure: error: Can't find thread libs on Caldera OpenUNIX 8. See the Installation chapter in the Reference Manual." 1>&2; exit 1; };
    fi
  else
    AC_MSG_RESULT("no")
  fi
fi

# Hack for Siemens UNIX
if test "$with_named_thread" = "no"
then
  AC_MSG_CHECKING("Siemens threads")
  if test -f /usr/lib/libxnet.so -a "$SYSTEM_TYPE" = "sni-sysv4"
  then
    LIBS="-lxnet $LIBS"
    NON_THREADED_LIBS="-lxnet $NON_THREADED_LIBS"
    with_named_thread="-Kthread $LDFLAGS -lxnet"
    LD_FLAGS=""
    CFLAGS="-Kthread $CFLAGS"
    CXXFLAGS="-Kthread $CXXFLAGS"
    AC_MSG_RESULT("yes")
  else
    AC_MSG_RESULT("no")
  fi
fi

# Use library named -lpthread
if test "$with_named_thread" = "no" -a "$with_pthread" = "yes"
then
    with_named_thread="-lpthread"
fi

#---END:

# Hack for Solaris >= 2.5
# We want both the new and the old interface
 
if test "$with_named_thread" = "no"
then
  AC_MSG_CHECKING("Solaris threads")
  if test -f /usr/lib/libpthread.so -a -f /usr/lib/libthread.so
  then
    with_named_thread="-lpthread -lthread"
    AC_MSG_RESULT("yes")
  else
    AC_MSG_RESULT("no")
  fi
fi

# Should we use named pthread library ?
AC_MSG_CHECKING("named thread libs:")
if test "$with_named_thread" != "no"
then
  LIBS="$with_named_thread $LIBS $with_named_thread"
  with_posix_threads="yes"
  AC_MSG_RESULT("$with_named_thread")
else
  AC_MSG_RESULT("no")
  # pthread_create is in standard libraries (As in BSDI 3.0)
  AC_MSG_CHECKING("for pthread_create in -libc");
  AC_TRY_LINK(
  [#include <pthread.h>],
  [ (void) pthread_create((pthread_t*) 0,(pthread_attr_t*) 0, 0, 0); ],
  with_posix_threads=yes, with_posix_threads=no)
  AC_MSG_RESULT("$with_posix_threads")
  if test "$with_posix_threads" = "no"
  then
    AC_MSG_CHECKING("for pthread_create in -lpthread");
    ac_save_LIBS="$LIBS"
    LIBS="$LIBS -lpthread"
    AC_TRY_LINK(
    [#include <pthread.h>],
    [ (void) pthread_create((pthread_t*) 0,(pthread_attr_t*) 0, 0, 0); ],
    with_posix_threads=yes, with_posix_threads=no)
    AC_MSG_RESULT("$with_posix_threads")
    if test "$with_posix_threads" = "no"
    then
      LIBS=" $ac_save_LIBS -lpthreads"
      AC_MSG_CHECKING("for pthread_create in -lpthreads");
      AC_TRY_LINK(
      [#include <pthread.h>],
      [ pthread_create((pthread_t*) 0,(pthread_attr_t*) 0, 0, 0); ],
      with_posix_threads=yes, with_posix_threads=no)
      AC_MSG_RESULT("$with_posix_threads")
      if test "$with_posix_threads" = "no"
      then
        # This is for FreeBSD
        LIBS="$ac_save_LIBS -pthread"
        AC_MSG_CHECKING("for pthread_create in -pthread");
        AC_TRY_LINK(
        [#include <pthread.h>],
        [ pthread_create((pthread_t*) 0,(pthread_attr_t*) 0, 0, 0); ],
        with_posix_threads=yes, with_posix_threads=no)
        AC_MSG_RESULT("$with_posix_threads")
      fi
    fi
  fi
fi

#---START: Used in for client configure
# Must be checked after, because strtok_r may be in -lpthread
# On AIX strtok_r is in libc_r

my_save_LIBS="$LIBS"
AC_CHECK_LIB(pthread,strtok_r)
LIBS="$my_save_LIBS"
if test "$ac_cv_lib_pthread_strtok_r" = "no"
then
  AC_CHECK_LIB(c_r,strtok_r)
  case "$with_osf32_threads---$target_os" in
    # Don't keep -lc_r in LIBS; -pthread handles it magically
    yes---* | *---freebsd* | *---hpux*) LIBS="$my_save_LIBS" ;;

  esac
  AC_CHECK_FUNCS(strtok_r pthread_init)
else
  AC_CHECK_FUNCS(strtok_r)
fi
#---END:

# Check for dlopen, needed for user definable functions
# This must be checked after threads on AIX
# We only need this for mysqld, not for the clients.

my_save_LIBS="$LIBS"
LIBS=""
AC_CHECK_LIB(dl,dlopen)
LIBDL=$LIBS
LIBS="$my_save_LIBS"
AC_SUBST(LIBDL)

# System characteristics
case $SYSTEM_TYPE in
  *netware*) ;;
  *)
AC_SYS_RESTARTABLE_SYSCALLS
    ;;
esac

# Build optimized or debug version ?
# First check for gcc and g++
if test "$ac_cv_prog_gcc" = "yes"
then
  DEBUG_CFLAGS="-g"
  DEBUG_OPTIMIZE_CC="-O"
  OPTIMIZE_CFLAGS="$MAX_C_OPTIMIZE"
else
  DEBUG_CFLAGS="-g"
  DEBUG_OPTIMIZE_CC=""
  OPTIMIZE_CFLAGS="-O"
fi
if test "$ac_cv_prog_cxx_g" = "yes"
then
  DEBUG_CXXFLAGS="-g"
  DEBUG_OPTIMIZE_CXX="-O"
  OPTIMIZE_CXXFLAGS="$MAX_CXX_OPTIMIZE"
else
  DEBUG_CXXFLAGS="-g"
  DEBUG_OPTIMIZE_CXX=""
  OPTIMIZE_CXXFLAGS="-O"
fi

if expr "$SYSTEM_TYPE" : ".*netware.*" > /dev/null; then
  DEBUG_CFLAGS="-g -DDEBUG -sym internal,codeview4"
  DEBUG_CXXFLAGS="-g -DDEBUG -sym internal,codeview4"
  DEBUG_OPTIMIZE_CC="-DDEBUG"
  DEBUG_OPTIMIZE_CXX="-DDEBUG"
  OPTIMIZE_CFLAGS="-O3 -DNDEBUG"
  OPTIMIZE_CXXFLAGS="-O3 -DNDEBUG"
fi

AC_ARG_WITH(debug,
    [  --without-debug         Build a production version without debugging code],
    [with_debug=$withval],
    [with_debug=no])
if test "$with_debug" = "yes"
then
  # Medium debug.
  CFLAGS="$DEBUG_CFLAGS $DEBUG_OPTIMIZE_CC -DDBUG_ON -DSAFE_MUTEX $CFLAGS"
  CXXFLAGS="$DEBUG_CXXFLAGS $DEBUG_OPTIMIZE_CXX -DDBUG_ON -DSAFE_MUTEX $CXXFLAGS"
elif test "$with_debug" = "full"
then
  # Full debug. Very slow in some cases
  CFLAGS="$DEBUG_CFLAGS -DDBUG_ON -DSAFE_MUTEX -DSAFEMALLOC $CFLAGS"
  CXXFLAGS="$DEBUG_CXXFLAGS -DDBUG_ON -DSAFE_MUTEX -DSAFEMALLOC $CXXFLAGS"
else
  # Optimized version. No debug
  CFLAGS="$OPTIMIZE_CFLAGS -DDBUG_OFF $CFLAGS"
  CXXFLAGS="$OPTIMIZE_CXXFLAGS -DDBUG_OFF $CXXFLAGS"
fi

# Force static compilation to avoid linking problems/get more speed
AC_ARG_WITH(mysqld-ldflags,
    [  --with-mysqld-ldflags   Extra linking arguments for mysqld],
    [MYSQLD_EXTRA_LDFLAGS=$withval],
    [MYSQLD_EXTRA_LDFLAGS=])
AC_SUBST(MYSQLD_EXTRA_LDFLAGS)

AC_ARG_WITH(client-ldflags,
    [  --with-client-ldflags   Extra linking arguments for clients],
    [CLIENT_EXTRA_LDFLAGS=$withval],
    [CLIENT_EXTRA_LDFLAGS=])
AC_SUBST(CLIENT_EXTRA_LDFLAGS)

AC_ARG_WITH(lib-ccflags,
    [  --with-lib-ccflags      Extra CC options for libraries],
    [LIB_EXTRA_CCFLAGS=$withval],
    [LIB_EXTRA_CCFLAGS=])
AC_SUBST(LIB_EXTRA_CCFLAGS)

# Avoid stupid bug on some OS 
AC_ARG_WITH(low-memory,
    [  --with-low-memory       Try to use less memory to compile to avoid 
                          memory limitations.],
    [with_lowmem=$withval],
    [with_lowmem=no])
if test "$with_lowmem" = "yes"
then
  if test "$ac_cv_prog_gcc" = "yes" 
  then 
    LM_CFLAGS="-fno-inline"
  else
    LM_CFLAGS="-O0"
  fi
else
  LM_CFLAGS=""
fi
AC_SUBST(LM_CFLAGS)

AC_ARG_WITH(comment,
    [  --with-comment          Comment about compilation environment.],
    [with_comment=$withval],
    [with_comment=no])
if test "$with_comment" != "no"
then
  COMPILATION_COMMENT=$with_comment
else
  COMPILATION_COMMENT="Source distribution"
fi
AC_SUBST(COMPILATION_COMMENT)

AC_MSG_CHECKING("need of special linking flags")
if test "$TARGET_LINUX" = "true" -a "$ac_cv_prog_gcc" = "yes" -a "$all_is_static" != "yes"
then
  LDFLAGS="$LDFLAGS -rdynamic"
  AC_MSG_RESULT("-rdynamic")
else
  AC_MSG_RESULT("none")
fi

dnl Checks for typedefs, structures, and compiler characteristics.
AC_C_CONST
AC_C_INLINE
AC_TYPE_OFF_T
AC_STRUCT_ST_RDEV
AC_HEADER_TIME
AC_STRUCT_TM
# AC_CHECK_SIZEOF return 0 when it does not find the size of a
# type. We want a error instead.
AC_CHECK_SIZEOF(char, 1)
if test "$ac_cv_sizeof_char" -eq 0
then
  AC_MSG_ERROR([No size for char type.
A likely cause for this could be that there isn't any
static libraries installed. You can verify this by checking if you have libm.a
in /lib, /usr/lib or some other standard place.  If this is the problem,
install the static libraries and try again.  If this isn't the problem,
examine config.log for possible errors.  If you want to report this, use
'scripts/mysqlbug' and include at least the last 20 rows from config.log!])
fi
AC_CHECK_SIZEOF(char*, 4)
AC_CHECK_SIZEOF(short, 2)
AC_CHECK_SIZEOF(int, 4)
if test "$ac_cv_sizeof_int" -eq 0
then
  AC_MSG_ERROR("No size for int type.")
fi
AC_CHECK_SIZEOF(long, 4)
if test "$ac_cv_sizeof_long" -eq 0
then
  AC_MSG_ERROR("No size for long type.")
fi
AC_CHECK_SIZEOF(long long, 8)
if test "$ac_cv_sizeof_long_long" -eq 0
then
  AC_MSG_ERROR("MySQL needs a long long type.")
fi
# off_t is not a builtin type
MYSQL_CHECK_SIZEOF(off_t, 4)
if test "$ac_cv_sizeof_off_t" -eq 0
then
  AC_MSG_ERROR("MySQL needs a off_t type.")
fi
# This always gives a warning. Ignore it unless you are cross compiling
AC_C_BIGENDIAN
#---START: Used in for client configure
# Check base type of last arg to accept
MYSQL_TYPE_ACCEPT

#---END:
# Figure out what type of struct rlimit to use with setrlimit
MYSQL_TYPE_STRUCT_RLIMIT
# Find where the stack goes
MYSQL_STACK_DIRECTION
# We want to skip alloca on irix unconditionally. It may work on some version..
MYSQL_FUNC_ALLOCA
# Do struct timespec have members tv_sec or ts_sec
MYSQL_TIMESPEC_TS
# Do we have the tzname variable
MYSQL_TZNAME
# Do the system files define ulong
MYSQL_CHECK_ULONG
# Do the system files define uchar
MYSQL_CHECK_UCHAR
# Do the system files define uint
MYSQL_CHECK_UINT
# Check for fp_except in ieeefp.h
MYSQL_CHECK_FP_EXCEPT
# Check for IN_ADDR_T
MYSQL_CHECK_IN_ADDR_T
# Do the c++ compiler have a bool type
MYSQL_CXX_BOOL
# Check some common bugs with gcc 2.8.# on sparc
if ! ( expr "$SYSTEM_TYPE" : ".*netware.*" > /dev/null ); then
MYSQL_CHECK_LONGLONG_TO_FLOAT
if test "$ac_cv_conv_longlong_to_float" != "yes"
then
  AC_MSG_ERROR([Your compiler cannot convert a longlong value to a float!
If you are using gcc 2.8.# you should upgrade to egcs 1.0.3 or newer and try
again]);
fi
fi
MYSQL_PTHREAD_YIELD

######################################################################
# For readline/libedit (We simply move the mimimum amount of stuff from
# the readline/libedit configure.in here)

dnl Checks for header files.
AC_CHECK_HEADERS(malloc.h sys/cdefs.h)

dnl Checks for library functions.
AC_FUNC_ALLOCA
AC_PROG_GCC_TRADITIONAL
AC_TYPE_SIGNAL
AC_CHECK_FUNCS(re_comp regcomp strdup)

dnl Sun compilers have their own vis.h that is about something
dnl totally different. So, not to change the libedit source, we
dnl do some additional checks before we define HAVE_VIS_H.
AC_CHECK_HEADER(vis.h,
  [AC_CHECK_FUNC(strvis,
    [AC_DEFINE([HAVE_VIS_H], [1],[Found vis.h and the strvis() function])])])

AC_CHECK_FUNCS(strlcat strlcpy)
AC_CHECK_FUNCS(issetugid)
AC_CHECK_FUNCS(fgetln)
AC_CHECK_FUNCS(getline flockfile)

# from old readline settting:

MAKE_SHELL=/bin/sh
AC_SUBST(MAKE_SHELL)

# Already-done: stdlib.h string.h unistd.h termios.h
AC_CHECK_HEADERS(varargs.h stdarg.h dirent.h locale.h ndir.h sys/dir.h \
 sys/file.h sys/ndir.h sys/ptem.h sys/pte.h sys/select.h sys/stream.h \
 sys/mman.h curses.h termcap.h termio.h termbits.h asm/termbits.h grp.h \
paths.h semaphore.h)

# Already-done: strcasecmp
AC_CHECK_FUNCS(lstat putenv select setenv setlocale strcoll tcgetattr)

AC_STAT_MACROS_BROKEN
MYSQL_SIGNAL_CHECK
MYSQL_CHECK_GETPW_FUNCS
MYSQL_HAVE_TIOCGWINSZ
MYSQL_HAVE_FIONREAD
MYSQL_HAVE_TIOCSTAT
MYSQL_STRUCT_DIRENT_D_INO
MYSQL_STRUCT_DIRENT_D_NAMLEN
MYSQL_TYPE_SIGHANDLER
if test "$with_named_curses" = "no"
then
  MYSQL_CHECK_LIB_TERMCAP
else
  TERMCAP_LIB="$with_named_curses"
fi
AC_SUBST(TERMCAP_LIB)

LIBEDIT_LOBJECTS=""
AC_CHECK_FUNC(strunvis, ,[LIBEDIT_LOBJECTS="$LIBEDIT_LOBJECTS unvis.o"])
AC_CHECK_FUNC(strvis,   ,[LIBEDIT_LOBJECTS="$LIBEDIT_LOBJECTS vis.o"])
AC_CHECK_FUNC(strlcpy,  ,[LIBEDIT_LOBJECTS="$LIBEDIT_LOBJECTS strlcpy.o"])
AC_CHECK_FUNC(strlcat,  ,[LIBEDIT_LOBJECTS="$LIBEDIT_LOBJECTS strlcat.o"])
AC_CHECK_FUNC(fgetln,   ,[LIBEDIT_LOBJECTS="$LIBEDIT_LOBJECTS fgetln.o"])
AC_SUBST(LIBEDIT_LOBJECTS)
enable_readline="yes"

# End of readline/libedit stuff
#########################################################################

dnl Checks for library functions.

#
# The following code disables intrinsic function support while we test for
# library functions.  This is to avoid configure problems with Intel ecc
# compiler

ORG_CFLAGS="$CFLAGS"
if test "$GCC" != "yes"; then
  AC_SYS_COMPILER_FLAG(-nolib_inline,nolib_inline,CFLAGS,[],[])
fi

#AC_FUNC_MMAP
AC_TYPE_SIGNAL
MYSQL_TYPE_QSORT
AC_FUNC_UTIME_NULL
AC_FUNC_VPRINTF

AC_CHECK_FUNCS(alarm bcmp bfill bmove bzero chsize cuserid fchmod fcntl \
  fconvert fdatasync finite fpresetsticky fpsetmask fsync ftruncate \
  getcwd gethostbyaddr_r gethostbyname_r getpass getpassphrase getpwnam \
  getpwuid getrlimit getrusage getwd gmtime_r index initgroups isnan \
  localtime_r locking longjmp lrand48 madvise mallinfo memcpy memmove \
  mkstemp mlockall perror poll pread pthread_attr_create mmap getpagesize \
  pthread_attr_getstacksize pthread_attr_setprio pthread_attr_setschedparam \
  pthread_attr_setstacksize pthread_condattr_create pthread_getsequence_np \
  pthread_key_delete pthread_rwlock_rdlock pthread_setprio \
  pthread_setprio_np pthread_setschedparam pthread_sigmask readlink \
  realpath rename rint rwlock_init setupterm \
  shmget shmat shmdt shmctl sigaction sigemptyset sigaddset \
  sighold sigset sigthreadmask \
  snprintf socket stpcpy strcasecmp strerror strnlen strpbrk strstr strtol \
  strtoll strtoul strtoull tell tempnam thr_setconcurrency vidattr)

#
#
#
case "$target" in
 *-*-aix4* | *-*-sco*)
	# (grr) aix 4.3 has a stub for clock_gettime, (returning ENOSYS)
	# and using AC_TRY_RUN is hard when cross-compiling
	# We also disable for SCO for the time being, the headers for the
	# thread library we use conflicts with other headers.
    ;;
 *) AC_CHECK_FUNCS(clock_gettime)
    ;;
esac

# isinf() could be a function or a macro (HPUX)
AC_MSG_CHECKING(for isinf with <math.h>)
AC_TRY_LINK([#include <math.h>], [float f = 0.0; isinf(f)],
 AC_MSG_RESULT(yes)
 AC_DEFINE(HAVE_ISINF, [1], [isinf() macro or function]),
 AC_MSG_RESULT(no))
 
CFLAGS="$ORG_CFLAGS"

# Sanity check: We chould not have any fseeko symbol unless
# large_file_support=yes
AC_CHECK_FUNC(fseeko,
[if test "$large_file_support" = no -a "$TARGET_LINUX" = "true";
then
  AC_MSG_ERROR("Found fseeko symbol but large_file_support is not enabled!");
fi]
)

my_save_LIBS="$LIBS"
LIBS="$LIBS $LIBDL"
AC_CHECK_FUNCS(dlopen dlerror)
LIBS="$my_save_LIBS"

# Check definition of gethostbyaddr_r (glibc2 defines this with 8 arguments)
ac_save_CXXFLAGS="$CXXFLAGS"
AC_CACHE_CHECK([style of gethost* routines], mysql_cv_gethost_style,
AC_LANG_SAVE
AC_LANG_CPLUSPLUS

# Do not treat warnings as errors if we are linking against other libc
# this is to work around gcc not being permissive on non-system includes
# with respect to ANSI C++
# We also remove the -fbranch-probabilities option as this will give warnings
# about not profiled code, which confuses configure
if test "$ac_cv_prog_gxx" = "yes" -a "$with_other_libc" = "no"
then
  CXXFLAGS=`echo "$CXXFLAGS -Werror" | sed 's/-fbranch-probabilities//'`
fi

AC_TRY_COMPILE(
[#undef inline
#if !defined(SCO) && !defined(__osf__) && !defined(_REENTRANT)
#define _REENTRANT
#endif
#include <pthread.h>
#include <sys/types.h>
#include <sys/socket.h>
#include <netinet/in.h>
#include <arpa/inet.h>
#include <netdb.h>],
[int skr;
 struct hostent *foo = gethostbyaddr_r((const char *) 0,
  0, 0, (struct hostent *) 0, (char *) NULL,  0, &skr); return (foo == 0);],
mysql_cv_gethost_style=solaris, mysql_cv_gethost_style=other))
AC_LANG_RESTORE
CXXFLAGS="$ac_save_CXXFLAGS"
if test "$mysql_cv_gethost_style" = "solaris"
then
  AC_DEFINE([HAVE_SOLARIS_STYLE_GETHOST], [1],
            [Solaris define gethostbyaddr_r with 7 arguments. glibc2 defines this with 8 arguments])
fi

#---START: Used in for client configure

# Check definition of gethostbyname_r (glibc2.0.100 is different from Solaris)
ac_save_CXXFLAGS="$CXXFLAGS"
AC_CACHE_CHECK([style of gethostname_r routines], mysql_cv_gethostname_style,
AC_LANG_SAVE
AC_LANG_CPLUSPLUS
if test "$ac_cv_prog_gxx" = "yes" -a "$with_other_libc" = "no"
then
  CXXFLAGS=`echo "$CXXFLAGS -Werror" | sed 's/-fbranch-probabilities//'`
fi
AC_TRY_COMPILE(
[#undef inline
#if !defined(SCO) && !defined(__osf__) && !defined(_REENTRANT)
#define _REENTRANT
#endif
#include <pthread.h>
#include <sys/types.h>
#include <sys/socket.h>
#include <netinet/in.h>
#include <arpa/inet.h>
#include <netdb.h>],
[int skr;

 skr = gethostbyname_r((const char *) 0,
  (struct hostent*) 0, (char*) 0, 0, (struct hostent **) 0, &skr);],
mysql_cv_gethostname_style=glibc2, mysql_cv_gethostname_style=other))
AC_LANG_RESTORE
CXXFLAGS="$ac_save_CXXFLAGS"
if test "$mysql_cv_gethostname_style" = "glibc2"
then
  AC_DEFINE([HAVE_GETHOSTBYNAME_R_GLIBC2_STYLE], [1],
            [Solaris define gethostbyname_r with 5 arguments. glibc2 defines this with 6 arguments])
fi

# Check 3rd argument of getthostbyname_r
ac_save_CXXFLAGS="$CXXFLAGS"
AC_CACHE_CHECK([3 argument to gethostname_r routines], mysql_cv_gethostname_arg,
AC_LANG_SAVE
AC_LANG_CPLUSPLUS
if test "$ac_cv_prog_gxx" = "yes" -a "$with_other_libc" = "no"
then
  CXXFLAGS=`echo "$CXXFLAGS -Werror" | sed 's/-fbranch-probabilities//'`
fi
AC_TRY_COMPILE(
[#undef inline
#if !defined(SCO) && !defined(__osf__) && !defined(_REENTRANT)
#define _REENTRANT
#endif
#include <pthread.h>
#include <sys/types.h>
#include <sys/socket.h>
#include <netinet/in.h>
#include <arpa/inet.h>
#include <netdb.h>],
[int skr;

 skr = gethostbyname_r((const char *) 0, (struct hostent*) 0, (struct hostent_data*) 0);],
mysql_cv_gethostname_arg=hostent_data, mysql_cv_gethostname_arg=char))
AC_LANG_RESTORE
CXXFLAGS="$ac_save_CXXFLAGS"
if test "$mysql_cv_gethostname_arg" = "hostent_data"
then
  AC_DEFINE([HAVE_GETHOSTBYNAME_R_RETURN_INT], [1],
            [In OSF 4.0f the 3'd argument to gethostname_r is hostent_data *])
fi


# Check definition of pthread_getspecific
AC_CACHE_CHECK("args to pthread_getspecific", mysql_cv_getspecific_args,
AC_TRY_COMPILE(
[#if !defined(SCO) && !defined(__osf__) && !defined(_REENTRANT)
#define _REENTRANT
#endif
#define _POSIX_PTHREAD_SEMANTICS 
#include <pthread.h> ],
[ void *pthread_getspecific(pthread_key_t key);
pthread_getspecific((pthread_key_t) NULL); ],
mysql_cv_getspecific_args=POSIX, mysql_cv_getspecific_args=other))
  if test "$mysql_cv_getspecific_args" = "other"
  then
    AC_DEFINE([HAVE_NONPOSIX_PTHREAD_GETSPECIFIC], [1],
              [For some non posix threads])
  fi

  # Check definition of pthread_mutex_init
  AC_CACHE_CHECK("args to pthread_mutex_init", mysql_cv_mutex_init_args,
  AC_TRY_COMPILE(
[#if !defined(SCO) && !defined(__osf__)
#define _REENTRANT
#endif
#define _POSIX_PTHREAD_SEMANTICS 
#include <pthread.h> ],
[ 
  pthread_mutexattr_t attr;
  pthread_mutex_t mp;
  pthread_mutex_init(&mp,&attr); ],
mysql_cv_mutex_init_args=POSIX, mysql_cv_mutex_init_args=other))
  if test "$mysql_cv_mutex_init_args" = "other"
  then
    AC_DEFINE([HAVE_NONPOSIX_PTHREAD_MUTEX_INIT], [1],
              [For some non posix threads])
  fi
#---END:

#---START: Used in for client configure
# Check definition of readdir_r
AC_CACHE_CHECK("args to readdir_r", mysql_cv_readdir_r,
AC_TRY_LINK(
[#if !defined(SCO) && !defined(__osf__)
#define _REENTRANT
#endif
#define _POSIX_PTHREAD_SEMANTICS 
#include <pthread.h>
#include <dirent.h>],
[ int readdir_r(DIR *dirp, struct dirent *entry, struct dirent **result);
readdir_r((DIR *) NULL, (struct dirent *) NULL, (struct dirent **) NULL); ],
mysql_cv_readdir_r=POSIX, mysql_cv_readdir_r=other))
if test "$mysql_cv_readdir_r" = "POSIX"
then
  AC_DEFINE([HAVE_READDIR_R], [1], [POSIX readdir_r])
fi

# Check definition of posix sigwait()
AC_CACHE_CHECK("style of sigwait", mysql_cv_sigwait,
AC_TRY_LINK(
[#if !defined(SCO) && !defined(__osf__)
#define _REENTRANT
#endif
#define _POSIX_PTHREAD_SEMANTICS 
#include <pthread.h>
#include <signal.h>],
[#ifndef _AIX
sigset_t set;
int sig;
sigwait(&set,&sig);
#endif],
mysql_cv_sigwait=POSIX, mysql_cv_sigwait=other))
if test "$mysql_cv_sigwait" = "POSIX"
then
  AC_DEFINE([HAVE_SIGWAIT], [1], [POSIX sigwait])
fi

if test "$mysql_cv_sigwait" != "POSIX"
then
unset mysql_cv_sigwait
# Check definition of posix sigwait()
AC_CACHE_CHECK("style of sigwait", mysql_cv_sigwait,
AC_TRY_LINK(
[#if !defined(SCO) && !defined(__osf__)
#define _REENTRANT
#endif
#define _POSIX_PTHREAD_SEMANTICS 
#include <pthread.h>
#include <signal.h>],
[sigset_t set;
int sig;
sigwait(&set);],
mysql_cv_sigwait=NONPOSIX, mysql_cv_sigwait=other))
if test "$mysql_cv_sigwait" = "NONPOSIX"
then
  AC_DEFINE([HAVE_NONPOSIX_SIGWAIT], [1], [sigwait with one argument])
fi
fi
#---END:

# Check if pthread_attr_setscope() exists
AC_CACHE_CHECK("for pthread_attr_setscope", mysql_cv_pthread_attr_setscope,
AC_TRY_LINK(
[#if !defined(SCO) && !defined(__osf__)
#define _REENTRANT
#endif
#define _POSIX_PTHREAD_SEMANTICS 
#include <pthread.h>],
[pthread_attr_t thr_attr;
pthread_attr_setscope(&thr_attr,0);],
mysql_cv_pthread_attr_setscope=yes, mysql_cv_pthread_attr_setscope=no))
if test "$mysql_cv_pthread_attr_setscope" = "yes"
then
  AC_DEFINE([HAVE_PTHREAD_ATTR_SETSCOPE], [1], [pthread_attr_setscope])
fi

# Check for bad includes
AC_MSG_CHECKING("can netinet files be included")
AC_TRY_COMPILE(
[#include <sys/types.h>
#include <sys/socket.h>
#include <netinet/in_systm.h>
#include <netinet/in.h>
#include <netinet/ip.h>
#include <netinet/tcp.h>],
[ printf("1\n"); ],
netinet_inc=yes, netinet_inc=no)
if test "$netinet_inc" = "no"
then
  AC_DEFINE([HAVE_BROKEN_NETINET_INCLUDES], [1], [Can netinet be included])
fi
AC_MSG_RESULT("$netinet_inc")

# Only build client code?
AC_ARG_WITH(server,
    [  --without-server        Only build the client.],
    [with_server=$withval],
    [with_server=yes]
)

AC_ARG_WITH(embedded-server,
    [  --with-embedded-server  Build the embedded server (libmysqld).],
    [with_embedded_server=$withval],
    [with_embedded_server=no]
)

AC_ARG_WITH(query_cache,
    [  --without-query-cache   Do not build query cache.],
    [with_query_cache=$withval],
    [with_query_cache=yes]
)

if test "$with_query_cache" = "yes"
then
  AC_DEFINE([HAVE_QUERY_CACHE], [1], [If we want to have query cache])
fi

AC_ARG_WITH(geometry,
    [  --without-geometry      Do not build geometry-related parts.],
    [with_geometry=$withval],
    [with_geometry=yes]
)

if test "$with_geometry" = "yes"
then
  AC_DEFINE([HAVE_SPATIAL], [1], [Spatial extentions])
  AC_DEFINE([HAVE_RTREE_KEYS], [1], [RTree keys])
fi

AC_ARG_WITH(embedded_privilege_control,
    [  --with-embedded-privilege-control
                          Build parts to check user's privileges.
			  Only affects embedded library.],
    [with_embedded_privilege_control=$withval],
    [with_embedded_privilege_control=no]
)

if test "$with_embedded_privilege_control" = "yes"
then
  AC_DEFINE([HAVE_EMBEDDED_PRIVILEGE_CONTROL], [1],
            [Access checks in embedded library])
fi

AC_ARG_WITH(extra-tools,
    [  --without-extra-tools   Skip building utilites in the tools directory.],
    [with_tools=$withval],
    [with_tools=yes]
)

tools_dirs=""
if test "$with_tools" = "yes"
then
  if test "$THREAD_SAFE_CLIENT" = "no"
  then
    echo "Warning: extra-tools disabled because --enable-thread-safe-client wasn't used"
  else
    tools_dirs="tools"
  fi
fi

AC_ARG_WITH([mysqlmanager],
  AC_HELP_STRING([--with-mysqlmanager], [Build the mysqlmanager binary: yes/no (default: build if server is built.)]),
  [if test "x${withval}" != "xno"; then
    tools_dirs="$tools_dirs server-tools"
   fi],
  [if test "x${with_server}" == "xyes"; then
     tools_dirs="$tools_dirs server-tools"
   fi]
)

AC_SUBST(tools_dirs)

#MYSQL_CHECK_CPU
MYSQL_CHECK_VIO
MYSQL_CHECK_OPENSSL

libmysqld_dirs=
if test "$with_embedded_server" = "yes"
then
  libmysqld_dirs=libmysqld
  # We can't build embedded library without building the server, because
  # we depend on libmysys, libmystrings, libmyisam, etc.
  with_server=yes
fi
# XXX: We need to add @libmysqld_extra_libs@ (or whatever) so that
# mysql_config --libmysqld-libs will print out something like
# -L/path/to/lib/mysql -lmysqld -lmyisam -lmysys -lmystrings -ldbug ...
AC_SUBST([libmysqld_dirs])

# Shall we build the docs?
AC_ARG_WITH(docs,
    [  --without-docs          Skip building of the documentation.],
    [with_docs=$withval],
    [with_docs=yes]
)

if test "$with_docs" = "yes"
then
  docs_dirs="Docs"
else
  docs_dirs=""
fi
AC_SUBST(docs_dirs)

# Shall we build the man pages?
AC_ARG_WITH(man,
    [  --without-man          Skip building of the man pages.],
    [with_man=$withval],
    [with_man=yes]
)

if test "$with_man" = "yes"
then
  man_dirs="man"
else
  man_dirs=""
fi
AC_SUBST(man_dirs)

# Shall we build the bench code?
AC_ARG_WITH(bench,
    [  --without-bench         Skip building of the benchmark suite.],
    [with_bench=$withval],
    [with_bench=yes]
)

if test "$with_bench" = "yes"
then
  bench_dirs="sql-bench"
else
  bench_dirs=""
fi
bench_dirs="$bench_dirs mysql-test"
AC_SUBST(bench_dirs)

# Don't build readline, i have it already
AC_ARG_WITH(readline,
    [  --without-readline      Use system readline instead of bundled copy.],
    [ with_readline=$withval ],
    [ with_readline=undefined ]
    )
    
AC_ARG_WITH(libedit,
    [  --without-libedit       Use system libedit instead of bundled copy.],
    [ with_libedit=$withval ],
    [ with_libedit=undefined ]
    )

#
# We support next variants of compilation:
#                              --with-readline
#                |       yes      |  no  |               undefined
# --with-libedit |                |      |
# ---------------+----------------+------+----------------------------------
#       yes      |      ERROR!    |   use libedit from mysql sources
# ---------------+----------------+------+----------------------------------
#       no       | use readline   | use system readline or external libedit
#                | from mysql     | according to results of m4 tests
# ---------------+ sources (if it +      +----------------------------------
#    undefined   | is presented)  |      | use libedit from mysql sources
                   

compile_readline="no"
compile_libedit="no"

if [test "$with_libedit" = "yes"] && [test "$with_readline" = "yes"]
then
    AC_MSG_ERROR([You can not use --with-readline and --with-libedit at the same time, please choose one of it])
fi

readline_topdir=""
readline_basedir=""
readline_dir=""
readline_h_ln_cmd=""
readline_link=""

if expr "$SYSTEM_TYPE" : ".*netware.*" > /dev/null; then
    # For NetWare, do not need readline
    echo "Skipping readline"
else

if [test "$with_libedit" = "yes"] || [test "$with_libedit" = "undefined"] && [test "$with_readline" = "undefined"]
then
    readline_topdir="cmd-line-utils"
    readline_basedir="libedit"
    readline_dir="$readline_topdir/$readline_basedir"
    readline_link="\$(top_builddir)/cmd-line-utils/libedit/libedit.a"
    readline_h_ln_cmd="\$(LN) -s \$(top_builddir)/cmd-line-utils/libedit/readline readline"
    compile_libedit=yes
    AC_DEFINE_UNQUOTED(HAVE_HIST_ENTRY, 1)
    AC_DEFINE_UNQUOTED(USE_LIBEDIT_INTERFACE, 1)
elif test "$with_readline" = "yes"
then
    readline_topdir="cmd-line-utils"
    readline_basedir="readline"
    readline_dir="$readline_topdir/$readline_basedir"
    readline_link="\$(top_builddir)/cmd-line-utils/readline/libreadline.a"
    readline_h_ln_cmd="\$(LN) -s \$(top_builddir)/cmd-line-utils/readline readline"
    compile_readline=yes
    AC_DEFINE_UNQUOTED(USE_NEW_READLINE_INTERFACE, 1)
else
    # Use system readline library
    AC_LANG_SAVE
    AC_LANG_CPLUSPLUS
    MYSQL_CHECK_LIBEDIT_INTERFACE
    MYSQL_CHECK_NEW_RL_INTERFACE
    MYSQL_CHECK_READLINE_DECLARES_HIST_ENTRY
    AC_LANG_RESTORE
    if [test "$mysql_cv_new_rl_interface" = "yes"]
    then
        # Use the new readline interface
        readline_link="-lreadline"
    elif [test "$mysql_cv_libedit_interface" = "yes"]; then
        # Use libedit
        readline_link="-ledit"
    else
       AC_MSG_ERROR([Could not find system readline or libedit libraries
          Use --with-readline or --with-libedit to use the bundled
          versions of libedit or readline])
    fi
fi
fi

AC_SUBST(readline_dir)
AC_SUBST(readline_topdir)
AC_SUBST(readline_basedir)
AC_SUBST(readline_link)
AC_SUBST(readline_h_ln_cmd)

MYSQL_CHECK_BIG_TABLES
MYSQL_CHECK_BDB
MYSQL_CHECK_INNODB
MYSQL_CHECK_EXAMPLEDB
MYSQL_CHECK_ARCHIVEDB
MYSQL_CHECK_CSVDB
MYSQL_CHECK_BLACKHOLEDB
MYSQL_CHECK_NDBCLUSTER
MYSQL_CHECK_FEDERATED

# If we have threads generate some library functions and test programs
sql_server_dirs=
server_scripts=
thread_dirs=

dnl This probably should be cleaned up more - for now the threaded
dnl client is just using plain-old libs.
sql_client_dirs="libmysql strings regex client"
linked_client_targets="linked_libmysql_sources"

if test "$THREAD_SAFE_CLIENT" != "no"
then
  sql_client_dirs="libmysql_r $sql_client_dirs"
  linked_client_targets="$linked_client_targets linked_libmysql_r_sources"
  AC_DEFINE([THREAD_SAFE_CLIENT], [1], [Should be client be thread safe])
fi

CLIENT_LIBS="$NON_THREADED_LIBS $openssl_libs $ZLIB_LIBS $STATIC_NSS_FLAGS"

AC_SUBST(CLIENT_LIBS)
AC_SUBST(NON_THREADED_LIBS)
AC_SUBST(STATIC_NSS_FLAGS)
AC_SUBST(sql_client_dirs)
AC_SUBST(linked_client_targets)

# If configuring for NetWare, set up to link sources from and build the netware directory
netware_dir=
linked_netware_sources=
if expr "$SYSTEM_TYPE" : ".*netware.*" > /dev/null; then
  netware_dir="netware"
  linked_netware_sources="linked_netware_sources"
fi
AC_SUBST(netware_dir)
AC_SUBST(linked_netware_sources)
AM_CONDITIONAL(HAVE_NETWARE, test "$netware_dir" = "netware")

# Ensure that table handlers gets all modifications to CFLAGS/CXXFLAGS
export CC CXX CFLAGS CXXFLAGS LD LDFLAGS AR
ac_configure_args="$ac_configure_args CFLAGS='$CFLAGS' CXXFLAGS='$CXXFLAGS'"

if test "$with_server" = "yes" -o "$THREAD_SAFE_CLIENT" != "no"
then
  AC_DEFINE([THREAD], [1],
            [Define if you want to have threaded code. This may be undef on client code])
  # Avoid _PROGRAMS names
  THREAD_LOBJECTS="thr_alarm.o thr_lock.o thr_mutex.o thr_rwlock.o my_pthread.o my_thr_init.o"
  AC_SUBST(THREAD_LOBJECTS)
  server_scripts="mysqld_safe mysql_install_db"
  sql_server_dirs="strings mysys dbug extra regex"


  #
  # Configuration for optional table handlers
  #

  if test X"$have_berkeley_db" != Xno; then
    if test X"$have_berkeley_db" != Xyes; then
      # we must build berkeley db from source
      sql_server_dirs="$sql_server_dirs $have_berkeley_db"
      AC_CONFIG_FILES(bdb/Makefile)

      echo "CONFIGURING FOR BERKELEY DB" 
      bdb_conf_flags="--disable-shared"
      if test $with_debug = "yes"
      then
        bdb_conf_flags="$bdb_conf_flags --enable-debug --enable-diagnostic"
      fi
      # NOTICE: if you're compiling BDB, it needs to be a SUBDIR
      # of $srcdir (i.e., you can 'cd $srcdir/$bdb').  It won't
      # work otherwise.
      if test -d "$bdb"; then :
      else
	# This should only happen when doing a VPATH build
	echo "NOTICE: I have to make the BDB directory: `pwd`:$bdb"
	mkdir "$bdb" || exit 1
      fi
      if test -d "$bdb"/build_unix; then :
      else
	# This should only happen when doing a VPATH build
	echo "NOTICE: I have to make the build_unix directory: `pwd`:$bdb/build_unix"
	mkdir "$bdb/build_unix" || exit 1
      fi
      rel_srcdir=
      case "$srcdir" in
	/* ) rel_srcdir="$srcdir" ;;
	* )  rel_srcdir="../../$srcdir" ;;
      esac
      (cd $bdb/build_unix && \
       sh $rel_srcdir/$bdb/dist/configure $bdb_conf_flags) || \
        AC_MSG_ERROR([could not configure Berkeley DB])

dnl       echo "bdb = '$bdb'; inc = '$bdb_includes', lib = '$bdb_libs'"
      echo "END OF BERKELEY DB CONFIGURATION"
    fi

    AC_DEFINE([HAVE_BERKELEY_DB], [1], [Have berkeley db installed])
  else
    if test -d bdb; then :
    else
      mkdir bdb && mkdir bdb/build_unix
    fi

    if test -r bdb/build_unix/db.h; then :
    else
      cat <<EOF > bdb/build_unix/db.h

This file is a placeholder to fool make.  The way that automake
and GNU make work together causes some files to depend on this
header, even if we're not building with Berkeley DB.

Obviously, if this file *is* used, it'll break and hopefully we can find
out why this file was generated by ${top_srcdir}/configure instead of
the real db.h.

If you run into some problems because of this file, please use mysql_bug
to generate a bug report, and give the exact output of make and any
details you can think of.  Send the message to bugs@lists.mysql.com.

Thank you!

EOF
    fi
  fi

  if test X"$have_innodb" = Xyes
  then
    innodb_conf_flags=""
    sql_server_dirs="$sql_server_dirs innobase"
    AC_CONFIG_SUBDIRS(innobase)
  fi

case $SYSTEM_TYPE-$MACHINE_TYPE-$ac_cv_prog_gcc-$have_ndbcluster in
  *solaris*-i?86-no-yes)
  # ndb fail for whatever strange reason to link Sun Forte/x86
  # unless using incremental linker
  CXXFLAGS="$CXXFLAGS -xildon"
  ;;
  *) ;;
esac

  if test X"$have_ndbcluster" = Xyes
  then
    if test X"$mysql_cv_compress" != Xyes
    then
      echo
      echo "MySQL Cluster table handler ndbcluster requires compress/uncompress."
      echo "Commonly available in libzlib.a.  Please install and rerun configure."
      echo
      exit 1
    fi
    sql_server_dirs="$sql_server_dirs ndb"
  fi
  #
  # END of configuration for optional table handlers
  #
  sql_server_dirs="$sql_server_dirs myisam myisammrg heap vio sql"

fi

# IMPORTANT - do not modify LIBS past this line - this hack is the only way
# I know to add the static NSS magic if we have static NSS libraries with
# glibc - Sasha

LDFLAGS="$LDFLAGS $OTHER_LIBC_LIB"
LIBS="$LIBS $STATIC_NSS_FLAGS"

AC_SUBST(sql_server_dirs)
AC_SUBST(thread_dirs)
AC_SUBST(server_scripts)

# Now that sql_client_dirs and sql_server_dirs are stable, determine the union.
# Start with the (longer) server list, add each client item not yet present.
sql_union_dirs=" $sql_server_dirs "
for DIR in $sql_client_dirs
do
  if echo " $sql_union_dirs " | grep " $DIR " >/dev/null
  then
    :  # already present, skip
  else
    sql_union_dirs="$sql_union_dirs $DIR "
  fi
done
AC_SUBST(sql_union_dirs)

# Some usefull subst
AC_SUBST(CC)
AC_SUBST(GXX)

# Set configuration options for make_binary_distribution
case $SYSTEM_TYPE in
  *netware*)
    MAKE_BINARY_DISTRIBUTION_OPTIONS=--no-strip
    ;;
  *)
    MAKE_BINARY_DISTRIBUTION_OPTIONS=
    ;;
esac


if test X"$have_ndbcluster" = Xyes
then
  MAKE_BINARY_DISTRIBUTION_OPTIONS="$MAKE_BINARY_DISTRIBUTION_OPTIONS --with-ndbcluster"

  CXXFLAGS="$CXXFLAGS \$(NDB_CXXFLAGS)"
  if test "$have_ndb_debug" = "default"
  then
    have_ndb_debug=$with_debug
  fi

  if test "$have_ndb_debug" = "yes"
  then
    # Medium debug.
    NDB_DEFS="-DNDB_DEBUG -DVM_TRACE -DERROR_INSERT -DARRAY_GUARD"
  elif test "$have_ndb_debug" = "full"
  then
    NDB_DEFS="-DNDB_DEBUG_FULL -DVM_TRACE -DERROR_INSERT -DARRAY_GUARD"
  else
    # no extra ndb debug but still do asserts if debug version
    if test "$with_debug" = "yes" -o "$with_debug" = "full"
    then
      NDB_DEFS=""
    else
      NDB_DEFS="-DNDEBUG"
    fi
  fi

AC_SUBST([NDB_DEFS])
AC_SUBST([ndb_cxxflags_fix])


if test X"$ndb_port" = Xdefault
then
  ndb_port="1186"
fi
AC_SUBST([ndb_port])

ndb_transporter_opt_objs=""
if test "$ac_cv_func_shmget" = "yes" &&
   test "$ac_cv_func_shmat" = "yes" &&
   test "$ac_cv_func_shmdt" = "yes" &&
   test "$ac_cv_func_shmctl" = "yes" &&
   test "$ac_cv_func_sigaction" = "yes" &&
   test "$ac_cv_func_sigemptyset" = "yes" &&
   test "$ac_cv_func_sigaddset" = "yes" &&
   test "$ac_cv_func_pthread_sigmask" = "yes"
then
   AC_DEFINE([NDB_SHM_TRANSPORTER], [1],
             [Including Ndb Cluster DB shared memory transporter])
   AC_MSG_RESULT([Including ndb shared memory transporter])
   ndb_transporter_opt_objs="$ndb_transporter_opt_objs SHM_Transporter.lo SHM_Transporter.unix.lo"
else
   AC_MSG_RESULT([Not including ndb shared memory transporter])
fi

if test X"$have_ndb_sci" = Xyes
then
  ndb_transporter_opt_objs="$ndb_transporter_opt_objs SCI_Transporter.lo"
fi
AC_SUBST([ndb_transporter_opt_objs])

ndb_opt_subdirs=
ndb_bin_am_ldflags="-static"
if test X"$have_ndb_test" = Xyes
then
  ndb_opt_subdirs="test"
  ndb_bin_am_ldflags=""
fi
if test X"$have_ndb_docs" = Xyes
then
  ndb_opt_subdirs="$ndb_opt_subdirs docs"
  ndb_bin_am_ldflags=""
fi
AC_SUBST([ndb_bin_am_ldflags])
AC_SUBST([ndb_opt_subdirs])

NDB_SIZEOF_CHARP="$ac_cv_sizeof_charp"
NDB_SIZEOF_CHAR="$ac_cv_sizeof_char"
NDB_SIZEOF_SHORT="$ac_cv_sizeof_short"
NDB_SIZEOF_INT="$ac_cv_sizeof_int"
NDB_SIZEOF_LONG="$ac_cv_sizeof_long"
NDB_SIZEOF_LONG_LONG="$ac_cv_sizeof_long_long"
AC_SUBST([NDB_SIZEOF_CHARP])
AC_SUBST([NDB_SIZEOF_CHAR])
AC_SUBST([NDB_SIZEOF_SHORT])
AC_SUBST([NDB_SIZEOF_INT])
AC_SUBST([NDB_SIZEOF_LONG])
AC_SUBST([NDB_SIZEOF_LONG_LONG])

AC_CONFIG_FILES(ndb/Makefile ndb/include/Makefile dnl
   ndb/src/Makefile ndb/src/common/Makefile dnl
   ndb/docs/Makefile dnl
   ndb/tools/Makefile dnl
   ndb/src/common/debugger/Makefile dnl
   ndb/src/common/debugger/signaldata/Makefile dnl
   ndb/src/common/portlib/Makefile dnl
   ndb/src/common/util/Makefile dnl
   ndb/src/common/logger/Makefile dnl
   ndb/src/common/transporter/Makefile dnl
   ndb/src/common/mgmcommon/Makefile dnl
   ndb/src/kernel/Makefile dnl
   ndb/src/kernel/error/Makefile dnl
   ndb/src/kernel/blocks/Makefile dnl
   ndb/src/kernel/blocks/cmvmi/Makefile dnl
   ndb/src/kernel/blocks/dbacc/Makefile dnl
   ndb/src/kernel/blocks/dbdict/Makefile dnl
   ndb/src/kernel/blocks/dbdih/Makefile dnl
   ndb/src/kernel/blocks/dblqh/Makefile dnl
   ndb/src/kernel/blocks/dbtc/Makefile dnl
   ndb/src/kernel/blocks/dbtup/Makefile dnl
   ndb/src/kernel/blocks/ndbfs/Makefile dnl
   ndb/src/kernel/blocks/ndbcntr/Makefile dnl
   ndb/src/kernel/blocks/qmgr/Makefile dnl
   ndb/src/kernel/blocks/trix/Makefile dnl
   ndb/src/kernel/blocks/backup/Makefile dnl
   ndb/src/kernel/blocks/dbutil/Makefile dnl
   ndb/src/kernel/blocks/suma/Makefile dnl
   ndb/src/kernel/blocks/grep/Makefile dnl
   ndb/src/kernel/blocks/dbtux/Makefile dnl
   ndb/src/kernel/vm/Makefile dnl
   ndb/src/mgmapi/Makefile dnl
   ndb/src/ndbapi/Makefile dnl
   ndb/src/mgmsrv/Makefile dnl
   ndb/src/mgmclient/Makefile dnl
   ndb/src/cw/Makefile dnl
   ndb/src/cw/cpcd/Makefile dnl
   ndb/test/Makefile dnl
   ndb/test/src/Makefile dnl
   ndb/test/ndbapi/Makefile dnl
   ndb/test/ndbapi/bank/Makefile dnl
   ndb/test/tools/Makefile dnl
   ndb/test/run-test/Makefile mysql-test/ndb/Makefile dnl
   ndb/include/ndb_version.h ndb/include/ndb_global.h dnl
   ndb/include/ndb_types.h dnl
   )
fi

AC_SUBST(MAKE_BINARY_DISTRIBUTION_OPTIONS)

# Output results
AC_CONFIG_FILES(Makefile extra/Makefile mysys/Makefile dnl
 strings/Makefile regex/Makefile heap/Makefile dnl
 myisam/Makefile myisammrg/Makefile dnl
 os2/Makefile os2/include/Makefile os2/include/sys/Makefile dnl
 man/Makefile BUILD/Makefile vio/Makefile dnl
 libmysql_r/Makefile libmysqld/Makefile libmysqld/examples/Makefile dnl
 libmysql/Makefile client/Makefile dnl
 pstack/Makefile pstack/aout/Makefile sql/Makefile sql/share/Makefile dnl
 sql-common/Makefile SSL/Makefile dnl
 dbug/Makefile scripts/Makefile dnl
 include/Makefile sql-bench/Makefile tools/Makefile dnl
 server-tools/Makefile server-tools/instance-manager/Makefile dnl
 tests/Makefile Docs/Makefile support-files/Makefile dnl
 support-files/MacOSX/Makefile mysql-test/Makefile dnl
 netware/Makefile dnl
 include/mysql_version.h dnl
 cmd-line-utils/Makefile dnl
 cmd-line-utils/libedit/Makefile dnl
 zlib/Makefile dnl
 cmd-line-utils/readline/Makefile)
 AC_CONFIG_COMMANDS([default], , test -z "$CONFIG_HEADERS" || echo timestamp > stamp-h)
 AC_OUTPUT

echo
echo "MySQL has a Web site at http://www.mysql.com/ which carries details on the"
echo "latest release, upcoming features, and other information to make your"
echo "work or play with MySQL more productive. There you can also find"
echo "information about mailing lists for MySQL discussion."
echo
echo "Remember to check the platform specific part of the reference manual for"
echo "hints about installing MySQL on your platform. Also have a look at the"
echo "files in the Docs directory."
echo
# The following text is checked in ./Do-compile to verify that configure
# ended sucessfully - don't remove it.
echo "Thank you for choosing MySQL!"
echo<|MERGE_RESOLUTION|>--- conflicted
+++ resolved
@@ -116,10 +116,7 @@
 AC_SUBST(SAVE_CXXLDFLAGS)
 AC_SUBST(CXXLDFLAGS)
 
-<<<<<<< HEAD
-=======
 AC_PREREQ(2.58)dnl		Minimum Autoconf version required.
->>>>>>> 01a954b2
 
 #AC_ARG_PROGRAM			# Automaticly invoked by AM_INIT_AUTOMAKE
 
@@ -340,11 +337,7 @@
 AC_SUBST(INSTALL_SCRIPT)
 
 export CC CXX CFLAGS LD LDFLAGS AR
-<<<<<<< HEAD
-
-=======
 echo "GXX: $GXX"
->>>>>>> 01a954b2
 if test "$GXX" = "yes"
 then
   # mysqld requires -fno-implicit-templates.
@@ -356,39 +349,12 @@
   echo "CXX: $CXX"
   if echo $CXX | grep gcc > /dev/null 2>&1
   then
-<<<<<<< HEAD
-    GCC_VERSION=`gcc -v 2>&1 | grep version | sed -e 's/[[^0-9. ]]//g; s/^ *//g; s/ .*//g'`
-    case $SYSTEM_TYPE in
-      *freebsd*)
-        # The libsupc++ library on freebsd with gcc 3.4.2 is dependent on 
-        # libstdc++, disable it  since other solution works fine
-        GCC_VERSION="NOSUPCPP_$GCC_VERSION"
-      ;;
-      *) 
-      ;;
-    esac
-    echo "Using gcc version '$GCC_VERSION'"
-    case "$GCC_VERSION" in
-      3.4.*|3.5.*)
-        # Statically link the language support function's found in libsupc++.a
-        LIBS="$LIBS -lsupc++"
-	echo "Using -libsupc++ for static linking with gcc"
-      ;;
-      *)
-        # Using -lsupc++ doesn't work in gcc 3.3 on SuSE 9.2
-        # (causes link failures when linking things staticly)
-        CXXFLAGS="$CXXFLAGS -DUSE_MYSYS_NEW -DDEFINE_CXA_PURE_VIRTUAL"
-	echo "Using MYSYS_NEW for static linking with gcc"
-      ;;
-    esac
-=======
     echo "Setting CXXFLAGS"
     # If you are using 'gcc' 3.0 (not g++) to compile C++ programs on Linux,
     # we will gets some problems when linking static programs.
     # The following code is used to fix this problem.
     CXXFLAGS="$CXXFLAGS -DUSE_MYSYS_NEW -DDEFINE_CXA_PURE_VIRTUAL"
     echo "Using MYSYS_NEW for static linking with gcc"
->>>>>>> 01a954b2
   fi
 fi
 
