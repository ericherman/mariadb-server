#!/bin/sh

########################################################################

get_key_value()
{
  echo "$1" | sed 's/^--[a-zA-Z_-]*=//'
}

usage()
{
cat <<EOF 
Usage: $0 [-h|-n] [configure-options]
  -h, --help              Show this help message.
  -n, --just-print        Don't actually run any commands; just print them.
  -c, --just-configure    Stop after running configure.
<<<<<<< HEAD
  --with-debug=full       Build with full debug.
=======
>>>>>>> 2585da55
  --warning-mode=[old|pedantic|maintainer]
                          Influences the debug flags. Old is default.
  --prefix=path           Build with prefix 'path'.

Note: this script is intended for internal use by MySQL developers.
EOF
}

parse_options()
{
  while test $# -gt 0
  do
    case "$1" in
    --prefix=*)
      prefix=`get_key_value "$1"`;;
    --warning-mode=*)
      warning_mode=`get_key_value "$1"`;;
    -c | --just-configure)
      just_configure=1;;
    -n | --just-print | --print)
      just_print=1;;
    -h | --help)
      usage
      exit 0;;
    *)
      echo "Unknown option '$1'"
      exit 1;;
    esac
    shift
  done
}

########################################################################

if test ! -f sql/mysqld.cc
then
  echo "You must run this script from the MySQL top-level directory"
  exit 1
fi

prefix="/usr/local/mysql"
just_print=
just_configure=
warning_mode=
maintainer_mode=

parse_options "$@"

if test -n "$MYSQL_BUILD_PREFIX"
then
  prefix="$MYSQL_BUILD_PREFIX"
fi

set -e

#
# Check for the CPU and set up CPU specific flags. We may reset them
# later.
# 
path=`dirname $0`
. "$path/check-cpu"

export AM_MAKEFLAGS
AM_MAKEFLAGS="-j 6"

# SSL library to use.--with-ssl will select our bundled yaSSL
# implementation of SSL. To use openSSl you will nee too point out
# the location of openSSL headers and lbs on your system.
# Ex --with-ssl=/usr
SSL_LIBRARY=--with-ssl

if [ "x$warning_mode" = "xpedantic" ]; then
  warnings="-W -Wall -ansi -pedantic -Wno-long-long -Wno-unused -D_POSIX_SOURCE"
  c_warnings="$warnings"
  cxx_warnings="$warnings -std=c++98"
# NOTE: warning mode should not influence optimize/debug mode.
# Please feel free to add a separate option if you don't feel it's an overkill.
  debug_extra_cflags="-O0"
# Reset CPU flags (-mtune), they don't work in -pedantic mode
  check_cpu_cflags=""
elif [ "x$warning_mode" = "xmaintainer" ]; then
  c_warnings="-Wall -Wextra"
  cxx_warnings="$c_warnings -Wno-unused-parameter"
  maintainer_mode="--enable-mysql-maintainer-mode"
  debug_extra_cflags="-g3"
else
# Both C and C++ warnings
  warnings="-Wall -Wextra -Wunused -Wwrite-strings"

# For more warnings, uncomment the following line
# warnings="$warnings -Wshadow"

# C warnings
  c_warnings="$warnings"
# C++ warnings
  cxx_warnings="$warnings -Wno-unused-parameter"
# cxx_warnings="$cxx_warnings -Woverloaded-virtual -Wsign-promo"
  cxx_warnings="$cxx_warnings -Wctor-dtor-privacy -Wnon-virtual-dtor"
<<<<<<< HEAD
# Added unless --with-debug=full
=======
>>>>>>> 2585da55
  debug_extra_cflags="-O0 -g3 -gdwarf-2"
fi

# Set flags for various build configurations.
# Used in -valgrind builds
# Override -DFORCE_INIT_OF_VARS from debug_cflags. It enables the macro
# LINT_INIT(), which is only useful for silencing spurious warnings
# of static analysis tools. We want LINT_INIT() to be a no-op in Valgrind.
valgrind_flags="-UFORCE_INIT_OF_VARS -DHAVE_purify "
valgrind_flags="$valgrind_flags -DMYSQL_SERVER_SUFFIX=-valgrind-max"
valgrind_configs="--with-valgrind"
#
# Used in -debug builds
debug_cflags="-DUNIV_MUST_NOT_INLINE -DEXTRA_DEBUG -DFORCE_INIT_OF_VARS "
debug_cflags="$debug_cflags -DSAFE_MUTEX"
error_inject="--with-error-inject "
#
# Base C++ flags for all builds
base_cxxflags="-felide-constructors -fno-exceptions -fno-rtti"
#
# Flags for optimizing builds.
# Be as fast as we can be without losing our ability to backtrace.
fast_cflags="-O3 -fno-omit-frame-pointer"

debug_configs="--with-debug"
debug_cflags="$debug_cflags $debug_extra_cflags"

#
# Configuration options.
#
base_configs="--prefix=$prefix --enable-assembler "
base_configs="$base_configs --with-extra-charsets=complex "
base_configs="$base_configs --enable-thread-safe-client "
base_configs="$base_configs --with-big-tables $maintainer_mode"

if test -d "$path/../cmd-line-utils/readline"
then
    base_configs="$base_configs --with-readline"
elif test -d "$path/../cmd-line-utils/libedit"
then
    base_configs="$base_configs --with-libedit"
fi

static_link="--with-mysqld-ldflags=-all-static "
static_link="$static_link --with-client-ldflags=-all-static"
# we need local-infile in all binaries for rpl000001
# if you need to disable local-infile in the client, write a build script
# and unset local_infile_configs
local_infile_configs="--enable-local-infile"


max_no_embedded_configs="$SSL_LIBRARY --with-plugins=max"
max_no_ndb_configs="$SSL_LIBRARY --with-plugins=max-no-ndb --with-embedded-server"
max_configs="$SSL_LIBRARY --with-plugins=max --with-embedded-server"

#
# CPU and platform specific compilation flags.
#
alpha_cflags="$check_cpu_cflags -Wa,-m$cpu_flag"
amd64_cflags="$check_cpu_cflags"
amd64_cxxflags=""  # If dropping '--with-big-tables', add here  "-DBIG_TABLES"
pentium_cflags="$check_cpu_cflags"
pentium64_cflags="$check_cpu_cflags -m64"
ppc_cflags="$check_cpu_cflags"
sparc_cflags=""

if gmake --version > /dev/null 2>&1
then
  make=gmake
else
  make=make
fi

if test -z "$CC" ; then
  CC=gcc
fi

if test -z "$CXX" ; then
  CXX=gcc
fi

# If ccache (a compiler cache which reduces build time)
# (http://samba.org/ccache) is installed, use it.
# We use 'grep' and hope 'grep' will work as expected
# (returns 0 if finds lines)
if test "$USING_GCOV" != "1"
then
  # Not using gcov; Safe to use ccache
  CCACHE_GCOV_VERSION_ENABLED=1
fi

if ccache -V > /dev/null 2>&1 && test "$CCACHE_GCOV_VERSION_ENABLED" = "1"
then
  echo "$CC" | grep "ccache" > /dev/null || CC="ccache $CC"
  echo "$CXX" | grep "ccache" > /dev/null || CXX="ccache $CXX"
fi

# gcov

# The  -fprofile-arcs and -ftest-coverage options cause GCC to instrument the
# code with profiling information used by gcov.
# The -DDISABLE_TAO_ASM is needed to avoid build failures in Yassl.
# The -DHAVE_gcov enables code to write out coverage info even when crashing.

gcov_compile_flags="-fprofile-arcs -ftest-coverage"
gcov_compile_flags="$gcov_compile_flags -DDISABLE_TAO_ASM"
gcov_compile_flags="$gcov_compile_flags -DMYSQL_SERVER_SUFFIX=-gcov -DHAVE_gcov"

# GCC4 needs -fprofile-arcs -ftest-coverage on the linker command line (as well
# as on the compiler command line), and this requires setting LDFLAGS for BDB.

gcov_link_flags="-fprofile-arcs -ftest-coverage"

gcov_configs="--disable-shared"

# gprof

gprof_compile_flags="-O2 -pg -g"

gprof_link_flags="--disable-shared $static_link"
<|MERGE_RESOLUTION|>--- conflicted
+++ resolved
@@ -14,10 +14,6 @@
   -h, --help              Show this help message.
   -n, --just-print        Don't actually run any commands; just print them.
   -c, --just-configure    Stop after running configure.
-<<<<<<< HEAD
-  --with-debug=full       Build with full debug.
-=======
->>>>>>> 2585da55
   --warning-mode=[old|pedantic|maintainer]
                           Influences the debug flags. Old is default.
   --prefix=path           Build with prefix 'path'.
@@ -116,10 +112,6 @@
   cxx_warnings="$warnings -Wno-unused-parameter"
 # cxx_warnings="$cxx_warnings -Woverloaded-virtual -Wsign-promo"
   cxx_warnings="$cxx_warnings -Wctor-dtor-privacy -Wnon-virtual-dtor"
-<<<<<<< HEAD
-# Added unless --with-debug=full
-=======
->>>>>>> 2585da55
   debug_extra_cflags="-O0 -g3 -gdwarf-2"
 fi
 
