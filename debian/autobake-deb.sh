#!/bin/bash
#
# Build MariaDB .deb packages for test and release at mariadb.org
#
# Purpose of this script:
# Always keep the actual packaging as up-to-date as possible following the latest
# Debian policy and targeting Debian Sid. Then case-by-case run in autobake-deb.sh
# tests for backwards compatibility and strip away parts on older builders or
# specific build environments.

# Exit immediately on any error
set -e

# On Buildbot, don't run the mysql-test-run test suite as part of build.
# It takes a lot of time, and we will do a better test anyway in
# Buildbot, running the test suite from installed .debs on a clean VM.
export DEB_BUILD_OPTIONS="nocheck $DEB_BUILD_OPTIONS"

source ./VERSION
# General CI optimizations to keep build output smaller
if [[ $GITLAB_CI ]]
then
  # On Gitlab the output log must stay under 4MB so make the
  # build less verbose
  sed '/Add support for verbose builds/,/^$/d' -i debian/rules
elif [ -d storage/columnstore/columnstore/debian ]
then
  # ColumnStore is explicitly disabled in the native Debian build, so allow it
  # now when build is triggered by autobake-deb.sh (MariaDB.org) and when the
  # build is not running on Travis or Gitlab-CI
  sed '/-DPLUGIN_COLUMNSTORE=NO/d' -i debian/rules
  # Take the files and part of control from MCS directory
  if [ ! -f debian/mariadb-plugin-columnstore.install ]
  then
    cp -v storage/columnstore/columnstore/debian/mariadb-plugin-columnstore.* debian/
    echo >> debian/control
    cat storage/columnstore/columnstore/debian/control >> debian/control
  fi
fi

# Look up distro-version specific stuff
#
# Always keep the actual packaging as up-to-date as possible following the latest
# Debian policy and targeting Debian Sid. Then case-by-case run in autobake-deb.sh
# tests for backwards compatibility and strip away parts on older builders.

<<<<<<< HEAD
remove_rocksdb_tools()
{
  sed '/rocksdb-tools/d' -i debian/control
  sed '/sst_dump/d' -i debian/not-installed
  if ! grep -q sst_dump debian/mariadb-plugin-rocksdb.install
  then
    echo "usr/bin/sst_dump" >> debian/mariadb-plugin-rocksdb.install
  fi
}

architecture=$(dpkg-architecture -q DEB_BUILD_ARCH)

CODENAME="$(lsb_release -sc)"
case "${CODENAME}" in
  stretch)
    # MDEV-16525 libzstd-dev-1.1.3 minimum version
    sed -e '/libzstd-dev/d' \
        -e 's/libcurl4/libcurl3/g' -i debian/control
    remove_rocksdb_tools
    ;&
  buster)
    ;&
  bullseye|bookworm)
    # mariadb-plugin-rocksdb in control is 4 arches covered by the distro rocksdb-tools
    # so no removal is necessary.
    ;&
  sid)
    # should always be empty here.
    # need to match here to avoid the default Error however
    ;;
  # UBUNTU
  bionic)
    remove_rocksdb_tools
    ;&
  focal)
    ;&
  impish|jammy)
    # mariadb-plugin-rocksdb s390x not supported by us (yet)
    # ubuntu doesn't support mips64el yet, so keep this just
    # in case something changes.
    if [[ ! "$architecture" =~ amd64|arm64|ppc64el|s390x ]]
    then
      remove_rocksdb_tools
    fi
    ;;
  *)
    echo "Error - unknown release codename $CODENAME" >&2
    exit 1
=======
LSBID="$(lsb_release -si  | tr '[:upper:]' '[:lower:]')"
LSBVERSION="$(lsb_release -sr | sed -e "s#\.##g")"
LSBNAME="$(lsb_release -sc)"

if [ -z "${LSBID}" ]
then
    LSBID="unknown"
fi
case "${LSBNAME}" in
	stretch)
		# MDEV-28022 libzstd-dev-1.1.3 minimum version
		sed -i -e '/libzstd-dev/d' debian/control
		;;
>>>>>>> dd7e9fb3
esac

if [ -n "${AUTOBAKE_PREP_CONTROL_RULES_ONLY:-}" ]
then
  exit 0
fi

# Adjust changelog, add new version
echo "Incrementing changelog and starting build scripts"

# Find major.minor version
UPSTREAM="${MYSQL_VERSION_MAJOR}.${MYSQL_VERSION_MINOR}.${MYSQL_VERSION_PATCH}${MYSQL_VERSION_EXTRA}"
PATCHLEVEL="+maria"
LOGSTRING="MariaDB build"
EPOCH="1:"
<<<<<<< HEAD
VERSION="${EPOCH}${UPSTREAM}${PATCHLEVEL}~${CODENAME}"

dch -b -D "${CODENAME}" -v "${VERSION}" "Automatic build with ${LOGSTRING}." --controlmaint

echo "Creating package version ${VERSION} ... "

# Use eatmydata is available to build faster with less I/O, skipping fsync()
# during the entire build process (safe because a build can always be restarted)
if which eatmydata > /dev/null
then
  BUILDPACKAGE_PREPEND=eatmydata
fi
=======
VERSION="${EPOCH}${UPSTREAM}${PATCHLEVEL}~${LSBID:0:3}${LSBVERSION}"

dch -b -D ${LSBNAME} -v "${VERSION}" "Automatic build with ${LOGSTRING}."

echo "Creating package version ${VERSION} ... "
>>>>>>> dd7e9fb3

# Build the package
# Pass -I so that .git and other unnecessary temporary and source control files
# will be ignored by dpkg-source when creating the tar.gz source package.
fakeroot $BUILDPACKAGE_PREPEND dpkg-buildpackage -us -uc -I $BUILDPACKAGE_FLAGS

# If the step above fails due to missing dependencies, you can manually run
#   sudo mk-build-deps debian/control -r -i

# Don't log package contents on Gitlab-CI to save time and log size
if [[ ! $GITLAB_CI ]]
then
  echo "List package contents ..."
  cd ..
  for package in *.deb
  do
    echo "$package" | cut -d '_' -f 1
    dpkg-deb -c "$package" | awk '{print $1 " " $2 " " $6 " " $7 " " $8}' | sort -k 3
    echo "------------------------------------------------"
  done
fi

echo "Build complete"<|MERGE_RESOLUTION|>--- conflicted
+++ resolved
@@ -44,7 +44,6 @@
 # Debian policy and targeting Debian Sid. Then case-by-case run in autobake-deb.sh
 # tests for backwards compatibility and strip away parts on older builders.
 
-<<<<<<< HEAD
 remove_rocksdb_tools()
 {
   sed '/rocksdb-tools/d' -i debian/control
@@ -57,8 +56,15 @@
 
 architecture=$(dpkg-architecture -q DEB_BUILD_ARCH)
 
-CODENAME="$(lsb_release -sc)"
-case "${CODENAME}" in
+LSBID="$(lsb_release -si  | tr '[:upper:]' '[:lower:]')"
+LSBVERSION="$(lsb_release -sr | sed -e "s#\.##g")"
+LSBNAME="$(lsb_release -sc)"
+
+if [ -z "${LSBID}" ]
+then
+    LSBID="unknown"
+fi
+case "${LSBNAME}" in
   stretch)
     # MDEV-16525 libzstd-dev-1.1.3 minimum version
     sed -e '/libzstd-dev/d' \
@@ -91,23 +97,8 @@
     fi
     ;;
   *)
-    echo "Error - unknown release codename $CODENAME" >&2
+    echo "Error - unknown release codename $LSBNAME" >&2
     exit 1
-=======
-LSBID="$(lsb_release -si  | tr '[:upper:]' '[:lower:]')"
-LSBVERSION="$(lsb_release -sr | sed -e "s#\.##g")"
-LSBNAME="$(lsb_release -sc)"
-
-if [ -z "${LSBID}" ]
-then
-    LSBID="unknown"
-fi
-case "${LSBNAME}" in
-	stretch)
-		# MDEV-28022 libzstd-dev-1.1.3 minimum version
-		sed -i -e '/libzstd-dev/d' debian/control
-		;;
->>>>>>> dd7e9fb3
 esac
 
 if [ -n "${AUTOBAKE_PREP_CONTROL_RULES_ONLY:-}" ]
@@ -123,10 +114,9 @@
 PATCHLEVEL="+maria"
 LOGSTRING="MariaDB build"
 EPOCH="1:"
-<<<<<<< HEAD
-VERSION="${EPOCH}${UPSTREAM}${PATCHLEVEL}~${CODENAME}"
+VERSION="${EPOCH}${UPSTREAM}${PATCHLEVEL}~${LSBID:0:3}${LSBVERSION}"
 
-dch -b -D "${CODENAME}" -v "${VERSION}" "Automatic build with ${LOGSTRING}." --controlmaint
+dch -b -D ${LSBNAME} -v "${VERSION}" "Automatic build with ${LOGSTRING}." --controlmaint
 
 echo "Creating package version ${VERSION} ... "
 
@@ -136,13 +126,6 @@
 then
   BUILDPACKAGE_PREPEND=eatmydata
 fi
-=======
-VERSION="${EPOCH}${UPSTREAM}${PATCHLEVEL}~${LSBID:0:3}${LSBVERSION}"
-
-dch -b -D ${LSBNAME} -v "${VERSION}" "Automatic build with ${LOGSTRING}."
-
-echo "Creating package version ${VERSION} ... "
->>>>>>> dd7e9fb3
 
 # Build the package
 # Pass -I so that .git and other unnecessary temporary and source control files
