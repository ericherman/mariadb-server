/* Copyright (C) 2013, 2015, Alexey Botchkov and SkySQL Ab

   This program is free software; you can redistribute it and/or modify
   it under the terms of the GNU General Public License as published by
   the Free Software Foundation; version 2 of the License.

   This program is distributed in the hope that it will be useful,
   but WITHOUT ANY WARRANTY; without even the implied warranty of
   MERCHANTABILITY or FITNESS FOR A PARTICULAR PURPOSE.  See the
   GNU General Public License for more details.

   You should have received a copy of the GNU General Public License
   along with this program; if not, write to the Free Software
   Foundation, Inc., 51 Franklin Street, Fifth Floor, Boston, MA 02110-1335 USA */


#define PLUGIN_VERSION 0x104
#define PLUGIN_STR_VERSION "1.4.7"

#define _my_thread_var loc_thread_var

#include <my_config.h>
#include <assert.h>

#ifndef _WIN32
#include <syslog.h>
#else
#define syslog(PRIORITY, FORMAT, INFO, MESSAGE_LEN, MESSAGE) do {}while(0)
static void closelog() {}
#define openlog(IDENT, LOG_NOWAIT, LOG_USER)  do {}while(0)

/* priorities */
#define LOG_EMERG       0       /* system is unusable */
#define LOG_ALERT       1       /* action must be taken immediately */
#define LOG_CRIT        2       /* critical conditions */
#define LOG_ERR         3       /* error conditions */
#define LOG_WARNING     4       /* warning conditions */
#define LOG_NOTICE      5       /* normal but significant condition */
#define LOG_INFO        6       /* informational */
#define LOG_DEBUG       7       /* debug-level messages */

#define LOG_MAKEPRI(fac, pri)   (((fac) << 3) | (pri))

/* facility codes */
#define LOG_KERN        (0<<3)  /* kernel messages */
#define LOG_USER        (1<<3)  /* random user-level messages */
#define LOG_MAIL        (2<<3)  /* mail system */
#define LOG_DAEMON      (3<<3)  /* system daemons */
#define LOG_AUTH        (4<<3)  /* security/authorization messages */
#define LOG_SYSLOG      (5<<3)  /* messages generated internally by syslogd */
#define LOG_LPR         (6<<3)  /* line printer subsystem */
#define LOG_NEWS        (7<<3)  /* network news subsystem */
#define LOG_UUCP        (8<<3)  /* UUCP subsystem */
#define LOG_CRON        (9<<3)  /* clock daemon */
#define LOG_AUTHPRIV    (10<<3) /* security/authorization messages (private) */
#define LOG_FTP         (11<<3) /* ftp daemon */
#define LOG_LOCAL0      (16<<3) /* reserved for local use */
#define LOG_LOCAL1      (17<<3) /* reserved for local use */
#define LOG_LOCAL2      (18<<3) /* reserved for local use */
#define LOG_LOCAL3      (19<<3) /* reserved for local use */
#define LOG_LOCAL4      (20<<3) /* reserved for local use */
#define LOG_LOCAL5      (21<<3) /* reserved for local use */
#define LOG_LOCAL6      (22<<3) /* reserved for local use */
#define LOG_LOCAL7      (23<<3) /* reserved for local use */

#endif /*!_WIN32*/

/*
   Defines that can be used to reshape the pluging:
   #define MARIADB_ONLY
   #define USE_MARIA_PLUGIN_INTERFACE
*/

#if !defined(MYSQL_DYNAMIC_PLUGIN) && !defined(MARIADB_ONLY)
#include <typelib.h>
#define MARIADB_ONLY
#endif /*MYSQL_PLUGIN_DYNAMIC*/

#ifndef MARIADB_ONLY
#define MYSQL_SERVICE_LOGGER_INCLUDED
#endif /*MARIADB_ONLY*/

#include <my_global.h>
#include <my_base.h>
#include <typelib.h>
#include <mysql/plugin.h>
#include <mysql/plugin_audit.h>
#include <string.h>
#ifndef RTLD_DEFAULT
#define RTLD_DEFAULT NULL
#endif

#ifndef MARIADB_ONLY
#undef MYSQL_SERVICE_LOGGER_INCLUDED
#undef MYSQL_DYNAMIC_PLUGIN
#define FLOGGER_NO_PSI

/* How to access the pthread_mutex in mysql_mutex_t */
#ifdef SAFE_MUTEX
#define mysql_mutex_real_mutex(A) &(A)->m_mutex.mutex
#else
#define mysql_mutex_real_mutex(A) &(A)->m_mutex
#endif

#define flogger_mutex_init(A,B,C) do{}while(0)
#define flogger_mutex_destroy(A) do{}while(0)
#define flogger_mutex_lock(A) do{}while(0)
#define flogger_mutex_unlock(A) do{}while(0)

static char **int_mysql_data_home;
static char *default_home= (char *)".";
#define mysql_data_home (*int_mysql_data_home)

#define FLOGGER_SKIP_INCLUDES
#define my_open(A, B, C) loc_open(A, B)
#define my_close(A, B) loc_close(A)
#define my_rename(A, B, C) loc_rename(A, B)
#define my_tell(A, B) loc_tell(A)
#define my_write(A, B, C, D) loc_write(A, B, C)
#define my_malloc(A, B) malloc(A)
#define my_free(A) free(A)
#ifdef my_errno
  #undef my_errno
#endif
static int loc_file_errno;
#define my_errno loc_file_errno
#ifdef my_vsnprintf
  #undef my_vsnprintf
#endif
#define my_vsnprintf vsnprintf
#define logger_open loc_logger_open
#define logger_close loc_logger_close
#define logger_write loc_logger_write
#define logger_rotate loc_logger_rotate
#define logger_init_mutexts loc_logger_init_mutexts


static size_t loc_write(File Filedes, const uchar *Buffer, size_t Count)
{
  size_t writtenbytes;
#ifdef _WIN32
  writtenbytes= (size_t)_write(Filedes, Buffer, (unsigned int)Count);
#else
  writtenbytes= write(Filedes, Buffer, Count);
#endif
  return writtenbytes;
}


static File loc_open(const char *FileName, int Flags)
				/* Path-name of file */
				/* Read | write .. */
				/* Special flags */
{
  File fd;
#ifdef _WIN32
  HANDLE h;
  /*
    We could just use _open() here. but prefer to open in unix-similar way
    just like my_open() does it on Windows.
    This gives atomic multiprocess-safe appends, and possibility to rename
    or even delete file while it is open, and CRT lacks this features.
  */
  assert(Flags == (O_APPEND | O_CREAT | O_WRONLY));
  h= CreateFile(FileName, FILE_APPEND_DATA,
    FILE_SHARE_READ|FILE_SHARE_WRITE|FILE_SHARE_DELETE, NULL,
    OPEN_ALWAYS, FILE_ATTRIBUTE_NORMAL, NULL);
  if (h == INVALID_HANDLE_VALUE)
  {
    fd= -1;
    my_osmaperr(GetLastError());
  }
  else
  {
    fd= _open_osfhandle((intptr)h, O_WRONLY|O_BINARY);
  }
#else
  fd= open(FileName, Flags, my_umask);
#endif
  my_errno= errno;
  return fd;
} 


static int loc_close(File fd)
{
  int err;
#ifndef _WIN32
  do
  {
    err= close(fd);
  } while (err == -1 && errno == EINTR);
#else
  err= close(fd);
#endif
  my_errno=errno;
  return err;
}


static int loc_rename(const char *from, const char *to)
{
  int error = 0;

#if defined(__WIN__)
  if (!MoveFileEx(from, to, MOVEFILE_COPY_ALLOWED |
                            MOVEFILE_REPLACE_EXISTING))
  {
    my_osmaperr(GetLastError());
#elif defined(HAVE_RENAME)
  if (rename(from,to))
  {
#else
  if (link(from, to) || unlink(from))
  {
#endif
    my_errno=errno;
    error = -1;
  }
  return error;
}


static my_off_t loc_tell(File fd)
{
  os_off_t pos= IF_WIN(_telli64(fd),lseek(fd, 0, SEEK_CUR));
  if (pos == (os_off_t) -1)
  {
    my_errno= errno;
  }
  return (my_off_t) pos;
}

#ifdef HAVE_PSI_INTERFACE
#undef HAVE_PSI_INTERFACE
#include <mysql/service_logger.h>
#include "../../mysys/file_logger.c"
#define HAVE_PSI_INTERFACE
#else
#include <mysql/service_logger.h>
#include "../../mysys/file_logger.c"
#endif
#endif /*!MARIADB_ONLY*/

#undef flogger_mutex_init
#undef flogger_mutex_destroy
#undef flogger_mutex_lock
#undef flogger_mutex_unlock

#define flogger_mutex_init(A,B,C) pthread_mutex_init(mysql_mutex_real_mutex(B), C)
#define flogger_mutex_destroy(A) pthread_mutex_destroy(mysql_mutex_real_mutex(A))
#define flogger_mutex_lock(A) pthread_mutex_lock(mysql_mutex_real_mutex(A))
#define flogger_mutex_unlock(A) pthread_mutex_unlock(mysql_mutex_real_mutex(A))

#ifndef DBUG_OFF
#define PLUGIN_DEBUG_VERSION "-debug"
#else
#define PLUGIN_DEBUG_VERSION ""
#endif /*DBUG_OFF*/
/*
 Disable __attribute__() on non-gcc compilers.
*/
#if !defined(__attribute__) && !defined(__GNUC__)
#define __attribute__(A)
#endif

#ifdef _WIN32
#define localtime_r(a, b) localtime_s(b, a)
#endif /*WIN32*/


extern char server_version[];
static const char *serv_ver= NULL;
static int started_mysql= 0;
static int mysql_57_started= 0;
static int debug_server_started= 0;
static int use_event_data_for_disconnect= 0;
static int started_mariadb= 0;
static int maria_55_started= 0;
static int maria_above_5= 0;
static char *incl_users, *excl_users,
            *file_path, *syslog_info;
static char path_buffer[FN_REFLEN];
static unsigned int mode, mode_readonly= 0;
static ulong output_type;
static ulong syslog_facility, syslog_priority;

static ulonglong events; /* mask for events to log */
static unsigned long long file_rotate_size;
static unsigned int rotations;
static my_bool rotate= TRUE;
static char logging;
static volatile int internal_stop_logging= 0;
static char incl_user_buffer[1024];
static char excl_user_buffer[1024];
static char *big_buffer= NULL;
static size_t big_buffer_alloced= 0;
static unsigned int query_log_limit= 0;

static char servhost[256];
static uint servhost_len;
static char *syslog_ident;
static char syslog_ident_buffer[128]= "mysql-server_auditing";

struct connection_info
{
  int header;
  unsigned long thread_id;
  unsigned long long query_id;
  char db[256];
  int db_length;
  char user[64];
  int user_length;
  char host[64];
  int host_length;
  char ip[64];
  int ip_length;
  const char *query;
  int query_length;
  char query_buffer[1024];
  time_t query_time;
  int log_always;
};

#define DEFAULT_FILENAME_LEN 16
static char default_file_name[DEFAULT_FILENAME_LEN+1]= "server_audit.log";

static void update_file_path(MYSQL_THD thd, struct st_mysql_sys_var *var,
                             void *var_ptr, const void *save);
static void update_file_rotate_size(MYSQL_THD thd, struct st_mysql_sys_var *var,
                                    void *var_ptr, const void *save);
static void update_file_rotations(MYSQL_THD thd, struct st_mysql_sys_var *var,
                                  void *var_ptr, const void *save);
static void update_incl_users(MYSQL_THD thd, struct st_mysql_sys_var *var,
                              void *var_ptr, const void *save);
static int check_incl_users(MYSQL_THD thd, struct st_mysql_sys_var *var, void *save,
                            struct st_mysql_value *value);
static int check_excl_users(MYSQL_THD thd, struct st_mysql_sys_var *var, void *save,
                            struct st_mysql_value *value);
static void update_excl_users(MYSQL_THD thd, struct st_mysql_sys_var *var,
                              void *var_ptr, const void *save);
static void update_output_type(MYSQL_THD thd, struct st_mysql_sys_var *var,
                               void *var_ptr, const void *save);
static void update_syslog_facility(MYSQL_THD thd, struct st_mysql_sys_var *var,
                                   void *var_ptr, const void *save);
static void update_syslog_priority(MYSQL_THD thd, struct st_mysql_sys_var *var,
                                   void *var_ptr, const void *save);
static void update_mode(MYSQL_THD thd, struct st_mysql_sys_var *var,
                        void *var_ptr, const void *save);
static void update_logging(MYSQL_THD thd, struct st_mysql_sys_var *var,
                           void *var_ptr, const void *save);
static void update_syslog_ident(MYSQL_THD thd, struct st_mysql_sys_var *var,
                                void *var_ptr, const void *save);
static void rotate_log(MYSQL_THD thd, struct st_mysql_sys_var *var,
                       void *var_ptr, const void *save);

static MYSQL_SYSVAR_STR(incl_users, incl_users, PLUGIN_VAR_RQCMDARG,
       "Comma separated list of users to monitor.",
       check_incl_users, update_incl_users, NULL);
static MYSQL_SYSVAR_STR(excl_users, excl_users, PLUGIN_VAR_RQCMDARG,
       "Comma separated list of users to exclude from auditing.",
       check_excl_users, update_excl_users, NULL);
/* bits in the event filter. */
#define EVENT_CONNECT 1
#define EVENT_QUERY_ALL 2
#define EVENT_QUERY 122
#define EVENT_TABLE 4
#define EVENT_QUERY_DDL 8
#define EVENT_QUERY_DML 16
#define EVENT_QUERY_DCL 32
#define EVENT_QUERY_DML_NO_SELECT 64

static const char *event_names[]=
{
  "CONNECT", "QUERY", "TABLE", "QUERY_DDL", "QUERY_DML", "QUERY_DCL",
  "QUERY_DML_NO_SELECT", NULL
};
static TYPELIB events_typelib=
{
  array_elements(event_names) - 1, "", event_names, NULL
};
static MYSQL_SYSVAR_SET(events, events, PLUGIN_VAR_RQCMDARG,
       "Specifies the set of events to monitor. Can be CONNECT, QUERY, TABLE,"
           " QUERY_DDL, QUERY_DML, QUERY_DML_NO_SELECT, QUERY_DCL.",
       NULL, NULL, 0, &events_typelib);
#define OUTPUT_SYSLOG 0
#define OUTPUT_FILE 1
#define OUTPUT_NO 0xFFFF
static const char *output_type_names[]= { "syslog", "file", 0 };
static TYPELIB output_typelib=
{
    array_elements(output_type_names) - 1, "output_typelib",
    output_type_names, NULL
};
static MYSQL_SYSVAR_ENUM(output_type, output_type, PLUGIN_VAR_RQCMDARG,
       "Desired output type. Possible values - 'syslog', 'file'"
       " or 'null' as no output.", 0, update_output_type, OUTPUT_FILE,
       &output_typelib);
static MYSQL_SYSVAR_STR(file_path, file_path, PLUGIN_VAR_RQCMDARG,
       "Path to the log file.", NULL, update_file_path, default_file_name);
static MYSQL_SYSVAR_ULONGLONG(file_rotate_size, file_rotate_size,
       PLUGIN_VAR_RQCMDARG, "Maximum size of the log to start the rotation.",
       NULL, update_file_rotate_size,
       1000000, 100, ((long long) 0x7FFFFFFFFFFFFFFFLL), 1);
static MYSQL_SYSVAR_UINT(file_rotations, rotations,
       PLUGIN_VAR_RQCMDARG, "Number of rotations before log is removed.",
       NULL, update_file_rotations, 9, 0, 999, 1);
static MYSQL_SYSVAR_BOOL(file_rotate_now, rotate, PLUGIN_VAR_OPCMDARG,
       "Force log rotation now.", NULL, rotate_log, FALSE);
static MYSQL_SYSVAR_BOOL(logging, logging,
       PLUGIN_VAR_OPCMDARG, "Turn on/off the logging.", NULL,
       update_logging, 0);
static MYSQL_SYSVAR_UINT(mode, mode,
       PLUGIN_VAR_OPCMDARG, "Auditing mode.", NULL, update_mode, 0, 0, 1, 1);
static MYSQL_SYSVAR_STR(syslog_ident, syslog_ident, PLUGIN_VAR_RQCMDARG,
       "The SYSLOG identifier - the beginning of each SYSLOG record.",
       NULL, update_syslog_ident, syslog_ident_buffer);
static MYSQL_SYSVAR_STR(syslog_info, syslog_info,
       PLUGIN_VAR_RQCMDARG | PLUGIN_VAR_MEMALLOC,
       "The <info> string to be added to the SYSLOG record.", NULL, NULL, "");
static MYSQL_SYSVAR_UINT(query_log_limit, query_log_limit,
       PLUGIN_VAR_OPCMDARG, "Limit on the length of the query string in a record.",
       NULL, NULL, 1024, 0, 0x7FFFFFFF, 1);

char locinfo_ini_value[sizeof(struct connection_info)+4];

static MYSQL_THDVAR_STR(loc_info,
                        PLUGIN_VAR_NOSYSVAR | PLUGIN_VAR_NOCMDOPT | PLUGIN_VAR_MEMALLOC,
                        "Internal info", NULL, NULL, locinfo_ini_value);

static const char *syslog_facility_names[]=
{
  "LOG_USER", "LOG_MAIL", "LOG_DAEMON", "LOG_AUTH",
  "LOG_SYSLOG", "LOG_LPR", "LOG_NEWS", "LOG_UUCP",
  "LOG_CRON",
#ifdef LOG_AUTHPRIV
 "LOG_AUTHPRIV",
#endif
#ifdef LOG_FTP
 "LOG_FTP",
#endif
  "LOG_LOCAL0", "LOG_LOCAL1", "LOG_LOCAL2", "LOG_LOCAL3",
  "LOG_LOCAL4", "LOG_LOCAL5", "LOG_LOCAL6", "LOG_LOCAL7",
  0
};
#ifndef _WIN32
static unsigned int syslog_facility_codes[]=
{
  LOG_USER, LOG_MAIL, LOG_DAEMON, LOG_AUTH,
  LOG_SYSLOG, LOG_LPR, LOG_NEWS, LOG_UUCP,
  LOG_CRON,
#ifdef LOG_AUTHPRIV
 LOG_AUTHPRIV,
#endif
#ifdef LOG_FTP
  LOG_FTP,
#endif
  LOG_LOCAL0, LOG_LOCAL1, LOG_LOCAL2, LOG_LOCAL3,
  LOG_LOCAL4, LOG_LOCAL5, LOG_LOCAL6, LOG_LOCAL7,
};
#endif
static TYPELIB syslog_facility_typelib=
{
    array_elements(syslog_facility_names) - 1, "syslog_facility_typelib",
    syslog_facility_names, NULL
};
static MYSQL_SYSVAR_ENUM(syslog_facility, syslog_facility, PLUGIN_VAR_RQCMDARG,
       "The 'facility' parameter of the SYSLOG record."
       " The default is LOG_USER.", 0, update_syslog_facility, 0/*LOG_USER*/,
       &syslog_facility_typelib);

static const char *syslog_priority_names[]=
{
  "LOG_EMERG", "LOG_ALERT", "LOG_CRIT", "LOG_ERR",
  "LOG_WARNING", "LOG_NOTICE", "LOG_INFO", "LOG_DEBUG",
  0
};

#ifndef _WIN32
static unsigned int syslog_priority_codes[]=
{
  LOG_EMERG, LOG_ALERT, LOG_CRIT, LOG_ERR,
  LOG_WARNING, LOG_NOTICE, LOG_INFO, LOG_DEBUG,
};
#endif

static TYPELIB syslog_priority_typelib=
{
    array_elements(syslog_priority_names) - 1, "syslog_priority_typelib",
    syslog_priority_names, NULL
};
static MYSQL_SYSVAR_ENUM(syslog_priority, syslog_priority, PLUGIN_VAR_RQCMDARG,
       "The 'priority' parameter of the SYSLOG record."
       " The default is LOG_INFO.", 0, update_syslog_priority, 6/*LOG_INFO*/,
       &syslog_priority_typelib);


static struct st_mysql_sys_var* vars[] = {
    MYSQL_SYSVAR(incl_users),
    MYSQL_SYSVAR(excl_users),
    MYSQL_SYSVAR(events),
    MYSQL_SYSVAR(output_type),
    MYSQL_SYSVAR(file_path),
    MYSQL_SYSVAR(file_rotate_size),
    MYSQL_SYSVAR(file_rotations),
    MYSQL_SYSVAR(file_rotate_now),
    MYSQL_SYSVAR(logging),
    MYSQL_SYSVAR(mode),
    MYSQL_SYSVAR(syslog_info),
    MYSQL_SYSVAR(syslog_ident),
    MYSQL_SYSVAR(syslog_facility),
    MYSQL_SYSVAR(syslog_priority),
    MYSQL_SYSVAR(query_log_limit),
    MYSQL_SYSVAR(loc_info),
    NULL
};


/* Status variables for SHOW STATUS */
static int is_active= 0;
static long log_write_failures= 0;
static char current_log_buf[FN_REFLEN]= "";
static char last_error_buf[512]= "";

extern void *mysql_v4_descriptor;

static struct st_mysql_show_var audit_status[]=
{
  {"server_audit_active", (char *)&is_active, SHOW_BOOL},
  {"server_audit_current_log", current_log_buf, SHOW_CHAR},
  {"server_audit_writes_failed", (char *)&log_write_failures, SHOW_LONG},
  {"server_audit_last_error", last_error_buf, SHOW_CHAR},
  {0,0,0}
};

#if defined(HAVE_PSI_INTERFACE) && !defined(FLOGGER_NO_PSI)
/* These belong to the service initialization */
static PSI_mutex_key key_LOCK_operations;
static PSI_mutex_key key_LOCK_atomic;
static PSI_mutex_key key_LOCK_bigbuffer;
static PSI_mutex_info mutex_key_list[]=
{
  { &key_LOCK_operations, "SERVER_AUDIT_plugin::lock_operations",
    PSI_FLAG_GLOBAL},
  { &key_LOCK_atomic, "SERVER_AUDIT_plugin::lock_atomic",
    PSI_FLAG_GLOBAL},
  { &key_LOCK_bigbuffer, "SERVER_AUDIT_plugin::lock_bigbuffer",
    PSI_FLAG_GLOBAL}
};
#endif
static mysql_mutex_t lock_operations;
static mysql_mutex_t lock_atomic;
static mysql_mutex_t lock_bigbuffer;

/* The Percona server and partly MySQL don't support         */
/* launching client errors in the 'update_variable' methods. */
/* So the client errors just disabled for them.              */
/* The possible solution is to implement the 'check_variable'*/
/* methods there properly, but at the moment i'm not sure it */
/* worths doing.                                             */
#define CLIENT_ERROR if (!started_mysql) my_printf_error

#define ADD_ATOMIC(x, a)              \
  do {                                \
  flogger_mutex_lock(&lock_atomic);   \
  x+= a;                              \
  flogger_mutex_unlock(&lock_atomic); \
  } while (0)


static uchar *getkey_user(const char *entry, size_t *length,
                          my_bool nu __attribute__((unused)) )
{
  const char *e= entry;
  while (*e && *e != ' ' && *e != ',')
    ++e;
  *length= e - entry;
  return (uchar *) entry;
}


static void blank_user(char *user)
{
  for (; *user && *user != ','; user++)
    *user= ' ';
}


static void remove_user(char *user)
{
  char *start_user= user;
  while (*user != ',')
  {
    if (*user == 0)
    {
      *start_user= 0;
      return;
    }
    user++;
  }
  user++;
  while (*user == ' ')
    user++;

  do {
    *(start_user++)= *user;
  } while (*(user++));
}


static void remove_blanks(char *user)
{
  char *user_orig= user;
  char *user_to= user;
  char *start_tok;
  int blank_name;

  while (*user != 0)
  {
    start_tok= user;
    blank_name= 1;
    while (*user !=0 && *user != ',')
    {
      if (*user != ' ')
        blank_name= 0;
      user++;
    }
    if (!blank_name)
    {
      while (start_tok <= user)
        *(user_to++)= *(start_tok++);
    }
    if (*user == ',')
      user++;
  }
  if (user_to > user_orig && user_to[-1] == ',')
    user_to--;
  *user_to= 0;
}


struct user_name
{
  size_t name_len;
  char *name;
};


struct user_coll
{
  int n_users;
  struct user_name *users;
  int n_alloced;
};


static void coll_init(struct user_coll *c)
{
  c->n_users= 0;
  c->users= 0;
  c->n_alloced= 0;
}


static void coll_free(struct user_coll *c)
{
  if (c->users)
  {
    free(c->users);
    coll_init(c);
  }
}


static int cmp_users(const void *ia, const void *ib)
{
  const struct user_name *a= (const struct user_name *) ia;
  const struct user_name *b= (const struct user_name *) ib;
  int dl= (int)(a->name_len - b->name_len);
  if (dl != 0)
    return dl;

  return strncmp(a->name, b->name, a->name_len);
}


static char *coll_search(struct user_coll *c, const char *n, size_t len)
{
  struct user_name un;
  struct user_name *found;
  un.name_len= len;
  un.name= (char *) n;
  found= (struct user_name*)  bsearch(&un, c->users, c->n_users,
                                      sizeof(c->users[0]), cmp_users);
  return found ? found->name : 0;
}


static int coll_insert(struct user_coll *c, char *n, size_t len)
{
  if (c->n_users >= c->n_alloced)
  {
    c->n_alloced+= 128;
    if (c->users == NULL)
      c->users= malloc(c->n_alloced * sizeof(c->users[0]));
    else
      c->users= realloc(c->users, c->n_alloced * sizeof(c->users[0]));

    if (c->users == NULL)
      return 1;
  }
  c->users[c->n_users].name= n;
  c->users[c->n_users].name_len= len;
  c->n_users++;
  return 0;
}


static void coll_sort(struct user_coll *c)
{
  qsort(c->users, c->n_users, sizeof(c->users[0]), cmp_users);
}


static int user_coll_fill(struct user_coll *c, char *users,
                          struct user_coll *cmp_c, int take_over_cmp)
{
  char *orig_users= users;
  char *cmp_user= 0;
  size_t cmp_length;
  int refill_cmp_coll= 0;

  c->n_users= 0;

  while (*users)
  {
    while (*users == ' ')
      users++;
    if (!*users)
      return 0;

    (void) getkey_user(users, &cmp_length, FALSE);
    if (cmp_c)
    {
      cmp_user= coll_search(cmp_c, users, cmp_length);

      if (cmp_user && take_over_cmp)
      {
        ADD_ATOMIC(internal_stop_logging, 1);
        CLIENT_ERROR(1, "User '%.*s' was removed from the"
            " server_audit_excl_users.",
<<<<<<< HEAD
            MYF(ME_WARNING), (int) cmp_length, users);
        internal_stop_logging= 0;
=======
            MYF(ME_JUST_WARNING), (int) cmp_length, users);
        ADD_ATOMIC(internal_stop_logging, -1);
>>>>>>> 1d45b3b0
        blank_user(cmp_user);
        refill_cmp_coll= 1;
      }
      else if (cmp_user)
      {
        ADD_ATOMIC(internal_stop_logging, 1);
        CLIENT_ERROR(1, "User '%.*s' is in the server_audit_incl_users, "
<<<<<<< HEAD
            "so wasn't added.", MYF(ME_WARNING), (int) cmp_length, users);
        internal_stop_logging= 0;
=======
            "so wasn't added.", MYF(ME_JUST_WARNING), (int) cmp_length, users);
        ADD_ATOMIC(internal_stop_logging, -1);
>>>>>>> 1d45b3b0
        remove_user(users);
        continue;
      }
    }
    if (coll_insert(c, users, cmp_length))
      return 1;
    while (*users && *users != ',')
      users++;
    if (!*users)
      break;
    users++;
  }

  if (refill_cmp_coll)
  {
    remove_blanks(excl_users);
    return user_coll_fill(cmp_c, excl_users, 0, 0);
  }

  if (users > orig_users && users[-1] == ',')
    users[-1]= 0;

  coll_sort(c);

  return 0;
}


enum sa_keywords
{
  SQLCOM_NOTHING=0,
  SQLCOM_DDL,
  SQLCOM_DML,
  SQLCOM_GRANT,
  SQLCOM_CREATE_USER,
  SQLCOM_CHANGE_MASTER,
  SQLCOM_CREATE_SERVER,
  SQLCOM_SET_OPTION,
  SQLCOM_ALTER_SERVER,
  SQLCOM_TRUNCATE,
  SQLCOM_QUERY_ADMIN,
  SQLCOM_DCL,
};

struct sa_keyword
{
  int length;
  const char *wd;
  struct sa_keyword *next;
  enum sa_keywords type;
};


struct sa_keyword xml_word=   {3, "XML", 0, SQLCOM_NOTHING};
struct sa_keyword user_word=   {4, "USER", 0, SQLCOM_NOTHING};
struct sa_keyword data_word=   {4, "DATA", 0, SQLCOM_NOTHING};
struct sa_keyword server_word= {6, "SERVER", 0, SQLCOM_NOTHING};
struct sa_keyword master_word= {6, "MASTER", 0, SQLCOM_NOTHING};
struct sa_keyword password_word= {8, "PASSWORD", 0, SQLCOM_NOTHING};
struct sa_keyword function_word= {8, "FUNCTION", 0, SQLCOM_NOTHING};
struct sa_keyword statement_word= {9, "STATEMENT", 0, SQLCOM_NOTHING};
struct sa_keyword procedure_word= {9, "PROCEDURE", 0, SQLCOM_NOTHING};


struct sa_keyword keywords_to_skip[]=
{
  {3, "SET", &statement_word, SQLCOM_QUERY_ADMIN},
  {0, NULL, 0, SQLCOM_DDL}
};


struct sa_keyword not_ddl_keywords[]=
{
  {4, "DROP", &function_word, SQLCOM_QUERY_ADMIN},
  {4, "DROP", &procedure_word, SQLCOM_QUERY_ADMIN},
  {4, "DROP", &user_word, SQLCOM_DCL},
  {6, "CREATE", &user_word, SQLCOM_DCL},
  {6, "CREATE", &function_word, SQLCOM_QUERY_ADMIN},
  {6, "CREATE", &procedure_word, SQLCOM_QUERY_ADMIN},
  {6, "RENAME", &user_word, SQLCOM_DCL},
  {0, NULL, 0, SQLCOM_DDL}
};


struct sa_keyword ddl_keywords[]=
{
  {4, "DROP", 0, SQLCOM_DDL},
  {5, "ALTER", 0, SQLCOM_DDL},
  {6, "CREATE", 0, SQLCOM_DDL},
  {6, "RENAME", 0, SQLCOM_DDL},
  {8, "TRUNCATE", 0, SQLCOM_DDL},
  {0, NULL, 0, SQLCOM_DDL}
};


struct sa_keyword dml_keywords[]=
{
  {2, "DO", 0, SQLCOM_DML},
  {4, "CALL", 0, SQLCOM_DML},
  {4, "LOAD", &data_word, SQLCOM_DML},
  {4, "LOAD", &xml_word, SQLCOM_DML},
  {6, "DELETE", 0, SQLCOM_DML},
  {6, "INSERT", 0, SQLCOM_DML},
  {6, "SELECT", 0, SQLCOM_DML},
  {6, "UPDATE", 0, SQLCOM_DML},
  {7, "HANDLER", 0, SQLCOM_DML},
  {7, "REPLACE", 0, SQLCOM_DML},
  {0, NULL, 0, SQLCOM_DML}
};


struct sa_keyword dml_no_select_keywords[]=
{
  {2, "DO", 0, SQLCOM_DML},
  {4, "CALL", 0, SQLCOM_DML},
  {4, "LOAD", &data_word, SQLCOM_DML},
  {4, "LOAD", &xml_word, SQLCOM_DML},
  {6, "DELETE", 0, SQLCOM_DML},
  {6, "INSERT", 0, SQLCOM_DML},
  {6, "UPDATE", 0, SQLCOM_DML},
  {7, "HANDLER", 0, SQLCOM_DML},
  {7, "REPLACE", 0, SQLCOM_DML},
  {0, NULL, 0, SQLCOM_DML}
};


struct sa_keyword dcl_keywords[]=
{
  {6, "CREATE", &user_word, SQLCOM_DCL},
  {4, "DROP", &user_word, SQLCOM_DCL},
  {6, "RENAME", &user_word, SQLCOM_DCL},
  {5, "GRANT", 0, SQLCOM_DCL},
  {6, "REVOKE", 0, SQLCOM_DCL},
  {3, "SET", &password_word, SQLCOM_DCL},
  {0, NULL, 0, SQLCOM_DDL}
};


struct sa_keyword passwd_keywords[]=
{
  {3, "SET", &password_word, SQLCOM_SET_OPTION},
  {5, "ALTER", &server_word, SQLCOM_ALTER_SERVER},
  {5, "GRANT", 0, SQLCOM_GRANT},
  {6, "CREATE", &user_word, SQLCOM_CREATE_USER},
  {6, "CREATE", &server_word, SQLCOM_CREATE_SERVER},
  {6, "CHANGE", &master_word, SQLCOM_CHANGE_MASTER},
  {0, NULL, 0, SQLCOM_NOTHING}
};

#define MAX_KEYWORD 9


static void error_header()
{
  struct tm tm_time;
  time_t curtime;

  (void) time(&curtime);
  (void) localtime_r(&curtime, &tm_time);

  (void) fprintf(stderr,"%02d%02d%02d %2d:%02d:%02d server_audit: ",
    tm_time.tm_year % 100, tm_time.tm_mon + 1,
    tm_time.tm_mday, tm_time.tm_hour, tm_time.tm_min, tm_time.tm_sec);
}


static LOGGER_HANDLE *logfile;
static struct user_coll incl_user_coll, excl_user_coll;
static unsigned long long query_counter= 1;


static struct connection_info *get_loc_info(MYSQL_THD thd)
{
  return (struct connection_info *) THDVAR(thd, loc_info);
}


static int ci_needs_setup(const struct connection_info *ci)
{
  return ci->header != 0;
}


static void get_str_n(char *dest, int *dest_len, size_t dest_size,
                      const char *src, size_t src_len)
{
  if (src_len >= dest_size)
    src_len= dest_size - 1;

  memcpy(dest, src, src_len);
  dest[src_len]= 0;
  *dest_len= (int)src_len;
}


static int get_user_host(const char *uh_line, unsigned int uh_len,
                         char *buffer, size_t buf_len,
                         size_t *user_len, size_t *host_len, size_t *ip_len)
{
  const char *buf_end= buffer + buf_len - 1;
  const char *buf_start;
  const char *uh_end= uh_line + uh_len;

  while (uh_line < uh_end && *uh_line != '[')
    ++uh_line;

  if (uh_line == uh_end)
    return 1;
  ++uh_line;

  buf_start= buffer;
  while (uh_line < uh_end && *uh_line != ']')
  {
    if (buffer == buf_end)
      return 1;
    *(buffer++)= *(uh_line++);
  }
  if (uh_line == uh_end)
    return 1;
  *user_len= buffer - buf_start;
  *(buffer++)= 0;

  while (uh_line < uh_end && *uh_line != '@')
    ++uh_line;
  if (uh_line == uh_end || *(++uh_line) == 0)
    return 1;
  ++uh_line;

  buf_start= buffer;
  while (uh_line < uh_end && *uh_line != ' ' && *uh_line != '[')
  {
    if (buffer == buf_end)
      break;
    *(buffer++)= *(uh_line++);
  }
  *host_len= buffer - buf_start;
  *(buffer++)= 0;

  while (uh_line < uh_end && *uh_line != '[')
    ++uh_line;

  buf_start= buffer;
  if (*uh_line == '[')
  {
    ++uh_line;
    while (uh_line < uh_end && *uh_line != ']')
      *(buffer++)= *(uh_line++);
  }
  *ip_len= buffer - buf_start;
  return 0;
}

#if defined(__WIN__) && !defined(S_ISDIR)
#define S_ISDIR(x) ((x) & _S_IFDIR)
#endif /*__WIN__ && !S_ISDIR*/

static int start_logging()
{
  last_error_buf[0]= 0;
  log_write_failures= 0;
  if (output_type == OUTPUT_FILE)
  {
    char alt_path_buffer[FN_REFLEN+1+DEFAULT_FILENAME_LEN];
    struct stat *f_stat= (struct stat *)alt_path_buffer;
    const char *alt_fname= file_path;

    while (*alt_fname == ' ')
      alt_fname++;

    if (*alt_fname == 0)
    {
      /* Empty string means the default file name. */
      alt_fname= default_file_name;
    }
    else
    {
      /* See if the directory exists with the name of file_path.    */
      /* Log file name should be [file_path]/server_audit.log then. */
      if (stat(file_path, (struct stat *)alt_path_buffer) == 0 &&
          S_ISDIR(f_stat->st_mode))
      {
        size_t p_len= strlen(file_path);
        memcpy(alt_path_buffer, file_path, p_len);
        if (alt_path_buffer[p_len-1] != FN_LIBCHAR)
        {
          alt_path_buffer[p_len]= FN_LIBCHAR;
          p_len++;
        }
        memcpy(alt_path_buffer+p_len, default_file_name, DEFAULT_FILENAME_LEN);
        alt_path_buffer[p_len+DEFAULT_FILENAME_LEN]= 0;
        alt_fname= alt_path_buffer;
      }
    }

    logfile= logger_open(alt_fname, file_rotate_size, rotations);

    if (logfile == NULL)
    {
      error_header();
      fprintf(stderr, "Could not create file '%s'.\n",
              alt_fname);
      logging= 0;
      my_snprintf(last_error_buf, sizeof(last_error_buf),
                  "Could not create file '%s'.", alt_fname);
      is_active= 0;
      CLIENT_ERROR(1, "SERVER AUDIT plugin can't create file '%s'.",
          MYF(ME_WARNING), alt_fname);
      return 1;
    }
    error_header();
    fprintf(stderr, "logging started to the file %s.\n", alt_fname);
    strncpy(current_log_buf, alt_fname, sizeof(current_log_buf)-1);
    current_log_buf[sizeof(current_log_buf)-1]= 0;
  }
  else if (output_type == OUTPUT_SYSLOG)
  {
    openlog(syslog_ident, LOG_NOWAIT, syslog_facility_codes[syslog_facility]);
    error_header();
    fprintf(stderr, "logging started to the syslog.\n");
    strncpy(current_log_buf, "[SYSLOG]", sizeof(current_log_buf)-1);
    compile_time_assert(sizeof current_log_buf > sizeof "[SYSLOG]");
  }
  is_active= 1;
  return 0;
}


static int stop_logging()
{
  last_error_buf[0]= 0;
  if (output_type == OUTPUT_FILE && logfile)
  {
    logger_close(logfile);
    logfile= NULL;
  }
  else if (output_type == OUTPUT_SYSLOG)
  {
    closelog();
  }
  error_header();
  fprintf(stderr, "logging was stopped.\n");
  is_active= 0;
  return 0;
}


static void setup_connection_simple(struct connection_info *ci)
{
  ci->db_length= 0;
  ci->user_length= 0;
  ci->host_length= 0;
  ci->ip_length= 0;
  ci->query_length= 0;
  ci->header= 0;
}


static void setup_connection_connect(struct connection_info *cn,
    const struct mysql_event_connection *event)
{
  cn->query_id= 0;
  cn->query_length= 0;
  cn->log_always= 0;
  cn->thread_id= event->thread_id;
  get_str_n(cn->db, &cn->db_length, sizeof(cn->db),
            event->database.str, event->database.length);
  get_str_n(cn->user, &cn->user_length, sizeof(cn->db),
            event->user, event->user_length);
  get_str_n(cn->host, &cn->host_length, sizeof(cn->host),
            event->host, event->host_length);
  get_str_n(cn->ip, &cn->ip_length, sizeof(cn->ip),
            event->ip, event->ip_length);
  cn->header= 0;
}


#define SAFE_STRLEN(s) (s ? strlen(s) : 0)
static char empty_str[1]= { 0 };


static int is_space(char c)
{
  return c == ' ' || c == '\r' || c == '\n' || c == '\t';
}


#define SKIP_SPACES(str) \
do { \
  while (is_space(*str)) \
    ++str; \
} while(0)


#define ESC_MAP_SIZE 0x60
static const char esc_map[ESC_MAP_SIZE]=
{
  0, 0, 0, 0, 0, 0, 0, 0, 'b', 't', 'n', 0, 'f', 'r', 0, 0,
  0, 0, 0, 0, 0, 0, 0, 0, 0, 0, 0, 0, 0, 0, 0, 0,
  0, 0, 0, 0, 0, 0, 0, '\'', 0, 0, 0, 0, 0, 0, 0, 0,
  0, 0, 0, 0, 0, 0, 0, 0, 0, 0, 0, 0, 0, 0, 0, 0,
  0, 0, 0, 0, 0, 0, 0, 0, 0, 0, 0, 0, 0, 0, 0, 0,
  0, 0, 0, 0, 0, 0, 0, 0, 0, 0, 0, 0, '\\', 0, 0, 0
};

static char escaped_char(char c)
{
  return ((unsigned char ) c) >= ESC_MAP_SIZE ? 0 : esc_map[(unsigned char) c];
}


static void setup_connection_initdb(struct connection_info *cn,
    const struct mysql_event_general *event)
{
  size_t user_len, host_len, ip_len;
  char uh_buffer[512];

  cn->thread_id= event->general_thread_id;
  cn->query_id= 0;
  cn->query_length= 0;
  cn->log_always= 0;
  get_str_n(cn->db, &cn->db_length, sizeof(cn->db),
            event->general_query, event->general_query_length);

  if (get_user_host(event->general_user, event->general_user_length,
                    uh_buffer, sizeof(uh_buffer),
                    &user_len, &host_len, &ip_len))
  {
    /* The user@host line is incorrect. */
    cn->user_length= 0;
    cn->host_length= 0;
    cn->ip_length= 0;
  }
  else
  {
    get_str_n(cn->user, &cn->user_length, sizeof(cn->user),
              uh_buffer, user_len);
    get_str_n(cn->host, &cn->host_length, sizeof(cn->host),
              uh_buffer+user_len+1, host_len);
    get_str_n(cn->ip, &cn->ip_length, sizeof(cn->ip),
              uh_buffer+user_len+1+host_len+1, ip_len);
  }
  cn->header= 0;
}


static void setup_connection_table(struct connection_info *cn,
    const struct mysql_event_table *event)
{
  cn->thread_id= event->thread_id;
  cn->query_id= query_counter++;
  cn->log_always= 0;
  cn->query_length= 0;
  get_str_n(cn->db, &cn->db_length, sizeof(cn->db),
            event->database.str, event->database.length);
  get_str_n(cn->user, &cn->user_length, sizeof(cn->db),
            event->user, SAFE_STRLEN(event->user));
  get_str_n(cn->host, &cn->host_length, sizeof(cn->host),
            event->host, SAFE_STRLEN(event->host));
  get_str_n(cn->ip, &cn->ip_length, sizeof(cn->ip),
            event->ip, SAFE_STRLEN(event->ip));
  cn->header= 0;
}


static void setup_connection_query(struct connection_info *cn,
    const struct mysql_event_general *event)
{
  size_t user_len, host_len, ip_len;
  char uh_buffer[512];

  cn->thread_id= event->general_thread_id;
  cn->query_id= query_counter++;
  cn->log_always= 0;
  cn->query_length= 0;
  get_str_n(cn->db, &cn->db_length, sizeof(cn->db), "", 0);

  if (get_user_host(event->general_user, event->general_user_length,
                    uh_buffer, sizeof(uh_buffer),
                    &user_len, &host_len, &ip_len))
  {
    /* The user@host line is incorrect. */
    cn->user_length= 0;
    cn->host_length= 0;
    cn->ip_length= 0;
  }
  else
  {
    get_str_n(cn->user, &cn->user_length, sizeof(cn->user),
              uh_buffer, user_len);
    get_str_n(cn->host, &cn->host_length, sizeof(cn->host),
              uh_buffer+user_len+1, host_len);
    get_str_n(cn->ip, &cn->ip_length, sizeof(cn->ip),
              uh_buffer+user_len+1+host_len+1, ip_len);
  }
  cn->header= 0;
}


static void change_connection(struct connection_info *cn,
    const struct mysql_event_connection *event)
{
  get_str_n(cn->user, &cn->user_length, sizeof(cn->user),
            event->user, event->user_length);
  get_str_n(cn->ip, &cn->ip_length, sizeof(cn->ip),
            event->ip, event->ip_length);
}

static int write_log(const char *message, size_t len, int take_lock)
{
  int result= 0;
  if (take_lock)
    flogger_mutex_lock(&lock_operations);

  if (output_type == OUTPUT_FILE)
  {
    if (logfile &&
        (is_active= (logger_write(logfile, message, len) == (int) len)))
      goto exit;
    ++log_write_failures;
    result= 1;
  }
  else if (output_type == OUTPUT_SYSLOG)
  {
    syslog(syslog_facility_codes[syslog_facility] |
           syslog_priority_codes[syslog_priority],
           "%s %.*s", syslog_info, (int) len, message);
  }
exit:
  if (take_lock)
    flogger_mutex_unlock(&lock_operations);
  return result;
}


static size_t log_header(char *message, size_t message_len,
                      time_t *ts,
                      const char *serverhost, unsigned int serverhost_len,
                      const char *username, unsigned int username_len,
                      const char *host, unsigned int host_len,
                      const char *userip, unsigned int userip_len,
                      unsigned int connection_id, long long query_id,
                      const char *operation)
{
  struct tm tm_time;

  if (host_len == 0 && userip_len != 0)
  {
    host_len= userip_len;
    host= userip;
  }

  if (output_type == OUTPUT_SYSLOG)
    return my_snprintf(message, message_len,
        "%.*s,%.*s,%.*s,%d,%lld,%s",
        serverhost_len, serverhost,
        username_len, username,
        host_len, host,
        connection_id, query_id, operation);

  (void) localtime_r(ts, &tm_time);
  return my_snprintf(message, message_len,
      "%04d%02d%02d %02d:%02d:%02d,%.*s,%.*s,%.*s,%d,%lld,%s",
      tm_time.tm_year+1900, tm_time.tm_mon+1, tm_time.tm_mday,
      tm_time.tm_hour, tm_time.tm_min, tm_time.tm_sec,
      serverhost_len, serverhost,
      username_len, username,
      host_len, host,
      connection_id, query_id, operation);
}


static int log_connection(const struct connection_info *cn,
                          const struct mysql_event_connection *event,
                          const char *type)
{
  time_t ctime;
  size_t csize;
  char message[1024];

  (void) time(&ctime);
  csize= log_header(message, sizeof(message)-1, &ctime,
                    servhost, servhost_len,
                    cn->user, cn->user_length,
                    cn->host, cn->host_length,
                    cn->ip, cn->ip_length,
                    event->thread_id, 0, type);
  csize+= my_snprintf(message+csize, sizeof(message) - 1 - csize,
    ",%.*s,,%d", cn->db_length, cn->db, event->status);
  message[csize]= '\n';
  return write_log(message, csize + 1, 1);
}


static int log_connection_event(const struct mysql_event_connection *event,
                                const char *type)
{
  time_t ctime;
  size_t csize;
  char message[1024];

  (void) time(&ctime);
  csize= log_header(message, sizeof(message)-1, &ctime,
                    servhost, servhost_len,
                    event->user, event->user_length,
                    event->host, event->host_length,
                    event->ip, event->ip_length,
                    event->thread_id, 0, type);
  csize+= my_snprintf(message+csize, sizeof(message) - 1 - csize,
    ",%.*s,,%d", event->database.length, event->database.str, event->status);
  message[csize]= '\n';
  return write_log(message, csize + 1, 1);
}


static size_t escape_string(const char *str, unsigned int len,
                          char *result, size_t result_len)
{
  const char *res_start= result;
  const char *res_end= result + result_len - 2;
  while (len)
  {
    char esc_c;

    if (result >= res_end)
      break;
    if ((esc_c= escaped_char(*str)))
    {
      if (result+1 >= res_end)
        break;
      *(result++)= '\\';
      *(result++)= esc_c;
    }
    else if (is_space(*str))
      *(result++)= ' ';
    else
      *(result++)= *str;
    str++;
    len--;
  }
  *result= 0;
  return result - res_start;
}


static size_t escape_string_hide_passwords(const char *str, unsigned int len,
    char *result, size_t result_len,
    const char *word1, size_t word1_len,
    const char *word2, size_t word2_len,
    int next_text_string)
{
  const char *res_start= result;
  const char *res_end= result + result_len - 2;
  size_t d_len;
  char b_char;

  while (len)
  {
    if (len > word1_len + 1 && strncasecmp(str, word1, word1_len) == 0)
    {
      const char *next_s= str + word1_len;
      size_t c;

      if (next_text_string)
      {
        while (*next_s && *next_s != '\'' && *next_s != '"')
          ++next_s;
      }
      else
      {
        if (word2)
        {
          SKIP_SPACES(next_s);
          if (len < (next_s - str) + word2_len + 1 ||
              strncasecmp(next_s, word2, word2_len) != 0)
            goto no_password;
          next_s+= word2_len;
        }

        while (*next_s && *next_s != '\'' && *next_s != '"')
          ++next_s;
      }

      d_len= next_s - str;
      if (result + d_len + 5 > res_end)
        break;

      for (c=0; c<d_len; c++)
        result[c]= is_space(str[c]) ? ' ' : str[c];

      if (*next_s)
      {
        memmove(result + d_len, "*****", 5);
        result+= d_len + 5;
        b_char= *(next_s++);
      }
      else
        result+= d_len;

      while (*next_s)
      {
        if (*next_s == b_char)
        {
          ++next_s;
          break;
        }
        if (*next_s == '\\')
        {
          if (next_s[1])
            next_s++;
        }
        next_s++;
      }
      len-= (uint)(next_s - str);
      str= next_s;
      continue;
    }
no_password:
    if (result >= res_end)
      break;
    if ((b_char= escaped_char(*str)))
    {
      if (result+1 >= res_end)
        break;
      *(result++)= '\\';
      *(result++)= b_char;
    }
    else if (is_space(*str))
      *(result++)= ' ';
    else
      *(result++)= *str;
    str++;
    len--;
  }
  *result= 0;
  return result - res_start;
}



static int do_log_user(const char *name, int take_lock)
{
  size_t len;
  int result;

  if (!name)
    return 0;
  len= strlen(name);

  if (take_lock)
    flogger_mutex_lock(&lock_operations);

  if (incl_user_coll.n_users)
    result= coll_search(&incl_user_coll, name, len) != 0;
  else if (excl_user_coll.n_users)
    result=  coll_search(&excl_user_coll, name, len) == 0;
  else
    result= 1;

  if (take_lock)
    flogger_mutex_unlock(&lock_operations);
  return result;
}


static int get_next_word(const char *query, char *word)
{
  int len= 0;
  char c;
  while ((c= query[len]))
  {
    if (c >= 'a' && c <= 'z')
      word[len]= 'A' + (c-'a');
    else if (c >= 'A' && c <= 'Z')
      word[len]= c;
    else
      break;

    if (len++ == MAX_KEYWORD)
      return 0;
  }
  word[len]= 0;
  return len;
}


static int filter_query_type(const char *query, struct sa_keyword *kwd)
{
  int qwe_in_list;
  char fword[MAX_KEYWORD + 1], nword[MAX_KEYWORD + 1];
  int len, nlen= 0;
  const struct sa_keyword *l_keywords;

  while (*query && (is_space(*query) || *query == '(' || *query == '/'))
  {
    /* comment handling */
    if (*query == '/' && query[1] == '*')
    {
      if (query[2] == '!')
      {
        query+= 3;
        while (*query >= '0' && *query <= '9')
          query++;
        continue;
      }
      query+= 2;
      while (*query)
      {
        if (*query=='*' && query[1] == '/')
        {
          query+= 2;
          break;
        }
        query++;
      }
      continue;
    }
    query++;
  }

  qwe_in_list= 0;
  if (!(len= get_next_word(query, fword)))
    goto not_in_list;
  query+= len+1;

  l_keywords= kwd;
  while (l_keywords->length)
  {
    if (l_keywords->length == len && strncmp(l_keywords->wd, fword, len) == 0)
    {
      if (l_keywords->next)
      {
        if (nlen == 0)
        {
          while (*query && is_space(*query))
            query++;
          nlen= get_next_word(query, nword);
        }
        if (l_keywords->next->length != nlen ||
            strncmp(l_keywords->next->wd, nword, nlen) != 0)
          goto do_loop;
      }

      qwe_in_list= l_keywords->type;
      break;
    };
do_loop:
    l_keywords++;
  }

not_in_list:
  return qwe_in_list;
}


static int log_statement_ex(const struct connection_info *cn,
                            time_t ev_time, unsigned long thd_id,
                            const char *query, unsigned int query_len,
                            int error_code, const char *type, int take_lock)
{
  size_t csize;
  char message_loc[1024];
  char *message= message_loc;
  size_t message_size= sizeof(message_loc);
  char *uh_buffer;
  size_t uh_buffer_size;
  const char *db;
  unsigned int db_length;
  long long query_id;
  int result;

  if ((db= cn->db))
    db_length= cn->db_length;
  else
  {
    db= "";
    db_length= 0;
  }

  if (!(query_id= cn->query_id))
    query_id= query_counter++;

  if (query == 0)
  {
    /* Can happen after the error in mysqld_prepare_stmt() */
    query= cn->query;
    query_len= cn->query_length;
    if (query == 0 || query_len == 0)
      return 0;
  }

  if (query && !(events & EVENT_QUERY_ALL) &&
      (events & EVENT_QUERY && !cn->log_always))
  {
    const char *orig_query= query;

    if (filter_query_type(query, keywords_to_skip))
    {
      char fword[MAX_KEYWORD + 1];
      int len;
      do
      {
        len= get_next_word(query, fword);
        query+= len ? len : 1;
        if (len == 3 && strncmp(fword, "FOR", 3) == 0)
          break;
      } while (*query);

      if (*query == 0)
        return 0;
    }

    if (events & EVENT_QUERY_DDL)
    {
      if (!filter_query_type(query, not_ddl_keywords) &&
          filter_query_type(query, ddl_keywords))
        goto do_log_query;
    }
    if (events & EVENT_QUERY_DML)
    {
      if (filter_query_type(query, dml_keywords))
        goto do_log_query;
    }
    if (events & EVENT_QUERY_DML_NO_SELECT)
    {
      if (filter_query_type(query, dml_no_select_keywords))
        goto do_log_query;
    }
    if (events & EVENT_QUERY_DCL)
    {
      if (filter_query_type(query, dcl_keywords))
        goto do_log_query;
    }

    return 0;
do_log_query:
    query= orig_query;
  }

  csize= log_header(message, message_size-1, &ev_time,
                    servhost, servhost_len,
                    cn->user, cn->user_length,cn->host, cn->host_length,
                    cn->ip, cn->ip_length, thd_id, query_id, type);

  csize+= my_snprintf(message+csize, message_size - 1 - csize,
      ",%.*s,\'", db_length, db);

  if (query_log_limit > 0 && query_len > query_log_limit)
    query_len= query_log_limit;

  if (query_len > (message_size - csize)/2)
  {
    flogger_mutex_lock(&lock_bigbuffer);
    if (big_buffer_alloced < (query_len * 2 + csize))
    {
      big_buffer_alloced= (query_len * 2 + csize + 4095) & ~4095L;
      big_buffer= realloc(big_buffer, big_buffer_alloced);
      if (big_buffer == NULL)
      {
        big_buffer_alloced= 0;
        return 0;
      }
    }

    memcpy(big_buffer, message, csize);
    message= big_buffer;
    message_size= big_buffer_alloced;
  }

  uh_buffer= message + csize;
  uh_buffer_size= message_size - csize;
  if (query_log_limit > 0 && uh_buffer_size > query_log_limit+2)
    uh_buffer_size= query_log_limit+2;

  switch (filter_query_type(query, passwd_keywords))
  {
    case SQLCOM_GRANT:
    case SQLCOM_CREATE_USER:
      csize+= escape_string_hide_passwords(query, query_len,
                                           uh_buffer, uh_buffer_size,
                                           "IDENTIFIED", 10, "BY", 2, 0);
      break;
    case SQLCOM_CHANGE_MASTER:
      csize+= escape_string_hide_passwords(query, query_len,
                                           uh_buffer, uh_buffer_size,
                                           "MASTER_PASSWORD", 15, "=", 1, 0);
      break;
    case SQLCOM_CREATE_SERVER:
    case SQLCOM_ALTER_SERVER:
      csize+= escape_string_hide_passwords(query, query_len,
                                           uh_buffer, uh_buffer_size,
                                           "PASSWORD", 8, NULL, 0, 0);
      break;
    case SQLCOM_SET_OPTION:
      csize+= escape_string_hide_passwords(query, query_len,
                                           uh_buffer, uh_buffer_size,
                                           "=", 1, NULL, 0, 1);
      break;
    default:
      csize+= escape_string(query, query_len,
                               uh_buffer, uh_buffer_size); 
      break;
  }
  csize+= my_snprintf(message+csize, message_size - 1 - csize,
                      "\',%d", error_code);
  message[csize]= '\n';
  result= write_log(message, csize + 1, take_lock);
  if (message == big_buffer)
    flogger_mutex_unlock(&lock_bigbuffer);

  return result;
}


static int log_statement(const struct connection_info *cn,
                         const struct mysql_event_general *event,
                         const char *type)
{
  return log_statement_ex(cn, event->general_time, event->general_thread_id,
                          event->general_query, event->general_query_length,
                          event->general_error_code, type, 1);
}


static int log_table(const struct connection_info *cn,
                     const struct mysql_event_table *event, const char *type)
{
  size_t csize;
  char message[1024];
  time_t ctime;

  (void) time(&ctime);
  csize= log_header(message, sizeof(message)-1, &ctime,
                    servhost, servhost_len,
                    event->user, (unsigned int)SAFE_STRLEN(event->user),
                    event->host, (unsigned int)SAFE_STRLEN(event->host),
                    event->ip, (unsigned int)SAFE_STRLEN(event->ip),
                    event->thread_id, cn->query_id, type);
  csize+= my_snprintf(message+csize, sizeof(message) - 1 - csize,
            ",%.*s,%.*s,",event->database.length, event->database.str,
                          event->table.length, event->table.str);
  message[csize]= '\n';
  return write_log(message, csize + 1, 1);
}


static int log_rename(const struct connection_info *cn,
                      const struct mysql_event_table *event)
{
  size_t csize;
  char message[1024];
  time_t ctime;

  (void) time(&ctime);
  csize= log_header(message, sizeof(message)-1, &ctime,
                    servhost, servhost_len,
                    event->user, (unsigned int)SAFE_STRLEN(event->user),
                    event->host, (unsigned int)SAFE_STRLEN(event->host),
                    event->ip, (unsigned int)SAFE_STRLEN(event->ip),
                    event->thread_id, cn->query_id, "RENAME");
  csize+= my_snprintf(message+csize, sizeof(message) - 1 - csize,
            ",%.*s,%.*s|%.*s.%.*s,",event->database.length, event->database.str,
                         event->table.length, event->table.str,
                         event->new_database.length, event->new_database.str,
                         event->new_table.length, event->new_table.str);
  message[csize]= '\n';
  return write_log(message, csize + 1, 1);
}


static int event_query_command(const struct mysql_event_general *event)
{
  return (event->general_command_length == 5 &&
           strncmp(event->general_command, "Query", 5) == 0) ||
         (event->general_command_length == 7 &&
           (strncmp(event->general_command, "Execute", 7) == 0 ||
             (event->general_error_code != 0 &&
              strncmp(event->general_command, "Prepare", 7) == 0)));
}


static void update_general_user(struct connection_info *cn,
    const struct mysql_event_general *event)
{
  char uh_buffer[768];
  size_t user_len, host_len, ip_len;
  if (cn->user_length == 0 && cn->host_length == 0 && cn->ip_length == 0 &&
      get_user_host(event->general_user, event->general_user_length,
                    uh_buffer, sizeof(uh_buffer),
                    &user_len, &host_len, &ip_len) == 0)
  {
    get_str_n(cn->user, &cn->user_length, sizeof(cn->user), 
              uh_buffer, user_len);
    get_str_n(cn->host, &cn->host_length, sizeof(cn->host), 
              uh_buffer+user_len+1, host_len);
    get_str_n(cn->ip, &cn->ip_length, sizeof(cn->ip), 
              uh_buffer+user_len+1+host_len+1, ip_len);
  }

}


static struct connection_info ci_disconnect_buffer;

#define AA_FREE_CONNECTION 1
#define AA_CHANGE_USER 2

static void update_connection_info(struct connection_info *cn,
    unsigned int event_class, const void *ev, int *after_action)
{
  *after_action= 0;

  switch (event_class) {
  case MYSQL_AUDIT_GENERAL_CLASS:
  {
    const struct mysql_event_general *event =
      (const struct mysql_event_general *) ev;
    switch (event->event_subclass) {
      case MYSQL_AUDIT_GENERAL_LOG:
      {
        int init_db_command= event->general_command_length == 7 &&
          strncmp(event->general_command, "Init DB", 7) == 0;
        if (!ci_needs_setup(cn))
        {
          if (init_db_command)
          {
            /* Change DB */
            if (mysql_57_started)
              get_str_n(cn->db, &cn->db_length, sizeof(cn->db),
                  event->database.str, event->database.length);
            else
              get_str_n(cn->db, &cn->db_length, sizeof(cn->db),
                  event->general_query, event->general_query_length);
          }
          cn->query_id= mode ? query_counter++ : event->query_id;
          cn->query= event->general_query;
          cn->query_length= event->general_query_length;
          cn->query_time= (time_t) event->general_time;
          update_general_user(cn, event);
        }
        else if (init_db_command)
          setup_connection_initdb(cn, event);
        else if (event_query_command(event))
          setup_connection_query(cn, event);
        else
          setup_connection_simple(cn);
        break;
      }

      case MYSQL_AUDIT_GENERAL_STATUS:
        if (event_query_command(event))
        {
          if (ci_needs_setup(cn))
            setup_connection_query(cn, event);

          if (mode == 0 && cn->db_length == 0 && event->database.length > 0)
            get_str_n(cn->db, &cn->db_length, sizeof(cn->db),
                      event->database.str, event->database.length);

          if (event->general_error_code == 0)
          {
            /* We need to check if it's the USE command to change the DB */
            int use_command= event->general_query_length > 4 &&
              strncasecmp(event->general_query, "use ", 4) == 0;
            if (use_command)
            {
              /* Change DB */
              if (mode)
                get_str_n(cn->db, &cn->db_length, sizeof(cn->db),
                    event->general_query + 4, event->general_query_length - 4);
              else
                get_str_n(cn->db, &cn->db_length, sizeof(cn->db),
                    event->database.str, event->database.length);
            }
          }
          update_general_user(cn, event);
        }
        break;
      case MYSQL_AUDIT_GENERAL_ERROR:
        /*
          We need this because the MariaDB returns NULL query field for the
          MYSQL_AUDIT_GENERAL_STATUS in the mysqld_stmt_prepare.
          As a result we get empty QUERY field for errors.
        */
        if (ci_needs_setup(cn))
          setup_connection_query(cn, event);
        cn->query_id= mode ? query_counter++ : event->query_id;
        get_str_n(cn->query_buffer, &cn->query_length, sizeof(cn->query_buffer),
            event->general_query, event->general_query_length);
        cn->query= cn->query_buffer;
        cn->query_time= (time_t) event->general_time;
        break;
      default:;
    }
    break;
  }
  case MYSQL_AUDIT_TABLE_CLASS:
  {
    const struct mysql_event_table *event =
      (const struct mysql_event_table *) ev;
    if (ci_needs_setup(cn))
      setup_connection_table(cn, event);

    if (cn->user_length == 0 && cn->host_length == 0 && cn->ip_length == 0)
    {
      get_str_n(cn->user, &cn->user_length, sizeof(cn->user),
                event->user, SAFE_STRLEN(event->user));
      get_str_n(cn->host, &cn->host_length, sizeof(cn->host),
                event->host, SAFE_STRLEN(event->host));
      get_str_n(cn->ip, &cn->ip_length, sizeof(cn->ip),
                event->ip, SAFE_STRLEN(event->ip));
    }

    if (cn->db_length == 0 && event->database.length != 0)
      get_str_n(cn->db, &cn->db_length, sizeof(cn->db),
                event->database.str, event->database.length);

    if (mode == 0)
      cn->query_id= event->query_id;
    break;
  }
  case MYSQL_AUDIT_CONNECTION_CLASS:
  {
    const struct mysql_event_connection *event =
      (const struct mysql_event_connection *) ev;
    switch (event->event_subclass)
    {
      case MYSQL_AUDIT_CONNECTION_CONNECT:
        setup_connection_connect(cn, event);
        break;
      case MYSQL_AUDIT_CONNECTION_CHANGE_USER:
        *after_action= AA_CHANGE_USER;
        break;
      default:;
    }
    break;
  }
  default:
    break;
  }
}


struct connection_info cn_error_buffer;


#define FILTER(MASK) (events == 0 || (events & MASK))
void auditing(MYSQL_THD thd, unsigned int event_class, const void *ev)
{
  struct connection_info *cn= 0;
  int after_action= 0;

  /* That one is important as this function can be called with      */
  /* &lock_operations locked when the server logs an error reported */
  /* by this plugin.                                                */
  if (!thd || internal_stop_logging)
    return;

  if (maria_55_started && debug_server_started &&
      event_class == MYSQL_AUDIT_GENERAL_CLASS)
  {
    /*
      There's a bug in MariaDB 5.5 that prevents using thread local
      variables in some cases.
      The 'select * from notexisting_table;' query produces such case.
      So just use the static buffer in this case.
    */
    const struct mysql_event_general *event =
      (const struct mysql_event_general *) ev;

    if (event->event_subclass == MYSQL_AUDIT_GENERAL_ERROR ||
        (event->event_subclass == MYSQL_AUDIT_GENERAL_STATUS && 
         event->general_query_length == 0 &&
         cn_error_buffer.query_id == event->query_id))
    {
      cn= &cn_error_buffer;
      cn->header= 1;
    }
    else
      cn= get_loc_info(thd);
  }
  else
  {
    cn= get_loc_info(thd);
  }

  update_connection_info(cn, event_class, ev, &after_action);

  if (!logging)
  {
    if (cn)
      cn->log_always= 0;
    goto exit_func;
  }

  if (event_class == MYSQL_AUDIT_GENERAL_CLASS && FILTER(EVENT_QUERY) &&
      cn && (cn->log_always || do_log_user(cn->user, 1)))
  {
    const struct mysql_event_general *event =
      (const struct mysql_event_general *) ev;

    /*
      Only one subclass is logged.
    */
    if (event->event_subclass == MYSQL_AUDIT_GENERAL_STATUS &&
        event_query_command(event))
    {
      log_statement(cn, event, "QUERY");
      cn->query_length= 0; /* So the log_current_query() won't log this again. */
      cn->log_always= 0;
    }
  }
  else if (event_class == MYSQL_AUDIT_TABLE_CLASS && FILTER(EVENT_TABLE) && cn)
  {
    const struct mysql_event_table *event =
      (const struct mysql_event_table *) ev;
    if (do_log_user(event->user, 1))
    {
      switch (event->event_subclass)
      {
        case MYSQL_AUDIT_TABLE_LOCK:
          log_table(cn, event, event->read_only ? "READ" : "WRITE");
          break;
        case MYSQL_AUDIT_TABLE_CREATE:
          log_table(cn, event, "CREATE");
          break;
        case MYSQL_AUDIT_TABLE_DROP:
          log_table(cn, event, "DROP");
          break;
        case MYSQL_AUDIT_TABLE_RENAME:
          log_rename(cn, event);
          break;
        case MYSQL_AUDIT_TABLE_ALTER:
          log_table(cn, event, "ALTER");
          break;
        default:
          break;
      }
    }
  }
  else if (event_class == MYSQL_AUDIT_CONNECTION_CLASS &&
           FILTER(EVENT_CONNECT) && cn)
  {
    const struct mysql_event_connection *event =
      (const struct mysql_event_connection *) ev;
    switch (event->event_subclass)
    {
      case MYSQL_AUDIT_CONNECTION_CONNECT:
        log_connection(cn, event, event->status ? "FAILED_CONNECT": "CONNECT");
        break;
      case MYSQL_AUDIT_CONNECTION_DISCONNECT:
        if (use_event_data_for_disconnect)
          log_connection_event(event, "DISCONNECT");
        else
          log_connection(&ci_disconnect_buffer, event, "DISCONNECT");
        break;
      case MYSQL_AUDIT_CONNECTION_CHANGE_USER:
        log_connection(cn, event, "CHANGEUSER");
        break;
      default:;
    }
  }
exit_func:
  /*
    This must work always, whether logging is ON or not.
  */
  if (after_action)
  {
    switch (after_action) {
    case AA_CHANGE_USER:
    {
      const struct mysql_event_connection *event =
        (const struct mysql_event_connection *) ev;
      change_connection(cn, event);
      break;
    }
    default:
      break;
    }
  }
}


struct mysql_event_general_v8
{
  unsigned int event_class;
  unsigned int event_subclass;
  int general_error_code;
  unsigned long general_thread_id;
  const char *general_user;
  unsigned int general_user_length;
  const char *general_command;
  unsigned int general_command_length;
  const char *general_query;
  unsigned int general_query_length;
  struct charset_info_st *general_charset;
  unsigned long long general_time;
  unsigned long long general_rows;
};


static void auditing_v8(MYSQL_THD thd, struct mysql_event_general_v8 *ev_v8)
{
#ifdef __linux__
#ifdef DBUG_OFF
  #ifdef __x86_64__
  static const int cmd_off= 4200;
  static const int db_off= 120;
  static const int db_len_off= 128;
  #else
  static const int cmd_off= 2668;
  static const int db_off= 60;
  static const int db_len_off= 64;
  #endif /*x86_64*/
#else
  #ifdef __x86_64__
  static const int cmd_off= 4432;
  static const int db_off= 120;
  static const int db_len_off= 128;
  #else
  static const int cmd_off= 2808;
  static const int db_off= 64;
  static const int db_len_off= 68;
  #endif /*x86_64*/
#endif /*DBUG_OFF*/
#endif /* __linux__ */
  struct mysql_event_general event;

  if (ev_v8->event_class != MYSQL_AUDIT_GENERAL_CLASS)
    return;

  event.event_subclass= ev_v8->event_subclass;
  event.general_error_code= ev_v8->general_error_code;
  event.general_thread_id= ev_v8->general_thread_id;
  event.general_user= ev_v8->general_user;
  event.general_user_length= ev_v8->general_user_length;
  event.general_command= ev_v8->general_command;
  event.general_command_length= ev_v8->general_command_length;
  event.general_query= ev_v8->general_query;
  event.general_query_length= ev_v8->general_query_length;
  event.general_charset= ev_v8->general_charset;
  event.general_time= ev_v8->general_time;
  event.general_rows= ev_v8->general_rows;
  event.database.str= 0;
  event.database.length= 0;

  if (event.general_query_length > 0)
  {
    event.event_subclass= MYSQL_AUDIT_GENERAL_STATUS;
    event.general_command= "Query";
    event.general_command_length= 5;
#ifdef __linux__
    event.database.str= *(char **) (((char *) thd) + db_off);
    event.database.length= *(size_t *) (((char *) thd) + db_len_off);
#endif /*__linux*/
  }
#ifdef __linux__
  else if (*((int *) (((char *)thd) + cmd_off)) == 2)
  {
    event.event_subclass= MYSQL_AUDIT_GENERAL_LOG;
    event.general_command= "Init DB";
    event.general_command_length= 7;
    event.general_query= *(char **) (((char *) thd) + db_off);
    event.general_query_length= *(size_t *) (((char *) thd) + db_len_off);
  }
#endif /*__linux*/
  auditing(thd, ev_v8->event_class, &event);
}


static void auditing_v13(MYSQL_THD thd, unsigned int *ev_v0)
{
  struct mysql_event_general event= *(const struct mysql_event_general *) (ev_v0+1);

  if (event.general_query_length > 0)
  {
    event.event_subclass= MYSQL_AUDIT_GENERAL_STATUS;
    event.general_command= "Query";
    event.general_command_length= 5;
  }
  auditing(thd, ev_v0[0], &event);
}


int get_db_mysql57(MYSQL_THD thd, char **name, int *len)
{
  int db_off;
  int db_len_off;
  if (debug_server_started)
  {
#ifdef __x86_64__
    db_off= 608;
    db_len_off= 616;
#else
    db_off= 0;
    db_len_off= 0;
#endif /*x86_64*/
  }
  else
  {
#ifdef __x86_64__
    db_off= 536;
    db_len_off= 544;
#else
    db_off= 0;
    db_len_off= 0;
#endif /*x86_64*/
  }

#ifdef __linux__
  *name= *(char **) (((char *) thd) + db_off);
  *len= *((int *) (((char*) thd) + db_len_off));
  if (*name && (*name)[*len] != 0)
    return 1;
  return 0;
#else
  return 1;
#endif
}
/*
   As it's just too difficult to #include "sql_class.h",
   let's just copy the necessary part of the system_variables
   structure here.
*/
typedef struct loc_system_variables
{
  ulong dynamic_variables_version;
  char* dynamic_variables_ptr;
  uint dynamic_variables_head;    /* largest valid variable offset */
  uint dynamic_variables_size;    /* how many bytes are in use */
  
  ulonglong max_heap_table_size;
  ulonglong tmp_table_size;
  ulonglong long_query_time;
  ulonglong optimizer_switch;
  ulonglong sql_mode; ///< which non-standard SQL behaviour should be enabled
  ulonglong option_bits; ///< OPTION_xxx constants, e.g. OPTION_PROFILING
  ulonglong join_buff_space_limit;
  ulonglong log_slow_filter; 
  ulonglong log_slow_verbosity; 
  ulonglong bulk_insert_buff_size;
  ulonglong join_buff_size;
  ulonglong sortbuff_size;
  ulonglong group_concat_max_len;
  ha_rows select_limit;
  ha_rows max_join_size;
  ha_rows expensive_subquery_limit;
  ulong auto_increment_increment, auto_increment_offset;
  ulong lock_wait_timeout;
  ulong join_cache_level;
  ulong max_allowed_packet;
  ulong max_error_count;
  ulong max_length_for_sort_data;
  ulong max_sort_length;
  ulong max_tmp_tables;
  ulong max_insert_delayed_threads;
  ulong min_examined_row_limit;
  ulong multi_range_count;
  ulong net_buffer_length;
  ulong net_interactive_timeout;
  ulong net_read_timeout;
  ulong net_retry_count;
  ulong net_wait_timeout;
  ulong net_write_timeout;
  ulong optimizer_prune_level;
  ulong optimizer_search_depth;
  ulong preload_buff_size;
  ulong profiling_history_size;
  ulong read_buff_size;
  ulong read_rnd_buff_size;
  ulong mrr_buff_size;
  ulong div_precincrement;
  /* Total size of all buffers used by the subselect_rowid_merge_engine. */
  ulong rowid_merge_buff_size;
  ulong max_sp_recursion_depth;
  ulong default_week_format;
  ulong max_seeks_for_key;
  ulong range_alloc_block_size;
  ulong query_alloc_block_size;
  ulong query_prealloc_size;
  ulong trans_alloc_block_size;
  ulong trans_prealloc_size;
  ulong log_warnings;
  /* Flags for slow log filtering */
  ulong log_slow_rate_limit; 
  ulong binlog_format; ///< binlog format for this thd (see enum_binlog_format)
  ulong progress_report_time;
  my_bool binlog_annotate_row_events;
  my_bool binlog_direct_non_trans_update;
  my_bool sql_log_bin;
  ulong completion_type;
  ulong query_cache_type;
} LOC_SV;


static int init_done= 0;

static int server_audit_init(void *p __attribute__((unused)))
{
  if (!serv_ver)
  {
#ifdef _WIN32
    serv_ver= (const char *) GetProcAddress(0, "server_version");
#else
    serv_ver= server_version;
#endif /*_WIN32*/
  }
  if (!mysql_57_started)
  {
    const void *my_hash_init_ptr= dlsym(RTLD_DEFAULT, "_my_hash_init");
    if (!my_hash_init_ptr)
    {
      maria_above_5= 1;
      my_hash_init_ptr= dlsym(RTLD_DEFAULT, "my_hash_init2");
    }
    if (!my_hash_init_ptr)
      return 1;
  }

  if(!(int_mysql_data_home= dlsym(RTLD_DEFAULT, "mysql_data_home")))
  {
    if(!(int_mysql_data_home= dlsym(RTLD_DEFAULT, "?mysql_data_home@@3PADA")))
      int_mysql_data_home= &default_home;
  }

  if (!serv_ver)
    return 1;

  if (!started_mysql)
  {
    if (!maria_above_5 && serv_ver[4]=='3' && serv_ver[5]<'3')
    {
      mode= 1;
      mode_readonly= 1;
    }
  }

  if (gethostname(servhost, sizeof(servhost)))
    strcpy(servhost, "unknown");

  servhost_len= (uint)strlen(servhost);

  logger_init_mutexes();
#if defined(HAVE_PSI_INTERFACE) && !defined(FLOGGER_NO_PSI)
  if (PSI_server)
    PSI_server->register_mutex("server_audit", mutex_key_list, 1);
#endif
  flogger_mutex_init(key_LOCK_operations, &lock_operations, MY_MUTEX_INIT_FAST);
  flogger_mutex_init(key_LOCK_operations, &lock_atomic, MY_MUTEX_INIT_FAST);
  flogger_mutex_init(key_LOCK_operations, &lock_bigbuffer, MY_MUTEX_INIT_FAST);

  coll_init(&incl_user_coll);
  coll_init(&excl_user_coll);

  if (incl_users)
  {
    if (excl_users)
    {
      incl_users= excl_users= NULL;
      error_header();
      fprintf(stderr, "INCL_DML_USERS and EXCL_DML_USERS specified"
                      " simultaneously - both set to empty\n");
    }
    update_incl_users(NULL, NULL, NULL, &incl_users);
  }
  else if (excl_users)
  {
    update_excl_users(NULL, NULL, NULL, &excl_users);
  }

  error_header();
  fprintf(stderr, "MariaDB Audit Plugin version %s%s STARTED.\n",
          PLUGIN_STR_VERSION, PLUGIN_DEBUG_VERSION);

  /* The Query Cache shadows TABLE events if the result is taken from it */
  /* so we warn users if both Query Cashe and TABLE events enabled.      */
  if (!started_mysql && FILTER(EVENT_TABLE))
  {
    ulonglong *qc_size= (ulonglong *) dlsym(RTLD_DEFAULT, "query_cache_size");
    if (qc_size == NULL || *qc_size != 0)
    {
      struct loc_system_variables *g_sys_var=
        (struct loc_system_variables *) dlsym(RTLD_DEFAULT,
                                          "global_system_variables");
      if (g_sys_var && g_sys_var->query_cache_type != 0)
      {
        error_header();
        fprintf(stderr, "Query cache is enabled with the TABLE events."
                        " Some table reads can be veiled.");
      }
    }
  }

  ci_disconnect_buffer.header= 10;
  ci_disconnect_buffer.thread_id= 0;
  ci_disconnect_buffer.query_id= 0;
  ci_disconnect_buffer.db_length= 0;
  ci_disconnect_buffer.user_length= 0;
  ci_disconnect_buffer.host_length= 0;
  ci_disconnect_buffer.ip_length= 0;
  ci_disconnect_buffer.query= empty_str;
  ci_disconnect_buffer.query_length= 0;

  if (logging)
    start_logging();

  init_done= 1;
  return 0;
}


static int server_audit_init_mysql(void *p)
{
  started_mysql= 1;
  mode= 1;
  mode_readonly= 1;
  return server_audit_init(p);
}


static int server_audit_deinit(void *p __attribute__((unused)))
{
  if (!init_done)
    return 0;

  init_done= 0;
  coll_free(&incl_user_coll);
  coll_free(&excl_user_coll);

  if (output_type == OUTPUT_FILE && logfile)
    logger_close(logfile);
  else if (output_type == OUTPUT_SYSLOG)
    closelog();

  (void) free(big_buffer);
  flogger_mutex_destroy(&lock_operations);
  flogger_mutex_destroy(&lock_atomic);
  flogger_mutex_destroy(&lock_bigbuffer);

  error_header();
  fprintf(stderr, "STOPPED\n");
  return 0;
}


static void rotate_log(MYSQL_THD thd  __attribute__((unused)),
                       struct st_mysql_sys_var *var  __attribute__((unused)),
                       void *var_ptr  __attribute__((unused)),
                       const void *save  __attribute__((unused)))
{
  if (output_type == OUTPUT_FILE && logfile && *(my_bool*) save)
    (void) logger_rotate(logfile);
}


static struct st_mysql_audit mysql_descriptor =
{
  MYSQL_AUDIT_INTERFACE_VERSION,
  NULL,
  auditing,
  { MYSQL_AUDIT_GENERAL_CLASSMASK | MYSQL_AUDIT_CONNECTION_CLASSMASK }
};


mysql_declare_plugin(server_audit)
{
  MYSQL_AUDIT_PLUGIN,
  &mysql_descriptor,
  "SERVER_AUDIT",
  " Alexey Botchkov (MariaDB Corporation)",
  "Audit the server activity",
  PLUGIN_LICENSE_GPL,
  server_audit_init_mysql,
  server_audit_deinit,
  PLUGIN_VERSION,
  audit_status,
  vars,
  NULL,
  0
}
mysql_declare_plugin_end;


static struct st_mysql_audit maria_descriptor =
{
  MYSQL_AUDIT_INTERFACE_VERSION,
  NULL,
  auditing,
  { MYSQL_AUDIT_GENERAL_CLASSMASK |
    MYSQL_AUDIT_TABLE_CLASSMASK |
    MYSQL_AUDIT_CONNECTION_CLASSMASK }
};
maria_declare_plugin(server_audit)
{
  MYSQL_AUDIT_PLUGIN,
  &maria_descriptor,
  "SERVER_AUDIT",
  "Alexey Botchkov (MariaDB Corporation)",
  "Audit the server activity",
  PLUGIN_LICENSE_GPL,
  server_audit_init,
  server_audit_deinit,
  PLUGIN_VERSION,
  audit_status,
  vars,
  PLUGIN_STR_VERSION,
  MariaDB_PLUGIN_MATURITY_STABLE
}
maria_declare_plugin_end;


static void mark_always_logged(MYSQL_THD thd)
{
  struct connection_info *cn;
  if (thd && (cn= get_loc_info(thd)))
    cn->log_always= 1;
}


static void log_current_query(MYSQL_THD thd)
{
  struct connection_info *cn;
  if (!thd)
    return;
  cn= get_loc_info(thd);
  if (!ci_needs_setup(cn) && cn->query_length)
  {
    cn->log_always= 1;
    log_statement_ex(cn, cn->query_time, thd_get_thread_id(thd),
		     cn->query, cn->query_length, 0, "QUERY", 0);
    cn->log_always= 0;
  }
}


static void update_file_path(MYSQL_THD thd,
              struct st_mysql_sys_var *var  __attribute__((unused)),
              void *var_ptr  __attribute__((unused)), const void *save)
{
  char *new_name= (*(char **) save) ? *(char **) save : empty_str;

  ADD_ATOMIC(internal_stop_logging, 1);
  error_header();
  fprintf(stderr, "Log file name was changed to '%s'.\n", new_name);

  if (!maria_55_started || !debug_server_started)
    flogger_mutex_lock(&lock_operations);

  if (logging)
    log_current_query(thd);

  if (logging && output_type == OUTPUT_FILE)
  {
    char *sav_path= file_path;

    file_path= new_name;
    stop_logging();
    if (start_logging())
    {
      file_path= sav_path;
      error_header();
      fprintf(stderr, "Reverting log filename back to '%s'.\n", file_path);
      logging= (start_logging() == 0);
      if (!logging)
      {
        error_header();
        fprintf(stderr, "Logging was disabled..\n");
        CLIENT_ERROR(1, "Logging was disabled.", MYF(ME_WARNING));
      }
      goto exit_func;
    }
  }

  strncpy(path_buffer, new_name, sizeof(path_buffer)-1);
  path_buffer[sizeof(path_buffer)-1]= 0;
  file_path= path_buffer;
exit_func:
  if (!maria_55_started || !debug_server_started)
    flogger_mutex_unlock(&lock_operations);
  ADD_ATOMIC(internal_stop_logging, -1);
}


static void update_file_rotations(MYSQL_THD thd  __attribute__((unused)),
              struct st_mysql_sys_var *var  __attribute__((unused)),
              void *var_ptr  __attribute__((unused)), const void *save)
{
  rotations= *(unsigned int *) save;
  error_header();
  fprintf(stderr, "Log file rotations was changed to '%d'.\n", rotations);

  if (!logging || output_type != OUTPUT_FILE)
    return;

  flogger_mutex_lock(&lock_operations);
  logfile->rotations= rotations;
  flogger_mutex_unlock(&lock_operations);
}


static void update_file_rotate_size(MYSQL_THD thd  __attribute__((unused)),
              struct st_mysql_sys_var *var  __attribute__((unused)),
              void *var_ptr  __attribute__((unused)), const void *save)
{
  file_rotate_size= *(unsigned long long *) save;
  error_header();
  fprintf(stderr, "Log file rotate size was changed to '%lld'.\n",
          file_rotate_size);

  if (!logging || output_type != OUTPUT_FILE)
    return;

  flogger_mutex_lock(&lock_operations);
  logfile->size_limit= file_rotate_size;
  flogger_mutex_unlock(&lock_operations);
}


static int check_users(void *save, struct st_mysql_value *value,
                       size_t s, const char *name)
{
  const char *users;
  int len= 0;

  users= value->val_str(value, NULL, &len);
  if ((size_t) len > s)
  {
    error_header();
    fprintf(stderr,
            "server_audit_%s_users value can't be longer than %zu characters.\n",
            name, s);
    return 1;
  }
  *((const char**)save)= users;
  return 0;
}

static int check_incl_users(MYSQL_THD thd  __attribute__((unused)),
                            struct st_mysql_sys_var *var  __attribute__((unused)),
                            void *save, struct st_mysql_value *value)
{
  return check_users(save, value, sizeof(incl_user_buffer), "incl");
}

static int check_excl_users(MYSQL_THD thd  __attribute__((unused)),
                            struct st_mysql_sys_var *var  __attribute__((unused)),
                            void *save, struct st_mysql_value *value)
{
  return check_users(save, value, sizeof(excl_user_buffer), "excl");
}


static void update_incl_users(MYSQL_THD thd,
              struct st_mysql_sys_var *var  __attribute__((unused)),
              void *var_ptr  __attribute__((unused)), const void *save)
{
  char *new_users= (*(char **) save) ? *(char **) save : empty_str;
  size_t new_len= strlen(new_users) + 1;
  if (!maria_55_started || !debug_server_started)
    flogger_mutex_lock(&lock_operations);
  mark_always_logged(thd);

  if (new_len > sizeof(incl_user_buffer))
    new_len= sizeof(incl_user_buffer);

  memcpy(incl_user_buffer, new_users, new_len - 1);
  incl_user_buffer[new_len - 1]= 0;

  incl_users= incl_user_buffer;
  user_coll_fill(&incl_user_coll, incl_users, &excl_user_coll, 1);
  error_header();
  fprintf(stderr, "server_audit_incl_users set to '%s'.\n", incl_users);
  if (!maria_55_started || !debug_server_started)
    flogger_mutex_unlock(&lock_operations);
}


static void update_excl_users(MYSQL_THD thd  __attribute__((unused)),
              struct st_mysql_sys_var *var  __attribute__((unused)),
              void *var_ptr  __attribute__((unused)), const void *save)
{
  char *new_users= (*(char **) save) ? *(char **) save : empty_str;
  size_t new_len= strlen(new_users) + 1;
  if (!maria_55_started || !debug_server_started)
    flogger_mutex_lock(&lock_operations);
  mark_always_logged(thd);

  if (new_len > sizeof(excl_user_buffer))
    new_len= sizeof(excl_user_buffer);

  memcpy(excl_user_buffer, new_users, new_len - 1);
  excl_user_buffer[new_len - 1]= 0;

  excl_users= excl_user_buffer;
  user_coll_fill(&excl_user_coll, excl_users, &incl_user_coll, 0);
  error_header();
  fprintf(stderr, "server_audit_excl_users set to '%s'.\n", excl_users);
  if (!maria_55_started || !debug_server_started)
    flogger_mutex_unlock(&lock_operations);
}


static void update_output_type(MYSQL_THD thd,
              struct st_mysql_sys_var *var  __attribute__((unused)),
              void *var_ptr  __attribute__((unused)), const void *save)
{
  ulong new_output_type= *((ulong *) save);
  if (output_type == new_output_type)
    return;

  ADD_ATOMIC(internal_stop_logging, 1);
  flogger_mutex_lock(&lock_operations);
  if (logging)
  {
    log_current_query(thd);
    stop_logging();
  }

  output_type= new_output_type;
  error_header();
  fprintf(stderr, "Output was redirected to '%s'\n",
          output_type_names[output_type]);

  if (logging)
    start_logging();
  flogger_mutex_unlock(&lock_operations);
  ADD_ATOMIC(internal_stop_logging, -1);
}


static void update_syslog_facility(MYSQL_THD thd  __attribute__((unused)),
              struct st_mysql_sys_var *var  __attribute__((unused)),
              void *var_ptr  __attribute__((unused)), const void *save)
{
  ulong new_facility= *((ulong *) save);
  if (syslog_facility == new_facility)
    return;

  mark_always_logged(thd);
  error_header();
  fprintf(stderr, "SysLog facility was changed from '%s' to '%s'.\n",
          syslog_facility_names[syslog_facility],
          syslog_facility_names[new_facility]);
  syslog_facility= new_facility;
}


static void update_syslog_priority(MYSQL_THD thd  __attribute__((unused)),
              struct st_mysql_sys_var *var  __attribute__((unused)),
              void *var_ptr  __attribute__((unused)), const void *save)
{
  ulong new_priority= *((ulong *) save);
  if (syslog_priority == new_priority)
    return;

  flogger_mutex_lock(&lock_operations);
  mark_always_logged(thd);
  flogger_mutex_unlock(&lock_operations);
  error_header();
  fprintf(stderr, "SysLog priority was changed from '%s' to '%s'.\n",
          syslog_priority_names[syslog_priority],
          syslog_priority_names[new_priority]);
  syslog_priority= new_priority;
}


static void update_logging(MYSQL_THD thd,
              struct st_mysql_sys_var *var  __attribute__((unused)),
              void *var_ptr  __attribute__((unused)), const void *save)
{
  char new_logging= *(char *) save;
  if (new_logging == logging)
    return;

  ADD_ATOMIC(internal_stop_logging, 1);
  if (!maria_55_started || !debug_server_started)
    flogger_mutex_lock(&lock_operations);
  if ((logging= new_logging))
  {
    start_logging();
    if (!logging)
    {
      CLIENT_ERROR(1, "Logging was disabled.", MYF(ME_WARNING));
    }
    mark_always_logged(thd);
  }
  else
  {
    log_current_query(thd);
    stop_logging();
  }

  if (!maria_55_started || !debug_server_started)
    flogger_mutex_unlock(&lock_operations);
  ADD_ATOMIC(internal_stop_logging, -1);
}


static void update_mode(MYSQL_THD thd  __attribute__((unused)),
              struct st_mysql_sys_var *var  __attribute__((unused)),
              void *var_ptr  __attribute__((unused)), const void *save)
{
  unsigned int new_mode= *(unsigned int *) save;
  if (mode_readonly || new_mode == mode)
    return;

  ADD_ATOMIC(internal_stop_logging, 1);
  if (!maria_55_started || !debug_server_started)
    flogger_mutex_lock(&lock_operations);
  mark_always_logged(thd);
  error_header();
  fprintf(stderr, "Logging mode was changed from %d to %d.\n", mode, new_mode);
  mode= new_mode;
  if (!maria_55_started || !debug_server_started)
    flogger_mutex_unlock(&lock_operations);
  ADD_ATOMIC(internal_stop_logging, -1);
}


static void update_syslog_ident(MYSQL_THD thd  __attribute__((unused)),
              struct st_mysql_sys_var *var  __attribute__((unused)),
              void *var_ptr  __attribute__((unused)), const void *save)
{
  char *new_ident= (*(char **) save) ? *(char **) save : empty_str;
  strncpy(syslog_ident_buffer, new_ident, sizeof(syslog_ident_buffer)-1);
  syslog_ident_buffer[sizeof(syslog_ident_buffer)-1]= 0;
  syslog_ident= syslog_ident_buffer;
  error_header();
  fprintf(stderr, "SYSYLOG ident was changed to '%s'\n", syslog_ident);
  flogger_mutex_lock(&lock_operations);
  mark_always_logged(thd);
  if (logging && output_type == OUTPUT_SYSLOG)
  {
    stop_logging();
    start_logging();
  }
  flogger_mutex_unlock(&lock_operations);
}


struct st_my_thread_var *loc_thread_var(void)
{
  return 0;
}



#ifdef _WIN32
BOOL WINAPI DllMain(HINSTANCE hinstDLL, DWORD fdwReason, LPVOID lpvReserved)
{
  if (fdwReason != DLL_PROCESS_ATTACH)
    return 1;

  serv_ver= (const char *) GetProcAddress(0, "server_version");
#else
void __attribute__ ((constructor)) audit_plugin_so_init(void)
{
  serv_ver= server_version;
#endif /*_WIN32*/

  if (!serv_ver)
    goto exit;

  started_mariadb= strstr(serv_ver, "MariaDB") != 0;
  debug_server_started= strstr(serv_ver, "debug") != 0;

  if (started_mariadb)
  {
    if (serv_ver[0] == '1')
      use_event_data_for_disconnect= 1;
    else
      maria_55_started= 1;
  }
  else
  {
    /* Started MySQL. */
    if (serv_ver[0] == '5' && serv_ver[2] == '5')
    {
      int sc= serv_ver[4] - '0';
      if (serv_ver[5] >= '0' && serv_ver[5] <= '9')
        sc= sc * 10 + serv_ver[5] - '0';
      if (sc <= 10)
      {
        mysql_descriptor.interface_version= 0x0200;
        mysql_descriptor.event_notify= (void *) auditing_v8;
      }
      else if (sc < 14)
      {
        mysql_descriptor.interface_version= 0x0200;
        mysql_descriptor.event_notify= (void *) auditing_v13;
      }
    }
    else if (serv_ver[0] == '5' && serv_ver[2] == '6')
    {
      int sc= serv_ver[4] - '0';
      if (serv_ver[5] >= '0' && serv_ver[5] <= '9')
        sc= sc * 10 + serv_ver[5] - '0';
      if (sc >= 24)
        use_event_data_for_disconnect= 1;
    }
    else if ((serv_ver[0] == '5' && serv_ver[2] == '7') ||
             (serv_ver[0] == '8' && serv_ver[2] == '0'))
    {
      mysql_57_started= 1;
      _mysql_plugin_declarations_[0].info= mysql_v4_descriptor;
      use_event_data_for_disconnect= 1;
    }
    MYSQL_SYSVAR_NAME(loc_info).flags= PLUGIN_VAR_STR | PLUGIN_VAR_THDLOCAL |
      PLUGIN_VAR_READONLY | PLUGIN_VAR_MEMALLOC;
  }

  memset(locinfo_ini_value, 'O', sizeof(locinfo_ini_value)-1);
  locinfo_ini_value[sizeof(locinfo_ini_value)-1]= 0;

exit:
#ifdef _WIN32
  return 1;
#else
  return;
#endif
}
<|MERGE_RESOLUTION|>--- conflicted
+++ resolved
@@ -1,4 +1,5 @@
 /* Copyright (C) 2013, 2015, Alexey Botchkov and SkySQL Ab
+   Copyright (c) 2019, MariaDB Corporation.
 
    This program is free software; you can redistribute it and/or modify
    it under the terms of the GNU General Public License as published by
@@ -749,13 +750,8 @@
         ADD_ATOMIC(internal_stop_logging, 1);
         CLIENT_ERROR(1, "User '%.*s' was removed from the"
             " server_audit_excl_users.",
-<<<<<<< HEAD
             MYF(ME_WARNING), (int) cmp_length, users);
-        internal_stop_logging= 0;
-=======
-            MYF(ME_JUST_WARNING), (int) cmp_length, users);
         ADD_ATOMIC(internal_stop_logging, -1);
->>>>>>> 1d45b3b0
         blank_user(cmp_user);
         refill_cmp_coll= 1;
       }
@@ -763,13 +759,8 @@
       {
         ADD_ATOMIC(internal_stop_logging, 1);
         CLIENT_ERROR(1, "User '%.*s' is in the server_audit_incl_users, "
-<<<<<<< HEAD
             "so wasn't added.", MYF(ME_WARNING), (int) cmp_length, users);
-        internal_stop_logging= 0;
-=======
-            "so wasn't added.", MYF(ME_JUST_WARNING), (int) cmp_length, users);
         ADD_ATOMIC(internal_stop_logging, -1);
->>>>>>> 1d45b3b0
         remove_user(users);
         continue;
       }
