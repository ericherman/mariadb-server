/* Copyright (C) 2013 Kentoku Shiba

  This program is free software; you can redistribute it and/or modify
  it under the terms of the GNU General Public License as published by
  the Free Software Foundation; version 2 of the License.

  This program is distributed in the hope that it will be useful,
  but WITHOUT ANY WARRANTY; without even the implied warranty of
  MERCHANTABILITY or FITNESS FOR A PARTICULAR PURPOSE.  See the
  GNU General Public License for more details.

  You should have received a copy of the GNU General Public License
  along with this program; if not, write to the Free Software
  Foundation, Inc., 51 Franklin Street, Fifth Floor, Boston, MA 02110-1335 USA */

#define MYSQL_SERVER 1
#include <my_global.h>
#include "mysql_version.h"
#include "mysql/plugin.h"
#include "sql_class.h"
#include "sql_i_s.h"

static const LEX_STRING metadata_lock_info_lock_name[] = {
  { C_STRING_WITH_LEN("Backup lock") },
  { C_STRING_WITH_LEN("Schema metadata lock") },
  { C_STRING_WITH_LEN("Table metadata lock") },
  { C_STRING_WITH_LEN("Stored function metadata lock") },
  { C_STRING_WITH_LEN("Stored procedure metadata lock") },
  { C_STRING_WITH_LEN("Stored package body metadata lock") },
  { C_STRING_WITH_LEN("Trigger metadata lock") },
  { C_STRING_WITH_LEN("Event metadata lock") },
  { C_STRING_WITH_LEN("User lock") },
};


#ifndef DBUG_OFF
static const LEX_STRING duration_name[] = {
  { C_STRING_WITH_LEN("statement") },
  { C_STRING_WITH_LEN("transaction") },
  { C_STRING_WITH_LEN("explicit") },
};
#endif

namespace Show {

static ST_FIELD_INFO i_s_metadata_lock_info_fields_info[] =
{
  Column("THREAD_ID",     ULonglong(20), NOT_NULL, "thread_id"),
  Column("LOCK_MODE",     Varchar(24),   NOT_NULL, "lock_mode"),
  Column("LOCK_DURATION", Varchar(33),   NULLABLE, "lock_duration"),
  Column("LOCK_TIME_MS",  ULonglong(8),  NULLABLE, "lock_time_ms"),
  Column("LOCK_TYPE",     Varchar(33),   NOT_NULL, "lock_type"),
  Column("TABLE_CATALOG", Name(),        NULLABLE, "table_catalog"),
  Column("TABLE_SCHEMA",  Name(),        NULLABLE, "table_schema"),
  Column("TABLE_NAME",    Name(),        NULLABLE, "table_name"),
  CEnd()
};

} // namespace Show


struct st_i_s_metadata_param
{
  THD   *thd;
  TABLE *table;
};

int i_s_metadata_lock_info_fill_row(
  MDL_ticket *mdl_ticket,
  void *arg,
  bool granted
) {
  st_i_s_metadata_param *param = (st_i_s_metadata_param *) arg;
  THD *thd = param->thd;
  TABLE *table = param->table;
  DBUG_ENTER("i_s_metadata_lock_info_fill_row");
  MDL_context *mdl_ctx = mdl_ticket->get_ctx();
  MDL_key *mdl_key = mdl_ticket->get_key();
  MDL_key::enum_mdl_namespace mdl_namespace = mdl_key->mdl_namespace();
  if (!granted)
    DBUG_RETURN(0);
  table->field[0]->store((longlong) mdl_ctx->get_thread_id(), TRUE);
  table->field[1]->set_notnull();
<<<<<<< HEAD
  table->field[1]->store(*mdl_ticket->get_type_name(), system_charset_info);
=======
  table->field[1]->store(mdl_ticket->get_type_name(), system_charset_info);
#ifndef DBUG_OFF
  table->field[2]->set_notnull();
  table->field[2]->store( &duration_name[mdl_ticket->m_duration],
                          system_charset_info);
#else
>>>>>>> 8aad19dd
  table->field[2]->set_null();
#endif
  if (!mdl_ticket->m_time)
    table->field[3]->set_null();
  else
  {
    ulonglong now= microsecond_interval_timer();
    table->field[3]->set_notnull();
    table->field[3]->store((now - mdl_ticket->m_time) / 1000, TRUE);
  }
  table->field[4]->set_notnull();
  table->field[4]->store(&metadata_lock_info_lock_name[(int) mdl_namespace],
                         system_charset_info);
  table->field[5]->set_notnull();
  table->field[5]->store(STRING_WITH_LEN("def"), system_charset_info);
  table->field[6]->set_notnull();
  table->field[6]->store(mdl_key->db_name(),
    mdl_key->db_name_length(), system_charset_info);
  table->field[7]->set_notnull();
  table->field[7]->store(mdl_key->name(),
    mdl_key->name_length(), system_charset_info);
  if (schema_table_store_record(thd, table))
    DBUG_RETURN(1);
  DBUG_RETURN(0);
}

int i_s_metadata_lock_info_fill_table(
  THD *thd,
  TABLE_LIST *tables,
  COND *cond
) {
  st_i_s_metadata_param param;
  DBUG_ENTER("i_s_metadata_lock_info_fill_table");
  param.table = tables->table;
  param.thd = thd;
  DBUG_RETURN(mdl_iterate(i_s_metadata_lock_info_fill_row, &param));
}

static int i_s_metadata_lock_info_init(
  void *p
) {

  compile_time_assert(sizeof(metadata_lock_info_lock_name)/sizeof(LEX_STRING)
                      == MDL_key::NAMESPACE_END);

  ST_SCHEMA_TABLE *schema = (ST_SCHEMA_TABLE *) p;
  DBUG_ENTER("i_s_metadata_lock_info_init");
  schema->fields_info = Show::i_s_metadata_lock_info_fields_info;
  schema->fill_table = i_s_metadata_lock_info_fill_table;
  schema->idx_field1 = 0;
  metadata_lock_info_plugin_loaded= 1;
  DBUG_RETURN(0);
}

static int i_s_metadata_lock_info_deinit(
  void *p
) {
  DBUG_ENTER("i_s_metadata_lock_info_deinit");
  metadata_lock_info_plugin_loaded= 0;
  DBUG_RETURN(0);
}

static struct st_mysql_information_schema i_s_metadata_lock_info_plugin =
{ MYSQL_INFORMATION_SCHEMA_INTERFACE_VERSION };

maria_declare_plugin(metadata_lock_info)
{
  MYSQL_INFORMATION_SCHEMA_PLUGIN,
  &i_s_metadata_lock_info_plugin,
  "METADATA_LOCK_INFO",
  "Kentoku Shiba",
  "Metadata locking viewer",
  PLUGIN_LICENSE_GPL,
  i_s_metadata_lock_info_init,
  i_s_metadata_lock_info_deinit,
  0x0001,
  NULL,
  NULL,
  NULL,
  MariaDB_PLUGIN_MATURITY_STABLE
}
maria_declare_plugin_end;<|MERGE_RESOLUTION|>--- conflicted
+++ resolved
@@ -81,16 +81,12 @@
     DBUG_RETURN(0);
   table->field[0]->store((longlong) mdl_ctx->get_thread_id(), TRUE);
   table->field[1]->set_notnull();
-<<<<<<< HEAD
   table->field[1]->store(*mdl_ticket->get_type_name(), system_charset_info);
-=======
-  table->field[1]->store(mdl_ticket->get_type_name(), system_charset_info);
 #ifndef DBUG_OFF
   table->field[2]->set_notnull();
-  table->field[2]->store( &duration_name[mdl_ticket->m_duration],
-                          system_charset_info);
+  table->field[2]->store(duration_name[mdl_ticket->m_duration],
+                         system_charset_info);
 #else
->>>>>>> 8aad19dd
   table->field[2]->set_null();
 #endif
   if (!mdl_ticket->m_time)
@@ -102,7 +98,7 @@
     table->field[3]->store((now - mdl_ticket->m_time) / 1000, TRUE);
   }
   table->field[4]->set_notnull();
-  table->field[4]->store(&metadata_lock_info_lock_name[(int) mdl_namespace],
+  table->field[4]->store(metadata_lock_info_lock_name[(int) mdl_namespace],
                          system_charset_info);
   table->field[5]->set_notnull();
   table->field[5]->store(STRING_WITH_LEN("def"), system_charset_info);
