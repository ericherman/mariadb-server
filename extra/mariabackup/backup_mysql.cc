/******************************************************
hot backup tool for InnoDB
(c) 2009-2015 Percona LLC and/or its affiliates
Originally Created 3/3/2009 Yasufumi Kinoshita
Written by Alexey Kopytov, Aleksandr Kuzminsky, Stewart Smith, Vadim Tkachenko,
Yasufumi Kinoshita, Ignacio Nin and Baron Schwartz.

This program is free software; you can redistribute it and/or modify
it under the terms of the GNU General Public License as published by
the Free Software Foundation; version 2 of the License.

This program is distributed in the hope that it will be useful,
but WITHOUT ANY WARRANTY; without even the implied warranty of
MERCHANTABILITY or FITNESS FOR A PARTICULAR PURPOSE.  See the
GNU General Public License for more details.

You should have received a copy of the GNU General Public License
along with this program; if not, write to the Free Software
Foundation, Inc., 51 Franklin Street, Fifth Floor, Boston, MA  02110-1335  USA

*******************************************************

This file incorporates work covered by the following copyright and
permission notice:

Copyright (c) 2000, 2011, MySQL AB & Innobase Oy. All Rights Reserved.

This program is free software; you can redistribute it and/or modify it under
the terms of the GNU General Public License as published by the Free Software
Foundation; version 2 of the License.

This program is distributed in the hope that it will be useful, but WITHOUT
ANY WARRANTY; without even the implied warranty of MERCHANTABILITY or FITNESS
FOR A PARTICULAR PURPOSE. See the GNU General Public License for more details.

You should have received a copy of the GNU General Public License along with
this program; if not, write to the Free Software Foundation, Inc., 51 Franklin
Street, Fifth Floor, Boston, MA 02110-1335 USA

*******************************************************/
#define MYSQL_CLIENT

#include <my_global.h>
#include <mysql.h>
#include <mysqld.h>
#include <my_sys.h>
#include <stdlib.h>
#include <string.h>
#include <limits>
#ifdef HAVE_PWD_H
#ifdef HAVE_SYS_TYPES_H
#include <sys/types.h>
#endif
#include <pwd.h>
#endif
#include "common.h"
#include "xtrabackup.h"
#include "srv0srv.h"
#include "mysql_version.h"
#include "backup_copy.h"
#include "backup_mysql.h"
#include "mysqld.h"
#include "xb_plugin.h"
#include <sstream>
#include <sql_error.h>
#include "page0zip.h"

char *tool_name;
char tool_args[2048];

ulong mysql_server_version;

/* server capabilities */
bool have_backup_locks = false;
bool have_lock_wait_timeout = false;
bool have_galera_enabled = false;
bool have_multi_threaded_slave = false;
bool have_gtid_slave = false;

/* Kill long selects */
static mysql_mutex_t kill_query_thread_mutex;
static bool kill_query_thread_running, kill_query_thread_stopping;
static mysql_cond_t kill_query_thread_stopped;
static mysql_cond_t kill_query_thread_stop;

bool sql_thread_started = false;
char *mysql_slave_position = NULL;
char *mysql_binlog_position = NULL;
char *buffer_pool_filename = NULL;

/* History on server */
time_t history_start_time;
time_t history_end_time;
time_t history_lock_time;

MYSQL *mysql_connection;

extern my_bool opt_ssl_verify_server_cert, opt_use_ssl;


/*
  get_os_user()
  Ressemles read_user_name() from libmariadb/libmariadb/mariadb_lib.c.
*/

#if !defined(_WIN32)

#if defined(HAVE_GETPWUID) && defined(NO_GETPWUID_DECL)
struct passwd *getpwuid(uid_t);
char* getlogin(void);
#endif

static const char *get_os_user() // Posix
{
  if (!geteuid())
    return "root";
#ifdef HAVE_GETPWUID
  struct passwd *pw;
  const char *str;
  if ((pw= getpwuid(geteuid())) != NULL)
    return pw->pw_name;
  if ((str= getlogin()) != NULL)
    return str;
#endif
  if ((str= getenv("USER")) ||
      (str= getenv("LOGNAME")) ||
      (str= getenv("LOGIN")))
    return str;
  return NULL;
}

#else

static const char *get_os_user() // Windows
{
  return getenv("USERNAME");
}

#endif // _WIN32


MYSQL *
xb_mysql_connect()
{
	MYSQL *connection = mysql_init(NULL);
	char mysql_port_str[std::numeric_limits<int>::digits10 + 3];
	const char *user= opt_user ? opt_user : get_os_user();

	sprintf(mysql_port_str, "%d", opt_port);

	if (connection == NULL) {
		msg("Failed to init MariaDB struct: %s.",
			mysql_error(connection));
		return(NULL);
	}

#if !defined(DONT_USE_MYSQL_PWD)
	if (!opt_password)
	{
		opt_password=getenv("MYSQL_PWD");
	}
#endif

	if (!opt_secure_auth) {
		mysql_options(connection, MYSQL_SECURE_AUTH,
			      (char *) &opt_secure_auth);
	}

	if (xb_plugin_dir && *xb_plugin_dir){
		mysql_options(connection, MYSQL_PLUGIN_DIR, xb_plugin_dir);
	}
	mysql_options(connection, MYSQL_OPT_PROTOCOL, &opt_protocol);
	mysql_options(connection,MYSQL_SET_CHARSET_NAME, "utf8");

	msg("Connecting to MariaDB server host: %s, user: %s, password: %s, "
	       "port: %s, socket: %s", opt_host ? opt_host : "localhost",
	       user ? user : "not set",
	       opt_password ? "set" : "not set",
	       opt_port != 0 ? mysql_port_str : "not set",
	       opt_socket ? opt_socket : "not set");

#ifdef HAVE_OPENSSL
	if (opt_use_ssl && opt_protocol <= MYSQL_PROTOCOL_SOCKET)
	{
		mysql_ssl_set(connection, opt_ssl_key, opt_ssl_cert,
			      opt_ssl_ca, opt_ssl_capath,
			      opt_ssl_cipher);
		mysql_options(connection, MYSQL_OPT_SSL_CRL, opt_ssl_crl);
		mysql_options(connection, MYSQL_OPT_SSL_CRLPATH,
			      opt_ssl_crlpath);
	}
	mysql_options(connection,MYSQL_OPT_SSL_VERIFY_SERVER_CERT,
		      (char*)&opt_ssl_verify_server_cert);
#endif

	if (!mysql_real_connect(connection,
				opt_host ? opt_host : "localhost",
				user,
				opt_password,
				"" /*database*/, opt_port,
				opt_socket, 0)) {
		msg("Failed to connect to MariaDB server: %s.", mysql_error(connection));
		mysql_close(connection);
		return(NULL);
	}

	xb_mysql_query(connection, "SET SESSION wait_timeout=2147483, max_statement_time=0",
		       false, true);

	return(connection);
}

/*********************************************************************//**
Execute mysql query. */
MYSQL_RES *
xb_mysql_query(MYSQL *connection, const char *query, bool use_result,
		bool die_on_error)
{
	MYSQL_RES *mysql_result = NULL;

	if (mysql_query(connection, query)) {
		if (die_on_error) {
			die("failed to execute query %s: %s", query, mysql_error(connection));
		} else {
			msg("Error: failed to execute query %s: %s", query, mysql_error(connection));
		}
		return(NULL);
	}

	/* store result set on client if there is a result */
	if (mysql_field_count(connection) > 0) {
		if ((mysql_result = mysql_store_result(connection)) == NULL) {
			die("failed to fetch query result %s: %s",
				query, mysql_error(connection));
		}

		if (!use_result) {
			mysql_free_result(mysql_result);
			mysql_result = NULL;
		}
	}

	return mysql_result;
}


struct mysql_variable {
	const char *name;
	char **value;
};


static
void
read_mysql_variables(MYSQL *connection, const char *query, mysql_variable *vars,
	bool vertical_result)
{
	MYSQL_RES *mysql_result;
	MYSQL_ROW row;
	mysql_variable *var;

	mysql_result = xb_mysql_query(connection, query, true);

	ut_ad(!vertical_result || mysql_num_fields(mysql_result) == 2);

	if (vertical_result) {
		while ((row = mysql_fetch_row(mysql_result))) {
			char *name = row[0];
			char *value = row[1];
			for (var = vars; var->name; var++) {
				if (strcmp(var->name, name) == 0
				    && value != NULL) {
					*(var->value) = strdup(value);
				}
			}
		}
	} else {
		MYSQL_FIELD *field;

		if ((row = mysql_fetch_row(mysql_result)) != NULL) {
			int i = 0;
			while ((field = mysql_fetch_field(mysql_result))
				!= NULL) {
				char *name = field->name;
				char *value = row[i];
				for (var = vars; var->name; var++) {
					if (strcmp(var->name, name) == 0
					    && value != NULL) {
						*(var->value) = strdup(value);
					}
				}
				++i;
			}
		}
	}

	mysql_free_result(mysql_result);
}


static
void
free_mysql_variables(mysql_variable *vars)
{
	mysql_variable *var;

	for (var = vars; var->name; var++) {
		free(*(var->value));
	}
}


static
char *
read_mysql_one_value(MYSQL *connection, const char *query,
                     uint column, uint expect_columns)
{
	MYSQL_RES *mysql_result;
	MYSQL_ROW row;
	char *result = NULL;

	mysql_result = xb_mysql_query(connection, query, true);

	ut_ad(mysql_num_fields(mysql_result) == expect_columns);

	if ((row = mysql_fetch_row(mysql_result))) {
		result = strdup(row[column]);
	}

	mysql_free_result(mysql_result);

	return(result);
}


static
char *
read_mysql_one_value(MYSQL *mysql, const char *query)
{
  return read_mysql_one_value(mysql, query, 0/*offset*/, 1/*total columns*/);
}


static
bool
check_server_version(ulong version_number, const char *version_string)
{
  if (strstr(version_string, "MariaDB") && version_number >= 100800)
    return true;

  msg("Error: Unsupported server version: '%s'.", version_string);
  return false;
}

/*********************************************************************//**
Receive options important for XtraBackup from server.
@return	true on success. */
bool get_mysql_vars(MYSQL *connection)
{
  char *gtid_mode_var= NULL;
  char *version_var= NULL;
  char *have_backup_locks_var= NULL;
  char *log_bin_var= NULL;
  char *lock_wait_timeout_var= NULL;
  char *wsrep_on_var= NULL;
  char *slave_parallel_workers_var= NULL;
  char *gtid_slave_pos_var= NULL;
  char *innodb_buffer_pool_filename_var= NULL;
  char *datadir_var= NULL;
  char *innodb_log_group_home_dir_var= NULL;
  char *innodb_log_file_size_var= NULL;
  char *innodb_log_files_in_group_var= NULL;
  char *innodb_data_file_path_var= NULL;
  char *innodb_data_home_dir_var= NULL;
  char *innodb_undo_directory_var= NULL;
  char *innodb_page_size_var= NULL;
  char *innodb_undo_tablespaces_var= NULL;
  char *aria_log_dir_path_var= NULL;
  char *page_zip_level_var= NULL;
  char *ignore_db_dirs= NULL;
  char *endptr;
  ulong server_version= mysql_get_server_version(connection);

  bool ret= true;

  mysql_variable mysql_vars[]= {
      {"have_backup_locks", &have_backup_locks_var},
      {"log_bin", &log_bin_var},
      {"lock_wait_timeout", &lock_wait_timeout_var},
      {"gtid_mode", &gtid_mode_var},
      {"version", &version_var},
      {"wsrep_on", &wsrep_on_var},
      {"slave_parallel_workers", &slave_parallel_workers_var},
      {"gtid_slave_pos", &gtid_slave_pos_var},
      {"innodb_buffer_pool_filename", &innodb_buffer_pool_filename_var},
      {"datadir", &datadir_var},
      {"innodb_log_group_home_dir", &innodb_log_group_home_dir_var},
      {"innodb_log_file_size", &innodb_log_file_size_var},
      {"innodb_log_files_in_group", &innodb_log_files_in_group_var},
      {"innodb_data_file_path", &innodb_data_file_path_var},
      {"innodb_data_home_dir", &innodb_data_home_dir_var},
      {"innodb_undo_directory", &innodb_undo_directory_var},
      {"innodb_page_size", &innodb_page_size_var},
      {"innodb_undo_tablespaces", &innodb_undo_tablespaces_var},
      {"innodb_compression_level", &page_zip_level_var},
      {"ignore_db_dirs", &ignore_db_dirs},
      {"aria_log_dir_path", &aria_log_dir_path_var},
      {NULL, NULL}};

  read_mysql_variables(connection, "SHOW VARIABLES", mysql_vars, true);

  if (have_backup_locks_var != NULL && !opt_no_backup_locks)
  {
    have_backup_locks= true;
  }

  if (opt_binlog_info == BINLOG_INFO_AUTO)
  {
    if (log_bin_var != NULL && !strcmp(log_bin_var, "ON"))
      opt_binlog_info= BINLOG_INFO_ON;
    else
      opt_binlog_info= BINLOG_INFO_OFF;
  }

  if (lock_wait_timeout_var != NULL)
  {
    have_lock_wait_timeout= true;
  }

  if (wsrep_on_var != NULL)
  {
    have_galera_enabled= true;
  }

  /* Check server version compatibility */
  if (!(ret= check_server_version(server_version, version_var)))
  {
    goto out;
  }

  mysql_server_version= server_version;

  if (slave_parallel_workers_var != NULL &&
      atoi(slave_parallel_workers_var) > 0)
  {
    have_multi_threaded_slave= true;
  }

  if (innodb_buffer_pool_filename_var != NULL)
  {
    buffer_pool_filename= strdup(innodb_buffer_pool_filename_var);
  }

  if ((gtid_mode_var && strcmp(gtid_mode_var, "ON") == 0) ||
      (gtid_slave_pos_var && *gtid_slave_pos_var))
  {
    have_gtid_slave= true;
  }

  msg("Using server version %s", version_var);

  if (!(ret= detect_mysql_capabilities_for_backup()))
  {
    goto out;
  }

  /* make sure datadir value is the same in configuration file */
  if (check_if_param_set("datadir"))
  {
    if (!directory_exists(mysql_data_home, false))
    {
      msg("Warning: option 'datadir' points to "
          "nonexistent directory '%s'",
          mysql_data_home);
    }
    if (!directory_exists(datadir_var, false))
    {
      msg("Warning: MariaDB variable 'datadir' points to "
          "nonexistent directory '%s'",
          datadir_var);
    }
    if (!equal_paths(mysql_data_home, datadir_var))
    {
      msg("Warning: option 'datadir' has different "
          "values:\n"
          "  '%s' in defaults file\n"
          "  '%s' in SHOW VARIABLES",
          mysql_data_home, datadir_var);
    }
  }

  /* get some default values is they are missing from my.cnf */
  if (datadir_var && *datadir_var)
  {
    strmake(mysql_real_data_home, datadir_var, FN_REFLEN - 1);
    mysql_data_home= mysql_real_data_home;
  }

  if (innodb_data_file_path_var && *innodb_data_file_path_var)
    innobase_data_file_path= my_strdup(PSI_NOT_INSTRUMENTED,
                                       innodb_data_file_path_var, MYF(MY_FAE));

  if (innodb_data_home_dir_var)
    innobase_data_home_dir= my_strdup(PSI_NOT_INSTRUMENTED,
                                      innodb_data_home_dir_var, MYF(MY_FAE));

  if (innodb_log_group_home_dir_var && *innodb_log_group_home_dir_var)
    srv_log_group_home_dir= my_strdup(PSI_NOT_INSTRUMENTED,
                                      innodb_log_group_home_dir_var,
                                      MYF(MY_FAE));

  if (innodb_undo_directory_var && *innodb_undo_directory_var)
    srv_undo_dir= my_strdup(PSI_NOT_INSTRUMENTED, innodb_undo_directory_var,
                            MYF(MY_FAE));

  if (innodb_log_file_size_var)
  {
    srv_log_file_size= strtoll(innodb_log_file_size_var, &endptr, 10);
    ut_ad(*endptr == 0);
  }

  if (innodb_page_size_var)
  {
    innobase_page_size= strtoll(innodb_page_size_var, &endptr, 10);
    ut_ad(*endptr == 0);
  }

  if (innodb_undo_tablespaces_var)
  {
    srv_undo_tablespaces= static_cast<uint32_t>
      (strtoul(innodb_undo_tablespaces_var, &endptr, 10));
    ut_ad(*endptr == 0);
  }

  if (aria_log_dir_path_var)
  {
    aria_log_dir_path= my_strdup(PSI_NOT_INSTRUMENTED,
                                 aria_log_dir_path_var, MYF(MY_FAE));
  }

  if (page_zip_level_var != NULL)
  {
    page_zip_level= static_cast<uint>(strtoul(page_zip_level_var, &endptr,
                                              10));
    ut_ad(*endptr == 0);
  }

  if (ignore_db_dirs)
    xb_load_list_string(ignore_db_dirs, ",", register_ignore_db_dirs_filter);

out:
  free_mysql_variables(mysql_vars);

  return (ret);
}

/*********************************************************************//**
Query the server to find out what backup capabilities it supports.
@return	true on success. */
bool
detect_mysql_capabilities_for_backup()
{
<<<<<<< HEAD
	const char *query = "SELECT 'INNODB_CHANGED_PAGES', COUNT(*) FROM "
				"INFORMATION_SCHEMA.PLUGINS "
			    "WHERE PLUGIN_NAME LIKE 'INNODB_CHANGED_PAGES'";
	char *innodb_changed_pages = NULL;
	mysql_variable vars[] = {
		{"INNODB_CHANGED_PAGES", &innodb_changed_pages}, {NULL, NULL}};

	if (xtrabackup_incremental) {

		read_mysql_variables(mysql_connection, query, vars, true);

		ut_ad(innodb_changed_pages != NULL);

		have_changed_page_bitmaps = (atoi(innodb_changed_pages) == 1);

		free_mysql_variables(vars);
	}

=======
>>>>>>> 691f9239
	/* do some sanity checks */
	if (opt_galera_info && !have_galera_enabled) {
		msg("--galera-info is specified on the command "
		 	"line, but the server does not support Galera "
		 	"replication. Ignoring the option.");
		opt_galera_info = false;
	}

	if (opt_slave_info && have_multi_threaded_slave &&
	    !have_gtid_slave) {
	    	msg("The --slave-info option requires GTID enabled for a "
			"multi-threaded slave.");
		return(false);
	}

	return(true);
}

static
bool
select_incremental_lsn_from_history(lsn_t *incremental_lsn)
{
	MYSQL_RES *mysql_result;
	char query[1000];
	char buf[100];

	if (opt_incremental_history_name) {
		mysql_real_escape_string(mysql_connection, buf,
				opt_incremental_history_name,
				(unsigned long)strlen(opt_incremental_history_name));
		snprintf(query, sizeof(query),
			"SELECT innodb_to_lsn "
			"FROM " XB_HISTORY_TABLE " "
			"WHERE name = '%s' "
			"AND innodb_to_lsn IS NOT NULL "
			"ORDER BY innodb_to_lsn DESC LIMIT 1",
			buf);
	}

	if (opt_incremental_history_uuid) {
		mysql_real_escape_string(mysql_connection, buf,
				opt_incremental_history_uuid,
				(unsigned long)strlen(opt_incremental_history_uuid));
		snprintf(query, sizeof(query),
			"SELECT innodb_to_lsn "
			"FROM " XB_HISTORY_TABLE " "
			"WHERE uuid = '%s' "
			"AND innodb_to_lsn IS NOT NULL "
			"ORDER BY innodb_to_lsn DESC LIMIT 1",
			buf);
	}

	mysql_result = xb_mysql_query(mysql_connection, query, true);

	ut_ad(mysql_num_fields(mysql_result) == 1);
	const MYSQL_ROW row = mysql_fetch_row(mysql_result);
	if (row) {
		*incremental_lsn = strtoull(row[0], NULL, 10);
		msg("Found and using lsn: " LSN_PF " for %s %s",
		    *incremental_lsn,
		    opt_incremental_history_uuid ? "uuid" : "name",
		    opt_incremental_history_uuid ?
		    opt_incremental_history_uuid :
		    opt_incremental_history_name);
	} else {
		msg("Error while attempting to find history record "
			"for %s %s",
			opt_incremental_history_uuid ? "uuid" : "name",
			opt_incremental_history_uuid ?
		    		opt_incremental_history_uuid :
		    		opt_incremental_history_name);
	}

	mysql_free_result(mysql_result);

	return(row != NULL);
}

static
const char *
eat_sql_whitespace(const char *query)
{
	bool comment = false;

	while (*query) {
		if (comment) {
			if (query[0] == '*' && query[1] == '/') {
				query += 2;
				comment = false;
				continue;
			}
			++query;
			continue;
		}
		if (query[0] == '/' && query[1] == '*') {
			query += 2;
			comment = true;
			continue;
		}
		if (strchr("\t\n\r (", query[0])) {
			++query;
			continue;
		}
		break;
	}

	return(query);
}

static
bool
is_query_from_list(const char *query, const char **list)
{
	const char **item;

	query = eat_sql_whitespace(query);

	item = list;
	while (*item) {
		if (strncasecmp(query, *item, strlen(*item)) == 0) {
			return(true);
		}
		++item;
	}

	return(false);
}

static
bool
is_query(const char *query)
{
	const char *query_list[] = {"insert", "update", "delete", "replace",
		"alter", "load", "select", "do", "handler", "call", "execute",
		"begin", NULL};

	return is_query_from_list(query, query_list);
}

static
bool
is_select_query(const char *query)
{
	const char *query_list[] = {"select", NULL};

	return is_query_from_list(query, query_list);
}

static
bool
is_update_query(const char *query)
{
	const char *query_list[] = {"insert", "update", "delete", "replace",
					"alter", "load", NULL};

	return is_query_from_list(query, query_list);
}

static
bool
have_queries_to_wait_for(MYSQL *connection, uint threshold)
{
	MYSQL_RES *result = xb_mysql_query(connection, "SHOW FULL PROCESSLIST",
					   true);
	const bool all_queries = (opt_lock_wait_query_type == QUERY_TYPE_ALL);
	bool have_to_wait = false;

	while (MYSQL_ROW row = mysql_fetch_row(result)) {
		const char	*info		= row[7];
		int		duration	= row[5] ? atoi(row[5]) : 0;
		char		*id		= row[0];

		if (info != NULL
		    && duration >= (int)threshold
		    && ((all_queries && is_query(info))
		    	|| is_update_query(info))) {
			msg("Waiting for query %s (duration %d sec): %s",
			       id, duration, info);
			have_to_wait = true;
			break;
		}
	}

	mysql_free_result(result);
	return(have_to_wait);
}

static
void
kill_long_queries(MYSQL *connection, time_t timeout)
{
	char kill_stmt[100];

	MYSQL_RES *result = xb_mysql_query(connection, "SHOW FULL PROCESSLIST",
					   true);
	const bool all_queries = (opt_kill_long_query_type == QUERY_TYPE_ALL);
	while (MYSQL_ROW row = mysql_fetch_row(result)) {
		const char	*info		= row[7];
		long long		duration	= row[5]? atoll(row[5]) : 0;
		char		*id		= row[0];

		if (info != NULL &&
		    (time_t)duration >= timeout &&
		    ((all_queries && is_query(info)) ||
		    	is_select_query(info))) {
			msg("Killing query %s (duration %d sec): %s",
			       id, (int)duration, info);
			snprintf(kill_stmt, sizeof(kill_stmt),
				    "KILL %s", id);
			xb_mysql_query(connection, kill_stmt, false, false);
		}
	}

	mysql_free_result(result);
}

static
bool
wait_for_no_updates(MYSQL *connection, uint timeout, uint threshold)
{
	time_t	start_time;

	start_time = time(NULL);

	msg("Waiting %u seconds for queries running longer than %u seconds "
	       "to finish", timeout, threshold);

	while (time(NULL) <= (time_t)(start_time + timeout)) {
		if (!have_queries_to_wait_for(connection, threshold)) {
			return(true);
		}
		std::this_thread::sleep_for(std::chrono::seconds(1));
	}

	msg("Unable to obtain lock. Please try again later.");

	return(false);
}

static void kill_query_thread()
{
  mysql_mutex_lock(&kill_query_thread_mutex);

  msg("Kill query timeout %d seconds.", opt_kill_long_queries_timeout);

  time_t start_time= time(nullptr);
  timespec abstime;
  set_timespec(abstime, opt_kill_long_queries_timeout);

  while (!kill_query_thread_stopping)
    if (!mysql_cond_timedwait(&kill_query_thread_stop,
                              &kill_query_thread_mutex, &abstime))
      goto func_exit;

  if (MYSQL *mysql= xb_mysql_connect())
  {
    do
    {
      kill_long_queries(mysql, time(nullptr) - start_time);
      set_timespec(abstime, 1);
    }
    while (mysql_cond_timedwait(&kill_query_thread_stop,
                                &kill_query_thread_mutex, &abstime) &&
	   !kill_query_thread_stopping);
    mysql_close(mysql);
  }
  else
    msg("Error: kill query thread failed");

func_exit:
  msg("Kill query thread stopped");

  kill_query_thread_running= false;
  mysql_cond_signal(&kill_query_thread_stopped);
  mysql_mutex_unlock(&kill_query_thread_mutex);
}


static void start_query_killer()
{
  ut_ad(!kill_query_thread_running);
  kill_query_thread_running= true;
  kill_query_thread_stopping= false;
  mysql_mutex_init(0, &kill_query_thread_mutex, nullptr);
  mysql_cond_init(0, &kill_query_thread_stop, nullptr);
  mysql_cond_init(0, &kill_query_thread_stopped, nullptr);
  std::thread(kill_query_thread).detach();
}

static void stop_query_killer()
{
  mysql_mutex_lock(&kill_query_thread_mutex);
  kill_query_thread_stopping= true;
  mysql_cond_signal(&kill_query_thread_stop);

  do
    mysql_cond_wait(&kill_query_thread_stopped, &kill_query_thread_mutex);
  while (kill_query_thread_running);

  mysql_cond_destroy(&kill_query_thread_stop);
  mysql_cond_destroy(&kill_query_thread_stopped);
  mysql_mutex_unlock(&kill_query_thread_mutex);
  mysql_mutex_destroy(&kill_query_thread_mutex);
}


/*********************************************************************//**
Function acquires either a backup tables lock, if supported
by the server, or a global read lock (FLUSH TABLES WITH READ LOCK)
otherwise.
@returns true if lock acquired */
bool lock_tables(MYSQL *connection)
{
  if (have_lock_wait_timeout || opt_lock_wait_timeout)
  {
    char buf[FN_REFLEN];
    /* Set the maximum supported session value for
    lock_wait_timeout if opt_lock_wait_timeout is not set to prevent
    unnecessary timeouts when the global value is changed from the default */
    snprintf(buf, sizeof(buf), "SET SESSION lock_wait_timeout=%u",
             opt_lock_wait_timeout ? opt_lock_wait_timeout : 31536000);
    xb_mysql_query(connection, buf, false);
  }

  if (have_backup_locks)
  {
    msg("Executing LOCK TABLES FOR BACKUP...");
    xb_mysql_query(connection, "LOCK TABLES FOR BACKUP", false);
    return (true);
  }

  if (opt_lock_wait_timeout)
  {
    if (!wait_for_no_updates(connection, opt_lock_wait_timeout,
                             opt_lock_wait_threshold))
    {
      return (false);
    }
  }

  msg("Acquiring BACKUP LOCKS...");

  if (opt_kill_long_queries_timeout)
  {
    start_query_killer();
  }

  if (have_galera_enabled)
  {
    xb_mysql_query(connection, "SET SESSION wsrep_sync_wait=0", false);
  }

  xb_mysql_query(connection, "BACKUP STAGE START", true);
  DBUG_MARIABACKUP_EVENT("after_backup_stage_start", {});
  xb_mysql_query(connection, "BACKUP STAGE BLOCK_COMMIT", true);
  DBUG_MARIABACKUP_EVENT("after_backup_stage_block_commit", {});
  /* Set the maximum supported session value for
  lock_wait_timeout to prevent unnecessary timeouts when the
  global value is changed from the default */
  if (opt_lock_wait_timeout)
    xb_mysql_query(connection, "SET SESSION lock_wait_timeout=31536000",
                   false);

  if (opt_kill_long_queries_timeout)
  {
    stop_query_killer();
  }

  return (true);
}

/*********************************************************************//**
If backup locks are used, execute LOCK BINLOG FOR BACKUP provided that we are
not in the --no-lock mode and the lock has not been acquired already.
@returns true if lock acquired */
bool
lock_binlog_maybe(MYSQL *connection)
{
	if (have_backup_locks && !opt_no_lock && !binlog_locked) {
		msg("Executing LOCK BINLOG FOR BACKUP...");
		xb_mysql_query(connection, "LOCK BINLOG FOR BACKUP", false);
		binlog_locked = true;

		return(true);
	}

	return(false);
}


/*********************************************************************//**
Releases either global read lock acquired with FTWRL and the binlog
lock acquired with LOCK BINLOG FOR BACKUP, depending on
the locking strategy being used */
void
unlock_all(MYSQL *connection)
{
	if (opt_debug_sleep_before_unlock) {
		msg("Debug sleep for %u seconds",
		       opt_debug_sleep_before_unlock);
                std::this_thread::sleep_for(
                    std::chrono::milliseconds(opt_debug_sleep_before_unlock));
        }

	msg("Executing BACKUP STAGE END");
	xb_mysql_query(connection, "BACKUP STAGE END", false);

	msg("All tables unlocked");
}


static
int
get_open_temp_tables(MYSQL *connection)
{
	char *slave_open_temp_tables = NULL;
	mysql_variable status[] = {
		{"Slave_open_temp_tables", &slave_open_temp_tables},
		{NULL, NULL}
	};
	int result = false;

	read_mysql_variables(connection,
		"SHOW STATUS LIKE 'slave_open_temp_tables'", status, true);

	result = slave_open_temp_tables ? atoi(slave_open_temp_tables) : 0;

	free_mysql_variables(status);

	return(result);
}

/*********************************************************************//**
Wait until it's safe to backup a slave.  Returns immediately if
the host isn't a slave.  Currently there's only one check:
Slave_open_temp_tables has to be zero.  Dies on timeout. */
bool
wait_for_safe_slave(MYSQL *connection)
{
	char *read_master_log_pos = NULL;
	char *slave_sql_running = NULL;
	int n_attempts = 1;
	const int sleep_time = 3;
	int open_temp_tables = 0;
	bool result = true;

	mysql_variable status[] = {
		{"Read_Master_Log_Pos", &read_master_log_pos},
		{"Slave_SQL_Running", &slave_sql_running},
		{NULL, NULL}
	};

	sql_thread_started = false;

	read_mysql_variables(connection, "SHOW SLAVE STATUS", status, false);

	if (!(read_master_log_pos && slave_sql_running)) {
		msg("Not checking slave open temp tables for "
			"--safe-slave-backup because host is not a slave");
		goto cleanup;
	}

	if (strcmp(slave_sql_running, "Yes") == 0) {
		sql_thread_started = true;
		xb_mysql_query(connection, "STOP SLAVE SQL_THREAD", false);
	}

	if (opt_safe_slave_backup_timeout > 0) {
		n_attempts = opt_safe_slave_backup_timeout / sleep_time;
	}

	open_temp_tables = get_open_temp_tables(connection);
	msg("Slave open temp tables: %d", open_temp_tables);

	while (open_temp_tables && n_attempts--) {
		msg("Starting slave SQL thread, waiting %d seconds, then "
		       "checking Slave_open_temp_tables again (%d attempts "
		       "remaining)...", sleep_time, n_attempts);

		xb_mysql_query(connection, "START SLAVE SQL_THREAD", false);
		std::this_thread::sleep_for(std::chrono::seconds(sleep_time));
		xb_mysql_query(connection, "STOP SLAVE SQL_THREAD", false);

		open_temp_tables = get_open_temp_tables(connection);
		msg("Slave open temp tables: %d", open_temp_tables);
	}

	/* Restart the slave if it was running at start */
	if (open_temp_tables == 0) {
		msg("Slave is safe to backup");
		goto cleanup;
	}

	result = false;

	if (sql_thread_started) {
		msg("Restarting slave SQL thread.");
		xb_mysql_query(connection, "START SLAVE SQL_THREAD", false);
	}

	msg("Slave_open_temp_tables did not become zero after "
	       "%d seconds", opt_safe_slave_backup_timeout);

cleanup:
	free_mysql_variables(status);

	return(result);
}


class Var
{
  const char *m_name;
  char *m_value;
  /*
    Disable copying constructors for safety, as the default binary copying
    which would be wrong. If we ever want them, the m_value
    member should be copied using an strdup()-alike function.
  */
  Var(const Var &); // Disabled
  Var(Var &);       // Disabled
public:
  ~Var()
  {
    free(m_value);
  }
  Var(const char *name)
   :m_name(name),
    m_value(NULL)
  { }
  // Init using a SHOW VARIABLES LIKE 'name' query
  Var(const char *name, MYSQL *mysql)
   :m_name(name)
  {
    char buf[128];
    my_snprintf(buf, sizeof(buf), "SHOW VARIABLES LIKE '%s'", m_name);
    m_value= read_mysql_one_value(mysql, buf, 1/*offset*/, 2/*total columns*/);
  }
  /*
    Init by name from a result set.
    If the variable name is not found in the result set metadata field names,
    it's value stays untouched.
  */
  bool init(MYSQL_RES *mysql_result, MYSQL_ROW row)
  {
    MYSQL_FIELD *field= mysql_fetch_fields(mysql_result);
    for (uint i= 0; i < mysql_num_fields(mysql_result); i++)
    {
      if (!strcmp(field[i].name, m_name))
      {
        free(m_value); // In case it was initialized earlier
        m_value= row[i] ? strdup(row[i]) : NULL;
        return false;
      }
    }
    return true;
  }
  void replace(char from, char to)
  {
    ut_ad(m_value);
    for (char *ptr= strchr(m_value, from); ptr; ptr= strchr(ptr, from))
      *ptr= to;
  }

  const char *value() const { return m_value; }
  bool eq_value(const char *str, size_t length) const
  {
    return m_value && !strncmp(m_value, str, length) && m_value[length] == '\0';
  }
  bool is_null_or_empty() const { return !m_value || !m_value[0]; }
  bool print(String *to) const
  {
    ut_ad(m_value);
    return to->append(m_value, strlen(m_value));
  }
  bool print_quoted(String *to) const
  {
    ut_ad(m_value);
    return to->append('\'') || to->append(m_value, strlen(m_value)) ||
           to->append('\'');
  }
  bool print_set_global(String *to) const
  {
    ut_ad(m_value);
    return
      to->append(STRING_WITH_LEN("SET GLOBAL ")) ||
      to->append(m_name, strlen(m_name)) ||
      to->append(STRING_WITH_LEN(" = '")) ||
      to->append(m_value, strlen(m_value)) ||
      to->append(STRING_WITH_LEN("';\n"));
  }
};


class Show_slave_status
{
  Var m_mariadb_connection_name; // MariaDB: e.g. 'master1'
  Var m_master;              // e.g. 'localhost'
  Var m_filename;            // e.g. 'source-bin.000002'
  Var m_position;            // a number
  Var m_mysql_gtid_executed; // MySQL56: e.g. single '<UUID>:1-5" or multiline
                             // '<UUID1>:1-10,\n<UUID2>:1-20\n<UUID3>:1-30'
  Var m_mariadb_using_gtid;  // MariaDB: 'No','Slave_Pos','Current_Pos'

public:

  Show_slave_status()
   :m_mariadb_connection_name("Connection_name"),
    m_master("Master_Host"),
    m_filename("Relay_Master_Log_File"),
    m_position("Exec_Master_Log_Pos"),
    m_mysql_gtid_executed("Executed_Gtid_Set"),
    m_mariadb_using_gtid("Using_Gtid")
  { }

  void init(MYSQL_RES *res, MYSQL_ROW row)
  {
    m_mariadb_connection_name.init(res, row);
    m_master.init(res, row);
    m_filename.init(res, row);
    m_position.init(res, row);
    m_mysql_gtid_executed.init(res, row);
    m_mariadb_using_gtid.init(res, row);
    // Normalize
    if (m_mysql_gtid_executed.value())
      m_mysql_gtid_executed.replace('\n', ' ');
  }

  static void msg_is_not_slave()
  {
    msg("Failed to get master binlog coordinates "
        "from SHOW SLAVE STATUS.This means that the server is not a "
        "replication slave. Ignoring the --slave-info option");
  }

  bool is_mariadb_using_gtid() const
  {
    return !m_mariadb_using_gtid.eq_value("No", 2);
  }

  static bool start_comment_chunk(String *to)
  {
    return to->length() ? to->append(STRING_WITH_LEN("; ")) : false;
  }

  bool print_connection_name_if_set(String *to) const
  {
    if (!m_mariadb_connection_name.is_null_or_empty())
      return m_mariadb_connection_name.print_quoted(to) || to->append(' ');
    return false;
  }

  bool print_comment_master_identity(String *comment) const
  {
    if (comment->append(STRING_WITH_LEN("master ")))
      return true;
    if (!m_mariadb_connection_name.is_null_or_empty())
      return m_mariadb_connection_name.print_quoted(comment);
    return comment->append(STRING_WITH_LEN("''")); // Default not named master
  }

  bool print_using_master_log_pos(String *sql, String *comment) const
  {
    return
      sql->append(STRING_WITH_LEN("CHANGE MASTER ")) ||
      print_connection_name_if_set(sql) ||
      sql->append(STRING_WITH_LEN("TO MASTER_LOG_FILE=")) ||
      m_filename.print_quoted(sql) ||
      sql->append(STRING_WITH_LEN(", MASTER_LOG_POS=")) ||
      m_position.print(sql) ||
      sql->append(STRING_WITH_LEN(";\n")) ||
      print_comment_master_identity(comment) ||
      comment->append(STRING_WITH_LEN(" filename ")) ||
      m_filename.print_quoted(comment) ||
      comment->append(STRING_WITH_LEN(" position ")) ||
      m_position.print_quoted(comment);
  }

  bool print_mysql56(String *sql, String *comment) const
  {
    /*
      SET @@GLOBAL.gtid_purged = '2174B383-5441-11E8-B90A-C80AA9429562:1-1029, '
                                 '224DA167-0C0C-11E8-8442-00059A3C7B00:1-2695';
      CHANGE MASTER TO MASTER_AUTO_POSITION=1;
    */
    return
      sql->append(STRING_WITH_LEN("SET GLOBAL gtid_purged=")) ||
      m_mysql_gtid_executed.print_quoted(sql) ||
      sql->append(STRING_WITH_LEN(";\n")) ||
      sql->append(STRING_WITH_LEN("CHANGE MASTER TO MASTER_AUTO_POSITION=1;\n")) ||
      print_comment_master_identity(comment) ||
      comment->append(STRING_WITH_LEN(" purge list ")) ||
      m_mysql_gtid_executed.print_quoted(comment);
  }

  bool print_mariadb10_using_gtid(String *sql, String *comment) const
  {
    return
      sql->append(STRING_WITH_LEN("CHANGE MASTER ")) ||
      print_connection_name_if_set(sql) ||
      sql->append(STRING_WITH_LEN("TO master_use_gtid = slave_pos;\n")) ||
      print_comment_master_identity(comment) ||
      comment->append(STRING_WITH_LEN(" master_use_gtid = slave_pos"));
  }

  bool print(String *sql, String *comment, const Var &gtid_slave_pos) const
  {
    if (!m_mysql_gtid_executed.is_null_or_empty())
    {
      /* MySQL >= 5.6 with GTID enabled */
      return print_mysql56(sql, comment);
    }

    if (!gtid_slave_pos.is_null_or_empty() && is_mariadb_using_gtid())
    {
      /* MariaDB >= 10.0 with GTID enabled */
      return print_mariadb10_using_gtid(sql, comment);
    }

    return print_using_master_log_pos(sql, comment);
  }

  /*
    Get master info into strings "sql" and "comment" from a MYSQL_RES.
    @return false on success
    @return true on error
  */
  static bool get_slave_info(MYSQL_RES *show_slave_info_result,
                             const Var &gtid_slave_pos,
                             String *sql, String *comment)
  {
    if (!gtid_slave_pos.is_null_or_empty())
    {
      // Print gtid_slave_pos if any of the masters really needs it.
      while (MYSQL_ROW row= mysql_fetch_row(show_slave_info_result))
      {
        Show_slave_status status;
        status.init(show_slave_info_result, row);
        if (status.is_mariadb_using_gtid())
        {
          if (gtid_slave_pos.print_set_global(sql) ||
              comment->append(STRING_WITH_LEN("gtid_slave_pos ")) ||
              gtid_slave_pos.print_quoted(comment))
            return true; // Error
          break;
        }
      }
    }

    // Print the list of masters
    mysql_data_seek(show_slave_info_result, 0);
    while (MYSQL_ROW row= mysql_fetch_row(show_slave_info_result))
    {
      Show_slave_status status;
      status.init(show_slave_info_result, row);
      if (start_comment_chunk(comment) ||
          status.print(sql, comment, gtid_slave_pos))
        return true; // Error
    }
    return false; // Success
  }

  /*
    Get master info into strings "sql" and "comment".
    @return false on success
    @return true on error
  */
  static bool get_slave_info(MYSQL *mysql, bool show_all_slave_status,
                             String *sql, String *comment)
  {
    bool rc= false; // Success
    // gtid_slave_pos - MariaDB variable : e.g. "0-1-1" or "1-10-100,2-20-500"
    Var gtid_slave_pos("gtid_slave_pos", mysql);
    const char *query= show_all_slave_status ? "SHOW ALL SLAVES STATUS" :
                                               "SHOW SLAVE STATUS";
    MYSQL_RES *mysql_result= xb_mysql_query(mysql, query, true);
    if (!mysql_num_rows(mysql_result))
    {
      msg_is_not_slave();
      // Don't change rc, we still want to continue the backup
    }
    else
    {
      rc= get_slave_info(mysql_result, gtid_slave_pos, sql, comment);
    }
    mysql_free_result(mysql_result);
    return rc;
  }
};



/*********************************************************************//**
Retrieves MySQL binlog position of the master server in a replication
setup and saves it in a file. It also saves it in mysql_slave_position
variable.
@returns false on error
@returns true on success
*/
bool
write_slave_info(ds_ctxt *datasink, MYSQL *connection)
{
  String sql, comment;

  if (Show_slave_status::get_slave_info(connection, true, &sql, &comment))
    return false; // Error

  if (!sql.length())
  {
    /*
      SHOW [ALL] SLAVE STATUS returned no rows.
      Don't create the file, but return success to continue the backup.
    */
    return true; // Success
  }

  mysql_slave_position= strdup(comment.c_ptr());
  return datasink->backup_file_print_buf(XTRABACKUP_SLAVE_INFO,
                               sql.ptr(), sql.length());
}


/*********************************************************************//**
Retrieves MySQL Galera and
saves it in a file. It also prints it to stdout. */
bool
write_galera_info(ds_ctxt *datasink, MYSQL *connection)
{
	char *state_uuid = NULL, *state_uuid55 = NULL;
	char *last_committed = NULL, *last_committed55 = NULL;
	char *domain_id = NULL, *domain_id55 = NULL;
	bool result;

	mysql_variable status[] = {
		{"Wsrep_local_state_uuid", &state_uuid},
		{"wsrep_local_state_uuid", &state_uuid55},
		{"Wsrep_last_committed", &last_committed},
		{"wsrep_last_committed", &last_committed55},
		{NULL, NULL}
	};

	mysql_variable value[] = {
		{"Wsrep_gtid_domain_id", &domain_id},
		{"wsrep_gtid_domain_id", &domain_id55},
		{NULL, NULL}
	};

	/* When backup locks are supported by the server, we should skip
	creating xtrabackup_galera_info file on the backup stage, because
	wsrep_local_state_uuid and wsrep_last_committed will be inconsistent
	without blocking commits. The state file will be created on the prepare
	stage using the WSREP recovery procedure. */
	if (have_backup_locks) {
		return(true);
	}

	read_mysql_variables(connection, "SHOW STATUS", status, true);

	if ((state_uuid == NULL && state_uuid55 == NULL)
		|| (last_committed == NULL && last_committed55 == NULL)) {
		msg("Warning: failed to get master wsrep state from SHOW STATUS.");
		result = true;
		goto cleanup;
	}

	read_mysql_variables(connection, "SHOW VARIABLES LIKE 'wsrep%'", value, true);

	if (domain_id == NULL && domain_id55 == NULL) {
		msg("Warning: failed to get master wsrep state from SHOW VARIABLES.");
		result = true;
		goto cleanup;
	}

	result = datasink->backup_file_printf(XTRABACKUP_GALERA_INFO,
		"%s:%s %s\n", state_uuid ? state_uuid : state_uuid55,
			      last_committed ? last_committed : last_committed55,
			      domain_id ? domain_id : domain_id55);

	if (result)
	{
	  result= datasink->backup_file_printf(XTRABACKUP_DONOR_GALERA_INFO,
		"%s:%s %s\n", state_uuid ? state_uuid : state_uuid55,
			      last_committed ? last_committed : last_committed55,
			      domain_id ? domain_id : domain_id55);
	}
	if (result)
	{
		write_current_binlog_file(datasink, connection);
	}

cleanup:
	free_mysql_variables(status);

	return(result);
}


/*********************************************************************//**
Flush and copy the current binary log file into the backup,
if GTID is enabled */
bool
write_current_binlog_file(ds_ctxt *datasink, MYSQL *connection)
{
	char *executed_gtid_set = NULL;
	char *gtid_binlog_state = NULL;
	char *log_bin_file = NULL;
	char *log_bin_dir = NULL;
	bool gtid_exists;
	bool result = true;
	char filepath[FN_REFLEN];

	mysql_variable status[] = {
		{"Executed_Gtid_Set", &executed_gtid_set},
		{NULL, NULL}
	};

	mysql_variable status_after_flush[] = {
		{"File", &log_bin_file},
		{NULL, NULL}
	};

	mysql_variable vars[] = {
		{"gtid_binlog_state", &gtid_binlog_state},
		{"log_bin_basename", &log_bin_dir},
		{NULL, NULL}
	};

	read_mysql_variables(connection, "SHOW MASTER STATUS", status, false);
	read_mysql_variables(connection, "SHOW VARIABLES", vars, true);

	gtid_exists = (executed_gtid_set && *executed_gtid_set)
			|| (gtid_binlog_state && *gtid_binlog_state);

	if (gtid_exists) {
		size_t log_bin_dir_length;

		lock_binlog_maybe(connection);

		xb_mysql_query(connection, "FLUSH BINARY LOGS", false);

		read_mysql_variables(connection, "SHOW MASTER STATUS",
			status_after_flush, false);

		if (opt_log_bin != NULL && strchr(opt_log_bin, FN_LIBCHAR)) {
			/* If log_bin is set, it has priority */
			if (log_bin_dir) {
				free(log_bin_dir);
			}
			log_bin_dir = strdup(opt_log_bin);
		} else if (log_bin_dir == NULL) {
			/* Default location is MySQL datadir */
			log_bin_dir = strdup("./");
		}

		dirname_part(log_bin_dir, log_bin_dir, &log_bin_dir_length);

		/* strip final slash if it is not the only path component */
		if (log_bin_dir_length > 1 &&
		    log_bin_dir[log_bin_dir_length - 1] == FN_LIBCHAR) {
			log_bin_dir[log_bin_dir_length - 1] = 0;
		}

		if (log_bin_dir == NULL || log_bin_file == NULL) {
			msg("Failed to get master binlog coordinates from "
				"SHOW MASTER STATUS");
			result = false;
			goto cleanup;
		}

		snprintf(filepath, sizeof(filepath), "%s%c%s",
			 log_bin_dir, FN_LIBCHAR, log_bin_file);
		result = datasink->copy_file(filepath, log_bin_file, 0);
	}

cleanup:
	free_mysql_variables(status_after_flush);
	free_mysql_variables(status);
	free_mysql_variables(vars);

	return(result);
}


/*********************************************************************//**
Retrieves MySQL binlog position and
saves it in a file. It also prints it to stdout. */
bool
write_binlog_info(ds_ctxt *datasink, MYSQL *connection)
{
	char *filename = NULL;
	char *position = NULL;
	char *gtid_mode = NULL;
	char *gtid_current_pos = NULL;
	char *gtid_executed = NULL;
	char *gtid = NULL;
	bool result;
	bool mysql_gtid;
	bool mariadb_gtid;

	mysql_variable status[] = {
		{"File", &filename},
		{"Position", &position},
		{"Executed_Gtid_Set", &gtid_executed},
		{NULL, NULL}
	};

	mysql_variable vars[] = {
		{"gtid_mode", &gtid_mode},
		{"gtid_current_pos", &gtid_current_pos},
		{NULL, NULL}
	};

	read_mysql_variables(connection, "SHOW MASTER STATUS", status, false);
	read_mysql_variables(connection, "SHOW VARIABLES", vars, true);

	if (filename == NULL || position == NULL) {
		/* Do not create xtrabackup_binlog_info if binary
		log is disabled */
		result = true;
		goto cleanup;
	}

	mysql_gtid = ((gtid_mode != NULL) && (strcmp(gtid_mode, "ON") == 0));
	mariadb_gtid = (gtid_current_pos != NULL);

	gtid = (gtid_executed != NULL ? gtid_executed : gtid_current_pos);

	if (mariadb_gtid || mysql_gtid) {
		ut_a(asprintf(&mysql_binlog_position,
			"filename '%s', position '%s', "
			"GTID of the last change '%s'",
			filename, position, gtid) != -1);
		result = datasink->backup_file_printf(XTRABACKUP_BINLOG_INFO,
					    "%s\t%s\t%s\n", filename, position,
					    gtid);
	} else {
		ut_a(asprintf(&mysql_binlog_position,
			"filename '%s', position '%s'",
			filename, position) != -1);
		result = datasink->backup_file_printf(XTRABACKUP_BINLOG_INFO,
					    "%s\t%s\n", filename, position);
	}

cleanup:
	free_mysql_variables(status);
	free_mysql_variables(vars);

	return(result);
}

struct escape_and_quote
{
	escape_and_quote(MYSQL *mysql, const char *str)
		: mysql(mysql), str(str) {}
	MYSQL * const mysql;
	const char * const str;
};

static
std::ostream&
operator<<(std::ostream& s, const escape_and_quote& eq)
{
	if (!eq.str)
		return s << "NULL";
	s << '\'';
	size_t len = strlen(eq.str);
	char* escaped = (char *)alloca(2 * len + 1);
	len = mysql_real_escape_string(eq.mysql, escaped, eq.str, (ulong)len);
	s << std::string(escaped, len);
	s << '\'';
	return s;
}

/*********************************************************************//**
Writes xtrabackup_info file and if backup_history is enable creates
mysql.mariabackup_history and writes a new history record to the
table containing all the history info particular to the just completed
backup. */
bool
write_xtrabackup_info(ds_ctxt *datasink,
                      MYSQL *connection, const char * filename, bool history,
                      bool stream)
{

	bool result = true;
	FILE *fp = NULL;
	char *uuid = NULL;
	char *server_version = NULL;
	char buf_start_time[100];
	char buf_end_time[100];
	tm tm;
	std::ostringstream oss;
	const char *xb_stream_name[] = {"file", "tar", "xbstream"};

	uuid = read_mysql_one_value(connection, "SELECT UUID()");
	server_version = read_mysql_one_value(connection, "SELECT VERSION()");
	localtime_r(&history_start_time, &tm);
	strftime(buf_start_time, sizeof(buf_start_time),
		 "%Y-%m-%d %H:%M:%S", &tm);
	history_end_time = time(NULL);
	localtime_r(&history_end_time, &tm);
	strftime(buf_end_time, sizeof(buf_end_time),
		 "%Y-%m-%d %H:%M:%S", &tm);
	bool is_partial = (xtrabackup_tables
		|| xtrabackup_tables_file
		|| xtrabackup_databases
		|| xtrabackup_databases_file
		|| xtrabackup_tables_exclude
		|| xtrabackup_databases_exclude
		);

	char *buf = NULL;
	int buf_len = asprintf(&buf,
		"uuid = %s\n"
		"name = %s\n"
		"tool_name = %s\n"
		"tool_command = %s\n"
		"tool_version = %s\n"
		"ibbackup_version = %s\n"
		"server_version = %s\n"
		"start_time = %s\n"
		"end_time = %s\n"
		"lock_time = %d\n"
		"binlog_pos = %s\n"
		"innodb_from_lsn = " LSN_PF "\n"
		"innodb_to_lsn = " LSN_PF "\n"
		"partial = %s\n"
		"incremental = %s\n"
		"format = %s\n"
		"compressed = %s\n",
		uuid, /* uuid */
		opt_history ? opt_history : "",  /* name */
		tool_name,  /* tool_name */
		tool_args,  /* tool_command */
		MYSQL_SERVER_VERSION,  /* tool_version */
		MYSQL_SERVER_VERSION,  /* ibbackup_version */
		server_version,  /* server_version */
		buf_start_time,  /* start_time */
		buf_end_time,  /* end_time */
		(int)history_lock_time, /* lock_time */
		mysql_binlog_position ?
			mysql_binlog_position : "", /* binlog_pos */
		incremental_lsn,
		/* innodb_from_lsn */
		metadata_to_lsn,
		/* innodb_to_lsn */
		is_partial? "Y" : "N",
		xtrabackup_incremental ? "Y" : "N", /* incremental */
		xb_stream_name[xtrabackup_stream_fmt], /* format */
		xtrabackup_compress ? "compressed" : "N"); /* compressed */
	if (buf_len < 0) {
		msg("Error: cannot generate xtrabackup_info");
		result = false;
		goto cleanup;
	}

	if (stream) {
		datasink->backup_file_printf(filename, "%s", buf);
	} else {
		fp = fopen(filename, "w");
		if (!fp) {
			msg("Error: cannot open %s", filename);
			result = false;
			goto cleanup;
		}
		if (fwrite(buf, buf_len, 1, fp) < 1) {
			result = false;
			goto cleanup;
		}
	}

	if (!history) {
		goto cleanup;
	}

	xb_mysql_query(connection,
		"CREATE TABLE IF NOT EXISTS " XB_HISTORY_TABLE "("
		"uuid VARCHAR(40) NOT NULL PRIMARY KEY,"
		"name VARCHAR(255) DEFAULT NULL,"
		"tool_name VARCHAR(255) DEFAULT NULL,"
		"tool_command TEXT DEFAULT NULL,"
		"tool_version VARCHAR(255) DEFAULT NULL,"
		"ibbackup_version VARCHAR(255) DEFAULT NULL,"
		"server_version VARCHAR(255) DEFAULT NULL,"
		"start_time TIMESTAMP NULL DEFAULT NULL,"
		"end_time TIMESTAMP NULL DEFAULT NULL,"
		"lock_time BIGINT UNSIGNED DEFAULT NULL,"
		"binlog_pos VARCHAR(128) DEFAULT NULL,"
		"innodb_from_lsn BIGINT UNSIGNED DEFAULT NULL,"
		"innodb_to_lsn BIGINT UNSIGNED DEFAULT NULL,"
		"partial ENUM('Y', 'N') DEFAULT NULL,"
		"incremental ENUM('Y', 'N') DEFAULT NULL,"
		"format ENUM('file', 'tar', 'xbstream') DEFAULT NULL,"
		"compressed ENUM('Y', 'N') DEFAULT NULL"
		") CHARACTER SET utf8 ENGINE=innodb", false);


#define ESCAPE_BOOL(expr) ((expr)?"'Y'":"'N'")

	oss << "insert into " XB_HISTORY_TABLE "("
		<< "uuid, name, tool_name, tool_command, tool_version,"
		<< "ibbackup_version, server_version, start_time, end_time,"
		<< "lock_time, binlog_pos, innodb_from_lsn, innodb_to_lsn,"
		<< "partial, incremental, format, compressed) "
		<< "values("
		<< escape_and_quote(connection, uuid) << ","
		<< escape_and_quote(connection, opt_history) << ","
		<< escape_and_quote(connection, tool_name) << ","
		<< escape_and_quote(connection, tool_args) << ","
		<< escape_and_quote(connection, MYSQL_SERVER_VERSION) << ","
		<< escape_and_quote(connection, MYSQL_SERVER_VERSION) << ","
		<< escape_and_quote(connection, server_version) << ","
		<< "from_unixtime(" << history_start_time << "),"
		<< "from_unixtime(" << history_end_time << "),"
		<< history_lock_time << ","
		<< escape_and_quote(connection, mysql_binlog_position) << ","
		<< incremental_lsn << ","
		<< metadata_to_lsn << ","
		<< ESCAPE_BOOL(is_partial) << ","
		<< ESCAPE_BOOL(xtrabackup_incremental)<< ","
		<< escape_and_quote(connection,xb_stream_name[xtrabackup_stream_fmt]) <<","
		<< ESCAPE_BOOL(xtrabackup_compress) << ")";

	xb_mysql_query(mysql_connection, oss.str().c_str(), false);

cleanup:

	free(uuid);
	free(server_version);
	free(buf);
	if (fp)
		fclose(fp);

	return(result);
}

extern const char *innodb_checksum_algorithm_names[];

#ifdef _WIN32
#include <algorithm>
#endif

static std::string make_local_paths(const char *data_file_path)
{
	if (strchr(data_file_path, '/') == 0
#ifdef _WIN32
		&& strchr(data_file_path, '\\') == 0
#endif
		){
		return std::string(data_file_path);
	}

	std::ostringstream buf;

	char *dup = strdup(innobase_data_file_path);
	ut_a(dup);
	char *p;
	char * token = strtok_r(dup, ";", &p);
	while (token) {
		if (buf.tellp())
			buf << ";";

		char *fname = strrchr(token, '/');
#ifdef _WIN32
		fname = std::max(fname,strrchr(token, '\\'));
#endif
		if (fname)
			buf << fname + 1;
		else
			buf << token;
		token = strtok_r(NULL, ";", &p);
	}
	free(dup);
	return buf.str();
}

bool write_backup_config_file(ds_ctxt *datasink)
{
	int rc= datasink->backup_file_printf("backup-my.cnf",
		"# This options file was generated by innobackupex.\n\n"
		"# The server\n"
		"[mysqld]\n"
		"innodb_checksum_algorithm=%s\n"
		"innodb_data_file_path=%s\n"
		"innodb_log_file_size=%llu\n"
		"innodb_page_size=%lu\n"
		"innodb_undo_directory=%s\n"
		"innodb_undo_tablespaces=%u\n"
		"innodb_compression_level=%u\n"
		"%s%s\n"
		"%s\n",
		innodb_checksum_algorithm_names[srv_checksum_algorithm],
		make_local_paths(innobase_data_file_path).c_str(),
		srv_log_file_size,
		srv_page_size,
		srv_undo_dir,
		srv_undo_tablespaces,
		page_zip_level,
		innobase_buffer_pool_filename ?
			"innodb_buffer_pool_filename=" : "",
		innobase_buffer_pool_filename ?
			innobase_buffer_pool_filename : "",
		xb_plugin_get_config());
		return rc;
}


static
char *make_argv(char *buf, size_t len, int argc, char **argv)
{
	size_t left= len;
	const char *arg;

	buf[0]= 0;
	++argv; --argc;
	while (argc > 0 && left > 0)
	{
		arg = *argv;
		if (strncmp(*argv, "--password", strlen("--password")) == 0) {
			arg = "--password=...";
		}
		left-= snprintf(buf + len - left, left,
				"%s%c", arg, argc > 1 ? ' ' : 0);
		++argv; --argc;
	}

	return buf;
}

void
capture_tool_command(int argc, char **argv)
{
	/* capture tool name tool args */
	tool_name = strrchr(argv[0], '/');
	tool_name = tool_name ? tool_name + 1 : argv[0];

	make_argv(tool_args, sizeof(tool_args), argc, argv);
}


bool
select_history()
{
	if (opt_incremental_history_name || opt_incremental_history_uuid) {
		if (!select_incremental_lsn_from_history(
			&incremental_lsn)) {
			return(false);
		}
	}
	return(true);
}

/*********************************************************************//**
Deallocate memory, disconnect from server, etc.
@return	true on success. */
void
backup_cleanup()
{
	free(mysql_slave_position);
	free(mysql_binlog_position);
	free(buffer_pool_filename);

	if (mysql_connection) {
		mysql_close(mysql_connection);
	}
}


static MYSQL *mdl_con = NULL;

std::map<ulint, std::string> spaceid_to_tablename;

void
mdl_lock_init()
{
  mdl_con = xb_mysql_connect();
  if (!mdl_con)
  {
    msg("FATAL: cannot create connection for MDL locks");
    exit(1);
  }
  const char *query =
    "SELECT NAME, SPACE FROM INFORMATION_SCHEMA.INNODB_SYS_TABLES WHERE NAME LIKE '%%/%%'";

  MYSQL_RES *mysql_result = xb_mysql_query(mdl_con, query, true, true);
  while (MYSQL_ROW row = mysql_fetch_row(mysql_result)) {
    int err;
    ulint id = (ulint)my_strtoll10(row[1], 0, &err);
    spaceid_to_tablename[id] = ut_get_name(0, row[0]);
  }
  mysql_free_result(mysql_result);

  xb_mysql_query(mdl_con, "BEGIN", false, true);
}

void
mdl_lock_table(ulint space_id)
{
  if (space_id == 0)
    return;

  std::string full_table_name = spaceid_to_tablename[space_id];

  DBUG_EXECUTE_IF("rename_during_mdl_lock_table",
    if (full_table_name == "`test`.`t1`")
      xb_mysql_query(mysql_connection, "RENAME TABLE test.t1 to test.t2", false, true);
  );

  std::ostringstream lock_query;
  lock_query << "SELECT 1 FROM " << full_table_name  << " LIMIT 0";
  msg("Locking MDL for %s", full_table_name.c_str());
  if (mysql_query(mdl_con, lock_query.str().c_str())) {
      msg("Warning : locking MDL failed for space id %zu, name %s", space_id, full_table_name.c_str());
  } else {
      MYSQL_RES *r = mysql_store_result(mdl_con);
      mysql_free_result(r);
  }
}

void
mdl_unlock_all()
{
  msg("Unlocking MDL for all tables");
  xb_mysql_query(mdl_con, "COMMIT", false, true);
  mysql_close(mdl_con);
  spaceid_to_tablename.clear();
}<|MERGE_RESOLUTION|>--- conflicted
+++ resolved
@@ -560,27 +560,6 @@
 bool
 detect_mysql_capabilities_for_backup()
 {
-<<<<<<< HEAD
-	const char *query = "SELECT 'INNODB_CHANGED_PAGES', COUNT(*) FROM "
-				"INFORMATION_SCHEMA.PLUGINS "
-			    "WHERE PLUGIN_NAME LIKE 'INNODB_CHANGED_PAGES'";
-	char *innodb_changed_pages = NULL;
-	mysql_variable vars[] = {
-		{"INNODB_CHANGED_PAGES", &innodb_changed_pages}, {NULL, NULL}};
-
-	if (xtrabackup_incremental) {
-
-		read_mysql_variables(mysql_connection, query, vars, true);
-
-		ut_ad(innodb_changed_pages != NULL);
-
-		have_changed_page_bitmaps = (atoi(innodb_changed_pages) == 1);
-
-		free_mysql_variables(vars);
-	}
-
-=======
->>>>>>> 691f9239
 	/* do some sanity checks */
 	if (opt_galera_info && !have_galera_enabled) {
 		msg("--galera-info is specified on the command "
