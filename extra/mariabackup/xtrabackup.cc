/******************************************************
MariaBackup: hot backup tool for InnoDB
(c) 2009-2017 Percona LLC and/or its affiliates
Originally Created 3/3/2009 Yasufumi Kinoshita
Written by Alexey Kopytov, Aleksandr Kuzminsky, Stewart Smith, Vadim Tkachenko,
Yasufumi Kinoshita, Ignacio Nin and Baron Schwartz.
(c) 2017, 2022, MariaDB Corporation.
Portions written by Marko Mäkelä.

This program is free software; you can redistribute it and/or modify
it under the terms of the GNU General Public License as published by
the Free Software Foundation; version 2 of the License.

This program is distributed in the hope that it will be useful,
but WITHOUT ANY WARRANTY; without even the implied warranty of
MERCHANTABILITY or FITNESS FOR A PARTICULAR PURPOSE.  See the
GNU General Public License for more details.

You should have received a copy of the GNU General Public License
along with this program; if not, write to the Free Software
Foundation, Inc., 51 Franklin Street, Fifth Floor, Boston, MA  02110-1335  USA

*******************************************************

This file incorporates work covered by the following copyright and
permission notice:

Copyright (c) 2000, 2011, MySQL AB & Innobase Oy. All Rights Reserved.

This program is free software; you can redistribute it and/or modify it under
the terms of the GNU General Public License as published by the Free Software
Foundation; version 2 of the License.

This program is distributed in the hope that it will be useful, but WITHOUT
ANY WARRANTY; without even the implied warranty of MERCHANTABILITY or FITNESS
FOR A PARTICULAR PURPOSE. See the GNU General Public License for more details.

You should have received a copy of the GNU General Public License along with
this program; if not, write to the Free Software Foundation, Inc., 51 Franklin
Street, Fifth Floor, Boston, MA 02110-1335 USA

*******************************************************/

//#define XTRABACKUP_TARGET_IS_PLUGIN

#include <my_global.h>
#include <my_config.h>
#include <unireg.h>
#include <mysql_version.h>
#include <my_base.h>
#include <my_getopt.h>
#include <mysql_com.h>
#include <my_default.h>
#include <scope.h>
#include <sql_class.h>

#include <fcntl.h>
#include <string.h>

#ifdef __linux__
# include <sys/prctl.h>
# include <sys/resource.h>
#endif

#ifdef __APPLE__
# include "libproc.h"
#endif

#ifdef __FreeBSD__
# include <sys/sysctl.h>
#endif


#include <btr0sea.h>
#include <lock0lock.h>
#include <log0recv.h>
#include <log0crypt.h>
#include <row0mysql.h>
#include <row0quiesce.h>
#include <srv0start.h>
#include "trx0sys.h"
#include <buf0dblwr.h>
#include "ha_innodb.h"

#include <list>
#include <sstream>
#include <set>
#include <fstream>
#include <mysql.h>

#define G_PTR uchar*

#include "common.h"
#include "datasink.h"

#include "xb_regex.h"
#include "fil_cur.h"
#include "write_filt.h"
#include "xtrabackup.h"
#include "ds_buffer.h"
#include "ds_tmpfile.h"
#include "xbstream.h"
#include "changed_page_bitmap.h"
#include "read_filt.h"
#include "backup_wsrep.h"
#include "innobackupex.h"
#include "backup_mysql.h"
#include "backup_copy.h"
#include "backup_mysql.h"
#include "encryption_plugin.h"
#include <sql_plugin.h>
#include <srv0srv.h>
#include <log.h>
#include <derror.h>
#include <thr_timer.h>
#include "backup_debug.h"

#define MB_CORRUPTED_PAGES_FILE "innodb_corrupted_pages"

int sys_var_init();

/* === xtrabackup specific options === */
char xtrabackup_real_target_dir[FN_REFLEN] = "./xtrabackup_backupfiles/";
char *xtrabackup_target_dir= xtrabackup_real_target_dir;
static my_bool xtrabackup_version;
static my_bool verbose;
my_bool xtrabackup_backup;
my_bool xtrabackup_prepare;
my_bool xtrabackup_copy_back;
my_bool xtrabackup_move_back;
my_bool xtrabackup_decrypt_decompress;
my_bool xtrabackup_print_param;
my_bool xtrabackup_mysqld_args;
my_bool xtrabackup_help;

my_bool xtrabackup_export;

longlong xtrabackup_use_memory;

uint opt_protocol;
long xtrabackup_throttle; /* 0:unlimited */
static lint io_ticket;
static mysql_cond_t wait_throttle;
static mysql_cond_t log_copying_stop;

char *xtrabackup_incremental;
lsn_t incremental_lsn;
lsn_t incremental_to_lsn;
lsn_t incremental_last_lsn;
xb_page_bitmap *changed_page_bitmap;

char *xtrabackup_incremental_basedir; /* for --backup */
char *xtrabackup_extra_lsndir; /* for --backup with --extra-lsndir */
char *xtrabackup_incremental_dir; /* for --prepare */

char xtrabackup_real_incremental_basedir[FN_REFLEN];
char xtrabackup_real_extra_lsndir[FN_REFLEN];
char xtrabackup_real_incremental_dir[FN_REFLEN];


char *xtrabackup_tmpdir;

char *xtrabackup_tables;
char *xtrabackup_tables_file;
char *xtrabackup_tables_exclude;
char *xb_rocksdb_datadir;
my_bool xb_backup_rocksdb = 1;

typedef std::list<regex_t> regex_list_t;
static regex_list_t regex_include_list;
static regex_list_t regex_exclude_list;

static hash_table_t tables_include_hash;
static hash_table_t tables_exclude_hash;

char *xtrabackup_databases = NULL;
char *xtrabackup_databases_file = NULL;
char *xtrabackup_databases_exclude = NULL;
static hash_table_t databases_include_hash;
static hash_table_t databases_exclude_hash;

static hash_table_t inc_dir_tables_hash;

struct xb_filter_entry_t{
	char*		name;
	ibool		has_tables;
	xb_filter_entry_t *name_hash;
};

lsn_t checkpoint_lsn_start;
lsn_t checkpoint_no_start;
static lsn_t log_copy_scanned_lsn;
/** whether log_copying_thread() is active; protected by log_sys.mutex */
static bool log_copying_running;

int xtrabackup_parallel;

char *xtrabackup_stream_str = NULL;
xb_stream_fmt_t xtrabackup_stream_fmt = XB_STREAM_FMT_NONE;
ibool xtrabackup_stream = FALSE;

const char *xtrabackup_compress_alg = NULL;
uint xtrabackup_compress = FALSE;
uint xtrabackup_compress_threads;
ulonglong xtrabackup_compress_chunk_size = 0;

/* sleep interval beetween log copy iterations in log copying thread
in milliseconds (default is 1 second) */
ulint xtrabackup_log_copy_interval = 1000;
static ulong max_buf_pool_modified_pct;

/* Ignored option (--log) for MySQL option compatibility */
static char*	log_ignored_opt;


extern my_bool opt_use_ssl;
extern char *opt_tls_version;
my_bool opt_ssl_verify_server_cert;
my_bool opt_extended_validation;
my_bool opt_encrypted_backup;

/* === metadata of backup === */
#define XTRABACKUP_METADATA_FILENAME "xtrabackup_checkpoints"
char metadata_type[30] = ""; /*[full-backuped|log-applied|incremental]*/
static lsn_t metadata_from_lsn;
lsn_t metadata_to_lsn;
static lsn_t metadata_last_lsn;

static ds_file_t*	dst_log_file;

static char mysql_data_home_buff[2];

const char *defaults_group = "mysqld";

/* === static parameters in ha_innodb.cc */

#define HA_INNOBASE_ROWS_IN_TABLE 10000 /* to get optimization right */
#define HA_INNOBASE_RANGE_COUNT	  100

/* The default values for the following, type long or longlong, start-up
parameters are declared in mysqld.cc: */

long innobase_buffer_pool_awe_mem_mb = 0;
long innobase_file_io_threads = 4;
ulong innobase_read_io_threads = 4;
ulong innobase_write_io_threads = 4;

/** Store the failed read of undo tablespace ids. Protected by
backup mutex */
static std::set<uint32_t> fail_undo_ids;

longlong innobase_page_size = (1LL << 14); /* 16KB */
char*	innobase_buffer_pool_filename = NULL;

/* The default values for the following char* start-up parameters
are determined in innobase_init below: */

static char*	innobase_ignored_opt;
char*	innobase_data_home_dir;
char*	innobase_data_file_path;


my_bool xtrabackup_incremental_force_scan = FALSE;

/*
 * Ignore corrupt pages (disabled by default; used
 * by "innobackupex" as a command line argument).
 */
ulong xtrabackup_innodb_force_recovery = 0;

/* The flushed lsn which is read from data files */
lsn_t	flushed_lsn= 0;

ulong xb_open_files_limit= 0;
char *xb_plugin_dir;
char *xb_plugin_load;
my_bool xb_close_files;

/* Datasinks */
ds_ctxt_t       *ds_data     = NULL;
ds_ctxt_t       *ds_meta     = NULL;
ds_ctxt_t       *ds_redo     = NULL;

static bool	innobackupex_mode = false;

/* String buffer used by --print-param to accumulate server options as they are
parsed from the defaults file */
static std::ostringstream print_param_str;

/* Set of specified parameters */
std::set<std::string> param_set;

static ulonglong global_max_value;

extern "C" sig_handler handle_fatal_signal(int sig);
extern LOGGER logger;

my_bool opt_galera_info = FALSE;
my_bool opt_slave_info = FALSE;
my_bool opt_no_lock = FALSE;
my_bool opt_safe_slave_backup = FALSE;
my_bool opt_rsync = FALSE;
my_bool opt_force_non_empty_dirs = FALSE;
my_bool opt_noversioncheck = FALSE;
my_bool opt_no_backup_locks = FALSE;
my_bool opt_decompress = FALSE;
my_bool opt_remove_original;
my_bool opt_log_innodb_page_corruption;

my_bool opt_lock_ddl_per_table = FALSE;
static my_bool opt_check_privileges;

extern const char *innodb_checksum_algorithm_names[];
extern TYPELIB innodb_checksum_algorithm_typelib;
extern const char *innodb_flush_method_names[];
extern TYPELIB innodb_flush_method_typelib;

static const char *binlog_info_values[] = {"off", "lockless", "on", "auto",
					   NullS};
static TYPELIB binlog_info_typelib = {array_elements(binlog_info_values)-1, "",
				      binlog_info_values, NULL};
ulong opt_binlog_info;

char *opt_incremental_history_name;
char *opt_incremental_history_uuid;

char *opt_user;
const char *opt_password;
char *opt_host;
char *opt_defaults_group;
char *opt_socket;
uint opt_port;
char *opt_log_bin;

const char *query_type_names[] = { "ALL", "UPDATE", "SELECT", NullS};

TYPELIB query_type_typelib= {array_elements(query_type_names) - 1, "",
	query_type_names, NULL};

ulong opt_lock_wait_query_type;
ulong opt_kill_long_query_type;

uint opt_kill_long_queries_timeout = 0;
uint opt_lock_wait_timeout = 0;
uint opt_lock_wait_threshold = 0;
uint opt_debug_sleep_before_unlock = 0;
uint opt_safe_slave_backup_timeout = 0;

const char *opt_history = NULL;


char mariabackup_exe[FN_REFLEN];
char orig_argv1[FN_REFLEN];

pthread_mutex_t backup_mutex;
pthread_cond_t  scanned_lsn_cond;

/** Store the deferred tablespace name during --backup */
static std::set<std::string> defer_space_names;

typedef std::map<space_id_t,std::string> space_id_to_name_t;

struct ddl_tracker_t {
	/** Tablspaces with their ID and name, as they were copied to backup.*/
	space_id_to_name_t tables_in_backup;
	/** Drop operations found in redo log. */
	std::set<space_id_t> drops;
	/* For DDL operation found in redo log,  */
	space_id_to_name_t id_to_name;
	/** Deferred tablespaces with their ID and name which was
	found in redo log of DDL operations */
	space_id_to_name_t deferred_tables;

  /** Insert the deferred tablespace id with the name */
  void insert_defer_id(space_id_t space_id, std::string name)
  {
    auto it= defer_space_names.find(name);
    if (it != defer_space_names.end())
    {
      deferred_tables[space_id]= name;
      defer_space_names.erase(it);
    }
  }

  /** Rename the deferred tablespace with new name */
  void rename_defer(space_id_t space_id, std::string old_name,
                    std::string new_name)
  {
    if (deferred_tables.find(space_id) != deferred_tables.end())
      deferred_tables[space_id] = new_name;
    auto defer_end= defer_space_names.end();
    auto defer= defer_space_names.find(old_name);
    if (defer == defer_end)
      defer= defer_space_names.find(new_name);

    if (defer != defer_end)
    {
      deferred_tables[space_id]= new_name;
      defer_space_names.erase(defer);
    }
  }

  /** Delete the deferred tablespace */
  void delete_defer(space_id_t space_id, std::string name)
  {
    deferred_tables.erase(space_id);
    defer_space_names.erase(name);
  }
};

static ddl_tracker_t ddl_tracker;

<<<<<<< HEAD
/** Stores the space ids of page0 INIT_PAGE redo records. It is
used to indicate whether the given deferred tablespace can
be reconstructed. */
static std::set<space_id_t> first_page_init_ids;
=======
/** Store the space ids of truncated undo log tablespaces. Protected
by recv_sys.mutex */
static std::set<uint32_t> undo_trunc_ids;
>>>>>>> 17858e03

// Convert non-null terminated filename to space name
static std::string filename_to_spacename(const void *filename, size_t len);

CorruptedPages::CorruptedPages() { ut_a(!pthread_mutex_init(&m_mutex, NULL)); }

CorruptedPages::~CorruptedPages() { ut_a(!pthread_mutex_destroy(&m_mutex)); }

void CorruptedPages::add_page_no_lock(const char *space_name, ulint space_id,
                                      unsigned page_no,
                                      bool convert_space_name)
{
  space_info_t  &space_info = m_spaces[space_id];
  if (space_info.space_name.empty())
    space_info.space_name= convert_space_name
      ? filename_to_spacename(space_name, strlen(space_name))
      : space_name;
  (void)space_info.pages.insert(page_no);
}

void CorruptedPages::add_page(const char *file_name, ulint space_id,
                              unsigned page_no)
{
  ut_a(!pthread_mutex_lock(&m_mutex));
  add_page_no_lock(file_name, space_id, page_no, true);
  ut_a(!pthread_mutex_unlock(&m_mutex));
}

bool CorruptedPages::contains(ulint space_id, unsigned page_no) const
{
  bool result = false;
  ut_a(!pthread_mutex_lock(&m_mutex));
  container_t::const_iterator space_it= m_spaces.find(space_id);
  if (space_it != m_spaces.end())
    result = space_it->second.pages.count(page_no);
  ut_a(!pthread_mutex_unlock(&m_mutex));
  return result;
}

void CorruptedPages::drop_space(ulint space_id)
{
  ut_a(!pthread_mutex_lock(&m_mutex));
  m_spaces.erase(space_id);
  ut_a(!pthread_mutex_unlock(&m_mutex));
}

void CorruptedPages::rename_space(ulint space_id, const std::string &new_name)
{
  ut_a(!pthread_mutex_lock(&m_mutex));
  container_t::iterator space_it = m_spaces.find(space_id);
  if (space_it != m_spaces.end())
    space_it->second.space_name = new_name;
  ut_a(!pthread_mutex_unlock(&m_mutex));
}

bool CorruptedPages::print_to_file(const char *filename) const
{
  std::ostringstream out;
  ut_a(!pthread_mutex_lock(&m_mutex));
  if (!m_spaces.size())
  {
    ut_a(!pthread_mutex_unlock(&m_mutex));
    return true;
  }
  for (container_t::const_iterator space_it=
           m_spaces.begin();
       space_it != m_spaces.end(); ++space_it)
  {
    out << space_it->second.space_name << " " << space_it->first << "\n";
    bool first_page_no= true;
    for (std::set<unsigned>::const_iterator page_it=
             space_it->second.pages.begin();
         page_it != space_it->second.pages.end(); ++page_it)
      if (first_page_no)
      {
        out << *page_it;
        first_page_no= false;
      }
      else
        out << " " << *page_it;
    out << "\n";
  }
  ut_a(!pthread_mutex_unlock(&m_mutex));
  if (xtrabackup_backup)
    return backup_file_print_buf(filename, out.str().c_str(),
                                 static_cast<int>(out.str().size()));
  std::ofstream outfile;
  outfile.open(filename);
  if (!outfile.is_open())
    die("Can't open %s, error number: %d, error message: %s", filename, errno,
        strerror(errno));
  outfile << out.str();
  return true;
}

void CorruptedPages::read_from_file(const char *file_name)
{
  MY_STAT mystat;
  if (!my_stat(file_name, &mystat, MYF(0)))
    return;
  std::ifstream infile;
  infile.open(file_name);
  if (!infile.is_open())
    die("Can't open %s, error number: %d, error message: %s", file_name, errno,
        strerror(errno));
  std::string line;
  std::string space_name;
  ulint space_id;
  ulint line_number= 0;
  while (std::getline(infile, line))
  {
    ++line_number;
    std::istringstream iss(line);
    if (line_number & 1) {
      if (!(iss >> space_name))
        die("Can't parse space name from corrupted pages file at "
            "line " ULINTPF,
            line_number);
      if (!(iss >> space_id))
        die("Can't parse space id from corrupted pages file at line " ULINTPF,
            line_number);
    }
    else
    {
      std::istringstream iss(line);
      unsigned page_no;
      while ((iss >> page_no))
        add_page_no_lock(space_name.c_str(), space_id, page_no, false);
      if (!iss.eof())
        die("Corrupted pages file parse error on line number " ULINTPF,
            line_number);
    }
  }
}

bool CorruptedPages::empty() const
{
  ut_a(!pthread_mutex_lock(&m_mutex));
  bool result= !m_spaces.size();
  ut_a(!pthread_mutex_unlock(&m_mutex));
  return result;
}

static void xb_load_single_table_tablespace(const std::string &space_name,
                                            bool set_size,
                                            ulint defer_space_id=0);
static void xb_data_files_close();
static fil_space_t* fil_space_get_by_name(const char* name);

void CorruptedPages::zero_out_free_pages()
{
  container_t non_free_pages;
  byte *zero_page=
      static_cast<byte *>(aligned_malloc(srv_page_size, srv_page_size));
  memset(zero_page, 0, srv_page_size);

  ut_a(!pthread_mutex_lock(&m_mutex));
  for (container_t::const_iterator space_it= m_spaces.begin();
       space_it != m_spaces.end(); ++space_it)
  {
    ulint space_id = space_it->first;
    const std::string &space_name = space_it->second.space_name;
    // There is no need to close tablespaces explixitly as they will be closed
    // in innodb_shutdown().
    xb_load_single_table_tablespace(space_name, false);
    fil_space_t *space = fil_space_t::get(space_id);
    if (!space)
      die("Can't find space object for space name %s to check corrupted page",
          space_name.c_str());
    for (std::set<unsigned>::const_iterator page_it=
             space_it->second.pages.begin();
         page_it != space_it->second.pages.end(); ++page_it)
    {
      if (fseg_page_is_allocated(space, *page_it))
      {
        space_info_t &space_info = non_free_pages[space_id];
        space_info.pages.insert(*page_it);
        if (space_info.space_name.empty())
          space_info.space_name = space_name;
        msg("Error: corrupted page " UINT32PF
            " of tablespace %s can not be fixed",
            *page_it, space_name.c_str());
      }
      else
      {
        space->reacquire();
        auto err= space
                      ->io(IORequest(IORequest::PUNCH_RANGE),
                           *page_it * srv_page_size, srv_page_size, zero_page)
                      .err;
        if (err != DB_SUCCESS)
          die("Can't zero out corrupted page " UINT32PF " of tablespace %s",
              *page_it, space_name.c_str());
        msg("Corrupted page " UINT32PF
            " of tablespace %s was successfully fixed.",
            *page_it, space_name.c_str());
      }
    }
    space->flush<true>();
    space->release();
  }
  m_spaces.swap(non_free_pages);
  ut_a(!pthread_mutex_unlock(&m_mutex));
  aligned_free(zero_page);
}

/* Simple datasink creation tracking...add datasinks in the reverse order you
want them destroyed. */
#define XTRABACKUP_MAX_DATASINKS	10
static	ds_ctxt_t	*datasinks[XTRABACKUP_MAX_DATASINKS];
static	uint		actual_datasinks = 0;
static inline
void
xtrabackup_add_datasink(ds_ctxt_t *ds)
{
	xb_ad(actual_datasinks < XTRABACKUP_MAX_DATASINKS);
	datasinks[actual_datasinks] = ds; actual_datasinks++;
}

typedef void (*process_single_tablespace_func_t)(const char *dirname,
                                                 const char *filname,
                                                 bool is_remote,
                                                 bool skip_node_page0,
                                                 ulint defer_space_id);
static dberr_t enumerate_ibd_files(process_single_tablespace_func_t callback);

/* ======== Datafiles iterator ======== */
struct datafiles_iter_t {
	space_list_t::iterator space = fil_system.space_list.end();
	fil_node_t	*node = nullptr;
	bool		started = false;
	std::mutex	mutex;
};

/* ======== Datafiles iterator ======== */
static
fil_node_t *
datafiles_iter_next(datafiles_iter_t *it)
{
	fil_node_t *new_node;

	std::lock_guard<std::mutex> _(it->mutex);

	if (it->node == NULL) {
		if (it->started)
			goto end;
		it->started = TRUE;
	} else {
		it->node = UT_LIST_GET_NEXT(chain, it->node);
		if (it->node != NULL)
			goto end;
	}

	it->space = (it->space == fil_system.space_list.end()) ?
		fil_system.space_list.begin() :
		std::next(it->space);

	while (it->space != fil_system.space_list.end() &&
	       (it->space->purpose != FIL_TYPE_TABLESPACE ||
		UT_LIST_GET_LEN(it->space->chain) == 0))
		++it->space;
	if (it->space == fil_system.space_list.end())
		goto end;

	it->node = UT_LIST_GET_FIRST(it->space->chain);

end:
	new_node = it->node;

	return new_node;
}

#ifndef DBUG_OFF
struct dbug_thread_param_t
{
	MYSQL *con;
	const char *query;
	int expect_err;
	int expect_errno;
};


/* Thread procedure used in dbug_start_query_thread. */
static void *dbug_execute_in_new_connection(void *arg)
{
	mysql_thread_init();
	dbug_thread_param_t *par= static_cast<dbug_thread_param_t*>(arg);
	int err = mysql_query(par->con, par->query);
	int err_no = mysql_errno(par->con);
	if(par->expect_err != err)
	{
		msg("FATAL: dbug_execute_in_new_connection : mysql_query '%s' returns %d, instead of expected %d",
			par->query, err, par->expect_err);
		_exit(1);
	}
	if (err && par->expect_errno && par->expect_errno != err_no)
	{
		msg("FATAL: dbug_execute_in_new_connection: mysql_query '%s' returns mysql_errno %d, instead of expected %d",
			par->query, err_no, par->expect_errno);
		_exit(1);
	}
	mysql_close(par->con);
	mysql_thread_end();
	delete par;
	return nullptr;
}

static pthread_t dbug_alter_thread;

/*
Execute query from a new connection, in own thread.

@param query - query to be executed
@param wait_state - if not NULL, wait until query from new connection
	reaches this state (value of column State in I_S.PROCESSLIST)
@param expected_err - if 0, query is supposed to finish successfully,
	otherwise query should return error.
@param expected_errno - if not 0, and query finished with error,
	expected mysql_errno()
*/
static void dbug_start_query_thread(
	const char *query,
	const char *wait_state,
	int expected_err,
	int expected_errno)

{
	dbug_thread_param_t *par = new dbug_thread_param_t;
	par->query = query;
	par->expect_err = expected_err;
	par->expect_errno = expected_errno;
	par->con =  xb_mysql_connect();

	mysql_thread_create(0, &dbug_alter_thread, nullptr,
			    dbug_execute_in_new_connection, par);

	if (!wait_state)
		return;

	char q[256];
	snprintf(q, sizeof(q),
		"SELECT 1 FROM INFORMATION_SCHEMA.PROCESSLIST where ID=%lu"
		" AND Command='Query' AND State='%s'",
		mysql_thread_id(par->con), wait_state);
	for (;;) {
		MYSQL_RES *result = xb_mysql_query(mysql_connection,q, true, true);
		bool exists = mysql_fetch_row(result) != NULL;
		mysql_free_result(result);
		if (exists) {
			goto end;
		}
		msg("Waiting for query '%s' on connection %lu to "
			" reach state '%s'", query, mysql_thread_id(par->con),
			wait_state);
		my_sleep(1000);
	}
end:
	msg("query '%s' on connection %lu reached state '%s'", query,
	mysql_thread_id(par->con), wait_state);
}
#endif

void mdl_lock_all()
{
  mdl_lock_init();
  datafiles_iter_t it;

  while (fil_node_t *node= datafiles_iter_next(&it))
  {
    const auto id= node->space->id;
    if (const char *name= (fil_is_user_tablespace_id(id) &&
                           node->space->chain.start)
        ? node->space->chain.start->name : nullptr)
      if (check_if_skip_table(filename_to_spacename(name,
                                                    strlen(name)).c_str()))
        continue;
    mdl_lock_table(id);
  }
}


// Convert non-null terminated filename to space name
static std::string filename_to_spacename(const void *filename, size_t len)
{
	// null- terminate filename
	char *f = (char *)malloc(len + 1);
	ut_a(f);
	memcpy(f, filename, len);
	f[len] = 0;
	for (size_t i = 0; i < len; i++)
		if (f[i] == '\\')
			f[i] = '/';
	char *p = strrchr(f, '.');
	ut_a(p);
	*p = 0;
	char *table = strrchr(f, '/');
	ut_a(table);
	*table = 0;
	char *db = strrchr(f, '/');
	ut_a(db);
	*table = '/';
	std::string s(db+1);
	free(f);
	return s;
}

/** Report an operation to create, delete, or rename a file during backup.
@param[in]	space_id	tablespace identifier
@param[in]	type		redo log file operation type
@param[in]	name		file name (not NUL-terminated)
@param[in]	len		length of name, in bytes
@param[in]	new_name	new file name (NULL if not rename)
@param[in]	new_len		length of new_name, in bytes (0 if NULL) */
static void backup_file_op(ulint space_id, int type,
	const byte* name, ulint len,
	const byte* new_name, ulint new_len)
{

	ut_ad(name);
	ut_ad(len);
	ut_ad(!new_name == !new_len);
	pthread_mutex_lock(&backup_mutex);

	switch(type) {
	case FILE_CREATE:
	{
		std::string space_name = filename_to_spacename(name, len);
		ddl_tracker.id_to_name[space_id] = space_name;
		ddl_tracker.delete_defer(space_id, space_name);
		msg("DDL tracking : create %zu \"%.*s\"", space_id, int(len), name);
	}
	break;
	case FILE_MODIFY:
		ddl_tracker.insert_defer_id(
			space_id, filename_to_spacename(name, len));
		break;
	case FILE_RENAME:
	{
		std::string new_space_name = filename_to_spacename(
						new_name, new_len);
		std::string old_space_name = filename_to_spacename(
						name, len);
		ddl_tracker.id_to_name[space_id] = new_space_name;
		ddl_tracker.rename_defer(space_id, old_space_name,
					 new_space_name);
		msg("DDL tracking : rename %zu \"%.*s\",\"%.*s\"",
			space_id, int(len), name, int(new_len), new_name);
	}
	break;
	case FILE_DELETE:
		ddl_tracker.drops.insert(space_id);
		ddl_tracker.delete_defer(
			space_id, filename_to_spacename(name, len));
		msg("DDL tracking : delete %zu \"%.*s\"", space_id, int(len), name);
		break;
	default:
		ut_ad(0);
		break;
	}
	pthread_mutex_unlock(&backup_mutex);
}


/*
 This callback is called if DDL operation is detected,
 at the end of backup

 Normally, DDL operations are blocked due to FTWRL,
 but in rare cases of --no-lock, they are not.

 We will abort backup in this case.
*/
static void backup_file_op_fail(ulint space_id, int type,
	const byte* name, ulint len,
	const byte* new_name, ulint new_len)
{
	bool fail = false;
	switch(type) {
	case FILE_CREATE:
		msg("DDL tracking : create %zu \"%.*s\"", space_id, int(len), name);
		fail = !check_if_skip_table(
				filename_to_spacename(name, len).c_str());
		break;
	case FILE_MODIFY:
		break;
	case FILE_RENAME:
		msg("DDL tracking : rename %zu \"%.*s\",\"%.*s\"",
			space_id, int(len), name, int(new_len), new_name);
		fail = !check_if_skip_table(
				filename_to_spacename(name, len).c_str())
		       || !check_if_skip_table(
				filename_to_spacename(new_name, new_len).c_str());
		break;
	case FILE_DELETE:
		fail = !check_if_skip_table(
				filename_to_spacename(name, len).c_str());
		msg("DDL tracking : delete %zu \"%.*s\"", space_id, int(len), name);
		break;
	default:
		ut_ad(0);
		break;
	}

	if (fail) {
		ut_a(opt_no_lock);
		die("DDL operation detected in the late phase of backup."
			"Backup is inconsistent. Remove --no-lock option to fix.");
	}
}

<<<<<<< HEAD
/* Function to store the space id of page0 INIT_PAGE
@param	space_id	space id which has page0 init page */
static void backup_first_page_op(ulint space_id)
{
  first_page_init_ids.insert(space_id);
=======
static void backup_undo_trunc(uint32_t space_id)
{
  undo_trunc_ids.insert(space_id);
>>>>>>> 17858e03
}

/*
  Retrieve default data directory, to be used with --copy-back.

  On Windows, default datadir is ..\data, relative to the
  directory where mariabackup.exe is located(usually "bin")

  Elsewhere, the compiled-in constant MYSQL_DATADIR is used.
*/
static char *get_default_datadir() {
	static char ddir[] = MYSQL_DATADIR;
#ifdef _WIN32
	static char buf[MAX_PATH];
	DWORD size = (DWORD)sizeof(buf) - 1;
	if (GetModuleFileName(NULL, buf, size) <= size)
	{
		char *p;
		if ((p = strrchr(buf, '\\')))
		{
			*p = 0;
			if ((p = strrchr(buf, '\\')))
			{
				strncpy(p + 1, "data", buf + MAX_PATH - p);
				return buf;
			}
		}
	}
#endif
	return ddir;
}


/* ======== Date copying thread context ======== */

typedef struct {
	datafiles_iter_t 	*it;
	uint			num;
	uint			*count;
	pthread_mutex_t*	count_mutex;
	CorruptedPages *corrupted_pages;
} data_thread_ctxt_t;

/* ======== for option and variables ======== */
#include <../../client/client_priv.h>

enum options_xtrabackup
{
  OPT_XTRA_TARGET_DIR= 1000, /* make sure it is larger
                                than OPT_MAX_CLIENT_OPTION */
  OPT_XTRA_BACKUP,
  OPT_XTRA_PREPARE,
  OPT_XTRA_EXPORT,
  OPT_XTRA_PRINT_PARAM,
  OPT_XTRA_USE_MEMORY,
  OPT_XTRA_THROTTLE,
  OPT_XTRA_LOG_COPY_INTERVAL,
  OPT_XTRA_INCREMENTAL,
  OPT_XTRA_INCREMENTAL_BASEDIR,
  OPT_XTRA_EXTRA_LSNDIR,
  OPT_XTRA_INCREMENTAL_DIR,
  OPT_XTRA_TABLES,
  OPT_XTRA_TABLES_FILE,
  OPT_XTRA_DATABASES,
  OPT_XTRA_DATABASES_FILE,
  OPT_XTRA_PARALLEL,
  OPT_XTRA_EXTENDED_VALIDATION,
  OPT_XTRA_ENCRYPTED_BACKUP,
  OPT_XTRA_STREAM,
  OPT_XTRA_COMPRESS,
  OPT_XTRA_COMPRESS_THREADS,
  OPT_XTRA_COMPRESS_CHUNK_SIZE,
  OPT_LOG,
  OPT_INNODB,
  OPT_INNODB_DATA_FILE_PATH,
  OPT_INNODB_DATA_HOME_DIR,
  OPT_INNODB_ADAPTIVE_HASH_INDEX,
  OPT_INNODB_DOUBLEWRITE,
  OPT_INNODB_FILE_PER_TABLE,
  OPT_INNODB_FLUSH_METHOD,
  OPT_INNODB_LOG_GROUP_HOME_DIR,
  OPT_INNODB_MAX_DIRTY_PAGES_PCT,
  OPT_INNODB_MAX_PURGE_LAG,
  OPT_INNODB_STATUS_FILE,
  OPT_INNODB_AUTOEXTEND_INCREMENT,
  OPT_INNODB_BUFFER_POOL_SIZE,
  OPT_INNODB_COMMIT_CONCURRENCY,
  OPT_INNODB_CONCURRENCY_TICKETS,
  OPT_INNODB_FILE_IO_THREADS,
  OPT_INNODB_IO_CAPACITY,
  OPT_INNODB_READ_IO_THREADS,
  OPT_INNODB_WRITE_IO_THREADS,
  OPT_INNODB_USE_NATIVE_AIO,
  OPT_INNODB_PAGE_SIZE,
  OPT_INNODB_BUFFER_POOL_FILENAME,
  OPT_INNODB_LOCK_WAIT_TIMEOUT,
  OPT_INNODB_LOG_BUFFER_SIZE,
  OPT_INNODB_LOG_FILE_SIZE,
  OPT_INNODB_LOG_FILES_IN_GROUP,
  OPT_INNODB_OPEN_FILES,
  OPT_XTRA_DEBUG_SYNC,
  OPT_INNODB_CHECKSUM_ALGORITHM,
  OPT_INNODB_UNDO_DIRECTORY,
  OPT_INNODB_UNDO_TABLESPACES,
  OPT_XTRA_INCREMENTAL_FORCE_SCAN,
  OPT_DEFAULTS_GROUP,
  OPT_CLOSE_FILES,
  OPT_CORE_FILE,

  OPT_COPY_BACK,
  OPT_MOVE_BACK,
  OPT_GALERA_INFO,
  OPT_SLAVE_INFO,
  OPT_NO_LOCK,
  OPT_SAFE_SLAVE_BACKUP,
  OPT_RSYNC,
  OPT_FORCE_NON_EMPTY_DIRS,
  OPT_NO_VERSION_CHECK,
  OPT_NO_BACKUP_LOCKS,
  OPT_DECOMPRESS,
  OPT_INCREMENTAL_HISTORY_NAME,
  OPT_INCREMENTAL_HISTORY_UUID,
  OPT_REMOVE_ORIGINAL,
  OPT_LOCK_WAIT_QUERY_TYPE,
  OPT_KILL_LONG_QUERY_TYPE,
  OPT_HISTORY,
  OPT_KILL_LONG_QUERIES_TIMEOUT,
  OPT_LOCK_WAIT_TIMEOUT,
  OPT_LOCK_WAIT_THRESHOLD,
  OPT_DEBUG_SLEEP_BEFORE_UNLOCK,
  OPT_SAFE_SLAVE_BACKUP_TIMEOUT,
  OPT_BINLOG_INFO,
  OPT_XB_SECURE_AUTH,

  OPT_XTRA_TABLES_EXCLUDE,
  OPT_XTRA_DATABASES_EXCLUDE,
  OPT_PROTOCOL,
  OPT_INNODB_COMPRESSION_LEVEL,
  OPT_LOCK_DDL_PER_TABLE,
  OPT_ROCKSDB_DATADIR,
  OPT_BACKUP_ROCKSDB,
  OPT_XTRA_CHECK_PRIVILEGES,
  OPT_XTRA_MYSQLD_ARGS,
  OPT_XB_IGNORE_INNODB_PAGE_CORRUPTION,
  OPT_INNODB_FORCE_RECOVERY
};

struct my_option xb_client_options[]= {
    {"verbose", 'V', "display verbose output", (G_PTR *) &verbose,
     (G_PTR *) &verbose, 0, GET_BOOL, NO_ARG, FALSE, 0, 0, 0, 0, 0},
    {"version", 'v', "print version information",
     (G_PTR *) &xtrabackup_version, (G_PTR *) &xtrabackup_version, 0, GET_BOOL,
     NO_ARG, 0, 0, 0, 0, 0, 0},
    {"target-dir", OPT_XTRA_TARGET_DIR, "destination directory",
     (G_PTR *) &xtrabackup_target_dir, (G_PTR *) &xtrabackup_target_dir, 0,
     GET_STR, REQUIRED_ARG, 0, 0, 0, 0, 0, 0},
    {"backup", OPT_XTRA_BACKUP, "take backup to target-dir",
     (G_PTR *) &xtrabackup_backup, (G_PTR *) &xtrabackup_backup, 0, GET_BOOL,
     NO_ARG, 0, 0, 0, 0, 0, 0},
    {"prepare", OPT_XTRA_PREPARE,
     "prepare a backup for starting mysql server on the backup.",
     (G_PTR *) &xtrabackup_prepare, (G_PTR *) &xtrabackup_prepare, 0, GET_BOOL,
     NO_ARG, 0, 0, 0, 0, 0, 0},
    {"export", OPT_XTRA_EXPORT,
     "create files to import to another database when prepare.",
     (G_PTR *) &xtrabackup_export, (G_PTR *) &xtrabackup_export, 0, GET_BOOL,
     NO_ARG, 0, 0, 0, 0, 0, 0},
    {"print-param", OPT_XTRA_PRINT_PARAM,
     "print parameter of mysqld needed for copyback.",
     (G_PTR *) &xtrabackup_print_param, (G_PTR *) &xtrabackup_print_param, 0,
     GET_BOOL, NO_ARG, 0, 0, 0, 0, 0, 0},
    {"use-memory", OPT_XTRA_USE_MEMORY,
     "The value is used instead of buffer_pool_size",
     (G_PTR *) &xtrabackup_use_memory, (G_PTR *) &xtrabackup_use_memory, 0,
     GET_LL, REQUIRED_ARG, 100 * 1024 * 1024L, 1024 * 1024L, LONGLONG_MAX, 0,
     1024 * 1024L, 0},
    {"throttle", OPT_XTRA_THROTTLE,
     "limit count of IO operations (pairs of read&write) per second to IOS "
     "values (for '--backup')",
     (G_PTR *) &xtrabackup_throttle, (G_PTR *) &xtrabackup_throttle, 0,
     GET_LONG, REQUIRED_ARG, 0, 0, LONG_MAX, 0, 1, 0},
    {"log", OPT_LOG, "Ignored option for MySQL option compatibility",
     (G_PTR *) &log_ignored_opt, (G_PTR *) &log_ignored_opt, 0, GET_STR,
     OPT_ARG, 0, 0, 0, 0, 0, 0},
    {"log-copy-interval", OPT_XTRA_LOG_COPY_INTERVAL,
     "time interval between checks done by log copying thread in milliseconds "
     "(default is 1 second).",
     (G_PTR *) &xtrabackup_log_copy_interval,
     (G_PTR *) &xtrabackup_log_copy_interval, 0, GET_LONG, REQUIRED_ARG, 1000,
     0, LONG_MAX, 0, 1, 0},
    {"extra-lsndir", OPT_XTRA_EXTRA_LSNDIR,
     "(for --backup): save an extra copy of the xtrabackup_checkpoints file "
     "in this directory.",
     (G_PTR *) &xtrabackup_extra_lsndir, (G_PTR *) &xtrabackup_extra_lsndir, 0,
     GET_STR, REQUIRED_ARG, 0, 0, 0, 0, 0, 0},
    {"incremental-lsn", OPT_XTRA_INCREMENTAL,
     "(for --backup): copy only .ibd pages newer than specified LSN "
     "'high:low'. ##ATTENTION##: If a wrong LSN value is specified, it is "
     "impossible to diagnose this, causing the backup to be unusable. Be "
     "careful!",
     (G_PTR *) &xtrabackup_incremental, (G_PTR *) &xtrabackup_incremental, 0,
     GET_STR, REQUIRED_ARG, 0, 0, 0, 0, 0, 0},
    {"incremental-basedir", OPT_XTRA_INCREMENTAL_BASEDIR,
     "(for --backup): copy only .ibd pages newer than backup at specified "
     "directory.",
     (G_PTR *) &xtrabackup_incremental_basedir,
     (G_PTR *) &xtrabackup_incremental_basedir, 0, GET_STR, REQUIRED_ARG, 0, 0,
     0, 0, 0, 0},
    {"incremental-dir", OPT_XTRA_INCREMENTAL_DIR,
     "(for --prepare): apply .delta files and logfile in the specified "
     "directory.",
     (G_PTR *) &xtrabackup_incremental_dir,
     (G_PTR *) &xtrabackup_incremental_dir, 0, GET_STR, REQUIRED_ARG, 0, 0, 0,
     0, 0, 0},
    {"tables", OPT_XTRA_TABLES, "filtering by regexp for table names.",
     (G_PTR *) &xtrabackup_tables, (G_PTR *) &xtrabackup_tables, 0, GET_STR,
     REQUIRED_ARG, 0, 0, 0, 0, 0, 0},
    {"tables_file", OPT_XTRA_TABLES_FILE,
     "filtering by list of the exact database.table name in the file.",
     (G_PTR *) &xtrabackup_tables_file, (G_PTR *) &xtrabackup_tables_file, 0,
     GET_STR, REQUIRED_ARG, 0, 0, 0, 0, 0, 0},
    {"databases", OPT_XTRA_DATABASES, "filtering by list of databases.",
     (G_PTR *) &xtrabackup_databases, (G_PTR *) &xtrabackup_databases, 0,
     GET_STR, REQUIRED_ARG, 0, 0, 0, 0, 0, 0},
    {"databases_file", OPT_XTRA_DATABASES_FILE,
     "filtering by list of databases in the file.",
     (G_PTR *) &xtrabackup_databases_file,
     (G_PTR *) &xtrabackup_databases_file, 0, GET_STR, REQUIRED_ARG, 0, 0, 0,
     0, 0, 0},
    {"tables-exclude", OPT_XTRA_TABLES_EXCLUDE,
     "filtering by regexp for table names. "
     "Operates the same way as --tables, but matched names are excluded from "
     "backup. "
     "Note that this option has a higher priority than --tables.",
     (G_PTR *) &xtrabackup_tables_exclude,
     (G_PTR *) &xtrabackup_tables_exclude, 0, GET_STR, REQUIRED_ARG, 0, 0, 0,
     0, 0, 0},
    {"databases-exclude", OPT_XTRA_DATABASES_EXCLUDE,
     "Excluding databases based on name, "
     "Operates the same way as --databases, but matched names are excluded "
     "from backup. "
     "Note that this option has a higher priority than --databases.",
     (G_PTR *) &xtrabackup_databases_exclude,
     (G_PTR *) &xtrabackup_databases_exclude, 0, GET_STR, REQUIRED_ARG, 0, 0,
     0, 0, 0, 0},

    {"stream", OPT_XTRA_STREAM,
     "Stream all backup files to the standard output "
     "in the specified format."
     "Supported format is 'mbstream' or 'xbstream'.",
     (G_PTR *) &xtrabackup_stream_str, (G_PTR *) &xtrabackup_stream_str, 0,
     GET_STR, REQUIRED_ARG, 0, 0, 0, 0, 0, 0},

    {"compress", OPT_XTRA_COMPRESS,
     "Compress individual backup files using the "
     "specified compression algorithm. Currently the only supported algorithm "
     "is 'quicklz'. It is also the default algorithm, i.e. the one used when "
     "--compress is used without an argument.",
     (G_PTR *) &xtrabackup_compress_alg, (G_PTR *) &xtrabackup_compress_alg, 0,
     GET_STR, OPT_ARG, 0, 0, 0, 0, 0, 0},

    {"compress-threads", OPT_XTRA_COMPRESS_THREADS,
     "Number of threads for parallel data compression. The default value is "
     "1.",
     (G_PTR *) &xtrabackup_compress_threads,
     (G_PTR *) &xtrabackup_compress_threads, 0, GET_UINT, REQUIRED_ARG, 1, 1,
     UINT_MAX, 0, 0, 0},

    {"compress-chunk-size", OPT_XTRA_COMPRESS_CHUNK_SIZE,
     "Size of working buffer(s) for compression threads in bytes. The default "
     "value is 64K.",
     (G_PTR *) &xtrabackup_compress_chunk_size,
     (G_PTR *) &xtrabackup_compress_chunk_size, 0, GET_ULL, REQUIRED_ARG,
     (1 << 16), 1024, ULONGLONG_MAX, 0, 0, 0},

    {"incremental-force-scan", OPT_XTRA_INCREMENTAL_FORCE_SCAN,
     "Perform a full-scan incremental backup even in the presence of changed "
     "page bitmap data",
     (G_PTR *) &xtrabackup_incremental_force_scan,
     (G_PTR *) &xtrabackup_incremental_force_scan, 0, GET_BOOL, NO_ARG, 0, 0,
     0, 0, 0, 0},

    {"close_files", OPT_CLOSE_FILES,
     "do not keep files opened. Use at your own "
     "risk.",
     (G_PTR *) &xb_close_files, (G_PTR *) &xb_close_files, 0, GET_BOOL, NO_ARG,
     0, 0, 0, 0, 0, 0},

    {"core-file", OPT_CORE_FILE, "Write core on fatal signals", 0, 0, 0,
     GET_NO_ARG, NO_ARG, 0, 0, 0, 0, 0, 0},

    {"copy-back", OPT_COPY_BACK,
     "Copy all the files in a previously made "
     "backup from the backup directory to their original locations.",
     (uchar *) &xtrabackup_copy_back, (uchar *) &xtrabackup_copy_back, 0,
     GET_BOOL, NO_ARG, 0, 0, 0, 0, 0, 0},

    {"move-back", OPT_MOVE_BACK,
     "Move all the files in a previously made "
     "backup from the backup directory to the actual datadir location. "
     "Use with caution, as it removes backup files.",
     (uchar *) &xtrabackup_move_back, (uchar *) &xtrabackup_move_back, 0,
     GET_BOOL, NO_ARG, 0, 0, 0, 0, 0, 0},

    {"galera-info", OPT_GALERA_INFO,
     "This options creates the "
     "xtrabackup_galera_info file which contains the local node state at "
     "the time of the backup. Option should be used when performing the "
     "backup of MariaDB Galera Cluster. Has no effect when backup locks "
     "are used to create the backup.",
     (uchar *) &opt_galera_info, (uchar *) &opt_galera_info, 0, GET_BOOL,
     NO_ARG, 0, 0, 0, 0, 0, 0},

    {"slave-info", OPT_SLAVE_INFO,
     "This option is useful when backing "
     "up a replication slave server. It prints the binary log position "
     "and name of the master server. It also writes this information to "
     "the \"xtrabackup_slave_info\" file as a \"CHANGE MASTER\" command. "
     "A new slave for this master can be set up by starting a slave server "
     "on this backup and issuing a \"CHANGE MASTER\" command with the "
     "binary log position saved in the \"xtrabackup_slave_info\" file.",
     (uchar *) &opt_slave_info, (uchar *) &opt_slave_info, 0, GET_BOOL, NO_ARG,
     0, 0, 0, 0, 0, 0},

    {"no-lock", OPT_NO_LOCK,
     "Use this option to disable table lock "
     "with \"FLUSH TABLES WITH READ LOCK\". Use it only if ALL your "
     "tables are InnoDB and you DO NOT CARE about the binary log "
     "position of the backup. This option shouldn't be used if there "
     "are any DDL statements being executed or if any updates are "
     "happening on non-InnoDB tables (this includes the system MyISAM "
     "tables in the mysql database), otherwise it could lead to an "
     "inconsistent backup. If you are considering to use --no-lock "
     "because your backups are failing to acquire the lock, this could "
     "be because of incoming replication events preventing the lock "
     "from succeeding. Please try using --safe-slave-backup to "
     "momentarily stop the replication slave thread, this may help "
     "the backup to succeed and you then don't need to resort to "
     "using this option.",
     (uchar *) &opt_no_lock, (uchar *) &opt_no_lock, 0, GET_BOOL, NO_ARG, 0, 0,
     0, 0, 0, 0},

    {"safe-slave-backup", OPT_SAFE_SLAVE_BACKUP,
     "Stop slave SQL thread "
     "and wait to start backup until Slave_open_temp_tables in "
     "\"SHOW STATUS\" is zero. If there are no open temporary tables, "
     "the backup will take place, otherwise the SQL thread will be "
     "started and stopped until there are no open temporary tables. "
     "The backup will fail if Slave_open_temp_tables does not become "
     "zero after --safe-slave-backup-timeout seconds. The slave SQL "
     "thread will be restarted when the backup finishes.",
     (uchar *) &opt_safe_slave_backup, (uchar *) &opt_safe_slave_backup, 0,
     GET_BOOL, NO_ARG, 0, 0, 0, 0, 0, 0},

    {"rsync", OPT_RSYNC,
     "Uses the rsync utility to optimize local file "
     "transfers. When this option is specified, innobackupex uses rsync "
     "to copy all non-InnoDB files instead of spawning a separate cp for "
     "each file, which can be much faster for servers with a large number "
     "of databases or tables.  This option cannot be used together with "
     "--stream.",
     (uchar *) &opt_rsync, (uchar *) &opt_rsync, 0, GET_BOOL, NO_ARG, 0, 0, 0,
     0, 0, 0},

    {"force-non-empty-directories", OPT_FORCE_NON_EMPTY_DIRS,
     "This "
     "option, when specified, makes --copy-back or --move-back transfer "
     "files to non-empty directories. Note that no existing files will be "
     "overwritten. If --copy-back or --move-back has to copy a file from "
     "the backup directory which already exists in the destination "
     "directory, it will still fail with an error.",
     (uchar *) &opt_force_non_empty_dirs, (uchar *) &opt_force_non_empty_dirs,
     0, GET_BOOL, NO_ARG, 0, 0, 0, 0, 0, 0},

    {"no-version-check", OPT_NO_VERSION_CHECK,
     "This option disables the "
     "version check which is enabled by the --version-check option.",
     (uchar *) &opt_noversioncheck, (uchar *) &opt_noversioncheck, 0, GET_BOOL,
     NO_ARG, 0, 0, 0, 0, 0, 0},

    {"no-backup-locks", OPT_NO_BACKUP_LOCKS,
     "This option controls if "
     "backup locks should be used instead of FLUSH TABLES WITH READ LOCK "
     "on the backup stage. The option has no effect when backup locks are "
     "not supported by the server. This option is enabled by default, "
     "disable with --no-backup-locks.",
     (uchar *) &opt_no_backup_locks, (uchar *) &opt_no_backup_locks, 0,
     GET_BOOL, NO_ARG, 0, 0, 0, 0, 0, 0},

    {"decompress", OPT_DECOMPRESS,
     "Decompresses all files with the .qp "
     "extension in a backup previously made with the --compress option.",
     (uchar *) &opt_decompress, (uchar *) &opt_decompress, 0, GET_BOOL, NO_ARG,
     0, 0, 0, 0, 0, 0},

    {"user", 'u',
     "This option specifies the MySQL username used "
     "when connecting to the server, if that's not the current user. "
     "The option accepts a string argument. See mysql --help for details.",
     (uchar *) &opt_user, (uchar *) &opt_user, 0, GET_STR, REQUIRED_ARG, 0, 0,
     0, 0, 0, 0},

    {"host", 'H',
     "This option specifies the host to use when "
     "connecting to the database server with TCP/IP.  The option accepts "
     "a string argument. See mysql --help for details.",
     (uchar *) &opt_host, (uchar *) &opt_host, 0, GET_STR, REQUIRED_ARG, 0, 0,
     0, 0, 0, 0},

    {"port", 'P',
     "This option specifies the port to use when "
     "connecting to the database server with TCP/IP.  The option accepts "
     "a string argument. See mysql --help for details.",
     &opt_port, &opt_port, 0, GET_UINT, REQUIRED_ARG, 0, 0, 0, 0, 0, 0},

    {"password", 'p',
     "This option specifies the password to use "
     "when connecting to the database. It accepts a string argument.  "
     "See mysql --help for details.",
     0, 0, 0, GET_STR, REQUIRED_ARG, 0, 0, 0, 0, 0, 0},

    {"protocol", OPT_PROTOCOL,
     "The protocol to use for connection (tcp, socket, pipe, memory).", 0, 0,
     0, GET_STR, REQUIRED_ARG, 0, 0, 0, 0, 0, 0},

    {"socket", 'S',
     "This option specifies the socket to use when "
     "connecting to the local database server with a UNIX domain socket.  "
     "The option accepts a string argument. See mysql --help for details.",
     (uchar *) &opt_socket, (uchar *) &opt_socket, 0, GET_STR, REQUIRED_ARG, 0,
     0, 0, 0, 0, 0},

    {"incremental-history-name", OPT_INCREMENTAL_HISTORY_NAME,
     "This option specifies the name of the backup series stored in the "
     "PERCONA_SCHEMA.xtrabackup_history history record to base an "
     "incremental backup on. Xtrabackup will search the history table "
     "looking for the most recent (highest innodb_to_lsn), successful "
     "backup in the series and take the to_lsn value to use as the "
     "starting lsn for the incremental backup. This will be mutually "
     "exclusive with --incremental-history-uuid, --incremental-basedir "
     "and --incremental-lsn. If no valid lsn can be found (no series by "
     "that name, no successful backups by that name), an error will be returned."
     " It is used with the --incremental option.",
     (uchar *) &opt_incremental_history_name,
     (uchar *) &opt_incremental_history_name, 0, GET_STR, REQUIRED_ARG, 0, 0,
     0, 0, 0, 0},

    {"incremental-history-uuid", OPT_INCREMENTAL_HISTORY_UUID,
     "This option specifies the UUID of the specific history record "
     "stored in the PERCONA_SCHEMA.xtrabackup_history to base an "
     "incremental backup on. --incremental-history-name, "
     "--incremental-basedir and --incremental-lsn. If no valid lsn can be "
     "found (no success record with that uuid), an error will be returned."
     " It is used with the --incremental option.",
     (uchar *) &opt_incremental_history_uuid,
     (uchar *) &opt_incremental_history_uuid, 0, GET_STR, REQUIRED_ARG, 0, 0,
     0, 0, 0, 0},

    {"remove-original", OPT_REMOVE_ORIGINAL,
     "Remove .qp files after decompression.", (uchar *) &opt_remove_original,
     (uchar *) &opt_remove_original, 0, GET_BOOL, NO_ARG, 0, 0, 0, 0, 0, 0},

    {"ftwrl-wait-query-type", OPT_LOCK_WAIT_QUERY_TYPE,
     "This option specifies which types of queries are allowed to complete "
     "before innobackupex will issue the global lock. Default is all.",
     (uchar *) &opt_lock_wait_query_type, (uchar *) &opt_lock_wait_query_type,
     &query_type_typelib, GET_ENUM, REQUIRED_ARG, QUERY_TYPE_ALL, 0, 0, 0, 0,
     0},

    {"kill-long-query-type", OPT_KILL_LONG_QUERY_TYPE,
     "This option specifies which types of queries should be killed to "
     "unblock the global lock. Default is \"all\".",
     (uchar *) &opt_kill_long_query_type, (uchar *) &opt_kill_long_query_type,
     &query_type_typelib, GET_ENUM, REQUIRED_ARG, QUERY_TYPE_SELECT, 0, 0, 0,
     0, 0},

    {"history", OPT_HISTORY,
     "This option enables the tracking of backup history in the "
     "PERCONA_SCHEMA.xtrabackup_history table. An optional history "
     "series name may be specified that will be placed with the history "
     "record for the current backup being taken.",
     NULL, NULL, 0, GET_STR, OPT_ARG, 0, 0, 0, 0, 0, 0},

    {"kill-long-queries-timeout", OPT_KILL_LONG_QUERIES_TIMEOUT,
     "This option specifies the number of seconds innobackupex waits "
     "between starting FLUSH TABLES WITH READ LOCK and killing those "
     "queries that block it. Default is 0 seconds, which means "
     "innobackupex will not attempt to kill any queries.",
     (uchar *) &opt_kill_long_queries_timeout,
     (uchar *) &opt_kill_long_queries_timeout, 0, GET_UINT, REQUIRED_ARG, 0, 0,
     0, 0, 0, 0},

    {"ftwrl-wait-timeout", OPT_LOCK_WAIT_TIMEOUT,
     "This option specifies time in seconds that innobackupex should wait "
     "for queries that would block FTWRL before running it. If there are "
     "still such queries when the timeout expires, innobackupex terminates "
     "with an error. Default is 0, in which case innobackupex does not "
     "wait for queries to complete and starts FTWRL immediately.",
     (uchar *) &opt_lock_wait_timeout, (uchar *) &opt_lock_wait_timeout, 0,
     GET_UINT, REQUIRED_ARG, 0, 0, 0, 0, 0, 0},

    {"ftwrl-wait-threshold", OPT_LOCK_WAIT_THRESHOLD,
     "This option specifies the query run time threshold which is used by "
     "innobackupex to detect long-running queries with a non-zero value "
     "of --ftwrl-wait-timeout. FTWRL is not started until such "
     "long-running queries exist. This option has no effect if "
     "--ftwrl-wait-timeout is 0. Default value is 60 seconds.",
     (uchar *) &opt_lock_wait_threshold, (uchar *) &opt_lock_wait_threshold, 0,
     GET_UINT, REQUIRED_ARG, 60, 0, 0, 0, 0, 0},


    {"safe-slave-backup-timeout", OPT_SAFE_SLAVE_BACKUP_TIMEOUT,
     "How many seconds --safe-slave-backup should wait for "
     "Slave_open_temp_tables to become zero. (default 300)",
     (uchar *) &opt_safe_slave_backup_timeout,
     (uchar *) &opt_safe_slave_backup_timeout, 0, GET_UINT, REQUIRED_ARG, 300,
     0, 0, 0, 0, 0},

    {"binlog-info", OPT_BINLOG_INFO,
     "This option controls how backup should retrieve server's binary log "
     "coordinates corresponding to the backup. Possible values are OFF, ON, "
     "LOCKLESS and AUTO.",
     &opt_binlog_info, &opt_binlog_info, &binlog_info_typelib, GET_ENUM,
     OPT_ARG, BINLOG_INFO_AUTO, 0, 0, 0, 0, 0},

    {"secure-auth", OPT_XB_SECURE_AUTH,
     "Refuse client connecting to server if it"
     " uses old (pre-4.1.1) protocol.",
     &opt_secure_auth, &opt_secure_auth, 0, GET_BOOL, NO_ARG, 1, 0, 0, 0, 0,
     0},

    {"log-innodb-page-corruption", OPT_XB_IGNORE_INNODB_PAGE_CORRUPTION,
     "Continue backup if innodb corrupted pages are found. The pages are "
     "logged in " MB_CORRUPTED_PAGES_FILE
     " and backup is finished with error. "
     "--prepare will try to fix corrupted pages. If " MB_CORRUPTED_PAGES_FILE
     " exists after --prepare in base backup directory, backup still contains "
     "corrupted pages and can not be considered as consistent.",
     &opt_log_innodb_page_corruption, &opt_log_innodb_page_corruption, 0,
     GET_BOOL, NO_ARG, 0, 0, 0, 0, 0, 0},

#define MYSQL_CLIENT
#include "sslopt-longopts.h"
#undef MYSQL_CLIENT
    {0, 0, 0, 0, 0, 0, GET_NO_ARG, NO_ARG, 0, 0, 0, 0, 0, 0}};

uint xb_client_options_count = array_elements(xb_client_options);

#ifndef DBUG_OFF
/** Parameters to DBUG */
static const char *dbug_option;
#endif

#ifdef HAVE_URING
extern const char *io_uring_may_be_unsafe;
bool innodb_use_native_aio_default();
#endif

struct my_option xb_server_options[] =
{
  {"datadir", 'h', "Path to the database root.", (G_PTR*) &mysql_data_home,
   (G_PTR*) &mysql_data_home, 0, GET_STR, REQUIRED_ARG, 0, 0, 0, 0, 0, 0},
  {"tmpdir", 't',
   "Path for temporary files. Several paths may be specified, separated by a "
#if defined(_WIN32)
   "semicolon (;)"
#else
   "colon (:)"
#endif
   ", in this case they are used in a round-robin fashion.",
   (G_PTR*) &opt_mysql_tmpdir,
   (G_PTR*) &opt_mysql_tmpdir, 0, GET_STR, REQUIRED_ARG, 0, 0, 0, 0, 0, 0},
  {"parallel", OPT_XTRA_PARALLEL,
   "Number of threads to use for parallel datafiles transfer. "
   "The default value is 1.",
   (G_PTR*) &xtrabackup_parallel, (G_PTR*) &xtrabackup_parallel, 0, GET_INT,
   REQUIRED_ARG, 1, 1, INT_MAX, 0, 0, 0},

  {"extended_validation", OPT_XTRA_EXTENDED_VALIDATION,
   "Enable extended validation for Innodb data pages during backup phase. "
   "Will slow down backup considerably, in case encryption is used. "
   "May fail if tables are created during the backup.",
   (G_PTR*)&opt_extended_validation,
   (G_PTR*)&opt_extended_validation,
   0, GET_BOOL, NO_ARG, FALSE, 0, 0, 0, 0, 0},

  {"encrypted_backup", OPT_XTRA_ENCRYPTED_BACKUP,
   "In --backup, assume that nonzero key_version implies that the page"
   " is encrypted. Use --backup --skip-encrypted-backup to allow"
   " copying unencrypted that were originally created before MySQL 5.1.48.",
   (G_PTR*)&opt_encrypted_backup,
   (G_PTR*)&opt_encrypted_backup,
   0, GET_BOOL, NO_ARG, TRUE, 0, 0, 0, 0, 0},

  {"log", OPT_LOG, "Ignored option for MySQL option compatibility",
   (G_PTR*) &log_ignored_opt, (G_PTR*) &log_ignored_opt, 0,
   GET_STR, OPT_ARG, 0, 0, 0, 0, 0, 0},

  {"log_bin", OPT_LOG, "Base name for the log sequence",
   &opt_log_bin, &opt_log_bin, 0, GET_STR, OPT_ARG, 0, 0, 0, 0, 0, 0},

  {"innodb", OPT_INNODB, "Ignored option for MySQL option compatibility",
   (G_PTR*) &innobase_ignored_opt, (G_PTR*) &innobase_ignored_opt, 0,
   GET_STR, OPT_ARG, 0, 0, 0, 0, 0, 0},
#ifdef BTR_CUR_HASH_ADAPT
  {"innodb_adaptive_hash_index", OPT_INNODB_ADAPTIVE_HASH_INDEX,
   "Enable InnoDB adaptive hash index (disabled by default).",
   &btr_search_enabled,
   &btr_search_enabled,
   0, GET_BOOL, NO_ARG, 0, 0, 0, 0, 0, 0},
#endif /* BTR_CUR_HASH_ADAPT */
  {"innodb_autoextend_increment", OPT_INNODB_AUTOEXTEND_INCREMENT,
   "Data file autoextend increment in megabytes",
   (G_PTR*) &sys_tablespace_auto_extend_increment,
   (G_PTR*) &sys_tablespace_auto_extend_increment,
   0, GET_UINT, REQUIRED_ARG, 8, 1, 1000, 0, 1, 0},
  {"innodb_data_file_path", OPT_INNODB_DATA_FILE_PATH,
   "Path to individual files and their sizes.", &innobase_data_file_path,
   &innobase_data_file_path, 0, GET_STR, REQUIRED_ARG, 0, 0, 0, 0, 0, 0},
  {"innodb_data_home_dir", OPT_INNODB_DATA_HOME_DIR,
   "The common part for InnoDB table spaces.", &innobase_data_home_dir,
   &innobase_data_home_dir, 0, GET_STR, REQUIRED_ARG, 0, 0, 0, 0, 0, 0},
  {"innodb_doublewrite", OPT_INNODB_DOUBLEWRITE,
   "Enable InnoDB doublewrite buffer during --prepare.",
   (G_PTR*) &srv_use_doublewrite_buf,
   (G_PTR*) &srv_use_doublewrite_buf, 0, GET_BOOL, NO_ARG, 0, 0, 0, 0, 0, 0},
  {"innodb_io_capacity", OPT_INNODB_IO_CAPACITY,
   "Number of IOPs the server can do. Tunes the background IO rate",
   (G_PTR*) &srv_io_capacity, (G_PTR*) &srv_io_capacity,
   0, GET_ULONG, OPT_ARG, 200, 100, ~0UL, 0, 0, 0},
  {"innodb_file_io_threads", OPT_INNODB_FILE_IO_THREADS,
   "Number of file I/O threads in InnoDB.", (G_PTR*) &innobase_file_io_threads,
   (G_PTR*) &innobase_file_io_threads, 0, GET_LONG, REQUIRED_ARG, 4, 4, 64, 0,
   1, 0},
  {"innodb_read_io_threads", OPT_INNODB_READ_IO_THREADS,
   "Number of background read I/O threads in InnoDB.", (G_PTR*) &innobase_read_io_threads,
   (G_PTR*) &innobase_read_io_threads, 0, GET_LONG, REQUIRED_ARG, 4, 1, 64, 0,
   1, 0},
  {"innodb_write_io_threads", OPT_INNODB_WRITE_IO_THREADS,
   "Number of background write I/O threads in InnoDB.", (G_PTR*) &innobase_write_io_threads,
   (G_PTR*) &innobase_write_io_threads, 0, GET_LONG, REQUIRED_ARG, 4, 1, 64, 0,
   1, 0},
  {"innodb_file_per_table", OPT_INNODB_FILE_PER_TABLE,
   "Stores each InnoDB table to an .ibd file in the database dir.",
   (G_PTR*) &srv_file_per_table,
   (G_PTR*) &srv_file_per_table, 0, GET_BOOL, NO_ARG,
   FALSE, 0, 0, 0, 0, 0},

  {"innodb_flush_method", OPT_INNODB_FLUSH_METHOD,
   "With which method to flush data.",
   &srv_file_flush_method, &srv_file_flush_method,
   &innodb_flush_method_typelib, GET_ENUM, REQUIRED_ARG,
   IF_WIN(SRV_ALL_O_DIRECT_FSYNC, SRV_O_DIRECT), 0, 0, 0, 0, 0},

  {"innodb_log_buffer_size", OPT_INNODB_LOG_BUFFER_SIZE,
   "The size of the buffer which InnoDB uses to write log to the log files on disk.",
   (G_PTR*) &srv_log_buffer_size, (G_PTR*) &srv_log_buffer_size, 0,
   GET_ULONG, REQUIRED_ARG, 1024*1024L, 256*1024L, LONG_MAX, 0, 1024, 0},
  {"innodb_log_file_size", OPT_INNODB_LOG_FILE_SIZE,
   "Ignored for mysqld option compatibility",
   (G_PTR*) &srv_log_file_size, (G_PTR*) &srv_log_file_size, 0,
   GET_ULL, REQUIRED_ARG, 48 << 20, 1 << 20,
   std::numeric_limits<ulonglong>::max(), 0,
   UNIV_PAGE_SIZE_MAX, 0},
  {"innodb_log_group_home_dir", OPT_INNODB_LOG_GROUP_HOME_DIR,
   "Path to InnoDB log files.", &srv_log_group_home_dir,
   &srv_log_group_home_dir, 0, GET_STR, REQUIRED_ARG, 0, 0, 0, 0, 0, 0},
  {"innodb_max_dirty_pages_pct", OPT_INNODB_MAX_DIRTY_PAGES_PCT,
   "Percentage of dirty pages allowed in bufferpool.", (G_PTR*) &srv_max_buf_pool_modified_pct,
   (G_PTR*) &srv_max_buf_pool_modified_pct, 0, GET_ULONG, REQUIRED_ARG, 90, 0, 100, 0, 0, 0},
  {"innodb_use_native_aio", OPT_INNODB_USE_NATIVE_AIO,
   "Use native AIO if supported on this platform.",
   (G_PTR*) &srv_use_native_aio,
   (G_PTR*) &srv_use_native_aio, 0, GET_BOOL, NO_ARG,
#ifdef HAVE_URING
   innodb_use_native_aio_default(),
#else
   TRUE,
#endif
   0, 0, 0, 0, 0},
  {"innodb_page_size", OPT_INNODB_PAGE_SIZE,
   "The universal page size of the database.",
   (G_PTR*) &innobase_page_size, (G_PTR*) &innobase_page_size, 0,
   /* Use GET_LL to support numeric suffixes in 5.6 */
   GET_LL, REQUIRED_ARG,
   (1LL << 14), (1LL << 12), (1LL << UNIV_PAGE_SIZE_SHIFT_MAX), 0, 1L, 0},
  {"innodb_buffer_pool_filename", OPT_INNODB_BUFFER_POOL_FILENAME,
   "Ignored for mysqld option compatibility",
   (G_PTR*) &innobase_buffer_pool_filename,
   (G_PTR*) &innobase_buffer_pool_filename,
   0, GET_STR, REQUIRED_ARG, 0, 0, 0, 0, 0, 0},

#ifndef DBUG_OFF /* unfortunately "debug" collides with existing options */
  {"dbug", '#', "Built in DBUG debugger.",
   &dbug_option, &dbug_option, 0, GET_STR, OPT_ARG,
   0, 0, 0, 0, 0, 0},
#endif

  {"innodb_checksum_algorithm", OPT_INNODB_CHECKSUM_ALGORITHM,
  "The algorithm InnoDB uses for page checksumming. [CRC32, STRICT_CRC32, "
   "FULL_CRC32, STRICT_FULL_CRC32]", &srv_checksum_algorithm,
   &srv_checksum_algorithm, &innodb_checksum_algorithm_typelib, GET_ENUM,
   REQUIRED_ARG, SRV_CHECKSUM_ALGORITHM_CRC32, 0, 0, 0, 0, 0},

  {"innodb_undo_directory", OPT_INNODB_UNDO_DIRECTORY,
   "Directory where undo tablespace files live, this path can be absolute.",
   &srv_undo_dir, &srv_undo_dir, 0, GET_STR, REQUIRED_ARG, 0, 0, 0, 0, 0,
   0},

  {"innodb_undo_tablespaces", OPT_INNODB_UNDO_TABLESPACES,
   "Number of undo tablespaces to use.",
   (G_PTR*)&srv_undo_tablespaces, (G_PTR*)&srv_undo_tablespaces,
   0, GET_ULONG, REQUIRED_ARG, 0, 0, 126, 0, 1, 0},

  {"innodb_compression_level", OPT_INNODB_COMPRESSION_LEVEL,
   "Compression level used for zlib compression.",
   (G_PTR*)&page_zip_level, (G_PTR*)&page_zip_level,
   0, GET_UINT, REQUIRED_ARG, 6, 0, 9, 0, 0, 0},

  {"defaults_group", OPT_DEFAULTS_GROUP, "defaults group in config file (default \"mysqld\").",
   (G_PTR*) &defaults_group, (G_PTR*) &defaults_group,
   0, GET_STR, REQUIRED_ARG, 0, 0, 0, 0, 0, 0},

  {"plugin-dir", OPT_PLUGIN_DIR,
   "Server plugin directory. Used to load encryption plugin during 'prepare' phase."
   "Has no effect in the 'backup' phase (plugin directory during backup is the same as server's)",
   &xb_plugin_dir, &xb_plugin_dir,
   0, GET_STR, REQUIRED_ARG, 0, 0, 0, 0, 0, 0 },

  {"open_files_limit", OPT_OPEN_FILES_LIMIT, "the maximum number of file "
   "descriptors to reserve with setrlimit().",
   (G_PTR*) &xb_open_files_limit, (G_PTR*) &xb_open_files_limit, 0, GET_ULONG,
   REQUIRED_ARG, 0, 0, UINT_MAX, 0, 1, 0},

  {"lock-ddl-per-table", OPT_LOCK_DDL_PER_TABLE, "Lock DDL for each table "
   "before backup starts to copy it and until the backup is completed.",
   (uchar*) &opt_lock_ddl_per_table, (uchar*) &opt_lock_ddl_per_table, 0,
   GET_BOOL, NO_ARG, 0, 0, 0, 0, 0, 0},

  {"rocksdb-datadir", OPT_ROCKSDB_DATADIR, "RocksDB data directory."
   "This option is only  used with --copy-back or --move-back option",
  &xb_rocksdb_datadir, &xb_rocksdb_datadir,
  0, GET_STR, REQUIRED_ARG, 0, 0, 0, 0, 0, 0 },

  {"rocksdb-backup", OPT_BACKUP_ROCKSDB, "Backup rocksdb data, if rocksdb plugin is installed."
   "Used only with --backup option. Can be useful for partial backups, to exclude all rocksdb data",
   &xb_backup_rocksdb, &xb_backup_rocksdb,
   0, GET_BOOL, NO_ARG, 1, 0, 0, 0, 0, 0 },

  {"check-privileges", OPT_XTRA_CHECK_PRIVILEGES, "Check database user "
   "privileges fro the backup user",
   &opt_check_privileges, &opt_check_privileges,
   0, GET_BOOL, NO_ARG, 1, 0, 0, 0, 0, 0 },

  {"innodb_force_recovery", OPT_INNODB_FORCE_RECOVERY,
   "(for --prepare): Crash recovery mode (ignores "
   "page corruption; for emergencies only).",
   (G_PTR*)&srv_force_recovery,
   (G_PTR*)&srv_force_recovery,
   0, GET_ULONG, OPT_ARG, 0, 0, SRV_FORCE_IGNORE_CORRUPT, 0, 0, 0},

    {"mysqld-args", OPT_XTRA_MYSQLD_ARGS,
     "All arguments that follow this argument are considered as server "
     "options, and if some of them are not supported by mariabackup, they "
     "will be ignored.",
     (G_PTR *) &xtrabackup_mysqld_args, (G_PTR *) &xtrabackup_mysqld_args, 0,
     GET_BOOL, NO_ARG, 0, 0, 0, 0, 0, 0},

    {"help", '?',
     "Display this help and exit.",
     (G_PTR *) &xtrabackup_help, (G_PTR *) &xtrabackup_help, 0,
     GET_BOOL, NO_ARG, 0, 0, 0, 0, 0, 0},

  { 0, 0, 0, 0, 0, 0, GET_NO_ARG, NO_ARG, 0, 0, 0, 0, 0, 0}
};

uint xb_server_options_count = array_elements(xb_server_options);


static std::set<std::string> tables_for_export;

static void append_export_table(const char *dbname, const char *tablename,
                                bool is_remote, bool skip_node_page0,
                                ulint defer_space_id)
{
  if(dbname && tablename && !is_remote)
  {
    char buf[3*FN_REFLEN];
    snprintf(buf,sizeof(buf),"%s/%s",dbname, tablename);
    // trim .ibd
    char *p=strrchr(buf, '.');
    if (p) *p=0;

    std::string name=ut_get_name(0, buf);
    /* Strip partition name comment from table name, if any */
    if (ends_with(name.c_str(), "*/"))
    {
      size_t pos= name.rfind("/*");
      if (pos != std::string::npos)
         name.resize(pos);
    }
    tables_for_export.insert(name);
  }
}


#define BOOTSTRAP_FILENAME "mariabackup_prepare_for_export.sql"

static int create_bootstrap_file()
{
  FILE *f= fopen(BOOTSTRAP_FILENAME,"wb");
  if(!f)
   return -1;

  fputs("SET NAMES UTF8;\n",f);
  enumerate_ibd_files(append_export_table);
  for (std::set<std::string>::iterator it = tables_for_export.begin();
       it != tables_for_export.end(); it++)
  {
     const char *tab = it->c_str();
     fprintf(f,
     "BEGIN NOT ATOMIC "
       "DECLARE CONTINUE HANDLER FOR NOT FOUND,SQLEXCEPTION BEGIN END;"
       "FLUSH TABLES %s FOR EXPORT;"
     "END;\n"
     "UNLOCK TABLES;\n",
      tab);
  }
  fclose(f);
  return 0;
}

static int prepare_export()
{
  int err= -1;

  char cmdline[2*FN_REFLEN];
  FILE *outf;

  if (create_bootstrap_file())
    return -1;

  // Process defaults-file , it can have some --lc-language stuff,
  // which is* unfortunately* still necessary to get mysqld up
  if (strncmp(orig_argv1,"--defaults-file=", 16) == 0)
  {
    snprintf(cmdline, sizeof cmdline,
      IF_WIN("\"","") "\"%s\" --mysqld \"%s\""
      " --defaults-extra-file=./backup-my.cnf --defaults-group-suffix=%s --datadir=."
      " --innodb --innodb-fast-shutdown=0 --loose-partition"
      " --innodb_purge_rseg_truncate_frequency=1 --innodb-buffer-pool-size=%llu"
      " --console --skip-log-error --skip-log-bin --bootstrap %s< "
      BOOTSTRAP_FILENAME IF_WIN("\"",""),
      mariabackup_exe,
      orig_argv1, (my_defaults_group_suffix?my_defaults_group_suffix:""),
      xtrabackup_use_memory,
      (srv_force_recovery ? "--innodb-force-recovery=1 " : ""));
  }
  else
  {
    snprintf(cmdline, sizeof cmdline,
      IF_WIN("\"","") "\"%s\" --mysqld"
      " --defaults-file=./backup-my.cnf --defaults-group-suffix=%s --datadir=."
      " --innodb --innodb-fast-shutdown=0 --loose-partition"
      " --innodb_purge_rseg_truncate_frequency=1 --innodb-buffer-pool-size=%llu"
      " --console --log-error= --skip-log-bin --bootstrap %s< "
      BOOTSTRAP_FILENAME IF_WIN("\"",""),
      mariabackup_exe,
      (my_defaults_group_suffix?my_defaults_group_suffix:""),
      xtrabackup_use_memory,
      (srv_force_recovery ? "--innodb-force-recovery=1 " : ""));
  }

  msg("Prepare export : executing %s\n", cmdline);
  fflush(stderr);

  outf= popen(cmdline,"r");
  if (!outf)
    goto end;

  char outline[FN_REFLEN];
  while (fgets(outline, FN_REFLEN - 1, outf))
    fprintf(stderr,"%s",outline);

  err = pclose(outf);
end:
  unlink(BOOTSTRAP_FILENAME);
  return err;
}

static const char *xb_client_default_groups[]= {
    "client", "client-server", "client-mariadb", 0, 0, 0};

static const char *backup_default_groups[]= {
    "xtrabackup", "mariabackup", "mariadb-backup", 0, 0, 0};

static void print_version(void)
{
  fprintf(stderr, "%s based on MariaDB server %s %s (%s)\n",
      my_progname, MYSQL_SERVER_VERSION, SYSTEM_TYPE, MACHINE_TYPE);
}

static void usage(void)
{
  puts("Open source backup tool for InnoDB and XtraDB\n\
\n\
Copyright (C) 2009-2015 Percona LLC and/or its affiliates.\n\
Portions Copyright (C) 2000, 2011, MySQL AB & Innobase Oy. All Rights Reserved.\n\
\n\
This program is free software; you can redistribute it and/or\n\
modify it under the terms of the GNU General Public License\n\
as published by the Free Software Foundation version 2\n\
of the License.\n\
\n\
This program is distributed in the hope that it will be useful,\n\
but WITHOUT ANY WARRANTY; without even the implied warranty of\n\
MERCHANTABILITY or FITNESS FOR A PARTICULAR PURPOSE.  See the\n\
GNU General Public License for more details.\n\
\n\
You can download full text of the license on http://www.gnu.org/licenses/gpl-2.0.txt\n");

  printf("Usage: %s [--defaults-file=#] [--backup | --prepare | --copy-back | --move-back] [OPTIONS]\n",my_progname);
  print_defaults("my", load_default_groups);
  my_print_help(xb_client_options);
  my_print_help(xb_server_options);
  my_print_variables(xb_server_options);
  my_print_variables(xb_client_options);
}

#define ADD_PRINT_PARAM_OPT(value)              \
  { \
    print_param_str << opt->name << "=" << value << "\n"; \
    param_set.insert(opt->name); \
  }

/************************************************************************
Check if parameter is set in defaults file or via command line argument
@return true if parameter is set. */
bool
check_if_param_set(const char *param)
{
	return param_set.find(param) != param_set.end();
}

my_bool
xb_get_one_option(const struct my_option *opt,
		  const char *argument, const char *)
{
  switch(opt->id) {
  case 'h':
    strmake(mysql_real_data_home,argument, FN_REFLEN - 1);
    mysql_data_home= mysql_real_data_home;

    ADD_PRINT_PARAM_OPT(mysql_real_data_home);
    break;

  case 't':

    ADD_PRINT_PARAM_OPT(opt_mysql_tmpdir);
    break;

  case OPT_INNODB_DATA_HOME_DIR:

    ADD_PRINT_PARAM_OPT(innobase_data_home_dir);
    break;

  case OPT_INNODB_DATA_FILE_PATH:

    ADD_PRINT_PARAM_OPT(innobase_data_file_path);
    break;

  case OPT_INNODB_LOG_GROUP_HOME_DIR:

    ADD_PRINT_PARAM_OPT(srv_log_group_home_dir);
    break;

  case OPT_INNODB_LOG_FILES_IN_GROUP:
  case OPT_INNODB_LOG_FILE_SIZE:
    break;

  case OPT_INNODB_FLUSH_METHOD:
    ut_a(srv_file_flush_method
	 <= IF_WIN(SRV_ALL_O_DIRECT_FSYNC, SRV_O_DIRECT_NO_FSYNC));
    ADD_PRINT_PARAM_OPT(innodb_flush_method_names[srv_file_flush_method]);
    break;

  case OPT_INNODB_PAGE_SIZE:

    ADD_PRINT_PARAM_OPT(innobase_page_size);
    break;

  case OPT_INNODB_UNDO_DIRECTORY:

    ADD_PRINT_PARAM_OPT(srv_undo_dir);
    break;

  case OPT_INNODB_UNDO_TABLESPACES:

    ADD_PRINT_PARAM_OPT(srv_undo_tablespaces);
    break;

  case OPT_INNODB_CHECKSUM_ALGORITHM:

    ut_a(srv_checksum_algorithm <= SRV_CHECKSUM_ALGORITHM_STRICT_FULL_CRC32);

    ADD_PRINT_PARAM_OPT(innodb_checksum_algorithm_names[srv_checksum_algorithm]);
    break;

  case OPT_INNODB_COMPRESSION_LEVEL:
    ADD_PRINT_PARAM_OPT(page_zip_level);
    break;

  case OPT_INNODB_BUFFER_POOL_FILENAME:

    ADD_PRINT_PARAM_OPT(innobase_buffer_pool_filename);
    break;

  case OPT_INNODB_FORCE_RECOVERY:

    if (srv_force_recovery) {
        ADD_PRINT_PARAM_OPT(srv_force_recovery);
    }
    break;

  case OPT_XTRA_TARGET_DIR:
    strmake(xtrabackup_real_target_dir,argument, sizeof(xtrabackup_real_target_dir)-1);
    xtrabackup_target_dir= xtrabackup_real_target_dir;
    break;
  case OPT_XTRA_STREAM:
    if (!strcasecmp(argument, "mbstream") ||
        !strcasecmp(argument, "xbstream"))
      xtrabackup_stream_fmt = XB_STREAM_FMT_XBSTREAM;
    else
    {
      msg("Invalid --stream argument: %s", argument);
      return 1;
    }
    xtrabackup_stream = TRUE;
    break;
  case OPT_XTRA_COMPRESS:
    if (argument == NULL)
      xtrabackup_compress_alg = "quicklz";
    else if (strcasecmp(argument, "quicklz"))
    {
      msg("Invalid --compress argument: %s", argument);
      return 1;
    }
    xtrabackup_compress = TRUE;
    break;
  case OPT_DECOMPRESS:
    opt_decompress = TRUE;
    xtrabackup_decrypt_decompress = true;
    break;
  case (int) OPT_CORE_FILE:
    test_flags |= TEST_CORE_ON_SIGNAL;
    break;
  case OPT_HISTORY:
    if (argument) {
      opt_history = argument;
    } else {
      opt_history = "";
    }
    break;
  case 'p':
    opt_password = argument;
    break;
  case OPT_PROTOCOL:
    if (argument)
    {
      if ((opt_protocol= find_type_with_warning(argument, &sql_protocol_typelib,
                                                opt->name)) <= 0)
      {
        sf_leaking_memory= 1; /* no memory leak reports here */
        exit(1);
      }
    }
    break;
#define MYSQL_CLIENT
#include "sslopt-case.h"
#undef MYSQL_CLIENT

  case '?':
    usage();
    exit(EXIT_SUCCESS);
    break;
  case 'v':
    print_version();
    exit(EXIT_SUCCESS);
    break;
  default:
    break;
  }
  return 0;
}

static bool innodb_init_param()
{
	srv_is_being_started = TRUE;
	/* === some variables from mysqld === */
	memset((G_PTR) &mysql_tmpdir_list, 0, sizeof(mysql_tmpdir_list));

	if (init_tmpdir(&mysql_tmpdir_list, opt_mysql_tmpdir)) {
		msg("init_tmpdir() failed");
		return true;
	}
	xtrabackup_tmpdir = my_tmpdir(&mysql_tmpdir_list);
	/* dummy for initialize all_charsets[] */
	get_charset_name(0);

	srv_page_size = 0;
	srv_page_size_shift = 0;
#ifdef BTR_CUR_HASH_ADAPT
	btr_ahi_parts = 1;
#endif /* BTR_CUR_HASH_ADAPT */

	if (innobase_page_size != (1LL << 14)) {
		size_t n_shift = get_bit_shift(size_t(innobase_page_size));

		if (n_shift >= 12 && n_shift <= UNIV_PAGE_SIZE_SHIFT_MAX) {
			srv_page_size_shift = ulong(n_shift);
			srv_page_size = 1U << n_shift;
			msg("InnoDB: The universal page size of the "
			    "database is set to %lu.", srv_page_size);
		} else {
			msg("invalid value of "
			    "innobase_page_size: %lld", innobase_page_size);
			goto error;
		}
	} else {
		srv_page_size_shift = 14;
		srv_page_size = 1U << 14;
	}

	/* Check that values don't overflow on 32-bit systems. */
	if (sizeof(ulint) == 4) {
		if (xtrabackup_use_memory > UINT_MAX32) {
			msg("mariabackup: use-memory can't be over 4GB"
			    " on 32-bit systems");
		}
	}

	static char default_path[2] = { FN_CURLIB, 0 };
	fil_path_to_mysql_datadir = default_path;

	/* Set InnoDB initialization parameters according to the values
	read from MySQL .cnf file */

	if (xtrabackup_backup) {
		msg("mariabackup: using the following InnoDB configuration:");
	} else {
		msg("mariabackup: using the following InnoDB configuration "
		    "for recovery:");
	}

	/*--------------- Data files -------------------------*/

	/* The default dir for data files is the datadir of MySQL */

	srv_data_home = (xtrabackup_backup && innobase_data_home_dir
			 ? innobase_data_home_dir : default_path);
	msg("innodb_data_home_dir = %s", srv_data_home);

	/* Set default InnoDB data file size to 10 MB and let it be
  	auto-extending. Thus users can use InnoDB in >= 4.0 without having
	to specify any startup options. */

	if (!innobase_data_file_path) {
  		innobase_data_file_path = (char*) "ibdata1:10M:autoextend";
	}
	msg("innodb_data_file_path = %s",
	    innobase_data_file_path);

	srv_sys_space.set_space_id(TRX_SYS_SPACE);
	srv_sys_space.set_path(srv_data_home);
	switch (srv_checksum_algorithm) {
	case SRV_CHECKSUM_ALGORITHM_FULL_CRC32:
	case SRV_CHECKSUM_ALGORITHM_STRICT_FULL_CRC32:
		srv_sys_space.set_flags(FSP_FLAGS_FCRC32_MASK_MARKER
					| FSP_FLAGS_FCRC32_PAGE_SSIZE());
		break;
	default:
		srv_sys_space.set_flags(FSP_FLAGS_PAGE_SSIZE());
	}

	if (!srv_sys_space.parse_params(innobase_data_file_path, true)) {
		goto error;
	}

	srv_sys_space.normalize_size();
	srv_lock_table_size = 5 * (srv_buf_pool_size >> srv_page_size_shift);

	/* -------------- Log files ---------------------------*/

	/* The default dir for log files is the datadir of MySQL */

	if (!(xtrabackup_backup && srv_log_group_home_dir)) {
		srv_log_group_home_dir = default_path;
	}
	if (xtrabackup_prepare && xtrabackup_incremental_dir) {
		srv_log_group_home_dir = xtrabackup_incremental_dir;
	}
	msg("innodb_log_group_home_dir = %s",
	    srv_log_group_home_dir);

	if (strchr(srv_log_group_home_dir, ';')) {
		msg("syntax error in innodb_log_group_home_dir, ");
		goto error;
	}

	srv_adaptive_flushing = FALSE;

        /* We set srv_pool_size here in units of 1 kB. InnoDB internally
        changes the value so that it becomes the number of database pages. */

	srv_buf_pool_size = (ulint) xtrabackup_use_memory;
	srv_buf_pool_chunk_unit = (ulong)srv_buf_pool_size;

	srv_n_read_io_threads = (uint) innobase_read_io_threads;
	srv_n_write_io_threads = (uint) innobase_write_io_threads;

	srv_max_n_open_files = ULINT_UNDEFINED - 5;

	srv_print_verbose_log = verbose ? 2 : 1;

	/* Store the default charset-collation number of this MySQL
	installation */

	/* We cannot treat characterset here for now!! */
	data_mysql_default_charset_coll = (ulint)default_charset_info->number;

	ut_ad(DATA_MYSQL_BINARY_CHARSET_COLL == my_charset_bin.number);

#ifdef _WIN32
	srv_use_native_aio = TRUE;

#elif defined(LINUX_NATIVE_AIO)

	if (srv_use_native_aio) {
		msg("InnoDB: Using Linux native AIO");
	}
#elif defined(HAVE_URING)
	if (!srv_use_native_aio) {
	} else if (io_uring_may_be_unsafe) {
		msg("InnoDB: Using liburing on this kernel %s may cause hangs;"
		    " see https://jira.mariadb.org/browse/MDEV-26674",
		    io_uring_may_be_unsafe);
	} else {
		msg("InnoDB: Using liburing");
	}
#else
	/* Currently native AIO is supported only on windows and linux
	and that also when the support is compiled in. In all other
	cases, we ignore the setting of innodb_use_native_aio. */
	srv_use_native_aio = FALSE;

#endif

	/* Assign the default value to srv_undo_dir if it's not specified, as
	my_getopt does not support default values for string options. We also
	ignore the option and override innodb_undo_directory on --prepare,
	because separate undo tablespaces are copied to the root backup
	directory. */

	if (!srv_undo_dir || !xtrabackup_backup) {
		srv_undo_dir = (char*) ".";
	}

	compile_time_assert(SRV_FORCE_IGNORE_CORRUPT == 1);

	/*
	 * This option can be read both from the command line, and the
	 * defaults file. The assignment should account for both cases,
	 * and for "--innobackupex". Since the command line argument is
	 * parsed after the defaults file, it takes precedence.
	 */
	if (xtrabackup_innodb_force_recovery) {
		srv_force_recovery = xtrabackup_innodb_force_recovery;
	}

	if (srv_force_recovery >= SRV_FORCE_IGNORE_CORRUPT) {
		if (!xtrabackup_prepare) {
			msg("mariabackup: The option \"innodb_force_recovery\""
			    " should only be used with \"%s\".",
			    (innobackupex_mode ? "--apply-log" : "--prepare"));
			goto error;
		} else {
			msg("innodb_force_recovery = %lu", srv_force_recovery);
		}
	}

#ifdef _WIN32
	srv_use_native_aio = TRUE;
#endif
	return false;

error:
	msg("mariabackup: innodb_init_param(): Error occurred.\n");
	return true;
}

static bool innodb_init()
{
	bool create_new_db = false;

	if (srv_io_capacity >= SRV_MAX_IO_CAPACITY_LIMIT / 2) {
		/* Avoid overflow. */
		srv_max_io_capacity = SRV_MAX_IO_CAPACITY_LIMIT;
	} else {
		srv_max_io_capacity = std::max(2 * srv_io_capacity, 2000UL);
	}

	/* Check if the data files exist or not. */
	dberr_t err = srv_sys_space.check_file_spec(&create_new_db, 5U << 20);

	if (err == DB_SUCCESS) {
		err = srv_start(create_new_db);
	}

	if (err != DB_SUCCESS) {
		die("mariabackup: innodb_init() returned %d (%s).",
		    err, ut_strerr(err));
	}

	return(FALSE);
}

/* ================= common ================= */

/***********************************************************************
Read backup meta info.
@return TRUE on success, FALSE on failure. */
static
my_bool
xtrabackup_read_metadata(char *filename)
{
	FILE	*fp;
	my_bool	 r = TRUE;

	fp = fopen(filename,"r");
	if(!fp) {
		msg("Error: cannot open %s", filename);
		return(FALSE);
	}

	if (fscanf(fp, "backup_type = %29s\n", metadata_type)
	    != 1) {
		r = FALSE;
		goto end;
	}
	/* Use UINT64PF instead of LSN_PF here, as we have to maintain the file
	format. */
	if (fscanf(fp, "from_lsn = " UINT64PF "\n", &metadata_from_lsn)
			!= 1) {
		r = FALSE;
		goto end;
	}
	if (fscanf(fp, "to_lsn = " UINT64PF "\n", &metadata_to_lsn)
			!= 1) {
		r = FALSE;
		goto end;
	}
	if (fscanf(fp, "last_lsn = " UINT64PF "\n", &metadata_last_lsn)
			!= 1) {
		metadata_last_lsn = 0;
	}
	/* Optional fields */

end:
	fclose(fp);

	return(r);
}

/***********************************************************************
Print backup meta info to a specified buffer. */
static
void
xtrabackup_print_metadata(char *buf, size_t buf_len)
{
	/* Use UINT64PF instead of LSN_PF here, as we have to maintain the file
	format. */
	snprintf(buf, buf_len,
		 "backup_type = %s\n"
		 "from_lsn = " UINT64PF "\n"
		 "to_lsn = " UINT64PF "\n"
		 "last_lsn = " UINT64PF "\n",
		 metadata_type,
		 metadata_from_lsn,
		 metadata_to_lsn,
		 metadata_last_lsn);
}

/***********************************************************************
Stream backup meta info to a specified datasink.
@return TRUE on success, FALSE on failure. */
static
my_bool
xtrabackup_stream_metadata(ds_ctxt_t *ds_ctxt)
{
	char		buf[1024];
	size_t		len;
	ds_file_t	*stream;
	MY_STAT		mystat;
	my_bool		rc = TRUE;

	xtrabackup_print_metadata(buf, sizeof(buf));

	len = strlen(buf);

	mystat.st_size = len;
	mystat.st_mtime = my_time(0);

	stream = ds_open(ds_ctxt, XTRABACKUP_METADATA_FILENAME, &mystat);
	if (stream == NULL) {
		msg("Error: cannot open output stream for %s", XTRABACKUP_METADATA_FILENAME);
		return(FALSE);
	}

	if (ds_write(stream, buf, len)) {
		rc = FALSE;
	}

	if (ds_close(stream)) {
		rc = FALSE;
	}

	return(rc);
}

/***********************************************************************
Write backup meta info to a specified file.
@return TRUE on success, FALSE on failure. */
static
my_bool
xtrabackup_write_metadata(const char *filepath)
{
	char		buf[1024];
	size_t		len;
	FILE		*fp;

	xtrabackup_print_metadata(buf, sizeof(buf));

	len = strlen(buf);

	fp = fopen(filepath, "w");
	if(!fp) {
		msg("Error: cannot open %s", filepath);
		return(FALSE);
	}
	if (fwrite(buf, len, 1, fp) < 1) {
		fclose(fp);
		return(FALSE);
	}

	fclose(fp);

	return(TRUE);
}

/***********************************************************************
Read meta info for an incremental delta.
@return TRUE on success, FALSE on failure. */
static my_bool
xb_read_delta_metadata(const char *filepath, xb_delta_info_t *info)
{
	FILE*	fp;
	char	key[51];
	char	value[51];
	my_bool	r			= TRUE;

	/* set defaults */
	ulint page_size = ULINT_UNDEFINED, zip_size = 0;
	info->space_id = ULINT_UNDEFINED;

	fp = fopen(filepath, "r");
	if (!fp) {
		/* Meta files for incremental deltas are optional */
		return(TRUE);
	}

	while (!feof(fp)) {
		if (fscanf(fp, "%50s = %50s\n", key, value) == 2) {
			if (strcmp(key, "page_size") == 0) {
				page_size = strtoul(value, NULL, 10);
			} else if (strcmp(key, "zip_size") == 0) {
				zip_size = strtoul(value, NULL, 10);
			} else if (strcmp(key, "space_id") == 0) {
				info->space_id = strtoul(value, NULL, 10);
			}
		}
	}

	fclose(fp);

	if (page_size == ULINT_UNDEFINED) {
		msg("page_size is required in %s", filepath);
		r = FALSE;
	} else {
		info->page_size = page_size;
		info->zip_size = zip_size;
	}

	if (info->space_id == ULINT_UNDEFINED) {
		msg("mariabackup: Warning: This backup was taken with XtraBackup 2.0.1 "
			"or earlier, some DDL operations between full and incremental "
			"backups may be handled incorrectly");
	}

	return(r);
}

/***********************************************************************
Write meta info for an incremental delta.
@return TRUE on success, FALSE on failure. */
my_bool
xb_write_delta_metadata(const char *filename, const xb_delta_info_t *info)
{
	ds_file_t	*f;
	char		buf[64];
	my_bool		ret;
	size_t		len;
	MY_STAT		mystat;

	snprintf(buf, sizeof(buf),
		 "page_size = " ULINTPF "\n"
		 "zip_size = " ULINTPF " \n"
		 "space_id = " ULINTPF "\n",
		 info->page_size,
		 info->zip_size,
		 info->space_id);
	len = strlen(buf);

	mystat.st_size = len;
	mystat.st_mtime = my_time(0);

	f = ds_open(ds_meta, filename, &mystat);
	if (f == NULL) {
		msg("Error: Can't open output stream for %s",filename);
		return(FALSE);
	}

	ret = (ds_write(f, buf, len) == 0);

	if (ds_close(f)) {
		ret = FALSE;
	}

	return(ret);
}

/* ================= backup ================= */
void xtrabackup_io_throttling()
{
  if (!xtrabackup_backup || !xtrabackup_throttle)
    return;

  mysql_mutex_lock(&log_sys.mutex);
  if (io_ticket-- < 0)
    mysql_cond_wait(&wait_throttle, &log_sys.mutex);
  mysql_mutex_unlock(&log_sys.mutex);
}

static
my_bool regex_list_check_match(
	const regex_list_t& list,
	const char* name)
{
	regmatch_t tables_regmatch[1];
	for (regex_list_t::const_iterator i = list.begin(), end = list.end();
	     i != end; ++i) {
		const regex_t& regex = *i;
		int regres = regexec(&regex, name, 1, tables_regmatch, 0);

		if (regres != REG_NOMATCH) {
			return(TRUE);
		}
	}
	return(FALSE);
}

static
my_bool
find_filter_in_hashtable(
	const char* name,
	hash_table_t* table,
	xb_filter_entry_t** result
)
{
	xb_filter_entry_t* found = NULL;
	const ulint fold = my_crc32c(0, name, strlen(name));
	HASH_SEARCH(name_hash, table, fold,
		    xb_filter_entry_t*,
		    found, (void) 0,
		    !strcmp(found->name, name));

	if (found && result) {
		*result = found;
	}
	return (found != NULL);
}

/************************************************************************
Checks if a given table name matches any of specifications given in
regex_list or tables_hash.

@return TRUE on match or both regex_list and tables_hash are empty.*/
static my_bool
check_if_table_matches_filters(const char *name,
	const regex_list_t& regex_list,
	hash_table_t* tables_hash)
{
	if (regex_list.empty() && !tables_hash->array) {
		return(FALSE);
	}

	if (regex_list_check_match(regex_list, name)) {
		return(TRUE);
	}

	return tables_hash->array &&
		find_filter_in_hashtable(name, tables_hash, NULL);
}

enum skip_database_check_result {
	DATABASE_SKIP,
	DATABASE_SKIP_SOME_TABLES,
	DATABASE_DONT_SKIP,
	DATABASE_DONT_SKIP_UNLESS_EXPLICITLY_EXCLUDED,
};

/************************************************************************
Checks if a database specified by name should be skipped from backup based on
the --databases, --databases_file or --databases_exclude options.

@return TRUE if entire database should be skipped,
	FALSE otherwise.
*/
static
skip_database_check_result
check_if_skip_database(
	const char* name  /*!< in: path to the database */
)
{
	/* There are some filters for databases, check them */
	xb_filter_entry_t*	database = NULL;

	if (databases_exclude_hash.array &&
		find_filter_in_hashtable(name, &databases_exclude_hash,
					 &database) &&
		(!database->has_tables || !databases_include_hash.array)) {
		/* Database is found and there are no tables specified,
		   skip entire db. */
		return DATABASE_SKIP;
	}

	if (databases_include_hash.array) {
		if (!find_filter_in_hashtable(name, &databases_include_hash,
					      &database)) {
		/* Database isn't found, skip the database */
			return DATABASE_SKIP;
		} else if (database->has_tables) {
			return DATABASE_SKIP_SOME_TABLES;
		} else {
			return DATABASE_DONT_SKIP_UNLESS_EXPLICITLY_EXCLUDED;
		}
	}

	return DATABASE_DONT_SKIP;
}

/************************************************************************
Checks if a database specified by path should be skipped from backup based on
the --databases, --databases_file or --databases_exclude options.

@return TRUE if the table should be skipped. */
my_bool
check_if_skip_database_by_path(
	const char* path /*!< in: path to the db directory. */
)
{
	if (!databases_include_hash.array && !databases_exclude_hash.array) {
		return(FALSE);
	}

	const char* db_name = strrchr(path, '/');
#ifdef _WIN32
	if (const char* last = strrchr(path, '\\')) {
		if (!db_name || last > db_name) {
			db_name = last;
		}
	}
#endif

	if (db_name == NULL) {
		db_name = path;
	} else {
		++db_name;
	}

	return check_if_skip_database(db_name) == DATABASE_SKIP;
}

/************************************************************************
Checks if a table specified as a name in the form "database/name" (InnoDB 5.6)
or "./database/name.ibd" (InnoDB 5.5-) should be skipped from backup based on
the --tables or --tables-file options.

@return TRUE if the table should be skipped. */
my_bool
check_if_skip_table(
/******************/
	const char*	name)	/*!< in: path to the table */
{
	char buf[FN_REFLEN];
	const char *dbname, *tbname;
	const char *ptr;
	char *eptr;


	dbname = NULL;
	tbname = name;
	for (;;) {
		ptr= strchr(tbname, '/');
#ifdef _WIN32
		if (!ptr) {
			ptr= strchr(tbname,'\\');
		}
#endif
		if (!ptr) {
			break;
		}
		dbname = tbname;
		tbname = ptr + 1;
	}

	if (strncmp(tbname, tmp_file_prefix, tmp_file_prefix_length) == 0) {
		return TRUE;
	}

	if (regex_exclude_list.empty() &&
		regex_include_list.empty() &&
		!tables_include_hash.array &&
		!tables_exclude_hash.array &&
		!databases_include_hash.array &&
		!databases_exclude_hash.array) {
		return(FALSE);
	}

	if (dbname == NULL) {
		return(FALSE);
	}

	strncpy(buf, dbname, FN_REFLEN - 1);
	buf[FN_REFLEN - 1] = '\0';
	buf[tbname - 1 - dbname] = '\0';

	const skip_database_check_result skip_database =
			check_if_skip_database(buf);
	if (skip_database == DATABASE_SKIP) {
		return (TRUE);
	}

	buf[tbname - 1 - dbname] = '.';

	/* Check if there's a suffix in the table name. If so, truncate it. We
	rely on the fact that a dot cannot be a part of a table name (it is
	encoded by the server with the @NNNN syntax). */
	if ((eptr = strchr(&buf[tbname - dbname], '.')) != NULL) {

		*eptr = '\0';
	}

	/* For partitioned tables first try to match against the regexp
	without truncating the #P#... suffix so we can backup individual
	partitions with regexps like '^test[.]t#P#p5' */
	if (check_if_table_matches_filters(buf, regex_exclude_list,
					   &tables_exclude_hash)) {
		return(TRUE);
	}
	if (check_if_table_matches_filters(buf, regex_include_list,
					   &tables_include_hash)) {
		return(FALSE);
	}
	if ((eptr = strstr(buf, "#P#")) != NULL) {
		*eptr = 0;

		if (check_if_table_matches_filters(buf, regex_exclude_list,
						   &tables_exclude_hash)) {
			return (TRUE);
		}
		if (check_if_table_matches_filters(buf, regex_include_list,
						   &tables_include_hash)) {
			return(FALSE);
		}
	}

	if (skip_database == DATABASE_DONT_SKIP_UNLESS_EXPLICITLY_EXCLUDED) {
		/* Database is in include-list, and qualified name wasn't
		   found in any of exclusion filters.*/
		return (FALSE);
	}

	if (skip_database == DATABASE_SKIP_SOME_TABLES ||
		!regex_include_list.empty() ||
		tables_include_hash.array) {

		/* Include lists are present, but qualified name
		   failed to match any.*/
		return(TRUE);
	}

	return(FALSE);
}

const char*
xb_get_copy_action(const char *dflt)
{
	const char *action;

	if (xtrabackup_stream) {
		if (xtrabackup_compress) {
			action = "Compressing and streaming";
		} else {
			action = "Streaming";
		}
	} else {
		if (xtrabackup_compress) {
			action = "Compressing";
		} else {
			action = dflt;
		}
	}

	return(action);
}


/** Copy innodb data file to the specified destination.

@param[in] node	file node of a tablespace
@param[in] thread_n	thread id, used in the text of diagnostic messages
@param[in] dest_name	destination file name
@param[in] write_filter	write filter to copy data, can be pass-through filter
for full backup, pages filter for incremental backup, etc.

@return FALSE on success and TRUE on error */
static my_bool xtrabackup_copy_datafile(fil_node_t *node, uint thread_n,
                                        const char *dest_name,
                                        const xb_write_filt_t &write_filter,
                                        CorruptedPages &corrupted_pages)
{
	char			 dst_name[FN_REFLEN];
	ds_file_t		*dstfile = NULL;
	xb_fil_cur_t		 cursor;
	xb_fil_cur_result_t	 res;
	xb_write_filt_ctxt_t	 write_filt_ctxt;
	const char		*action;
	xb_read_filt_t		*read_filter;
	my_bool			rc = FALSE;

	if (fil_is_user_tablespace_id(node->space->id)
	    && check_if_skip_table(filename_to_spacename(node->name,
							 strlen(node->name)).
				   c_str())) {
		msg(thread_n, "Skipping %s.", node->name);
		return(FALSE);
	}

	memset(&write_filt_ctxt, 0, sizeof(xb_write_filt_ctxt_t));

	bool was_dropped;
	pthread_mutex_lock(&backup_mutex);
	was_dropped = (ddl_tracker.drops.find(node->space->id) != ddl_tracker.drops.end());
	pthread_mutex_unlock(&backup_mutex);
	if (was_dropped) {
		if (node->is_open()) {
			mysql_mutex_lock(&fil_system.mutex);
			node->close();
			mysql_mutex_unlock(&fil_system.mutex);
		}
		goto skip;
	}

	if (!changed_page_bitmap) {
		read_filter = &rf_pass_through;
	}
	else {
		read_filter = &rf_bitmap;
	}

	res = xb_fil_cur_open(&cursor, read_filter, node, thread_n, ULLONG_MAX);
	if (res == XB_FIL_CUR_SKIP) {
		goto skip;
	} else if (res == XB_FIL_CUR_ERROR) {
		goto error;
	}

	strncpy(dst_name, dest_name ? dest_name : cursor.rel_path,
		sizeof dst_name - 1);
	dst_name[sizeof dst_name - 1] = '\0';

	ut_a(write_filter.process != NULL);

	if (write_filter.init != NULL &&
		!write_filter.init(&write_filt_ctxt, dst_name, &cursor,
			opt_log_innodb_page_corruption ? &corrupted_pages : NULL)) {
		msg (thread_n, "mariabackup: error: failed to initialize page write filter.");
		goto error;
	}

	dstfile = ds_open(ds_data, dst_name, &cursor.statinfo);
	if (dstfile == NULL) {
		msg(thread_n,"mariabackup: error: can't open the destination stream for %s", dst_name);
		goto error;
	}

	action = xb_get_copy_action();

	if (xtrabackup_stream) {
		msg(thread_n, "%s %s", action, node->name);
	} else {
		msg(thread_n, "%s %s to %s", action, node->name,
		    dstfile->path);
	}

	/* The main copy loop */
	while (1) {
		res = xb_fil_cur_read(&cursor, corrupted_pages);
		if (res == XB_FIL_CUR_ERROR) {
		       goto error;
		}

		if (res == XB_FIL_CUR_EOF) {
			break;
		}

		if (!write_filter.process(&write_filt_ctxt, dstfile)) {
			goto error;
		}

		if (res == XB_FIL_CUR_SKIP) {
			pthread_mutex_lock(&backup_mutex);
			fail_undo_ids.insert(
				static_cast<uint32_t>(cursor.space_id));
			pthread_mutex_unlock(&backup_mutex);
			break;
		}
	}

	if (write_filter.finalize
	    && !write_filter.finalize(&write_filt_ctxt, dstfile)) {
		goto error;
	} else {
		const fil_space_t::name_type name = node->space->name();

		pthread_mutex_lock(&backup_mutex);
		ddl_tracker.tables_in_backup.emplace(node->space->id,
						     std::string(name.data(),
								 name.size()));
		pthread_mutex_unlock(&backup_mutex);
	}

	/* close */
	msg(thread_n,"        ...done");
	xb_fil_cur_close(&cursor);
	if (ds_close(dstfile)) {
		rc = TRUE;
	}
	if (write_filter.deinit) {
		write_filter.deinit(&write_filt_ctxt);
	}
	return(rc);

error:
	xb_fil_cur_close(&cursor);
	if (dstfile != NULL) {
		ds_close(dstfile);
	}
	if (write_filter.deinit) {
		write_filter.deinit(&write_filt_ctxt);;
	}
	msg(thread_n, "mariabackup: xtrabackup_copy_datafile() failed.");
	return(TRUE); /*ERROR*/

skip:

	if (dstfile != NULL) {
		ds_close(dstfile);
	}
	if (write_filter.deinit) {
		write_filter.deinit(&write_filt_ctxt);
	}
	msg(thread_n,"Warning: We assume the  table was dropped during xtrabackup execution and ignore the tablespace %s", node->name);
	return(FALSE);
}

/** Copy redo log blocks to the data sink.
@param start_lsn	buffer start LSN
@param end_lsn		buffer end LSN
@param last		whether we are copying the final part of the log
@return	last scanned LSN
@retval	0	on failure */
static lsn_t xtrabackup_copy_log(lsn_t start_lsn, lsn_t end_lsn, bool last)
{
	lsn_t	scanned_lsn	= start_lsn;
	const byte* log_block = log_sys.buf;
	bool more_data = false;

	for (ulint scanned_checkpoint = 0;
	     scanned_lsn < end_lsn;
	     log_block += OS_FILE_LOG_BLOCK_SIZE) {
		ulint checkpoint = log_block_get_checkpoint_no(log_block);

		if (scanned_checkpoint > checkpoint
		    && scanned_checkpoint - checkpoint >= 0x80000000UL) {
			/* Garbage from a log buffer flush which was made
			before the most recent database recovery */
			msg(0,"checkpoint wrap: " LSN_PF ",%zx,%zx",
				scanned_lsn, scanned_checkpoint, checkpoint);
			break;
		}

		scanned_checkpoint = checkpoint;

		ulint	data_len = log_block_get_data_len(log_block);

		more_data = recv_sys_add_to_parsing_buf(
				log_block,
				scanned_lsn + data_len);

		recv_sys.scanned_lsn = scanned_lsn + data_len;

		if (data_len == OS_FILE_LOG_BLOCK_SIZE) {
			/* We got a full log block. */
			scanned_lsn += data_len;
		} else if (data_len >= log_sys.trailer_offset()
			   || data_len < LOG_BLOCK_HDR_SIZE) {
			/* We got a garbage block (abrupt end of the log). */
			msg(0,"garbage block: " LSN_PF ",%zu",scanned_lsn, data_len);
			break;
		} else {
			/* We got a partial block (abrupt end of the log). */
			scanned_lsn += data_len;
			break;
		}
	}

	store_t store= STORE_NO;
	if (more_data && recv_sys.parse(0, &store, false)) {
		msg("Error: copying the log failed");
		return(0);
	}

	recv_sys_justify_left_parsing_buf();

	log_sys.log.scanned_lsn = scanned_lsn;

	end_lsn = last
		? ut_uint64_align_up(scanned_lsn, OS_FILE_LOG_BLOCK_SIZE)
		: scanned_lsn & ~lsn_t(OS_FILE_LOG_BLOCK_SIZE - 1);

	if (ulint write_size = ulint(end_lsn - start_lsn)) {
		if (srv_encrypt_log) {
			log_crypt(log_sys.buf, start_lsn, write_size);
		}

		if (ds_write(dst_log_file, log_sys.buf, write_size)) {
			msg("Error: write to logfile failed");
			return(0);
		}
	}

	return(scanned_lsn);
}

/** Copy redo log until the current end of the log is reached
@param last	whether we are copying the final part of the log
@return	whether the operation failed */
static bool xtrabackup_copy_logfile(bool last = false)
{
	mysql_mutex_assert_owner(&log_sys.mutex);

	ut_a(dst_log_file != NULL);
	ut_ad(recv_sys.is_initialised());

	bool overwritten_block = false;
	lsn_t	start_lsn;
	lsn_t	end_lsn;

	recv_sys.parse_start_lsn = log_copy_scanned_lsn;
	recv_sys.scanned_lsn = log_copy_scanned_lsn;

	start_lsn = ut_uint64_align_down(log_copy_scanned_lsn,
					 OS_FILE_LOG_BLOCK_SIZE);
	do {
		end_lsn = start_lsn + RECV_SCAN_SIZE;

		if (xtrabackup_throttle && (io_ticket--) < 0) {
			mysql_cond_wait(&wait_throttle, &log_sys.mutex);
		}

		lsn_t lsn= start_lsn;
		for (int retries= 0; retries < 100; retries++) {
			if (log_sys.log.read_log_seg(&lsn, end_lsn)
			    || lsn != start_lsn) {
				break;
			}
			msg("Retrying read of log at LSN=" LSN_PF, lsn);
			my_sleep(1000);
		}

		if (lsn == start_lsn) {
			overwritten_block= !recv_sys.is_corrupt_log()
				&& log_block_calc_checksum_crc32(log_sys.buf) ==
					log_block_get_checksum(log_sys.buf)
				&& log_block_get_hdr_no(log_sys.buf) >
					log_block_convert_lsn_to_no(start_lsn);
			start_lsn = 0;
		} else {
			mysql_mutex_lock(&recv_sys.mutex);
			start_lsn = xtrabackup_copy_log(start_lsn, lsn, last);
			mysql_mutex_unlock(&recv_sys.mutex);
		}

		if (!start_lsn) {
			const char *reason = recv_sys.is_corrupt_log()
				? "corrupt log."
				: (overwritten_block
				   ? "redo log block is overwritten, please increase redo log size with innodb_log_file_size parameter."
				   : "redo log block checksum does not match.");

			die("xtrabackup_copy_logfile() failed: %s", reason);
			return true;
		}
	} while (start_lsn == end_lsn);

	ut_ad(start_lsn == log_sys.log.scanned_lsn);

	msg(">> log scanned up to (" LSN_PF ")", start_lsn);

	/* update global variable*/
	pthread_mutex_lock(&backup_mutex);
	log_copy_scanned_lsn = start_lsn;
	pthread_cond_broadcast(&scanned_lsn_cond);
	pthread_mutex_unlock(&backup_mutex);
	return(false);
}

/**
Wait until redo log copying thread processes given lsn
*/
void backup_wait_for_lsn(lsn_t lsn) {
	bool completed = false;
	pthread_mutex_lock(&backup_mutex);
	do {
		pthread_cond_wait(&scanned_lsn_cond, &backup_mutex);
		completed = log_copy_scanned_lsn >= lsn;
	} while (!completed);
	pthread_mutex_unlock(&backup_mutex);
}

extern lsn_t server_lsn_after_lock;

static void log_copying_thread()
{
  my_thread_init();
  mysql_mutex_lock(&log_sys.mutex);
  while (!xtrabackup_copy_logfile() &&
         (!metadata_to_lsn || metadata_to_lsn > log_copy_scanned_lsn))
  {
    timespec abstime;
    set_timespec_nsec(abstime, 1000000ULL * xtrabackup_log_copy_interval);
    mysql_cond_timedwait(&log_copying_stop, &log_sys.mutex, &abstime);
  }
  log_copying_running= false;
  mysql_mutex_unlock(&log_sys.mutex);
  my_thread_end();
}

/** whether io_watching_thread() is active; protected by log_sys.mutex */
static bool have_io_watching_thread;

/* io throttle watching (rough) */
static void io_watching_thread()
{
  my_thread_init();
  /* currently, for --backup only */
  ut_ad(xtrabackup_backup);

  mysql_mutex_lock(&log_sys.mutex);
  ut_ad(have_io_watching_thread);

  while (log_copying_running && !metadata_to_lsn)
  {
    timespec abstime;
    set_timespec(abstime, 1);
    mysql_cond_timedwait(&log_copying_stop, &log_sys.mutex, &abstime);
    io_ticket= xtrabackup_throttle;
    mysql_cond_broadcast(&wait_throttle);
  }

  /* stop io throttle */
  xtrabackup_throttle= 0;
  have_io_watching_thread= false;
  mysql_cond_broadcast(&wait_throttle);
  mysql_mutex_unlock(&log_sys.mutex);
  my_thread_end();
}

#ifndef DBUG_OFF
char *dbug_mariabackup_get_val(const char *event,
                               const fil_space_t::name_type key)
{
  char envvar[FN_REFLEN];
  strncpy(envvar, event, sizeof envvar - 1);
  envvar[(sizeof envvar) - 1] = '\0';

  if (key.size() && key.size() + strlen(envvar) < (sizeof envvar) - 2)
  {
    strcat(envvar, "_");
    strncat(envvar, key.data(), key.size());
    if (char *slash= strchr(envvar, '/'))
      *slash= '_';
  }

  char *val = getenv(envvar);
  return val && *val ? val : nullptr;
}

/*
In debug mode,  execute SQL statement that was passed via environment.
To use this facility, you need to

1. Add code DBUG_EXECUTE_MARIABACKUP_EVENT("my_event_name", key););
  to the code. key is usually a table name
2. Set environment variable my_event_name_$key SQL statement you want to execute
   when event occurs, in DBUG_EXECUTE_IF from above.
   In mtr , you can set environment via 'let' statement (do not use $ as the first char
   for the variable)
3. start mariabackup with --dbug=+d,debug_mariabackup_events
*/
void dbug_mariabackup_event(const char *event,
                                   const fil_space_t::name_type key)
{
	char *sql = dbug_mariabackup_get_val(event, key);
	if (sql && *sql) {
		msg("dbug_mariabackup_event : executing '%s'", sql);
		xb_mysql_query(mysql_connection, sql, false, true);
	}
}
#endif // DBUG_OFF

/** Datafiles copying thread.*/
static void data_copy_thread_func(data_thread_ctxt_t *ctxt) /* thread context */
{
	uint			num = ctxt->num;
	fil_node_t*		node;
	ut_ad(ctxt->corrupted_pages);

	/*
	  Initialize mysys thread-specific memory so we can
	  use mysys functions in this thread.
	*/
	my_thread_init();

	while ((node = datafiles_iter_next(ctxt->it)) != NULL) {
		DBUG_MARIABACKUP_EVENT("before_copy", node->space->name());
		DBUG_EXECUTE_FOR_KEY("wait_innodb_redo_before_copy",
				     node->space->name(),
			backup_wait_for_lsn(get_current_lsn(mysql_connection)););
		/* copy the datafile */
		if (xtrabackup_copy_datafile(node, num, NULL,
			xtrabackup_incremental ? wf_incremental : wf_write_through,
			*ctxt->corrupted_pages))
			die("failed to copy datafile.");

		DBUG_MARIABACKUP_EVENT("after_copy", node->space->name());
	}

	pthread_mutex_lock(ctxt->count_mutex);
	(*ctxt->count)--;
	pthread_mutex_unlock(ctxt->count_mutex);

	my_thread_end();
}

/************************************************************************
Initialize the appropriate datasink(s). Both local backups and streaming in the
'xbstream' format allow parallel writes so we can write directly.

Otherwise (i.e. when streaming in the 'tar' format) we need 2 separate datasinks
for the data stream (and don't allow parallel data copying) and for metainfo
files (including LOG_FILE_NAME). The second datasink writes to temporary
files first, and then streams them in a serialized way when closed. */
static void
xtrabackup_init_datasinks(void)
{
	/* Start building out the pipelines from the terminus back */
	if (xtrabackup_stream) {
		/* All streaming goes to stdout */
		ds_data = ds_meta = ds_redo = ds_create(xtrabackup_target_dir,
						        DS_TYPE_STDOUT);
	} else {
		/* Local filesystem */
		ds_data = ds_meta = ds_redo = ds_create(xtrabackup_target_dir,
						        DS_TYPE_LOCAL);
	}

	/* Track it for destruction */
	xtrabackup_add_datasink(ds_data);

	/* Stream formatting */
	if (xtrabackup_stream) {
		ds_ctxt_t	*ds;

	 ut_a(xtrabackup_stream_fmt == XB_STREAM_FMT_XBSTREAM);
	 ds = ds_create(xtrabackup_target_dir, DS_TYPE_XBSTREAM);

		xtrabackup_add_datasink(ds);

		ds_set_pipe(ds, ds_data);
		ds_data = ds;


		ds_redo = ds_meta = ds_data;
	}

	/* Compression for ds_data and ds_redo */
	if (xtrabackup_compress) {
		ds_ctxt_t	*ds;

		/* Use a 1 MB buffer for compressed output stream */
		ds = ds_create(xtrabackup_target_dir, DS_TYPE_BUFFER);
		ds_buffer_set_size(ds, 1024 * 1024);
		xtrabackup_add_datasink(ds);
		ds_set_pipe(ds, ds_data);
		if (ds_data != ds_redo) {
			ds_data = ds;
			ds = ds_create(xtrabackup_target_dir, DS_TYPE_BUFFER);
			ds_buffer_set_size(ds, 1024 * 1024);
			xtrabackup_add_datasink(ds);
			ds_set_pipe(ds, ds_redo);
			ds_redo = ds;
		} else {
			ds_redo = ds_data = ds;
		}

		ds = ds_create(xtrabackup_target_dir, DS_TYPE_COMPRESS);
		xtrabackup_add_datasink(ds);
		ds_set_pipe(ds, ds_data);
		if (ds_data != ds_redo) {
			ds_data = ds;
			ds = ds_create(xtrabackup_target_dir, DS_TYPE_COMPRESS);
			xtrabackup_add_datasink(ds);
			ds_set_pipe(ds, ds_redo);
			ds_redo = ds;
		} else {
			ds_redo = ds_data = ds;
		}
	}
}

/************************************************************************
Destroy datasinks.

Destruction is done in the specific order to not violate their order in the
pipeline so that each datasink is able to flush data down the pipeline. */
static void xtrabackup_destroy_datasinks(void)
{
	for (uint i = actual_datasinks; i > 0; i--) {
		ds_destroy(datasinks[i-1]);
		datasinks[i-1] = NULL;
	}
	ds_data = NULL;
	ds_meta = NULL;
	ds_redo = NULL;
}

#define SRV_MAX_N_PENDING_SYNC_IOS	100

/** Initialize the tablespace cache subsystem. */
static
void
xb_fil_io_init()
{
	fil_system.create(srv_file_per_table ? 50000 : 5000);
	fil_system.freeze_space_list = 1;
	fil_system.space_id_reuse_warned = true;
}

/** Load tablespace.

@param[in] dirname directory name of the tablespace to open
@param[in] filname file name of the tablespece to open
@param[in] is_remote true if tablespace file is .isl
@param[in] skip_node_page0 true if we don't need to read node page 0. Otherwise
node page0 will be read, and it's size and free pages limit
will be set from page 0, what is neccessary for checking and fixing corrupted
pages.
@param[in] defer_space_id use the space id to create space object
when there is deferred tablespace
*/
static void xb_load_single_table_tablespace(const char *dirname,
                                            const char *filname,
                                            bool is_remote,
                                            bool skip_node_page0,
                                            ulint defer_space_id)
{
	ut_ad(srv_operation == SRV_OPERATION_BACKUP
	      || srv_operation == SRV_OPERATION_RESTORE_DELTA
	      || srv_operation == SRV_OPERATION_RESTORE
	      || srv_operation == SRV_OPERATION_BACKUP_NO_DEFER);
	/* Ignore .isl files on XtraBackup recovery. All tablespaces must be
	local. */
	if (is_remote && srv_operation == SRV_OPERATION_RESTORE_DELTA) {
		return;
	}
	if (check_if_skip_table(filname)) {
		return;
	}

	/* The name ends in .ibd or .isl;
	try opening the file */
	char*	name;
	size_t	dirlen		= dirname == NULL ? 0 : strlen(dirname);
	size_t	namelen		= strlen(filname);
	ulint	pathlen		= dirname == NULL ? namelen + 1: dirlen + namelen + 2;
	lsn_t	flush_lsn;
	dberr_t	err;
	fil_space_t	*space;
	bool	defer = false;

	name = static_cast<char*>(ut_malloc_nokey(pathlen));

	if (dirname != NULL) {
		snprintf(name, pathlen, "%s/%s", dirname, filname);
		name[pathlen - 5] = 0;
	} else {
		snprintf(name, pathlen, "%s", filname);
		name[pathlen - 5] = 0;
	}

	const fil_space_t::name_type n{name, pathlen - 5};
	Datafile *file;

	if (is_remote) {
		RemoteDatafile* rf = new RemoteDatafile();
		if (!rf->open_link_file(n)) {
			die("Can't open datafile %s", name);
		}
		file = rf;
	} else {
		file = new Datafile();
		file->make_filepath(".", n, IBD);
	}

	if (file->open_read_only(true) != DB_SUCCESS) {
		die("Can't open datafile %s", name);
	}

	for (int i = 0; i < 10; i++) {
		file->m_defer = false;
		err = file->validate_first_page(&flush_lsn);

		if (file->m_defer) {
			if (defer_space_id) {
				defer = true;
				file->set_space_id(defer_space_id);
				file->set_flags(FSP_FLAGS_PAGE_SSIZE());
				err = DB_SUCCESS;
				break;
			}
		} else if (err != DB_CORRUPTION) {
			break;
		}

		my_sleep(1000);
	}

	if (!defer && file->m_defer) {
		const char *file_path = file->filepath();
		defer_space_names.insert(
			filename_to_spacename(
				file_path, strlen(file_path)));
		delete file;
		ut_free(name);
		return;
	}

	bool is_empty_file = file->exists() && file->is_empty_file();

	if (err == DB_SUCCESS && file->space_id() != SRV_TMP_SPACE_ID) {
		space = fil_space_t::create(
			file->space_id(), file->flags(),
			FIL_TYPE_TABLESPACE, NULL/* TODO: crypt_data */);

		ut_a(space != NULL);
		fil_node_t* node= space->add(
			file->filepath(),
			skip_node_page0 ? file->detach() : pfs_os_file_t(),
			0, false, false);
		node->deferred= defer;
		mysql_mutex_lock(&fil_system.mutex);
		space->read_page0();
		mysql_mutex_unlock(&fil_system.mutex);

		if (srv_operation == SRV_OPERATION_RESTORE_DELTA
		    || xb_close_files) {
			space->close();
		}
	}

	delete file;

	if (err != DB_SUCCESS && xtrabackup_backup && !is_empty_file) {
		die("Failed to validate first page of the file %s, error %d",name, (int)err);
	}

	ut_free(name);
}

static void xb_load_single_table_tablespace(const std::string &space_name,
                                            bool skip_node_page0,
                                            ulint defer_space_id)
{
  std::string name(space_name);
  bool is_remote= access((name + ".ibd").c_str(), R_OK) != 0;
  const char *extension= is_remote ? ".isl" : ".ibd";
  name.append(extension);
  char buf[FN_REFLEN];
  strncpy(buf, name.c_str(), sizeof buf - 1);
  buf[sizeof buf - 1]= '\0';
  const char *dbname= buf;
  char *p= strchr(buf, '/');
  if (!p)
    die("Unexpected tablespace %s filename %s", space_name.c_str(),
        name.c_str());
  *p= 0;
  const char *tablename= p + 1;
  xb_load_single_table_tablespace(dbname, tablename, is_remote,
                                  skip_node_page0, defer_space_id);
}

#ifdef _WIN32
/**
The os_file_opendir() function opens a directory stream corresponding to the
directory named by the dirname argument. The directory stream is positioned
at the first entry. In both Unix and Windows we automatically skip the '.'
and '..' items at the start of the directory listing.
@param[in]	dirname		directory name; it must not contain a trailing
				'\' or '/'
@return directory stream, NULL if error */
os_file_dir_t os_file_opendir(const char *dirname)
{
  char path[OS_FILE_MAX_PATH + 3];

  ut_a(strlen(dirname) < OS_FILE_MAX_PATH);

  strcpy(path, dirname);
  strcpy(path + strlen(path), "\\*");

  /* Note that in Windows opening the 'directory stream' also retrieves
  the first entry in the directory. Since it is '.', that is no problem,
  as we will skip over the '.' and '..' entries anyway. */

  LPWIN32_FIND_DATA lpFindFileData= static_cast<LPWIN32_FIND_DATA>
    (ut_malloc_nokey(sizeof(WIN32_FIND_DATA)));
  os_file_dir_t dir= FindFirstFile((LPCTSTR) path, lpFindFileData);
  ut_free(lpFindFileData);

  return dir;
}
#endif

/** This function returns information of the next file in the directory. We jump
over the '.' and '..' entries in the directory.
@param[in]	dirname		directory name or path
@param[in]	dir		directory stream
@param[out]	info		buffer where the info is returned
@return 0 if ok, -1 if error, 1 if at the end of the directory */
int
os_file_readdir_next_file(
	const char*	dirname,
	os_file_dir_t	dir,
	os_file_stat_t* info)
{
#ifdef _WIN32
	BOOL		ret;
	int		status;
	WIN32_FIND_DATA find_data;

next_file:
	ret = FindNextFile(dir, &find_data);

	if (ret > 0) {

		const char* name;

		name = static_cast<const char*>(find_data.cFileName);

		ut_a(strlen(name) < OS_FILE_MAX_PATH);

		if (strcmp(name, ".") == 0 || strcmp(name, "..") == 0) {

			goto next_file;
		}

		strcpy(info->name, name);

		info->size = find_data.nFileSizeHigh;
		info->size <<= 32;
		info->size |= find_data.nFileSizeLow;

		if (find_data.dwFileAttributes
		    & FILE_ATTRIBUTE_REPARSE_POINT) {

			/* TODO: test Windows symlinks */
			/* TODO: MySQL has apparently its own symlink
			implementation in Windows, dbname.sym can
			redirect a database directory:
			REFMAN "windows-symbolic-links.html" */

			info->type = OS_FILE_TYPE_LINK;

		} else if (find_data.dwFileAttributes
			   & FILE_ATTRIBUTE_DIRECTORY) {

			info->type = OS_FILE_TYPE_DIR;

		} else {

			/* It is probably safest to assume that all other
			file types are normal. Better to check them rather
			than blindly skip them. */

			info->type = OS_FILE_TYPE_FILE;
		}

		status = 0;

	} else {
		DWORD err = GetLastError();
		if (err == ERROR_NO_MORE_FILES) {
			status = 1;
		} else {
			msg("FindNextFile in %s returned %lu", dirname, err);
			status = -1;
		}
	}

	return(status);
#else
	struct dirent*	ent;
	char*		full_path;
	int		ret;
	struct stat	statinfo;

next_file:

	ent = readdir(dir);

	if (ent == NULL) {

		return(1);
	}

	ut_a(strlen(ent->d_name) < OS_FILE_MAX_PATH);

	if (strcmp(ent->d_name, ".") == 0 || strcmp(ent->d_name, "..") == 0) {

		goto next_file;
	}

	strcpy(info->name, ent->d_name);

	full_path = static_cast<char*>(
		ut_malloc_nokey(strlen(dirname) + strlen(ent->d_name) + 10));
	if (!full_path) {
		return -1;
	}

	sprintf(full_path, "%s/%s", dirname, ent->d_name);

	ret = stat(full_path, &statinfo);

	if (ret) {

		if (errno == ENOENT) {
			/* readdir() returned a file that does not exist,
			it must have been deleted in the meantime. Do what
			would have happened if the file was deleted before
			readdir() - ignore and go to the next entry.
			If this is the last entry then info->name will still
			contain the name of the deleted file when this
			function returns, but this is not an issue since the
			caller shouldn't be looking at info when end of
			directory is returned. */

			ut_free(full_path);

			goto next_file;
		}

		msg("stat %s: Got error %d", full_path, errno);

		ut_free(full_path);

		return(-1);
	}

	info->size = statinfo.st_size;

	if (S_ISDIR(statinfo.st_mode)) {
		info->type = OS_FILE_TYPE_DIR;
	} else if (S_ISLNK(statinfo.st_mode)) {
		info->type = OS_FILE_TYPE_LINK;
	} else if (S_ISREG(statinfo.st_mode)) {
		info->type = OS_FILE_TYPE_FILE;
	} else {
		info->type = OS_FILE_TYPE_UNKNOWN;
	}

	ut_free(full_path);
	return(0);
#endif
}

/***********************************************************************//**
A fault-tolerant function that tries to read the next file name in the
directory. We retry 100 times if os_file_readdir_next_file() returns -1. The
idea is to read as much good data as we can and jump over bad data.
@return 0 if ok, -1 if error even after the retries, 1 if at the end
of the directory */
int
fil_file_readdir_next_file(
/*=======================*/
	dberr_t*	err,	/*!< out: this is set to DB_ERROR if an error
				was encountered, otherwise not changed */
	const char*	dirname,/*!< in: directory name or path */
	os_file_dir_t	dir,	/*!< in: directory stream */
	os_file_stat_t* info)	/*!< in/out: buffer where the
				info is returned */
{
	for (ulint i = 0; i < 100; i++) {
		int	ret = os_file_readdir_next_file(dirname, dir, info);

		if (ret != -1) {

			return(ret);
		}

		ib::error() << "os_file_readdir_next_file() returned -1 in"
			" directory " << dirname
			<< ", crash recovery may have failed"
			" for some .ibd files!";

		*err = DB_ERROR;
	}

	return(-1);
}

/** Scan the database directories under the MySQL datadir, looking for
.ibd files and determining the space id in each of them.
@return	DB_SUCCESS or error number */

static dberr_t enumerate_ibd_files(process_single_tablespace_func_t callback)
{
	int		ret;
	char*		dbpath		= NULL;
	ulint		dbpath_len	= 100;
	os_file_dir_t	dir;
	os_file_dir_t	dbdir;
	os_file_stat_t	dbinfo;
	os_file_stat_t	fileinfo;
	dberr_t		err		= DB_SUCCESS;
	size_t len;

	/* The datadir of MySQL is always the default directory of mysqld */

	dir = os_file_opendir(fil_path_to_mysql_datadir);

	if (UNIV_UNLIKELY(dir == IF_WIN(INVALID_HANDLE_VALUE, nullptr))) {
		msg("cannot open dir %s", fil_path_to_mysql_datadir);
		return(DB_ERROR);
	}

	dbpath = static_cast<char*>(ut_malloc_nokey(dbpath_len));

	/* Scan all directories under the datadir. They are the database
	directories of MySQL. */

	ret = fil_file_readdir_next_file(&err, fil_path_to_mysql_datadir, dir,
					 &dbinfo);
	while (ret == 0) {

		/* General tablespaces are always at the first level of the
		data home dir */
		if (dbinfo.type != OS_FILE_TYPE_FILE) {
			const bool is_isl = ends_with(dbinfo.name, ".isl");
			if (is_isl || ends_with(dbinfo.name,".ibd")) {
				(*callback)(nullptr, dbinfo.name, is_isl,
					    false, 0);
			}
		}

		if (dbinfo.type == OS_FILE_TYPE_FILE
		    || dbinfo.type == OS_FILE_TYPE_UNKNOWN) {

			goto next_datadir_item;
		}

		/* We found a symlink or a directory; try opening it to see
		if a symlink is a directory */

		len = strlen(fil_path_to_mysql_datadir)
			+ strlen (dbinfo.name) + 2;
		if (len > dbpath_len) {
			dbpath_len = len;

			if (dbpath) {
				ut_free(dbpath);
			}

			dbpath = static_cast<char*>(ut_malloc_nokey(dbpath_len));
		}
		snprintf(dbpath, dbpath_len,
			 "%s/%s", fil_path_to_mysql_datadir, dbinfo.name);

		if (check_if_skip_database_by_path(dbpath)) {
			fprintf(stderr, "Skipping db: %s\n", dbpath);
			goto next_datadir_item;
		}

		dbdir = os_file_opendir(dbpath);

		if (UNIV_UNLIKELY(dbdir != IF_WIN(INVALID_HANDLE_VALUE,NULL))){
			/* We found a database directory; loop through it,
			looking for possible .ibd files in it */

			for (ret = fil_file_readdir_next_file(&err, dbpath,
							      dbdir,
							      &fileinfo);
			     ret == 0;
			     ret = fil_file_readdir_next_file(&err, dbpath,
							      dbdir,
							      &fileinfo)) {
				if (fileinfo.type == OS_FILE_TYPE_DIR) {
					continue;
				}

				/* We found a symlink or a file */
				if (strlen(fileinfo.name) > 4) {
					bool is_isl= false;
					if (ends_with(fileinfo.name, ".ibd") || ((is_isl = ends_with(fileinfo.name, ".isl"))))
						(*callback)(dbinfo.name, fileinfo.name, is_isl, false, 0);
				}
			}

			if (os_file_closedir_failed(dbdir)) {
				fprintf(stderr, "InnoDB: Warning: could not"
				 " close database directory %s\n",
					dbpath);

				err = DB_ERROR;
			}

		} else {
			msg("Can't open dir %s", dbpath);
			err = DB_ERROR;
			break;

		}

next_datadir_item:
		ret = fil_file_readdir_next_file(&err,
						 fil_path_to_mysql_datadir,
						 dir, &dbinfo);
	}

	ut_free(dbpath);

	if (os_file_closedir_failed(dir)) {
		fprintf(stderr,
			"InnoDB: Error: could not close MariaDB datadir\n");
		return(DB_ERROR);
	}

	return(err);
}

/** Assign srv_undo_space_id_start variable if there are undo tablespace present.
Read the TRX_SYS page from ibdata1 file and get the minimum space id from
the first slot rollback segments of TRX_SYS_PAGE_NO.
@retval DB_ERROR if file open or page read failed.
@retval DB_SUCCESS if srv_undo_space_id assigned successfully. */
static dberr_t xb_assign_undo_space_start()
{

	pfs_os_file_t	file;
	bool		ret;
	dberr_t		error = DB_SUCCESS;
	ulint		space;
	int		n_retries = 5;
	ulint		fsp_flags;

	file = os_file_create(0, srv_sys_space.first_datafile()->filepath(),
		OS_FILE_OPEN, OS_FILE_NORMAL, OS_DATA_FILE, true, &ret);

	if (!ret) {
		msg("Error opening %s", srv_sys_space.first_datafile()->filepath());
		return DB_ERROR;
	}

	byte* page = static_cast<byte*>
		(aligned_malloc(srv_page_size, srv_page_size));

	if (os_file_read(IORequestRead, file, page, 0, srv_page_size, nullptr)
	    != DB_SUCCESS) {
		msg("Reading first page failed.\n");
		error = DB_ERROR;
		goto func_exit;
	}

	fsp_flags = mach_read_from_4(
			page + FSP_HEADER_OFFSET + FSP_SPACE_FLAGS);
retry:
	if (os_file_read(IORequestRead, file, page,
			 TRX_SYS_PAGE_NO << srv_page_size_shift,
			 srv_page_size, nullptr) != DB_SUCCESS) {
		msg("Reading TRX_SYS page failed.");
		error = DB_ERROR;
		goto func_exit;
	}

	/* TRX_SYS page can't be compressed or encrypted. */
	if (buf_page_is_corrupted(false, page, fsp_flags)) {
		if (n_retries--) {
			std::this_thread::sleep_for(
				std::chrono::milliseconds(1));
			goto retry;
		} else {
			msg("mariabackup: TRX_SYS page corrupted.\n");
			error = DB_ERROR;
			goto func_exit;
		}
	}

	/* 0th slot always points to system tablespace.
	1st slot should point to first undotablespace which is minimum. */

	ut_ad(mach_read_from_4(TRX_SYS + TRX_SYS_RSEGS
			       + TRX_SYS_RSEG_SLOT_SIZE
			       + TRX_SYS_RSEG_PAGE_NO + page)
	      != FIL_NULL);

	space = mach_read_from_4(TRX_SYS + TRX_SYS_RSEGS
				 + TRX_SYS_RSEG_SLOT_SIZE
				 + TRX_SYS_RSEG_SPACE + page);

	srv_undo_space_id_start = space;

func_exit:
	aligned_free(page);
	ret = os_file_close(file);
	ut_a(ret);

	return error;
}

/** Close all undo tablespaces while applying incremental delta */
static void xb_close_undo_tablespaces()
{
  if (srv_undo_space_id_start == 0)
    return;
  for (ulint space_id= srv_undo_space_id_start;
       space_id < srv_undo_space_id_start + srv_undo_tablespaces_open;
       space_id++)
  {
     fil_space_t *space= fil_space_get(space_id);
     ut_ad(space);
     space->close();
  }
}

/****************************************************************************
Populates the tablespace memory cache by scanning for and opening data files.
@returns DB_SUCCESS or error code.*/
static
dberr_t
xb_load_tablespaces()
{
	bool	create_new_db;
	dberr_t	err;
	ulint   sum_of_new_sizes;
        lsn_t	flush_lsn;

	ut_ad(srv_operation == SRV_OPERATION_BACKUP
	      || srv_operation == SRV_OPERATION_RESTORE_DELTA);

	err = srv_sys_space.check_file_spec(&create_new_db, 0);

	/* create_new_db must not be true. */
	if (err != DB_SUCCESS || create_new_db) {
		msg("Could not find data files at the specified datadir");
		return(DB_ERROR);
	}

	for (int i= 0; i < 10; i++) {
		err = srv_sys_space.open_or_create(false, false, &sum_of_new_sizes,
						 &flush_lsn);
		if (err == DB_PAGE_CORRUPTED || err == DB_CORRUPTION) {
			my_sleep(1000);
		}
		else
		 break;
	}

	if (err != DB_SUCCESS) {
		msg("Could not open data files.\n");
		return(err);
	}

	/* Add separate undo tablespaces to fil_system */

	err = xb_assign_undo_space_start();

	if (err != DB_SUCCESS) {
		return err;
	}

	err = srv_undo_tablespaces_init(false);

	if (err != DB_SUCCESS) {
		return(err);
	}

	/* It is important to call xb_load_single_table_tablespaces() after
	srv_undo_tablespaces_init(), because fil_is_user_tablespace_id() *
	relies on srv_undo_tablespaces_open to be properly initialized */

	msg("mariabackup: Generating a list of tablespaces");

	err = enumerate_ibd_files(xb_load_single_table_tablespace);
	if (err != DB_SUCCESS) {
		return(err);
	}

	if (srv_operation == SRV_OPERATION_RESTORE_DELTA) {
		xb_close_undo_tablespaces();
	}

	DBUG_MARIABACKUP_EVENT("after_load_tablespaces", {});
	return(DB_SUCCESS);
}

/** Destroy the tablespace memory cache. */
static void xb_data_files_close()
{
  fil_space_t::close_all();
  buf_dblwr.close();
}

/***********************************************************************
Allocate and initialize the entry for databases and tables filtering
hash tables. If memory allocation is not successful, terminate program.
@return pointer to the created entry.  */
static
xb_filter_entry_t *
xb_new_filter_entry(
/*================*/
	const char*	name)	/*!< in: name of table/database */
{
	xb_filter_entry_t	*entry;
	ulint namelen = strlen(name);

	ut_a(namelen <= NAME_LEN * 2 + 1);

	entry = static_cast<xb_filter_entry_t *>
		(malloc(sizeof(xb_filter_entry_t) + namelen + 1));
	memset(entry, '\0', sizeof(xb_filter_entry_t) + namelen + 1);
	entry->name = ((char*)entry) + sizeof(xb_filter_entry_t);
	strcpy(entry->name, name);
	entry->has_tables = FALSE;

	return entry;
}

/***********************************************************************
Add entry to hash table. If hash table is NULL, allocate and initialize
new hash table */
static
xb_filter_entry_t*
xb_add_filter(
	const char*	name,	/*!< in: name of table/database */
	hash_table_t*	hash)	/*!< in/out: hash to insert into */
{
	xb_filter_entry_t* entry = xb_new_filter_entry(name);

	if (UNIV_UNLIKELY(!hash->array)) {
		hash->create(1000);
	}
	const ulint fold = my_crc32c(0, entry->name, strlen(entry->name));
	HASH_INSERT(xb_filter_entry_t, name_hash, hash, fold, entry);
	return entry;
}

/***********************************************************************
Validate name of table or database. If name is invalid, program will
be finished with error code */
static
void
xb_validate_name(
/*=============*/
	const char*	name,	/*!< in: name */
	size_t		len)	/*!< in: length of name */
{
	const char*	p;

	/* perform only basic validation. validate length and
	path symbols */
	if (len > NAME_LEN) {
		die("name `%s` is too long.", name);
	}
	p = strpbrk(name, "/\\~");
	if (p && (uint) (p - name) < NAME_LEN) {
		die("name `%s` is not valid.", name);
	}
}

/***********************************************************************
Register new filter entry which can be either database
or table name.  */
static
void
xb_register_filter_entry(
/*=====================*/
	const char*	name,	/*!< in: name */
	hash_table_t* databases_hash,
	hash_table_t* tables_hash
	)
{
	const char*		p;
	size_t			namelen;
	xb_filter_entry_t*	db_entry = NULL;

	namelen = strlen(name);
	if ((p = strchr(name, '.')) != NULL) {
		char dbname[NAME_LEN + 1];

		xb_validate_name(name, p - name);
		xb_validate_name(p + 1, namelen - (p - name));

		strncpy(dbname, name, p - name);
		dbname[p - name] = 0;

		if (databases_hash && databases_hash->array) {
			const ulint fold = my_crc32c(0, dbname, p - name);
			HASH_SEARCH(name_hash, databases_hash,
					fold,
					xb_filter_entry_t*,
					db_entry, (void) 0,
					!strcmp(db_entry->name, dbname));
		}
		if (!db_entry) {
			db_entry = xb_add_filter(dbname, databases_hash);
		}
		db_entry->has_tables = TRUE;
		xb_add_filter(name, tables_hash);
	} else {
		xb_validate_name(name, namelen);

		xb_add_filter(name, databases_hash);
	}
}

static
void
xb_register_include_filter_entry(
	const char* name
)
{
	xb_register_filter_entry(name, &databases_include_hash,
				 &tables_include_hash);
}

static
void
xb_register_exclude_filter_entry(
	const char* name
)
{
	xb_register_filter_entry(name, &databases_exclude_hash,
				 &tables_exclude_hash);
}

void register_ignore_db_dirs_filter(const char *name)
{
  xb_add_filter(name, &databases_exclude_hash);
}

/***********************************************************************
Register new table for the filter.  */
static
void
xb_register_table(
/*==============*/
	const char* name)	/*!< in: name of table */
{
	if (strchr(name, '.') == NULL) {
		die("`%s` is not fully qualified name.", name);
	}

	xb_register_include_filter_entry(name);
}

static
void
xb_add_regex_to_list(
	const char* regex,  /*!< in: regex */
	const char* error_context,  /*!< in: context to error message */
	regex_list_t* list) /*! in: list to put new regex to */
{
	char			errbuf[100];
	int			ret;

	regex_t compiled_regex;
	ret = regcomp(&compiled_regex, regex, REG_EXTENDED);

	if (ret != 0) {
		regerror(ret, &compiled_regex, errbuf, sizeof(errbuf));
		msg("mariabackup: error: %s regcomp(%s): %s",
			error_context, regex, errbuf);
		exit(EXIT_FAILURE);
	}

	list->push_back(compiled_regex);
}

/***********************************************************************
Register new regex for the include filter.  */
static
void
xb_register_include_regex(
/*==============*/
	const char* regex)	/*!< in: regex */
{
	xb_add_regex_to_list(regex, "tables", &regex_include_list);
}

/***********************************************************************
Register new regex for the exclude filter.  */
static
void
xb_register_exclude_regex(
/*==============*/
	const char* regex)	/*!< in: regex */
{
	xb_add_regex_to_list(regex, "tables-exclude", &regex_exclude_list);
}

typedef void (*insert_entry_func_t)(const char*);

/* Scan string and load filter entries from it.
@param[in] list string representing a list
@param[in] delimiters delimiters of entries
@param[in] ins callback to add entry */
void xb_load_list_string(char *list, const char *delimiters,
                         insert_entry_func_t ins)
{
  char *p;
  char *saveptr;

  p= strtok_r(list, delimiters, &saveptr);
  while (p)
  {

    ins(p);

    p= strtok_r(NULL, delimiters, &saveptr);
  }
}

/***********************************************************************
Scan file and load filter entries from it.  */
static
void
xb_load_list_file(
/*==============*/
	const char* filename,		/*!< in: name of file */
	insert_entry_func_t ins)	/*!< in: callback to add entry */
{
	char	name_buf[NAME_LEN*2+2];
	FILE*	fp;

	/* read and store the filenames */
	fp = fopen(filename, "r");
	if (!fp) {
		die("Can't open %s",
		    filename);
	}
	while (fgets(name_buf, sizeof(name_buf), fp) != NULL) {
		char*	p = strchr(name_buf, '\n');
		if (p) {
			*p = '\0';
		} else {
			die("`%s...` name is too long", name_buf);
		}

		ins(name_buf);
	}

	fclose(fp);
}


static
void
xb_filters_init()
{
	if (xtrabackup_databases) {
		xb_load_list_string(xtrabackup_databases, " \t",
				    xb_register_include_filter_entry);
	}

	if (xtrabackup_databases_file) {
		xb_load_list_file(xtrabackup_databases_file,
				  xb_register_include_filter_entry);
	}

	if (xtrabackup_databases_exclude) {
		xb_load_list_string(xtrabackup_databases_exclude, " \t",
				    xb_register_exclude_filter_entry);
	}

	if (xtrabackup_tables) {
		xb_load_list_string(xtrabackup_tables, ",",
				    xb_register_include_regex);
	}

	if (xtrabackup_tables_file) {
		xb_load_list_file(xtrabackup_tables_file, xb_register_table);
	}

	if (xtrabackup_tables_exclude) {
		xb_load_list_string(xtrabackup_tables_exclude, ",",
				    xb_register_exclude_regex);
	}
}

static
void
xb_filter_hash_free(hash_table_t* hash)
{
	ulint	i;

	/* free the hash elements */
	for (i = 0; i < hash->n_cells; i++) {
		xb_filter_entry_t*	table;

		table = static_cast<xb_filter_entry_t *>
			(HASH_GET_FIRST(hash, i));

		while (table) {
			xb_filter_entry_t*	prev_table = table;

			table = static_cast<xb_filter_entry_t *>
				(HASH_GET_NEXT(name_hash, prev_table));
			const ulint fold = my_crc32c(0, prev_table->name,
						     strlen(prev_table->name));
			HASH_DELETE(xb_filter_entry_t, name_hash, hash,
				    fold, prev_table);
			free(prev_table);
		}
	}

	hash->free();
}

static void xb_regex_list_free(regex_list_t* list)
{
	while (list->size() > 0) {
		xb_regfree(&list->front());
		list->pop_front();
	}
}

/************************************************************************
Destroy table filters for partial backup. */
static
void
xb_filters_free()
{
	xb_regex_list_free(&regex_include_list);
	xb_regex_list_free(&regex_exclude_list);

	if (tables_include_hash.array) {
		xb_filter_hash_free(&tables_include_hash);
	}

	if (tables_exclude_hash.array) {
		xb_filter_hash_free(&tables_exclude_hash);
	}

	if (databases_include_hash.array) {
		xb_filter_hash_free(&databases_include_hash);
	}

	if (databases_exclude_hash.array) {
		xb_filter_hash_free(&databases_exclude_hash);
	}
}

#ifdef RLIMIT_NOFILE
/**
Set the open files limit. Based on set_max_open_files().
@param max_file_limit  requested open files limit
@return the resulting open files limit. May be less or more than the requested
value.  */
static ulong xb_set_max_open_files(rlim_t max_file_limit)
{
	struct rlimit rlimit;
	rlim_t old_cur;

	if (getrlimit(RLIMIT_NOFILE, &rlimit)) {

		goto end;
	}

	old_cur = rlimit.rlim_cur;

	if (rlimit.rlim_cur == RLIM_INFINITY) {

		rlimit.rlim_cur = max_file_limit;
	}

	if (rlimit.rlim_cur >= max_file_limit) {

		max_file_limit = rlimit.rlim_cur;
		goto end;
	}

	rlimit.rlim_cur = rlimit.rlim_max = max_file_limit;

	if (setrlimit(RLIMIT_NOFILE, &rlimit)) {
		/* Use original value */
		max_file_limit = static_cast<ulong>(old_cur);
	} else {

		rlimit.rlim_cur = 0;	/* Safety if next call fails */

		(void) getrlimit(RLIMIT_NOFILE, &rlimit);

		if (rlimit.rlim_cur) {

			/* If call didn't fail */
			max_file_limit = rlimit.rlim_cur;
		}
	}

end:
	return static_cast<ulong>(max_file_limit);
}
#else
# define xb_set_max_open_files(x) 0UL
#endif

static void stop_backup_threads()
{
  mysql_cond_broadcast(&log_copying_stop);

  if (log_copying_running || have_io_watching_thread)
  {
    mysql_mutex_unlock(&log_sys.mutex);
    fputs("mariabackup: Stopping log copying thread", stderr);
    fflush(stderr);
    mysql_mutex_lock(&log_sys.mutex);
    while (log_copying_running || have_io_watching_thread)
    {
      mysql_cond_broadcast(&log_copying_stop);
      mysql_mutex_unlock(&log_sys.mutex);
      putc('.', stderr);
      fflush(stderr);
      std::this_thread::sleep_for(std::chrono::milliseconds(200));
      mysql_mutex_lock(&log_sys.mutex);
    }
    putc('\n', stderr);
  }

  mysql_cond_destroy(&log_copying_stop);
}

/** Implement the core of --backup
@return	whether the operation succeeded */
static bool xtrabackup_backup_low()
{
	mysql_mutex_lock(&log_sys.mutex);
	ut_ad(!metadata_to_lsn);

	/* read the latest checkpoint lsn */
	{
		ulint	max_cp_field;

		if (recv_find_max_checkpoint(&max_cp_field) == DB_SUCCESS
		    && log_sys.log.format != 0) {
			if (max_cp_field == LOG_CHECKPOINT_1) {
				log_sys.log.read(max_cp_field,
						 {log_sys.checkpoint_buf,
						  OS_FILE_LOG_BLOCK_SIZE});
			}
			metadata_to_lsn = mach_read_from_8(
				log_sys.checkpoint_buf + LOG_CHECKPOINT_LSN);
			msg("mariabackup: The latest check point"
			    " (for incremental): '" LSN_PF "'",
			    metadata_to_lsn);
		} else {
			msg("Error: recv_find_max_checkpoint() failed.");
		}

		stop_backup_threads();
	}

	if (metadata_to_lsn && xtrabackup_copy_logfile(true)) {
		mysql_mutex_unlock(&log_sys.mutex);
		ds_close(dst_log_file);
		dst_log_file = NULL;
		return false;
	}
	mysql_mutex_unlock(&log_sys.mutex);

	if (ds_close(dst_log_file) || !metadata_to_lsn) {
		dst_log_file = NULL;
		return false;
	}

	dst_log_file = NULL;

	std::vector<uint32_t> failed_ids;
	std::set_difference(
		fail_undo_ids.begin(), fail_undo_ids.end(),
		undo_trunc_ids.begin(), undo_trunc_ids.end(),
		std::inserter(failed_ids, failed_ids.begin()));

	for (uint32_t id : failed_ids) {
		msg("mariabackup: Failed to read undo log "
		    "tablespace space id %d and there is no undo "
		    "tablespace truncation redo record.",
		    id);
	}

	if (failed_ids.size() > 0) {
		return false;
	}

	if(!xtrabackup_incremental) {
		strcpy(metadata_type, "full-backuped");
		metadata_from_lsn = 0;
	} else {
		strcpy(metadata_type, "incremental");
		metadata_from_lsn = incremental_lsn;
	}
	metadata_last_lsn = log_copy_scanned_lsn;

	if (!xtrabackup_stream_metadata(ds_meta)) {
		msg("Error: failed to stream metadata.");
		return false;
	}
	if (xtrabackup_extra_lsndir) {
		char	filename[FN_REFLEN];

		sprintf(filename, "%s/%s", xtrabackup_extra_lsndir,
			XTRABACKUP_METADATA_FILENAME);
		if (!xtrabackup_write_metadata(filename)) {
			msg("Error: failed to write metadata "
			    "to '%s'.", filename);
			return false;
		}
		sprintf(filename, "%s/%s", xtrabackup_extra_lsndir,
			XTRABACKUP_INFO);
		if (!write_xtrabackup_info(mysql_connection, filename, false, false)) {
			msg("Error: failed to write info "
			 "to '%s'.", filename);
			return false;
		}
	}

	return true;
}

/** Implement --backup
@return	whether the operation succeeded */
static bool xtrabackup_backup_func()
{
	MY_STAT			 stat_info;
	uint			 i;
	uint			 count;
	pthread_mutex_t		 count_mutex;
	CorruptedPages corrupted_pages;
	data_thread_ctxt_t 	*data_threads;
	pthread_mutex_init(&backup_mutex, NULL);
	pthread_cond_init(&scanned_lsn_cond, NULL);

#ifdef USE_POSIX_FADVISE
	msg("uses posix_fadvise().");
#endif

	/* cd to datadir */

	if (my_setwd(mysql_real_data_home,MYF(MY_WME)))
	{
		msg("my_setwd() failed , %s", mysql_real_data_home);
		return(false);
	}
	msg("cd to %s", mysql_real_data_home);
	encryption_plugin_backup_init(mysql_connection);
	msg("open files limit requested %lu, set to %lu",
	    xb_open_files_limit,
	    xb_set_max_open_files(xb_open_files_limit));

	mysql_data_home= mysql_data_home_buff;
	mysql_data_home[0]=FN_CURLIB;		// all paths are relative from here
	mysql_data_home[1]=0;

	srv_n_purge_threads = 1;
	srv_read_only_mode = TRUE;

	srv_operation = SRV_OPERATION_BACKUP;
	log_file_op = backup_file_op;
<<<<<<< HEAD
	first_page_init = backup_first_page_op;
=======
	undo_space_trunc = backup_undo_trunc;
>>>>>>> 17858e03
	metadata_to_lsn = 0;

	/* initialize components */
        if(innodb_init_param()) {
fail:
		if (log_copying_running) {
			mysql_mutex_lock(&log_sys.mutex);
			metadata_to_lsn = 1;
			stop_backup_threads();
			mysql_mutex_unlock(&log_sys.mutex);
		}

		log_file_op = NULL;
<<<<<<< HEAD
		first_page_init = NULL;
=======
		undo_space_trunc = NULL;
>>>>>>> 17858e03
		if (dst_log_file) {
			ds_close(dst_log_file);
			dst_log_file = NULL;
		}
		if (fil_system.is_initialised()) {
			innodb_shutdown();
		}
		return(false);
	}

	if (srv_buf_pool_size >= 1000 * 1024 * 1024) {
                                  /* Here we still have srv_pool_size counted
                                  in kilobytes (in 4.0 this was in bytes)
				  srv_boot() converts the value to
                                  pages; if buffer pool is less than 1000 MB,
                                  assume fewer threads. */
                srv_max_n_threads = 50000;

	} else if (srv_buf_pool_size >= 8 * 1024 * 1024) {

                srv_max_n_threads = 10000;
        } else {
		srv_max_n_threads = 1000;       /* saves several MB of memory,
                                                especially in 64-bit
                                                computers */
        }
	srv_thread_pool_init();
	/* Reset the system variables in the recovery module. */
	trx_pool_init();
	recv_sys.create();

	xb_filters_init();

	xb_fil_io_init();

	if (os_aio_init()) {
		msg("Error: cannot initialize AIO subsystem");
		goto fail;
	}

	log_sys.create();
	log_sys.log.create();
	log_sys.log.open_file(get_log_file_path());

	/* create extra LSN dir if it does not exist. */
	if (xtrabackup_extra_lsndir
		&&!my_stat(xtrabackup_extra_lsndir,&stat_info,MYF(0))
		&& (my_mkdir(xtrabackup_extra_lsndir,0777,MYF(0)) < 0)) {
		msg("Error: cannot mkdir %d: %s\n",
		    my_errno, xtrabackup_extra_lsndir);
		goto fail;
	}

	/* create target dir if not exist */
	if (!xtrabackup_stream_str && !my_stat(xtrabackup_target_dir,&stat_info,MYF(0))
		&& (my_mkdir(xtrabackup_target_dir,0777,MYF(0)) < 0)){
		msg("Error: cannot mkdir %d: %s\n",
		    my_errno, xtrabackup_target_dir);
		goto fail;
	}


        {
	/* definition from recv_recovery_from_checkpoint_start() */
	ulint		max_cp_field;

	/* get current checkpoint_lsn */
	/* Look for the latest checkpoint from any of the log groups */

	mysql_mutex_lock(&log_sys.mutex);

reread_log_header:
	dberr_t err = recv_find_max_checkpoint(&max_cp_field);

	if (err != DB_SUCCESS)
		msg("Error: cannot read redo log header");
	else if (log_sys.log.format == 0) {
		msg("Error: cannot process redo log before MariaDB 10.2.2");
		err = DB_ERROR;
	}
	else {
		byte* buf = log_sys.checkpoint_buf;
		checkpoint_lsn_start = log_sys.log.get_lsn();
		checkpoint_no_start = log_sys.next_checkpoint_no;

		log_sys.log.read(max_cp_field, {buf, OS_FILE_LOG_BLOCK_SIZE});

		if (checkpoint_no_start
		    != mach_read_from_8(buf + LOG_CHECKPOINT_NO)
		    || checkpoint_lsn_start
		    != mach_read_from_8(buf + LOG_CHECKPOINT_LSN)
		    || log_sys.log.get_lsn_offset()
		    != mach_read_from_8(buf + LOG_CHECKPOINT_OFFSET))
			goto reread_log_header;
	}
	mysql_mutex_unlock(&log_sys.mutex);

	if (err != DB_SUCCESS)
		goto fail;

	xtrabackup_init_datasinks();

	if (!select_history()) {
		goto fail;
	}

	/* open the log file */
	memset(&stat_info, 0, sizeof(MY_STAT));
	dst_log_file = ds_open(ds_redo, LOG_FILE_NAME, &stat_info);
	if (dst_log_file == NULL) {
		msg("Error: failed to open the target stream for '%s'.",
		    LOG_FILE_NAME);
		goto fail;
	}

	/* label it */
	byte* log_hdr_buf = static_cast<byte*>(
		aligned_malloc(LOG_FILE_HDR_SIZE, OS_FILE_LOG_BLOCK_SIZE));
	memset(log_hdr_buf, 0, LOG_FILE_HDR_SIZE);

	byte *log_hdr_field = log_hdr_buf;
	mach_write_to_4(LOG_HEADER_FORMAT + log_hdr_field, log_sys.log.format);
	mach_write_to_4(LOG_HEADER_SUBFORMAT + log_hdr_field, log_sys.log.subformat);
	mach_write_to_8(LOG_HEADER_START_LSN + log_hdr_field, checkpoint_lsn_start);
	strcpy(reinterpret_cast<char*>(LOG_HEADER_CREATOR + log_hdr_field),
		"Backup " MYSQL_SERVER_VERSION);
	log_block_set_checksum(log_hdr_field,
		log_block_calc_checksum_crc32(log_hdr_field));

	/* copied from log_group_checkpoint() */
	log_hdr_field +=
		(log_sys.next_checkpoint_no & 1) ? LOG_CHECKPOINT_2 : LOG_CHECKPOINT_1;
	/* The least significant bits of LOG_CHECKPOINT_OFFSET must be
	stored correctly in the copy of the LOG_FILE_NAME. The most significant
	bits, which identify the start offset of the log block in the file,
	we did choose freely, as LOG_FILE_HDR_SIZE. */
	ut_ad(!((log_sys.log.get_lsn() ^ checkpoint_lsn_start)
		& (OS_FILE_LOG_BLOCK_SIZE - 1)));
	/* Adjust the checkpoint page. */
	memcpy(log_hdr_field, log_sys.checkpoint_buf, OS_FILE_LOG_BLOCK_SIZE);
	mach_write_to_8(log_hdr_field + LOG_CHECKPOINT_OFFSET,
		(checkpoint_lsn_start & (OS_FILE_LOG_BLOCK_SIZE - 1))
		| LOG_FILE_HDR_SIZE);
	log_block_set_checksum(log_hdr_field,
			log_block_calc_checksum_crc32(log_hdr_field));

	/* Write log header*/
	if (ds_write(dst_log_file, log_hdr_buf, LOG_FILE_HDR_SIZE)) {
		msg("error: write to logfile failed");
		aligned_free(log_hdr_buf);
		goto fail;
	}

	aligned_free(log_hdr_buf);
	log_copying_running = true;

	mysql_cond_init(0, &log_copying_stop, nullptr);

	/* start io throttle */
	if (xtrabackup_throttle) {
		io_ticket = xtrabackup_throttle;
		have_io_watching_thread = true;
		mysql_cond_init(0, &wait_throttle, nullptr);
		std::thread(io_watching_thread).detach();
	}

	/* Populate fil_system with tablespaces to copy */
	err = xb_load_tablespaces();
	if (err != DB_SUCCESS) {
		msg("merror: xb_load_tablespaces() failed with"
		    " error %s.", ut_strerr(err));
fail_before_log_copying_thread_start:
		log_copying_running = false;
		goto fail;
	}

	/* copy log file by current position */
	log_copy_scanned_lsn = checkpoint_lsn_start;
	recv_sys.recovered_lsn = log_copy_scanned_lsn;

	mysql_mutex_lock(&log_sys.mutex);

	const bool log_copy_failed = xtrabackup_copy_logfile();

	mysql_mutex_unlock(&log_sys.mutex);

	if (log_copy_failed)
		goto fail_before_log_copying_thread_start;

	DBUG_MARIABACKUP_EVENT("before_innodb_log_copy_thread_started", {});

	std::thread(log_copying_thread).detach();

	/* FLUSH CHANGED_PAGE_BITMAPS call */
	if (!flush_changed_page_bitmaps()) {
		goto fail;
	}

	ut_a(xtrabackup_parallel > 0);

	if (xtrabackup_parallel > 1) {
		msg("mariabackup: Starting %u threads for parallel data "
		    "files transfer", xtrabackup_parallel);
	}

	if (opt_lock_ddl_per_table) {
		mdl_lock_all();

		DBUG_EXECUTE_IF("check_mdl_lock_works",
			dbug_start_query_thread("ALTER TABLE test.t ADD COLUMN mdl_lock_column int",
				"Waiting for table metadata lock", 0, 0););
	}

	datafiles_iter_t it;

	/* Create data copying threads */
	data_threads = (data_thread_ctxt_t *)
		malloc(sizeof(data_thread_ctxt_t) * xtrabackup_parallel);
	count = xtrabackup_parallel;
	pthread_mutex_init(&count_mutex, NULL);

	for (i = 0; i < (uint) xtrabackup_parallel; i++) {
		data_threads[i].it = &it;
		data_threads[i].num = i+1;
		data_threads[i].count = &count;
		data_threads[i].count_mutex = &count_mutex;
		data_threads[i].corrupted_pages = &corrupted_pages;
		std::thread(data_copy_thread_func, data_threads + i).detach();
	}

	/* Wait for threads to exit */
	while (1) {
		std::this_thread::sleep_for(std::chrono::seconds(1));
		pthread_mutex_lock(&count_mutex);
		bool stop = count == 0;
		pthread_mutex_unlock(&count_mutex);
		if (stop) {
			break;
		}
	}

	pthread_mutex_destroy(&count_mutex);
	free(data_threads);
	}

	bool ok = backup_start(corrupted_pages);

	if (ok) {
		ok = xtrabackup_backup_low();

		backup_release();

		DBUG_EXECUTE_IF("check_mdl_lock_works",
				pthread_join(dbug_alter_thread, nullptr););

		if (ok) {
			backup_finish();
		}
	}

	if (opt_log_innodb_page_corruption)
		ok = corrupted_pages.print_to_file(MB_CORRUPTED_PAGES_FILE);

	if (!ok) {
		goto fail;
	}

	if (changed_page_bitmap) {
		xb_page_bitmap_deinit(changed_page_bitmap);
	}
	xtrabackup_destroy_datasinks();

	msg("Redo log (from LSN " LSN_PF " to " LSN_PF
	    ") was copied.", checkpoint_lsn_start, log_copy_scanned_lsn);
	xb_filters_free();

	xb_data_files_close();

	/* Make sure that the latest checkpoint was included */
	if (metadata_to_lsn > log_copy_scanned_lsn) {
		msg("Error: failed to copy enough redo log ("
		    "LSN=" LSN_PF "; checkpoint LSN=" LSN_PF ").",
		    log_copy_scanned_lsn, metadata_to_lsn);
		goto fail;
	}

	innodb_shutdown();
	log_file_op = NULL;
<<<<<<< HEAD
	first_page_init = NULL;
=======
	undo_space_trunc = NULL;
>>>>>>> 17858e03
	pthread_mutex_destroy(&backup_mutex);
	pthread_cond_destroy(&scanned_lsn_cond);
	if (!corrupted_pages.empty()) {
		ut_ad(opt_log_innodb_page_corruption);
		msg("Error: corrupted innodb pages are found and logged to "
			MB_CORRUPTED_PAGES_FILE " file");
	}
	return(true);
}


/**
This function handles DDL changes at the end of backup, under protection of
FTWRL.  This ensures consistent backup in presence of DDL.

- New tables, that were created during backup, are now copied into backup.
  Also, tablespaces with optimized (no redo loggin DDL) are re-copied into 
  backup. This tablespaces will get the extension ".new" in the backup

- Tables that were renamed during backup, are marked as renamed
  For these, file <old_name>.ren will be created.
  The content of the file is the new tablespace name.

- Tables that were deleted during backup, are marked as deleted
  For these , an empty file <name>.del will be created

  It is the responsibility of the prepare phase to deal with .new, .ren, and .del
  files.
*/
void backup_fix_ddl(CorruptedPages &corrupted_pages)
{
	std::set<std::string> dropped_tables;
	std::map<std::string, std::string> renamed_tables;
	space_id_to_name_t new_tables;

	/* Disable further DDL on backed up tables (only needed for --no-lock).*/
	pthread_mutex_lock(&backup_mutex);
	log_file_op = backup_file_op_fail;
	pthread_mutex_unlock(&backup_mutex);

	DBUG_MARIABACKUP_EVENT("backup_fix_ddl", {});

	for (space_id_to_name_t::iterator iter = ddl_tracker.tables_in_backup.begin();
		iter != ddl_tracker.tables_in_backup.end();
		iter++) {

		const std::string name = iter->second;
		ulint id = iter->first;

		if (ddl_tracker.drops.find(id) != ddl_tracker.drops.end()) {
			dropped_tables.insert(name);
			corrupted_pages.drop_space(id);
			continue;
		}

		if (ddl_tracker.id_to_name.find(id) == ddl_tracker.id_to_name.end()) {
			continue;
		}

		/* tablespace was affected by DDL. */
		const std::string new_name = ddl_tracker.id_to_name[id];
		if (new_name != name) {
			renamed_tables[name] = new_name;
			if (opt_log_innodb_page_corruption)
				corrupted_pages.rename_space(id, new_name);
		}
	}

	/* Find tables that were created during backup (and not removed).*/
	for(space_id_to_name_t::iterator iter = ddl_tracker.id_to_name.begin();
		iter != ddl_tracker.id_to_name.end();
		iter++) {

		ulint id = iter->first;
		std::string name = iter->second;

		if (ddl_tracker.tables_in_backup.find(id) != ddl_tracker.tables_in_backup.end()) {
			/* already processed above */
			continue;
		}

		if (ddl_tracker.drops.find(id) == ddl_tracker.drops.end()
		    && ddl_tracker.deferred_tables.find(id)
			== ddl_tracker.deferred_tables.end()) {
			dropped_tables.erase(name);
			new_tables[id] = name;
			if (opt_log_innodb_page_corruption)
				corrupted_pages.drop_space(id);
		}
	}

	// Mark tablespaces for rename
	for (std::map<std::string, std::string>::iterator iter = renamed_tables.begin();
		iter != renamed_tables.end(); ++iter) {
		const std::string old_name = iter->first;
		std::string new_name = iter->second;
		backup_file_printf((old_name + ".ren").c_str(), "%s", new_name.c_str());
	}

	// Mark tablespaces for drop
	for (std::set<std::string>::iterator iter = dropped_tables.begin();
		iter != dropped_tables.end();
		iter++) {
		const std::string name(*iter);
		backup_file_printf((name + ".del").c_str(), "%s", "");
	}

	//  Load and copy new tables.
	//  Close all datanodes first, reload only new tables.
	std::vector<fil_node_t *> all_nodes;
	datafiles_iter_t it;
	while (fil_node_t *node = datafiles_iter_next(&it)) {
		all_nodes.push_back(node);
	}
	for (size_t i = 0; i < all_nodes.size(); i++) {
		fil_node_t *n = all_nodes[i];
		if (n->space->id == 0)
			continue;
		if (n->is_open()) {
			mysql_mutex_lock(&fil_system.mutex);
			n->close();
			mysql_mutex_unlock(&fil_system.mutex);
		}
		fil_space_free(n->space->id, false);
	}

	DBUG_EXECUTE_IF("check_mdl_lock_works", DBUG_ASSERT(new_tables.size() == 0););

	srv_operation = SRV_OPERATION_BACKUP_NO_DEFER;

	/* Mariabackup detected the FILE_MODIFY or FILE_RENAME
	for the deferred tablespace. So it needs to read the
	tablespace again if innodb doesn't have page0 initialization
	redo log for it */
	for (space_id_to_name_t::iterator iter =
			ddl_tracker.deferred_tables.begin();
	     iter != ddl_tracker.deferred_tables.end();
	     iter++) {
		if (check_if_skip_table(iter->second.c_str())) {
			continue;
		}

		if (first_page_init_ids.find(iter->first)
				!= first_page_init_ids.end()) {
			new_tables[iter->first] = iter->second.c_str();
			continue;
		}

		xb_load_single_table_tablespace(iter->second, false);
	}

	/* Mariabackup doesn't detect any FILE_OP for the deferred
	tablespace. There is a possiblity that page0 could've
	been corrupted persistently in the disk */
	for (auto space_name: defer_space_names) {
		if (!check_if_skip_table(space_name.c_str())) {
			xb_load_single_table_tablespace(
					space_name, false);
		}
	}

	srv_operation = SRV_OPERATION_BACKUP;

	for (const auto &t : new_tables) {
		if (!check_if_skip_table(t.second.c_str())) {
			xb_load_single_table_tablespace(t.second, false,
							t.first);
		}
	}

	datafiles_iter_t it2;

	while (fil_node_t *node = datafiles_iter_next(&it2)) {
		if (!fil_is_user_tablespace_id(node->space->id))
			continue;
		std::string dest_name= filename_to_spacename(
			node->name, strlen(node->name));
		dest_name.append(".new");

		xtrabackup_copy_datafile(node, 0, dest_name.c_str(), wf_write_through,
			corrupted_pages);
	}
}

/* ================= prepare ================= */

/***********************************************************************
Generates path to the meta file path from a given path to an incremental .delta
by replacing trailing ".delta" with ".meta", or returns error if 'delta_path'
does not end with the ".delta" character sequence.
@return TRUE on success, FALSE on error. */
static
ibool
get_meta_path(
	const char	*delta_path,	/* in: path to a .delta file */
	char 		*meta_path)	/* out: path to the corresponding .meta
					file */
{
	size_t		len = strlen(delta_path);

	if (len <= 6 || strcmp(delta_path + len - 6, ".delta")) {
		return FALSE;
	}
	memcpy(meta_path, delta_path, len - 6);
	strcpy(meta_path + len - 6, XB_DELTA_INFO_SUFFIX);

	return TRUE;
}

/****************************************************************//**
Create a new tablespace on disk and return the handle to its opened
file. Code adopted from fil_create_new_single_table_tablespace with
the main difference that only disk file is created without updating
the InnoDB in-memory dictionary data structures.

@return true on success, false on error.  */
static
bool
xb_space_create_file(
/*==================*/
	const char*	path,		/*!<in: path to tablespace */
	ulint		space_id,	/*!<in: space id */
	ulint		flags,		/*!<in: tablespace flags */
	pfs_os_file_t*	file)		/*!<out: file handle */
{
	bool		ret;

	*file = os_file_create_simple_no_error_handling(
		0, path, OS_FILE_CREATE, OS_FILE_READ_WRITE, false, &ret);
	if (!ret) {
		msg("Can't create file %s", path);
		return ret;
	}

	ret = os_file_set_size(path, *file,
			       FIL_IBD_FILE_INITIAL_SIZE
			       << srv_page_size_shift);
	if (!ret) {
		msg("mariabackup: cannot set size for file %s", path);
		os_file_close(*file);
		os_file_delete(0, path);
		return ret;
	}

	return TRUE;
}

static fil_space_t* fil_space_get_by_name(const char* name)
{
  mysql_mutex_assert_owner(&fil_system.mutex);
  for (fil_space_t &space : fil_system.space_list)
    if (space.chain.start)
      if (const char *str= strstr(space.chain.start->name, name))
        if (!strcmp(str + strlen(name), ".ibd") &&
            (str == space.chain.start->name ||
             IF_WIN(str[-1] == '\\' ||,) str[-1] == '/'))
          return &space;
  return nullptr;
}

/***********************************************************************
Searches for matching tablespace file for given .delta file and space_id
in given directory. When matching tablespace found, renames it to match the
name of .delta file. If there was a tablespace with matching name and
mismatching ID, renames it to xtrabackup_tmp_#ID.ibd. If there was no
matching file, creates a new tablespace.
@return file handle of matched or created file */
static
pfs_os_file_t
xb_delta_open_matching_space(
	const char*	dbname,		/* in: path to destination database dir */
	const char*	name,		/* in: name of delta file (without .delta) */
	const xb_delta_info_t& info,
	char*		real_name,	/* out: full path of destination file */
	size_t		real_name_len,	/* out: buffer size for real_name */
	bool* 		success)	/* out: indicates error. true = success */
{
	char			dest_dir[FN_REFLEN];
	char			dest_space_name[FN_REFLEN];
	fil_space_t*		fil_space;
	pfs_os_file_t		file;
	xb_filter_entry_t*	table;

	ut_a(dbname != NULL ||
	     !fil_is_user_tablespace_id(info.space_id) ||
	     info.space_id == ULINT_UNDEFINED);

	*success = false;

	if (dbname) {
		snprintf(dest_dir, FN_REFLEN, "%s/%s",
			xtrabackup_target_dir, dbname);
		snprintf(dest_space_name, FN_REFLEN, "%s/%s", dbname, name);
	} else {
		snprintf(dest_dir, FN_REFLEN, "%s", xtrabackup_target_dir);
		snprintf(dest_space_name, FN_REFLEN, "%s", name);
	}

	snprintf(real_name, real_name_len,
		 "%s/%s",
		 xtrabackup_target_dir, dest_space_name);
	/* Truncate ".ibd" */
	dest_space_name[strlen(dest_space_name) - 4] = '\0';

	/* Create the database directory if it doesn't exist yet */
	if (!os_file_create_directory(dest_dir, FALSE)) {
		msg("mariabackup: error: cannot create dir %s", dest_dir);
		return file;
	}

	if (!info.space_id && fil_system.sys_space) {
		fil_node_t *node
			= UT_LIST_GET_FIRST(fil_system.sys_space->chain);
		for (; node; node = UT_LIST_GET_NEXT(chain, node)) {
			if (!strcmp(node->name, real_name)) {
				break;
			}
		}
		if (node && node->handle != OS_FILE_CLOSED) {
			*success = true;
			return node->handle;
		}
		msg("mariabackup: Cannot find file %s\n", real_name);
		return OS_FILE_CLOSED;
	}

	mysql_mutex_lock(&log_sys.mutex);
	if (!fil_is_user_tablespace_id(info.space_id)) {
found:
		/* open the file and return its handle */

		file = os_file_create_simple_no_error_handling(
			0, real_name,
			OS_FILE_OPEN, OS_FILE_READ_WRITE, false, success);

		if (!*success) {
			msg("mariabackup: Cannot open file %s\n", real_name);
		}
exit:
		mysql_mutex_unlock(&log_sys.mutex);
		return file;
	}

	const size_t len = strlen(dest_space_name);
	/* remember space name for further reference */
	table = static_cast<xb_filter_entry_t *>
		(malloc(sizeof(xb_filter_entry_t) +
			len + 1));

	table->name = ((char*)table) + sizeof(xb_filter_entry_t);
	memcpy(table->name, dest_space_name, len + 1);
	const ulint fold = my_crc32c(0, dest_space_name, len);
	HASH_INSERT(xb_filter_entry_t, name_hash, &inc_dir_tables_hash,
		    fold, table);

	mysql_mutex_lock(&fil_system.mutex);
	fil_space = fil_space_get_by_name(dest_space_name);
	mysql_mutex_unlock(&fil_system.mutex);

	if (fil_space != NULL) {
		if (fil_space->id == info.space_id
		    || info.space_id == ULINT_UNDEFINED) {
			/* we found matching space */
			goto found;
		} else {

			char	tmpname[FN_REFLEN];

			snprintf(tmpname, FN_REFLEN, "%s/xtrabackup_tmp_#" ULINTPF,
				 dbname, fil_space->id);

			msg("mariabackup: Renaming %s to %s.ibd",
				fil_space->chain.start->name, tmpname);

			if (fil_space->rename(tmpname, false) != DB_SUCCESS) {
				msg("mariabackup: Cannot rename %s to %s",
					fil_space->chain.start->name, tmpname);
				goto exit;
			}
		}
	}

	if (info.space_id == ULINT_UNDEFINED)
	{
		die("Can't handle DDL operation on tablespace "
		    "%s\n", dest_space_name);
	}
	mysql_mutex_lock(&fil_system.mutex);
	fil_space = fil_space_get_by_id(info.space_id);
	mysql_mutex_unlock(&fil_system.mutex);
	if (fil_space != NULL) {
		char	tmpname[FN_REFLEN];

		snprintf(tmpname, sizeof tmpname, "%s.ibd", dest_space_name);

		msg("mariabackup: Renaming %s to %s",
		    fil_space->chain.start->name, tmpname);

		if (fil_space->rename(tmpname, false) != DB_SUCCESS) {
			msg("mariabackup: Cannot rename %s to %s",
			    fil_space->chain.start->name, tmpname);
			goto exit;
		}

		goto found;
	}

	/* No matching space found. create the new one.  */
	const ulint flags = info.zip_size
		? get_bit_shift(info.page_size
				>> (UNIV_ZIP_SIZE_SHIFT_MIN - 1))
		<< FSP_FLAGS_POS_ZIP_SSIZE
		| FSP_FLAGS_MASK_POST_ANTELOPE
		| FSP_FLAGS_MASK_ATOMIC_BLOBS
		| (srv_page_size == UNIV_PAGE_SIZE_ORIG
		   ? 0
		   : get_bit_shift(srv_page_size
				   >> (UNIV_ZIP_SIZE_SHIFT_MIN - 1))
		   << FSP_FLAGS_POS_PAGE_SSIZE)
		: FSP_FLAGS_PAGE_SSIZE();
	ut_ad(fil_space_t::zip_size(flags) == info.zip_size);
	ut_ad(fil_space_t::physical_size(flags) == info.page_size);

	if (fil_space_t::create(info.space_id, flags,
				FIL_TYPE_TABLESPACE, 0)) {
		*success = xb_space_create_file(real_name, info.space_id,
						flags, &file);
	} else {
		msg("Can't create tablespace %s\n", dest_space_name);
	}

	goto exit;
}

/************************************************************************
Applies a given .delta file to the corresponding data file.
@return TRUE on success */
static
ibool
xtrabackup_apply_delta(
	const char*	dirname,	/* in: dir name of incremental */
	const char*	dbname,		/* in: database name (ibdata: NULL) */
	const char*	filename,	/* in: file name (not a path),
					including the .delta extension */
	void*		/*data*/)
{
	pfs_os_file_t	src_file;
	pfs_os_file_t	dst_file;
	char	src_path[FN_REFLEN];
	char	dst_path[FN_REFLEN];
	char	meta_path[FN_REFLEN];
	char	space_name[FN_REFLEN];
	bool	success;

	ibool	last_buffer = FALSE;
	ulint	page_in_buffer;
	ulint	incremental_buffers = 0;

	xb_delta_info_t info(srv_page_size, 0, SRV_TMP_SPACE_ID);
	ulint		page_size;
	ulint		page_size_shift;
	byte*		incremental_buffer = NULL;

	size_t		offset;

	ut_a(xtrabackup_incremental);

	if (dbname) {
		snprintf(src_path, sizeof(src_path), "%s/%s/%s",
			 dirname, dbname, filename);
		snprintf(dst_path, sizeof(dst_path), "%s/%s/%s",
			 xtrabackup_real_target_dir, dbname, filename);
	} else {
		snprintf(src_path, sizeof(src_path), "%s/%s",
			 dirname, filename);
		snprintf(dst_path, sizeof(dst_path), "%s/%s",
			 xtrabackup_real_target_dir, filename);
	}
	dst_path[strlen(dst_path) - 6] = '\0';

	strncpy(space_name, filename, FN_REFLEN - 1);
	space_name[FN_REFLEN - 1] = '\0';
	space_name[strlen(space_name) -  6] = 0;

	if (!get_meta_path(src_path, meta_path)) {
		goto error;
	}

	if (!xb_read_delta_metadata(meta_path, &info)) {
		goto error;
	}

	page_size = info.page_size;
	page_size_shift = get_bit_shift(page_size);
	msg("page size for %s is %zu bytes",
	    src_path, page_size);
	if (page_size_shift < 10 ||
	    page_size_shift > UNIV_PAGE_SIZE_SHIFT_MAX) {
		msg("error: invalid value of page_size "
		    "(%zu bytes) read from %s", page_size, meta_path);
		goto error;
	}

	src_file = os_file_create_simple_no_error_handling(
		0, src_path,
		OS_FILE_OPEN, OS_FILE_READ_WRITE, false, &success);
	if (!success) {
		os_file_get_last_error(TRUE);
		msg("error: can't open %s", src_path);
		goto error;
	}

	posix_fadvise(src_file, 0, 0, POSIX_FADV_SEQUENTIAL);

	dst_file = xb_delta_open_matching_space(
			dbname, space_name, info,
			dst_path, sizeof(dst_path), &success);
	if (!success) {
		msg("error: can't open %s", dst_path);
		goto error;
	}

	posix_fadvise(dst_file, 0, 0, POSIX_FADV_DONTNEED);

	/* allocate buffer for incremental backup (4096 pages) */
	incremental_buffer = static_cast<byte *>
		(aligned_malloc(page_size / 4 * page_size, page_size));

	msg("Applying %s to %s...", src_path, dst_path);

	while (!last_buffer) {
		ulint cluster_header;

		/* read to buffer */
		/* first block of block cluster */
		offset = ((incremental_buffers * (page_size / 4))
			 << page_size_shift);
		if (os_file_read(IORequestRead, src_file,
				 incremental_buffer, offset, page_size,
				 nullptr)
		    != DB_SUCCESS) {
			goto error;
		}

		cluster_header = mach_read_from_4(incremental_buffer);
		switch(cluster_header) {
			case 0x78747261UL: /*"xtra"*/
				break;
			case 0x58545241UL: /*"XTRA"*/
				last_buffer = TRUE;
				break;
			default:
				msg("error: %s seems not "
				    ".delta file.", src_path);
				goto error;
		}

		/* FIXME: If the .delta modifies FSP_SIZE on page 0,
		extend the file to that size. */

		for (page_in_buffer = 1; page_in_buffer < page_size / 4;
		     page_in_buffer++) {
			if (mach_read_from_4(incremental_buffer + page_in_buffer * 4)
			    == 0xFFFFFFFFUL)
				break;
		}

		ut_a(last_buffer || page_in_buffer == page_size / 4);

		/* read whole of the cluster */
		if (os_file_read(IORequestRead, src_file,
				 incremental_buffer,
				 offset, page_in_buffer * page_size, nullptr)
		    != DB_SUCCESS) {
			goto error;
		}

		posix_fadvise(src_file, offset, page_in_buffer * page_size,
			      POSIX_FADV_DONTNEED);

		for (page_in_buffer = 1; page_in_buffer < page_size / 4;
		     page_in_buffer++) {
			ulint offset_on_page;

			offset_on_page = mach_read_from_4(incremental_buffer + page_in_buffer * 4);

			if (offset_on_page == 0xFFFFFFFFUL)
				break;

			uchar *buf = incremental_buffer + page_in_buffer * page_size;
			const os_offset_t off = os_offset_t(offset_on_page)*page_size;

			if (off == 0) {
				/* Read tablespace size from page 0,
				and extend the file to specified size.*/
				os_offset_t n_pages = mach_read_from_4(
					buf + FSP_HEADER_OFFSET + FSP_SIZE);
				if (mach_read_from_4(buf
						     + FIL_PAGE_SPACE_ID)) {
					if (!os_file_set_size(
						    dst_path, dst_file,
						    n_pages * page_size))
						goto error;
				} else if (fil_space_t* space
					   = fil_system.sys_space) {
					/* The system tablespace can
					consist of multiple files. The
					first one has full tablespace
					size in page 0, but only the last
					file should be extended. */
					fil_node_t* n = UT_LIST_GET_FIRST(
						space->chain);
					bool fail = !strcmp(n->name, dst_path)
						&& !fil_space_extend(
							space, uint32_t(n_pages));
					if (fail) goto error;
				}
			}

			if (os_file_write(IORequestWrite,
					  dst_path, dst_file, buf, off,
					  page_size) != DB_SUCCESS) {
				goto error;
			}
		}

		/* Free file system buffer cache after the batch was written. */
#ifdef __linux__
		os_file_flush_func(dst_file);
#endif
		posix_fadvise(dst_file, 0, 0, POSIX_FADV_DONTNEED);


		incremental_buffers++;
	}

	aligned_free(incremental_buffer);
	if (src_file != OS_FILE_CLOSED) {
		os_file_close(src_file);
		os_file_delete(0,src_path);
	}
	if (dst_file != OS_FILE_CLOSED && info.space_id)
		os_file_close(dst_file);
	return TRUE;

error:
	aligned_free(incremental_buffer);
	if (src_file != OS_FILE_CLOSED)
		os_file_close(src_file);
	if (dst_file != OS_FILE_CLOSED && info.space_id)
		os_file_close(dst_file);
	msg("Error: xtrabackup_apply_delta(): "
	    "failed to apply %s to %s.\n", src_path, dst_path);
	return FALSE;
}


std::string change_extension(std::string filename, std::string new_ext) {
	DBUG_ASSERT(new_ext.size() == 3);
	std::string new_name(filename);
	new_name.resize(new_name.size() - new_ext.size());
	new_name.append(new_ext);
	return new_name;
}


static void rename_file(const char *from,const char *to) {
	msg("Renaming %s to %s\n", from, to);
	if (my_rename(from, to, MY_WME)) {
		die("Can't rename %s to %s errno %d", from, to, errno);
	}
}

static void rename_file(const std::string& from, const std::string &to) {
	rename_file(from.c_str(), to.c_str());
}
/************************************************************************
Callback to handle datadir entry. Function of this type will be called
for each entry which matches the mask by xb_process_datadir.
@return should return TRUE on success */
typedef ibool (*handle_datadir_entry_func_t)(
/*=========================================*/
	const char*	data_home_dir,		/*!<in: path to datadir */
	const char*	db_name,		/*!<in: database name */
	const char*	file_name,		/*!<in: file name with suffix */
	void*		arg);			/*!<in: caller-provided data */

/** Rename, and replace destination file, if exists */
static void rename_force(const char *from, const char *to) {
	if (access(to, R_OK) == 0) {
		msg("Removing %s", to);
		if (my_delete(to, MYF(MY_WME))) {
			msg("Can't remove %s, errno %d", to, errno);
			exit(EXIT_FAILURE);
		}
	}
	rename_file(from,to);
}


/** During prepare phase, rename ".new" files, that were created in
backup_fix_ddl() and backup_optimized_ddl_op(), to ".ibd". In the case of
incremental backup, i.e. of arg argument is set, move ".new" files to
destination directory and rename them to ".ibd", remove existing ".ibd.delta"
and ".idb.meta" files in incremental directory to avoid applying delta to
".ibd" file.

@param[in] data_home_dir	path to datadir
@param[in] db_name	database name
@param[in] file_name	file name with suffix
@param[in] arg	destination path, used in incremental backup to notify, that
*.new file must be moved to destibation directory

@return true */
static ibool prepare_handle_new_files(const char *data_home_dir,
                                      const char *db_name,
                                      const char *file_name, void *arg)
{
	const char *dest_dir = static_cast<const char *>(arg);
	std::string src_path = std::string(data_home_dir) + '/' + std::string(db_name) + '/';
	/* Copy "*.new" files from incremental to base dir for incremental backup */
	std::string dest_path=
		dest_dir ? std::string(dest_dir) + '/' + std::string(db_name) +
			'/' : src_path;

	/*
	  A CREATE DATABASE could have happened during the base mariabackup run.
	  In case if the current table file (e.g. `t1.new`) is from such
	  a new database, the database directory may not exist yet in
	  the base backup directory. Let's make sure to check if the directory
	  exists (and create if needed).
	*/
	if (!directory_exists(dest_path.c_str(), true/*create if not exists*/))
		return FALSE;
	src_path+= file_name;
	dest_path+= file_name;

	size_t index = dest_path.find(".new");
	DBUG_ASSERT(index != std::string::npos);
	dest_path.replace(index, strlen(".ibd"), ".ibd");
	rename_force(src_path.c_str(),dest_path.c_str());

	if (dest_dir) {
		/* remove delta and meta files to avoid delta applying for new file */
		index = src_path.find(".new");
		DBUG_ASSERT(index != std::string::npos);
		src_path.replace(index, std::string::npos, ".ibd.delta");
		if (access(src_path.c_str(), R_OK) == 0) {
			msg("Removing %s", src_path.c_str());
			if (my_delete(src_path.c_str(), MYF(MY_WME)))
				die("Can't remove %s, errno %d", src_path.c_str(), errno);
		}
		src_path.replace(index, std::string::npos, ".ibd.meta");
		if (access(src_path.c_str(), R_OK) == 0) {
			msg("Removing %s", src_path.c_str());
			if (my_delete(src_path.c_str(), MYF(MY_WME)))
				die("Can't remove %s, errno %d", src_path.c_str(), errno);
		}

		/* add table name to the container to avoid it's deletion at the end of
		 prepare */
		std::string table_name = std::string(db_name) + '/'
			+ std::string(file_name, file_name + strlen(file_name) - strlen(".new"));
		xb_filter_entry_t *table = static_cast<xb_filter_entry_t *>
			(malloc(sizeof(xb_filter_entry_t) + table_name.size() + 1));
		table->name = ((char*)table) + sizeof(xb_filter_entry_t);
		strcpy(table->name, table_name.c_str());
		const ulint fold = my_crc32c(0, table->name,
					     table_name.size());
		HASH_INSERT(xb_filter_entry_t, name_hash, &inc_dir_tables_hash,
			    fold, table);
	}

	return TRUE;
}

/************************************************************************
Callback to handle datadir entry. Deletes entry if it has no matching
fil_space in fil_system directory.
@return FALSE if delete attempt was unsuccessful */
static
ibool
rm_if_not_found(
	const char*	data_home_dir,		/*!<in: path to datadir */
	const char*	db_name,		/*!<in: database name */
	const char*	file_name,		/*!<in: file name with suffix */
	void*		arg __attribute__((unused)))
{
	char			name[FN_REFLEN];
	xb_filter_entry_t*	table;

	snprintf(name, FN_REFLEN, "%s/%s", db_name, file_name);
	/* Truncate ".ibd" */
	const size_t len = strlen(name) - 4;
	name[len] = '\0';
	const ulint fold = my_crc32c(0, name, len);

	HASH_SEARCH(name_hash, &inc_dir_tables_hash, fold,
		    xb_filter_entry_t*,
		    table, (void) 0,
		    !strcmp(table->name, name));

	if (!table) {
		snprintf(name, FN_REFLEN, "%s/%s/%s", data_home_dir,
						      db_name, file_name);
		return os_file_delete(0, name);
	}

	return(TRUE);
}

/** Function enumerates files in datadir (provided by path) which are matched
by provided suffix. For each entry callback is called.

@param[in] path	datadir path
@param[in] suffix	suffix to match against
@param[in] func	callback
@param[in] func_arg	arguments for the above callback

@return FALSE if callback for some entry returned FALSE */
static ibool xb_process_datadir(const char *path, const char *suffix,
                                handle_datadir_entry_func_t func,
                                void *func_arg = NULL)
{
	ulint		ret;
	char		dbpath[OS_FILE_MAX_PATH+2];
	os_file_dir_t	dir;
	os_file_dir_t	dbdir;
	os_file_stat_t	dbinfo;
	os_file_stat_t	fileinfo;
	ulint		suffix_len;
	dberr_t		err 		= DB_SUCCESS;
	static char	current_dir[2];

	current_dir[0] = FN_CURLIB;
	current_dir[1] = 0;
	srv_data_home = current_dir;

	suffix_len = strlen(suffix);

	/* datafile */
	dbdir = os_file_opendir(path);
	if (UNIV_UNLIKELY(dbdir != IF_WIN(INVALID_HANDLE_VALUE, nullptr))) {
		ret = fil_file_readdir_next_file(&err, path, dbdir, &fileinfo);
		while (ret == 0) {
			if (fileinfo.type == OS_FILE_TYPE_DIR) {
				goto next_file_item_1;
			}

			if (strlen(fileinfo.name) > suffix_len
			    && 0 == strcmp(fileinfo.name + 
					strlen(fileinfo.name) - suffix_len,
					suffix)) {
				if (!func(
					    path, NULL,
					    fileinfo.name, func_arg))
				{
					os_file_closedir(dbdir);
					return(FALSE);
				}
			}
next_file_item_1:
			ret = fil_file_readdir_next_file(&err,
							path, dbdir,
							&fileinfo);
		}

		os_file_closedir(dbdir);
	} else {
		msg("Can't open dir %s", path);
	}

	/* single table tablespaces */
	dir = os_file_opendir(path);

	if (UNIV_UNLIKELY(dbdir == IF_WIN(INVALID_HANDLE_VALUE, nullptr))) {
		msg("Can't open dir %s", path);
		return TRUE;
	}

	ret = fil_file_readdir_next_file(&err, path, dir, &dbinfo);
	while (ret == 0) {
		if (dbinfo.type == OS_FILE_TYPE_FILE
		    || dbinfo.type == OS_FILE_TYPE_UNKNOWN) {

		        goto next_datadir_item;
		}

		snprintf(dbpath, sizeof(dbpath), "%.*s/%.*s",
                         OS_FILE_MAX_PATH/2-1,
                         path,
                         OS_FILE_MAX_PATH/2-1,
                         dbinfo.name);

		dbdir = os_file_opendir(dbpath);

		if (dbdir != IF_WIN(INVALID_HANDLE_VALUE, nullptr)) {
			ret = fil_file_readdir_next_file(&err, dbpath, dbdir,
								&fileinfo);
			while (ret == 0) {

			        if (fileinfo.type == OS_FILE_TYPE_DIR) {

				        goto next_file_item_2;
				}

				if (strlen(fileinfo.name) > suffix_len
				    && 0 == strcmp(fileinfo.name + 
						strlen(fileinfo.name) -
								suffix_len,
						suffix)) {
					/* The name ends in suffix; process
					the file */
					if (!func(
						    path,
						    dbinfo.name,
						    fileinfo.name, func_arg))
					{
						os_file_closedir(dbdir);
						os_file_closedir(dir);
						return(FALSE);
					}
				}
next_file_item_2:
				ret = fil_file_readdir_next_file(&err,
								dbpath, dbdir,
								&fileinfo);
			}

			os_file_closedir(dbdir);
		}
next_datadir_item:
		ret = fil_file_readdir_next_file(&err,
						path,
								dir, &dbinfo);
	}

	os_file_closedir(dir);

	return(TRUE);
}

/************************************************************************
Applies all .delta files from incremental_dir to the full backup.
@return TRUE on success. */
static
ibool
xtrabackup_apply_deltas()
{
	return xb_process_datadir(xtrabackup_incremental_dir, ".delta",
		xtrabackup_apply_delta);
}


static
void
innodb_free_param()
{
	srv_sys_space.shutdown();
	free_tmpdir(&mysql_tmpdir_list);
}


/** Check if file exists*/
static bool file_exists(std::string name)
{
	return access(name.c_str(), R_OK) == 0 ;
}

/** Read file content into STL string */
static std::string read_file_as_string(const std::string file) {
	char content[FN_REFLEN];
	FILE *f = fopen(file.c_str(), "r");
	if (!f) {
		msg("Can not open %s", file.c_str());
	}
	size_t len = fread(content, 1, FN_REFLEN, f);
	fclose(f);
	return std::string(content, len);
}

/** Delete file- Provide verbose diagnostics and exit, if operation fails. */
static void delete_file(const std::string& file, bool if_exists = false) {
	if (if_exists && !file_exists(file))
		return;
	if (my_delete(file.c_str(), MYF(MY_WME))) {
		die("Can't remove %s, errno %d", file.c_str(), errno);
	}
}

/**
Rename tablespace during prepare.
Backup in its end phase may generate some .ren files, recording
tablespaces that should be renamed in --prepare.
*/
static void rename_table_in_prepare(const std::string &datadir, const std::string& from , const std::string& to,
	const char *extension=0) {
	if (!extension) {
		static const char *extensions_nonincremental[] = { ".ibd", 0 };
		static const char *extensions_incremental[] = { ".ibd.delta", ".ibd.meta", 0 };
		const char **extensions = xtrabackup_incremental_dir ?
			extensions_incremental : extensions_nonincremental;
		for (size_t i = 0; extensions[i]; i++) {
			rename_table_in_prepare(datadir, from, to, extensions[i]);
		}
		return;
	}
	std::string src = std::string(datadir) + "/" + from + extension;
	std::string dest = std::string(datadir) + "/" + to + extension;
	std::string ren2, tmp;
	if (file_exists(dest)) {
		ren2= std::string(datadir) + "/" + to + ".ren";
		if (!file_exists(ren2)) {
			die("ERROR : File %s was not found, but expected during rename processing\n", ren2.c_str());
		}
		tmp = to + "#";
		rename_table_in_prepare(datadir, to, tmp);
	}
	rename_file(src, dest);
	if (ren2.size()) {
		// Make sure the temp. renamed file is processed.
		std::string to2 = read_file_as_string(ren2);
		rename_table_in_prepare(datadir, tmp, to2);
		delete_file(ren2);
	}
}

static ibool prepare_handle_ren_files(const char *datadir, const char *db, const char *filename, void *) {

	std::string ren_file = std::string(datadir) + "/" + db + "/" + filename;
	if (!file_exists(ren_file))
		return TRUE;

	std::string to = read_file_as_string(ren_file);
	std::string source_space_name = std::string(db) + "/" + filename;
	source_space_name.resize(source_space_name.size() - 4); // remove extension

	rename_table_in_prepare(datadir, source_space_name.c_str(), to.c_str());
	delete_file(ren_file);
	return TRUE;
}

/* Remove tablespaces during backup, based on */
static ibool prepare_handle_del_files(const char *datadir, const char *db, const char *filename, void *) {
	std::string del_file = std::string(datadir) + "/" + db + "/" + filename;
	std::string path(del_file);
	path.resize(path.size() - 4); // remove extension;
	if (xtrabackup_incremental) {
		delete_file(path + ".ibd.delta", true);
		delete_file(path + ".ibd.meta", true);
	}
	else {
		delete_file(path + ".ibd", true);
	}
	delete_file(del_file);
	return TRUE;
}

/** Implement --prepare
@return	whether the operation succeeded */
static bool xtrabackup_prepare_func(char** argv)
{
	CorruptedPages corrupted_pages;
	char			 metadata_path[FN_REFLEN];

	/* cd to target-dir */

	if (my_setwd(xtrabackup_real_target_dir,MYF(MY_WME)))
	{
		msg("can't my_setwd %s", xtrabackup_real_target_dir);
		return(false);
	}
	msg("cd to %s", xtrabackup_real_target_dir);

	fil_path_to_mysql_datadir = ".";

	ut_ad(xtrabackup_incremental == xtrabackup_incremental_dir);
	if (xtrabackup_incremental)
		inc_dir_tables_hash.create(1000);

	msg("open files limit requested %u, set to %lu",
	    (uint) xb_open_files_limit,
	    xb_set_max_open_files(xb_open_files_limit));

	/* Fix DDL for prepare. Process .del,.ren, and .new files.
	The order in which files are processed, is important
	(see MDEV-18185, MDEV-18201)
	*/
	xb_process_datadir(xtrabackup_incremental_dir ? xtrabackup_incremental_dir : ".",
		".del", prepare_handle_del_files);
	xb_process_datadir(xtrabackup_incremental_dir? xtrabackup_incremental_dir:".",
		".ren", prepare_handle_ren_files);
	if (xtrabackup_incremental_dir) {
		xb_process_datadir(xtrabackup_incremental_dir, ".new.meta", prepare_handle_new_files);
		xb_process_datadir(xtrabackup_incremental_dir, ".new.delta", prepare_handle_new_files);
		xb_process_datadir(xtrabackup_incremental_dir, ".new",
				prepare_handle_new_files, (void *)".");
	}
	else {
		xb_process_datadir(".", ".new", prepare_handle_new_files);
	}

	int argc; for (argc = 0; argv[argc]; argc++) {}
	encryption_plugin_prepare_init(argc, argv);

	xtrabackup_target_dir= mysql_data_home_buff;
	xtrabackup_target_dir[0]=FN_CURLIB;		// all paths are relative from here
	xtrabackup_target_dir[1]=0;
	const lsn_t target_lsn = xtrabackup_incremental
		? incremental_to_lsn : metadata_to_lsn;

	/*
	  read metadata of target
	*/
	sprintf(metadata_path, "%s/%s", xtrabackup_target_dir,
		XTRABACKUP_METADATA_FILENAME);

	if (!xtrabackup_read_metadata(metadata_path)) {
		msg("Error: failed to read metadata from '%s'\n",
		    metadata_path);
		return(false);
	}

	if (!strcmp(metadata_type, "full-backuped")) {
		if (xtrabackup_incremental) {
			msg("error: applying incremental backup "
			    "needs a prepared target.");
			return(false);
		}
		msg("This target seems to be not prepared yet.");
	} else if (!strcmp(metadata_type, "log-applied")) {
		msg("This target seems to be already prepared.");
	} else {
		msg("This target does not have correct metadata.");
		return(false);
	}

	bool ok = !xtrabackup_incremental
		|| metadata_to_lsn == incremental_lsn;
	if (!ok) {
		msg("error: This incremental backup seems "
		    "not to be proper for the target. Check 'to_lsn' of the target and "
		    "'from_lsn' of the incremental.");
		return(false);
	}

	srv_max_n_threads = 1000;
	srv_n_purge_threads = 1;

	xb_filters_init();

	srv_log_group_home_dir = NULL;

	if (xtrabackup_incremental) {
		srv_operation = SRV_OPERATION_RESTORE_DELTA;

		if (innodb_init_param()) {
			goto error_cleanup;
		}

		recv_sys.create();
		log_sys.create();
		recv_sys.recovery_on = true;

		xb_fil_io_init();
		if (dberr_t err = xb_load_tablespaces()) {
			msg("mariabackup: error: xb_data_files_init() failed "
			    "with error %s\n", ut_strerr(err));
			goto error_cleanup;
		}

		ok = fil_system.sys_space->open(false)
			&& xtrabackup_apply_deltas();

		xb_data_files_close();

		if (ok) {
			/* Cleanup datadir from tablespaces deleted
			between full and incremental backups */

			xb_process_datadir("./", ".ibd", rm_if_not_found);
		}

		xb_filter_hash_free(&inc_dir_tables_hash);

		fil_system.close();
		innodb_free_param();
		log_sys.close();
		if (!ok) goto error_cleanup;
	}

	srv_operation = xtrabackup_export
		? SRV_OPERATION_RESTORE_EXPORT : SRV_OPERATION_RESTORE;

	if (innodb_init_param()) {
		goto error_cleanup;
	}

	fil_system.freeze_space_list = 0;

	msg("Starting InnoDB instance for recovery.");

	msg("mariabackup: Using %lld bytes for buffer pool "
	    "(set by --use-memory parameter)", xtrabackup_use_memory);

	srv_max_buf_pool_modified_pct = (double)max_buf_pool_modified_pct;

	if (srv_max_dirty_pages_pct_lwm > srv_max_buf_pool_modified_pct) {
		srv_max_dirty_pages_pct_lwm = srv_max_buf_pool_modified_pct;
	}

        if (innodb_init()) {
		goto error_cleanup;
	}

	ut_ad(!fil_system.freeze_space_list);

        corrupted_pages.read_from_file(MB_CORRUPTED_PAGES_FILE);
        if (xtrabackup_incremental)
        {
          char inc_filename[FN_REFLEN];
          sprintf(inc_filename, "%s/%s", xtrabackup_incremental_dir,
                  MB_CORRUPTED_PAGES_FILE);
          corrupted_pages.read_from_file(inc_filename);
        }
        if (!corrupted_pages.empty())
          corrupted_pages.zero_out_free_pages();
        if (corrupted_pages.empty())
        {
          if (!xtrabackup_incremental && unlink(MB_CORRUPTED_PAGES_FILE) &&
              errno != ENOENT)
          {
            char errbuf[MYSYS_STRERROR_SIZE];
            my_strerror(errbuf, sizeof(errbuf), errno);
            die("Error: unlink %s failed: %s", MB_CORRUPTED_PAGES_FILE,
                errbuf);
          }
        }
        else
          corrupted_pages.print_to_file(MB_CORRUPTED_PAGES_FILE);

	if (ok) {
		msg("Last binlog file %s, position %lld",
		    trx_sys.recovered_binlog_filename,
		    longlong(trx_sys.recovered_binlog_offset));
	}

	/* Check whether the log is applied enough or not. */
	if (recv_sys.recovered_lsn && recv_sys.recovered_lsn < target_lsn) {
		msg("mariabackup: error: "
		    "The log was only applied up to LSN " LSN_PF
		    ", instead of " LSN_PF,
		    recv_sys.recovered_lsn, target_lsn);
		ok = false;
	}
#ifdef WITH_WSREP
	else if (ok) xb_write_galera_info(xtrabackup_incremental);
#endif

        innodb_shutdown();

        innodb_free_param();

	/* output to metadata file */
	if (ok) {
		char	filename[FN_REFLEN];

		strcpy(metadata_type, "log-applied");

		if(xtrabackup_incremental
		   && metadata_to_lsn < incremental_to_lsn)
		{
			metadata_to_lsn = incremental_to_lsn;
			metadata_last_lsn = incremental_last_lsn;
		}

		sprintf(filename, "%s/%s", xtrabackup_target_dir, XTRABACKUP_METADATA_FILENAME);
		if (!xtrabackup_write_metadata(filename)) {

			msg("mariabackup: Error: failed to write metadata "
			    "to '%s'", filename);
			ok = false;
		} else if (xtrabackup_extra_lsndir) {
			sprintf(filename, "%s/%s", xtrabackup_extra_lsndir, XTRABACKUP_METADATA_FILENAME);
			if (!xtrabackup_write_metadata(filename)) {
				msg("mariabackup: Error: failed to write "
				    "metadata to '%s'", filename);
				ok = false;
			}
		}
	}

	if (ok) ok = apply_log_finish();

	if (ok && xtrabackup_export)
		ok= (prepare_export() == 0);

error_cleanup:
	xb_filters_free();
        return ok && !ib::error::was_logged() && corrupted_pages.empty();
}

/**************************************************************************
Append group name to xb_load_default_groups list. */
static
void
append_defaults_group(const char *group, const char *default_groups[],
		      size_t default_groups_size)
{
	uint i;
	bool appended = false;
	for (i = 0; i < default_groups_size - 1; i++) {
		if (default_groups[i] == NULL) {
			default_groups[i] = group;
			appended = true;
			break;
		}
	}
	ut_a(appended);
}

static const char*
normalize_privilege_target_name(const char* name)
{
	if (strcmp(name, "*") == 0) {
		return "\\*";
	}
	else {
		/* should have no regex special characters. */
		ut_ad(strpbrk(name, ".()[]*+?") == 0);
	}
	return name;
}

/******************************************************************//**
Check if specific privilege is granted.
Uses regexp magic to check if requested privilege is granted for given
database.table or database.* or *.*
or if user has 'ALL PRIVILEGES' granted.
@return true if requested privilege is granted, false otherwise. */
static bool
has_privilege(const std::list<std::string> &granted,
	const char* required,
	const char* db_name,
	const char* table_name)
{
	char buffer[1000];
	regex_t priv_re;
	regmatch_t tables_regmatch[1];
	bool result = false;

	db_name = normalize_privilege_target_name(db_name);
	table_name = normalize_privilege_target_name(table_name);

	int written = snprintf(buffer, sizeof(buffer),
		"GRANT .*(%s)|(ALL PRIVILEGES).* ON (\\*|`%s`)\\.(\\*|`%s`)",
		required, db_name, table_name);
	if (written < 0 || written == sizeof(buffer)
		|| regcomp(&priv_re, buffer, REG_EXTENDED)) {
		die("regcomp() failed for '%s'", buffer);
	}

	typedef std::list<std::string>::const_iterator string_iter;
	for (string_iter i = granted.begin(), e = granted.end(); i != e; ++i) {
		int res = regexec(&priv_re, i->c_str(),
			1, tables_regmatch, 0);

		if (res != REG_NOMATCH) {
			result = true;
			break;
		}
	}

	xb_regfree(&priv_re);
	return result;
}

enum {
	PRIVILEGE_OK = 0,
	PRIVILEGE_WARNING = 1,
	PRIVILEGE_ERROR = 2,
};

/******************************************************************//**
Check if specific privilege is granted.
Prints error message if required privilege is missing.
@return PRIVILEGE_OK if requested privilege is granted, error otherwise. */
static
int check_privilege(
	const std::list<std::string> &granted_priv, /* in: list of
							granted privileges*/
	const char* required,		/* in: required privilege name */
	const char* target_database,	/* in: required privilege target
						database name */
	const char* target_table,	/* in: required privilege target
						table name */
	int error = PRIVILEGE_ERROR)	/* in: return value if privilege
						is not granted */
{
	if (!has_privilege(granted_priv,
		required, target_database, target_table)) {
		msg("%s: missing required privilege %s on %s.%s",
			(error == PRIVILEGE_ERROR ? "Error" : "Warning"),
			required, target_database, target_table);
		return error;
	}
	return PRIVILEGE_OK;
}


/**
Check DB user privileges according to the intended actions.

Fetches DB user privileges, determines intended actions based on
command-line arguments and prints missing privileges.
@return whether all the necessary privileges are granted */
static bool check_all_privileges()
{
	if (!mysql_connection) {
		/* Not connected, no queries is going to be executed. */
		return true;
	}

	/* Fetch effective privileges. */
	std::list<std::string> granted_privileges;
	MYSQL_RES* result = xb_mysql_query(mysql_connection, "SHOW GRANTS",
					   true);
	while (MYSQL_ROW row = mysql_fetch_row(result)) {
		granted_privileges.push_back(*row);
	}
	mysql_free_result(result);

	int check_result = PRIVILEGE_OK;

	/* FLUSH TABLES WITH READ LOCK */
	if (!opt_no_lock)
	{
		check_result |= check_privilege(
			granted_privileges,
			"RELOAD", "*", "*");
		check_result |= check_privilege(
			granted_privileges,
			"PROCESS", "*", "*");
	}

	/* KILL ... */
	if (!opt_no_lock && (opt_kill_long_queries_timeout || opt_kill_long_query_type)) {
		check_result |= check_privilege(
			granted_privileges,
			"CONNECTION ADMIN", "*", "*",
			PRIVILEGE_WARNING);
	}

	/* START SLAVE SQL_THREAD */
	/* STOP SLAVE SQL_THREAD */
	if (opt_safe_slave_backup) {
		check_result |= check_privilege(
			granted_privileges,
			"REPLICATION SLAVE ADMIN", "*", "*",
			PRIVILEGE_WARNING);
	}

	/* SHOW MASTER STATUS */
	/* SHOW SLAVE STATUS */
	if (opt_galera_info || opt_slave_info
		|| opt_safe_slave_backup) {
		check_result |= check_privilege(granted_privileges,
			"SLAVE MONITOR", "*", "*",
			PRIVILEGE_WARNING);
	}

	if (check_result & PRIVILEGE_ERROR) {
		msg("Current privileges, as reported by 'SHOW GRANTS': ");
		int n=1;
		for (std::list<std::string>::const_iterator it = granted_privileges.begin();
			it != granted_privileges.end();
			it++,n++) {
				msg("  %d.%s", n, it->c_str());
		}
		return false;
	}

	return true;
}

bool
xb_init()
{
	const char *mixed_options[4] = {NULL, NULL, NULL, NULL};
	int n_mixed_options;

	/* sanity checks */

	if (opt_slave_info
		&& opt_no_lock
		&& !opt_safe_slave_backup) {
		msg("Error: --slave-info is used with --no-lock but "
			"without --safe-slave-backup. The binlog position "
			"cannot be consistent with the backup data.");
		return(false);
	}

	if (xtrabackup_backup && opt_rsync)
	{
		if (xtrabackup_stream_fmt)
		{
			msg("Error: --rsync doesn't work with --stream\n");
			return(false);
		}
		bool have_rsync = IF_WIN(false, (system("rsync --version > /dev/null 2>&1") == 0));
		if (!have_rsync)
		{
			msg("Error: rsync executable not found, cannot run backup with --rsync\n");
			return false;
		}
	}

	n_mixed_options = 0;

	if (opt_decompress) {
		mixed_options[n_mixed_options++] = "--decompress";
	}

	if (xtrabackup_copy_back) {
		mixed_options[n_mixed_options++] = "--copy-back";
	}

	if (xtrabackup_move_back) {
		mixed_options[n_mixed_options++] = "--move-back";
	}

	if (xtrabackup_prepare) {
		mixed_options[n_mixed_options++] = "--apply-log";
	}

	if (n_mixed_options > 1) {
		msg("Error: %s and %s are mutually exclusive\n",
			mixed_options[0], mixed_options[1]);
		return(false);
	}

	if (xtrabackup_backup) {
		if ((mysql_connection = xb_mysql_connect()) == NULL) {
			return(false);
		}

		if (!get_mysql_vars(mysql_connection)) {
			return(false);
		}

		if (opt_check_privileges && !check_all_privileges()) {
			return(false);
		}
		history_start_time = time(NULL);
	}

	return(true);
}


extern void init_signals(void);

#include <sql_locale.h>


void setup_error_messages()
{
  my_default_lc_messages = &my_locale_en_US;
	if (init_errmessage())
	  die("could not initialize error messages");
}

/** Handle mariabackup options. The options are handled with the following
order:

1) Load server groups and process server options, ignore unknown options
2) Load client groups and process client options, ignore unknown options
3) Load backup groups and process client-server options, exit on unknown option
4) Process --mysqld-args options, ignore unknown options

@param[in] argc arguments count
@param[in] argv arguments array
@param[out] argv_server server options including loaded from server groups
@param[out] argv_client client options including loaded from client groups
@param[out] argv_backup backup options including loaded from backup groups */
void handle_options(int argc, char **argv, char ***argv_server,
                    char ***argv_client, char ***argv_backup)
{
	/* Setup some variables for Innodb.*/
	srv_operation = SRV_OPERATION_RESTORE;

	files_charset_info = &my_charset_utf8mb3_general_ci;


	setup_error_messages();
	sys_var_init();
	plugin_mutex_init();
	mysql_prlock_init(key_rwlock_LOCK_system_variables_hash, &LOCK_system_variables_hash);
	opt_stack_trace = 1;
	test_flags |=  TEST_SIGINT;
	init_signals();
#ifndef _WIN32
	/* Exit process on SIGINT. */
	my_sigset(SIGINT, SIG_DFL);
#endif

	sf_leaking_memory = 1; /* don't report memory leaks on early exist */

	int i;
	int ho_error;

	char*	target_dir = NULL;
	bool	prepare = false;

	char	conf_file[FN_REFLEN];

        // array_elements() will not work for load_defaults, as it is defined
        // as external symbol, so let's use dynamic array to have ability to
        // add new server default groups
        std::vector<const char *> server_default_groups;

        for (const char **default_group= load_default_groups; *default_group;
             ++default_group)
          server_default_groups.push_back(*default_group);

        std::vector<char *> mysqld_args;
        std::vector<char *> mariabackup_args;
        mysqld_args.push_back(argv[0]);
        mariabackup_args.push_back(argv[0]);

        /* scan options for group and config file to load defaults from */
        for (i= 1; i < argc; i++)
        {
          char *optend= strcend(argv[i], '=');
          if (mysqld_args.size() > 1 ||
              strncmp(argv[i], "--mysqld-args", optend - argv[i]) == 0)
          {
            mysqld_args.push_back(argv[i]);
            continue;
          }
          else
            mariabackup_args.push_back(argv[i]);

          if (strncmp(argv[i], "--defaults-group", optend - argv[i]) == 0)
          {
            defaults_group= optend + 1;
            server_default_groups.push_back(defaults_group);
          }
          else if (strncmp(argv[i], "--login-path", optend - argv[i]) == 0)
          {
            append_defaults_group(optend + 1, xb_client_default_groups,
                                  array_elements(xb_client_default_groups));
          }
          else if (!strncmp(argv[i], "--prepare", optend - argv[i]))
          {
            prepare= true;
          }
          else if (!strncmp(argv[i], "--apply-log", optend - argv[i]))
          {
            prepare= true;
          }
          else if (!strncmp(argv[i], "--target-dir", optend - argv[i]) &&
                   *optend)
          {
            target_dir= optend + 1;
          }
          else if (!*optend && argv[i][0] != '-')
          {
            target_dir= argv[i];
          }
        }

        server_default_groups.push_back(NULL);
	snprintf(conf_file, sizeof(conf_file), "my");

	if (prepare && target_dir) {
		snprintf(conf_file, sizeof(conf_file),
			 "%s/backup-my.cnf", target_dir);
			if (!strncmp(argv[1], "--defaults-file=", 16)) {
				/* Remove defaults-file*/
				for (int i = 2; ; i++) {
					if ((argv[i-1]= argv[i]) == 0)
						break;
				}
				argc--;
			}
	}

        mariabackup_args.push_back(nullptr);
        *argv_client= *argv_server= *argv_backup= &mariabackup_args[0];
        int argc_backup= static_cast<int>(mariabackup_args.size() - 1);
        int argc_client= argc_backup;
        int argc_server= argc_backup;

        /* 1) Load server groups and process server options, ignore unknown
         options */

        load_defaults_or_exit(conf_file, &server_default_groups[0],
                              &argc_server, argv_server);

	int n;
	for (n = 0; (*argv_server)[n]; n++) {};
	argc_server = n;

	print_param_str <<
		"# This MySQL options file was generated by XtraBackup.\n"
		"[" << defaults_group << "]\n";

	/* We want xtrabackup to ignore unknown options, because it only
	recognizes a small subset of server variables */
	my_getopt_skip_unknown = TRUE;

	/* Reset u_max_value for all options, as we don't want the
	--maximum-... modifier to set the actual option values */
	for (my_option *optp= xb_server_options; optp->name; optp++) {
		optp->u_max_value = (G_PTR *) &global_max_value;
	}

	/* Throw a descriptive error if --defaults-file or --defaults-extra-file
	is not the first command line argument */
	for (int i = 2 ; i < argc ; i++) {
		char *optend = strcend((argv)[i], '=');

		if (optend - argv[i] == 15 &&
			!strncmp(argv[i], "--defaults-file", optend - argv[i])) {
			die("--defaults-file must be specified first on the command line");
		}
		if (optend - argv[i] == 21 &&
			!strncmp(argv[i], "--defaults-extra-file",
				optend - argv[i])) {
			die("--defaults-extra-file must be specified first on the command line");
		}
	}

	if (argc_server > 0
	    && (ho_error=handle_options(&argc_server, argv_server,
					xb_server_options, xb_get_one_option)))
		exit(ho_error);

        /* 2) Load client groups and process client options, ignore unknown
         options */

	load_defaults_or_exit(conf_file, xb_client_default_groups,
			      &argc_client, argv_client);

	for (n = 0; (*argv_client)[n]; n++) {};
 	argc_client = n;

	if (innobackupex_mode && argc_client > 0) {
		if (!ibx_handle_options(&argc_client, argv_client)) {
			exit(EXIT_FAILURE);
		}
	}

	if (argc_client > 0
	    && (ho_error=handle_options(&argc_client, argv_client,
					xb_client_options, xb_get_one_option)))
		exit(ho_error);

        /* 3) Load backup groups and process client-server options, exit on
         unknown option */

        load_defaults_or_exit(conf_file, backup_default_groups, &argc_backup,
                              argv_backup);
        for (n= 0; (*argv_backup)[n]; n++)
        {
        };
        argc_backup= n;

        my_handle_options_init_variables = FALSE;

        if (argc_backup > 0 &&
            (ho_error= handle_options(&argc_backup, argv_backup,
                                      xb_server_options, xb_get_one_option)))
          exit(ho_error);

        /* Add back the program name handle_options removes */
        ++argc_backup;
        --(*argv_backup);

        if (innobackupex_mode && argc_backup > 0 &&
            !ibx_handle_options(&argc_backup, argv_backup))
          exit(EXIT_FAILURE);

        my_getopt_skip_unknown = FALSE;

        if (argc_backup > 0 &&
            (ho_error= handle_options(&argc_backup, argv_backup,
                                      xb_client_options, xb_get_one_option)))
          exit(ho_error);

        if (opt_password)
        {
          char *argument= (char*) opt_password;
          char *start= (char*) opt_password;
          opt_password= my_strdup(PSI_NOT_INSTRUMENTED, opt_password,
                                  MYF(MY_FAE));
          while (*argument)
            *argument++= 'x'; // Destroy argument
          if (*start)
            start[1]= 0;
        }

        /* 4) Process --mysqld-args options, ignore unknown options */

        my_getopt_skip_unknown = TRUE;

        int argc_mysqld = static_cast<int>(mysqld_args.size());
        if (argc_mysqld > 1)
        {
          char **argv_mysqld= &mysqld_args[0];
          if ((ho_error= handle_options(&argc_mysqld, &argv_mysqld,
                                        xb_server_options, xb_get_one_option)))
            exit(ho_error);
        }

        my_handle_options_init_variables = TRUE;

	/* Reject command line arguments that don't look like options, i.e. are
	not of the form '-X' (single-character options) or '--option' (long
	options) */
	for (int i = 0 ; i < argc_backup ; i++) {
		const char * const opt = (*argv_backup)[i];

		if (strncmp(opt, "--", 2) &&
		    !(strlen(opt) == 2 && opt[0] == '-')) {
			bool server_option = true;

			for (int j = 0; j < argc_backup; j++) {
				if (opt == (*argv_backup)[j]) {
					server_option = false;
					break;
				}
			}

			if (!server_option) {
				msg("mariabackup: Error:"
				    " unknown argument: '%s'", opt);
				exit(EXIT_FAILURE);
			}
		}
	}
}

static int main_low(char** argv);
static int get_exepath(char *buf, size_t size, const char *argv0);

/* ================= main =================== */
int main(int argc, char **argv)
{
  char **server_defaults;
  char **client_defaults;
  char **backup_defaults;

	my_getopt_prefix_matching= 0;

	if (get_exepath(mariabackup_exe,FN_REFLEN, argv[0]))
    strncpy(mariabackup_exe,argv[0], FN_REFLEN-1);


	if (argc > 1 )
	{
		/* In "prepare export", we need  to start mysqld 
		Since it is not always be installed on the machine,
		we start "mariabackup --mysqld", which acts as mysqld
		*/
		if (strcmp(argv[1], "--mysqld") == 0)
		{
			extern int mysqld_main(int argc, char **argv);
			argc--;
			argv++;
			argv[0]+=2;
			return mysqld_main(argc, argv);
		}
		if(strcmp(argv[1], "--innobackupex") == 0)
		{
			argv++;
			argc--;
			innobackupex_mode = true;
		}
	}
  
	if (argc > 1)
		strncpy(orig_argv1,argv[1],sizeof(orig_argv1) -1);

	init_signals();
	MY_INIT(argv[0]);

	xb_regex_init();

	capture_tool_command(argc, argv);

	if (mysql_server_init(-1, NULL, NULL))
	{
		die("mysql_server_init() failed");
	}

	system_charset_info = &my_charset_utf8mb3_general_ci;
	key_map_full.set_all();

	logger.init_base();
	logger.set_handlers(LOG_NONE, LOG_NONE);
	mysql_mutex_init(key_LOCK_error_log, &LOCK_error_log,
			 MY_MUTEX_INIT_FAST);

        handle_options(argc, argv, &server_defaults, &client_defaults,
                       &backup_defaults);

#ifndef DBUG_OFF
	if (dbug_option) {
		DBUG_SET_INITIAL(dbug_option);
		DBUG_SET(dbug_option);
	}
#endif
	/* Main functions for library */
	init_thr_timer(5);

	int status = main_low(server_defaults);

	end_thr_timer();
	backup_cleanup();

	if (innobackupex_mode) {
		ibx_cleanup();
	}

	free_defaults(server_defaults);
        free_defaults(client_defaults);
        free_defaults(backup_defaults);

#ifndef DBUG_OFF
	if (dbug_option) {
		DBUG_END();
	}
#endif

	logger.cleanup_base();
	cleanup_errmsgs();
	free_error_messages();
	mysql_mutex_destroy(&LOCK_error_log);

	if (status == EXIT_SUCCESS) {
		msg("completed OK!");
	}

	return status;
}

static int main_low(char** argv)
{
	if (innobackupex_mode) {
		if (!ibx_init()) {
			return(EXIT_FAILURE);
		}
	}

	if (!xtrabackup_print_param && !xtrabackup_prepare
	    && !strcmp(mysql_data_home, "./")) {
		if (!xtrabackup_print_param)
			usage();
		msg("mariabackup: Error: Please set parameter 'datadir'");
		return(EXIT_FAILURE);
	}

	/* Expand target-dir, incremental-basedir, etc. */

	char cwd[FN_REFLEN];
	my_getwd(cwd, sizeof(cwd), MYF(0));

	my_load_path(xtrabackup_real_target_dir,
		     xtrabackup_target_dir, cwd);
	unpack_dirname(xtrabackup_real_target_dir,
		       xtrabackup_real_target_dir);
	xtrabackup_target_dir= xtrabackup_real_target_dir;

	if (xtrabackup_incremental_basedir) {
		my_load_path(xtrabackup_real_incremental_basedir,
			     xtrabackup_incremental_basedir, cwd);
		unpack_dirname(xtrabackup_real_incremental_basedir,
			       xtrabackup_real_incremental_basedir);
		xtrabackup_incremental_basedir =
			xtrabackup_real_incremental_basedir;
	}

	if (xtrabackup_incremental_dir) {
		my_load_path(xtrabackup_real_incremental_dir,
			     xtrabackup_incremental_dir, cwd);
		unpack_dirname(xtrabackup_real_incremental_dir,
			       xtrabackup_real_incremental_dir);
		xtrabackup_incremental_dir = xtrabackup_real_incremental_dir;
	}

	if (xtrabackup_extra_lsndir) {
		my_load_path(xtrabackup_real_extra_lsndir,
			     xtrabackup_extra_lsndir, cwd);
		unpack_dirname(xtrabackup_real_extra_lsndir,
			       xtrabackup_real_extra_lsndir);
		xtrabackup_extra_lsndir = xtrabackup_real_extra_lsndir;
	}

	/* get default temporary directory */
	if (!opt_mysql_tmpdir || !opt_mysql_tmpdir[0]) {
		opt_mysql_tmpdir = getenv("TMPDIR");
#if defined(_WIN32)
		if (!opt_mysql_tmpdir) {
			opt_mysql_tmpdir = getenv("TEMP");
		}
		if (!opt_mysql_tmpdir) {
			opt_mysql_tmpdir = getenv("TMP");
		}
#endif
		if (!opt_mysql_tmpdir || !opt_mysql_tmpdir[0]) {
			opt_mysql_tmpdir = const_cast<char*>(DEFAULT_TMPDIR);
		}
	}

	/* temporary setting of enough size */
	srv_page_size_shift = UNIV_PAGE_SIZE_SHIFT_MAX;
	srv_page_size = UNIV_PAGE_SIZE_MAX;
	if (xtrabackup_backup && xtrabackup_incremental) {
		/* direct specification is only for --backup */
		/* and the lsn is prior to the other option */

		char* endchar;
		int error = 0;
		incremental_lsn = strtoll(xtrabackup_incremental, &endchar, 10);
		if (*endchar != '\0')
			error = 1;

		if (error) {
			msg("mariabackup: value '%s' may be wrong format for "
			    "incremental option.", xtrabackup_incremental);
			return(EXIT_FAILURE);
		}
	} else if (xtrabackup_backup && xtrabackup_incremental_basedir) {
		char	filename[FN_REFLEN];

		sprintf(filename, "%s/%s", xtrabackup_incremental_basedir, XTRABACKUP_METADATA_FILENAME);

		if (!xtrabackup_read_metadata(filename)) {
			msg("mariabackup: error: failed to read metadata from "
			    "%s", filename);
			return(EXIT_FAILURE);
		}

		incremental_lsn = metadata_to_lsn;
		xtrabackup_incremental = xtrabackup_incremental_basedir; //dummy
	} else if (xtrabackup_prepare && xtrabackup_incremental_dir) {
		char	filename[FN_REFLEN];

		sprintf(filename, "%s/%s", xtrabackup_incremental_dir, XTRABACKUP_METADATA_FILENAME);

		if (!xtrabackup_read_metadata(filename)) {
			msg("mariabackup: error: failed to read metadata from "
			    "%s", filename);
			return(EXIT_FAILURE);
		}

		incremental_lsn = metadata_from_lsn;
		incremental_to_lsn = metadata_to_lsn;
		incremental_last_lsn = metadata_last_lsn;
		xtrabackup_incremental = xtrabackup_incremental_dir; //dummy

	} else if (opt_incremental_history_name) {
		xtrabackup_incremental = opt_incremental_history_name;
	} else if (opt_incremental_history_uuid) {
		xtrabackup_incremental = opt_incremental_history_uuid;
	} else {
		xtrabackup_incremental = NULL;
	}

	if (xtrabackup_stream && !xtrabackup_backup) {
		msg("Warning: --stream parameter is ignored, it only works together with --backup.");
	}

	if (!xb_init()) {
		return(EXIT_FAILURE);
	}

	/* --print-param */
	if (xtrabackup_print_param) {
		printf("%s", print_param_str.str().c_str());
		return(EXIT_SUCCESS);
	}

	print_version();
	if (xtrabackup_incremental) {
		msg("incremental backup from " LSN_PF " is enabled.",
		    incremental_lsn);
	}

	if (xtrabackup_export && !srv_file_per_table) {
		msg("mariabackup: auto-enabling --innodb-file-per-table due to "
		    "the --export option");
		srv_file_per_table = TRUE;
	}

	/* cannot execute both for now */
	{
		int num = 0;

		if (xtrabackup_backup) num++;
		if (xtrabackup_prepare) num++;
		if (xtrabackup_copy_back) num++;
		if (xtrabackup_move_back) num++;
		if (xtrabackup_decrypt_decompress) num++;
		if (num != 1) { /* !XOR (for now) */
			usage();
			return(EXIT_FAILURE);
		}
	}

	ut_ad(!field_ref_zero);
	if (auto b = aligned_malloc(UNIV_PAGE_SIZE_MAX, 4096)) {
		field_ref_zero = static_cast<byte*>(
			memset_aligned<4096>(b, 0, UNIV_PAGE_SIZE_MAX));
	} else {
		msg("Can't allocate memory for field_ref_zero");
		return EXIT_FAILURE;
	}

	auto _ = make_scope_exit([]() {
		aligned_free(const_cast<byte*>(field_ref_zero));
		field_ref_zero = nullptr;
		});

	/* --backup */
	if (xtrabackup_backup && !xtrabackup_backup_func()) {
		return(EXIT_FAILURE);
	}

	/* --prepare */
	if (xtrabackup_prepare
	    && !xtrabackup_prepare_func(argv)) {
		return(EXIT_FAILURE);
	}

	if (xtrabackup_copy_back || xtrabackup_move_back) {
		if (!check_if_param_set("datadir")) {
			mysql_data_home = get_default_datadir();
		}
		if (!copy_back())
			return(EXIT_FAILURE);
	}

	if (xtrabackup_decrypt_decompress && !decrypt_decompress()) {
		return(EXIT_FAILURE);
	}

	return(EXIT_SUCCESS);
}


static int get_exepath(char *buf, size_t size, const char *argv0)
{
#ifdef _WIN32
  DWORD ret = GetModuleFileNameA(NULL, buf, (DWORD)size);
  if (ret > 0)
    return 0;
#elif defined(__linux__)
  ssize_t ret = readlink("/proc/self/exe", buf, size-1);
  if(ret > 0)
    return 0;
#elif defined(__APPLE__)
  size_t ret = proc_pidpath(getpid(), buf, static_cast<uint32_t>(size));
  if (ret > 0) {
    buf[ret] = 0;
    return 0;
  }
#elif defined(__FreeBSD__)
  int mib[4] = {CTL_KERN, KERN_PROC, KERN_PROC_PATHNAME, -1};
  if (sysctl(mib, 4, buf, &size, NULL, 0) == 0) {
    return 0;
  }
#endif

  return my_realpath(buf, argv0, 0);
}


#if defined (__SANITIZE_ADDRESS__) && defined (__linux__)
/* Avoid LeakSanitizer's false positives. */
const char* __asan_default_options()
{
  return "detect_leaks=0";
}
#endif<|MERGE_RESOLUTION|>--- conflicted
+++ resolved
@@ -410,16 +410,14 @@
 
 static ddl_tracker_t ddl_tracker;
 
-<<<<<<< HEAD
+/** Store the space ids of truncated undo log tablespaces. Protected
+by recv_sys.mutex */
+static std::set<uint32_t> undo_trunc_ids;
+
 /** Stores the space ids of page0 INIT_PAGE redo records. It is
 used to indicate whether the given deferred tablespace can
 be reconstructed. */
 static std::set<space_id_t> first_page_init_ids;
-=======
-/** Store the space ids of truncated undo log tablespaces. Protected
-by recv_sys.mutex */
-static std::set<uint32_t> undo_trunc_ids;
->>>>>>> 17858e03
 
 // Convert non-null terminated filename to space name
 static std::string filename_to_spacename(const void *filename, size_t len);
@@ -930,17 +928,16 @@
 	}
 }
 
-<<<<<<< HEAD
+static void backup_undo_trunc(uint32_t space_id)
+{
+  undo_trunc_ids.insert(space_id);
+}
+
 /* Function to store the space id of page0 INIT_PAGE
 @param	space_id	space id which has page0 init page */
 static void backup_first_page_op(ulint space_id)
 {
   first_page_init_ids.insert(space_id);
-=======
-static void backup_undo_trunc(uint32_t space_id)
-{
-  undo_trunc_ids.insert(space_id);
->>>>>>> 17858e03
 }
 
 /*
@@ -4569,11 +4566,8 @@
 
 	srv_operation = SRV_OPERATION_BACKUP;
 	log_file_op = backup_file_op;
-<<<<<<< HEAD
+	undo_space_trunc = backup_undo_trunc;
 	first_page_init = backup_first_page_op;
-=======
-	undo_space_trunc = backup_undo_trunc;
->>>>>>> 17858e03
 	metadata_to_lsn = 0;
 
 	/* initialize components */
@@ -4587,11 +4581,8 @@
 		}
 
 		log_file_op = NULL;
-<<<<<<< HEAD
+		undo_space_trunc = NULL;
 		first_page_init = NULL;
-=======
-		undo_space_trunc = NULL;
->>>>>>> 17858e03
 		if (dst_log_file) {
 			ds_close(dst_log_file);
 			dst_log_file = NULL;
@@ -4880,11 +4871,8 @@
 
 	innodb_shutdown();
 	log_file_op = NULL;
-<<<<<<< HEAD
+	undo_space_trunc = NULL;
 	first_page_init = NULL;
-=======
-	undo_space_trunc = NULL;
->>>>>>> 17858e03
 	pthread_mutex_destroy(&backup_mutex);
 	pthread_cond_destroy(&scanned_lsn_cond);
 	if (!corrupted_pages.empty()) {
