--- conflicted
+++ resolved
@@ -766,703 +766,6 @@
 	      const char *ca __attribute__((unused)),
 	      const char *capath __attribute__((unused)),
 	      const char *cipher __attribute__((unused)))
-<<<<<<< HEAD
-{
-#ifdef HAVE_OPENSSL
-  mysql->options.ssl_key=    strdup_if_not_null(key);
-  mysql->options.ssl_cert=   strdup_if_not_null(cert);
-  mysql->options.ssl_ca=     strdup_if_not_null(ca);
-  mysql->options.ssl_capath= strdup_if_not_null(capath);
-  mysql->options.ssl_cipher= strdup_if_not_null(cipher);
-#endif /* HAVE_OPENSSL */
-  return 0;
-}
-
-
-/*
-  Free strings in the SSL structure and clear 'use_ssl' flag.
-  NB! Errors are not reported until you do mysql_real_connect.
-*/
-
-#ifdef HAVE_OPENSSL
-static void
-mysql_ssl_free(MYSQL *mysql __attribute__((unused)))
-{
-  my_free(mysql->options.ssl_key, MYF(MY_ALLOW_ZERO_PTR));
-  my_free(mysql->options.ssl_cert, MYF(MY_ALLOW_ZERO_PTR));
-  my_free(mysql->options.ssl_ca, MYF(MY_ALLOW_ZERO_PTR));
-  my_free(mysql->options.ssl_capath, MYF(MY_ALLOW_ZERO_PTR));
-  my_free(mysql->options.ssl_cipher, MYF(MY_ALLOW_ZERO_PTR));
-  my_free(mysql->connector_fd,MYF(MY_ALLOW_ZERO_PTR));
-  mysql->options.ssl_key = 0;
-  mysql->options.ssl_cert = 0;
-  mysql->options.ssl_ca = 0;
-  mysql->options.ssl_capath = 0;
-  mysql->options.ssl_cipher= 0;
-  mysql->options.use_ssl = FALSE;
-  mysql->connector_fd = 0;
-}
-#endif /* HAVE_OPENSSL */
-
-
-/*
-  Handle password authentication
-*/
-
-static my_bool mysql_autenticate(MYSQL *mysql, const char *passwd)
-{
-  ulong pkt_length;
-  NET *net= &mysql->net;
-  char buff[SCRAMBLE41_LENGTH];
-  char password_hash[SCRAMBLE41_LENGTH]; /* Used for storage of stage1 hash */
-
-  /* We shall only query server if it expect us to do so */
-  if ((pkt_length=net_safe_read(mysql)) == packet_error)
-    goto error;
-
-  if (mysql->server_capabilities & CLIENT_SECURE_CONNECTION)
-  {
-    /*
-      This should always happen with new server unless empty password
-      OK/Error packets have zero as the first char
-    */
-    if (pkt_length == 24 && net->read_pos[0])
-    {
-      /* Old passwords will have '*' at the first byte of hash */
-      if (net->read_pos[0] != '*')
-      {
-        /* Build full password hash as it is required to decode scramble */
-        password_hash_stage1(buff, passwd);
-        /* Store copy as we'll need it later */
-        memcpy(password_hash,buff,SCRAMBLE41_LENGTH);
-        /* Finally hash complete password using hash we got from server */
-        password_hash_stage2(password_hash,(const char*) net->read_pos);
-        /* Decypt and store scramble 4 = hash for stage2 */
-        password_crypt((const char*) net->read_pos+4,mysql->scramble_buff,
-		       password_hash, SCRAMBLE41_LENGTH);
-        mysql->scramble_buff[SCRAMBLE41_LENGTH]=0;
-        /* Encode scramble with password. Recycle buffer */
-        password_crypt(mysql->scramble_buff,buff,buff,SCRAMBLE41_LENGTH);
-      }
-      else
-      {
-	/* Create password to decode scramble */
-	create_key_from_old_password(passwd,password_hash);
-	/* Decypt and store scramble 4 = hash for stage2 */
-	password_crypt((const char*) net->read_pos+4,mysql->scramble_buff,
-		       password_hash, SCRAMBLE41_LENGTH);
-	mysql->scramble_buff[SCRAMBLE41_LENGTH]=0;
-	/* Finally scramble decoded scramble with password */
-	scramble(buff, mysql->scramble_buff, passwd,0);
-      }
-      /* Write second package of authentication */
-      if (my_net_write(net,buff,SCRAMBLE41_LENGTH) || net_flush(net))
-      {
-        net->last_errno= CR_SERVER_LOST;
-	strmov(net->sqlstate, unknown_sqlstate);
-        strmov(net->last_error,ER(net->last_errno));
-        goto error;
-      }
-      /* Read what server thinks about out new auth message report */
-      if (net_safe_read(mysql) == packet_error)
-	goto error;
-    }
-  }
-  return 0;
-
-error:
-  return 1;
-}
-
-/**************************************************************************
-  Connect to sql server
-  If host == 0 then use localhost
-**************************************************************************/
-
-#ifdef USE_OLD_FUNCTIONS
-MYSQL * STDCALL
-mysql_connect(MYSQL *mysql,const char *host,
-	      const char *user, const char *passwd)
-{
-  MYSQL *res;
-  mysql=mysql_init(mysql);			/* Make it thread safe */
-  {
-    DBUG_ENTER("mysql_connect");
-    if (!(res=mysql_real_connect(mysql,host,user,passwd,NullS,0,NullS,0)))
-    {
-      if (mysql->free_me)
-	my_free((gptr) mysql,MYF(0));
-    }
-    DBUG_RETURN(res);
-  }
-}
-#endif
-
-
-/*
-  Note that the mysql argument must be initialized with mysql_init()
-  before calling mysql_real_connect !
-*/
-
-MYSQL * STDCALL
-mysql_real_connect(MYSQL *mysql,const char *host, const char *user,
-		   const char *passwd, const char *db,
-		   uint port, const char *unix_socket,ulong client_flag)
-{
-  char		buff[NAME_LEN+USERNAME_LENGTH+100],charset_name_buff[16];
-  char		*end,*host_info,*charset_name;
-  my_socket	sock;
-  uint32	ip_addr;
-  struct	sockaddr_in sock_addr;
-  ulong		pkt_length;
-  NET		*net= &mysql->net;
-#ifdef __WIN__
-  HANDLE	hPipe=INVALID_HANDLE_VALUE;
-#endif
-#ifdef HAVE_SYS_UN_H
-  struct	sockaddr_un UNIXaddr;
-#endif
-  init_sigpipe_variables
-  DBUG_ENTER("mysql_real_connect");
-  LINT_INIT(host_info);
-
-  DBUG_PRINT("enter",("host: %s  db: %s  user: %s",
-		      host ? host : "(Null)",
-		      db ? db : "(Null)",
-		      user ? user : "(Null)"));
-
-  /* Don't give sigpipe errors if the client doesn't want them */
-  set_sigpipe(mysql);
-  net->vio = 0;				/* If something goes wrong */
-  mysql->client_flag=0;			/* For handshake */
-  /* use default options */
-  if (mysql->options.my_cnf_file || mysql->options.my_cnf_group)
-  {
-    mysql_read_default_options(&mysql->options,
-			       (mysql->options.my_cnf_file ?
-				mysql->options.my_cnf_file : "my"),
-			       mysql->options.my_cnf_group);
-    my_free(mysql->options.my_cnf_file,MYF(MY_ALLOW_ZERO_PTR));
-    my_free(mysql->options.my_cnf_group,MYF(MY_ALLOW_ZERO_PTR));
-    mysql->options.my_cnf_file=mysql->options.my_cnf_group=0;
-  }
-
-  /* Some empty-string-tests are done because of ODBC */
-  if (!host || !host[0])
-    host=mysql->options.host;
-  if (!user || !user[0])
-    user=mysql->options.user;
-  if (!passwd)
-  {
-    passwd=mysql->options.password;
-#ifndef DONT_USE_MYSQL_PWD
-    if (!passwd)
-      passwd=getenv("MYSQL_PWD");		/* get it from environment */
-#endif
-  }
-  if (!db || !db[0])
-    db=mysql->options.db;
-  if (!port)
-    port=mysql->options.port;
-  if (!unix_socket)
-    unix_socket=mysql->options.unix_socket;
-
-  mysql->reconnect=1;				/* Reconnect as default */
-  mysql->server_status=SERVER_STATUS_AUTOCOMMIT;
-
-  /*
-    Grab a socket and connect it to the server
-  */
-#if defined(HAVE_SMEM)
-  if ((!mysql->options.protocol ||
-       mysql->options.protocol == MYSQL_PROTOCOL_MEMORY) &&
-      (!host || !strcmp(host,LOCAL_HOST)))
-  {
-    if ((create_shared_memory(mysql,net, mysql->options.connect_timeout)) ==
-	INVALID_HANDLE_VALUE)
-    {
-      DBUG_PRINT("error",
-		 ("host: '%s'  socket: '%s'  shared memory: %s  have_tcpip: %d",
-		  host ? host : "<null>",
-		  unix_socket ? unix_socket : "<null>",
-		  (int) mysql->options.shared_memory_base_name,
-		  (int) have_tcpip));
-      if (mysql->options.protocol == MYSQL_PROTOCOL_MEMORY)
-	goto error;
-      /* Try also with PIPE or TCP/IP */
-    }
-    else
-    {
-      mysql->options.protocol=MYSQL_PROTOCOL_MEMORY;
-      sock=0;
-      unix_socket = 0;
-      host=mysql->options.shared_memory_base_name;
-      host_info=(char*) ER(CR_SHARED_MEMORY_CONNECTION);
-    }
-  } else
-#endif /* HAVE_SMEM */
-#if defined(HAVE_SYS_UN_H)
-    if ((!mysql->options.protocol ||
-	 mysql->options.protocol == MYSQL_PROTOCOL_SOCKET)&&
-	(!host || !strcmp(host,LOCAL_HOST)) &&
-	(unix_socket || mysql_unix_port))
-    {
-      host=LOCAL_HOST;
-      if (!unix_socket)
-	unix_socket=mysql_unix_port;
-      host_info=(char*) ER(CR_LOCALHOST_CONNECTION);
-      DBUG_PRINT("info",("Using UNIX sock '%s'",unix_socket));
-      if ((sock = socket(AF_UNIX,SOCK_STREAM,0)) == SOCKET_ERROR)
-      {
-	net->last_errno=CR_SOCKET_CREATE_ERROR;
-	strmov(net->sqlstate, unknown_sqlstate);
-	sprintf(net->last_error,ER(net->last_errno),socket_errno);
-	goto error;
-      }
-      net->vio = vio_new(sock, VIO_TYPE_SOCKET, TRUE);
-      bzero((char*) &UNIXaddr,sizeof(UNIXaddr));
-      UNIXaddr.sun_family = AF_UNIX;
-      strmov(UNIXaddr.sun_path, unix_socket);
-      if (my_connect(sock,(struct sockaddr *) &UNIXaddr, sizeof(UNIXaddr),
-		     mysql->options.connect_timeout))
-      {
-	DBUG_PRINT("error",("Got error %d on connect to local server",
-			    socket_errno));
-	net->last_errno=CR_CONNECTION_ERROR;
-	strmov(net->sqlstate, unknown_sqlstate);
-	sprintf(net->last_error,ER(net->last_errno),unix_socket,socket_errno);
-	goto error;
-      }
-      else
-	mysql->options.protocol=MYSQL_PROTOCOL_SOCKET;
-    }
-    else
-#elif defined(__WIN__)
-    {
-      if ((!mysql->options.protocol ||
-	   mysql->options.protocol == MYSQL_PROTOCOL_PIPE)&&
-	  ((unix_socket || !host && is_NT() ||
-	    host && !strcmp(host,LOCAL_HOST_NAMEDPIPE) ||! have_tcpip))&&
-	  (!net->vio))
-      {
-	sock=0;
-	if ((hPipe=create_named_pipe(net, mysql->options.connect_timeout,
-				     (char**) &host, (char**) &unix_socket)) ==
-	    INVALID_HANDLE_VALUE)
-	{
-	  DBUG_PRINT("error",
-		     ("host: '%s'  socket: '%s'  have_tcpip: %d",
-		      host ? host : "<null>",
-		      unix_socket ? unix_socket : "<null>",
-		      (int) have_tcpip));
-	  if (mysql->options.protocol == MYSQL_PROTOCOL_PIPE ||
-	      (host && !strcmp(host,LOCAL_HOST_NAMEDPIPE)) ||
-	      (unix_socket && !strcmp(unix_socket,MYSQL_NAMEDPIPE)))
-	    goto error;
-	  /* Try also with TCP/IP */
-	}
-	else
-	{
-	  net->vio=vio_new_win32pipe(hPipe);
-	  sprintf(host_info=buff, ER(CR_NAMEDPIPE_CONNECTION), host,
-		  unix_socket);
-	}
-      }
-    }
-#endif
-  if ((!mysql->options.protocol ||
-       mysql->options.protocol == MYSQL_PROTOCOL_TCP)&&(!net->vio))
-  {
-    unix_socket=0;				/* This is not used */
-    if (!port)
-      port=mysql_port;
-    if (!host)
-      host=LOCAL_HOST;
-    sprintf(host_info=buff,ER(CR_TCP_CONNECTION),host);
-    DBUG_PRINT("info",("Server name: '%s'.  TCP sock: %d", host,port));
-    /* _WIN64 ;  Assume that the (int) range is enough for socket() */
-    if ((sock = (my_socket) socket(AF_INET,SOCK_STREAM,0)) == SOCKET_ERROR)
-    {
-      net->last_errno=CR_IPSOCK_ERROR;
-      strmov(net->sqlstate, unknown_sqlstate);
-      sprintf(net->last_error,ER(net->last_errno),socket_errno);
-      goto error;
-    }
-    net->vio = vio_new(sock,VIO_TYPE_TCPIP,FALSE);
-    bzero((char*) &sock_addr,sizeof(sock_addr));
-    sock_addr.sin_family = AF_INET;
-
-    /*
-      The server name may be a host name or IP address
-    */
-
-    if ((int) (ip_addr = inet_addr(host)) != (int) INADDR_NONE)
-    {
-      memcpy_fixed(&sock_addr.sin_addr,&ip_addr,sizeof(ip_addr));
-    }
-    else
-    {
-      int tmp_errno;
-      struct hostent tmp_hostent,*hp;
-      char buff2[GETHOSTBYNAME_BUFF_SIZE];
-      hp = my_gethostbyname_r(host,&tmp_hostent,buff2,sizeof(buff2),
-			      &tmp_errno);
-      if (!hp)
-      {
-	my_gethostbyname_r_free();
-	net->last_errno=CR_UNKNOWN_HOST;
-	strmov(net->sqlstate, unknown_sqlstate);
-	sprintf(net->last_error, ER(CR_UNKNOWN_HOST), host, tmp_errno);
-	goto error;
-      }
-      memcpy(&sock_addr.sin_addr,hp->h_addr, (size_t) hp->h_length);
-      my_gethostbyname_r_free();
-    }
-    sock_addr.sin_port = (ushort) htons((ushort) port);
-    if (my_connect(sock,(struct sockaddr *) &sock_addr, sizeof(sock_addr),
-		   mysql->options.connect_timeout))
-    {
-      DBUG_PRINT("error",("Got error %d on connect to '%s'",socket_errno,
-			  host));
-      net->last_errno= CR_CONN_HOST_ERROR;
-      strmov(net->sqlstate, unknown_sqlstate);
-      sprintf(net->last_error ,ER(CR_CONN_HOST_ERROR), host, socket_errno);
-      goto error;
-    }
-  }
-  else if (!net->vio)
-  {
-    DBUG_PRINT("error",("Unknow protocol %d ",mysql->options.protocol));
-    net->last_errno= CR_CONN_UNKNOW_PROTOCOL;
-    strmov(net->sqlstate, unknown_sqlstate);
-    sprintf(net->last_error ,ER(CR_CONN_UNKNOW_PROTOCOL));
-    goto error;
-  }
-
-  if (!net->vio || my_net_init(net, net->vio))
-  {
-    vio_delete(net->vio);
-    net->vio = 0;
-    net->last_errno=CR_OUT_OF_MEMORY;
-    strmov(net->sqlstate, unknown_sqlstate);
-    strmov(net->last_error,ER(net->last_errno));
-    goto error;
-  }
-  vio_keepalive(net->vio,TRUE);
-
-  /* Get version info */
-  mysql->protocol_version= PROTOCOL_VERSION;	/* Assume this */
-  if (mysql->options.connect_timeout &&
-      vio_poll_read(net->vio, mysql->options.connect_timeout))
-  {
-    net->last_errno= CR_SERVER_LOST;
-    strmov(net->sqlstate, unknown_sqlstate);
-    strmov(net->last_error,ER(net->last_errno));
-    goto error;
-  }
-  if ((pkt_length=net_safe_read(mysql)) == packet_error)
-    goto error;
-
-  /* Check if version of protocol matches current one */
-
-  mysql->protocol_version= net->read_pos[0];
-  DBUG_DUMP("packet",(char*) net->read_pos,10);
-  DBUG_PRINT("info",("mysql protocol version %d, server=%d",
-		     PROTOCOL_VERSION, mysql->protocol_version));
-  if (mysql->protocol_version != PROTOCOL_VERSION)
-  {
-    net->last_errno= CR_VERSION_ERROR;
-    strmov(net->sqlstate, unknown_sqlstate);
-    sprintf(net->last_error, ER(CR_VERSION_ERROR), mysql->protocol_version,
-	    PROTOCOL_VERSION);
-    goto error;
-  }
-  end=strend((char*) net->read_pos+1);
-  mysql->thread_id=uint4korr(end+1);
-  end+=5;
-  strmake(mysql->scramble_buff,end,8);
-  end+=9;
-  if (pkt_length >= (uint) (end+1 - (char*) net->read_pos))
-    mysql->server_capabilities=uint2korr(end);
-  if (pkt_length >= (uint) (end+18 - (char*) net->read_pos))
-  {
-    /* New protocol with 16 bytes to describe server characteristics */
-    mysql->server_language=end[2];
-    mysql->server_status=uint2korr(end+3);
-  }
-
-  /* Set character set */
-  if ((charset_name=mysql->options.charset_name))
-  {
-    const char *save=charsets_dir;
-    if (mysql->options.charset_dir)
-      charsets_dir=mysql->options.charset_dir;
-    mysql->charset=get_charset_by_csname(mysql->options.charset_name,
-    				       MY_CS_PRIMARY,
-                                       MYF(MY_WME));
-    charsets_dir=save;
-  }
-  else if (mysql->server_language)
-  {
-    charset_name=charset_name_buff;
-    sprintf(charset_name,"%d",mysql->server_language);	/* In case of errors */
-    if (!(mysql->charset =
-	  get_charset((uint8) mysql->server_language, MYF(0))))
-      mysql->charset = default_charset_info; /* shouldn't be fatal */
-  }
-  else
-    mysql->charset=default_charset_info;
-
-  if (!mysql->charset)
-  {
-    net->last_errno=CR_CANT_READ_CHARSET;
-    strmov(net->sqlstate, unknown_sqlstate);
-    if (mysql->options.charset_dir)
-      sprintf(net->last_error,ER(net->last_errno),
-              charset_name ? charset_name : "unknown",
-              mysql->options.charset_dir);
-    else
-    {
-      char cs_dir_name[FN_REFLEN];
-      get_charsets_dir(cs_dir_name);
-      sprintf(net->last_error,ER(net->last_errno),
-              charset_name ? charset_name : "unknown",
-              cs_dir_name);
-    }
-    goto error;
-  }
-
-  /* Save connection information */
-  if (!user) user="";
-  if (!passwd) passwd="";
-  if (!my_multi_malloc(MYF(0),
-		       &mysql->host_info, (uint) strlen(host_info)+1,
-		       &mysql->host,      (uint) strlen(host)+1,
-		       &mysql->unix_socket,unix_socket ?
-		       (uint) strlen(unix_socket)+1 : (uint) 1,
-		       &mysql->server_version,
-		       (uint) (end - (char*) net->read_pos),
-		       NullS) ||
-      !(mysql->user=my_strdup(user,MYF(0))) ||
-      !(mysql->passwd=my_strdup(passwd,MYF(0))))
-  {
-    strmov(net->sqlstate, unknown_sqlstate);
-    strmov(net->last_error, ER(net->last_errno=CR_OUT_OF_MEMORY));
-    goto error;
-  }
-  strmov(mysql->host_info,host_info);
-  strmov(mysql->host,host);
-  if (unix_socket)
-    strmov(mysql->unix_socket,unix_socket);
-  else
-    mysql->unix_socket=0;
-  strmov(mysql->server_version,(char*) net->read_pos+1);
-  mysql->port=port;
-  client_flag|=mysql->options.client_flag;
-
-  /* Send client information for access check */
-  client_flag|=CLIENT_CAPABILITIES;
-  if (client_flag & CLIENT_MULTI_QUERIES)
-    client_flag|= CLIENT_MULTI_RESULTS;
-
-#ifdef HAVE_OPENSSL
-  if (mysql->options.ssl_key || mysql->options.ssl_cert ||
-      mysql->options.ssl_ca || mysql->options.ssl_capath ||
-      mysql->options.ssl_cipher)
-    mysql->options.use_ssl= 1;
-  if (mysql->options.use_ssl)
-    client_flag|=CLIENT_SSL;
-#endif /* HAVE_OPENSSL */
-  if (db)
-    client_flag|=CLIENT_CONNECT_WITH_DB;
-  /* Remove options that server doesn't support */
-  client_flag= ((client_flag &
-		 ~(CLIENT_COMPRESS | CLIENT_SSL | CLIENT_PROTOCOL_41)) |
-		(client_flag & mysql->server_capabilities));
-
-#ifndef HAVE_COMPRESS
-  client_flag&= ~CLIENT_COMPRESS;
-#endif
-
-  if (client_flag & CLIENT_PROTOCOL_41)
-  {
-    /* 4.1 server and 4.1 client has a 32 byte option flag */
-    int4store(buff,client_flag);
-    int4store(buff+4,max_allowed_packet);
-    buff[8]= mysql->charset->number;
-    bzero(buff+9, 32-9);
-    end= buff+32;
-  }
-  else
-  {
-    int2store(buff,client_flag);
-    int3store(buff+2,max_allowed_packet);
-    end= buff+5;
-  }
-  mysql->client_flag=client_flag;
-
-#ifdef HAVE_OPENSSL
-  /*
-    Oops.. are we careful enough to not send ANY information without
-    encryption?
-  */
-  if (client_flag & CLIENT_SSL)
-  {
-    struct st_mysql_options *options= &mysql->options;
-    if (my_net_write(net,buff,(uint) (end-buff)) || net_flush(net))
-    {
-      strmov(net->sqlstate, unknown_sqlstate);
-      net->last_errno= CR_SERVER_LOST;
-      strmov(net->last_error,ER(net->last_errno));
-      goto error;
-    }
-    /* Do the SSL layering. */
-    if (!(mysql->connector_fd=
-	  (gptr) new_VioSSLConnectorFd(options->ssl_key,
-				       options->ssl_cert,
-				       options->ssl_ca,
-				       options->ssl_capath,
-				       options->ssl_cipher)))
-    {
-      strmov(net->sqlstate, unknown_sqlstate);
-      net->last_errno= CR_SSL_CONNECTION_ERROR;
-      strmov(net->last_error,ER(net->last_errno));
-      goto error;
-    }
-    DBUG_PRINT("info", ("IO layer change in progress..."));
-    if (sslconnect((struct st_VioSSLConnectorFd*)(mysql->connector_fd),
-		   mysql->net.vio, (long) (mysql->options.connect_timeout)))
-    {
-      strmov(net->sqlstate, unknown_sqlstate);
-      net->last_errno= CR_SSL_CONNECTION_ERROR;
-      strmov(net->last_error,ER(net->last_errno));
-      goto error;
-    }
-    DBUG_PRINT("info", ("IO layer change done!"));
-  }
-#endif /* HAVE_OPENSSL */
-
-  DBUG_PRINT("info",("Server version = '%s'  capabilites: %lu  status: %u  client_flag: %lu",
-		     mysql->server_version,mysql->server_capabilities,
-		     mysql->server_status, client_flag));
-  /* This needs to be changed as it's not useful with big packets */
-  if (user && user[0])
-    strmake(end,user,32);			/* Max user name */
-  else
-    read_user_name((char*) end);
-  /* We have to handle different version of handshake here */
-#ifdef _CUSTOMCONFIG_
-#include "_cust_libmysql.h";
-#endif
-  DBUG_PRINT("info",("user: %s",end));
-  /*
-    We always start with old type handshake the only difference is message sent
-    If server handles secure connection type we'll not send the real scramble
-  */
-  if (mysql->server_capabilities & CLIENT_SECURE_CONNECTION)
-  {
-    if (passwd[0])
-    {
-      /* Prepare false scramble  */
-      end=strend(end)+1;
-      bfill(end, SCRAMBLE_LENGTH, 'x');
-      end+=SCRAMBLE_LENGTH;
-      *end=0;
-    }
-    else				/* For empty password*/
-    {
-      end=strend(end)+1;
-      *end=0;				/* Store zero length scramble */
-    }
-  }
-  else
-  {
-    /*
-      Real scramble is only sent to old servers. This can be blocked 
-      by calling mysql_options(MYSQL *, MYSQL_SECURE_CONNECT, (char*) &1);
-    */
-    end=scramble(strend(end)+1, mysql->scramble_buff, passwd,
-                 (my_bool) (mysql->protocol_version == 9));
-  }
-  /* Add database if needed */
-  if (db && (mysql->server_capabilities & CLIENT_CONNECT_WITH_DB))
-  {
-    end=strmake(end+1,db,NAME_LEN);
-    mysql->db=my_strdup(db,MYF(MY_WME));
-    db=0;
-  }
-  /* Write authentication package */
-  if (my_net_write(net,buff,(ulong) (end-buff)) || net_flush(net))
-  {
-    strmov(net->sqlstate, unknown_sqlstate);
-    net->last_errno= CR_SERVER_LOST;
-    strmov(net->last_error,ER(net->last_errno));
-    goto error;
-  }
-
-  if (mysql_autenticate(mysql, passwd))
-    goto error;
-
-  if (client_flag & CLIENT_COMPRESS)		/* We will use compression */
-    net->compress=1;
-  if (mysql->options.max_allowed_packet)
-    net->max_packet_size= mysql->options.max_allowed_packet;
-  if (db && mysql_select_db(mysql,db))
-    goto error;
-
-  if (mysql->options.init_commands)
-  {
-    DYNAMIC_ARRAY *init_commands= mysql->options.init_commands;
-    char **ptr= (char**)init_commands->buffer;
-    char **end= ptr + init_commands->elements;
-
-    my_bool reconnect=mysql->reconnect;
-    mysql->reconnect=0;
-
-    for (; ptr<end; ptr++)
-    {
-      MYSQL_RES *res;
-      if (mysql_query(mysql,*ptr))
-	goto error;
-      if (mysql->fields)
-      {
-	if (!(res= mysql_use_result(mysql)))
-	  goto error;
-	mysql_free_result(res);
-      }
-    }
-
-    mysql->reconnect=reconnect;
-  }
-
-  if (mysql->options.rpl_probe && mysql_rpl_probe(mysql))
-    goto error;
-
-  DBUG_PRINT("exit",("Mysql handler: %lx",mysql));
-  reset_sigpipe(mysql);
-  DBUG_RETURN(mysql);
-
-error:
-  reset_sigpipe(mysql);
-  DBUG_PRINT("error",("message: %u/%s (%s)",
-		      net->last_errno, net->sqlstate, net->last_error));
-  {
-    /* Free alloced memory */
-    my_bool free_me=mysql->free_me;
-    end_server(mysql);
-    mysql->free_me=0;
-    mysql_close(mysql);
-    mysql->free_me=free_me;
-  }
-  DBUG_RETURN(0);
-}
-
-
-/* needed when we move MYSQL structure to a different address */
-
-static void mysql_fix_pointers(MYSQL* mysql, MYSQL* old_mysql)
-=======
->>>>>>> d1026552
 {
 #ifdef HAVE_OPENSSL
   mysql->options.ssl_key=    strdup_if_not_null(key);
