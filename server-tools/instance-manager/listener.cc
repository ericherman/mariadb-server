--- conflicted
+++ resolved
@@ -183,15 +183,9 @@
   for (i= 0; i < num_sockets; i++)
     closesocket(sockets[i]);
 
-<<<<<<< HEAD
+  thread_registry->set_error_status();
   thread_registry->unregister_thread(&thread_info);
   thread_registry->request_shutdown();
-=======
-  thread_registry.set_error_status();
-  thread_registry.unregister_thread(&thread_info);
-  thread_registry.request_shutdown();
-  my_thread_end();
->>>>>>> 17a71072
   return;
 }
 
