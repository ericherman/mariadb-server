/*
   Copyright (c) 2000, 2015, Oracle and/or its affiliates.
   Copyright (c) 2008, 2021, MariaDB Corporation.

   This program is free software; you can redistribute it and/or modify
   it under the terms of the GNU General Public License as published by
   the Free Software Foundation; version 2 of the License.

   This program is distributed in the hope that it will be useful,
   but WITHOUT ANY WARRANTY; without even the implied warranty of
   MERCHANTABILITY or FITNESS FOR A PARTICULAR PURPOSE.  See the
   GNU General Public License for more details.

   You should have received a copy of the GNU General Public License
   along with this program; if not, write to the Free Software
   Foundation, Inc., 51 Franklin St, Fifth Floor, Boston, MA 02110-1335  USA
*/


/*****************************************************************************
**
** This file implements classes defined in sql_class.h
** Especially the classes to handle a result from a select
**
*****************************************************************************/

#ifdef USE_PRAGMA_IMPLEMENTATION
#pragma implementation				// gcc: Class implementation
#endif

#include "mariadb.h"
#include "sql_priv.h"
#include "sql_class.h"
#include "sql_cache.h"                          // query_cache_abort
#include "sql_base.h"                           // close_thread_tables
#include "sql_time.h"                         // date_time_format_copy
#include "tztime.h"                           // MYSQL_TIME <-> my_time_t
#include "sql_acl.h"                          // NO_ACL,
                                              // acl_getroot_no_password
#include "sql_base.h"
#include "sql_handler.h"                      // mysql_ha_cleanup
#include "rpl_rli.h"
#include "rpl_filter.h"
#include "rpl_record.h"
#include "slave.h"
#include <my_bitmap.h>
#include "log_event.h"
#include "sql_audit.h"
#include <m_ctype.h>
#include <sys/stat.h>
#include <thr_alarm.h>
#include <mysys_err.h>
#include <limits.h>

#include "sp_head.h"
#include "sp_rcontext.h"
#include "sp_cache.h"
#include "sql_show.h"                           // append_identifier
#include "transaction.h"
#include "sql_select.h" /* declares create_tmp_table() */
#include "debug_sync.h"
#include "sql_parse.h"                          // is_update_query
#include "sql_callback.h"
#include "lock.h"
#include "wsrep_mysqld.h"
#include "sql_connect.h"
#ifdef WITH_WSREP
#include "wsrep_thd.h"
#include "wsrep_trans_observer.h"
#else
static inline bool wsrep_is_bf_aborted(THD* thd) { return false; }
#endif /* WITH_WSREP */
#include "opt_trace.h"
#include <mysql/psi/mysql_transaction.h>

#ifdef HAVE_SYS_SYSCALL_H
#include <sys/syscall.h>
#endif

/*
  The following is used to initialise Table_ident with a internal
  table name
*/
char internal_table_name[2]= "*";
char empty_c_string[1]= {0};    /* used for not defined db */

const char * const THD::DEFAULT_WHERE= "field list";

/****************************************************************************
** User variables
****************************************************************************/

extern "C" uchar *get_var_key(user_var_entry *entry, size_t *length,
                              my_bool not_used __attribute__((unused)))
{
  *length= entry->name.length;
  return (uchar*) entry->name.str;
}

extern "C" void free_user_var(user_var_entry *entry)
{
  char *pos= (char*) entry+ALIGN_SIZE(sizeof(*entry));
  if (entry->value && entry->value != pos)
    my_free(entry->value);
  my_free(entry);
}

/* Functions for last-value-from-sequence hash */

extern "C" uchar *get_sequence_last_key(SEQUENCE_LAST_VALUE *entry,
                                        size_t *length,
                                        my_bool not_used
                                        __attribute__((unused)))
{
  *length= entry->length;
  return (uchar*) entry->key;
}

extern "C" void free_sequence_last(SEQUENCE_LAST_VALUE *entry)
{
  delete entry;
}


bool Key_part_spec::operator==(const Key_part_spec& other) const
{
  return length == other.length &&
         !lex_string_cmp(system_charset_info, &field_name,
                         &other.field_name);
}


bool Key_part_spec::check_key_for_blob(const handler *file) const
{
  if (!(file->ha_table_flags() & HA_CAN_INDEX_BLOBS))
  {
    my_error(ER_BLOB_USED_AS_KEY, MYF(0), field_name.str, file->table_type());
    return true;
  }
  return false;
}


bool Key_part_spec::check_key_length_for_blob() const
{
  if (!length)
  {
    my_error(ER_BLOB_KEY_WITHOUT_LENGTH, MYF(0), field_name.str);
    return true;
  }
  return false;
}


bool Key_part_spec::init_multiple_key_for_blob(const handler *file)
{
  if (check_key_for_blob(file))
    return true;
  if (!length)
    length= file->max_key_length() + 1;
  return false;
}


/**
  Construct an (almost) deep copy of this key. Only those
  elements that are known to never change are not copied.
  If out of memory, a partial copy is returned and an error is set
  in THD.
*/

Key::Key(const Key &rhs, MEM_ROOT *mem_root)
  :DDL_options(rhs),type(rhs.type),
  key_create_info(rhs.key_create_info),
  columns(rhs.columns, mem_root),
  name(rhs.name),
  option_list(rhs.option_list),
  generated(rhs.generated), invisible(false),
  without_overlaps(rhs.without_overlaps), period(rhs.period)
{
  list_copy_and_replace_each_value(columns, mem_root);
}

/**
  Construct an (almost) deep copy of this foreign key. Only those
  elements that are known to never change are not copied.
  If out of memory, a partial copy is returned and an error is set
  in THD.
*/

Foreign_key::Foreign_key(const Foreign_key &rhs, MEM_ROOT *mem_root)
  :Key(rhs,mem_root),
  constraint_name(rhs.constraint_name),
  ref_db(rhs.ref_db),
  ref_table(rhs.ref_table),
  ref_columns(rhs.ref_columns,mem_root),
  delete_opt(rhs.delete_opt),
  update_opt(rhs.update_opt),
  match_opt(rhs.match_opt)
{
  list_copy_and_replace_each_value(ref_columns, mem_root);
}

/*
  Test if a foreign key (= generated key) is a prefix of the given key
  (ignoring key name, key type and order of columns)

  NOTES:
    This is only used to test if an index for a FOREIGN KEY exists

  IMPLEMENTATION
    We only compare field names

  RETURN
    0	Generated key is a prefix of other key
    1	Not equal
*/

bool foreign_key_prefix(Key *a, Key *b)
{
  /* Ensure that 'a' is the generated key */
  if (a->generated)
  {
    if (b->generated && a->columns.elements > b->columns.elements)
      swap_variables(Key*, a, b);               // Put shorter key in 'a'
  }
  else
  {
    if (!b->generated)
      return TRUE;                              // No foreign key
    swap_variables(Key*, a, b);                 // Put generated key in 'a'
  }

  /* Test if 'a' is a prefix of 'b' */
  if (a->columns.elements > b->columns.elements)
    return TRUE;                                // Can't be prefix

  List_iterator<Key_part_spec> col_it1(a->columns);
  List_iterator<Key_part_spec> col_it2(b->columns);
  const Key_part_spec *col1, *col2;

#ifdef ENABLE_WHEN_INNODB_CAN_HANDLE_SWAPED_FOREIGN_KEY_COLUMNS
  while ((col1= col_it1++))
  {
    bool found= 0;
    col_it2.rewind();
    while ((col2= col_it2++))
    {
      if (*col1 == *col2)
      {
        found= TRUE;
	break;
      }
    }
    if (!found)
      return TRUE;                              // Error
  }
  return FALSE;                                 // Is prefix
#else
  while ((col1= col_it1++))
  {
    col2= col_it2++;
    if (!(*col1 == *col2))
      return TRUE;
  }
  return FALSE;                                 // Is prefix
#endif
}

/*
  @brief
  Check if the foreign key options are compatible with the specification
  of the columns on which the key is created

  @retval
    FALSE   The foreign key options are compatible with key columns
  @retval
    TRUE    Otherwise
*/
bool Foreign_key::validate(List<Create_field> &table_fields)
{
  Create_field  *sql_field;
  Key_part_spec *column;
  List_iterator<Key_part_spec> cols(columns);
  List_iterator<Create_field> it(table_fields);
  DBUG_ENTER("Foreign_key::validate");
  while ((column= cols++))
  {
    it.rewind();
    while ((sql_field= it++) &&
           lex_string_cmp(system_charset_info,
                          &column->field_name,
                          &sql_field->field_name)) {}
    if (!sql_field)
    {
      my_error(ER_KEY_COLUMN_DOES_NOT_EXITS, MYF(0), column->field_name.str);
      DBUG_RETURN(TRUE);
    }
    if (type == Key::FOREIGN_KEY && sql_field->vcol_info)
    {
      if (delete_opt == FK_OPTION_SET_NULL)
      {
        my_error(ER_WRONG_FK_OPTION_FOR_VIRTUAL_COLUMN, MYF(0), 
                 "ON DELETE SET NULL");
        DBUG_RETURN(TRUE);
      }
      if (update_opt == FK_OPTION_SET_NULL)
      {
        my_error(ER_WRONG_FK_OPTION_FOR_VIRTUAL_COLUMN, MYF(0), 
                 "ON UPDATE SET NULL");
        DBUG_RETURN(TRUE);
      }
      if (update_opt == FK_OPTION_CASCADE)
      {
        my_error(ER_WRONG_FK_OPTION_FOR_VIRTUAL_COLUMN, MYF(0), 
                 "ON UPDATE CASCADE");
        DBUG_RETURN(TRUE);
      }
    }
  }
  DBUG_RETURN(FALSE);
}

/****************************************************************************
** Thread specific functions
****************************************************************************/

extern "C" unsigned long long thd_query_id(const MYSQL_THD thd)
{
  return((unsigned long long)thd->query_id);
}


/**
  Get thread attributes for connection threads

  @retval      Reference to thread attribute for connection threads
*/
pthread_attr_t *get_connection_attrib(void)
{
  return &connection_attrib;
}

/**
  Get max number of connections

  @retval         Max number of connections for MySQL Server
*/
ulong get_max_connections(void)
{
  return max_connections;
}

/*
  The following functions form part of the C plugin API
*/

extern "C" int mysql_tmpfile(const char *prefix)
{
  char filename[FN_REFLEN];
  File fd= create_temp_file(filename, mysql_tmpdir, prefix,
                            O_BINARY | O_SEQUENTIAL,
                            MYF(MY_WME | MY_TEMPORARY));
  return fd;
}


extern "C"
int thd_in_lock_tables(const THD *thd)
{
  return MY_TEST(thd->in_lock_tables);
}


extern "C"
int thd_tablespace_op(const THD *thd)
{
  return MY_TEST(thd->tablespace_op);
}

extern "C"
const char *set_thd_proc_info(THD *thd_arg, const char *info,
                              const char *calling_function,
                              const char *calling_file,
                              const unsigned int calling_line)
{
  PSI_stage_info old_stage;
  PSI_stage_info new_stage;

  new_stage.m_key= 0;
  new_stage.m_name= info;

  set_thd_stage_info(thd_arg, & new_stage, & old_stage,
                     calling_function, calling_file, calling_line);

  return old_stage.m_name;
}

extern "C"
void set_thd_stage_info(void *thd_arg,
                        const PSI_stage_info *new_stage,
                        PSI_stage_info *old_stage,
                        const char *calling_func,
                        const char *calling_file,
                        const unsigned int calling_line)
{
  THD *thd= (THD*) thd_arg;
  if (thd == NULL)
    thd= current_thd;

  if (old_stage)
    thd->backup_stage(old_stage);

  if (new_stage)
    thd->enter_stage(new_stage, calling_func, calling_file, calling_line);
}

void thd_enter_cond(MYSQL_THD thd, mysql_cond_t *cond, mysql_mutex_t *mutex,
                    const PSI_stage_info *stage, PSI_stage_info *old_stage,
                    const char *src_function, const char *src_file,
                    int src_line)
{
  if (!thd)
    thd= current_thd;

  return thd->enter_cond(cond, mutex, stage, old_stage, src_function, src_file,
                         src_line);
}

void thd_exit_cond(MYSQL_THD thd, const PSI_stage_info *stage,
                   const char *src_function, const char *src_file,
                   int src_line)
{
  if (!thd)
    thd= current_thd;

  thd->exit_cond(stage, src_function, src_file, src_line);
  return;
}

extern "C"
void thd_storage_lock_wait(THD *thd, long long value)
{
  thd->utime_after_lock+= value;
}

/**
  Provide a handler data getter to simplify coding
*/
extern "C"
void *thd_get_ha_data(const THD *thd, const struct handlerton *hton)
{
  return thd->ha_data[hton->slot].ha_ptr;
}


/**
  Provide a handler data setter to simplify coding
  @see thd_set_ha_data() definition in plugin.h
*/
extern "C"
void thd_set_ha_data(THD *thd, const struct handlerton *hton,
                     const void *ha_data)
{
  plugin_ref *lock= &thd->ha_data[hton->slot].lock;
  mysql_mutex_lock(&thd->LOCK_thd_data);
  thd->ha_data[hton->slot].ha_ptr= const_cast<void*>(ha_data);
  mysql_mutex_unlock(&thd->LOCK_thd_data);
  if (ha_data && !*lock)
    *lock= ha_lock_engine(NULL, (handlerton*) hton);
  else if (!ha_data && *lock)
  {
    plugin_unlock(NULL, *lock);
    *lock= NULL;
  }
}


/**
  Allow storage engine to wakeup commits waiting in THD::wait_for_prior_commit.
  @see thd_wakeup_subsequent_commits() definition in plugin.h
*/
extern "C"
void thd_wakeup_subsequent_commits(THD *thd, int wakeup_error)
{
  thd->wakeup_subsequent_commits(wakeup_error);
}


extern "C"
long long thd_test_options(const THD *thd, long long test_options)
{
  return thd->variables.option_bits & test_options;
}

extern "C"
int thd_sql_command(const THD *thd)
{
  return (int) thd->lex->sql_command;
}

/*
  Returns options used with DDL's, like IF EXISTS etc...
  Will returns 'nonsense' if the command was not a DDL.
*/

extern "C"
struct DDL_options_st *thd_ddl_options(const THD *thd)
{
  return &thd->lex->create_info;
}


extern "C"
int thd_tx_isolation(const THD *thd)
{
  return (int) thd->tx_isolation;
}

extern "C"
int thd_tx_is_read_only(const THD *thd)
{
  return (int) thd->tx_read_only;
}


extern "C"
{ /* Functions for thd_error_context_service */

  const char *thd_get_error_message(const THD *thd)
  {
    return thd->get_stmt_da()->message();
  }

  uint thd_get_error_number(const THD *thd)
  {
    return thd->get_stmt_da()->sql_errno();
  }

  ulong thd_get_error_row(const THD *thd)
  {
    return thd->get_stmt_da()->current_row_for_warning();
  }

  void thd_inc_error_row(THD *thd)
  {
    thd->get_stmt_da()->inc_current_row_for_warning();
  }
}


#if MARIA_PLUGIN_INTERFACE_VERSION < 0x0200
/**
  TODO: This function is for API compatibility, remove it eventually.
  All engines should switch to use thd_get_error_context_description()
  plugin service function.
*/
extern "C"
char *thd_security_context(THD *thd,
                           char *buffer, unsigned int length,
                           unsigned int max_query_len)
{
  return thd_get_error_context_description(thd, buffer, length, max_query_len);
}
#endif

/**
  Implementation of Drop_table_error_handler::handle_condition().
  The reason in having this implementation is to silence technical low-level
  warnings during DROP TABLE operation. Currently we don't want to expose
  the following warnings during DROP TABLE:
    - Some of table files are missed or invalid (the table is going to be
      deleted anyway, so why bother that something was missed);
    - A trigger associated with the table does not have DEFINER (One of the
      MySQL specifics now is that triggers are loaded for the table being
      dropped. So, we may have a warning that trigger does not have DEFINER
      attribute during DROP TABLE operation).

  @return TRUE if the condition is handled.
*/
bool Drop_table_error_handler::handle_condition(THD *thd,
                                                uint sql_errno,
                                                const char* sqlstate,
                                                Sql_condition::enum_warning_level *level,
                                                const char* msg,
                                                Sql_condition ** cond_hdl)
{
  *cond_hdl= NULL;
  return ((sql_errno == EE_DELETE && my_errno == ENOENT) ||
          sql_errno == ER_TRG_NO_DEFINER);
}


/**
  Handle an error from MDL_context::upgrade_lock() and mysql_lock_tables().
  Ignore ER_LOCK_ABORTED and ER_LOCK_DEADLOCK errors.
*/

bool
MDL_deadlock_and_lock_abort_error_handler::
handle_condition(THD *thd,
                 uint sql_errno,
                 const char *sqlstate,
                 Sql_condition::enum_warning_level *level,
                 const char* msg,
                 Sql_condition **cond_hdl)
{
  *cond_hdl= NULL;
  if (sql_errno == ER_LOCK_ABORTED || sql_errno == ER_LOCK_DEADLOCK)
    m_need_reopen= true;

  return m_need_reopen;
}


/**
   Send timeout to thread.

   Note that this is always safe as the thread will always remove it's
   timeouts at end of query (and thus before THD is destroyed)
*/

extern "C" void thd_kill_timeout(THD* thd)
{
  thd->status_var.max_statement_time_exceeded++;
  /* Kill queries that can't cause data corruptions */
  thd->awake(KILL_TIMEOUT);
}

THD::THD(my_thread_id id, bool is_wsrep_applier)
  :Statement(&main_lex, &main_mem_root, STMT_CONVENTIONAL_EXECUTION,
             /* statement id */ 0),
   rli_fake(0), rgi_fake(0), rgi_slave(NULL),
   protocol_text(this), protocol_binary(this), initial_status_var(0),
   m_current_stage_key(0), m_psi(0),
   in_sub_stmt(0), log_all_errors(0),
   binlog_unsafe_warning_flags(0),
   current_stmt_binlog_format(BINLOG_FORMAT_MIXED),
   bulk_param(0),
   table_map_for_update(0),
   m_examined_row_count(0),
   accessed_rows_and_keys(0),
   m_digest(NULL),
   m_statement_psi(NULL),
   m_transaction_psi(NULL),
   m_idle_psi(NULL),
   col_access(NO_ACL),
   thread_id(id),
   thread_dbug_id(id),
   os_thread_id(0),
   global_disable_checkpoint(0),
   current_backup_stage(BACKUP_FINISHED),
   failed_com_change_user(0),
   is_fatal_error(0),
   transaction_rollback_request(0),
   is_fatal_sub_stmt_error(false),
   rand_used(0),
   time_zone_used(0),
   in_lock_tables(0),
   bootstrap(0),
   derived_tables_processing(FALSE),
   waiting_on_group_commit(FALSE), has_waiter(FALSE),
   spcont(NULL),
   m_parser_state(NULL),
#ifndef EMBEDDED_LIBRARY
   audit_plugin_version(-1),
#endif
#if defined(ENABLED_DEBUG_SYNC)
   debug_sync_control(0),
#endif /* defined(ENABLED_DEBUG_SYNC) */
   wait_for_commit_ptr(0),
   m_internal_handler(0),
   main_da(0, false, false),
   m_stmt_da(&main_da),
   tdc_hash_pins(0),
   xid_hash_pins(0),
   m_tmp_tables_locked(false),
   async_state()
#ifdef HAVE_REPLICATION
   ,
   current_linfo(0),
   slave_info(0)
#endif
#ifdef WITH_WSREP
   ,
   wsrep_applier(is_wsrep_applier),
   wsrep_applier_closing(false),
   wsrep_client_thread(false),
   wsrep_retry_counter(0),
   wsrep_PA_safe(true),
   wsrep_retry_query(NULL),
   wsrep_retry_query_len(0),
   wsrep_retry_command(COM_CONNECT),
   wsrep_consistency_check(NO_CONSISTENCY_CHECK),
   wsrep_mysql_replicated(0),
   wsrep_TOI_pre_query(NULL),
   wsrep_TOI_pre_query_len(0),
   wsrep_po_handle(WSREP_PO_INITIALIZER),
   wsrep_po_cnt(0),
   wsrep_apply_format(0),
   wsrep_rbr_buf(NULL),
   wsrep_sync_wait_gtid(WSREP_GTID_UNDEFINED),
   wsrep_last_written_gtid_seqno(0),
   wsrep_current_gtid_seqno(0),
   wsrep_affected_rows(0),
   wsrep_has_ignored_error(false),
   wsrep_was_on(false),
   wsrep_ignore_table(false),
   wsrep_aborter(0),

/* wsrep-lib */
   m_wsrep_next_trx_id(WSREP_UNDEFINED_TRX_ID),
   m_wsrep_mutex(LOCK_thd_data),
   m_wsrep_cond(COND_wsrep_thd),
   m_wsrep_client_service(this, m_wsrep_client_state),
   m_wsrep_client_state(this,
                        m_wsrep_mutex,
                        m_wsrep_cond,
                        Wsrep_server_state::instance(),
                        m_wsrep_client_service,
                        wsrep::client_id(thread_id)),
   wsrep_applier_service(NULL),
   wsrep_wfc()
#endif /*WITH_WSREP */
{
  ulong tmp;
  bzero(&variables, sizeof(variables));

  /*
    We set THR_THD to temporally point to this THD to register all the
    variables that allocates memory for this THD
  */
  THD *old_THR_THD= current_thd;
  set_current_thd(this);
  status_var.local_memory_used= sizeof(THD);
  status_var.max_local_memory_used= status_var.local_memory_used;
  status_var.global_memory_used= 0;
  variables.pseudo_thread_id= thread_id;
  variables.max_mem_used= global_system_variables.max_mem_used;
  main_da.init();

  mdl_context.init(this);
  mdl_backup_lock= 0;

  /*
    Pass nominal parameters to init_alloc_root only to ensure that
    the destructor works OK in case of an error. The main_mem_root
    will be re-initialized in init_for_queries().
  */
  init_sql_alloc(key_memory_thd_main_mem_root,
                 &main_mem_root, ALLOC_ROOT_MIN_BLOCK_SIZE, 0,
                 MYF(MY_THREAD_SPECIFIC));

  /*
    Allocation of user variables for binary logging is always done with main
    mem root
  */
  user_var_events_alloc= mem_root;

  stmt_arena= this;
  thread_stack= 0;
  scheduler= thread_scheduler;                 // Will be fixed later
  event_scheduler.data= 0;
  skip_wait_timeout= false;
  catalog= (char*)"std"; // the only catalog we have for now
  main_security_ctx.init();
  security_ctx= &main_security_ctx;
  no_errors= 0;
  password= 0;
  query_start_sec_part_used= 0;
  count_cuted_fields= CHECK_FIELD_IGNORE;
  killed= NOT_KILLED;
  killed_err= 0;
  is_slave_error= thread_specific_used= FALSE;
  my_hash_clear(&handler_tables_hash);
  my_hash_clear(&ull_hash);
  tmp_table=0;
  cuted_fields= 0L;
  m_sent_row_count= 0L;
  limit_found_rows= 0;
  m_row_count_func= -1;
  statement_id_counter= 0UL;
  // Must be reset to handle error with THD's created for init of mysqld
  lex->current_select= 0;
  start_utime= utime_after_query= 0;
  system_time.start.val= system_time.sec= system_time.sec_part= 0;
  utime_after_lock= 0L;
  progress.arena= 0;
  progress.report_to_client= 0;
  progress.max_counter= 0;
  slave_thread = 0;
  connection_name.str= 0;
  connection_name.length= 0;

  file_id = 0;
  query_id= 0;
  query_name_consts= 0;
  semisync_info= 0;
  db_charset= global_system_variables.collation_database;
  bzero((void*) ha_data, sizeof(ha_data));
  mysys_var=0;
  binlog_evt_union.do_union= FALSE;
  binlog_table_maps= FALSE;
  binlog_xid= 0;
  enable_slow_log= 0;
  durability_property= HA_REGULAR_DURABILITY;

#ifdef DBUG_ASSERT_EXISTS
  dbug_sentry=THD_SENTRY_MAGIC;
#endif
  mysql_audit_init_thd(this);
  net.vio=0;
  net.buff= 0;
  net.reading_or_writing= 0;
  client_capabilities= 0;                       // minimalistic client
  system_thread= NON_SYSTEM_THREAD;
  cleanup_done= free_connection_done= abort_on_warning= got_warning= 0;
  peer_port= 0;					// For SHOW PROCESSLIST
  transaction= &default_transaction;
  transaction->m_pending_rows_event= 0;
  transaction->on= 1;
  wt_thd_lazy_init(&transaction->wt,
                   &variables.wt_deadlock_search_depth_short,
                   &variables.wt_timeout_short,
                   &variables.wt_deadlock_search_depth_long,
                   &variables.wt_timeout_long);
#ifdef SIGNAL_WITH_VIO_CLOSE
  active_vio = 0;
#endif
  mysql_mutex_init(key_LOCK_thd_data, &LOCK_thd_data, MY_MUTEX_INIT_FAST);
  mysql_mutex_init(key_LOCK_wakeup_ready, &LOCK_wakeup_ready, MY_MUTEX_INIT_FAST);
  mysql_mutex_init(key_LOCK_thd_kill, &LOCK_thd_kill, MY_MUTEX_INIT_FAST);
  mysql_cond_init(key_COND_wakeup_ready, &COND_wakeup_ready, 0);
  mysql_mutex_record_order(&LOCK_thd_kill, &LOCK_thd_data);

  /* Variables with default values */
  proc_info="login";
  where= THD::DEFAULT_WHERE;
  slave_net = 0;
  m_command=COM_CONNECT;
  *scramble= '\0';

#ifdef WITH_WSREP
  mysql_cond_init(key_COND_wsrep_thd, &COND_wsrep_thd, NULL);
  wsrep_info[sizeof(wsrep_info) - 1] = '\0'; /* make sure it is 0-terminated */
#endif
  /* Call to init() below requires fully initialized Open_tables_state. */
  reset_open_tables_state(this);

  init();
  debug_sync_init_thread(this);
#if defined(ENABLED_PROFILING)
  profiling.set_thd(this);
#endif
  user_connect=(USER_CONN *)0;
  my_hash_init(key_memory_user_var_entry, &user_vars, system_charset_info,
               USER_VARS_HASH_SIZE, 0, 0, (my_hash_get_key) get_var_key,
               (my_hash_free_key) free_user_var, HASH_THREAD_SPECIFIC);
  my_hash_init(PSI_INSTRUMENT_ME, &sequences, system_charset_info,
               SEQUENCES_HASH_SIZE, 0, 0, (my_hash_get_key)
               get_sequence_last_key, (my_hash_free_key) free_sequence_last,
               HASH_THREAD_SPECIFIC);

  sp_proc_cache= NULL;
  sp_func_cache= NULL;
  sp_package_spec_cache= NULL;
  sp_package_body_cache= NULL;

  /* For user vars replication*/
  if (opt_bin_log)
    my_init_dynamic_array(key_memory_user_var_entry, &user_var_events,
			  sizeof(BINLOG_USER_VAR_EVENT *), 16, 16, MYF(0));
  else
    bzero((char*) &user_var_events, sizeof(user_var_events));

  /* Protocol */
  protocol= &protocol_text;			// Default protocol
  protocol_text.init(this);
  protocol_binary.init(this);

  thr_timer_init(&query_timer, (void (*)(void*)) thd_kill_timeout, this);

  tablespace_op=FALSE;

  /*
    Initialize the random generator. We call my_rnd() without a lock as
    it's not really critical if two threads modifies the structure at the
    same time.  We ensure that we have an unique number foreach thread
    by adding the address of the stack.
  */
  tmp= (ulong) (my_rnd(&sql_rand) * 0xffffffff);
  my_rnd_init(&rand, tmp + (ulong)((size_t) &rand), tmp + (ulong) ::global_query_id);
  substitute_null_with_insert_id = FALSE;
  lock_info.mysql_thd= (void *)this;

  m_token_array= NULL;
  if (max_digest_length > 0)
  {
    m_token_array= (unsigned char*) my_malloc(PSI_INSTRUMENT_ME,
                                              max_digest_length,
                                              MYF(MY_WME|MY_THREAD_SPECIFIC));
  }

  m_binlog_invoker= INVOKER_NONE;
  invoker.init();
  prepare_derived_at_open= FALSE;
  create_tmp_table_for_derived= FALSE;
  save_prep_leaf_list= FALSE;
  org_charset= 0;
  /* Restore THR_THD */
  set_current_thd(old_THR_THD);
}


void THD::push_internal_handler(Internal_error_handler *handler)
{
  DBUG_ENTER("THD::push_internal_handler");
  if (m_internal_handler)
  {
    handler->m_prev_internal_handler= m_internal_handler;
    m_internal_handler= handler;
  }
  else
  {
    m_internal_handler= handler;
  }
  DBUG_VOID_RETURN;
}

bool THD::handle_condition(uint sql_errno,
                           const char* sqlstate,
                           Sql_condition::enum_warning_level *level,
                           const char* msg,
                           Sql_condition ** cond_hdl)
{
  if (!m_internal_handler)
  {
    *cond_hdl= NULL;
    return FALSE;
  }

  for (Internal_error_handler *error_handler= m_internal_handler;
       error_handler;
       error_handler= error_handler->m_prev_internal_handler)
  {
    if (error_handler->handle_condition(this, sql_errno, sqlstate, level, msg,
					cond_hdl))
    {
      return TRUE;
    }
  }
  return FALSE;
}


Internal_error_handler *THD::pop_internal_handler()
{
  DBUG_ENTER("THD::pop_internal_handler");
  DBUG_ASSERT(m_internal_handler != NULL);
  Internal_error_handler *popped_handler= m_internal_handler;
  m_internal_handler= m_internal_handler->m_prev_internal_handler;
  DBUG_RETURN(popped_handler);
}


void THD::raise_error(uint sql_errno)
{
  const char* msg= ER_THD(this, sql_errno);
  (void) raise_condition(sql_errno,
                         NULL,
                         Sql_condition::WARN_LEVEL_ERROR,
                         msg);
}

void THD::raise_error_printf(uint sql_errno, ...)
{
  va_list args;
  char ebuff[MYSQL_ERRMSG_SIZE];
  DBUG_ENTER("THD::raise_error_printf");
  DBUG_PRINT("my", ("nr: %d  errno: %d", sql_errno, errno));
  const char* format= ER_THD(this, sql_errno);
  va_start(args, sql_errno);
  my_vsnprintf(ebuff, sizeof(ebuff), format, args);
  va_end(args);
  (void) raise_condition(sql_errno,
                         NULL,
                         Sql_condition::WARN_LEVEL_ERROR,
                         ebuff);
  DBUG_VOID_RETURN;
}

void THD::raise_warning(uint sql_errno)
{
  const char* msg= ER_THD(this, sql_errno);
  (void) raise_condition(sql_errno,
                         NULL,
                         Sql_condition::WARN_LEVEL_WARN,
                         msg);
}

void THD::raise_warning_printf(uint sql_errno, ...)
{
  va_list args;
  char    ebuff[MYSQL_ERRMSG_SIZE];
  DBUG_ENTER("THD::raise_warning_printf");
  DBUG_PRINT("enter", ("warning: %u", sql_errno));
  const char* format= ER_THD(this, sql_errno);
  va_start(args, sql_errno);
  my_vsnprintf(ebuff, sizeof(ebuff), format, args);
  va_end(args);
  (void) raise_condition(sql_errno,
                         NULL,
                         Sql_condition::WARN_LEVEL_WARN,
                         ebuff);
  DBUG_VOID_RETURN;
}

void THD::raise_note(uint sql_errno)
{
  DBUG_ENTER("THD::raise_note");
  DBUG_PRINT("enter", ("code: %d", sql_errno));
  if (!(variables.option_bits & OPTION_SQL_NOTES))
    DBUG_VOID_RETURN;
  const char* msg= ER_THD(this, sql_errno);
  (void) raise_condition(sql_errno,
                         NULL,
                         Sql_condition::WARN_LEVEL_NOTE,
                         msg);
  DBUG_VOID_RETURN;
}

void THD::raise_note_printf(uint sql_errno, ...)
{
  va_list args;
  char    ebuff[MYSQL_ERRMSG_SIZE];
  DBUG_ENTER("THD::raise_note_printf");
  DBUG_PRINT("enter",("code: %u", sql_errno));
  if (!(variables.option_bits & OPTION_SQL_NOTES))
    DBUG_VOID_RETURN;
  const char* format= ER_THD(this, sql_errno);
  va_start(args, sql_errno);
  my_vsnprintf(ebuff, sizeof(ebuff), format, args);
  va_end(args);
  (void) raise_condition(sql_errno,
                         NULL,
                         Sql_condition::WARN_LEVEL_NOTE,
                         ebuff);
  DBUG_VOID_RETURN;
}

Sql_condition* THD::raise_condition(uint sql_errno,
                                    const char* sqlstate,
                                    Sql_condition::enum_warning_level level,
                                    const Sql_user_condition_identity &ucid,
                                    const char* msg)
{
  Diagnostics_area *da= get_stmt_da();
  Sql_condition *cond= NULL;
  DBUG_ENTER("THD::raise_condition");
  DBUG_ASSERT(level < Sql_condition::WARN_LEVEL_END);

  if (!(variables.option_bits & OPTION_SQL_NOTES) &&
      (level == Sql_condition::WARN_LEVEL_NOTE))
    DBUG_RETURN(NULL);
#ifdef WITH_WSREP
  /*
    Suppress warnings/errors if the wsrep THD is going to replay. The
    deadlock/interrupted errors may be transitient and should not be
    reported to the client.
  */
  if (wsrep_must_replay(this))
    DBUG_RETURN(NULL);
#endif /* WITH_WSREP */

  da->opt_clear_warning_info(query_id);

  /*
    TODO: replace by DBUG_ASSERT(sql_errno != 0) once all bugs similar to
    Bug#36768 are fixed: a SQL condition must have a real (!=0) error number
    so that it can be caught by handlers.
  */
  if (sql_errno == 0)
    sql_errno= ER_UNKNOWN_ERROR;
  if (msg == NULL)
    msg= ER_THD(this, sql_errno);
  if (sqlstate == NULL)
   sqlstate= mysql_errno_to_sqlstate(sql_errno);

  if ((level == Sql_condition::WARN_LEVEL_WARN) &&
      really_abort_on_warning())
  {
    /*
      FIXME:
      push_warning and strict SQL_MODE case.
    */
    level= Sql_condition::WARN_LEVEL_ERROR;
  }

  if (!is_fatal_error &&
      handle_condition(sql_errno, sqlstate, &level, msg, &cond))
    DBUG_RETURN(cond);

  switch (level) {
  case Sql_condition::WARN_LEVEL_NOTE:
  case Sql_condition::WARN_LEVEL_WARN:
    got_warning= 1;
    break;
  case Sql_condition::WARN_LEVEL_ERROR:
    break;
  case Sql_condition::WARN_LEVEL_END:
    /* Impossible */
    break;
  }

  if (level == Sql_condition::WARN_LEVEL_ERROR)
  {
    mysql_audit_general(this, MYSQL_AUDIT_GENERAL_ERROR, sql_errno, msg);

    is_slave_error=  1; // needed to catch query errors during replication

#ifdef WITH_WSREP
    /*
      With wsrep we allow converting BF abort error to warning if
      errors are ignored.
     */
    if (!is_fatal_error &&
        no_errors       &&
        (wsrep_trx().bf_aborted() || wsrep_retry_counter))
    {
      WSREP_DEBUG("BF abort error converted to warning");
    }
    else
#endif /* WITH_WSREP */
    {
      if (!da->is_error())
      {
	set_row_count_func(-1);
	da->set_error_status(sql_errno, msg, sqlstate, ucid, cond);
      }
    }
  }

  query_cache_abort(this, &query_cache_tls);

  /* 
     Avoid pushing a condition for fatal out of memory errors as this will 
     require memory allocation and therefore might fail. Non fatal out of 
     memory errors can occur if raised by SIGNAL/RESIGNAL statement.
  */
  if (likely(!(is_fatal_error && (sql_errno == EE_OUTOFMEMORY ||
                                  sql_errno == ER_OUTOFMEMORY))))
  {
    cond= da->push_warning(this, sql_errno, sqlstate, level, ucid, msg);
  }
  DBUG_RETURN(cond);
}

extern "C"
void *thd_alloc(MYSQL_THD thd, size_t size)
{
  return thd->alloc(size);
}

extern "C"
void *thd_calloc(MYSQL_THD thd, size_t size)
{
  return thd->calloc(size);
}

extern "C"
char *thd_strdup(MYSQL_THD thd, const char *str)
{
  return thd->strdup(str);
}

extern "C"
char *thd_strmake(MYSQL_THD thd, const char *str, size_t size)
{
  return thd->strmake(str, size);
}

extern "C"
LEX_CSTRING *thd_make_lex_string(THD *thd, LEX_CSTRING *lex_str,
                                const char *str, size_t size,
                                int allocate_lex_string)
{
  return allocate_lex_string ? thd->make_clex_string(str, size)
                             : thd->make_lex_string(lex_str, str, size);
}

extern "C"
void *thd_memdup(MYSQL_THD thd, const void* str, size_t size)
{
  return thd->memdup(str, size);
}

extern "C"
void thd_get_xid(const MYSQL_THD thd, MYSQL_XID *xid)
{
  *xid = *(MYSQL_XID *) thd->get_xid();
}

extern "C"
my_time_t thd_TIME_to_gmt_sec(MYSQL_THD thd, const MYSQL_TIME *ltime,
                              unsigned int *errcode)
{
  Time_zone *tz= thd ? thd->variables.time_zone :
                       global_system_variables.time_zone;
  return tz->TIME_to_gmt_sec(ltime, errcode);
}


extern "C"
void thd_gmt_sec_to_TIME(MYSQL_THD thd, MYSQL_TIME *ltime, my_time_t t)
{
  Time_zone *tz= thd ? thd->variables.time_zone :
                       global_system_variables.time_zone;
  tz->gmt_sec_to_TIME(ltime, t);
}


#ifdef _WIN32
extern "C" my_thread_id next_thread_id_noinline()
{
#undef next_thread_id
  return next_thread_id();
}
#endif


const Type_handler *THD::type_handler_for_datetime() const
{
  if (opt_mysql56_temporal_format)
    return &type_handler_datetime2;
  return &type_handler_datetime;
}


/*
  Init common variables that has to be reset on start and on change_user
*/

void THD::init()
{
  DBUG_ENTER("thd::init");
  mysql_mutex_lock(&LOCK_global_system_variables);
  plugin_thdvar_init(this);
  /*
    plugin_thd_var_init() sets variables= global_system_variables, which
    has reset variables.pseudo_thread_id to 0. We need to correct it here to
    avoid temporary tables replication failure.
  */
  variables.pseudo_thread_id= thread_id;

  variables.default_master_connection.str= default_master_connection_buff;
  ::strmake(default_master_connection_buff,
            global_system_variables.default_master_connection.str,
            variables.default_master_connection.length);
  mysql_mutex_unlock(&LOCK_global_system_variables);

  user_time.val= start_time= start_time_sec_part= 0;

  server_status= SERVER_STATUS_AUTOCOMMIT;
  if (variables.sql_mode & MODE_NO_BACKSLASH_ESCAPES)
    server_status|= SERVER_STATUS_NO_BACKSLASH_ESCAPES;
  if (variables.sql_mode & MODE_ANSI_QUOTES)
    server_status|= SERVER_STATUS_ANSI_QUOTES;

  transaction->all.modified_non_trans_table=
    transaction->stmt.modified_non_trans_table= FALSE;
  transaction->all.m_unsafe_rollback_flags=
    transaction->stmt.m_unsafe_rollback_flags= 0;

  open_options=ha_open_options;
  update_lock_default= (variables.low_priority_updates ?
			TL_WRITE_LOW_PRIORITY :
			TL_WRITE);
  tx_isolation= (enum_tx_isolation) variables.tx_isolation;
  tx_read_only= variables.tx_read_only;
  update_charset();             // plugin_thd_var() changed character sets
  reset_current_stmt_binlog_format_row();
  reset_binlog_local_stmt_filter();
  set_status_var_init();
  status_var.max_local_memory_used= status_var.local_memory_used;
  bzero((char *) &org_status_var, sizeof(org_status_var));
  status_in_global= 0;
  start_bytes_received= 0;
  m_last_commit_gtid.seq_no= 0;
  last_stmt= NULL;
  /* Reset status of last insert id */
  arg_of_last_insert_id_function= FALSE;
  stmt_depends_on_first_successful_insert_id_in_prev_stmt= FALSE;
  first_successful_insert_id_in_prev_stmt= 0;
  first_successful_insert_id_in_prev_stmt_for_binlog= 0;
  first_successful_insert_id_in_cur_stmt= 0;
  current_backup_stage= BACKUP_FINISHED;
  backup_commit_lock= 0;
#ifdef WITH_WSREP
  wsrep_last_query_id= 0;
  wsrep_xid.null();
  wsrep_skip_locking= FALSE;
  wsrep_converted_lock_session= false;
  wsrep_retry_counter= 0;
  wsrep_rgi= NULL;
  wsrep_PA_safe= true;
  wsrep_consistency_check = NO_CONSISTENCY_CHECK;
  wsrep_mysql_replicated  = 0;
  wsrep_TOI_pre_query     = NULL;
  wsrep_TOI_pre_query_len = 0;
  wsrep_rbr_buf           = NULL;
  wsrep_affected_rows     = 0;
  m_wsrep_next_trx_id     = WSREP_UNDEFINED_TRX_ID;
  wsrep_aborter           = 0;
  wsrep_desynced_backup_stage= false;
#endif /* WITH_WSREP */

  if (variables.sql_log_bin)
    variables.option_bits|= OPTION_BIN_LOG;
  else
    variables.option_bits&= ~OPTION_BIN_LOG;

  select_commands= update_commands= other_commands= 0;
  /* Set to handle counting of aborted connections */
  userstat_running= opt_userstat_running;
  last_global_update_time= current_connect_time= time(NULL);
#ifndef EMBEDDED_LIBRARY
  session_tracker.enable(this);
#endif //EMBEDDED_LIBRARY

  apc_target.init(&LOCK_thd_kill);
  gap_tracker_data.init();
  DBUG_VOID_RETURN;
}


bool THD::restore_from_local_lex_to_old_lex(LEX *oldlex)
{
  DBUG_ASSERT(lex->sphead);
  if (lex->sphead->merge_lex(this, oldlex, lex))
    return true;
  lex= oldlex;
  return false;
}


/* Updates some status variables to be used by update_global_user_stats */

void THD::update_stats(void)
{
  /* sql_command == SQLCOM_END in case of parse errors or quit */
  if (lex->sql_command != SQLCOM_END)
  {
    /* A SQL query. */
    if (lex->sql_command == SQLCOM_SELECT)
      select_commands++;
    else if (sql_command_flags[lex->sql_command] & CF_STATUS_COMMAND)
    {
      /* Ignore 'SHOW ' commands */
    }
    else if (is_update_query(lex->sql_command))
      update_commands++;
    else
      other_commands++;
  }
}


void THD::update_all_stats()
{
  ulonglong end_cpu_time, end_utime;
  double busy_time, cpu_time;

  /* This is set at start of query if opt_userstat_running was set */
  if (!userstat_running)
    return;

  end_cpu_time= my_getcputime();
  end_utime=    microsecond_interval_timer();
  busy_time= (end_utime - start_utime) / 1000000.0;
  cpu_time=  (end_cpu_time - start_cpu_time) / 10000000.0;
  /* In case there are bad values, 2629743 is the #seconds in a month. */
  if (cpu_time > 2629743.0)
    cpu_time= 0;
  status_var_add(status_var.cpu_time, cpu_time);
  status_var_add(status_var.busy_time, busy_time);

  update_global_user_stats(this, TRUE, my_time(0));
  // Has to be updated after update_global_user_stats()
  userstat_running= 0;
}


/*
  Init THD for query processing.
  This has to be called once before we call mysql_parse.
  See also comments in sql_class.h.
*/

void THD::init_for_queries()
{
  DBUG_ASSERT(transaction->on);
  DBUG_ASSERT(m_transaction_psi == NULL);

  /* Set time for --init-file queries */
  set_time();
  reset_root_defaults(mem_root, variables.query_alloc_block_size,
                      variables.query_prealloc_size);
  reset_root_defaults(&transaction->mem_root,
                      variables.trans_alloc_block_size,
                      variables.trans_prealloc_size);
  DBUG_ASSERT(!transaction->xid_state.is_explicit_XA());
  DBUG_ASSERT(transaction->implicit_xid.is_null());
}


/*
  Do what's needed when one invokes change user

  SYNOPSIS
    change_user()

  IMPLEMENTATION
    Reset all resources that are connection specific
*/


void THD::change_user(void)
{
  if (!status_in_global)                        // Reset in init()
    add_status_to_global();

  if (!cleanup_done)
    cleanup();
  cleanup_done= 0;
  reset_killed();
  /* Clear errors from the previous THD */
  my_errno= 0;
  if (mysys_var)
    mysys_var->abort= 0;

  /* Clear warnings. */
  if (!get_stmt_da()->is_warning_info_empty())
    get_stmt_da()->clear_warning_info(0);

  init();
  stmt_map.reset();
  my_hash_init(key_memory_user_var_entry, &user_vars, system_charset_info,
               USER_VARS_HASH_SIZE, 0, 0, (my_hash_get_key) get_var_key,
               (my_hash_free_key) free_user_var, HASH_THREAD_SPECIFIC);
  my_hash_init(key_memory_user_var_entry, &sequences, system_charset_info,
               SEQUENCES_HASH_SIZE, 0, 0, (my_hash_get_key)
               get_sequence_last_key, (my_hash_free_key) free_sequence_last,
               HASH_THREAD_SPECIFIC);
  sp_cache_clear(&sp_proc_cache);
  sp_cache_clear(&sp_func_cache);
  sp_cache_clear(&sp_package_spec_cache);
  sp_cache_clear(&sp_package_body_cache);
  opt_trace.delete_traces();
}

/**
   Change default database

   @note This is coded to have as few instructions as possible under
   LOCK_thd_data
*/

bool THD::set_db(const LEX_CSTRING *new_db)
{
  bool result= 0;
  /*
    Acquiring mutex LOCK_thd_data as we either free the memory allocated
    for the database and reallocating the memory for the new db or memcpy
    the new_db to the db.
  */
  /* Do not reallocate memory if current chunk is big enough. */
  if (db.str && new_db->str && db.length >= new_db->length)
  {
    mysql_mutex_lock(&LOCK_thd_data);
    db.length= new_db->length;
    memcpy((char*) db.str, new_db->str, new_db->length+1);
    mysql_mutex_unlock(&LOCK_thd_data);
  }
  else
  {
    const char *org_db= db.str;
    const char *tmp= NULL;
    if (new_db->str)
    {
      if (!(tmp= my_strndup(key_memory_THD_db, new_db->str, new_db->length,
                            MYF(MY_WME | ME_FATAL))))
        result= 1;
    }

    mysql_mutex_lock(&LOCK_thd_data);
    db.str= tmp;
    db.length= tmp ? new_db->length : 0;
    mysql_mutex_unlock(&LOCK_thd_data);
    my_free((char*) org_db);
  }
  PSI_CALL_set_thread_db(db.str, (int) db.length);
  return result;
}


/**
   Set the current database

   @param new_db     a pointer to the new database name.
   @param new_db_len length of the new database name.

   @note This operation just sets {db, db_length}. Switching the current
   database usually involves other actions, like switching other database
   attributes including security context. In the future, this operation
   will be made private and more convenient interface will be provided.
*/

void THD::reset_db(const LEX_CSTRING *new_db)
{
  if (new_db->str != db.str || new_db->length != db.length)
  {
    if (db.str != 0)
      DBUG_PRINT("QQ", ("Overwriting: %p", db.str));
    mysql_mutex_lock(&LOCK_thd_data);
    db= *new_db;
    mysql_mutex_unlock(&LOCK_thd_data);
    PSI_CALL_set_thread_db(db.str, (int) db.length);
  }
}


/* Do operations that may take a long time */

void THD::cleanup(void)
{
  DBUG_ENTER("THD::cleanup");
  DBUG_ASSERT(cleanup_done == 0);

  set_killed(KILL_CONNECTION);
#ifdef WITH_WSREP
  if (wsrep_cs().state() != wsrep::client_state::s_none)
    wsrep_cs().cleanup();
  wsrep_client_thread= false;
#endif /* WITH_WSREP */

  mysql_ha_cleanup(this);
  locked_tables_list.unlock_locked_tables(this);

  delete_dynamic(&user_var_events);
  close_temporary_tables();

  if (transaction->xid_state.is_explicit_XA())
    trans_xa_detach(this);
  else
    trans_rollback(this);

  DBUG_ASSERT(open_tables == NULL);
  DBUG_ASSERT(m_transaction_psi == NULL);

  /*
    If the thread was in the middle of an ongoing transaction (rolled
    back a few lines above) or under LOCK TABLES (unlocked the tables
    and left the mode a few lines above), there will be outstanding
    metadata locks. Release them.
  */
  mdl_context.release_transactional_locks(this);

  backup_end(this);
  backup_unlock(this);

  /* Release the global read lock, if acquired. */
  if (global_read_lock.is_acquired())
    global_read_lock.unlock_global_read_lock(this);

  if (user_connect)
  {
    decrease_user_connections(user_connect);
    user_connect= 0;                            // Safety
  }
  wt_thd_destroy(&transaction->wt);

  my_hash_free(&user_vars);
  my_hash_free(&sequences);
  sp_cache_clear(&sp_proc_cache);
  sp_cache_clear(&sp_func_cache);
  sp_cache_clear(&sp_package_spec_cache);
  sp_cache_clear(&sp_package_body_cache);
  auto_inc_intervals_forced.empty();
  auto_inc_intervals_in_cur_stmt_for_binlog.empty();

  mysql_ull_cleanup(this);
  stmt_map.reset();
  /* All metadata locks must have been released by now. */
  DBUG_ASSERT(!mdl_context.has_locks());

  apc_target.destroy();
#ifdef HAVE_REPLICATION
  unregister_slave();
#endif
  cleanup_done=1;
  DBUG_VOID_RETURN;
}


/*
  Free all connection related resources associated with a THD.
  This is used when we put a thread into the thread cache.
  After this call should either call ~THD or reset_for_reuse() depending on
  circumstances.
*/

void THD::free_connection()
{
  DBUG_ASSERT(free_connection_done == 0);
  my_free(const_cast<char*>(db.str));
  db= null_clex_str;
#ifndef EMBEDDED_LIBRARY
  if (net.vio)
    vio_delete(net.vio);
  net.vio= nullptr;
  net_end(&net);
#endif
 if (!cleanup_done)
   cleanup();
  ha_close_connection(this);
  plugin_thdvar_cleanup(this);
  mysql_audit_free_thd(this);
  main_security_ctx.destroy();
  /* close all prepared statements, to save memory */
  stmt_map.reset();
  free_connection_done= 1;
#if defined(ENABLED_PROFILING)
  profiling.restart();                          // Reset profiling
#endif
  debug_sync_reset_thread(this);
}

/*
  Reset thd for reuse by another connection
  This is only used for user connections, so the following variables doesn't
  have to be reset:
  - Replication (slave) variables.
  - Variables not reset between each statements. See reset_for_next_command.
*/

void THD::reset_for_reuse()
{
  mysql_audit_init_thd(this);
  change_user();                                // Calls cleanup() & init()
  get_stmt_da()->reset_diagnostics_area();
  main_security_ctx.init();  
  failed_com_change_user= 0;
  is_fatal_error= 0;
  client_capabilities= 0;
  peer_port= 0;
  query_name_consts= 0;                         // Safety
  abort_on_warning= 0;
  free_connection_done= 0;
  m_command= COM_CONNECT;
  transaction->on= 1;
#if defined(ENABLED_PROFILING)
  profiling.reset();
#endif
#ifdef SIGNAL_WITH_VIO_CLOSE
  active_vio = 0;
#endif
#ifdef WITH_WSREP
  wsrep_free_status(this);
#endif /* WITH_WSREP */
}


THD::~THD()
{
  THD *orig_thd= current_thd;
  THD_CHECK_SENTRY(this);
  DBUG_ENTER("~THD()");
  /* Make sure threads are not available via server_threads.  */
  assert_not_linked();
  if (m_psi)
    PSI_CALL_set_thread_THD(m_psi, 0);

  /*
    In error cases, thd may not be current thd. We have to fix this so
    that memory allocation counting is done correctly
  */
  set_current_thd(this);
  if (!status_in_global)
    add_status_to_global();

  /*
    Other threads may have a lock on LOCK_thd_kill to ensure that this
    THD is not deleted while they access it. The following mutex_lock
    ensures that no one else is using this THD and it's now safe to delete
  */
  mysql_mutex_lock(&LOCK_thd_kill);
  mysql_mutex_unlock(&LOCK_thd_kill);

#ifdef WITH_WSREP
  delete wsrep_rgi;
#endif
  if (!free_connection_done)
    free_connection();

#ifdef WITH_WSREP
  mysql_cond_destroy(&COND_wsrep_thd);
#endif
  mdl_context.destroy();

  transaction->free();
  mysql_cond_destroy(&COND_wakeup_ready);
  mysql_mutex_destroy(&LOCK_wakeup_ready);
  mysql_mutex_destroy(&LOCK_thd_data);
  mysql_mutex_destroy(&LOCK_thd_kill);
#ifdef DBUG_ASSERT_EXISTS
  dbug_sentry= THD_SENTRY_GONE;
#endif  
#ifndef EMBEDDED_LIBRARY
  if (rgi_fake)
  {
    delete rgi_fake;
    rgi_fake= NULL;
  }
  if (rli_fake)
  {
    delete rli_fake;
    rli_fake= NULL;
  }
  
  if (rgi_slave)
    rgi_slave->cleanup_after_session();
  my_free(semisync_info);
#endif
  main_lex.free_set_stmt_mem_root();
  free_root(&main_mem_root, MYF(0));
  my_free(m_token_array);
  main_da.free_memory();
  if (tdc_hash_pins)
    lf_hash_put_pins(tdc_hash_pins);
  if (xid_hash_pins)
    lf_hash_put_pins(xid_hash_pins);
  debug_sync_end_thread(this);
  /* Ensure everything is freed */
  status_var.local_memory_used-= sizeof(THD);

  /* trick to make happy memory accounting system */
#ifndef EMBEDDED_LIBRARY
  session_tracker.sysvars.deinit();
#ifdef USER_VAR_TRACKING
  session_tracker.user_variables.deinit();
#endif // USER_VAR_TRACKING
#endif //EMBEDDED_LIBRARY

  if (status_var.local_memory_used != 0)
  {
    DBUG_PRINT("error", ("memory_used: %lld", status_var.local_memory_used));
    SAFEMALLOC_REPORT_MEMORY(thread_id);
    DBUG_ASSERT(status_var.local_memory_used == 0 ||
                !debug_assert_on_not_freed_memory);
  }
  update_global_memory_status(status_var.global_memory_used);
  set_current_thd(orig_thd == this ? 0 : orig_thd);
  DBUG_VOID_RETURN;
}


/*
  Add all status variables to another status variable array

  SYNOPSIS
   add_to_status()
   to_var       add to this array
   from_var     from this array

  NOTES
    This function assumes that all variables at start are long/ulong and
    other types are handled explicitly
*/

void add_to_status(STATUS_VAR *to_var, STATUS_VAR *from_var)
{
  ulong *end= (ulong*) ((uchar*) to_var +
                        offsetof(STATUS_VAR, last_system_status_var) +
			sizeof(ulong));
  ulong *to= (ulong*) to_var, *from= (ulong*) from_var;

  while (to != end)
    *(to++)+= *(from++);

  /* Handle the not ulong variables. See end of system_status_var */
  to_var->bytes_received+=      from_var->bytes_received;
  to_var->bytes_sent+=          from_var->bytes_sent;
  to_var->rows_read+=           from_var->rows_read;
  to_var->rows_sent+=           from_var->rows_sent;
  to_var->rows_tmp_read+=       from_var->rows_tmp_read;
  to_var->binlog_bytes_written+= from_var->binlog_bytes_written;
  to_var->cpu_time+=            from_var->cpu_time;
  to_var->busy_time+=           from_var->busy_time;
  to_var->table_open_cache_hits+= from_var->table_open_cache_hits;
  to_var->table_open_cache_misses+= from_var->table_open_cache_misses;
  to_var->table_open_cache_overflows+= from_var->table_open_cache_overflows;

  /*
    Update global_memory_used. We have to do this with atomic_add as the
    global value can change outside of LOCK_status.
  */
  if (to_var == &global_status_var)
  {
    DBUG_PRINT("info", ("global memory_used: %lld  size: %lld",
                        (longlong) global_status_var.global_memory_used,
                        (longlong) from_var->global_memory_used));
    update_global_memory_status(from_var->global_memory_used);
  }
  else
   to_var->global_memory_used+= from_var->global_memory_used;
}

/*
  Add the difference between two status variable arrays to another one.

  SYNOPSIS
    add_diff_to_status
    to_var       add to this array
    from_var     from this array
    dec_var      minus this array
  
  NOTE
    This function assumes that all variables at start are long/ulong and
    other types are handled explicitly
*/

void add_diff_to_status(STATUS_VAR *to_var, STATUS_VAR *from_var,
                        STATUS_VAR *dec_var)
{
  ulong *end= (ulong*) ((uchar*) to_var + offsetof(STATUS_VAR,
						  last_system_status_var) +
			sizeof(ulong));
  ulong *to= (ulong*) to_var, *from= (ulong*) from_var, *dec= (ulong*) dec_var;

  while (to != end)
    *(to++)+= *(from++) - *(dec++);

  to_var->bytes_received+=       from_var->bytes_received -
                                 dec_var->bytes_received;
  to_var->bytes_sent+=           from_var->bytes_sent - dec_var->bytes_sent;
  to_var->rows_read+=            from_var->rows_read - dec_var->rows_read;
  to_var->rows_sent+=            from_var->rows_sent - dec_var->rows_sent;
  to_var->rows_tmp_read+=        from_var->rows_tmp_read - dec_var->rows_tmp_read;
  to_var->binlog_bytes_written+= from_var->binlog_bytes_written -
                                 dec_var->binlog_bytes_written;
  to_var->cpu_time+=             from_var->cpu_time - dec_var->cpu_time;
  to_var->busy_time+=            from_var->busy_time - dec_var->busy_time;
  to_var->table_open_cache_hits+= from_var->table_open_cache_hits -
                                  dec_var->table_open_cache_hits;
  to_var->table_open_cache_misses+= from_var->table_open_cache_misses -
                                    dec_var->table_open_cache_misses;
  to_var->table_open_cache_overflows+= from_var->table_open_cache_overflows -
                                       dec_var->table_open_cache_overflows;

  /*
    We don't need to accumulate memory_used as these are not reset or used by
    the calling functions.  See execute_show_status().
  */
}

#define SECONDS_TO_WAIT_FOR_KILL 2
#if !defined(_WIN32) && defined(HAVE_SELECT)
/* my_sleep() can wait for sub second times */
#define WAIT_FOR_KILL_TRY_TIMES 20
#else
#define WAIT_FOR_KILL_TRY_TIMES 2
#endif


/**
  Awake a thread.

  @param[in]  state_to_set    value for THD::killed

  This is normally called from another thread's THD object.

  @note Do always call this while holding LOCK_thd_kill.
        NOT_KILLED is used to awake a thread for a slave
*/
extern std::atomic<my_thread_id> shutdown_thread_id;
void THD::awake_no_mutex(killed_state state_to_set)
{
  DBUG_ENTER("THD::awake");
  DBUG_PRINT("enter", ("this: %p current_thd: %p  state: %d",
                       this, current_thd, (int) state_to_set));
  THD_CHECK_SENTRY(this);
  mysql_mutex_assert_owner(&LOCK_thd_data);
  mysql_mutex_assert_owner(&LOCK_thd_kill);

  print_aborted_warning(3, "KILLED");

  /*
    Don't degrade killed state, for example from a KILL_CONNECTION to
    STATEMENT TIMEOUT
  */
  if (killed >= KILL_CONNECTION)
    state_to_set= killed;

  set_killed_no_mutex(state_to_set);

  if (state_to_set >= KILL_CONNECTION || state_to_set == NOT_KILLED)
  {
#ifdef SIGNAL_WITH_VIO_CLOSE
    if (this != current_thd && thread_id != shutdown_thread_id)
    {
      if(active_vio)
        vio_shutdown(active_vio, SHUT_RDWR);
    }
#endif

    /* Mark the target thread's alarm request expired, and signal alarm. */
    thr_alarm_kill(thread_id);

    /* Send an event to the scheduler that a thread should be killed. */
    if (!slave_thread)
      MYSQL_CALLBACK(scheduler, post_kill_notification, (this));
  }

  /* Interrupt target waiting inside a storage engine. */
  if (state_to_set != NOT_KILLED  && !wsrep_is_bf_aborted(this))
    ha_kill_query(this, thd_kill_level(this));

  abort_current_cond_wait(false);
  DBUG_VOID_RETURN;
}

/* Broadcast a condition to kick the target if it is waiting on it. */
void THD::abort_current_cond_wait(bool force)
{
  mysql_mutex_assert_owner(&LOCK_thd_kill);
  if (mysys_var)
  {
    mysql_mutex_lock(&mysys_var->mutex);
    if (!system_thread || force)                 // Don't abort locks
      mysys_var->abort=1;

    /*
      This broadcast could be up in the air if the victim thread
      exits the cond in the time between read and broadcast, but that is
      ok since all we want to do is to make the victim thread get out
      of waiting on current_cond.
      If we see a non-zero current_cond: it cannot be an old value (because
      then exit_cond() should have run and it can't because we have mutex); so
      it is the true value but maybe current_mutex is not yet non-zero (we're
      in the middle of enter_cond() and there is a "memory order
      inversion"). So we test the mutex too to not lock 0.

      Note that there is a small chance we fail to kill. If victim has locked
      current_mutex, but hasn't yet entered enter_cond() (which means that
      current_cond and current_mutex are 0), then the victim will not get
      a signal and it may wait "forever" on the cond (until
      we issue a second KILL or the status it's waiting for happens).
      It's true that we have set its thd->killed but it may not
      see it immediately and so may have time to reach the cond_wait().

      However, where possible, we test for killed once again after
      enter_cond(). This should make the signaling as safe as possible.
      However, there is still a small chance of failure on platforms with
      instruction or memory write reordering.

      We have to do the loop with trylock, because if we would use
      pthread_mutex_lock(), we can cause a deadlock as we are here locking
      the mysys_var->mutex and mysys_var->current_mutex in a different order
      than in the thread we are trying to kill.
      We only sleep for 2 seconds as we don't want to have LOCK_thd_data
      locked too long time.

      There is a small change we may not succeed in aborting a thread that
      is not yet waiting for a mutex, but as this happens only for a
      thread that was doing something else when the kill was issued and
      which should detect the kill flag before it starts to wait, this
      should be good enough.
    */
    if (mysys_var->current_cond && mysys_var->current_mutex)
    {
      uint i;
      for (i= 0; i < WAIT_FOR_KILL_TRY_TIMES * SECONDS_TO_WAIT_FOR_KILL; i++)
      {
        int ret= mysql_mutex_trylock(mysys_var->current_mutex);
        mysql_cond_broadcast(mysys_var->current_cond);
        if (!ret)
        {
          /* Signal is sure to get through */
          mysql_mutex_unlock(mysys_var->current_mutex);
          break;
        }
        my_sleep(1000000L / WAIT_FOR_KILL_TRY_TIMES);
      }
    }
    mysql_mutex_unlock(&mysys_var->mutex);
  }
}


/**
  Close the Vio associated this session.

  @remark LOCK_thd_data is taken due to the fact that
          the Vio might be disassociated concurrently.
*/

void THD::disconnect()
{
  Vio *vio= NULL;

  set_killed(KILL_CONNECTION);

  mysql_mutex_lock(&LOCK_thd_data);

#ifdef SIGNAL_WITH_VIO_CLOSE
  /*
    Since a active vio might might have not been set yet, in
    any case save a reference to avoid closing a inexistent
    one or closing the vio twice if there is a active one.
  */
  vio= active_vio;
  close_active_vio();
#endif

  /* Disconnect even if a active vio is not associated. */
  if (net.vio != vio)
    vio_close(net.vio);
  net.thd= 0;                                   // Don't collect statistics

  mysql_mutex_unlock(&LOCK_thd_data);
}


bool THD::notify_shared_lock(MDL_context_owner *ctx_in_use,
                             bool needs_thr_lock_abort)
{
  THD *in_use= ctx_in_use->get_thd();
  bool signalled= FALSE;
  DBUG_ENTER("THD::notify_shared_lock");
  DBUG_PRINT("enter",("needs_thr_lock_abort: %d", needs_thr_lock_abort));

  if ((in_use->system_thread & SYSTEM_THREAD_DELAYED_INSERT) &&
      !in_use->killed)
  {
    /* This code is similar to kill_delayed_threads() */
    DBUG_PRINT("info", ("kill delayed thread"));
    mysql_mutex_lock(&in_use->LOCK_thd_kill);
    if (in_use->killed < KILL_CONNECTION)
      in_use->set_killed_no_mutex(KILL_CONNECTION);
    in_use->abort_current_cond_wait(true);
    mysql_mutex_unlock(&in_use->LOCK_thd_kill);
    signalled= TRUE;
  }

  if (needs_thr_lock_abort)
  {
    mysql_mutex_lock(&in_use->LOCK_thd_data);
    /* If not already dying */
    if (in_use->killed != KILL_CONNECTION_HARD)
    {
      for (TABLE *thd_table= in_use->open_tables;
           thd_table ;
           thd_table= thd_table->next)
      {
        /*
          Check for TABLE::needs_reopen() is needed since in some
          places we call handler::close() for table instance (and set
          TABLE::db_stat to 0) and do not remove such instances from
          the THD::open_tables for some time, during which other
          thread can see those instances (e.g. see partitioning code).
        */
        if (!thd_table->needs_reopen())
        {
          signalled|= mysql_lock_abort_for_thread(this, thd_table);
        }
      }
    }
    mysql_mutex_unlock(&in_use->LOCK_thd_data);
  }
  DBUG_RETURN(signalled);
}


/*
  Get error number for killed state
  Note that the error message can't have any parameters.
  If one needs parameters, one should use THD::killed_err_msg
  See thd::kill_message()
*/

int THD::killed_errno()
{
  DBUG_ENTER("killed_errno");
  DBUG_PRINT("enter", ("killed: %d  killed_errno: %d",
                       killed, killed_err ? killed_err->no: 0));

  /* Ensure that killed_err is not set if we are not killed */
  DBUG_ASSERT(!killed_err || killed != NOT_KILLED);

  if (killed_err)
    DBUG_RETURN(killed_err->no);

  switch (killed) {
  case NOT_KILLED:
  case KILL_HARD_BIT:
    DBUG_RETURN(0);                            // Probably wrong usage
  case KILL_BAD_DATA:
  case KILL_BAD_DATA_HARD:
  case ABORT_QUERY_HARD:
  case ABORT_QUERY:
    DBUG_RETURN(0);                             // Not a real error
  case KILL_CONNECTION:
  case KILL_CONNECTION_HARD:
  case KILL_SYSTEM_THREAD:
  case KILL_SYSTEM_THREAD_HARD:
    DBUG_RETURN(ER_CONNECTION_KILLED);
  case KILL_QUERY:
  case KILL_QUERY_HARD:
    DBUG_RETURN(ER_QUERY_INTERRUPTED);
  case KILL_TIMEOUT:
  case KILL_TIMEOUT_HARD:
    DBUG_RETURN(ER_STATEMENT_TIMEOUT);
  case KILL_SERVER:
  case KILL_SERVER_HARD:
    DBUG_RETURN(ER_SERVER_SHUTDOWN);
  case KILL_SLAVE_SAME_ID:
    DBUG_RETURN(ER_SLAVE_SAME_ID);
  case KILL_WAIT_TIMEOUT:
  case KILL_WAIT_TIMEOUT_HARD:
    DBUG_RETURN(ER_NET_READ_INTERRUPTED);
  }
  DBUG_RETURN(0);                               // Keep compiler happy
}


void THD::reset_killed()
{
  /*
    Resetting killed has to be done under a mutex to ensure
    its not done during an awake() call.
  */
  DBUG_ENTER("reset_killed");
  if (killed != NOT_KILLED)
  {
    mysql_mutex_assert_not_owner(&LOCK_thd_kill);
    mysql_mutex_lock(&LOCK_thd_kill);
    killed= NOT_KILLED;
    killed_err= 0;
    mysql_mutex_unlock(&LOCK_thd_kill);
  }
#ifdef WITH_WSREP
  mysql_mutex_assert_not_owner(&LOCK_thd_data);
  mysql_mutex_lock(&LOCK_thd_data);
  wsrep_aborter= 0;
  mysql_mutex_unlock(&LOCK_thd_data);
#endif /* WITH_WSREP */

  DBUG_VOID_RETURN;
}

/*
  Remember the location of thread info, the structure needed for
  the structure for the net buffer
*/

void THD::store_globals()
{
  /*
    Assert that thread_stack is initialized: it's necessary to be able
    to track stack overrun.
  */
  DBUG_ASSERT(thread_stack);

  set_current_thd(this);
  /*
    mysys_var is concurrently readable by a killer thread.
    It is protected by LOCK_thd_kill, it is not needed to lock while the
    pointer is changing from NULL not non-NULL. If the kill thread reads
    NULL it doesn't refer to anything, but if it is non-NULL we need to
    ensure that the thread doesn't proceed to assign another thread to
    have the mysys_var reference (which in fact refers to the worker
    threads local storage with key THR_KEY_mysys. 
  */
  mysys_var=my_thread_var;
  /*
    Let mysqld define the thread id (not mysys)
    This allows us to move THD to different threads if needed.
  */
  mysys_var->id=      thread_id;

  /* thread_dbug_id should not change for a THD */
  if (!thread_dbug_id)
    thread_dbug_id= mysys_var->dbug_id;
  else
  {
    /* This only changes if we are using pool-of-threads */
    mysys_var->dbug_id= thread_dbug_id;
  }
#ifdef __NR_gettid
  os_thread_id= (uint32)syscall(__NR_gettid);
#else
  os_thread_id= 0;
#endif
  real_id= pthread_self();                      // For debugging
  mysys_var->stack_ends_here= thread_stack +    // for consistency, see libevent_thread_proc
                              STACK_DIRECTION * (long)my_thread_stack_size;
  if (net.vio)
  {
    net.thd= this;
  }
  /*
    We have to call thr_lock_info_init() again here as THD may have been
    created in another thread
  */
  thr_lock_info_init(&lock_info, mysys_var);
}

/**
   Untie THD from current thread

   Used when using --thread-handling=pool-of-threads
*/

void THD::reset_globals()
{
  mysql_mutex_lock(&LOCK_thd_kill);
  mysys_var= 0;
  mysql_mutex_unlock(&LOCK_thd_kill);

  /* Undocking the thread specific data. */
  set_current_thd(0);
  net.thd= 0;
}

/*
  Cleanup after query.

  SYNOPSIS
    THD::cleanup_after_query()

  DESCRIPTION
    This function is used to reset thread data to its default state.

  NOTE
    This function is not suitable for setting thread data to some
    non-default values, as there is only one replication thread, so
    different master threads may overwrite data of each other on
    slave.
*/

void THD::cleanup_after_query()
{
  DBUG_ENTER("THD::cleanup_after_query");

  thd_progress_end(this);

  /*
    Reset rand_used so that detection of calls to rand() will save random 
    seeds if needed by the slave.

    Do not reset rand_used if inside a stored function or trigger because 
    only the call to these operations is logged. Thus only the calling 
    statement needs to detect rand() calls made by its substatements. These
    substatements must not set rand_used to 0 because it would remove the
    detection of rand() by the calling statement. 
  */
  if (!in_sub_stmt) /* stored functions and triggers are a special case */
  {
    /* Forget those values, for next binlogger: */
    stmt_depends_on_first_successful_insert_id_in_prev_stmt= 0;
    auto_inc_intervals_in_cur_stmt_for_binlog.empty();
    rand_used= 0;
#ifndef EMBEDDED_LIBRARY
    /*
      Clean possible unused INSERT_ID events by current statement.
      is_update_query() is needed to ignore SET statements:
        Statements that don't update anything directly and don't
        used stored functions. This is mostly necessary to ignore
        statements in binlog between SET INSERT_ID and DML statement
        which is intended to consume its event (there can be other
        SET statements between them).
    */
    if ((rgi_slave || rli_fake) && is_update_query(lex->sql_command))
      auto_inc_intervals_forced.empty();
#endif
  }
  /*
    Forget the binlog stmt filter for the next query.
    There are some code paths that:
    - do not call THD::decide_logging_format()
    - do call THD::binlog_query(),
    making this reset necessary.
  */
  reset_binlog_local_stmt_filter();
  if (first_successful_insert_id_in_cur_stmt > 0)
  {
    /* set what LAST_INSERT_ID() will return */
    first_successful_insert_id_in_prev_stmt= 
      first_successful_insert_id_in_cur_stmt;
    first_successful_insert_id_in_cur_stmt= 0;
    substitute_null_with_insert_id= TRUE;
  }
  arg_of_last_insert_id_function= 0;
  /* Free Items that were created during this execution */
  free_items();
  /* Reset where. */
  where= THD::DEFAULT_WHERE;
  /* reset table map for multi-table update */
  table_map_for_update= 0;
  m_binlog_invoker= INVOKER_NONE;

#ifndef EMBEDDED_LIBRARY
  if (rgi_slave)
    rgi_slave->cleanup_after_query();
#endif

#ifdef WITH_WSREP
  if (!in_active_multi_stmt_transaction())
    wsrep_affected_rows= 0;
#endif /* WITH_WSREP */

  DBUG_VOID_RETURN;
}


/*
  Convert a string to another character set

  SYNOPSIS
    convert_string()
    to				Store new allocated string here
    to_cs			New character set for allocated string
    from			String to convert
    from_length			Length of string to convert
    from_cs			Original character set

  NOTES
    to will be 0-terminated to make it easy to pass to system funcs

  RETURN
    0	ok
    1	End of memory.
        In this case to->str will point to 0 and to->length will be 0.
*/

bool THD::convert_string(LEX_STRING *to, CHARSET_INFO *to_cs,
			 const char *from, size_t from_length,
			 CHARSET_INFO *from_cs)
{
  DBUG_ENTER("THD::convert_string");
  size_t new_length= to_cs->mbmaxlen * from_length;
  uint errors;
  if (unlikely(alloc_lex_string(to, new_length + 1)))
    DBUG_RETURN(true);                          // EOM
  to->length= copy_and_convert((char*) to->str, new_length, to_cs,
			       from, from_length, from_cs, &errors);
  to->str[to->length]= 0;                       // Safety
  if (unlikely(errors) && lex->parse_vcol_expr)
  {
    my_error(ER_BAD_DATA, MYF(0),
             ErrConvString(from, from_length, from_cs).ptr(),
             to_cs->cs_name.str);
    DBUG_RETURN(true);
  }
  DBUG_RETURN(false);
}


/*
  Convert a string between two character sets.
  dstcs and srccs cannot be &my_charset_bin.
*/
bool THD::convert_fix(CHARSET_INFO *dstcs, LEX_STRING *dst,
                      CHARSET_INFO *srccs, const char *src, size_t src_length,
                      String_copier *status)
{
  DBUG_ENTER("THD::convert_fix");
  size_t dst_length= dstcs->mbmaxlen * src_length;
  if (alloc_lex_string(dst, dst_length + 1))
    DBUG_RETURN(true);                           // EOM
  dst->length= status->convert_fix(dstcs, (char*) dst->str, dst_length,
                                   srccs, src, src_length, src_length);
  dst->str[dst->length]= 0;                      // Safety
  DBUG_RETURN(false);
}


/*
  Copy or convert a string.
*/
bool THD::copy_fix(CHARSET_INFO *dstcs, LEX_STRING *dst,
                   CHARSET_INFO *srccs, const char *src, size_t src_length,
                   String_copier *status)
{
  DBUG_ENTER("THD::copy_fix");
  size_t dst_length= dstcs->mbmaxlen * src_length;
  if (alloc_lex_string(dst, dst_length + 1))
    DBUG_RETURN(true);                          // EOM
  dst->length= status->well_formed_copy(dstcs, dst->str, dst_length,
                                        srccs, src, src_length, src_length);
  dst->str[dst->length]= '\0';
  DBUG_RETURN(false);
}


class String_copier_with_error: public String_copier
{
public:
  bool check_errors(CHARSET_INFO *srccs, const char *src, size_t src_length)
  {
    if (most_important_error_pos())
    {
      ErrConvString err(src, src_length, &my_charset_bin);
      my_error(ER_INVALID_CHARACTER_STRING, MYF(0), srccs->cs_name.str,
               err.ptr());
      return true;
    }
    return false;
  }
};


bool THD::convert_with_error(CHARSET_INFO *dstcs, LEX_STRING *dst,
                             CHARSET_INFO *srccs,
                             const char *src, size_t src_length)
{
  String_copier_with_error status;
  return convert_fix(dstcs, dst, srccs, src, src_length, &status) ||
         status.check_errors(srccs, src, src_length);
}


bool THD::copy_with_error(CHARSET_INFO *dstcs, LEX_STRING *dst,
                          CHARSET_INFO *srccs,
                          const char *src, size_t src_length)
{
  String_copier_with_error status;
  return copy_fix(dstcs, dst, srccs, src, src_length, &status) ||
         status.check_errors(srccs, src, src_length);
}


/*
  Convert string from source character set to target character set inplace.

  SYNOPSIS
    THD::convert_string

  DESCRIPTION
    Convert string using convert_buffer - buffer for character set 
    conversion shared between all protocols.

  RETURN
    0   ok
   !0   out of memory
*/

bool THD::convert_string(String *s, CHARSET_INFO *from_cs, CHARSET_INFO *to_cs)
{
  uint dummy_errors;
  if (unlikely(convert_buffer.copy(s->ptr(), s->length(), from_cs, to_cs,
                                   &dummy_errors)))
    return TRUE;
  /* If convert_buffer >> s copying is more efficient long term */
  if (convert_buffer.alloced_length() >= convert_buffer.length() * 2 ||
      !s->is_alloced())
  {
    return s->copy(convert_buffer);
  }
  s->swap(convert_buffer);
  return FALSE;
}


bool THD::check_string_for_wellformedness(const char *str,
                                          size_t length,
                                          CHARSET_INFO *cs) const
{
  size_t wlen= Well_formed_prefix(cs, str, length).length();
  if (wlen < length)
  {
    ErrConvString err(str, length, &my_charset_bin);
    my_error(ER_INVALID_CHARACTER_STRING, MYF(0), cs->cs_name.str, err.ptr());
    return true;
  }
  return false;
}


bool THD::to_ident_sys_alloc(Lex_ident_sys_st *to, const Lex_ident_cli_st *ident)
{
  if (ident->is_quoted())
  {
    LEX_CSTRING unquoted;
    if (quote_unescape(&unquoted, ident, ident->quote()))
      return true;
    return charset_is_system_charset ?
           to->copy_sys(this, &unquoted) :
           to->convert(this, &unquoted, charset());
  }
  return charset_is_system_charset ?
         to->copy_sys(this, ident) :
         to->copy_or_convert(this, ident, charset());
}


Item_basic_constant *
THD::make_string_literal(const char *str, size_t length,
                         my_repertoire_t repertoire)
{
  if (!length && (variables.sql_mode & MODE_EMPTY_STRING_IS_NULL))
    return new (mem_root) Item_null(this, 0, variables.collation_connection);
  if (!charset_is_collation_connection &&
      (repertoire != MY_REPERTOIRE_ASCII ||
       !my_charset_is_ascii_based(variables.collation_connection)))
  {
    LEX_STRING to;
    if (convert_string(&to, variables.collation_connection,
                       str, length, variables.character_set_client))
      return NULL;
    str= to.str;
    length= to.length;
  }
  return new (mem_root) Item_string(this, str, (uint)length,
                                    variables.collation_connection,
                                    DERIVATION_COERCIBLE, repertoire);
}


Item_basic_constant *
THD::make_string_literal_nchar(const Lex_string_with_metadata_st &str)
{
  DBUG_ASSERT(my_charset_is_ascii_based(national_charset_info));
  if (!str.length && (variables.sql_mode & MODE_EMPTY_STRING_IS_NULL))
    return new (mem_root) Item_null(this, 0, national_charset_info);

  return new (mem_root) Item_string(this, str.str, (uint)str.length,
                                    national_charset_info,
                                    DERIVATION_COERCIBLE,
                                    str.repertoire());
}


Item_basic_constant *
THD::make_string_literal_charset(const Lex_string_with_metadata_st &str,
                                 CHARSET_INFO *cs)
{
  if (!str.length && (variables.sql_mode & MODE_EMPTY_STRING_IS_NULL))
    return new (mem_root) Item_null(this, 0, cs);
  return new (mem_root) Item_string_with_introducer(this, str, cs);
}


/*
  Update some cache variables when character set changes
*/

void THD::update_charset()
{
  uint32 not_used;
  charset_is_system_charset=
    !String::needs_conversion(0,
                              variables.character_set_client,
                              system_charset_info,
                              &not_used);
  charset_is_collation_connection= 
    !String::needs_conversion(0,
                              variables.character_set_client,
                              variables.collation_connection,
                              &not_used);
  charset_is_character_set_filesystem= 
    !String::needs_conversion(0,
                              variables.character_set_client,
                              variables.character_set_filesystem,
                              &not_used);
}

void THD::give_protection_error()
{
  if (current_backup_stage != BACKUP_FINISHED)
    my_error(ER_BACKUP_LOCK_IS_ACTIVE, MYF(0));
  else
  {
    DBUG_ASSERT(global_read_lock.is_acquired() || mdl_backup_lock);
    my_error(ER_CANT_UPDATE_WITH_READLOCK, MYF(0));
  }
}

/* routings to adding tables to list of changed in transaction tables */

inline static void list_include(CHANGED_TABLE_LIST** prev,
				CHANGED_TABLE_LIST* curr,
				CHANGED_TABLE_LIST* new_table)
{
  if (new_table)
  {
    *prev = new_table;
    (*prev)->next = curr;
  }
}

/* add table to list of changed in transaction tables */

void THD::add_changed_table(TABLE *table)
{
  DBUG_ENTER("THD::add_changed_table(table)");

  DBUG_ASSERT(in_multi_stmt_transaction_mode() &&
              table->file->has_transactions());
  add_changed_table(table->s->table_cache_key.str,
                    (long) table->s->table_cache_key.length);
  DBUG_VOID_RETURN;
}


void THD::add_changed_table(const char *key, size_t key_length)
{
  DBUG_ENTER("THD::add_changed_table(key)");
  CHANGED_TABLE_LIST **prev_changed = &transaction->changed_tables;
  CHANGED_TABLE_LIST *curr = transaction->changed_tables;

  for (; curr; prev_changed = &(curr->next), curr = curr->next)
  {
    int cmp =  (long)curr->key_length - (long)key_length;
    if (cmp < 0)
    {
      list_include(prev_changed, curr, changed_table_dup(key, key_length));
      DBUG_PRINT("info", 
		 ("key_length: %zu  %zu", key_length,
                  (*prev_changed)->key_length));
      DBUG_VOID_RETURN;
    }
    else if (cmp == 0)
    {
      cmp = memcmp(curr->key, key, curr->key_length);
      if (cmp < 0)
      {
	list_include(prev_changed, curr, changed_table_dup(key, key_length));
	DBUG_PRINT("info", 
		   ("key_length:  %zu  %zu", key_length,
		    (*prev_changed)->key_length));
	DBUG_VOID_RETURN;
      }
      else if (cmp == 0)
      {
	DBUG_PRINT("info", ("already in list"));
	DBUG_VOID_RETURN;
      }
    }
  }
  *prev_changed = changed_table_dup(key, key_length);
  DBUG_PRINT("info", ("key_length: %zu  %zu", key_length,
		      (*prev_changed)->key_length));
  DBUG_VOID_RETURN;
}


CHANGED_TABLE_LIST* THD::changed_table_dup(const char *key, size_t key_length)
{
  CHANGED_TABLE_LIST* new_table = 
    (CHANGED_TABLE_LIST*) trans_alloc(ALIGN_SIZE(sizeof(CHANGED_TABLE_LIST))+
				      key_length + 1);
  if (!new_table)
  {
    my_error(EE_OUTOFMEMORY, MYF(ME_FATAL),
             ALIGN_SIZE(sizeof(TABLE_LIST)) + key_length + 1);
    set_killed(KILL_CONNECTION);
    return 0;
  }

  new_table->key= ((char*)new_table)+ ALIGN_SIZE(sizeof(CHANGED_TABLE_LIST));
  new_table->next = 0;
  new_table->key_length = key_length;
  ::memcpy(new_table->key, key, key_length);
  return new_table;
}


int THD::prepare_explain_fields(select_result *result, List<Item> *field_list,
                                 uint8 explain_flags, bool is_analyze)
{
  if (lex->explain_json)
    make_explain_json_field_list(*field_list, is_analyze);
  else
    make_explain_field_list(*field_list, explain_flags, is_analyze);

  return result->prepare(*field_list, NULL);
}


int THD::send_explain_fields(select_result *result,
                             uint8 explain_flags,
                             bool is_analyze)
{
  List<Item> field_list;
  int rc;
  rc= prepare_explain_fields(result, &field_list, explain_flags, is_analyze) ||
      result->send_result_set_metadata(field_list, Protocol::SEND_NUM_ROWS |
                                                   Protocol::SEND_EOF);
  return rc;
}


void THD::make_explain_json_field_list(List<Item> &field_list, bool is_analyze)
{
  Item *item= new (mem_root) Item_empty_string(this, (is_analyze ?
                                                      "ANALYZE" :
                                                      "EXPLAIN"),
                                              78, system_charset_info);
  field_list.push_back(item, mem_root);
}


/*
  Populate the provided field_list with EXPLAIN output columns.
  this->lex->describe has the EXPLAIN flags

  The set/order of columns must be kept in sync with 
  Explain_query::print_explain and co.
*/

void THD::make_explain_field_list(List<Item> &field_list, uint8 explain_flags,
                                  bool is_analyze)
{
  Item *item;
  CHARSET_INFO *cs= system_charset_info;
  field_list.push_back(item= new (mem_root)
                       Item_return_int(this, "id", 3,
                                       MYSQL_TYPE_LONGLONG), mem_root);
  item->set_maybe_null();
  field_list.push_back(new (mem_root)
                       Item_empty_string(this, "select_type", 19, cs),
                       mem_root);
  field_list.push_back(item= new (mem_root)
                       Item_empty_string(this, "table", NAME_CHAR_LEN, cs),
                       mem_root);
  item->set_maybe_null();
  if (explain_flags & DESCRIBE_PARTITIONS)
  {
    /* Maximum length of string that make_used_partitions_str() can produce */
    item= new (mem_root) Item_empty_string(this, "partitions",
                                           MAX_PARTITIONS * (1 + FN_LEN), cs);
    field_list.push_back(item, mem_root);
    item->set_maybe_null();
  }
  field_list.push_back(item= new (mem_root)
                       Item_empty_string(this, "type", 10, cs),
                       mem_root);
  item->set_maybe_null();
  field_list.push_back(item= new (mem_root)
                       Item_empty_string(this, "possible_keys",
                                         NAME_CHAR_LEN*MAX_KEY, cs),
                       mem_root);
  item->set_maybe_null();
  field_list.push_back(item=new (mem_root)
                       Item_empty_string(this, "key", NAME_CHAR_LEN, cs),
                       mem_root);
  item->set_maybe_null();
  field_list.push_back(item=new (mem_root)
                       Item_empty_string(this, "key_len",
                                         NAME_CHAR_LEN*MAX_KEY),
                       mem_root);
  item->set_maybe_null();
  field_list.push_back(item=new (mem_root)
                       Item_empty_string(this, "ref",
                                         NAME_CHAR_LEN*MAX_REF_PARTS, cs),
                       mem_root);
  item->set_maybe_null();
  field_list.push_back(item=new (mem_root)
                       Item_empty_string(this, "rows", NAME_CHAR_LEN, cs),
                       mem_root);
  if (is_analyze)
  {
    field_list.push_back(item= new (mem_root)
                         Item_empty_string(this, "r_rows", NAME_CHAR_LEN, cs),
                         mem_root);
    item->set_maybe_null();
  }

  if (is_analyze || (explain_flags & DESCRIBE_EXTENDED))
  {
    field_list.push_back(item= new (mem_root)
                         Item_float(this, "filtered", 0.1234, 2, 4),
                         mem_root);
    item->set_maybe_null();
  }

  if (is_analyze)
  {
    field_list.push_back(item= new (mem_root)
                         Item_float(this, "r_filtered", 0.1234, 2, 4),
                         mem_root);
    item->set_maybe_null();
  }

  item->set_maybe_null();
  field_list.push_back(new (mem_root)
                       Item_empty_string(this, "Extra", 255, cs),
                       mem_root);
}


#ifdef SIGNAL_WITH_VIO_CLOSE
void THD::close_active_vio()
{
  DBUG_ENTER("close_active_vio");
  mysql_mutex_assert_owner(&LOCK_thd_data);
#ifndef EMBEDDED_LIBRARY
  if (active_vio)
  {
    vio_close(active_vio);
    active_vio = 0;
  }
#endif
  DBUG_VOID_RETURN;
}
#endif


/*
  @brief MySQL parser used for recursive invocations

  @param old_lex  The LEX structure in the state when this parser
                  is called recursively
  @param lex      The LEX structure used to parse a new SQL fragment
  @param str      The SQL fragment to parse
  @param str_len  The length of the SQL fragment to parse
  @param stmt_prepare_mode true <=> when parsing a prepare statement

  @details
    This function is to be used when parsing of an SQL fragment is
    needed within one of the grammar rules.

  @notes
    Currently the function is used only when the specification of a CTE
    is parsed for the not first and not recursive references of the CTE.

  @retval false   On a successful parsing of the fragment
  @retval true    Otherwise
*/

bool THD::sql_parser(LEX *old_lex, LEX *lex,
                     char *str, uint str_len, bool stmt_prepare_mode)
{
  extern int MYSQLparse(THD * thd);
  extern int ORAparse(THD * thd);

  bool parse_status= false;
  Parser_state parser_state;
  Parser_state *old_parser_state= m_parser_state;

  if (parser_state.init(this, str, str_len))
    return true;

  m_parser_state= &parser_state;
  parser_state.m_lip.stmt_prepare_mode= stmt_prepare_mode;
  parser_state.m_lip.multi_statements= false;
  parser_state.m_lip.m_digest= NULL;

  lex->param_list= old_lex->param_list;
  lex->sphead= old_lex->sphead;
  lex->spname= old_lex->spname;
  lex->spcont= old_lex->spcont;
  lex->sp_chistics= old_lex->sp_chistics;
  lex->trg_chistics= old_lex->trg_chistics;

  parse_status= (variables.sql_mode & MODE_ORACLE) ?
                 ORAparse(this) : MYSQLparse(this) != 0;

  m_parser_state= old_parser_state;

  return parse_status;
}


struct Item_change_record: public ilink
{
  Item **place;
  Item *old_value;
  /* Placement new was hidden by `new' in ilink (TODO: check): */
  static void *operator new(size_t size, void *mem) { return mem; }
  static void operator delete(void *ptr, size_t size) {}
  static void operator delete(void *ptr, void *mem) { /* never called */ }
};


/*
  Register an item tree tree transformation, performed by the query
  optimizer. We need a pointer to runtime_memroot because it may be !=
  thd->mem_root (due to possible set_n_backup_active_arena called for thd).
*/

void
Item_change_list::nocheck_register_item_tree_change(Item **place,
                                                    Item *old_value,
                                                    MEM_ROOT *runtime_memroot)
{
  Item_change_record *change;
  DBUG_ENTER("THD::nocheck_register_item_tree_change");
  DBUG_PRINT("enter", ("Register %p <- %p", old_value, (*place)));
  /*
    Now we use one node per change, which adds some memory overhead,
    but still is rather fast as we use alloc_root for allocations.
    A list of item tree changes of an average query should be short.
  */
  void *change_mem= alloc_root(runtime_memroot, sizeof(*change));
  if (change_mem == 0)
  {
    /*
      OOM, thd->fatal_error() is called by the error handler of the
      memroot. Just return.
    */
    DBUG_VOID_RETURN;
  }
  change= new (change_mem) Item_change_record;
  change->place= place;
  change->old_value= old_value;
  change_list.append(change);
  DBUG_VOID_RETURN;
}

/**
  Check and register item change if needed

  @param place           place where we should assign new value
  @param new_value       place of the new value

  @details
    Let C be a reference to an item that changed the reference A
    at the location (occurrence) L1 and this change has been registered.
    If C is substituted for reference A another location (occurrence) L2
    that is to be registered as well than this change has to be
    consistent with the first change in order the procedure that rollback
    changes to substitute the same reference at both locations L1 and L2.
*/

void
Item_change_list::check_and_register_item_tree_change(Item **place,
                                                      Item **new_value,
                                                      MEM_ROOT *runtime_memroot)
{
  Item_change_record *change;
  DBUG_ENTER("THD::check_and_register_item_tree_change");
  DBUG_PRINT("enter", ("Register: %p (%p) <- %p (%p)",
                       *place, place, *new_value, new_value));
  I_List_iterator<Item_change_record> it(change_list);
  while ((change= it++))
  {
    if (change->place == new_value)
      break; // we need only very first value
  }
  if (change)
    nocheck_register_item_tree_change(place, change->old_value,
                                      runtime_memroot);
  DBUG_VOID_RETURN;
}


void Item_change_list::rollback_item_tree_changes()
{
  DBUG_ENTER("THD::rollback_item_tree_changes");
  I_List_iterator<Item_change_record> it(change_list);
  Item_change_record *change;

  while ((change= it++))
  {
    DBUG_PRINT("info", ("Rollback: %p (%p) <- %p",
                        *change->place, change->place, change->old_value));
    *change->place= change->old_value;
  }
  /* We can forget about changes memory: it's allocated in runtime memroot */
  change_list.empty();
  DBUG_VOID_RETURN;
}


/*****************************************************************************
** Functions to provide a interface to select results
*****************************************************************************/

void select_result::cleanup()
{
  /* do nothing */
}

bool select_result::check_simple_select() const
{
  my_error(ER_SP_BAD_CURSOR_QUERY, MYF(0));
  return TRUE;
}


static String default_line_term("\n", 1, default_charset_info);
static String default_escaped("\\", 1, default_charset_info);
static String default_field_term("\t", 1, default_charset_info);
static String default_enclosed_and_line_start("", 0, default_charset_info);
static String default_xml_row_term("<row>", 5, default_charset_info);

sql_exchange::sql_exchange(const char *name, bool flag,
                           enum enum_filetype filetype_arg)
  :file_name(name), opt_enclosed(0), dumpfile(flag), skip_lines(0)
{
  filetype= filetype_arg;
  field_term= &default_field_term;
  enclosed=   line_start= &default_enclosed_and_line_start;
  line_term=  filetype == FILETYPE_CSV ?
              &default_line_term : &default_xml_row_term;
  escaped=    &default_escaped;
  cs= NULL;
}

bool sql_exchange::escaped_given(void) const
{
  return escaped != &default_escaped;
}


bool select_send::send_result_set_metadata(List<Item> &list, uint flags)
{
  bool res;
#ifdef WITH_WSREP
  if (WSREP(thd) && thd->wsrep_retry_query)
  {
    WSREP_DEBUG("skipping select metadata");
    return FALSE;
  }
#endif /* WITH_WSREP */
  if (!(res= thd->protocol->send_result_set_metadata(&list, flags)))
    is_result_set_started= 1;
  return res;
}

void select_send::abort_result_set()
{
  DBUG_ENTER("select_send::abort_result_set");

  if (is_result_set_started && thd->spcont)
  {
    /*
      We're executing a stored procedure, have an open result
      set and an SQL exception condition. In this situation we
      must abort the current statement, silence the error and
      start executing the continue/exit handler if one is found.
      Before aborting the statement, let's end the open result set, as
      otherwise the client will hang due to the violation of the
      client/server protocol.
    */
    thd->spcont->end_partial_result_set= TRUE;
  }
  DBUG_VOID_RETURN;
}


/** 
  Cleanup an instance of this class for re-use
  at next execution of a prepared statement/
  stored procedure statement.
*/

void select_send::cleanup()
{
  is_result_set_started= FALSE;
}

/* Send data to client. Returns 0 if ok */

int select_send::send_data(List<Item> &items)
{
  Protocol *protocol= thd->protocol;
  DBUG_ENTER("select_send::send_data");

  protocol->prepare_for_resend();
  if (protocol->send_result_set_row(&items))
  {
    protocol->remove_last_row();
    DBUG_RETURN(TRUE);
  }

  thd->inc_sent_row_count(1);

  /* Don't return error if disconnected, only if write fails */
  if (likely(thd->vio_ok()))
    DBUG_RETURN(protocol->write());

  DBUG_RETURN(0);
}


bool select_send::send_eof()
{
  /* 
    Don't send EOF if we're in error condition (which implies we've already
    sent or are sending an error)
  */
  if (unlikely(thd->is_error()))
    return TRUE;
  ::my_eof(thd);
  is_result_set_started= 0;
  return FALSE;
}


/************************************************************************
  Handling writing to file
************************************************************************/

bool select_to_file::send_eof()
{
  int error= MY_TEST(end_io_cache(&cache));
  if (unlikely(mysql_file_close(file, MYF(MY_WME))) ||
      unlikely(thd->is_error()))
    error= true;

  if (likely(!error) && !suppress_my_ok)
  {
    ::my_ok(thd,row_count);
  }
  file= -1;
  return error;
}


void select_to_file::cleanup()
{
  /* In case of error send_eof() may be not called: close the file here. */
  if (file >= 0)
  {
    (void) end_io_cache(&cache);
    mysql_file_close(file, MYF(0));
    file= -1;
  }
  path[0]= '\0';
  row_count= 0;
}


select_to_file::~select_to_file()
{
  if (file >= 0)
  {					// This only happens in case of error
    (void) end_io_cache(&cache);
    mysql_file_close(file, MYF(0));
    file= -1;
  }
}

/***************************************************************************
** Export of select to textfile
***************************************************************************/

select_export::~select_export()
{
  thd->set_sent_row_count(row_count);
}


/*
  Create file with IO cache

  SYNOPSIS
    create_file()
    thd			Thread handle
    path		File name
    exchange		Excange class
    cache		IO cache

  RETURN
    >= 0 	File handle
   -1		Error
*/


static File create_file(THD *thd, char *path, sql_exchange *exchange,
			IO_CACHE *cache)
{
  File file;
  uint option= MY_UNPACK_FILENAME | MY_RELATIVE_PATH;

#ifdef DONT_ALLOW_FULL_LOAD_DATA_PATHS
  option|= MY_REPLACE_DIR;			// Force use of db directory
#endif

  if (!dirname_length(exchange->file_name))
  {
    strxnmov(path, FN_REFLEN-1, mysql_real_data_home, thd->get_db(), NullS);
    (void) fn_format(path, exchange->file_name, path, "", option);
  }
  else
    (void) fn_format(path, exchange->file_name, mysql_real_data_home, "", option);

  if (!is_secure_file_path(path))
  {
    /* Write only allowed to dir or subdir specified by secure_file_priv */
    my_error(ER_OPTION_PREVENTS_STATEMENT, MYF(0), "--secure-file-priv");
    return -1;
  }

  if (!access(path, F_OK))
  {
    my_error(ER_FILE_EXISTS_ERROR, MYF(0), exchange->file_name);
    return -1;
  }
  /* Create the file world readable */
  if ((file= mysql_file_create(key_select_to_file,
                               path, 0644, O_WRONLY|O_EXCL, MYF(MY_WME))) < 0)
    return file;
#ifdef HAVE_FCHMOD
  (void) fchmod(file, 0644);			// Because of umask()
#else
  (void) chmod(path, 0644);
#endif
  if (init_io_cache(cache, file, 0L, WRITE_CACHE, 0L, 1, MYF(MY_WME)))
  {
    mysql_file_close(file, MYF(0));
    /* Delete file on error, it was just created */
    mysql_file_delete(key_select_to_file, path, MYF(0));
    return -1;
  }
  return file;
}


int
select_export::prepare(List<Item> &list, SELECT_LEX_UNIT *u)
{
  bool blob_flag=0;
  bool string_results= FALSE, non_string_results= FALSE;
  unit= u;
  if ((uint) strlen(exchange->file_name) + NAME_LEN >= FN_REFLEN)
    strmake_buf(path,exchange->file_name);

  write_cs= exchange->cs ? exchange->cs : &my_charset_bin;

  if ((file= create_file(thd, path, exchange, &cache)) < 0)
    return 1;
  /* Check if there is any blobs in data */
  {
    List_iterator_fast<Item> li(list);
    Item *item;
    while ((item=li++))
    {
      if (item->max_length >= MAX_BLOB_WIDTH)
      {
	blob_flag=1;
	break;
      }
      if (item->result_type() == STRING_RESULT)
        string_results= TRUE;
      else
        non_string_results= TRUE;
    }
  }
  if (exchange->escaped->numchars() > 1 || exchange->enclosed->numchars() > 1)
  {
    my_error(ER_WRONG_FIELD_TERMINATORS, MYF(0));
    return TRUE;
  }
  if (exchange->escaped->length() > 1 || exchange->enclosed->length() > 1 ||
      !my_isascii(exchange->escaped->ptr()[0]) ||
      !my_isascii(exchange->enclosed->ptr()[0]) ||
      !exchange->field_term->is_ascii() || !exchange->line_term->is_ascii() ||
      !exchange->line_start->is_ascii())
  {
    /*
      Current LOAD DATA INFILE recognizes field/line separators "as is" without
      converting from client charset to data file charset. So, it is supposed,
      that input file of LOAD DATA INFILE consists of data in one charset and
      separators in other charset. For the compatibility with that [buggy]
      behaviour SELECT INTO OUTFILE implementation has been saved "as is" too,
      but the new warning message has been added:

        Non-ASCII separator arguments are not fully supported
    */
    push_warning(thd, Sql_condition::WARN_LEVEL_WARN,
                 WARN_NON_ASCII_SEPARATOR_NOT_IMPLEMENTED,
                 ER_THD(thd, WARN_NON_ASCII_SEPARATOR_NOT_IMPLEMENTED));
  }
  field_term_length=exchange->field_term->length();
  field_term_char= field_term_length ?
                   (int) (uchar) (*exchange->field_term)[0] : INT_MAX;
  if (!exchange->line_term->length())
    exchange->line_term=exchange->field_term;	// Use this if it exists
  field_sep_char= (exchange->enclosed->length() ?
                  (int) (uchar) (*exchange->enclosed)[0] : field_term_char);
  if (exchange->escaped->length() && (exchange->escaped_given() ||
      !(thd->variables.sql_mode & MODE_NO_BACKSLASH_ESCAPES)))
    escape_char= (int) (uchar) (*exchange->escaped)[0];
  else
    escape_char= -1;
  is_ambiguous_field_sep= MY_TEST(strchr(ESCAPE_CHARS, field_sep_char));
  is_unsafe_field_sep= MY_TEST(strchr(NUMERIC_CHARS, field_sep_char));
  line_sep_char= (exchange->line_term->length() ?
                 (int) (uchar) (*exchange->line_term)[0] : INT_MAX);
  if (!field_term_length)
    exchange->opt_enclosed=0;
  if (!exchange->enclosed->length())
    exchange->opt_enclosed=1;			// A little quicker loop
  fixed_row_size= (!field_term_length && !exchange->enclosed->length() &&
		   !blob_flag);
  if ((is_ambiguous_field_sep && exchange->enclosed->is_empty() &&
       (string_results || is_unsafe_field_sep)) ||
      (exchange->opt_enclosed && non_string_results &&
       field_term_length && strchr(NUMERIC_CHARS, field_term_char)))
  {
    push_warning(thd, Sql_condition::WARN_LEVEL_WARN,
                 ER_AMBIGUOUS_FIELD_TERM,
                 ER_THD(thd, ER_AMBIGUOUS_FIELD_TERM));
    is_ambiguous_field_term= TRUE;
  }
  else
    is_ambiguous_field_term= FALSE;

  return 0;
}


#define NEED_ESCAPING(x) ((int) (uchar) (x) == escape_char    || \
                          (enclosed ? (int) (uchar) (x) == field_sep_char      \
                                    : (int) (uchar) (x) == field_term_char) || \
                          (int) (uchar) (x) == line_sep_char  || \
                          !(x))

int select_export::send_data(List<Item> &items)
{

  DBUG_ENTER("select_export::send_data");
  char buff[MAX_FIELD_WIDTH],null_buff[2],space[MAX_FIELD_WIDTH];
  char cvt_buff[MAX_FIELD_WIDTH];
  String cvt_str(cvt_buff, sizeof(cvt_buff), write_cs);
  bool space_inited=0;
  String tmp(buff,sizeof(buff),&my_charset_bin),*res;
  tmp.length(0);

  row_count++;
  Item *item;
  uint used_length=0,items_left=items.elements;
  List_iterator_fast<Item> li(items);

  if (my_b_write(&cache,(uchar*) exchange->line_start->ptr(),
		 exchange->line_start->length()))
    goto err;
  while ((item=li++))
  {
    Item_result result_type=item->result_type();
    bool enclosed = (exchange->enclosed->length() &&
                     (!exchange->opt_enclosed || result_type == STRING_RESULT));
    res=item->str_result(&tmp);
    if (res && !my_charset_same(write_cs, res->charset()) &&
        !my_charset_same(write_cs, &my_charset_bin))
    {
      String_copier copier;
      const char *error_pos;
      uint32 bytes;
      uint64 estimated_bytes=
        ((uint64) res->length() / res->charset()->mbminlen + 1) *
        write_cs->mbmaxlen + 1;
      set_if_smaller(estimated_bytes, UINT_MAX32);
      if (cvt_str.alloc((uint32) estimated_bytes))
      {
        my_error(ER_OUTOFMEMORY, MYF(ME_FATAL), (uint32) estimated_bytes);
        goto err;
      }

      bytes= copier.well_formed_copy(write_cs, (char *) cvt_str.ptr(),
                                     cvt_str.alloced_length(),
                                     res->charset(),
                                     res->ptr(), res->length());
      error_pos= copier.most_important_error_pos();
      if (unlikely(error_pos))
      {
        /*
          TODO: 
             add new error message that will show user this printable_buff

        char printable_buff[32];
        convert_to_printable(printable_buff, sizeof(printable_buff),
                             error_pos, res->ptr() + res->length() - error_pos,
                             res->charset(), 6);
        push_warning_printf(thd, Sql_condition::WARN_LEVEL_WARN,
                            ER_TRUNCATED_WRONG_VALUE_FOR_FIELD,
                            ER_THD(thd, ER_TRUNCATED_WRONG_VALUE_FOR_FIELD),
                            "string", printable_buff,
                            item->name.str, static_cast<long>(row_count));
        */
        push_warning_printf(thd, Sql_condition::WARN_LEVEL_WARN,
                            ER_TRUNCATED_WRONG_VALUE_FOR_FIELD,
                            ER_THD(thd, WARN_DATA_TRUNCATED),
                            item->name.str, static_cast<long>(row_count));
      }
      else if (copier.source_end_pos() < res->ptr() + res->length())
      { 
        /*
          result is longer than UINT_MAX32 and doesn't fit into String
        */
        push_warning_printf(thd, Sql_condition::WARN_LEVEL_WARN,
                            WARN_DATA_TRUNCATED,
                            ER_THD(thd, WARN_DATA_TRUNCATED),
                            item->full_name(), static_cast<long>(row_count));
      }
      cvt_str.length(bytes);
      res= &cvt_str;
    }
    if (res && enclosed)
    {
      if (my_b_write(&cache,(uchar*) exchange->enclosed->ptr(),
		     exchange->enclosed->length()))
	goto err;
    }
    if (!res)
    {						// NULL
      if (!fixed_row_size)
      {
	if (escape_char != -1)			// Use \N syntax
	{
	  null_buff[0]=escape_char;
	  null_buff[1]='N';
	  if (my_b_write(&cache,(uchar*) null_buff,2))
	    goto err;
	}
	else if (my_b_write(&cache,(uchar*) "NULL",4))
	  goto err;
      }
      else
      {
	used_length=0;				// Fill with space
      }
    }
    else
    {
      if (fixed_row_size)
	used_length=MY_MIN(res->length(),item->max_length);
      else
	used_length=res->length();
      if ((result_type == STRING_RESULT || is_unsafe_field_sep) &&
           escape_char != -1)
      {
        char *pos, *start, *end;
        CHARSET_INFO *res_charset= res->charset();
        CHARSET_INFO *character_set_client= thd->variables.
                                            character_set_client;
        bool check_second_byte= (res_charset == &my_charset_bin) &&
                                 character_set_client->
                                 escape_with_backslash_is_dangerous;
        DBUG_ASSERT(character_set_client->mbmaxlen == 2 ||
                    !character_set_client->escape_with_backslash_is_dangerous);
	for (start=pos=(char*) res->ptr(),end=pos+used_length ;
	     pos != end ;
	     pos++)
	{
#ifdef USE_MB
	  if (res_charset->use_mb())
	  {
	    int l;
	    if ((l=my_ismbchar(res_charset, pos, end)))
	    {
	      pos += l-1;
	      continue;
	    }
	  }
#endif

          /*
            Special case when dumping BINARY/VARBINARY/BLOB values
            for the clients with character sets big5, cp932, gbk and sjis,
            which can have the escape character (0x5C "\" by default)
            as the second byte of a multi-byte sequence.
            
            If
            - pos[0] is a valid multi-byte head (e.g 0xEE) and
            - pos[1] is 0x00, which will be escaped as "\0",
            
            then we'll get "0xEE + 0x5C + 0x30" in the output file.
            
            If this file is later loaded using this sequence of commands:
            
            mysql> create table t1 (a varchar(128)) character set big5;
            mysql> LOAD DATA INFILE 'dump.txt' INTO TABLE t1;
            
            then 0x5C will be misinterpreted as the second byte
            of a multi-byte character "0xEE + 0x5C", instead of
            escape character for 0x00.
            
            To avoid this confusion, we'll escape the multi-byte
            head character too, so the sequence "0xEE + 0x00" will be
            dumped as "0x5C + 0xEE + 0x5C + 0x30".
            
            Note, in the condition below we only check if
            mbcharlen is equal to 2, because there are no
            character sets with mbmaxlen longer than 2
            and with escape_with_backslash_is_dangerous set.
            DBUG_ASSERT before the loop makes that sure.
          */

          if ((NEED_ESCAPING(*pos) ||
               (check_second_byte &&
                ((uchar) *pos) > 0x7F /* a potential MB2HEAD */ &&
                pos + 1 < end &&
                NEED_ESCAPING(pos[1]))) &&
              /*
               Don't escape field_term_char by doubling - doubling is only
               valid for ENCLOSED BY characters:
              */
              (enclosed || !is_ambiguous_field_term ||
               (int) (uchar) *pos != field_term_char))
          {
	    char tmp_buff[2];
            tmp_buff[0]= ((int) (uchar) *pos == field_sep_char &&
                          is_ambiguous_field_sep) ?
                          field_sep_char : escape_char;
	    tmp_buff[1]= *pos ? *pos : '0';
	    if (my_b_write(&cache,(uchar*) start,(uint) (pos-start)) ||
		my_b_write(&cache,(uchar*) tmp_buff,2))
	      goto err;
	    start=pos+1;
	  }
	}
	if (my_b_write(&cache,(uchar*) start,(uint) (pos-start)))
	  goto err;
      }
      else if (my_b_write(&cache,(uchar*) res->ptr(),used_length))
	goto err;
    }
    if (fixed_row_size)
    {						// Fill with space
      if (item->max_length > used_length)
      {
	if (!space_inited)
	{
	  space_inited=1;
	  bfill(space,sizeof(space),' ');
	}
	uint length=item->max_length-used_length;
	for (; length > sizeof(space) ; length-=sizeof(space))
	{
	  if (my_b_write(&cache,(uchar*) space,sizeof(space)))
	    goto err;
	}
	if (my_b_write(&cache,(uchar*) space,length))
	  goto err;
      }
    }
    if (res && enclosed)
    {
      if (my_b_write(&cache, (uchar*) exchange->enclosed->ptr(),
                     exchange->enclosed->length()))
        goto err;
    }
    if (--items_left)
    {
      if (my_b_write(&cache, (uchar*) exchange->field_term->ptr(),
                     field_term_length))
        goto err;
    }
  }
  if (my_b_write(&cache,(uchar*) exchange->line_term->ptr(),
		 exchange->line_term->length()))
    goto err;
  DBUG_RETURN(0);
err:
  DBUG_RETURN(1);
}


/***************************************************************************
** Dump  of select to a binary file
***************************************************************************/


int
select_dump::prepare(List<Item> &list __attribute__((unused)),
		     SELECT_LEX_UNIT *u)
{
  unit= u;
  return (int) ((file= create_file(thd, path, exchange, &cache)) < 0);
}


int select_dump::send_data(List<Item> &items)
{
  List_iterator_fast<Item> li(items);
  char buff[MAX_FIELD_WIDTH];
  String tmp(buff,sizeof(buff),&my_charset_bin),*res;
  tmp.length(0);
  Item *item;
  DBUG_ENTER("select_dump::send_data");

  if (row_count++ > 1) 
  {
    my_message(ER_TOO_MANY_ROWS, ER_THD(thd, ER_TOO_MANY_ROWS), MYF(0));
    goto err;
  }
  while ((item=li++))
  {
    res=item->str_result(&tmp);
    if (!res)					// If NULL
    {
      if (my_b_write(&cache,(uchar*) "",1))
	goto err;
    }
    else if (my_b_write(&cache,(uchar*) res->ptr(),res->length()))
    {
      my_error(ER_ERROR_ON_WRITE, MYF(0), path, my_errno);
      goto err;
    }
  }
  DBUG_RETURN(0);
err:
  DBUG_RETURN(1);
}


int select_singlerow_subselect::send_data(List<Item> &items)
{
  DBUG_ENTER("select_singlerow_subselect::send_data");
  Item_singlerow_subselect *it= (Item_singlerow_subselect *)item;
  if (it->assigned())
  {
    my_message(ER_SUBQUERY_NO_1_ROW, ER_THD(thd, ER_SUBQUERY_NO_1_ROW),
               MYF(current_thd->lex->ignore ? ME_WARNING : 0));
    DBUG_RETURN(1);
  }
  List_iterator_fast<Item> li(items);
  Item *val_item;
  for (uint i= 0; (val_item= li++); i++)
    it->store(i, val_item);
  it->assigned(1);
  DBUG_RETURN(0);
}


void select_max_min_finder_subselect::cleanup()
{
  DBUG_ENTER("select_max_min_finder_subselect::cleanup");
  cache= 0;
  DBUG_VOID_RETURN;
}


int select_max_min_finder_subselect::send_data(List<Item> &items)
{
  DBUG_ENTER("select_max_min_finder_subselect::send_data");
  Item_maxmin_subselect *it= (Item_maxmin_subselect *)item;
  List_iterator_fast<Item> li(items);
  Item *val_item= li++;
  it->register_value();
  if (it->assigned())
  {
    cache->store(val_item);
    if ((this->*op)())
      it->store(0, cache);
  }
  else
  {
    if (!cache)
    {
      cache= val_item->get_cache(thd);
      switch (val_item->result_type()) {
      case REAL_RESULT:
	op= &select_max_min_finder_subselect::cmp_real;
	break;
      case INT_RESULT:
	op= &select_max_min_finder_subselect::cmp_int;
	break;
      case STRING_RESULT:
	op= &select_max_min_finder_subselect::cmp_str;
	break;
      case DECIMAL_RESULT:
        op= &select_max_min_finder_subselect::cmp_decimal;
        break;
      case ROW_RESULT:
      case TIME_RESULT:
        // This case should never be chosen
	DBUG_ASSERT(0);
	op= 0;
      }
    }
    cache->store(val_item);
    it->store(0, cache);
  }
  it->assigned(1);
  DBUG_RETURN(0);
}

bool select_max_min_finder_subselect::cmp_real()
{
  Item *maxmin= ((Item_singlerow_subselect *)item)->element_index(0);
  double val1= cache->val_real(), val2= maxmin->val_real();

  /* Ignore NULLs for ANY and keep them for ALL subqueries */
  if (cache->null_value)
    return (is_all && !maxmin->null_value) || (!is_all && maxmin->null_value);
  if (maxmin->null_value)
    return !is_all;

  if (fmax)
    return(val1 > val2);
  return (val1 < val2);
}

bool select_max_min_finder_subselect::cmp_int()
{
  Item *maxmin= ((Item_singlerow_subselect *)item)->element_index(0);
  longlong val1= cache->val_int(), val2= maxmin->val_int();

  /* Ignore NULLs for ANY and keep them for ALL subqueries */
  if (cache->null_value)
    return (is_all && !maxmin->null_value) || (!is_all && maxmin->null_value);
  if (maxmin->null_value)
    return !is_all;

  if (fmax)
    return(val1 > val2);
  return (val1 < val2);
}

bool select_max_min_finder_subselect::cmp_decimal()
{
  Item *maxmin= ((Item_singlerow_subselect *)item)->element_index(0);
  VDec cvalue(cache), mvalue(maxmin);

  /* Ignore NULLs for ANY and keep them for ALL subqueries */
  if (cvalue.is_null())
    return (is_all && !mvalue.is_null()) || (!is_all && mvalue.is_null());
  if (mvalue.is_null())
    return !is_all;

  return fmax ? cvalue.cmp(mvalue) > 0 : cvalue.cmp(mvalue) < 0;
}

bool select_max_min_finder_subselect::cmp_str()
{
  String *val1, *val2, buf1, buf2;
  Item *maxmin= ((Item_singlerow_subselect *)item)->element_index(0);
  /*
    as far as both operand is Item_cache buf1 & buf2 will not be used,
    but added for safety
  */
  val1= cache->val_str(&buf1);
  val2= maxmin->val_str(&buf1);

  /* Ignore NULLs for ANY and keep them for ALL subqueries */
  if (cache->null_value)
    return (is_all && !maxmin->null_value) || (!is_all && maxmin->null_value);
  if (maxmin->null_value)
    return !is_all;

  if (fmax)
    return (sortcmp(val1, val2, cache->collation.collation) > 0) ;
  return (sortcmp(val1, val2, cache->collation.collation) < 0);
}

int select_exists_subselect::send_data(List<Item> &items)
{
  DBUG_ENTER("select_exists_subselect::send_data");
  Item_exists_subselect *it= (Item_exists_subselect *)item;
  it->value= 1;
  it->assigned(1);
  DBUG_RETURN(0);
}


/***************************************************************************
  Dump of select to variables
***************************************************************************/

int select_dumpvar::prepare(List<Item> &list, SELECT_LEX_UNIT *u)
{
  my_var_sp *mvsp;
  unit= u;
  m_var_sp_row= NULL;

  if (var_list.elements == 1 &&
      (mvsp= var_list.head()->get_my_var_sp()) &&
      mvsp->type_handler() == &type_handler_row)
  {
    // SELECT INTO row_type_sp_variable
    if (mvsp->get_rcontext(thd->spcont)->get_variable(mvsp->offset)->cols() !=
        list.elements)
      goto error;
    m_var_sp_row= mvsp;
    return 0;
  }

  // SELECT INTO variable list
  if (var_list.elements == list.elements)
    return 0;

error:
  my_message(ER_WRONG_NUMBER_OF_COLUMNS_IN_SELECT,
             ER_THD(thd, ER_WRONG_NUMBER_OF_COLUMNS_IN_SELECT), MYF(0));
  return 1;
}


bool select_dumpvar::check_simple_select() const
{
  my_error(ER_SP_BAD_CURSOR_SELECT, MYF(0));
  return TRUE;
}


void select_dumpvar::cleanup()
{
  row_count= 0;
}


Query_arena::Type Query_arena::type() const
{
  return STATEMENT;
}


void Query_arena::free_items()
{
  Item *next;
  DBUG_ENTER("Query_arena::free_items");
  /* This works because items are allocated on THD::mem_root */
  for (; free_list; free_list= next)
  {
    next= free_list->next;
    DBUG_ASSERT(free_list != next);
    DBUG_PRINT("info", ("free item: %p", free_list));
    free_list->delete_self();
  }
  /* Postcondition: free_list is 0 */
  DBUG_VOID_RETURN;
}


void Query_arena::set_query_arena(Query_arena *set)
{
  mem_root=  set->mem_root;
  free_list= set->free_list;
  state= set->state;
}


void Query_arena::cleanup_stmt(bool /*restore_set_statement_vars*/)
{
  DBUG_ASSERT(! "Query_arena::cleanup_stmt() not implemented");
}

/*
  Statement functions
*/

Statement::Statement(LEX *lex_arg, MEM_ROOT *mem_root_arg,
                     enum enum_state state_arg, ulong id_arg)
  :Query_arena(mem_root_arg, state_arg),
  id(id_arg),
  column_usage(MARK_COLUMNS_READ),
  lex(lex_arg),
  db(null_clex_str)
{
  name= null_clex_str;
}


Query_arena::Type Statement::type() const
{
  return STATEMENT;
}


void Statement::set_statement(Statement *stmt)
{
  id=             stmt->id;
  column_usage=   stmt->column_usage;
  lex=            stmt->lex;
  query_string=   stmt->query_string;
}


void
Statement::set_n_backup_statement(Statement *stmt, Statement *backup)
{
  DBUG_ENTER("Statement::set_n_backup_statement");
  backup->set_statement(this);
  set_statement(stmt);
  DBUG_VOID_RETURN;
}


void Statement::restore_backup_statement(Statement *stmt, Statement *backup)
{
  DBUG_ENTER("Statement::restore_backup_statement");
  stmt->set_statement(this);
  set_statement(backup);
  DBUG_VOID_RETURN;
}


void THD::end_statement()
{
  DBUG_ENTER("THD::end_statement");
  /* Cleanup SQL processing state to reuse this statement in next query. */
  lex_end(lex);
  delete lex->result;
  lex->result= 0;
  /* Note that free_list is freed in cleanup_after_query() */

  /*
    Don't free mem_root, as mem_root is freed in the end of dispatch_command
    (once for any command).
  */
  DBUG_VOID_RETURN;
}


/*
  Start using arena specified by @set. Current arena data will be saved to
  *backup.
*/
void THD::set_n_backup_active_arena(Query_arena *set, Query_arena *backup)
{
  DBUG_ENTER("THD::set_n_backup_active_arena");
  DBUG_ASSERT(backup->is_backup_arena == FALSE);

  backup->set_query_arena(this);
  set_query_arena(set);
#ifdef DBUG_ASSERT_EXISTS
  backup->is_backup_arena= TRUE;
#endif
  DBUG_VOID_RETURN;
}


/*
  Stop using the temporary arena, and start again using the arena that is 
  specified in *backup.
  The temporary arena is returned back into *set.
*/

void THD::restore_active_arena(Query_arena *set, Query_arena *backup)
{
  DBUG_ENTER("THD::restore_active_arena");
  DBUG_ASSERT(backup->is_backup_arena);
  set->set_query_arena(this);
  set_query_arena(backup);
#ifdef DBUG_ASSERT_EXISTS
  backup->is_backup_arena= FALSE;
#endif
  DBUG_VOID_RETURN;
}

Statement::~Statement()
{
}

C_MODE_START

static uchar *
get_statement_id_as_hash_key(const uchar *record, size_t *key_length,
                             my_bool not_used __attribute__((unused)))
{
  const Statement *statement= (const Statement *) record; 
  *key_length= sizeof(statement->id);
  return (uchar *) &((const Statement *) statement)->id;
}

static void delete_statement_as_hash_key(void *key)
{
  delete (Statement *) key;
}

static uchar *get_stmt_name_hash_key(Statement *entry, size_t *length,
                                    my_bool not_used __attribute__((unused)))
{
  *length= entry->name.length;
  return (uchar*) entry->name.str;
}

C_MODE_END

Statement_map::Statement_map() :
  last_found_statement(0)
{
  enum
  {
    START_STMT_HASH_SIZE = 16,
    START_NAME_HASH_SIZE = 16
  };
  my_hash_init(key_memory_prepared_statement_map, &st_hash, &my_charset_bin,
               START_STMT_HASH_SIZE, 0, 0, get_statement_id_as_hash_key,
               delete_statement_as_hash_key, MYF(0));
  my_hash_init(key_memory_prepared_statement_map, &names_hash, system_charset_info, START_NAME_HASH_SIZE, 0, 0,
               (my_hash_get_key) get_stmt_name_hash_key,
               NULL, MYF(0));
}


/*
  Insert a new statement to the thread-local statement map.

  DESCRIPTION
    If there was an old statement with the same name, replace it with the
    new one. Otherwise, check if max_prepared_stmt_count is not reached yet,
    increase prepared_stmt_count, and insert the new statement. It's okay
    to delete an old statement and fail to insert the new one.

  POSTCONDITIONS
    All named prepared statements are also present in names_hash.
    Statement names in names_hash are unique.
    The statement is added only if prepared_stmt_count < max_prepard_stmt_count
    last_found_statement always points to a valid statement or is 0

  RETURN VALUE
    0  success
    1  error: out of resources or max_prepared_stmt_count limit has been
       reached. An error is sent to the client, the statement is deleted.
*/

int Statement_map::insert(THD *thd, Statement *statement)
{
  if (my_hash_insert(&st_hash, (uchar*) statement))
  {
    /*
      Delete is needed only in case of an insert failure. In all other
      cases hash_delete will also delete the statement.
    */
    delete statement;
    my_error(ER_OUT_OF_RESOURCES, MYF(0));
    goto err_st_hash;
  }
  if (statement->name.str && my_hash_insert(&names_hash, (uchar*) statement))
  {
    my_error(ER_OUT_OF_RESOURCES, MYF(0));
    goto err_names_hash;
  }
  mysql_mutex_lock(&LOCK_prepared_stmt_count);
  /*
    We don't check that prepared_stmt_count is <= max_prepared_stmt_count
    because we would like to allow to lower the total limit
    of prepared statements below the current count. In that case
    no new statements can be added until prepared_stmt_count drops below
    the limit.
  */
  if (prepared_stmt_count >= max_prepared_stmt_count)
  {
    mysql_mutex_unlock(&LOCK_prepared_stmt_count);
    my_error(ER_MAX_PREPARED_STMT_COUNT_REACHED, MYF(0),
             max_prepared_stmt_count);
    goto err_max;
  }
  prepared_stmt_count++;
  mysql_mutex_unlock(&LOCK_prepared_stmt_count);

  last_found_statement= statement;
  return 0;

err_max:
  if (statement->name.str)
    my_hash_delete(&names_hash, (uchar*) statement);
err_names_hash:
  my_hash_delete(&st_hash, (uchar*) statement);
err_st_hash:
  return 1;
}


void Statement_map::close_transient_cursors()
{
#ifdef TO_BE_IMPLEMENTED
  Statement *stmt;
  while ((stmt= transient_cursor_list.head()))
    stmt->close_cursor();                 /* deletes itself from the list */
#endif
}


void Statement_map::erase(Statement *statement)
{
  if (statement == last_found_statement)
    last_found_statement= 0;
  if (statement->name.str)
    my_hash_delete(&names_hash, (uchar *) statement);

  my_hash_delete(&st_hash, (uchar *) statement);
  mysql_mutex_lock(&LOCK_prepared_stmt_count);
  DBUG_ASSERT(prepared_stmt_count > 0);
  prepared_stmt_count--;
  mysql_mutex_unlock(&LOCK_prepared_stmt_count);
}


void Statement_map::reset()
{
  /* Must be first, hash_free will reset st_hash.records */
  if (st_hash.records)
  {
    mysql_mutex_lock(&LOCK_prepared_stmt_count);
    DBUG_ASSERT(prepared_stmt_count >= st_hash.records);
    prepared_stmt_count-= st_hash.records;
    mysql_mutex_unlock(&LOCK_prepared_stmt_count);
  }
  my_hash_reset(&names_hash);
  my_hash_reset(&st_hash);
  last_found_statement= 0;
}


Statement_map::~Statement_map()
{
  /* Statement_map::reset() should be called prior to destructor. */
  DBUG_ASSERT(!st_hash.records);
  my_hash_free(&names_hash);
  my_hash_free(&st_hash);
}

bool my_var_user::set(THD *thd, Item *item)
{
  Item_func_set_user_var *suv= new (thd->mem_root) Item_func_set_user_var(thd, &name, item);
  suv->save_item_result(item);
  return suv->fix_fields(thd, 0) || suv->update();
}


sp_rcontext *my_var_sp::get_rcontext(sp_rcontext *local_ctx) const
{
  return m_rcontext_handler->get_rcontext(local_ctx);
}


bool my_var_sp::set(THD *thd, Item *item)
{
  return get_rcontext(thd->spcont)->set_variable(thd, offset, &item);
}

bool my_var_sp_row_field::set(THD *thd, Item *item)
{
  return get_rcontext(thd->spcont)->
           set_variable_row_field(thd, offset, m_field_offset, &item);
}


bool select_dumpvar::send_data_to_var_list(List<Item> &items)
{
  DBUG_ENTER("select_dumpvar::send_data_to_var_list");
  List_iterator_fast<my_var> var_li(var_list);
  List_iterator<Item> it(items);
  Item *item;
  my_var *mv;
  while ((mv= var_li++) && (item= it++))
  {
    if (mv->set(thd, item))
      DBUG_RETURN(true);
  }
  DBUG_RETURN(false);
}


int select_dumpvar::send_data(List<Item> &items)
{
  DBUG_ENTER("select_dumpvar::send_data");

  if (row_count++)
  {
    my_message(ER_TOO_MANY_ROWS, ER_THD(thd, ER_TOO_MANY_ROWS), MYF(0));
    DBUG_RETURN(1);
  }
  if (m_var_sp_row ?
      m_var_sp_row->get_rcontext(thd->spcont)->
        set_variable_row(thd, m_var_sp_row->offset, items) :
      send_data_to_var_list(items))
    DBUG_RETURN(1);

  DBUG_RETURN(thd->is_error());
}

bool select_dumpvar::send_eof()
{
  if (! row_count)
    push_warning(thd, Sql_condition::WARN_LEVEL_WARN,
                 ER_SP_FETCH_NO_DATA, ER_THD(thd, ER_SP_FETCH_NO_DATA));
  /*
    Don't send EOF if we're in error condition (which implies we've already
    sent or are sending an error)
  */
  if (unlikely(thd->is_error()))
    return true;

  if (!suppress_my_ok)
    ::my_ok(thd,row_count);

  return 0;
}



bool
select_materialize_with_stats::
create_result_table(THD *thd_arg, List<Item> *column_types,
                    bool is_union_distinct, ulonglong options,
                    const LEX_CSTRING *table_alias, bool bit_fields_as_long,
                    bool create_table,
                    bool keep_row_order,
                    uint hidden)
{
  DBUG_ASSERT(table == 0);
  tmp_table_param.field_count= column_types->elements;
  tmp_table_param.bit_fields_as_long= bit_fields_as_long;

  if (! (table= create_tmp_table(thd_arg, &tmp_table_param, *column_types,
                                 (ORDER*) 0, is_union_distinct, 1,
                                 options, HA_POS_ERROR, table_alias,
                                 !create_table, keep_row_order)))
    return TRUE;

  col_stat= (Column_statistics*) table->in_use->alloc(table->s->fields *
                                                      sizeof(Column_statistics));
  if (!col_stat)
    return TRUE;

  reset();
  table->file->extra(HA_EXTRA_WRITE_CACHE);
  table->file->extra(HA_EXTRA_IGNORE_DUP_KEY);
  return FALSE;
}


void select_materialize_with_stats::reset()
{
  memset(col_stat, 0, table->s->fields * sizeof(Column_statistics));
  max_nulls_in_row= 0;
  count_rows= 0;
}


void select_materialize_with_stats::cleanup()
{
  reset();
  select_unit::cleanup();
}


/**
  Override select_unit::send_data to analyze each row for NULLs and to
  update null_statistics before sending data to the client.

  @return TRUE if fatal error when sending data to the client
  @return FALSE on success
*/

int select_materialize_with_stats::send_data(List<Item> &items)
{
  List_iterator_fast<Item> item_it(items);
  Item *cur_item;
  Column_statistics *cur_col_stat= col_stat;
  uint nulls_in_row= 0;
  int res;

  if ((res= select_unit::send_data(items)))
    return res;
  if (table->null_catch_flags & REJECT_ROW_DUE_TO_NULL_FIELDS)
  {
    table->null_catch_flags&= ~REJECT_ROW_DUE_TO_NULL_FIELDS;
    return 0;
  }
  /* Skip duplicate rows. */
  if (write_err == HA_ERR_FOUND_DUPP_KEY ||
      write_err == HA_ERR_FOUND_DUPP_UNIQUE)
    return 0;

  ++count_rows;

  while ((cur_item= item_it++))
  {
    if (cur_item->is_null_result())
    {
      ++cur_col_stat->null_count;
      cur_col_stat->max_null_row= count_rows;
      if (!cur_col_stat->min_null_row)
        cur_col_stat->min_null_row= count_rows;
      ++nulls_in_row;
    }
    ++cur_col_stat;
  }
  if (nulls_in_row > max_nulls_in_row)
    max_nulls_in_row= nulls_in_row;

  return 0;
}


/****************************************************************************
  TMP_TABLE_PARAM
****************************************************************************/

void TMP_TABLE_PARAM::init()
{
  DBUG_ENTER("TMP_TABLE_PARAM::init");
  DBUG_PRINT("enter", ("this: %p", this));
  field_count= sum_func_count= func_count= hidden_field_count= 0;
  group_parts= group_length= group_null_parts= 0;
  quick_group= 1;
  table_charset= 0;
  precomputed_group_by= 0;
  bit_fields_as_long= 0;
  materialized_subquery= 0;
  force_not_null_cols= 0;
  skip_create_table= 0;
  tmp_name= "temptable";                        // Name of temp table on disk
  DBUG_VOID_RETURN;
}


void thd_increment_bytes_sent(void *thd, size_t length)
{
  /* thd == 0 when close_connection() calls net_send_error() */
  if (likely(thd != 0))
  {
    ((THD*) thd)->status_var.bytes_sent+= length;
  }
}

my_bool thd_net_is_killed(THD *thd)
{
  return thd && thd->killed ? 1 : 0;
}


void thd_increment_bytes_received(void *thd, size_t length)
{
  if (thd != NULL) // MDEV-13073 Ack collector having NULL
    ((THD*) thd)->status_var.bytes_received+= length;
}


void THD::set_status_var_init()
{
  bzero((char*) &status_var, offsetof(STATUS_VAR,
                                      last_cleared_system_status_var));
  /*
    Session status for Threads_running is always 1. It can only be queried
    by thread itself via INFORMATION_SCHEMA.SESSION_STATUS or SHOW [SESSION]
    STATUS. And at this point thread is guaranteed to be running.
  */
  status_var.threads_running= 1;
}


void Security_context::init()
{
  host= user= ip= external_user= 0;
  host_or_ip= "connecting host";
  priv_user[0]= priv_host[0]= proxy_user[0]= priv_role[0]= '\0';
  master_access= NO_ACL;
  password_expired= false;
#ifndef NO_EMBEDDED_ACCESS_CHECKS
  db_access= NO_ACL;
#endif
}


void Security_context::destroy()
{
  DBUG_PRINT("info", ("freeing security context"));
  // If not pointer to constant
  if (host != my_localhost)
  {
    my_free((char*) host);
    host= NULL;
  }
  if (user != delayed_user)
  {
    my_free((char*) user);
    user= NULL;
  }

  if (external_user)
  {
    my_free(external_user);
    external_user= NULL;
  }

  my_free((char*) ip);
  ip= NULL;
}


void Security_context::skip_grants()
{
  /* privileges for the user are unknown everything is allowed */
  host_or_ip= (char *)"";
  master_access= ALL_KNOWN_ACL;
  *priv_user= *priv_host= '\0';
  password_expired= false;
}


bool Security_context::set_user(char *user_arg)
{
  my_free(const_cast<char*>(user));
  user= my_strdup(key_memory_MPVIO_EXT_auth_info, user_arg, MYF(0));
  return user == 0;
}

bool Security_context::check_access(const privilege_t want_access,
                                    bool match_any)
{
  DBUG_ENTER("Security_context::check_access");
  DBUG_RETURN((match_any ? (master_access & want_access) != NO_ACL
                         : ((master_access & want_access) == want_access)));
}

#ifndef NO_EMBEDDED_ACCESS_CHECKS
/**
  Initialize this security context from the passed in credentials
  and activate it in the current thread.

  @param       thd
  @param       definer_user
  @param       definer_host
  @param       db
  @param[out]  backup  Save a pointer to the current security context
                       in the thread. In case of success it points to the
                       saved old context, otherwise it points to NULL.


  During execution of a statement, multiple security contexts may
  be needed:
  - the security context of the authenticated user, used as the
    default security context for all top-level statements
  - in case of a view or a stored program, possibly the security
    context of the definer of the routine, if the object is
    defined with SQL SECURITY DEFINER option.

  The currently "active" security context is parameterized in THD
  member security_ctx. By default, after a connection is
  established, this member points at the "main" security context
  - the credentials of the authenticated user.

  Later, if we would like to execute some sub-statement or a part
  of a statement under credentials of a different user, e.g.
  definer of a procedure, we authenticate this user in a local
  instance of Security_context by means of this method (and
  ultimately by means of acl_getroot), and make the
  local instance active in the thread by re-setting
  thd->security_ctx pointer.

  Note, that the life cycle and memory management of the "main" and
  temporary security contexts are different.
  For the main security context, the memory for user/host/ip is
  allocated on system heap, and the THD class frees this memory in
  its destructor. The only case when contents of the main security
  context may change during its life time is when someone issued
  CHANGE USER command.
  Memory management of a "temporary" security context is
  responsibility of the module that creates it.

  @retval TRUE  there is no user with the given credentials. The erro
                is reported in the thread.
  @retval FALSE success
*/

bool
Security_context::
change_security_context(THD *thd,
                        LEX_CSTRING *definer_user,
                        LEX_CSTRING *definer_host,
                        LEX_CSTRING *db,
                        Security_context **backup)
{
  bool needs_change;

  DBUG_ENTER("Security_context::change_security_context");

  DBUG_ASSERT(definer_user->str && definer_host->str);

  *backup= NULL;
  needs_change= (strcmp(definer_user->str, thd->security_ctx->priv_user) ||
                 my_strcasecmp(system_charset_info, definer_host->str,
                               thd->security_ctx->priv_host));
  if (needs_change)
  {
    if (acl_getroot(this, definer_user->str, definer_host->str,
                                definer_host->str, db->str))
    {
      my_error(ER_NO_SUCH_USER, MYF(0), definer_user->str,
               definer_host->str);
      DBUG_RETURN(TRUE);
    }
    *backup= thd->security_ctx;
    thd->security_ctx= this;
  }

  DBUG_RETURN(FALSE);
}


void
Security_context::restore_security_context(THD *thd,
                                           Security_context *backup)
{
  if (backup)
    thd->security_ctx= backup;
}
#endif


bool Security_context::user_matches(Security_context *them)
{
  return ((user != NULL) && (them->user != NULL) &&
          !strcmp(user, them->user));
}

bool Security_context::is_priv_user(const char *user, const char *host)
{
  return ((user != NULL) && (host != NULL) &&
          !strcmp(user, priv_user) &&
          !my_strcasecmp(system_charset_info, host,priv_host));
}


/****************************************************************************
  Handling of open and locked tables states.

  This is used when we want to open/lock (and then close) some tables when
  we already have a set of tables open and locked. We use these methods for
  access to mysql.proc table to find definitions of stored routines.
****************************************************************************/

void THD::reset_n_backup_open_tables_state(Open_tables_backup *backup)
{
  DBUG_ENTER("reset_n_backup_open_tables_state");
  backup->set_open_tables_state(this);
  backup->mdl_system_tables_svp= mdl_context.mdl_savepoint();
  reset_open_tables_state(this);
  state_flags|= Open_tables_state::BACKUPS_AVAIL;
  DBUG_VOID_RETURN;
}


void THD::restore_backup_open_tables_state(Open_tables_backup *backup)
{
  DBUG_ENTER("restore_backup_open_tables_state");
  mdl_context.rollback_to_savepoint(backup->mdl_system_tables_svp);
  /*
    Before we will throw away current open tables state we want
    to be sure that it was properly cleaned up.
  */
  DBUG_ASSERT(open_tables == 0 &&
              temporary_tables == 0 &&
              derived_tables == 0 &&
              lock == 0 &&
              locked_tables_mode == LTM_NONE &&
              m_reprepare_observer == NULL);

  set_open_tables_state(backup);
  DBUG_VOID_RETURN;
}

#if MARIA_PLUGIN_INTERFACE_VERSION < 0x0200
/**
  This is a backward compatibility method, made obsolete
  by the thd_kill_statement service. Keep it here to avoid breaking the
  ABI in case some binary plugins still use it.
*/
#undef thd_killed
extern "C" int thd_killed(const MYSQL_THD thd)
{
  return thd_kill_level(thd) > THD_ABORT_SOFTLY;
}
#else
#error now thd_killed() function can go away
#endif

/*
  return thd->killed status to the client,
  mapped to the API enum thd_kill_levels values.

  @note Since this function is called quite frequently thd_kill_level(NULL) is
  forbidden for performance reasons (saves one conditional branch). If your ever
  need to call thd_kill_level() when THD is not available, you options are (most
  to least preferred):
  - try to pass THD through to thd_kill_level()
  - add current_thd to some service and use thd_killed(current_thd)
  - add thd_killed_current() function to kill statement service
  - add if (!thd) thd= current_thd here
*/
extern "C" enum thd_kill_levels thd_kill_level(const MYSQL_THD thd)
{
  DBUG_ASSERT(thd);

  if (likely(thd->killed == NOT_KILLED))
  {
    Apc_target *apc_target= (Apc_target*) &thd->apc_target;
    if (unlikely(apc_target->have_apc_requests()))
    {
      if (thd == current_thd)
        apc_target->process_apc_requests();
    }
    return THD_IS_NOT_KILLED;
  }

  return thd->killed & KILL_HARD_BIT ? THD_ABORT_ASAP : THD_ABORT_SOFTLY;
}


/**
   Send an out-of-band progress report to the client

   The report is sent every 'thd->...progress_report_time' second,
   however not more often than global.progress_report_time.
   If global.progress_report_time is 0, then don't send progress reports, but
   check every second if the value has changed

  We clear any errors that we get from sending the progress packet to
  the client as we don't want to set an error without the caller knowing
  about it.
*/

static void thd_send_progress(THD *thd)
{
  /* Check if we should send the client a progress report */
  ulonglong report_time= my_interval_timer();
  if (report_time > thd->progress.next_report_time)
  {
    uint seconds_to_next= MY_MAX(thd->variables.progress_report_time,
                              global_system_variables.progress_report_time);
    if (seconds_to_next == 0)             // Turned off
      seconds_to_next= 1;                 // Check again after 1 second

    thd->progress.next_report_time= (report_time +
                                     seconds_to_next * 1000000000ULL);
    if (global_system_variables.progress_report_time &&
        thd->variables.progress_report_time && !thd->is_error())
    {
      net_send_progress_packet(thd);
      if (thd->is_error())
        thd->clear_error();
    }
  }
}


/** Initialize progress report handling **/

extern "C" void thd_progress_init(MYSQL_THD thd, uint max_stage)
{
  DBUG_ASSERT(thd->stmt_arena != thd->progress.arena);
  if (thd->progress.arena)
    return; // already initialized
  /*
    Send progress reports to clients that supports it, if the command
    is a high level command (like ALTER TABLE) and we are not in a
    stored procedure
  */
  thd->progress.report= ((thd->client_capabilities & MARIADB_CLIENT_PROGRESS) &&
                         thd->progress.report_to_client &&
                         !thd->in_sub_stmt);
  thd->progress.next_report_time= 0;
  thd->progress.stage= 0;
  thd->progress.counter= thd->progress.max_counter= 0;
  thd->progress.max_stage= max_stage;
  thd->progress.arena= thd->stmt_arena;
}


/* Inform processlist and the client that some progress has been made */

extern "C" void thd_progress_report(MYSQL_THD thd,
                                    ulonglong progress, ulonglong max_progress)
{
  if (thd->stmt_arena != thd->progress.arena)
    return;
  if (thd->progress.max_counter != max_progress)        // Simple optimization
  {
    /*
      Better to not wait in the unlikely event that LOCK_thd_data is locked
      as Galera can potentially have this locked for a long time.
      Progress counters will fix themselves after the next call.
    */
    if (mysql_mutex_trylock(&thd->LOCK_thd_data))
      return;
    thd->progress.counter= progress;
    thd->progress.max_counter= max_progress;
    mysql_mutex_unlock(&thd->LOCK_thd_data);
  }
  else
    thd->progress.counter= progress;

  if (thd->progress.report)
    thd_send_progress(thd);
}

/**
  Move to next stage in process list handling

  This will reset the timer to ensure the progress is sent to the client
  if client progress reports are activated.
*/

extern "C" void thd_progress_next_stage(MYSQL_THD thd)
{
  if (thd->stmt_arena != thd->progress.arena)
    return;
  mysql_mutex_lock(&thd->LOCK_thd_data);
  thd->progress.stage++;
  thd->progress.counter= 0;
  DBUG_ASSERT(thd->progress.stage < thd->progress.max_stage);
  mysql_mutex_unlock(&thd->LOCK_thd_data);
  if (thd->progress.report)
  {
    thd->progress.next_report_time= 0;          // Send new stage info
    thd_send_progress(thd);
  }
}

/**
  Disable reporting of progress in process list.

  @note
  This function is safe to call even if one has not called thd_progress_init.

  This function should be called by all parts that does progress
  reporting to ensure that progress list doesn't contain 100 % done
  forever.
*/


extern "C" void thd_progress_end(MYSQL_THD thd)
{
  if (thd->stmt_arena != thd->progress.arena)
    return;
  /*
    It's enough to reset max_counter to set disable progress indicator
    in processlist.
  */
  thd->progress.max_counter= 0;
  thd->progress.arena= 0;
}


/**
  Return the thread id of a user thread
  @param thd user thread
  @return thread id
*/
extern "C" unsigned long thd_get_thread_id(const MYSQL_THD thd)
{
  return((unsigned long)thd->thread_id);
}

/**
  Check if THD socket is still connected.
 */
extern "C" int thd_is_connected(MYSQL_THD thd)
{
  return thd->is_connected();
}


extern "C" double thd_rnd(MYSQL_THD thd)
{
  return my_rnd(&thd->rand);
}


/**
  Generate string of printable random characters of requested length.

  @param to[out]      Buffer for generation; must be at least length+1 bytes
                      long; result string is always null-terminated
  @param length[in]   How many random characters to put in buffer
*/
extern "C" void thd_create_random_password(MYSQL_THD thd,
                                           char *to, size_t length)
{
  for (char *end= to + length; to < end; to++)
    *to= (char) (my_rnd(&thd->rand)*94 + 33);
  *to= '\0';
}


extern "C" const char *thd_priv_host(MYSQL_THD thd, size_t *length)
{
  const Security_context *sctx= thd->security_ctx;
  if (!sctx)
  {
    *length= 0;
    return NULL;
  }
  *length= strlen(sctx->priv_host);
  return sctx->priv_host;
}


<<<<<<< HEAD
=======
extern "C" const char *thd_priv_user(MYSQL_THD thd, size_t *length)
{
  const Security_context *sctx= thd->security_ctx;
  if (!sctx)
  {
    *length= 0;
    return NULL;
  }
  *length= strlen(sctx->priv_user);
  return sctx->priv_user;
}


>>>>>>> 17980e35
#ifdef INNODB_COMPATIBILITY_HOOKS

/** open a table and add it to thd->open_tables

  @note At the moment this is used in innodb background purge threads
  *only*.There should be no table locks, because the background purge does not
  change the table as far as LOCK TABLES is concerned. MDL locks are
  still needed, though.

  To make sure no table stays open for long, this helper allows the thread to
  have only one table open at any given time.
*/
TABLE *open_purge_table(THD *thd, const char *db, size_t dblen,
                        const char *tb, size_t tblen)
{
  DBUG_ENTER("open_purge_table");
  DBUG_ASSERT(thd->open_tables == NULL);
  DBUG_ASSERT(thd->locked_tables_mode < LTM_PRELOCKED);

  /* Purge already hold the MDL for the table */
  Open_table_context ot_ctx(thd, MYSQL_OPEN_HAS_MDL_LOCK);
  TABLE_LIST *tl= (TABLE_LIST*)thd->alloc(sizeof(TABLE_LIST));
  LEX_CSTRING db_name= {db, dblen };
  LEX_CSTRING table_name= { tb, tblen };

  tl->init_one_table(&db_name, &table_name, 0, TL_READ);
  tl->i_s_requested_object= OPEN_TABLE_ONLY;

  bool error= open_table(thd, tl, &ot_ctx);

  /* we don't recover here */
  DBUG_ASSERT(!error || !ot_ctx.can_recover_from_failed_open());

  if (unlikely(error))
    close_thread_tables(thd);

  DBUG_RETURN(error ? NULL : tl->table);
}

TABLE *get_purge_table(THD *thd)
{
  /* see above, at most one table can be opened */
  DBUG_ASSERT(thd->open_tables == NULL || thd->open_tables->next == NULL);
  return thd->open_tables;
}

/** Find an open table in the list of prelocked tabled

  Used for foreign key actions, for example, in UPDATE t1 SET a=1;
  where a child table t2 has a KB on t1.a.

  But only when virtual columns are involved, otherwise InnoDB
  does not need an open TABLE.
*/
TABLE *find_fk_open_table(THD *thd, const char *db, size_t db_len,
                       const char *table, size_t table_len)
{
  for (TABLE *t= thd->open_tables; t; t= t->next)
  {
    if (t->s->db.length == db_len && t->s->table_name.length == table_len &&
        !strcmp(t->s->db.str, db) && !strcmp(t->s->table_name.str, table) &&
        t->pos_in_table_list->prelocking_placeholder == TABLE_LIST::PRELOCK_FK)
      return t;
  }
  return NULL;
}

/* the following three functions are used in background purge threads */

MYSQL_THD create_thd()
{
  THD *thd= new THD(next_thread_id());
  thd->thread_stack= (char*) &thd;
  thd->store_globals();
  thd->set_command(COM_DAEMON);
  thd->system_thread= SYSTEM_THREAD_GENERIC;
  thd->security_ctx->host_or_ip="";
  server_threads.insert(thd);
  return thd;
}

void destroy_thd(MYSQL_THD thd)
{
  thd->add_status_to_global();
  server_threads.erase(thd);
  delete thd;
}

/**
  Create a THD that only has auxilliary functions
  It will never be added to the global connection list
  server_threads. It does not represent any client connection.

  It should never be counted, because it will stall the
  shutdown. It is solely for engine's internal use,
  like for example, evaluation of virtual function in innodb
  purge.
*/
extern "C" pthread_key(struct st_my_thread_var *, THR_KEY_mysys);
MYSQL_THD create_background_thd()
{
  DBUG_ASSERT(!current_thd);
  auto save_mysysvar= pthread_getspecific(THR_KEY_mysys);

  /*
    Allocate new mysys_var specifically this THD,
    so that e.g safemalloc, DBUG etc are happy.
  */
  pthread_setspecific(THR_KEY_mysys, 0);
  my_thread_init();
  auto thd_mysysvar= pthread_getspecific(THR_KEY_mysys);
  auto thd= new THD(0);
  pthread_setspecific(THR_KEY_mysys, save_mysysvar);
  thd->set_psi(PSI_CALL_get_thread());

  /*
    Workaround the adverse effect of incrementing thread_count
    in THD constructor. We do not want these THDs to be counted,
    or waited for on shutdown.
  */
  THD_count::count--;

  thd->mysys_var= (st_my_thread_var *) thd_mysysvar;
  thd->set_command(COM_DAEMON);
  thd->system_thread= SYSTEM_THREAD_GENERIC;
  thd->security_ctx->host_or_ip= "";
  return thd;
}


/*
  Attach a background THD.

  Changes current value THR_KEY_mysys TLS variable,
  and returns the original value.
*/
void *thd_attach_thd(MYSQL_THD thd)
{
  DBUG_ASSERT(!current_thd);
  DBUG_ASSERT(thd && thd->mysys_var);

  auto save_mysysvar= pthread_getspecific(THR_KEY_mysys);
  pthread_setspecific(THR_KEY_mysys, thd->mysys_var);
  thd->thread_stack= (char *) &thd;
  thd->store_globals();
  return save_mysysvar;
}

/*
  Restore THR_KEY_mysys TLS variable,
  which was changed thd_attach_thd().
*/
void thd_detach_thd(void *mysysvar)
{
  /* Restore mysys_var that is changed when THD was attached.*/
  pthread_setspecific(THR_KEY_mysys, mysysvar);
  /* Restore the THD (we assume it was NULL during attach).*/
  set_current_thd(0);
}

/*
  Destroy a THD that was previously created by
  create_background_thd()
*/
void destroy_background_thd(MYSQL_THD thd)
{
  DBUG_ASSERT(!current_thd);
  auto thd_mysys_var= thd->mysys_var;
  auto save_mysys_var= thd_attach_thd(thd);
  DBUG_ASSERT(thd_mysys_var != save_mysys_var);
  /*
    Workaround the adverse effect decrementing thread_count on THD()
    destructor.
    As we decremented it in create_background_thd(), in order for it
    not to go negative, we have to increment it before destructor.
  */
  THD_count::count++;
  delete thd;

  thd_detach_thd(save_mysys_var);
  /*
     Delete THD-specific my_thread_var, that was
     allocated in create_background_thd().
     Also preserve current PSI context, since my_thread_end()
     would kill it, if we're not careful.
  */
#ifdef HAVE_PSI_THREAD_INTERFACE
  auto save_psi_thread= PSI_CALL_get_thread();
#endif
  PSI_CALL_set_thread(0);
  pthread_setspecific(THR_KEY_mysys, thd_mysys_var);
  my_thread_end();
  pthread_setspecific(THR_KEY_mysys, save_mysys_var);
  PSI_CALL_set_thread(save_psi_thread);
}


void reset_thd(MYSQL_THD thd)
{
  close_thread_tables(thd);
  thd->release_transactional_locks();
  thd->free_items();
  free_root(thd->mem_root, MYF(MY_KEEP_PREALLOC));
}

/**
  This function can be used by storage engine
  to indicate a start of an async operation.

  This asynchronous is such operation needs to be
  finished before we write response to the client
.
  An example of this operation is Innodb's asynchronous
  group commit. Server needs to wait for the end of it
  before writing response to client, to provide durability
  guarantees, in other words, server can't send OK packet
  before modified data is durable in redo log.
*/
extern "C" MYSQL_THD thd_increment_pending_ops(void)
{
  THD *thd = current_thd;
  if (!thd)
    return NULL;
  thd->async_state.inc_pending_ops();
  return thd;
}

/**
  This function can be used by plugin/engine to indicate
  end of async operation (such as end of group commit
  write flush)

  @param thd THD
*/
extern "C" void thd_decrement_pending_ops(MYSQL_THD thd)
{
  DBUG_ASSERT(thd);
  thd_async_state::enum_async_state state;
  if (thd->async_state.dec_pending_ops(&state) == 0)
  {
    switch(state)
    {
    case thd_async_state::enum_async_state::SUSPENDED:
      DBUG_ASSERT(thd->scheduler->thd_resume);
      thd->scheduler->thd_resume(thd);
      break;
    case thd_async_state::enum_async_state::NONE:
      break;
    default:
      DBUG_ASSERT(0);
    }
  }
}


unsigned long long thd_get_query_id(const MYSQL_THD thd)
{
  return((unsigned long long)thd->query_id);
}

void thd_clear_error(MYSQL_THD thd)
{
  thd->clear_error();
}

extern "C" const struct charset_info_st *thd_charset(MYSQL_THD thd)
{
  return(thd->charset());
}


/**
  Get the current query string for the thread.

  This function is not thread safe and can be used only by thd owner thread.

  @param The MySQL internal thread pointer
  @return query string and length. May be non-null-terminated.
*/
extern "C" LEX_STRING * thd_query_string (MYSQL_THD thd)
{
  DBUG_ASSERT(thd == current_thd);
  return(&thd->query_string.string);
}


/**
  Get the current query string for the thread.

  @param thd     The MySQL internal thread pointer
  @param buf     Buffer where the query string will be copied
  @param buflen  Length of the buffer

  @return Length of the query
  @retval 0 if LOCK_thd_data cannot be acquired without waiting

  @note This function is thread safe as the query string is
        accessed under mutex protection and the string is copied
        into the provided buffer. @see thd_query_string().
*/

extern "C" size_t thd_query_safe(MYSQL_THD thd, char *buf, size_t buflen)
{
  size_t len= 0;
  /* InnoDB invokes this function while holding internal mutexes.
  THD::awake() will hold LOCK_thd_data while invoking an InnoDB
  function that would acquire the internal mutex. Because this
  function is a non-essential part of information_schema view output,
  we will break the deadlock by avoiding a mutex wait here
  and returning the empty string if a wait would be needed. */
  if (!mysql_mutex_trylock(&thd->LOCK_thd_data))
  {
    len= MY_MIN(buflen - 1, thd->query_length());
    if (len)
      memcpy(buf, thd->query(), len);
    mysql_mutex_unlock(&thd->LOCK_thd_data);
  }
  buf[len]= '\0';
  return len;
}


extern "C" const char *thd_user_name(MYSQL_THD thd)
{
  if (!thd->security_ctx)
    return 0;

  return thd->security_ctx->user;
}


extern "C" const char *thd_client_host(MYSQL_THD thd)
{
  if (!thd->security_ctx)
    return 0;

  return thd->security_ctx->host;
}


extern "C" const char *thd_client_ip(MYSQL_THD thd)
{
  if (!thd->security_ctx)
    return 0;

  return thd->security_ctx->ip;
}


extern "C" LEX_CSTRING *thd_current_db(MYSQL_THD thd)
{
  return &thd->db;
}


extern "C" int thd_current_status(MYSQL_THD thd)
{
  Diagnostics_area *da= thd->get_stmt_da();
  if (!da)
    return 0;

  return da->is_error() ? da->sql_errno() : 0;
}


extern "C" enum enum_server_command thd_current_command(MYSQL_THD thd)
{
  return thd->get_command();
}

#ifdef HAVE_REPLICATION /* Working around MDEV-24622 */
/** @return whether the current thread is for applying binlog in a replica */
extern "C" int thd_is_slave(const MYSQL_THD thd)
{
  return thd && thd->slave_thread;
}
#endif /* HAVE_REPLICATION */

/* Returns high resolution timestamp for the start
  of the current query. */
extern "C" unsigned long long thd_start_utime(const MYSQL_THD thd)
{
  return thd->start_time * 1000000 + thd->start_time_sec_part;
}


/*
  This function can optionally be called to check if thd_rpl_deadlock_check()
  needs to be called for waits done by a given transaction.

  If this function returns false for a given thd, there is no need to do
  any calls to thd_rpl_deadlock_check() on that thd.

  This call is optional; it is safe to call thd_rpl_deadlock_check() in
  any case. This call can be used to save some redundant calls to
  thd_rpl_deadlock_check() if desired. (This is unlikely to matter much
  unless there are _lots_ of waits to report, as the overhead of
  thd_rpl_deadlock_check() is small).
*/
extern "C" int
thd_need_wait_reports(const MYSQL_THD thd)
{
  rpl_group_info *rgi;

  if (mysql_bin_log.is_open())
    return true;
  if (!thd)
    return false;
  rgi= thd->rgi_slave;
  if (!rgi)
    return false;
  return rgi->is_parallel_exec;
}

/*
  Used by storage engines (currently InnoDB) to report that
  one transaction THD is about to go to wait for a transactional lock held by
  another transactions OTHER_THD.

  This is used for parallel replication, where transactions are required to
  commit in the same order on the slave as they did on the master. If the
  transactions on the slave encounter lock conflicts on the slave that did not
  exist on the master, this can cause deadlocks. This is primarily used in
  optimistic (and aggressive) modes.

  Normally, such conflicts will not occur in conservative mode, because the
  same conflict would have prevented the two transactions from committing in
  parallel on the master, thus preventing them from running in parallel on the
  slave in the first place. However, it is possible in case when the optimizer
  chooses a different plan on the slave than on the master (eg. table scan
  instead of index scan).

  Storage engines report lock waits using this call. If a lock wait causes a
  deadlock with the pre-determined commit order, we kill the later
  transaction, and later re-try it, to resolve the deadlock.

  This call need only receive reports about waits for locks that will remain
  until the holding transaction commits. InnoDB auto-increment locks,
  for example, are released earlier, and so need not be reported. (Such false
  positives are not harmful, but could lead to unnecessary kill and retry, so
  best avoided).

  Returns 1 if the OTHER_THD will be killed to resolve deadlock, 0 if not. The
  actual kill will happen later, asynchronously from another thread. The
  caller does not need to take any actions on the return value if the
  handlerton kill_query method is implemented to abort the to-be-killed
  transaction.
*/
extern "C" int
thd_rpl_deadlock_check(MYSQL_THD thd, MYSQL_THD other_thd)
{
  rpl_group_info *rgi;
  rpl_group_info *other_rgi;

  if (!thd)
    return 0;
  DEBUG_SYNC(thd, "thd_report_wait_for");
  thd->transaction->stmt.mark_trans_did_wait();
  if (!other_thd)
    return 0;
  binlog_report_wait_for(thd, other_thd);
  rgi= thd->rgi_slave;
  other_rgi= other_thd->rgi_slave;
  if (!rgi || !other_rgi)
    return 0;
  if (!rgi->is_parallel_exec)
    return 0;
  if (rgi->rli != other_rgi->rli)
    return 0;
  if (!rgi->gtid_sub_id || !other_rgi->gtid_sub_id)
    return 0;
  if (rgi->current_gtid.domain_id != other_rgi->current_gtid.domain_id)
    return 0;
  if (rgi->gtid_sub_id > other_rgi->gtid_sub_id)
    return 0;
  /*
    This transaction is about to wait for another transaction that is required
    by replication binlog order to commit after. This would cause a deadlock.

    So send a kill to the other transaction, with a temporary error; this will
    cause replication to rollback (and later re-try) the other transaction,
    releasing the lock for this transaction so replication can proceed.
  */
#ifdef HAVE_REPLICATION
  slave_background_kill_request(other_thd);
#endif
  return 1;
}

/*
  This function is called from InnoDB to check if the commit order of
  two transactions has already been decided by the upper layer. This happens
  in parallel replication, where the commit order is forced to be the same on
  the slave as it was originally on the master.

  If this function returns false, it means that such commit order will be
  enforced. This allows the storage engine to optionally omit gap lock waits
  or similar measures that would otherwise be needed to ensure that
  transactions would be serialised in a way that would cause a commit order
  that is correct for binlogging for statement-based replication.

  Since transactions are only run in parallel on the slave if they ran without
  lock conflicts on the master, normally no lock conflicts on the slave happen
  during parallel replication. However, there are a couple of corner cases
  where it can happen, like these secondary-index operations:

    T1: INSERT INTO t1 VALUES (7, NULL);
    T2: DELETE FROM t1 WHERE b <= 3;

    T1: UPDATE t1 SET secondary=NULL WHERE primary=1
    T2: DELETE t1 WHERE secondary <= 3

  The DELETE takes a gap lock that can block the INSERT/UPDATE, but the row
  locks set by INSERT/UPDATE do not block the DELETE. Thus, the execution
  order of the transactions determine whether a lock conflict occurs or
  not. Thus a lock conflict can occur on the slave where it did not on the
  master.

  If this function returns true, normal locking should be done as required by
  the binlogging and transaction isolation level in effect. But if it returns
  false, the correct order will be enforced anyway, and InnoDB can
  avoid taking the gap lock, preventing the lock conflict.

  Calling this function is just an optimisation to avoid unnecessary
  deadlocks. If it was not used, a gap lock would be set that could eventually
  cause a deadlock; the deadlock would be caught by thd_rpl_deadlock_check()
  and the transaction T2 killed and rolled back (and later re-tried).
*/
extern "C" int
thd_need_ordering_with(const MYSQL_THD thd, const MYSQL_THD other_thd)
{
  rpl_group_info *rgi, *other_rgi;

  DBUG_EXECUTE_IF("disable_thd_need_ordering_with", return 1;);
  if (!thd || !other_thd)
    return 1;
#ifdef WITH_WSREP
  /* wsrep applier, replayer and TOI processing threads are ordered
     by replication provider, relaxed GAP locking protocol can be used
     between high priority wsrep threads.
     Note that wsrep_thd_is_BF() doesn't take LOCK_thd_data for either thd,
     the caller should guarantee that the BF state won't change.
     (e.g. InnoDB does it by keeping lock_sys.mutex locked)
  */
  if (WSREP_ON && wsrep_thd_is_BF(thd, false) &&
      wsrep_thd_is_BF(other_thd, false))
    return 0;
#endif /* WITH_WSREP */
  rgi= thd->rgi_slave;
  other_rgi= other_thd->rgi_slave;
  if (!rgi || !other_rgi)
    return 1;
  if (!rgi->is_parallel_exec)
    return 1;
  if (rgi->rli != other_rgi->rli)
    return 1;
  if (rgi->current_gtid.domain_id != other_rgi->current_gtid.domain_id)
    return 1;
  if (!rgi->commit_id || rgi->commit_id != other_rgi->commit_id)
    return 1;
  DBUG_EXECUTE_IF("thd_need_ordering_with_force", return 1;);
  /*
    Otherwise, these two threads are doing parallel replication within the same
    replication domain. Their commit order is already fixed, so we do not need
    gap locks or similar to otherwise enforce ordering (and in fact such locks
    could lead to unnecessary deadlocks and transaction retry).
  */
  return 0;
}

extern "C" int thd_non_transactional_update(const MYSQL_THD thd)
{
  return(thd->transaction->all.modified_non_trans_table);
}

extern "C" int thd_binlog_format(const MYSQL_THD thd)
{
  if (WSREP(thd))
  {
    /* for wsrep binlog format is meaningful also when binlogging is off */
    return (int) WSREP_BINLOG_FORMAT(thd->variables.binlog_format);
  }

  if (mysql_bin_log.is_open() && (thd->variables.option_bits & OPTION_BIN_LOG))
    return (int) thd->variables.binlog_format;
  return BINLOG_FORMAT_UNSPEC;
}

extern "C" void thd_mark_transaction_to_rollback(MYSQL_THD thd, bool all)
{
  DBUG_ASSERT(thd);
  thd->mark_transaction_to_rollback(all);
}

extern "C" bool thd_binlog_filter_ok(const MYSQL_THD thd)
{
  return binlog_filter->db_ok(thd->db.str);
}

/*
  This is similar to sqlcom_can_generate_row_events, with the expection
  that we only return 1 if we are going to generate row events in a
  transaction.
  CREATE OR REPLACE is always safe to do as this will run in it's own
  transaction.
*/

extern "C" bool thd_sqlcom_can_generate_row_events(const MYSQL_THD thd)
{
  return (sqlcom_can_generate_row_events(thd) && thd->lex->sql_command !=
          SQLCOM_CREATE_TABLE);
}


extern "C" enum durability_properties thd_get_durability_property(const MYSQL_THD thd)
{
  enum durability_properties ret= HA_REGULAR_DURABILITY;
  
  if (thd != NULL)
    ret= thd->durability_property;

  return ret;
}

/** Get the auto_increment_offset auto_increment_increment.
Exposed by thd_autoinc_service.
Needed by InnoDB.
@param thd	Thread object
@param off	auto_increment_offset
@param inc	auto_increment_increment */
extern "C" void thd_get_autoinc(const MYSQL_THD thd, ulong* off, ulong* inc)
{
  *off = thd->variables.auto_increment_offset;
  *inc = thd->variables.auto_increment_increment;
}


/**
  Is strict sql_mode set.
  Needed by InnoDB.
  @param thd	Thread object
  @return True if sql_mode has strict mode (all or trans).
    @retval true  sql_mode has strict mode (all or trans).
    @retval false sql_mode has not strict mode (all or trans).
*/
extern "C" bool thd_is_strict_mode(const MYSQL_THD thd)
{
  return thd->is_strict_mode();
}


/**
  Get query start time as SQL field data.
  Needed by InnoDB.
  @param thd	Thread object
  @param buf	Buffer to hold start time data
*/
void thd_get_query_start_data(THD *thd, char *buf)
{
  Field_timestampf f((uchar *)buf, nullptr, 0, Field::NONE, &empty_clex_str,
                     nullptr, 6);
  f.store_TIME(thd->query_start(), thd->query_start_sec_part());
}


/*
  Interface for MySQL Server, plugins and storage engines to report
  when they are going to sleep/stall.
  
  SYNOPSIS
  thd_wait_begin()
  thd                     Thread object
                          Can be NULL, in this case current THD is used.
  wait_type               Type of wait
                          1 -- short wait (e.g. for mutex)
                          2 -- medium wait (e.g. for disk io)
                          3 -- large wait (e.g. for locked row/table)
  NOTES
    This is used by the threadpool to have better knowledge of which
    threads that currently are actively running on CPUs. When a thread
    reports that it's going to sleep/stall, the threadpool scheduler is
    free to start another thread in the pool most likely. The expected wait
    time is simply an indication of how long the wait is expected to
    become, the real wait time could be very different.

  thd_wait_end MUST be called immediately after waking up again.
*/
extern "C" void thd_wait_begin(MYSQL_THD thd, int wait_type)
{
  if (!thd)
  {
    thd= current_thd;
    if (unlikely(!thd))
      return;
  }
  MYSQL_CALLBACK(thd->scheduler, thd_wait_begin, (thd, wait_type));
}

/**
  Interface for MySQL Server, plugins and storage engines to report
  when they waking up from a sleep/stall.

  @param  thd   Thread handle
  Can be NULL, in this case current THD is used.
*/
extern "C" void thd_wait_end(MYSQL_THD thd)
{
  if (!thd)
  {
    thd= current_thd;
    if (unlikely(!thd))
      return;
  }
  MYSQL_CALLBACK(thd->scheduler, thd_wait_end, (thd));
}

#endif // INNODB_COMPATIBILITY_HOOKS */


/**
  MDL_context accessor
  @param thd   the current session
  @return pointer to thd->mdl_context
*/
extern "C" void *thd_mdl_context(MYSQL_THD thd)
{
  return &thd->mdl_context;
}


/****************************************************************************
  Handling of statement states in functions and triggers.

  This is used to ensure that the function/trigger gets a clean state
  to work with and does not cause any side effects of the calling statement.

  It also allows most stored functions and triggers to replicate even
  if they are used items that would normally be stored in the binary
  replication (like last_insert_id() etc...)

  The following things is done
  - Disable binary logging for the duration of the statement
  - Disable multi-result-sets for the duration of the statement
  - Value of last_insert_id() is saved and restored
  - Value set by 'SET INSERT_ID=#' is reset and restored
  - Value for found_rows() is reset and restored
  - examined_row_count is added to the total
  - cuted_fields is added to the total
  - new savepoint level is created and destroyed

  NOTES:
    Seed for random() is saved for the first! usage of RAND()
    We reset examined_row_count and cuted_fields and add these to the
    result to ensure that if we have a bug that would reset these within
    a function, we are not loosing any rows from the main statement.

    We do not reset value of last_insert_id().
****************************************************************************/

void THD::reset_sub_statement_state(Sub_statement_state *backup,
                                    uint new_state)
{
#ifndef EMBEDDED_LIBRARY
  /* BUG#33029, if we are replicating from a buggy master, reset
     auto_inc_intervals_forced to prevent substatement
     (triggers/functions) from using erroneous INSERT_ID value
   */
  if (rpl_master_erroneous_autoinc(this))
  {
    DBUG_ASSERT(backup->auto_inc_intervals_forced.nb_elements() == 0);
    auto_inc_intervals_forced.swap(&backup->auto_inc_intervals_forced);
  }
#endif
  
  backup->option_bits=     variables.option_bits;
  backup->count_cuted_fields= count_cuted_fields;
  backup->in_sub_stmt=     in_sub_stmt;
  backup->enable_slow_log= enable_slow_log;
  backup->limit_found_rows= limit_found_rows;
  backup->cuted_fields=     cuted_fields;
  backup->client_capabilities= client_capabilities;
  backup->savepoints= transaction->savepoints;
  backup->first_successful_insert_id_in_prev_stmt= 
    first_successful_insert_id_in_prev_stmt;
  backup->first_successful_insert_id_in_cur_stmt= 
    first_successful_insert_id_in_cur_stmt;
  store_slow_query_state(backup);

  if ((!lex->requires_prelocking() || is_update_query(lex->sql_command)) &&
      !is_current_stmt_binlog_format_row())
  {
    variables.option_bits&= ~OPTION_BIN_LOG;
  }

  if ((backup->option_bits & OPTION_BIN_LOG) &&
       is_update_query(lex->sql_command) &&
       !is_current_stmt_binlog_format_row())
    mysql_bin_log.start_union_events(this, this->query_id);

  /* Disable result sets */
  client_capabilities &= ~CLIENT_MULTI_RESULTS;
  in_sub_stmt|= new_state;
  cuted_fields= 0;
  transaction->savepoints= 0;
  first_successful_insert_id_in_cur_stmt= 0;
  reset_slow_query_state();
}

void THD::restore_sub_statement_state(Sub_statement_state *backup)
{
  DBUG_ENTER("THD::restore_sub_statement_state");
#ifndef EMBEDDED_LIBRARY
  /* BUG#33029, if we are replicating from a buggy master, restore
     auto_inc_intervals_forced so that the top statement can use the
     INSERT_ID value set before this statement.
   */
  if (rpl_master_erroneous_autoinc(this))
  {
    backup->auto_inc_intervals_forced.swap(&auto_inc_intervals_forced);
    DBUG_ASSERT(backup->auto_inc_intervals_forced.nb_elements() == 0);
  }
#endif

  /*
    To save resources we want to release savepoints which were created
    during execution of function or trigger before leaving their savepoint
    level. It is enough to release first savepoint set on this level since
    all later savepoints will be released automatically.
  */
  if (transaction->savepoints)
  {
    SAVEPOINT *sv;
    for (sv= transaction->savepoints; sv->prev; sv= sv->prev)
    {}
    /* ha_release_savepoint() never returns error. */
    (void)ha_release_savepoint(this, sv);
  }
  count_cuted_fields= backup->count_cuted_fields;
  transaction->savepoints= backup->savepoints;
  variables.option_bits= backup->option_bits;
  in_sub_stmt=      backup->in_sub_stmt;
  enable_slow_log=  backup->enable_slow_log;
  first_successful_insert_id_in_prev_stmt= 
    backup->first_successful_insert_id_in_prev_stmt;
  first_successful_insert_id_in_cur_stmt= 
    backup->first_successful_insert_id_in_cur_stmt;
  limit_found_rows= backup->limit_found_rows;
  set_sent_row_count(backup->sent_row_count);
  client_capabilities= backup->client_capabilities;

  /* Restore statistic needed for slow log */
  add_slow_query_state(backup);

  /*
    If we've left sub-statement mode, reset the fatal error flag.
    Otherwise keep the current value, to propagate it up the sub-statement
    stack.

    NOTE: is_fatal_sub_stmt_error can be set only if we've been in the
    sub-statement mode.
  */
  if (!in_sub_stmt)
    is_fatal_sub_stmt_error= false;

  if ((variables.option_bits & OPTION_BIN_LOG) && is_update_query(lex->sql_command) &&
       !is_current_stmt_binlog_format_row())
    mysql_bin_log.stop_union_events(this);

  /*
    The following is added to the old values as we are interested in the
    total complexity of the query
  */
  inc_examined_row_count(backup->examined_row_count);
  cuted_fields+=       backup->cuted_fields;
  DBUG_VOID_RETURN;
}

/*
  Store slow query state at start of a stored procedure statment
*/

void THD::store_slow_query_state(Sub_statement_state *backup)
{
  backup->affected_rows=           affected_rows;
  backup->bytes_sent_old=          bytes_sent_old;
  backup->examined_row_count=      m_examined_row_count;
  backup->query_plan_flags=        query_plan_flags;
  backup->query_plan_fsort_passes= query_plan_fsort_passes;
  backup->sent_row_count=          m_sent_row_count;
  backup->tmp_tables_disk_used=    tmp_tables_disk_used;
  backup->tmp_tables_size=         tmp_tables_size;
  backup->tmp_tables_used=         tmp_tables_used;
}

/* Reset variables related to slow query log */

void THD::reset_slow_query_state()
{
  affected_rows=                0;
  bytes_sent_old=               status_var.bytes_sent;
  m_examined_row_count=         0;
  m_sent_row_count=             0;
  query_plan_flags=             QPLAN_INIT;
  query_plan_fsort_passes=      0;
  tmp_tables_disk_used=         0;
  tmp_tables_size=              0;
  tmp_tables_used=              0;
}

/*
  Add back the stored values to the current counters to be able to get
  right status for 'call procedure_name'
*/

void THD::add_slow_query_state(Sub_statement_state *backup)
{
  affected_rows+=                backup->affected_rows;
  bytes_sent_old=                backup->bytes_sent_old;
  m_examined_row_count+=         backup->examined_row_count;
  m_sent_row_count+=             backup->sent_row_count;
  query_plan_flags|=             backup->query_plan_flags;
  query_plan_fsort_passes+=      backup->query_plan_fsort_passes;
  tmp_tables_disk_used+=         backup->tmp_tables_disk_used;
  tmp_tables_size+=              backup->tmp_tables_size;
  tmp_tables_used+=              backup->tmp_tables_used;
}


void THD::set_statement(Statement *stmt)
{
  mysql_mutex_lock(&LOCK_thd_data);
  Statement::set_statement(stmt);
  mysql_mutex_unlock(&LOCK_thd_data);
}

void THD::set_sent_row_count(ha_rows count)
{
  m_sent_row_count= count;
  MYSQL_SET_STATEMENT_ROWS_SENT(m_statement_psi, m_sent_row_count);
}

void THD::set_examined_row_count(ha_rows count)
{
  m_examined_row_count= count;
  MYSQL_SET_STATEMENT_ROWS_EXAMINED(m_statement_psi, m_examined_row_count);
}

void THD::inc_sent_row_count(ha_rows count)
{
  m_sent_row_count+= count;
  MYSQL_SET_STATEMENT_ROWS_SENT(m_statement_psi, m_sent_row_count);
}

void THD::inc_examined_row_count(ha_rows count)
{
  m_examined_row_count+= count;
  MYSQL_SET_STATEMENT_ROWS_EXAMINED(m_statement_psi, m_examined_row_count);
}

void THD::inc_status_created_tmp_disk_tables()
{
  tmp_tables_disk_used++;
  query_plan_flags|= QPLAN_TMP_DISK;
  status_var_increment(status_var.created_tmp_disk_tables_);
#ifdef HAVE_PSI_STATEMENT_INTERFACE
  PSI_STATEMENT_CALL(inc_statement_created_tmp_disk_tables)(m_statement_psi, 1);
#endif
}

void THD::inc_status_created_tmp_tables()
{
  tmp_tables_used++;
  query_plan_flags|= QPLAN_TMP_TABLE;
  status_var_increment(status_var.created_tmp_tables_);
#ifdef HAVE_PSI_STATEMENT_INTERFACE
  PSI_STATEMENT_CALL(inc_statement_created_tmp_tables)(m_statement_psi, 1);
#endif
}

void THD::inc_status_select_full_join()
{
  status_var_increment(status_var.select_full_join_count_);
#ifdef HAVE_PSI_STATEMENT_INTERFACE
  PSI_STATEMENT_CALL(inc_statement_select_full_join)(m_statement_psi, 1);
#endif
}

void THD::inc_status_select_full_range_join()
{
  status_var_increment(status_var.select_full_range_join_count_);
#ifdef HAVE_PSI_STATEMENT_INTERFACE
  PSI_STATEMENT_CALL(inc_statement_select_full_range_join)(m_statement_psi, 1);
#endif
}

void THD::inc_status_select_range()
{
  status_var_increment(status_var.select_range_count_);
#ifdef HAVE_PSI_STATEMENT_INTERFACE
  PSI_STATEMENT_CALL(inc_statement_select_range)(m_statement_psi, 1);
#endif
}

void THD::inc_status_select_range_check()
{
  status_var_increment(status_var.select_range_check_count_);
#ifdef HAVE_PSI_STATEMENT_INTERFACE
  PSI_STATEMENT_CALL(inc_statement_select_range_check)(m_statement_psi, 1);
#endif
}

void THD::inc_status_select_scan()
{
  status_var_increment(status_var.select_scan_count_);
#ifdef HAVE_PSI_STATEMENT_INTERFACE
  PSI_STATEMENT_CALL(inc_statement_select_scan)(m_statement_psi, 1);
#endif
}

void THD::inc_status_sort_merge_passes()
{
  status_var_increment(status_var.filesort_merge_passes_);
#ifdef HAVE_PSI_STATEMENT_INTERFACE
  PSI_STATEMENT_CALL(inc_statement_sort_merge_passes)(m_statement_psi, 1);
#endif
}

void THD::inc_status_sort_range()
{
  status_var_increment(status_var.filesort_range_count_);
#ifdef HAVE_PSI_STATEMENT_INTERFACE
  PSI_STATEMENT_CALL(inc_statement_sort_range)(m_statement_psi, 1);
#endif
}

void THD::inc_status_sort_rows(ha_rows count)
{
  statistic_add(status_var.filesort_rows_, (ulong)count, &LOCK_status);
#ifdef HAVE_PSI_STATEMENT_INTERFACE
  PSI_STATEMENT_CALL(inc_statement_sort_rows)(m_statement_psi, (ulong)count);
#endif
}

void THD::inc_status_sort_scan()
{
  status_var_increment(status_var.filesort_scan_count_);
#ifdef HAVE_PSI_STATEMENT_INTERFACE
  PSI_STATEMENT_CALL(inc_statement_sort_scan)(m_statement_psi, 1);
#endif
}

void THD::set_status_no_index_used()
{
  server_status|= SERVER_QUERY_NO_INDEX_USED;
#ifdef HAVE_PSI_STATEMENT_INTERFACE
  PSI_STATEMENT_CALL(set_statement_no_index_used)(m_statement_psi);
#endif
}

void THD::set_status_no_good_index_used()
{
  server_status|= SERVER_QUERY_NO_GOOD_INDEX_USED;
#ifdef HAVE_PSI_STATEMENT_INTERFACE
  PSI_STATEMENT_CALL(set_statement_no_good_index_used)(m_statement_psi);
#endif
}

/** Assign a new value to thd->query and thd->query_id.  */

void THD::set_query_and_id(char *query_arg, uint32 query_length_arg,
                           CHARSET_INFO *cs,
                           query_id_t new_query_id)
{
  mysql_mutex_lock(&LOCK_thd_data);
  set_query_inner(query_arg, query_length_arg, cs);
  mysql_mutex_unlock(&LOCK_thd_data);
  query_id= new_query_id;
#ifdef WITH_WSREP
  set_wsrep_next_trx_id(query_id);
  WSREP_DEBUG("assigned new next query and  trx id: %" PRIu64, wsrep_next_trx_id());
#endif /* WITH_WSREP */
}

/** Assign a new value to thd->mysys_var.  */
void THD::set_mysys_var(struct st_my_thread_var *new_mysys_var)
{
  mysql_mutex_lock(&LOCK_thd_kill);
  mysys_var= new_mysys_var;
  mysql_mutex_unlock(&LOCK_thd_kill);
}

/**
  Leave explicit LOCK TABLES or prelocked mode and restore value of
  transaction sentinel in MDL subsystem.
*/

void THD::leave_locked_tables_mode()
{
  if (locked_tables_mode == LTM_LOCK_TABLES)
  {
    DBUG_ASSERT(current_backup_stage == BACKUP_FINISHED);
    /*
      When leaving LOCK TABLES mode we have to change the duration of most
      of the metadata locks being held, except for HANDLER and GRL locks,
      to transactional for them to be properly released at UNLOCK TABLES.
    */
    mdl_context.set_transaction_duration_for_all_locks();
    /*
      Make sure we don't release the global read lock and commit blocker
      when leaving LTM.
    */
    global_read_lock.set_explicit_lock_duration(this);
    /* Also ensure that we don't release metadata locks for open HANDLERs. */
    if (handler_tables_hash.records)
      mysql_ha_set_explicit_lock_duration(this);
    if (ull_hash.records)
      mysql_ull_set_explicit_lock_duration(this);
  }
  locked_tables_mode= LTM_NONE;
}

void THD::get_definer(LEX_USER *definer, bool role)
{
  binlog_invoker(role);
#if !defined(MYSQL_CLIENT) && defined(HAVE_REPLICATION)
#ifdef WITH_WSREP
  if ((wsrep_applier || slave_thread) && has_invoker())
#else
  if (slave_thread && has_invoker())
#endif
  {
    definer->user= invoker.user;
    definer->host= invoker.host;
    definer->auth= NULL;
  }
  else
#endif
    get_default_definer(this, definer, role);
}


/**
  Mark transaction to rollback and mark error as fatal to a sub-statement.

  @param  all   TRUE <=> rollback main transaction.
*/

void THD::mark_transaction_to_rollback(bool all)
{
  /*
    There is no point in setting is_fatal_sub_stmt_error unless
    we are actually in_sub_stmt.
  */
  if (in_sub_stmt)
    is_fatal_sub_stmt_error= true;
  transaction_rollback_request= all;
}


/**
  Commit the whole transaction (both statment and all)

  This is used mainly to commit an independent transaction,
  like reading system tables.

  @return  0  0k
  @return <>0 error code. my_error() has been called()
*/

int THD::commit_whole_transaction_and_close_tables()
{
  int error, error2;
  DBUG_ENTER("THD::commit_whole_transaction_and_close_tables");

  /*
    This can only happened if we failed to open any table in the
    new transaction
  */
  DBUG_ASSERT(open_tables);

  if (!open_tables)                             // Safety for production usage
    DBUG_RETURN(0);

  /*
    Ensure table was locked (opened with open_and_lock_tables()). If not
    the THD can't be part of any transactions and doesn't have to call
    this function.
  */
  DBUG_ASSERT(lock);

  error= ha_commit_trans(this, FALSE);
  /* This will call external_lock to unlock all tables */
  if ((error2= mysql_unlock_tables(this, lock)))
  {
    my_error(ER_ERROR_DURING_COMMIT, MYF(0), error2);
    error= error2;
  }
  lock= 0;
  if ((error2= ha_commit_trans(this, TRUE)))
    error= error2;
  close_thread_tables(this);
  DBUG_RETURN(error);
}

/**
   Start a new independent transaction
*/

start_new_trans::start_new_trans(THD *thd)
{
  org_thd= thd;
  mdl_savepoint= thd->mdl_context.mdl_savepoint();
  memcpy(old_ha_data, thd->ha_data, sizeof(old_ha_data));
  thd->reset_n_backup_open_tables_state(&open_tables_state_backup);
  for (auto &data : thd->ha_data)
    data.reset();
  old_transaction= thd->transaction;
  thd->transaction= &new_transaction;
  new_transaction.on= 1;
  in_sub_stmt= thd->in_sub_stmt;
  thd->in_sub_stmt= 0;
  server_status= thd->server_status;
  m_transaction_psi= thd->m_transaction_psi;
  thd->m_transaction_psi= 0;
  wsrep_on= thd->variables.wsrep_on;
  thd->variables.wsrep_on= 0;
  thd->server_status&= ~(SERVER_STATUS_IN_TRANS |
                         SERVER_STATUS_IN_TRANS_READONLY);
  thd->server_status|= SERVER_STATUS_AUTOCOMMIT;
}


void start_new_trans::restore_old_transaction()
{
  org_thd->transaction= old_transaction;
  org_thd->restore_backup_open_tables_state(&open_tables_state_backup);
  ha_close_connection(org_thd);
  memcpy(org_thd->ha_data, old_ha_data, sizeof(old_ha_data));
  org_thd->mdl_context.rollback_to_savepoint(mdl_savepoint);
  org_thd->in_sub_stmt= in_sub_stmt;
  org_thd->server_status= server_status;
  if (org_thd->m_transaction_psi)
    MYSQL_COMMIT_TRANSACTION(org_thd->m_transaction_psi);
  org_thd->m_transaction_psi= m_transaction_psi;
  org_thd->variables.wsrep_on= wsrep_on;
  org_thd= 0;
}


/**
  Decide on logging format to use for the statement and issue errors
  or warnings as needed.  The decision depends on the following
  parameters:

  - The logging mode, i.e., the value of binlog_format.  Can be
    statement, mixed, or row.

  - The type of statement.  There are three types of statements:
    "normal" safe statements; unsafe statements; and row injections.
    An unsafe statement is one that, if logged in statement format,
    might produce different results when replayed on the slave (e.g.,
    INSERT DELAYED).  A row injection is either a BINLOG statement, or
    a row event executed by the slave's SQL thread.

  - The capabilities of tables modified by the statement.  The
    *capabilities vector* for a table is a set of flags associated
    with the table.  Currently, it only includes two flags: *row
    capability flag* and *statement capability flag*.

    The row capability flag is set if and only if the engine can
    handle row-based logging. The statement capability flag is set if
    and only if the table can handle statement-based logging.

  Decision table for logging format
  ---------------------------------

  The following table summarizes how the format and generated
  warning/error depends on the tables' capabilities, the statement
  type, and the current binlog_format.

     Row capable        N NNNNNNNNN YYYYYYYYY YYYYYYYYY
     Statement capable  N YYYYYYYYY NNNNNNNNN YYYYYYYYY

     Statement type     * SSSUUUIII SSSUUUIII SSSUUUIII

     binlog_format      * SMRSMRSMR SMRSMRSMR SMRSMRSMR

     Logged format      - SS-S----- -RR-RR-RR SRRSRR-RR
     Warning/Error      1 --2732444 5--5--6-- ---7--6--

  Legend
  ------

  Row capable:    N - Some table not row-capable, Y - All tables row-capable
  Stmt capable:   N - Some table not stmt-capable, Y - All tables stmt-capable
  Statement type: (S)afe, (U)nsafe, or Row (I)njection
  binlog_format:  (S)TATEMENT, (M)IXED, or (R)OW
  Logged format:  (S)tatement or (R)ow
  Warning/Error:  Warnings and error messages are as follows:

  1. Error: Cannot execute statement: binlogging impossible since both
     row-incapable engines and statement-incapable engines are
     involved.

  2. Error: Cannot execute statement: binlogging impossible since
     BINLOG_FORMAT = ROW and at least one table uses a storage engine
     limited to statement-logging.

  3. Error: Cannot execute statement: binlogging of unsafe statement
     is impossible when storage engine is limited to statement-logging
     and BINLOG_FORMAT = MIXED.

  4. Error: Cannot execute row injection: binlogging impossible since
     at least one table uses a storage engine limited to
     statement-logging.

  5. Error: Cannot execute statement: binlogging impossible since
     BINLOG_FORMAT = STATEMENT and at least one table uses a storage
     engine limited to row-logging.

  6. Warning: Unsafe statement binlogged in statement format since
     BINLOG_FORMAT = STATEMENT.

  In addition, we can produce the following error (not depending on
  the variables of the decision diagram):

  7. Error: Cannot execute statement: binlogging impossible since more
     than one engine is involved and at least one engine is
     self-logging.

  For each error case above, the statement is prevented from being
  logged, we report an error, and roll back the statement.  For
  warnings, we set the thd->binlog_flags variable: the warning will be
  printed only if the statement is successfully logged.

  @see THD::binlog_query

  @param[in] thd    Client thread
  @param[in] tables Tables involved in the query

  @retval 0 No error; statement can be logged.
  @retval -1 One of the error conditions above applies (1, 2, 4, 5, or 6).
*/

int THD::decide_logging_format(TABLE_LIST *tables)
{
  DBUG_ENTER("THD::decide_logging_format");
  DBUG_PRINT("info", ("Query: %.*s", (uint) query_length(), query()));
  DBUG_PRINT("info", ("binlog_format: %lu", (ulong) variables.binlog_format));
  DBUG_PRINT("info", ("current_stmt_binlog_format: %lu",
                      (ulong) current_stmt_binlog_format));
  DBUG_PRINT("info", ("lex->get_stmt_unsafe_flags(): 0x%x",
                      lex->get_stmt_unsafe_flags()));

  reset_binlog_local_stmt_filter();

  /*
    We should not decide logging format if the binlog is closed or
    binlogging is off, or if the statement is filtered out from the
    binlog by filtering rules.
  */
#ifdef WITH_WSREP
  if (WSREP_CLIENT_NNULL(this) &&
      wsrep_thd_is_local(this) &&
      wsrep_is_active(this) &&
      variables.wsrep_trx_fragment_size > 0)
  {
    if (!is_current_stmt_binlog_format_row())
    {
      my_message(ER_NOT_SUPPORTED_YET,
                 "Streaming replication not supported with "
                 "binlog_format=STATEMENT", MYF(0));
      DBUG_RETURN(-1);
    }
  }
#endif /* WITH_WSREP */

  if (WSREP_EMULATE_BINLOG_NNULL(this) ||
      binlog_table_should_be_logged(&db))
  {
    if (is_bulk_op())
    {
      if (wsrep_binlog_format() == BINLOG_FORMAT_STMT)
      {
        my_error(ER_BINLOG_NON_SUPPORTED_BULK, MYF(0));
        DBUG_PRINT("info",
                   ("decision: no logging since an error was generated"));
        DBUG_RETURN(-1);
      }
    }
    /*
      Compute one bit field with the union of all the engine
      capabilities, and one with the intersection of all the engine
      capabilities.
    */
    handler::Table_flags flags_write_some_set= 0;
    handler::Table_flags flags_access_some_set= 0;
    handler::Table_flags flags_write_all_set=
      HA_BINLOG_ROW_CAPABLE | HA_BINLOG_STMT_CAPABLE;

    /* 
       If different types of engines are about to be updated.
       For example: Innodb and Falcon; Innodb and MyIsam.
    */
    bool multi_write_engine= FALSE;
    /*
       If different types of engines are about to be accessed 
       and any of them is about to be updated. For example:
       Innodb and Falcon; Innodb and MyIsam.
    */
    bool multi_access_engine= FALSE;
    /*
      Identifies if a table is changed.
    */
    bool is_write= FALSE;                        // If any write tables
    bool has_read_tables= FALSE;                 // If any read only tables
    bool has_auto_increment_write_tables= FALSE; // Write with auto-increment
    /* If a write table that doesn't have auto increment part first */
    bool has_write_table_auto_increment_not_first_in_pk= FALSE;
    bool has_auto_increment_write_tables_not_first= FALSE;
    bool found_first_not_own_table= FALSE;
    bool has_write_tables_with_unsafe_statements= FALSE;
    bool blackhole_table_found= 0;

    /*
      A pointer to a previous table that was changed.
    */
    TABLE* prev_write_table= NULL;
    /*
      A pointer to a previous table that was accessed.
    */
    TABLE* prev_access_table= NULL;
    /**
      The number of tables used in the current statement,
      that should be replicated.
    */
    uint replicated_tables_count= 0;
    /**
      The number of tables written to in the current statement,
      that should not be replicated.
      A table should not be replicated when it is considered
      'local' to a MySQL instance.
      Currently, these tables are:
      - mysql.slow_log
      - mysql.general_log
      - mysql.slave_relay_log_info
      - mysql.slave_master_info
      - mysql.slave_worker_info
      - performance_schema.*
      - TODO: information_schema.*
      In practice, from this list, only performance_schema.* tables
      are written to by user queries.
    */
    uint non_replicated_tables_count= 0;

#ifndef DBUG_OFF
    {
      static const char *prelocked_mode_name[] = {
        "NON_PRELOCKED",
        "LOCK_TABLES",
        "PRELOCKED",
        "PRELOCKED_UNDER_LOCK_TABLES",
      };
      compile_time_assert(array_elements(prelocked_mode_name) == LTM_always_last);
      DBUG_PRINT("debug", ("prelocked_mode: %s",
                           prelocked_mode_name[locked_tables_mode]));
    }
#endif

    /*
      Get the capabilities vector for all involved storage engines and
      mask out the flags for the binary log.
    */
    for (TABLE_LIST *tbl= tables; tbl; tbl= tbl->next_global)
    {
      TABLE *table;
      TABLE_SHARE *share;
      handler::Table_flags flags;
      if (tbl->placeholder())
        continue;

      table= tbl->table;
      share= table->s;
      flags= table->file->ha_table_flags();
      if (!share->table_creation_was_logged)
      {
        /*
          This is a temporary table which was not logged in the binary log.
          Disable statement logging to enforce row level logging.
        */
        DBUG_ASSERT(share->tmp_table);
        flags&= ~HA_BINLOG_STMT_CAPABLE;
        /* We can only use row logging */
        set_current_stmt_binlog_format_row();
      }

      DBUG_PRINT("info", ("table: %s; ha_table_flags: 0x%llx",
                          tbl->table_name.str, flags));

      if (share->no_replicate)
      {
        /*
          The statement uses a table that is not replicated.
          The following properties about the table:
          - persistent / transient
          - transactional / non transactional
          - temporary / permanent
          - read or write
          - multiple engines involved because of this table
          are not relevant, as this table is completely ignored.
          Because the statement uses a non replicated table,
          using STATEMENT format in the binlog is impossible.
          Either this statement will be discarded entirely,
          or it will be logged (possibly partially) in ROW format.
        */
        lex->set_stmt_unsafe(LEX::BINLOG_STMT_UNSAFE_SYSTEM_TABLE);

        if (tbl->lock_type >= TL_FIRST_WRITE)
        {
          non_replicated_tables_count++;
          continue;
        }
      }
      if (tbl == lex->first_not_own_table())
        found_first_not_own_table= true;

      replicated_tables_count++;

      if (tbl->prelocking_placeholder != TABLE_LIST::PRELOCK_FK)
      {
        if (tbl->lock_type < TL_FIRST_WRITE)
          has_read_tables= true;
        else if (table->found_next_number_field &&
                 (tbl->lock_type >= TL_FIRST_WRITE))
        {
          has_auto_increment_write_tables= true;
          has_auto_increment_write_tables_not_first= found_first_not_own_table;
          if (share->next_number_keypart != 0)
            has_write_table_auto_increment_not_first_in_pk= true;
        }
      }

      if (tbl->lock_type >= TL_FIRST_WRITE)
      {
        bool trans;
        if (prev_write_table && prev_write_table->file->ht !=
            table->file->ht)
          multi_write_engine= TRUE;

        if (table->file->ht->db_type == DB_TYPE_BLACKHOLE_DB)
          blackhole_table_found= 1;

        if (share->non_determinstic_insert &&
            !(sql_command_flags[lex->sql_command] & CF_SCHEMA_CHANGE))
          has_write_tables_with_unsafe_statements= true;

        trans= table->file->has_transactions();

        if (share->tmp_table)
          lex->set_stmt_accessed_table(trans ? LEX::STMT_WRITES_TEMP_TRANS_TABLE :
                                               LEX::STMT_WRITES_TEMP_NON_TRANS_TABLE);
        else
          lex->set_stmt_accessed_table(trans ? LEX::STMT_WRITES_TRANS_TABLE :
                                               LEX::STMT_WRITES_NON_TRANS_TABLE);

        flags_write_all_set &= flags;
        flags_write_some_set |= flags;
        is_write= TRUE;

        prev_write_table= table;

      }
      flags_access_some_set |= flags;

      if (lex->sql_command != SQLCOM_CREATE_TABLE || lex->tmp_table())
      {
        my_bool trans= table->file->has_transactions();

        if (share->tmp_table)
          lex->set_stmt_accessed_table(trans ? LEX::STMT_READS_TEMP_TRANS_TABLE :
                                               LEX::STMT_READS_TEMP_NON_TRANS_TABLE);
        else
          lex->set_stmt_accessed_table(trans ? LEX::STMT_READS_TRANS_TABLE :
                                               LEX::STMT_READS_NON_TRANS_TABLE);
      }

      if (prev_access_table && prev_access_table->file->ht !=
          table->file->ht)
        multi_access_engine= TRUE;

      prev_access_table= table;
    }

    if (wsrep_binlog_format() != BINLOG_FORMAT_ROW)
    {
      /*
        DML statements that modify a table with an auto_increment
        column based on rows selected from a table are unsafe as the
        order in which the rows are fetched fron the select tables
        cannot be determined and may differ on master and slave.
      */
      if (has_auto_increment_write_tables && has_read_tables)
        lex->set_stmt_unsafe(LEX::BINLOG_STMT_UNSAFE_WRITE_AUTOINC_SELECT);

      if (has_write_table_auto_increment_not_first_in_pk)
        lex->set_stmt_unsafe(LEX::BINLOG_STMT_UNSAFE_AUTOINC_NOT_FIRST);

      if (has_write_tables_with_unsafe_statements)
        lex->set_stmt_unsafe(LEX::BINLOG_STMT_UNSAFE_SYSTEM_FUNCTION);

      /*
        A query that modifies autoinc column in sub-statement can make the
        master and slave inconsistent.
        We can solve these problems in mixed mode by switching to binlogging
        if at least one updated table is used by sub-statement
      */
      if (lex->requires_prelocking() &&
          has_auto_increment_write_tables_not_first)
        lex->set_stmt_unsafe(LEX::BINLOG_STMT_UNSAFE_AUTOINC_COLUMNS);
    }

    DBUG_PRINT("info", ("flags_write_all_set: 0x%llx", flags_write_all_set));
    DBUG_PRINT("info", ("flags_write_some_set: 0x%llx", flags_write_some_set));
    DBUG_PRINT("info", ("flags_access_some_set: 0x%llx", flags_access_some_set));
    DBUG_PRINT("info", ("multi_write_engine: %d", multi_write_engine));
    DBUG_PRINT("info", ("multi_access_engine: %d", multi_access_engine));

    int error= 0;
    int unsafe_flags;

    bool multi_stmt_trans= in_multi_stmt_transaction_mode();
    bool trans_table= trans_has_updated_trans_table(this);
    bool binlog_direct= variables.binlog_direct_non_trans_update;

    if (lex->is_mixed_stmt_unsafe(multi_stmt_trans, binlog_direct,
                                  trans_table, tx_isolation))
      lex->set_stmt_unsafe(LEX::BINLOG_STMT_UNSAFE_MIXED_STATEMENT);
    else if (multi_stmt_trans && trans_table && !binlog_direct &&
             lex->stmt_accessed_table(LEX::STMT_WRITES_NON_TRANS_TABLE))
      lex->set_stmt_unsafe(LEX::BINLOG_STMT_UNSAFE_NONTRANS_AFTER_TRANS);

    /*
      If more than one engine is involved in the statement and at
      least one is doing it's own logging (is *self-logging*), the
      statement cannot be logged atomically, so we generate an error
      rather than allowing the binlog to become corrupt.
    */
    if (multi_write_engine &&
        (flags_write_some_set & HA_HAS_OWN_BINLOGGING))
      my_error((error= ER_BINLOG_MULTIPLE_ENGINES_AND_SELF_LOGGING_ENGINE),
               MYF(0));
    else if (multi_access_engine && flags_access_some_set & HA_HAS_OWN_BINLOGGING)
      lex->set_stmt_unsafe(LEX::BINLOG_STMT_UNSAFE_MULTIPLE_ENGINES_AND_SELF_LOGGING_ENGINE);

    /* both statement-only and row-only engines involved */
    if ((flags_write_all_set & (HA_BINLOG_STMT_CAPABLE | HA_BINLOG_ROW_CAPABLE)) == 0)
    {
      /*
        1. Error: Binary logging impossible since both row-incapable
           engines and statement-incapable engines are involved
      */
      my_error((error= ER_BINLOG_ROW_ENGINE_AND_STMT_ENGINE), MYF(0));
    }
    /* statement-only engines involved */
    else if ((flags_write_all_set & HA_BINLOG_ROW_CAPABLE) == 0)
    {
      if (lex->is_stmt_row_injection())
      {
        /*
          4. Error: Cannot execute row injection since table uses
             storage engine limited to statement-logging
        */
        my_error((error= ER_BINLOG_ROW_INJECTION_AND_STMT_ENGINE), MYF(0));
      }
      else if ((wsrep_binlog_format() == BINLOG_FORMAT_ROW || is_bulk_op()) &&
               sqlcom_can_generate_row_events(this))
      {
        /*
          2. Error: Cannot modify table that uses a storage engine
             limited to statement-logging when BINLOG_FORMAT = ROW
        */
        my_error((error= ER_BINLOG_ROW_MODE_AND_STMT_ENGINE), MYF(0));
      }
      else if ((unsafe_flags= lex->get_stmt_unsafe_flags()) != 0)
      {
        /*
          3. Error: Cannot execute statement: binlogging of unsafe
             statement is impossible when storage engine is limited to
             statement-logging and BINLOG_FORMAT = MIXED.
        */
        for (int unsafe_type= 0;
             unsafe_type < LEX::BINLOG_STMT_UNSAFE_COUNT;
             unsafe_type++)
          if (unsafe_flags & (1 << unsafe_type))
            my_error((error= ER_BINLOG_UNSAFE_AND_STMT_ENGINE), MYF(0),
                     ER_THD(this,
                            LEX::binlog_stmt_unsafe_errcode[unsafe_type]));
      }
      /* log in statement format! */
    }
    /* no statement-only engines */
    else
    {
      /* binlog_format = STATEMENT */
      if (wsrep_binlog_format() == BINLOG_FORMAT_STMT)
      {
        if (lex->is_stmt_row_injection())
        {
          /*
            We have to log the statement as row or give an error.
            Better to accept what master gives us than stopping replication.
          */
          set_current_stmt_binlog_format_row();
        }
        else if ((flags_write_all_set & HA_BINLOG_STMT_CAPABLE) == 0 &&
                 sqlcom_can_generate_row_events(this))
        {
          /*
            5. Error: Cannot modify table that uses a storage engine
               limited to row-logging when binlog_format = STATEMENT, except
               if all tables that are updated are temporary tables
          */
          if (!lex->stmt_writes_to_non_temp_table())
          {
            /* As all updated tables are temporary, nothing will be logged */
            set_current_stmt_binlog_format_row();
          }
          else if (IF_WSREP((!WSREP_NNULL(this) ||
                             wsrep_cs().mode() ==
                             wsrep::client_state::m_local),1))
	  {
            my_error((error= ER_BINLOG_STMT_MODE_AND_ROW_ENGINE), MYF(0), "");
	  }
        }
        else if (is_write && (unsafe_flags= lex->get_stmt_unsafe_flags()) != 0)
        {
          /*
            7. Warning: Unsafe statement logged as statement due to
               binlog_format = STATEMENT
          */
          binlog_unsafe_warning_flags|= unsafe_flags;

          DBUG_PRINT("info", ("Scheduling warning to be issued by "
                              "binlog_query: '%s'",
                              ER_THD(this, ER_BINLOG_UNSAFE_STATEMENT)));
          DBUG_PRINT("info", ("binlog_unsafe_warning_flags: 0x%x",
                              binlog_unsafe_warning_flags));
        }
        /* log in statement format (or row if row event)! */
      }
      /* No statement-only engines and binlog_format != STATEMENT.
         I.e., nothing prevents us from row logging if needed. */
      else
      {
        if (lex->is_stmt_unsafe() || lex->is_stmt_row_injection()
            || (flags_write_all_set & HA_BINLOG_STMT_CAPABLE) == 0 ||
            is_bulk_op())
        {
          /* log in row format! */
          set_current_stmt_binlog_format_row_if_mixed();
        }
      }
    }

    if (non_replicated_tables_count > 0)
    {
      if ((replicated_tables_count == 0) || ! is_write)
      {
        DBUG_PRINT("info", ("decision: no logging, no replicated table affected"));
        set_binlog_local_stmt_filter();
      }
      else
      {
        if (! is_current_stmt_binlog_format_row())
        {
          my_error((error= ER_BINLOG_STMT_MODE_AND_NO_REPL_TABLES), MYF(0));
        }
        else
        {
          clear_binlog_local_stmt_filter();
        }
      }
    }
    else
    {
      clear_binlog_local_stmt_filter();
    }

    if (unlikely(error))
    {
      DBUG_PRINT("info", ("decision: no logging since an error was generated"));
      DBUG_RETURN(-1);
    }
    DBUG_PRINT("info", ("decision: logging in %s format",
                        is_current_stmt_binlog_format_row() ?
                        "ROW" : "STATEMENT"));

    if (blackhole_table_found &&
        variables.binlog_format == BINLOG_FORMAT_ROW &&
        (sql_command_flags[lex->sql_command] &
         (CF_UPDATES_DATA | CF_DELETES_DATA)))
    {
      String table_names;
      /*
        Generate a warning for UPDATE/DELETE statements that modify a
        BLACKHOLE table, as row events are not logged in row format.
      */
      for (TABLE_LIST *table= tables; table; table= table->next_global)
      {
        if (table->placeholder())
          continue;
        if (table->table->file->ht->db_type == DB_TYPE_BLACKHOLE_DB &&
            table->lock_type >= TL_FIRST_WRITE)
        {
          table_names.append(&table->table_name);
          table_names.append(',');
        }
      }
      if (!table_names.is_empty())
      {
        bool is_update= MY_TEST(sql_command_flags[lex->sql_command] &
                                CF_UPDATES_DATA);
        /*
          Replace the last ',' with '.' for table_names
        */
        table_names.replace(table_names.length()-1, 1, ".", 1);
        push_warning_printf(this, Sql_condition::WARN_LEVEL_WARN,
                            ER_UNKNOWN_ERROR,
                            "Row events are not logged for %s statements "
                            "that modify BLACKHOLE tables in row format. "
                            "Table(s): '%-.192s'",
                            is_update ? "UPDATE" : "DELETE",
                            table_names.c_ptr());
      }
    }

    if (is_write && is_current_stmt_binlog_format_row())
      binlog_prepare_for_row_logging();
  }
  else
  {
    DBUG_PRINT("info", ("decision: no logging since "
                        "mysql_bin_log.is_open() = %d "
                        "and (options & OPTION_BIN_LOG) = 0x%llx "
                        "and binlog_format = %u "
                        "and binlog_filter->db_ok(db) = %d",
                        mysql_bin_log.is_open(),
                        (variables.option_bits & OPTION_BIN_LOG),
                        (uint) wsrep_binlog_format(),
                        binlog_filter->db_ok(db.str)));
    if (WSREP_NNULL(this) && is_current_stmt_binlog_format_row())
      binlog_prepare_for_row_logging();
  }
  DBUG_RETURN(0);
}

int THD::decide_logging_format_low(TABLE *table)
{
  DBUG_ENTER("decide_logging_format_low");
  /*
    INSERT...ON DUPLICATE KEY UPDATE on a table with more than one unique keys
    can be unsafe.
  */
  if (wsrep_binlog_format() <= BINLOG_FORMAT_STMT &&
      !is_current_stmt_binlog_format_row() &&
      !lex->is_stmt_unsafe() &&
      lex->duplicates == DUP_UPDATE)
  {
    uint unique_keys= 0;
    uint keys= table->s->keys, i= 0;
    Field *field;
    for (KEY* keyinfo= table->s->key_info;
             i < keys && unique_keys <= 1; i++, keyinfo++)
      if (keyinfo->flags & HA_NOSAME &&
         !(keyinfo->key_part->field->flags & AUTO_INCREMENT_FLAG &&
             //User given auto inc can be unsafe
             !keyinfo->key_part->field->val_int()))
      {
        for (uint j= 0; j < keyinfo->user_defined_key_parts; j++)
        {
          field= keyinfo->key_part[j].field;
          if(!bitmap_is_set(table->write_set,field->field_index))
            goto exit;
        }
        unique_keys++;
exit:;
      }

    if (unique_keys > 1)
    {
      lex->set_stmt_unsafe(LEX::BINLOG_STMT_UNSAFE_INSERT_TWO_KEYS);
      binlog_unsafe_warning_flags|= lex->get_stmt_unsafe_flags();
      set_current_stmt_binlog_format_row_if_mixed();
      if (is_current_stmt_binlog_format_row())
        binlog_prepare_for_row_logging();
      DBUG_RETURN(1);
    }
  }
  DBUG_RETURN(0);
}

#ifndef MYSQL_CLIENT
/**
  Check if we should log a table DDL to the binlog

  @retval true  yes
  @retval false no
*/

bool THD::binlog_table_should_be_logged(const LEX_CSTRING *db)
{
  return (mysql_bin_log.is_open() &&
          (variables.option_bits & OPTION_BIN_LOG) &&
          (wsrep_binlog_format() != BINLOG_FORMAT_STMT ||
           binlog_filter->db_ok(db->str)));
}

/*
  Template member function for ensuring that there is an rows log
  event of the apropriate type before proceeding.

  PRE CONDITION:
    - Events of type 'RowEventT' have the type code 'type_code'.

  POST CONDITION:
    If a non-NULL pointer is returned, the pending event for thread 'thd' will
    be an event of type 'RowEventT' (which have the type code 'type_code')
    will either empty or have enough space to hold 'needed' bytes.  In
    addition, the columns bitmap will be correct for the row, meaning that
    the pending event will be flushed if the columns in the event differ from
    the columns suppled to the function.

  RETURNS
    If no error, a non-NULL pending event (either one which already existed or
    the newly created one).
    If error, NULL.
 */

template <class RowsEventT> Rows_log_event*
THD::binlog_prepare_pending_rows_event(TABLE* table, uint32 serv_id,
                                       size_t needed,
                                       bool is_transactional,
                                       RowsEventT *hint __attribute__((unused)))
{
  DBUG_ENTER("binlog_prepare_pending_rows_event");
  /* Pre-conditions */
  DBUG_ASSERT(table->s->table_map_id != ~0UL);

  /* Fetch the type code for the RowsEventT template parameter */
  int const general_type_code= RowsEventT::TYPE_CODE;

  /* Ensure that all events in a GTID group are in the same cache */
  if (variables.option_bits & OPTION_GTID_BEGIN)
    is_transactional= 1;

  /*
    There is no good place to set up the transactional data, so we
    have to do it here.
  */
  if (binlog_setup_trx_data() == NULL)
    DBUG_RETURN(NULL);

  Rows_log_event* pending= binlog_get_pending_rows_event(is_transactional);

  if (unlikely(pending && !pending->is_valid()))
    DBUG_RETURN(NULL);

  /*
    Check if the current event is non-NULL and a write-rows
    event. Also check if the table provided is mapped: if it is not,
    then we have switched to writing to a new table.
    If there is no pending event, we need to create one. If there is a pending
    event, but it's not about the same table id, or not of the same type
    (between Write, Update and Delete), or not the same affected columns, or
    going to be too big, flush this event to disk and create a new pending
    event.
  */
  if (!pending ||
      pending->server_id != serv_id ||
      pending->get_table_id() != table->s->table_map_id ||
      pending->get_general_type_code() != general_type_code ||
      pending->get_data_size() + needed > opt_binlog_rows_event_max_size ||
      pending->read_write_bitmaps_cmp(table) == FALSE)
  {
    /* Create a new RowsEventT... */
    Rows_log_event* const
        ev= new RowsEventT(this, table, table->s->table_map_id,
                           is_transactional);
    if (unlikely(!ev))
      DBUG_RETURN(NULL);
    ev->server_id= serv_id; // I don't like this, it's too easy to forget.
    /*
      flush the pending event and replace it with the newly created
      event...
    */
    if (unlikely(
        mysql_bin_log.flush_and_set_pending_rows_event(this, ev,
                                                       is_transactional)))
    {
      delete ev;
      DBUG_RETURN(NULL);
    }

    DBUG_RETURN(ev);               /* This is the new pending event */
  }
  DBUG_RETURN(pending);        /* This is the current pending event */
}

/* Declare in unnamed namespace. */
CPP_UNNAMED_NS_START
  /**
     Class to handle temporary allocation of memory for row data.

     The responsibilities of the class is to provide memory for
     packing one or two rows of packed data (depending on what
     constructor is called).

     In order to make the allocation more efficient for "simple" rows,
     i.e., rows that do not contain any blobs, a pointer to the
     allocated memory is of memory is stored in the table structure
     for simple rows.  If memory for a table containing a blob field
     is requested, only memory for that is allocated, and subsequently
     released when the object is destroyed.

   */
  class Row_data_memory {
  public:
    /**
      Build an object to keep track of a block-local piece of memory
      for storing a row of data.

      @param table
      Table where the pre-allocated memory is stored.

      @param length
      Length of data that is needed, if the record contain blobs.
     */
    Row_data_memory(TABLE *table, size_t const len1)
      : m_memory(0)
    {
#ifndef DBUG_OFF
      m_alloc_checked= FALSE;
#endif
      allocate_memory(table, len1);
      m_ptr[0]= has_memory() ? m_memory : 0;
      m_ptr[1]= 0;
    }

    Row_data_memory(TABLE *table, size_t const len1, size_t const len2)
      : m_memory(0)
    {
#ifndef DBUG_OFF
      m_alloc_checked= FALSE;
#endif
      allocate_memory(table, len1 + len2);
      m_ptr[0]= has_memory() ? m_memory        : 0;
      m_ptr[1]= has_memory() ? m_memory + len1 : 0;
    }

    ~Row_data_memory()
    {
      if (m_memory != 0 && m_release_memory_on_destruction)
        my_free(m_memory);
    }

    /**
       Is there memory allocated?

       @retval true There is memory allocated
       @retval false Memory allocation failed
     */
    bool has_memory() const {
#ifndef DBUG_OFF
      m_alloc_checked= TRUE;
#endif
      return m_memory != 0;
    }

    uchar *slot(uint s)
    {
      DBUG_ASSERT(s < sizeof(m_ptr)/sizeof(*m_ptr));
      DBUG_ASSERT(m_ptr[s] != 0);
      DBUG_SLOW_ASSERT(m_alloc_checked == TRUE);
      return m_ptr[s];
    }

  private:
    void allocate_memory(TABLE *const table, size_t const total_length)
    {
      if (table->s->blob_fields == 0)
      {
        /*
          The maximum length of a packed record is less than this
          length. We use this value instead of the supplied length
          when allocating memory for records, since we don't know how
          the memory will be used in future allocations.

          Since table->s->reclength is for unpacked records, we have
          to add two bytes for each field, which can potentially be
          added to hold the length of a packed field.
        */
        size_t const maxlen= table->s->reclength + 2 * table->s->fields;

        /*
          Allocate memory for two records if memory hasn't been
          allocated. We allocate memory for two records so that it can
          be used when processing update rows as well.
        */
        if (table->write_row_record == 0)
          table->write_row_record=
            (uchar *) alloc_root(&table->mem_root, 2 * maxlen);
        m_memory= table->write_row_record;
        m_release_memory_on_destruction= FALSE;
      }
      else
      {
        m_memory= (uchar *) my_malloc(key_memory_Row_data_memory_memory,
                                      total_length, MYF(MY_WME));
        m_release_memory_on_destruction= TRUE;
      }
    }

#ifndef DBUG_OFF
    mutable bool m_alloc_checked;
#endif
    bool m_release_memory_on_destruction;
    uchar *m_memory;
    uchar *m_ptr[2];
  };

CPP_UNNAMED_NS_END

int THD::binlog_write_row(TABLE* table, bool is_trans,
                          uchar const *record)
{

  DBUG_ASSERT(is_current_stmt_binlog_format_row());
  DBUG_ASSERT((WSREP_NNULL(this) && wsrep_emulate_bin_log) ||
              mysql_bin_log.is_open());
  /*
    Pack records into format for transfer. We are allocating more
    memory than needed, but that doesn't matter.
  */
  Row_data_memory memory(table, max_row_length(table, table->rpl_write_set,
                                               record));
  if (!memory.has_memory())
    return HA_ERR_OUT_OF_MEM;

  uchar *row_data= memory.slot(0);

  size_t const len= pack_row(table, table->rpl_write_set, row_data, record);

  /* Ensure that all events in a GTID group are in the same cache */
  if (variables.option_bits & OPTION_GTID_BEGIN)
    is_trans= 1;

  Rows_log_event* ev;
  if (binlog_should_compress(len))
    ev =
    binlog_prepare_pending_rows_event(table, variables.server_id,
                                      len, is_trans,
                                      static_cast<Write_rows_compressed_log_event*>(0));
  else
    ev =
    binlog_prepare_pending_rows_event(table, variables.server_id,
                                      len, is_trans,
                                      static_cast<Write_rows_log_event*>(0));

  if (unlikely(ev == 0))
    return HA_ERR_OUT_OF_MEM;

  return ev->add_row_data(row_data, len);
}

int THD::binlog_update_row(TABLE* table, bool is_trans,
                           const uchar *before_record,
                           const uchar *after_record)
{
  DBUG_ASSERT(is_current_stmt_binlog_format_row());
  DBUG_ASSERT((WSREP_NNULL(this) && wsrep_emulate_bin_log) ||
              mysql_bin_log.is_open());

  /**
    Save a reference to the original read bitmaps
    We will need this to restore the bitmaps at the end as
    binlog_prepare_row_images() may change table->read_set.
    table->read_set is used by pack_row and deep in
    binlog_prepare_pending_events().
  */
  MY_BITMAP *old_read_set= table->read_set;

  /**
     This will remove spurious fields required during execution but
     not needed for binlogging. This is done according to the:
     binlog-row-image option.
   */
  binlog_prepare_row_images(table);

  size_t const before_maxlen= max_row_length(table, table->read_set,
                                             before_record);
  size_t const after_maxlen=  max_row_length(table, table->rpl_write_set,
                                             after_record);

  Row_data_memory row_data(table, before_maxlen, after_maxlen);
  if (!row_data.has_memory())
    return HA_ERR_OUT_OF_MEM;

  uchar *before_row= row_data.slot(0);
  uchar *after_row= row_data.slot(1);

  size_t const before_size= pack_row(table, table->read_set, before_row,
                                     before_record);
  size_t const after_size= pack_row(table, table->rpl_write_set, after_row,
                                    after_record);

  /* Ensure that all events in a GTID group are in the same cache */
  if (variables.option_bits & OPTION_GTID_BEGIN)
    is_trans= 1;

  /*
    Don't print debug messages when running valgrind since they can
    trigger false warnings.
   */
#ifndef HAVE_valgrind
  DBUG_DUMP("before_record", before_record, table->s->reclength);
  DBUG_DUMP("after_record",  after_record, table->s->reclength);
  DBUG_DUMP("before_row",    before_row, before_size);
  DBUG_DUMP("after_row",     after_row, after_size);
#endif

  Rows_log_event* ev;
  if(binlog_should_compress(before_size + after_size))
    ev =
      binlog_prepare_pending_rows_event(table, variables.server_id,
                                      before_size + after_size, is_trans,
                                      static_cast<Update_rows_compressed_log_event*>(0));
  else
    ev =
      binlog_prepare_pending_rows_event(table, variables.server_id,
                                      before_size + after_size, is_trans,
                                      static_cast<Update_rows_log_event*>(0));

  if (unlikely(ev == 0))
    return HA_ERR_OUT_OF_MEM;

  int error=  ev->add_row_data(before_row, before_size) ||
              ev->add_row_data(after_row, after_size);

  /* restore read set for the rest of execution */
  table->column_bitmaps_set_no_signal(old_read_set,
                                      table->write_set);
  return error;

}

int THD::binlog_delete_row(TABLE* table, bool is_trans, 
                           uchar const *record)
{
  DBUG_ASSERT(is_current_stmt_binlog_format_row());
  DBUG_ASSERT((WSREP_NNULL(this) && wsrep_emulate_bin_log) ||
              mysql_bin_log.is_open());
  /**
    Save a reference to the original read bitmaps
    We will need this to restore the bitmaps at the end as
    binlog_prepare_row_images() may change table->read_set.
    table->read_set is used by pack_row and deep in
    binlog_prepare_pending_events().
  */
  MY_BITMAP *old_read_set= table->read_set;

  /** 
     This will remove spurious fields required during execution but
     not needed for binlogging. This is done according to the:
     binlog-row-image option.
   */
  binlog_prepare_row_images(table);

  /*
     Pack records into format for transfer. We are allocating more
     memory than needed, but that doesn't matter.
  */
  Row_data_memory memory(table, max_row_length(table, table->read_set,
                                               record));
  if (unlikely(!memory.has_memory()))
    return HA_ERR_OUT_OF_MEM;

  uchar *row_data= memory.slot(0);

  DBUG_DUMP("table->read_set", (uchar*) table->read_set->bitmap, (table->s->fields + 7) / 8);
  size_t const len= pack_row(table, table->read_set, row_data, record);

  /* Ensure that all events in a GTID group are in the same cache */
  if (variables.option_bits & OPTION_GTID_BEGIN)
    is_trans= 1;

  Rows_log_event* ev;
  if(binlog_should_compress(len))
    ev =
      binlog_prepare_pending_rows_event(table, variables.server_id,
                                      len, is_trans,
                                      static_cast<Delete_rows_compressed_log_event*>(0));
  else
    ev =
      binlog_prepare_pending_rows_event(table, variables.server_id,
                                      len, is_trans,
                                      static_cast<Delete_rows_log_event*>(0));

  if (unlikely(ev == 0))
    return HA_ERR_OUT_OF_MEM;


  int error= ev->add_row_data(row_data, len);

  /* restore read set for the rest of execution */
  table->column_bitmaps_set_no_signal(old_read_set,
                                      table->write_set);

  return error;
}


/**
   Remove from read_set spurious columns. The write_set has been
   handled before in table->mark_columns_needed_for_update.
*/

void THD::binlog_prepare_row_images(TABLE *table)
{
  DBUG_ENTER("THD::binlog_prepare_row_images");

  DBUG_PRINT_BITSET("debug", "table->read_set (before preparing): %s",
                    table->read_set);
  THD *thd= table->in_use;

  /**
    if there is a primary key in the table (ie, user declared PK or a
    non-null unique index) and we don't want to ship the entire image,
    and the handler involved supports this.
   */
  if (table->s->primary_key < MAX_KEY &&
      (thd->variables.binlog_row_image < BINLOG_ROW_IMAGE_FULL) &&
      !ha_check_storage_engine_flag(table->s->db_type(),
                                    HTON_NO_BINLOG_ROW_OPT))
  {
    /**
      Just to be sure that tmp_set is currently not in use as
      the read_set already.
    */
    DBUG_ASSERT(table->read_set != &table->tmp_set);

    switch (thd->variables.binlog_row_image)
    {
      case BINLOG_ROW_IMAGE_MINIMAL:
        /* MINIMAL: Mark only PK */
        table->mark_index_columns(table->s->primary_key,
                                  &table->tmp_set);
        break;
      case BINLOG_ROW_IMAGE_NOBLOB:
        /**
          NOBLOB: Remove unnecessary BLOB fields from read_set
                  (the ones that are not part of PK).
         */
        bitmap_copy(&table->tmp_set, table->read_set);
        for (Field **ptr=table->field ; *ptr ; ptr++)
        {
          Field *field= (*ptr);
          if ((field->type() == MYSQL_TYPE_BLOB) &&
              !(field->flags & PRI_KEY_FLAG))
            bitmap_clear_bit(&table->tmp_set, field->field_index);
        }
        break;
      default:
        DBUG_ASSERT(0); // impossible.
    }

    /* set the temporary read_set */
    table->column_bitmaps_set_no_signal(&table->tmp_set,
                                        table->write_set);
  }

  DBUG_PRINT_BITSET("debug", "table->read_set (after preparing): %s",
                    table->read_set);
  DBUG_VOID_RETURN;
}



int THD::binlog_remove_pending_rows_event(bool reset_stmt,
                                          bool is_transactional)
{
  DBUG_ENTER("THD::binlog_remove_pending_rows_event");

  if(!WSREP_EMULATE_BINLOG_NNULL(this) && !mysql_bin_log.is_open())
    DBUG_RETURN(0);

  /* Ensure that all events in a GTID group are in the same cache */
  if (variables.option_bits & OPTION_GTID_BEGIN)
    is_transactional= 1;

  mysql_bin_log.remove_pending_rows_event(this, is_transactional);

  if (reset_stmt)
    reset_binlog_for_next_statement();
  DBUG_RETURN(0);
}


int THD::binlog_flush_pending_rows_event(bool stmt_end, bool is_transactional)
{
  DBUG_ENTER("THD::binlog_flush_pending_rows_event");
  /*
    We shall flush the pending event even if we are not in row-based
    mode: it might be the case that we left row-based mode before
    flushing anything (e.g., if we have explicitly locked tables).
   */
  if (!WSREP_EMULATE_BINLOG_NNULL(this) && !mysql_bin_log.is_open())
    DBUG_RETURN(0);

  /* Ensure that all events in a GTID group are in the same cache */
  if (variables.option_bits & OPTION_GTID_BEGIN)
    is_transactional= 1;

  /*
    Mark the event as the last event of a statement if the stmt_end
    flag is set.
  */
  int error= 0;
  if (Rows_log_event *pending= binlog_get_pending_rows_event(is_transactional))
  {
    if (stmt_end)
    {
      pending->set_flags(Rows_log_event::STMT_END_F);
      reset_binlog_for_next_statement();
    }
    error= mysql_bin_log.flush_and_set_pending_rows_event(this, 0,
                                                          is_transactional);
  }

  DBUG_RETURN(error);
}


#if !defined(DBUG_OFF) && !defined(_lint)
static const char *
show_query_type(THD::enum_binlog_query_type qtype)
{
  switch (qtype) {
  case THD::ROW_QUERY_TYPE:
    return "ROW";
  case THD::STMT_QUERY_TYPE:
    return "STMT";
  case THD::QUERY_TYPE_COUNT:
  default:
    DBUG_ASSERT(0 <= qtype && qtype < THD::QUERY_TYPE_COUNT);
  }
  static char buf[64];
  sprintf(buf, "UNKNOWN#%d", qtype);
  return buf;
}
#endif

/*
  Constants required for the limit unsafe warnings suppression
*/
//seconds after which the limit unsafe warnings suppression will be activated
#define LIMIT_UNSAFE_WARNING_ACTIVATION_TIMEOUT 5*60
//number of limit unsafe warnings after which the suppression will be activated
#define LIMIT_UNSAFE_WARNING_ACTIVATION_THRESHOLD_COUNT 10

static ulonglong unsafe_suppression_start_time= 0;
static bool unsafe_warning_suppression_active[LEX::BINLOG_STMT_UNSAFE_COUNT];
static ulong unsafe_warnings_count[LEX::BINLOG_STMT_UNSAFE_COUNT];
static ulong total_unsafe_warnings_count;

/**
  Auxiliary function to reset the limit unsafety warning suppression.
  This is done without mutex protection, but this should be good
  enough as it doesn't matter if we loose a couple of suppressed
  messages or if this is called multiple times.
*/

static void reset_binlog_unsafe_suppression(ulonglong now)
{
  uint i;
  DBUG_ENTER("reset_binlog_unsafe_suppression");

  unsafe_suppression_start_time= now;
  total_unsafe_warnings_count= 0;

  for (i= 0 ; i < LEX::BINLOG_STMT_UNSAFE_COUNT ; i++)
  {
    unsafe_warnings_count[i]= 0;
    unsafe_warning_suppression_active[i]= 0;
  }
  DBUG_VOID_RETURN;
}

/**
  Auxiliary function to print warning in the error log.
*/
static void print_unsafe_warning_to_log(THD *thd, int unsafe_type, char* buf,
                                        char* query)
{
  DBUG_ENTER("print_unsafe_warning_in_log");
  sprintf(buf, ER_THD(thd, ER_BINLOG_UNSAFE_STATEMENT),
          ER_THD(thd, LEX::binlog_stmt_unsafe_errcode[unsafe_type]));
  sql_print_warning(ER_THD(thd, ER_MESSAGE_AND_STATEMENT), buf, query);
  DBUG_VOID_RETURN;
}

/**
  Auxiliary function to check if the warning for unsafe repliction statements
  should be thrown or suppressed.

  Logic is:
  - If we get more than LIMIT_UNSAFE_WARNING_ACTIVATION_THRESHOLD_COUNT errors
    of one type, that type of errors will be suppressed for
    LIMIT_UNSAFE_WARNING_ACTIVATION_TIMEOUT.
  - When the time limit has been reached, all suppression is reset.

  This means that if one gets many different types of errors, some of them
  may be reset less than LIMIT_UNSAFE_WARNING_ACTIVATION_TIMEOUT. However at
  least one error is disable for this time.

  SYNOPSIS:
  @params
   unsafe_type - The type of unsafety.

  RETURN:
    0   0k to log
    1   Message suppressed
*/

static bool protect_against_unsafe_warning_flood(int unsafe_type)
{
  ulong count;
  ulonglong now= my_interval_timer()/1000000000ULL;
  DBUG_ENTER("protect_against_unsafe_warning_flood");

  count= ++unsafe_warnings_count[unsafe_type];
  total_unsafe_warnings_count++;

  /*
    INITIALIZING:
    If this is the first time this function is called with log warning
    enabled, the monitoring the unsafe warnings should start.
  */
  if (unsafe_suppression_start_time == 0)
  {
    reset_binlog_unsafe_suppression(now);
    DBUG_RETURN(0);
  }

  /*
    The following is true if we got too many errors or if the error was
    already suppressed
  */
  if (count >= LIMIT_UNSAFE_WARNING_ACTIVATION_THRESHOLD_COUNT)
  {
    ulonglong diff_time= (now - unsafe_suppression_start_time);

    if (!unsafe_warning_suppression_active[unsafe_type])
    {
      /*
        ACTIVATION:
        We got LIMIT_UNSAFE_WARNING_ACTIVATION_THRESHOLD_COUNT warnings in
        less than LIMIT_UNSAFE_WARNING_ACTIVATION_TIMEOUT we activate the
        suppression.
      */
      if (diff_time <= LIMIT_UNSAFE_WARNING_ACTIVATION_TIMEOUT)
      {
        unsafe_warning_suppression_active[unsafe_type]= 1;
        sql_print_information("Suppressing warnings of type '%s' for up to %d seconds because of flooding",
                              ER(LEX::binlog_stmt_unsafe_errcode[unsafe_type]),
                              LIMIT_UNSAFE_WARNING_ACTIVATION_TIMEOUT);
      }
      else
      {
        /*
          There is no flooding till now, therefore we restart the monitoring
        */
        reset_binlog_unsafe_suppression(now);
      }
    }
    else
    {
      /* This type of warnings was suppressed */
      if (diff_time > LIMIT_UNSAFE_WARNING_ACTIVATION_TIMEOUT)
      {
        ulong save_count= total_unsafe_warnings_count;
        /* Print a suppression note and remove the suppression */
        reset_binlog_unsafe_suppression(now);
        sql_print_information("Suppressed %lu unsafe warnings during "
                              "the last %d seconds",
                              save_count, (int) diff_time);
      }
    }
  }
  DBUG_RETURN(unsafe_warning_suppression_active[unsafe_type]);
}

MYSQL_TIME THD::query_start_TIME()
{
  MYSQL_TIME res;
  variables.time_zone->gmt_sec_to_TIME(&res, query_start());
  res.second_part= query_start_sec_part();
  time_zone_used= 1;
  return res;
}

/**
  Auxiliary method used by @c binlog_query() to raise warnings.

  The type of warning and the type of unsafeness is stored in
  THD::binlog_unsafe_warning_flags.
*/
void THD::issue_unsafe_warnings()
{
  char buf[MYSQL_ERRMSG_SIZE * 2];
  uint32 unsafe_type_flags;
  DBUG_ENTER("issue_unsafe_warnings");
  /*
    Ensure that binlog_unsafe_warning_flags is big enough to hold all
    bits.  This is actually a constant expression.
  */
  DBUG_ASSERT(LEX::BINLOG_STMT_UNSAFE_COUNT <=
              sizeof(binlog_unsafe_warning_flags) * CHAR_BIT);
  
  if (!(unsafe_type_flags= binlog_unsafe_warning_flags))
    DBUG_VOID_RETURN;                           // Nothing to do

  /*
    For each unsafe_type, check if the statement is unsafe in this way
    and issue a warning.
  */
  for (int unsafe_type=0;
       unsafe_type < LEX::BINLOG_STMT_UNSAFE_COUNT;
       unsafe_type++)
  {
    if ((unsafe_type_flags & (1 << unsafe_type)) != 0)
    {
      push_warning_printf(this, Sql_condition::WARN_LEVEL_NOTE,
                          ER_BINLOG_UNSAFE_STATEMENT,
                          ER_THD(this, ER_BINLOG_UNSAFE_STATEMENT),
                          ER_THD(this, LEX::binlog_stmt_unsafe_errcode[unsafe_type]));
      if (global_system_variables.log_warnings > 0 &&
          !protect_against_unsafe_warning_flood(unsafe_type))
        print_unsafe_warning_to_log(this, unsafe_type, buf, query());
    }
  }
  DBUG_VOID_RETURN;
}

/**
  Log the current query.

  The query will be logged in either row format or statement format
  depending on the value of @c current_stmt_binlog_format_row field and
  the value of the @c qtype parameter.

  This function must be called:

  - After the all calls to ha_*_row() functions have been issued.

  - After any writes to system tables. Rationale: if system tables
    were written after a call to this function, and the master crashes
    after the call to this function and before writing the system
    tables, then the master and slave get out of sync.

  - Before tables are unlocked and closed.

  @see decide_logging_format

  @retval < 0 No logging of query (ok)
  @retval 0 Success
  @retval > 0  If there is a failure when writing the query (e.g.,
               write failure), then the error code is returned.
*/

int THD::binlog_query(THD::enum_binlog_query_type qtype, char const *query_arg,
                      ulong query_len, bool is_trans, bool direct, 
                      bool suppress_use, int errcode)
{
  DBUG_ENTER("THD::binlog_query");
  DBUG_PRINT("enter", ("qtype: %s  query: '%-.*s'",
                       show_query_type(qtype), (int) query_len, query_arg));

  DBUG_ASSERT(query_arg);
  DBUG_ASSERT(WSREP_EMULATE_BINLOG_NNULL(this) || mysql_bin_log.is_open());

  /* If this is withing a BEGIN ... COMMIT group, don't log it */
  if (variables.option_bits & OPTION_GTID_BEGIN)
  {
    direct= 0;
    is_trans= 1;
  }
  DBUG_PRINT("info", ("is_trans: %d  direct: %d", is_trans, direct));

  if (get_binlog_local_stmt_filter() == BINLOG_FILTER_SET)
  {
    /*
      The current statement is to be ignored, and not written to
      the binlog. Do not call issue_unsafe_warnings().
    */
    DBUG_RETURN(-1);
  }

  /*
    If we are not in prelocked mode, mysql_unlock_tables() will be
    called after this binlog_query(), so we have to flush the pending
    rows event with the STMT_END_F set to unlock all tables at the
    slave side as well.

    If we are in prelocked mode, the flushing will be done inside the
    top-most close_thread_tables().
  */
  if (this->locked_tables_mode <= LTM_LOCK_TABLES)
  {
    int error;
    if (unlikely(error= binlog_flush_pending_rows_event(TRUE, is_trans)))
    {
      DBUG_ASSERT(error > 0);
      DBUG_RETURN(error);
    }
  }

  /*
    Warnings for unsafe statements logged in statement format are
    printed in three places instead of in decide_logging_format().
    This is because the warnings should be printed only if the statement
    is actually logged. When executing decide_logging_format(), we cannot
    know for sure if the statement will be logged:

    1 - sp_head::execute_procedure which prints out warnings for calls to
    stored procedures.

    2 - sp_head::execute_function which prints out warnings for calls
    involving functions.

    3 - THD::binlog_query (here) which prints warning for top level
    statements not covered by the two cases above: i.e., if not insided a
    procedure and a function.

    Besides, we should not try to print these warnings if it is not
    possible to write statements to the binary log as it happens when
    the execution is inside a function, or generaly speaking, when
    the variables.option_bits & OPTION_BIN_LOG is false.
    
  */
  if ((variables.option_bits & OPTION_BIN_LOG) &&
      spcont == NULL && !binlog_evt_union.do_union)
    issue_unsafe_warnings();

  switch (qtype) {
    /*
      ROW_QUERY_TYPE means that the statement may be logged either in
      row format or in statement format.  If
      current_stmt_binlog_format is row, it means that the
      statement has already been logged in row format and hence shall
      not be logged again.
    */
  case THD::ROW_QUERY_TYPE:
    DBUG_PRINT("debug",
               ("is_current_stmt_binlog_format_row: %d",
                is_current_stmt_binlog_format_row()));
    if (is_current_stmt_binlog_format_row())
      DBUG_RETURN(-1);
    /* Fall through */

    /*
      STMT_QUERY_TYPE means that the query must be logged in statement
      format; it cannot be logged in row format.  This is typically
      used by DDL statements.  It is an error to use this query type
      if current_stmt_binlog_format_row is row.

      @todo Currently there are places that call this method with
      STMT_QUERY_TYPE and current_stmt_binlog_format is row.  Fix those
      places and add assert to ensure correct behavior. /Sven
    */
  case THD::STMT_QUERY_TYPE:
    /*
      The MYSQL_LOG::write() function will set the STMT_END_F flag and
      flush the pending rows event if necessary.
    */
    {
      int error = 0;

      /*
        Binlog table maps will be irrelevant after a Query_log_event
        (they are just removed on the slave side) so after the query
        log event is written to the binary log, we pretend that no
        table maps were written.
      */
      if (binlog_should_compress(query_len))
      {
        Query_compressed_log_event qinfo(this, query_arg, query_len, is_trans,
                                         direct, suppress_use, errcode);
        error= mysql_bin_log.write(&qinfo);
      }
      else
      {
        Query_log_event qinfo(this, query_arg, query_len, is_trans, direct,
                              suppress_use, errcode);
        error= mysql_bin_log.write(&qinfo);
      }
      /*
        row logged binlog may not have been reset in the case of locked tables
      */
      reset_binlog_for_next_statement();

      DBUG_RETURN(error >= 0 ? error : 1);
    }

  case THD::QUERY_TYPE_COUNT:
  default:
    DBUG_ASSERT(qtype < QUERY_TYPE_COUNT);
  }
  DBUG_RETURN(0);
}


/**
  Binlog current query as a statement, ignoring the binlog filter setting.

  The filter is in decide_logging_format() to mark queries to not be stored
  in the binary log, for example by a shared distributed engine like S3.
  This function resets the filter to ensure the the query is logged if
  the binlog is active.

  Note that 'direct' is set to false, which means that the query will
  not be directly written to the binary log but instead to the cache.

  @retval false   ok
  @retval true    error
*/


bool THD::binlog_current_query_unfiltered()
{
  if (!mysql_bin_log.is_open())
    return 0;

  reset_binlog_local_stmt_filter();
  clear_binlog_local_stmt_filter();
  return binlog_query(THD::STMT_QUERY_TYPE, query(), query_length(),
                      /* is_trans */     FALSE,
                      /* direct */       FALSE,
                      /* suppress_use */ FALSE,
                      /* Error */        0) > 0;
}


void
THD::wait_for_wakeup_ready()
{
  mysql_mutex_lock(&LOCK_wakeup_ready);
  while (!wakeup_ready)
    mysql_cond_wait(&COND_wakeup_ready, &LOCK_wakeup_ready);
  mysql_mutex_unlock(&LOCK_wakeup_ready);
}

void
THD::signal_wakeup_ready()
{
  mysql_mutex_lock(&LOCK_wakeup_ready);
  wakeup_ready= true;
  mysql_mutex_unlock(&LOCK_wakeup_ready);
  mysql_cond_signal(&COND_wakeup_ready);
}

void THD::set_last_commit_gtid(rpl_gtid &gtid)
{
#ifndef EMBEDDED_LIBRARY
  bool changed_gtid= (m_last_commit_gtid.seq_no != gtid.seq_no);
#endif
  m_last_commit_gtid= gtid;
#ifndef EMBEDDED_LIBRARY
  if (changed_gtid)
  {
    DBUG_ASSERT(current_thd == this);
    session_tracker.sysvars.mark_as_changed(this, Sys_last_gtid_ptr);
  }
#endif
}

void
wait_for_commit::reinit()
{
  subsequent_commits_list= NULL;
  next_subsequent_commit= NULL;
  waitee.store(NULL, std::memory_order_relaxed);
  opaque_pointer= NULL;
  wakeup_error= 0;
  wakeup_subsequent_commits_running= false;
  commit_started= false;
#ifdef SAFE_MUTEX
  /*
    When using SAFE_MUTEX, the ordering between taking the LOCK_wait_commit
    mutexes is checked. This causes a problem when we re-use a mutex, as then
    the expected locking order may change.

    So in this case, do a re-init of the mutex. In release builds, we want to
    avoid the overhead of a re-init though.

    To ensure that no one is locking the mutex, we take a lock of it first.
    For full explanation, see wait_for_commit::~wait_for_commit()
  */
  mysql_mutex_lock(&LOCK_wait_commit);
  mysql_mutex_unlock(&LOCK_wait_commit);

  mysql_mutex_destroy(&LOCK_wait_commit);
  mysql_mutex_init(key_LOCK_wait_commit, &LOCK_wait_commit, MY_MUTEX_INIT_FAST);
#endif
}


wait_for_commit::wait_for_commit()
{
  mysql_mutex_init(key_LOCK_wait_commit, &LOCK_wait_commit, MY_MUTEX_INIT_FAST);
  mysql_cond_init(key_COND_wait_commit, &COND_wait_commit, 0);
  reinit();
}


wait_for_commit::~wait_for_commit()
{
  /*
    Since we do a dirty read of the waiting_for_commit flag in
    wait_for_prior_commit() and in unregister_wait_for_prior_commit(), we need
    to take extra care before freeing the wait_for_commit object.

    It is possible for the waitee to be pre-empted inside wakeup(), just after
    it has cleared the waiting_for_commit flag and before it has released the
    LOCK_wait_commit mutex. And then it is possible for the waiter to find the
    flag cleared in wait_for_prior_commit() and go finish up things and
    de-allocate the LOCK_wait_commit and COND_wait_commit objects before the
    waitee has time to be re-scheduled and finish unlocking the mutex and
    signalling the condition. This would lead to the waitee accessing no
    longer valid memory.

    To prevent this, we do an extra lock/unlock of the mutex here before
    deallocation; this makes certain that any waitee has completed wakeup()
    first.
  */
  mysql_mutex_lock(&LOCK_wait_commit);
  mysql_mutex_unlock(&LOCK_wait_commit);

  mysql_mutex_destroy(&LOCK_wait_commit);
  mysql_cond_destroy(&COND_wait_commit);
}


void
wait_for_commit::wakeup(int wakeup_error)
{
  /*
    We signal each waiter on their own condition and mutex (rather than using
    pthread_cond_broadcast() or something like that).

    Otherwise we would need to somehow ensure that they were done
    waking up before we could allow this THD to be destroyed, which would
    be annoying and unnecessary.

    Note that wakeup_subsequent_commits2() depends on this function being a
    full memory barrier (it is, because it takes a mutex lock).

  */
  mysql_mutex_lock(&LOCK_wait_commit);
  this->wakeup_error= wakeup_error;
  /* Memory barrier to make wakeup_error visible to the waiter thread. */
  waitee.store(NULL, std::memory_order_release);
  /*
    Note that it is critical that the mysql_cond_signal() here is done while
    still holding the mutex. As soon as we release the mutex, the waiter might
    deallocate the condition object.
  */
  mysql_cond_signal(&COND_wait_commit);
  mysql_mutex_unlock(&LOCK_wait_commit);
}


/*
  Register that the next commit of this THD should wait to complete until
  commit in another THD (the waitee) has completed.

  The wait may occur explicitly, with the waiter sitting in
  wait_for_prior_commit() until the waitee calls wakeup_subsequent_commits().

  Alternatively, the TC (eg. binlog) may do the commits of both waitee and
  waiter at once during group commit, resolving both of them in the right
  order.

  Only one waitee can be registered for a waiter; it must be removed by
  wait_for_prior_commit() or unregister_wait_for_prior_commit() before a new
  one is registered. But it is ok for several waiters to register a wait for
  the same waitee. It is also permissible for one THD to be both a waiter and
  a waitee at the same time.
*/
void
wait_for_commit::register_wait_for_prior_commit(wait_for_commit *waitee)
{
  DBUG_ASSERT(!this->waitee.load(std::memory_order_relaxed)
              /* No prior registration allowed */);
  wakeup_error= 0;
  this->waitee.store(waitee, std::memory_order_relaxed);

  mysql_mutex_lock(&waitee->LOCK_wait_commit);
  /*
    If waitee is in the middle of wakeup, then there is nothing to wait for,
    so we need not register. This is necessary to avoid a race in unregister,
    see comments on wakeup_subsequent_commits2() for details.
  */
  if (waitee->wakeup_subsequent_commits_running)
    this->waitee.store(NULL, std::memory_order_relaxed);
  else
  {
    /*
      Put ourself at the head of the waitee's list of transactions that must
      wait for it to commit first.
     */
    this->next_subsequent_commit= waitee->subsequent_commits_list;
    waitee->subsequent_commits_list= this;
  }
  mysql_mutex_unlock(&waitee->LOCK_wait_commit);
}


/**
  Waits for commit of another transaction to complete, as already registered
  with register_wait_for_prior_commit(). If the commit already completed,
  returns immediately.

  If thd->backup_commit_lock is set, release it while waiting for other threads
*/

int
wait_for_commit::wait_for_prior_commit2(THD *thd)
{
  PSI_stage_info old_stage;
  wait_for_commit *loc_waitee;
  bool backup_lock_released= 0;

  /*
    Release MDL_BACKUP_COMMIT LOCK while waiting for other threads to commit
    This is needed to avoid deadlock between the other threads (which not
    yet have the MDL_BACKUP_COMMIT_LOCK) and any threads using
    BACKUP LOCK BLOCK_COMMIT.
  */
  if (thd->backup_commit_lock && thd->backup_commit_lock->ticket)
  {
    backup_lock_released= 1;
    thd->mdl_context.release_lock(thd->backup_commit_lock->ticket);
    thd->backup_commit_lock->ticket= 0;
  }

  mysql_mutex_lock(&LOCK_wait_commit);
  DEBUG_SYNC(thd, "wait_for_prior_commit_waiting");
  thd->ENTER_COND(&COND_wait_commit, &LOCK_wait_commit,
                  &stage_waiting_for_prior_transaction_to_commit,
                  &old_stage);
  while ((loc_waitee= this->waitee.load(std::memory_order_relaxed)) &&
         likely(!thd->check_killed(1)))
    mysql_cond_wait(&COND_wait_commit, &LOCK_wait_commit);
  if (!loc_waitee)
  {
    if (wakeup_error)
      my_error(ER_PRIOR_COMMIT_FAILED, MYF(0));
    goto end;
  }
  /*
    Wait was interrupted by kill. We need to unregister our wait and give the
    error. But if a wakeup is already in progress, then we must ignore the
    kill and not give error, otherwise we get inconsistency between waitee and
    waiter as to whether we succeed or fail (eg. we may roll back but waitee
    might attempt to commit both us and any subsequent commits waiting for us).
  */
  mysql_mutex_lock(&loc_waitee->LOCK_wait_commit);
  if (loc_waitee->wakeup_subsequent_commits_running)
  {
    /* We are being woken up; ignore the kill and just wait. */
    mysql_mutex_unlock(&loc_waitee->LOCK_wait_commit);
    do
    {
      mysql_cond_wait(&COND_wait_commit, &LOCK_wait_commit);
    } while (this->waitee.load(std::memory_order_relaxed));
    if (wakeup_error)
      my_error(ER_PRIOR_COMMIT_FAILED, MYF(0));
    goto end;
  }
  remove_from_list(&loc_waitee->subsequent_commits_list);
  mysql_mutex_unlock(&loc_waitee->LOCK_wait_commit);
  this->waitee.store(NULL, std::memory_order_relaxed);

  wakeup_error= thd->killed_errno();
  if (!wakeup_error)
    wakeup_error= ER_QUERY_INTERRUPTED;
  my_message(wakeup_error, ER_THD(thd, wakeup_error), MYF(0));
  thd->EXIT_COND(&old_stage);
  /*
    Must do the DEBUG_SYNC() _after_ exit_cond(), as DEBUG_SYNC is not safe to
    use within enter_cond/exit_cond.
  */
  DEBUG_SYNC(thd, "wait_for_prior_commit_killed");
  if (backup_lock_released)
    thd->mdl_context.acquire_lock(thd->backup_commit_lock,
                                  thd->variables.lock_wait_timeout);
  return wakeup_error;

end:
  thd->EXIT_COND(&old_stage);
  if (backup_lock_released)
    thd->mdl_context.acquire_lock(thd->backup_commit_lock,
                                  thd->variables.lock_wait_timeout);
  return wakeup_error;
}


/*
  Wakeup anyone waiting for us to have committed.

  Note about locking:

  We have a potential race or deadlock between wakeup_subsequent_commits() in
  the waitee and unregister_wait_for_prior_commit() in the waiter.

  Both waiter and waitee needs to take their own lock before it is safe to take
  a lock on the other party - else the other party might disappear and invalid
  memory data could be accessed. But if we take the two locks in different
  order, we may end up in a deadlock.

  The waiter needs to lock the waitee to delete itself from the list in
  unregister_wait_for_prior_commit(). Thus wakeup_subsequent_commits() can not
  hold its own lock while locking waiters, as this could lead to deadlock.

  So we need to prevent unregister_wait_for_prior_commit() running while wakeup
  is in progress - otherwise the unregister could complete before the wakeup,
  leading to incorrect spurious wakeup or accessing invalid memory.

  However, if we are in the middle of running wakeup_subsequent_commits(), then
  there is no need for unregister_wait_for_prior_commit() in the first place -
  the waiter can just do a normal wait_for_prior_commit(), as it will be
  immediately woken up.

  So the solution to the potential race/deadlock is to set a flag in the waitee
  that wakeup_subsequent_commits() is in progress. When this flag is set,
  unregister_wait_for_prior_commit() becomes just wait_for_prior_commit().

  Then also register_wait_for_prior_commit() needs to check if
  wakeup_subsequent_commits() is running, and skip the registration if
  so. This is needed in case a new waiter manages to register itself and
  immediately try to unregister while wakeup_subsequent_commits() is
  running. Else the new waiter would also wait rather than unregister, but it
  would not be woken up until next wakeup, which could be potentially much
  later than necessary.
*/

void
wait_for_commit::wakeup_subsequent_commits2(int wakeup_error)
{
  wait_for_commit *waiter;

  mysql_mutex_lock(&LOCK_wait_commit);
  wakeup_subsequent_commits_running= true;
  waiter= subsequent_commits_list;
  subsequent_commits_list= NULL;
  mysql_mutex_unlock(&LOCK_wait_commit);

  while (waiter)
  {
    /*
      Important: we must grab the next pointer before waking up the waiter;
      once the wakeup is done, the field could be invalidated at any time.
    */
    wait_for_commit *next= waiter->next_subsequent_commit;
    waiter->wakeup(wakeup_error);
    waiter= next;
  }

  /*
    We need a full memory barrier between walking the list above, and clearing
    the flag wakeup_subsequent_commits_running below. This barrier is needed
    to ensure that no other thread will start to modify the list pointers
    before we are done traversing the list.

    But wait_for_commit::wakeup() does a full memory barrier already (it locks
    a mutex), so no extra explicit barrier is needed here.
  */
  wakeup_subsequent_commits_running= false;
  DBUG_EXECUTE_IF("inject_wakeup_subsequent_commits_sleep", my_sleep(21000););
}


/* Cancel a previously registered wait for another THD to commit before us. */
void
wait_for_commit::unregister_wait_for_prior_commit2()
{
  wait_for_commit *loc_waitee;

  mysql_mutex_lock(&LOCK_wait_commit);
  if ((loc_waitee= this->waitee.load(std::memory_order_relaxed)))
  {
    mysql_mutex_lock(&loc_waitee->LOCK_wait_commit);
    if (loc_waitee->wakeup_subsequent_commits_running)
    {
      /*
        When a wakeup is running, we cannot safely remove ourselves from the
        list without corrupting it. Instead we can just wait, as wakeup is
        already in progress and will thus be immediate.

        See comments on wakeup_subsequent_commits2() for more details.
      */
      mysql_mutex_unlock(&loc_waitee->LOCK_wait_commit);
      while (this->waitee.load(std::memory_order_relaxed))
        mysql_cond_wait(&COND_wait_commit, &LOCK_wait_commit);
    }
    else
    {
      /* Remove ourselves from the list in the waitee. */
      remove_from_list(&loc_waitee->subsequent_commits_list);
      mysql_mutex_unlock(&loc_waitee->LOCK_wait_commit);
      this->waitee.store(NULL, std::memory_order_relaxed);
    }
  }
  wakeup_error= 0;
  mysql_mutex_unlock(&LOCK_wait_commit);
}


bool Discrete_intervals_list::append(ulonglong start, ulonglong val,
                                 ulonglong incr)
{
  DBUG_ENTER("Discrete_intervals_list::append");
  /* first, see if this can be merged with previous */
  if ((head == NULL) || tail->merge_if_contiguous(start, val, incr))
  {
    /* it cannot, so need to add a new interval */
    Discrete_interval *new_interval= new Discrete_interval(start, val, incr);
    DBUG_RETURN(append(new_interval));
  }
  DBUG_RETURN(0);
}

bool Discrete_intervals_list::append(Discrete_interval *new_interval)
{
  DBUG_ENTER("Discrete_intervals_list::append");
  if (unlikely(new_interval == NULL))
    DBUG_RETURN(1);
  DBUG_PRINT("info",("adding new auto_increment interval"));
  if (head == NULL)
    head= current= new_interval;
  else
    tail->next= new_interval;
  tail= new_interval;
  elements++;
  DBUG_RETURN(0);
}


void AUTHID::copy(MEM_ROOT *mem_root, const LEX_CSTRING *user_name,
                                      const LEX_CSTRING *host_name)
{
  user.str= strmake_root(mem_root, user_name->str, user_name->length);
  user.length= user_name->length;

  host.str= strmake_root(mem_root, host_name->str, host_name->length);
  host.length= host_name->length;
}


/*
  Set from a string in 'user@host' format.
  This method resebmles parse_user(),
  but does not need temporary buffers.
*/
void AUTHID::parse(const char *str, size_t length)
{
  const char *p= strrchr(str, '@');
  if (!p)
  {
    user.str= str;
    user.length= length;
    host= null_clex_str;
  }
  else
  {
    user.str= str;
    user.length= (size_t) (p - str);
    host.str= p + 1;
    host.length= (size_t) (length - user.length - 1);
    if (user.length && !host.length)
      host= host_not_specified; // 'user@' -> 'user@%'
  }
  if (user.length > USERNAME_LENGTH)
    user.length= USERNAME_LENGTH;
  if (host.length > HOSTNAME_LENGTH)
    host.length= HOSTNAME_LENGTH;
}


void Database_qualified_name::copy(MEM_ROOT *mem_root,
                                   const LEX_CSTRING &db,
                                   const LEX_CSTRING &name)
{
  m_db.length= db.length;
  m_db.str= strmake_root(mem_root, db.str, db.length);
  m_name.length= name.length;
  m_name.str= strmake_root(mem_root, name.str, name.length);
}


bool Table_ident::append_to(THD *thd, String *str) const
{
  return (db.length &&
          (append_identifier(thd, str, db.str, db.length) ||
           str->append('.'))) ||
         append_identifier(thd, str, table.str, table.length);
}


bool Qualified_column_ident::append_to(THD *thd, String *str) const
{
  return Table_ident::append_to(thd, str) || str->append('.') ||
         append_identifier(thd, str, m_column.str, m_column.length);
}


#endif /* !defined(MYSQL_CLIENT) */


Query_arena_stmt::Query_arena_stmt(THD *_thd) :
  thd(_thd)
{
  arena= thd->activate_stmt_arena_if_needed(&backup);
}

Query_arena_stmt::~Query_arena_stmt()
{
  if (arena)
    thd->restore_active_arena(arena, &backup);
}


bool THD::timestamp_to_TIME(MYSQL_TIME *ltime, my_time_t ts,
                            ulong sec_part, date_mode_t fuzzydate)
{
  time_zone_used= 1;
  if (ts == 0 && sec_part == 0)
  {
    if (fuzzydate & TIME_NO_ZERO_DATE)
      return 1;
    set_zero_time(ltime, MYSQL_TIMESTAMP_DATETIME);
  }
  else
  {
    variables.time_zone->gmt_sec_to_TIME(ltime, ts);
    ltime->second_part= sec_part;
  }
  return 0;
}

THD_list_iterator *THD_list_iterator::iterator()
{
  return &server_threads;
}<|MERGE_RESOLUTION|>--- conflicted
+++ resolved
@@ -4787,8 +4787,6 @@
 }
 
 
-<<<<<<< HEAD
-=======
 extern "C" const char *thd_priv_user(MYSQL_THD thd, size_t *length)
 {
   const Security_context *sctx= thd->security_ctx;
@@ -4802,7 +4800,6 @@
 }
 
 
->>>>>>> 17980e35
 #ifdef INNODB_COMPATIBILITY_HOOKS
 
 /** open a table and add it to thd->open_tables
