--- conflicted
+++ resolved
@@ -4678,16 +4678,6 @@
          parent_embedding->nested_join->join_list.head() == embedded);
 
   mdl_request.ticket= NULL;
-<<<<<<< HEAD
-  /*
-    Since we manipulate with the metadata lock type in open_table(),
-    we need to reset it to the parser default, to restore things back
-    to first-execution state.
-  */
-  mdl_request.set_type((lock_type >= TL_WRITE_ALLOW_WRITE) ?
-                       MDL_SHARED_WRITE : MDL_SHARED_READ);
-=======
->>>>>>> 13495fae
 }
 
 /*
