--- conflicted
+++ resolved
@@ -31,7 +31,6 @@
 ** MyISAM MERGE tables
 *****************************************************************************/
 
-<<<<<<< HEAD
 /* MyISAM MERGE handlerton */
 
 handlerton myisammrg_hton= {
@@ -67,14 +66,12 @@
   ".MRG",
   NullS
 };
-=======
 extern int table2myisam(TABLE *table_arg, MI_KEYDEF **keydef_out,
                         MI_COLUMNDEF **recinfo_out, uint *records_out);
 extern int check_definition(MI_KEYDEF *t1_keyinfo, MI_COLUMNDEF *t1_recinfo,
                             uint t1_keys, uint t1_recs,
                             MI_KEYDEF *t2_keyinfo, MI_COLUMNDEF *t2_recinfo,
                             uint t2_keys, uint t2_recs, bool strict);
->>>>>>> ab3abe12
 
 const char **ha_myisammrg::bas_ext() const
 {
@@ -122,14 +119,9 @@
 
   if (table->s->reclength != mean_rec_length && mean_rec_length)
   {
-<<<<<<< HEAD
     DBUG_PRINT("error",("reclength: %lu  mean_rec_length: %lu",
 			table->s->reclength, mean_rec_length));
-=======
-    DBUG_PRINT("error",("reclength: %d  mean_rec_length: %lu",
-			table->reclength, mean_rec_length));
     error= HA_ERR_WRONG_MRG_TABLE_DEF;
->>>>>>> ab3abe12
     goto err;
   }
   if ((error= table2myisam(table, &keyinfo, &recinfo, &recs)))
@@ -155,13 +147,9 @@
   my_free((gptr) recinfo, MYF(0));
 #if !defined(BIG_TABLES) || SIZEOF_OFF_T == 4
   /* Merge table has more than 2G rows */
-<<<<<<< HEAD
   if (table->s->crashed)
-=======
-  if (table->crashed)
   {
     error= HA_ERR_WRONG_MRG_TABLE_DEF;
->>>>>>> ab3abe12
     goto err;
   }
 #endif
