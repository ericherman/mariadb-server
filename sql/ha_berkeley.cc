/* Copyright (C) 2000 MySQL AB & MySQL Finland AB & TCX DataKonsult AB

   This program is free software; you can redistribute it and/or modify
   it under the terms of the GNU General Public License as published by
   the Free Software Foundation; either version 2 of the License, or
   (at your option) any later version.

   This program is distributed in the hope that it will be useful,
   but WITHOUT ANY WARRANTY; without even the implied warranty of
   MERCHANTABILITY or FITNESS FOR A PARTICULAR PURPOSE.  See the
   GNU General Public License for more details.

   You should have received a copy of the GNU General Public License
   along with this program; if not, write to the Free Software
   Foundation, Inc., 59 Temple Place, Suite 330, Boston, MA  02111-1307  USA */


/*
  TODO:
  - Not compressed keys should use cmp_fix_length_key
  - Don't automaticly pack all string keys (To do this we need to modify
    CREATE TABLE so that one can use the pack_keys argument per key).
  - An argument to pack_key that we don't want compression.
  - DB_DBT_USERMEM should be used for fixed length tables
    We will need an updated Berkeley DB version for this.
  - Killing threads that has got a 'deadlock'
  - SHOW TABLE STATUS should give more information about the table.
  - Get a more accurate count of the number of rows (estimate_rows_upper_bound()).
    We could store the found number of rows when the table is scanned and
    then increment the counter for each attempted write.
  - We will need to extend the manager thread to makes checkpoints at
     given intervals.
  - When not using UPDATE IGNORE, don't make a sub transaction but abort
    the main transaction on errors.
  - Handling of drop table during autocommit=0 ?
    (Should we just give an error in this case if there is a pending
    transaction ?)
  - When using ALTER TABLE IGNORE, we should not start an transaction, but do
    everything wthout transactions.
  - When we do rollback, we need to subtract the number of changed rows
    from the updated tables.

  Testing of:
  - Mark tables that participate in a transaction so that they are not
    closed during the transaction.  We need to test what happens if
    MySQL closes a table that is updated by a not commited transaction.
*/


#ifdef __GNUC__
#pragma implementation				// gcc: Class implementation
#endif

#include "mysql_priv.h"
#ifdef HAVE_BERKELEY_DB
#include <m_ctype.h>
#include <myisampack.h>
#include <hash.h>
#include "ha_berkeley.h"
#include "sql_manager.h"
#include <stdarg.h>

#define HA_BERKELEY_ROWS_IN_TABLE 10000 /* to get optimization right */
#define HA_BERKELEY_RANGE_COUNT   100
#define HA_BERKELEY_MAX_ROWS	  10000000 /* Max rows in table */
/* extra rows for estimate_rows_upper_bound() */
#define HA_BERKELEY_EXTRA_ROWS	  100

/* Bits for share->status */
#define STATUS_PRIMARY_KEY_INIT 1
#define STATUS_ROW_COUNT_INIT	2
#define STATUS_BDB_ANALYZE	4

const char *ha_berkeley_ext=".db";
bool berkeley_shared_data=0;
u_int32_t berkeley_init_flags= DB_PRIVATE | DB_RECOVER, berkeley_env_flags=0,
          berkeley_lock_type=DB_LOCK_DEFAULT;
ulong berkeley_cache_size, berkeley_log_buffer_size, berkeley_log_file_size=0;
char *berkeley_home, *berkeley_tmpdir, *berkeley_logdir;
long berkeley_lock_scan_time=0;
ulong berkeley_trans_retry=1;
ulong berkeley_max_lock;
pthread_mutex_t bdb_mutex;

static DB_ENV *db_env;
static HASH bdb_open_tables;

const char *berkeley_lock_names[] =
{ "DEFAULT", "OLDEST","RANDOM","YOUNGEST",0 };
u_int32_t berkeley_lock_types[]=
{ DB_LOCK_DEFAULT, DB_LOCK_OLDEST, DB_LOCK_RANDOM };
TYPELIB berkeley_lock_typelib= {array_elements(berkeley_lock_names)-1,"",
				berkeley_lock_names, NULL};

static void berkeley_print_error(const char *db_errpfx, char *buffer);
static byte* bdb_get_key(BDB_SHARE *share,uint *length,
			 my_bool not_used __attribute__((unused)));
static BDB_SHARE *get_share(const char *table_name, TABLE *table);
static int free_share(BDB_SHARE *share, TABLE *table, uint hidden_primary_key,
		      bool mutex_is_locked);
static int write_status(DB *status_block, char *buff, uint length);
static void update_status(BDB_SHARE *share, TABLE *table);
static void berkeley_noticecall(DB_ENV *db_env, db_notices notice);



/* General functions */

bool berkeley_init(void)
{
  DBUG_ENTER("berkeley_init");

  if (!berkeley_tmpdir)
    berkeley_tmpdir=mysql_tmpdir;
  if (!berkeley_home)
    berkeley_home=mysql_real_data_home;
  DBUG_PRINT("bdb",("berkeley_home: %s",mysql_real_data_home));

  /*
    If we don't set set_lg_bsize() we will get into trouble when
    trying to use many open BDB tables.
    If log buffer is not set, assume that the we will need 512 byte per
    open table.  This is a number that we have reached by testing.
  */
  if (!berkeley_log_buffer_size)
  {
    berkeley_log_buffer_size= max(table_cache_size*512,32*1024);
  }
  /*
    Berkeley DB require that
    berkeley_log_file_size >= berkeley_log_buffer_size*4
  */
  berkeley_log_file_size= berkeley_log_buffer_size*4;
  berkeley_log_file_size= MY_ALIGN(berkeley_log_file_size,1024*1024L);
  berkeley_log_file_size= max(berkeley_log_file_size, 10*1024*1024L);

  if (db_env_create(&db_env,0))
    DBUG_RETURN(1); /* purecov: inspected */
  db_env->set_errcall(db_env,berkeley_print_error);
  db_env->set_errpfx(db_env,"bdb");
  db_env->set_noticecall(db_env, berkeley_noticecall);
  db_env->set_tmp_dir(db_env, berkeley_tmpdir);
  db_env->set_data_dir(db_env, mysql_data_home);
  db_env->set_flags(db_env, berkeley_env_flags, 1);
  if (berkeley_logdir)
    db_env->set_lg_dir(db_env, berkeley_logdir); /* purecov: tested */

  if (opt_endinfo)
    db_env->set_verbose(db_env,
			DB_VERB_CHKPOINT | DB_VERB_DEADLOCK | DB_VERB_RECOVERY,
			1);

  db_env->set_cachesize(db_env, 0, berkeley_cache_size, 0);
  db_env->set_lg_max(db_env, berkeley_log_file_size);
  db_env->set_lg_bsize(db_env, berkeley_log_buffer_size);
  db_env->set_lk_detect(db_env, berkeley_lock_type);
  if (berkeley_max_lock)
    db_env->set_lk_max(db_env, berkeley_max_lock);

  if (db_env->open(db_env,
		   berkeley_home,
		   berkeley_init_flags |  DB_INIT_LOCK |
		   DB_INIT_LOG | DB_INIT_MPOOL | DB_INIT_TXN |
		   DB_CREATE | DB_THREAD, 0666))
  {
    db_env->close(db_env,0); /* purecov: inspected */
    db_env=0; /* purecov: inspected */
  }

  (void) hash_init(&bdb_open_tables,system_charset_info,32,0,0,
		   (hash_get_key) bdb_get_key,0,0);
  pthread_mutex_init(&bdb_mutex,MY_MUTEX_INIT_FAST);
  DBUG_RETURN(db_env == 0);
}


bool berkeley_end(void)
{
  int error;
  DBUG_ENTER("berkeley_end");
  if (!db_env)
    return 1; /* purecov: tested */
  berkeley_cleanup_log_files();
  error=db_env->close(db_env,0);		// Error is logged
  db_env=0;
  hash_free(&bdb_open_tables);
  pthread_mutex_destroy(&bdb_mutex);
  DBUG_RETURN(error != 0);
}

bool berkeley_flush_logs()
{
  int error;
  bool result=0;
  DBUG_ENTER("berkeley_flush_logs");
  if ((error=db_env->log_flush(db_env,0)))
  {
    my_error(ER_ERROR_DURING_FLUSH_LOGS,MYF(0),error); /* purecov: inspected */
    result=1; /* purecov: inspected */
  }
  if ((error=db_env->txn_checkpoint(db_env,0,0,0)))
  {
    my_error(ER_ERROR_DURING_CHECKPOINT,MYF(0),error); /* purecov: inspected */
    result=1; /* purecov: inspected */
  }
  DBUG_RETURN(result);
}


int berkeley_commit(THD *thd, void *trans)
{
  DBUG_ENTER("berkeley_commit");
  DBUG_PRINT("trans",("ending transaction %s",
		      trans == thd->transaction.stmt.bdb_tid ? "stmt" : "all"));
  int error=txn_commit((DB_TXN*) trans,0);
#ifndef DBUG_OFF
  if (error)
    DBUG_PRINT("error",("error: %d",error)); /* purecov: inspected */
#endif
  DBUG_RETURN(error);
}

int berkeley_rollback(THD *thd, void *trans)
{
  DBUG_ENTER("berkeley_rollback");
  DBUG_PRINT("trans",("aborting transaction %s",
		      trans == thd->transaction.stmt.bdb_tid ? "stmt" : "all"));
  int error=txn_abort((DB_TXN*) trans);
  DBUG_RETURN(error);
}


int berkeley_show_logs(Protocol *protocol)
{
  char **all_logs, **free_logs, **a, **f;
  int error=1;
  MEM_ROOT show_logs_root;
  MEM_ROOT *old_root=my_pthread_getspecific_ptr(MEM_ROOT*,THR_MALLOC);
  DBUG_ENTER("berkeley_show_logs");

  init_sql_alloc(&show_logs_root, BDB_LOG_ALLOC_BLOCK_SIZE,
		 BDB_LOG_ALLOC_BLOCK_SIZE);
  my_pthread_setspecific_ptr(THR_MALLOC,&show_logs_root);

  if ((error= db_env->log_archive(db_env, &all_logs,
				  DB_ARCH_ABS | DB_ARCH_LOG)) ||
      (error= db_env->log_archive(db_env, &free_logs, DB_ARCH_ABS)))
  {
    DBUG_PRINT("error", ("log_archive failed (error %d)", error));
    db_env->err(db_env, error, "log_archive: DB_ARCH_ABS");
    if (error== DB_NOTFOUND)
      error=0;					// No log files
    goto err;
  }
  /* Error is 0 here */
  if (all_logs)
  {
    for (a = all_logs, f = free_logs; *a; ++a)
    {
      protocol->prepare_for_resend();
      protocol->store(*a, system_charset_info);
      protocol->store("BDB", 3, system_charset_info);
      if (f && *f && strcmp(*a, *f) == 0)
      {
	f++;
	protocol->store(SHOW_LOG_STATUS_FREE, system_charset_info);
      }
      else
	protocol->store(SHOW_LOG_STATUS_INUSE, system_charset_info);

      if (protocol->write())
      {
	error=1;
	goto err;
      }
    }
  }
err:
  free_root(&show_logs_root,MYF(0));
  my_pthread_setspecific_ptr(THR_MALLOC,old_root);
  DBUG_RETURN(error);
}

static void berkeley_print_error(const char *db_errpfx, char *buffer)
{
  sql_print_error("%s:  %s",db_errpfx,buffer); /* purecov: tested */
}

static void berkeley_noticecall(DB_ENV *db_env, db_notices notice)
{
  switch (notice)
  {
  case DB_NOTICE_LOGFILE_CHANGED: /* purecov: tested */
    pthread_mutex_lock(&LOCK_manager);
    manager_status |= MANAGER_BERKELEY_LOG_CLEANUP;
    pthread_mutex_unlock(&LOCK_manager);
    pthread_cond_signal(&COND_manager);
    break;
  }
}

void berkeley_cleanup_log_files(void)
{
  DBUG_ENTER("berkeley_cleanup_log_files");
  char **names;
  int error;

// by HF. Sometimes it crashes. TODO - find out why
#ifndef EMBEDDED_LIBRARY
  /* XXX: Probably this should be done somewhere else, and
   * should be tunable by the user. */
  if ((error = db_env->txn_checkpoint(db_env, 0, 0, 0)))
    my_error(ER_ERROR_DURING_CHECKPOINT, MYF(0), error); /* purecov: inspected */
#endif
  if ((error = db_env->log_archive(db_env, &names, DB_ARCH_ABS)) != 0)
  {
    DBUG_PRINT("error", ("log_archive failed (error %d)", error)); /* purecov: inspected */
    db_env->err(db_env, error, "log_archive: DB_ARCH_ABS"); /* purecov: inspected */
    DBUG_VOID_RETURN; /* purecov: inspected */
  }

  if (names)
  {						/* purecov: tested */
    char **np;					/* purecov: tested */
    for (np = names; *np; ++np)			/* purecov: tested */
      my_delete(*np, MYF(MY_WME));		/* purecov: tested */

    free(names);				/* purecov: tested */
  }

  DBUG_VOID_RETURN;
}


/*****************************************************************************
** Berkeley DB tables
*****************************************************************************/

const char **ha_berkeley::bas_ext() const
{ static const char *ext[]= { ha_berkeley_ext, NullS }; return ext; }


ulong ha_berkeley::index_flags(uint idx, uint part, bool all_parts) const
{
  ulong flags= (HA_READ_NEXT | HA_READ_PREV | HA_READ_ORDER | HA_KEYREAD_ONLY
                | HA_READ_RANGE);
  for (uint i= all_parts ? 0 : part ; i <= part ; i++)
  {
    if (table->key_info[idx].key_part[i].field->type() == FIELD_TYPE_BLOB)
    {
      /* We can't use BLOBS to shortcut sorts */
      flags&= ~(HA_READ_ORDER | HA_KEYREAD_ONLY | HA_READ_RANGE);
      break;
    }
    switch (table->key_info[idx].key_part[i].field->key_type()) {
    case HA_KEYTYPE_TEXT:
    case HA_KEYTYPE_VARTEXT:
      /*
        As BDB stores only one copy of equal strings, we can't use key read
        on these. Binary collations do support key read though.
      */
      if (!(table->key_info[idx].key_part[i].field->charset()->state
           & MY_CS_BINSORT))
        flags&= ~HA_KEYREAD_ONLY;
      break;
    default:                                    // Keep compiler happy
      break;
    }
  }
  return flags;
}


static int
berkeley_cmp_hidden_key(DB* file, const DBT *new_key, const DBT *saved_key)
{
  ulonglong a=uint5korr((char*) new_key->data);
  ulonglong b=uint5korr((char*) saved_key->data);
  return  a < b ? -1 : (a > b ? 1 : 0);
}

static int
berkeley_cmp_packed_key(DB *file, const DBT *new_key, const DBT *saved_key)
{
  KEY *key=	      (new_key->app_private ? (KEY*) new_key->app_private :
		       (KEY*) (file->app_private));
  char *new_key_ptr=  (char*) new_key->data;
  char *saved_key_ptr=(char*) saved_key->data;
  KEY_PART_INFO *key_part= key->key_part, *end=key_part+key->key_parts;
  uint key_length=new_key->size;

  for (; key_part != end && (int) key_length > 0; key_part++)
  {
    int cmp;
    if (key_part->null_bit)
    {
      if (*new_key_ptr != *saved_key_ptr++)
	return ((int) *new_key_ptr - (int) saved_key_ptr[-1]);
      key_length--;
      if (!*new_key_ptr++)
	continue;
    }
    if ((cmp=key_part->field->pack_cmp(new_key_ptr,saved_key_ptr,
				       key_part->length)))
      return cmp;
    uint length=key_part->field->packed_col_length(new_key_ptr,
						   key_part->length);
    new_key_ptr+=length;
    key_length-=length;
    saved_key_ptr+=key_part->field->packed_col_length(saved_key_ptr,
						      key_part->length);
  }
  return key->handler.bdb_return_if_eq;
}


/* The following is not yet used; Should be used for fixed length keys */

#ifdef NOT_YET
static int
berkeley_cmp_fix_length_key(DB *file, const DBT *new_key, const DBT *saved_key)
{
  KEY *key=	      (new_key->app_private ? (KEY*) new_key->app_private :
		       (KEY*) (file->app_private));
  char *new_key_ptr=  (char*) new_key->data;
  char *saved_key_ptr=(char*) saved_key->data;
  KEY_PART_INFO *key_part= key->key_part, *end=key_part+key->key_parts;
  uint key_length=new_key->size;

  for (; key_part != end && (int) key_length > 0 ; key_part++)
  {
    int cmp;
    if ((cmp=key_part->field->pack_cmp(new_key_ptr,saved_key_ptr,0)))
      return cmp;
    new_key_ptr+=key_part->length;
    key_length-= key_part->length;
    saved_key_ptr+=key_part->length;
  }
  return key->handler.bdb_return_if_eq;
}
#endif

/* Compare key against row */

static bool
berkeley_key_cmp(TABLE *table, KEY *key_info, const char *key, uint key_length)
{
  KEY_PART_INFO *key_part= key_info->key_part,
		*end=key_part+key_info->key_parts;

  for (; key_part != end && (int) key_length > 0; key_part++)
  {
    int cmp;
    if (key_part->null_bit)
    {
      key_length--;
      /*
	With the current usage, the following case will always be FALSE,
	because NULL keys are sorted before any other key
      */
      if (*key != (table->record[0][key_part->null_offset] &
		   key_part->null_bit) ? 0 : 1)
	return 1;
      if (!*key++)				// Null value
	continue;
    }
    if ((cmp=key_part->field->pack_cmp(key,key_part->length)))
      return cmp;
    uint length=key_part->field->packed_col_length(key,key_part->length);
    key+=length;
    key_length-=length;
  }
  return 0;					// Identical keys
}

int ha_berkeley::open(const char *name, int mode, uint test_if_locked)
{
  char name_buff[FN_REFLEN];
  uint open_mode=(mode == O_RDONLY ? DB_RDONLY : 0) | DB_THREAD;
  int error;
  DBUG_ENTER("ha_berkeley::open");

  /* Open primary key */
  hidden_primary_key=0;
  if ((primary_key=table->primary_key) >= MAX_KEY)
  {						// No primary key
    primary_key=table->keys;
    key_used_on_scan=MAX_KEY;
    ref_length=hidden_primary_key=BDB_HIDDEN_PRIMARY_KEY_LENGTH;
  }
  else
    key_used_on_scan=primary_key;

  /* Need some extra memory in case of packed keys */
  uint max_key_length= table->max_key_length + MAX_REF_PARTS*3;
  if (!(alloc_ptr=
	my_multi_malloc(MYF(MY_WME),
			&key_buff,  max_key_length,
			&key_buff2, max_key_length,
			&primary_key_buff,
			(hidden_primary_key ? 0 :
			 table->key_info[table->primary_key].key_length),
			NullS)))
    DBUG_RETURN(1); /* purecov: inspected */
  if (!(rec_buff= (byte*) my_malloc((alloced_rec_buff_length=
				     table->rec_buff_length),
				    MYF(MY_WME))))
  {
    my_free(alloc_ptr,MYF(0)); /* purecov: inspected */
    DBUG_RETURN(1); /* purecov: inspected */
  }

  /* Init shared structure */
  if (!(share=get_share(name,table)))
  {
    my_free((char*) rec_buff,MYF(0)); /* purecov: inspected */
    my_free(alloc_ptr,MYF(0)); /* purecov: inspected */
    DBUG_RETURN(1); /* purecov: inspected */
  }
  thr_lock_data_init(&share->lock,&lock,(void*) 0);
  key_file = share->key_file;
  key_type = share->key_type;
  bzero((char*) &current_row,sizeof(current_row));

  /* Fill in shared structure, if needed */
  pthread_mutex_lock(&share->mutex);
  file = share->file;
  if (!share->use_count++)
  {
    if ((error=db_create(&file, db_env, 0)))
    {
      free_share(share,table, hidden_primary_key,1); /* purecov: inspected */
      my_free((char*) rec_buff,MYF(0)); /* purecov: inspected */
      my_free(alloc_ptr,MYF(0)); /* purecov: inspected */
      my_errno=error; /* purecov: inspected */
      DBUG_RETURN(1); /* purecov: inspected */
    }
    share->file = file;

    file->set_bt_compare(file,
			 (hidden_primary_key ? berkeley_cmp_hidden_key :
			  berkeley_cmp_packed_key));
    if (!hidden_primary_key)
      file->app_private= (void*) (table->key_info+table->primary_key);
    if ((error= txn_begin(db_env, 0, (DB_TXN**) &transaction, 0)) ||
	(error= (file->open(file, transaction,
			    fn_format(name_buff, name, "", ha_berkeley_ext,
				      2 | 4),
			    "main", DB_BTREE, open_mode, 0))) ||
	(error= transaction->commit(transaction, 0)))
    {
      free_share(share,table, hidden_primary_key,1); /* purecov: inspected */
      my_free((char*) rec_buff,MYF(0)); /* purecov: inspected */
      my_free(alloc_ptr,MYF(0)); /* purecov: inspected */
      my_errno=error; /* purecov: inspected */
      DBUG_RETURN(1); /* purecov: inspected */
    }

    /* Open other keys;  These are part of the share structure */
    key_file[primary_key]=file;
    key_type[primary_key]=DB_NOOVERWRITE;

    DB **ptr=key_file;
    for (uint i=0, used_keys=0; i < table->keys ; i++, ptr++)
    {
      char part[7];
      if (i != primary_key)
      {
	if ((error=db_create(ptr, db_env, 0)))
	{
	  close();				/* purecov: inspected */
	  my_errno=error;			/* purecov: inspected */
	  DBUG_RETURN(1);			/* purecov: inspected */
	}
	sprintf(part,"key%02d",++used_keys);
	key_type[i]=table->key_info[i].flags & HA_NOSAME ? DB_NOOVERWRITE : 0;
	(*ptr)->set_bt_compare(*ptr, berkeley_cmp_packed_key);
	(*ptr)->app_private= (void*) (table->key_info+i);
	if (!(table->key_info[i].flags & HA_NOSAME))
	{
	  DBUG_PRINT("bdb",("Setting DB_DUP for key %u", i));
	  (*ptr)->set_flags(*ptr, DB_DUP);
	}
	if ((error= txn_begin(db_env, 0, (DB_TXN**) &transaction, 0)) ||
	    (error=((*ptr)->open(*ptr, transaction, name_buff, part, DB_BTREE,
				 open_mode, 0))) ||
	    (error= transaction->commit(transaction, 0)))
	{
	  close();				/* purecov: inspected */
	  my_errno=error;			/* purecov: inspected */
	  DBUG_RETURN(1);			/* purecov: inspected */
	}
      }
    }
    /* Calculate pack_length of primary key */
    share->fixed_length_primary_key=1;
    if (!hidden_primary_key)
    {
      ref_length=0;
      KEY_PART_INFO *key_part= table->key_info[primary_key].key_part;
      KEY_PART_INFO *end=key_part+table->key_info[primary_key].key_parts;
      for (; key_part != end ; key_part++)
	ref_length+= key_part->field->max_packed_col_length(key_part->length);
      share->fixed_length_primary_key=
	(ref_length == table->key_info[primary_key].key_length);
      share->status|=STATUS_PRIMARY_KEY_INIT;
    }    
    share->ref_length=ref_length;
  }
  ref_length=share->ref_length;			// If second open
  pthread_mutex_unlock(&share->mutex);

  transaction=0;
  cursor=0;
  key_read=0;
  block_size=8192;				// Berkeley DB block size
  share->fixed_length_row=!(table->db_create_options & HA_OPTION_PACK_RECORD);

  get_status();
  info(HA_STATUS_NO_LOCK | HA_STATUS_VARIABLE | HA_STATUS_CONST);
  DBUG_RETURN(0);
}


int ha_berkeley::close(void)
{
  DBUG_ENTER("ha_berkeley::close");

  my_free((char*) rec_buff,MYF(MY_ALLOW_ZERO_PTR));
  my_free(alloc_ptr,MYF(MY_ALLOW_ZERO_PTR));
  ha_berkeley::extra(HA_EXTRA_RESET);		// current_row buffer
  DBUG_RETURN(free_share(share,table, hidden_primary_key,0));
}


/* Reallocate buffer if needed */

bool ha_berkeley::fix_rec_buff_for_blob(ulong length)
{
  if (! rec_buff || length > alloced_rec_buff_length)
  {
    byte *newptr;
    if (!(newptr=(byte*) my_realloc((gptr) rec_buff, length,
				    MYF(MY_ALLOW_ZERO_PTR))))
      return 1; /* purecov: inspected */
    rec_buff=newptr;
    alloced_rec_buff_length=length;
  }
  return 0;
}


/* Calculate max length needed for row */

ulong ha_berkeley::max_row_length(const byte *buf)
{
  ulong length=table->reclength + table->fields*2;
  for (Field_blob **ptr=table->blob_field ; *ptr ; ptr++)
    length+= (*ptr)->get_length((char*) buf+(*ptr)->offset())+2;
  return length;
}


/*
  Pack a row for storage.  If the row is of fixed length, just store the
  row 'as is'.
  If not, we will generate a packed row suitable for storage.
  This will only fail if we don't have enough memory to pack the row, which;
  may only happen in rows with blobs,  as the default row length is
  pre-allocated.
*/

int ha_berkeley::pack_row(DBT *row, const byte *record, bool new_row)
{
  bzero((char*) row,sizeof(*row));
  if (share->fixed_length_row)
  {
    row->data=(void*) record;
    row->size=table->reclength+hidden_primary_key;
    if (hidden_primary_key)
    {
      if (new_row)
	get_auto_primary_key(current_ident);
      memcpy_fixed((char*) record+table->reclength, (char*) current_ident,
		   BDB_HIDDEN_PRIMARY_KEY_LENGTH);
    }
    return 0;
  }
  if (table->blob_fields)
  {
    if (fix_rec_buff_for_blob(max_row_length(record)))
      return HA_ERR_OUT_OF_MEM; /* purecov: inspected */
  }

  /* Copy null bits */
  memcpy(rec_buff, record, table->null_bytes);
  byte *ptr=rec_buff + table->null_bytes;

  for (Field **field=table->field ; *field ; field++)
    ptr=(byte*) (*field)->pack((char*) ptr,
			       (char*) record + (*field)->offset());

  if (hidden_primary_key)
  {
    if (new_row)
      get_auto_primary_key(current_ident);
    memcpy_fixed((char*) ptr, (char*) current_ident,
		 BDB_HIDDEN_PRIMARY_KEY_LENGTH);
    ptr+=BDB_HIDDEN_PRIMARY_KEY_LENGTH;
  }
  row->data=rec_buff;
  row->size= (size_t) (ptr - rec_buff);
  return 0;
}


void ha_berkeley::unpack_row(char *record, DBT *row)
{
  if (share->fixed_length_row)
    memcpy(record,(char*) row->data,table->reclength+hidden_primary_key);
  else
  {
    /* Copy null bits */
    const char *ptr= (const char*) row->data;
    memcpy(record, ptr, table->null_bytes);
    ptr+=table->null_bytes;
    for (Field **field=table->field ; *field ; field++)
      ptr= (*field)->unpack(record + (*field)->offset(), ptr);
  }
}


/* Store the key and the primary key into the row */

void ha_berkeley::unpack_key(char *record, DBT *key, uint index)
{
  KEY *key_info=table->key_info+index;
  KEY_PART_INFO *key_part= key_info->key_part,
		*end=key_part+key_info->key_parts;

  char *pos=(char*) key->data;
  for (; key_part != end; key_part++)
  {
    if (key_part->null_bit)
    {
      if (!*pos++)				// Null value
      {
	/*
	  We don't need to reset the record data as we will not access it
	  if the null data is set
	*/

	record[key_part->null_offset]|=key_part->null_bit;
	continue;
      }
      record[key_part->null_offset]&= ~key_part->null_bit;
    }
    pos= (char*) key_part->field->unpack_key(record + key_part->field->offset(),
                                             pos, key_part->length);
  }
}


/*
  Create a packed key from from a row
  This will never fail as the key buffer is pre allocated.
*/

DBT *ha_berkeley::create_key(DBT *key, uint keynr, char *buff,
			     const byte *record, int key_length)
{
  bzero((char*) key,sizeof(*key));
  if (hidden_primary_key && keynr == primary_key)
  {
    /* We don't need to set app_private here */
    key->data=current_ident;
    key->size=BDB_HIDDEN_PRIMARY_KEY_LENGTH;
    return key;
  }

  KEY *key_info=table->key_info+keynr;
  KEY_PART_INFO *key_part=key_info->key_part;
  KEY_PART_INFO *end=key_part+key_info->key_parts;
  DBUG_ENTER("create_key");

  key->data=buff;
  key->app_private= key_info;
  for (; key_part != end && key_length > 0; key_part++)
  {
    if (key_part->null_bit)
    {
      /* Store 0 if the key part is a NULL part */
      if (record[key_part->null_offset] & key_part->null_bit)
      {
	*buff++ =0;
	key->flags|=DB_DBT_DUPOK;
	continue;
      }
      *buff++ = 1;				// Store NOT NULL marker
    }
    buff=key_part->field->pack_key(buff,(char*) (record + key_part->offset),
				   key_part->length);
    key_length-=key_part->length;
  }
  key->size= (buff  - (char*) key->data);
  DBUG_DUMP("key",(char*) key->data, key->size);
  DBUG_RETURN(key);
}


/*
  Create a packed key from from a MySQL unpacked key
*/

DBT *ha_berkeley::pack_key(DBT *key, uint keynr, char *buff,
			   const byte *key_ptr, uint key_length)
{
  KEY *key_info=table->key_info+keynr;
  KEY_PART_INFO *key_part=key_info->key_part;
  KEY_PART_INFO *end=key_part+key_info->key_parts;
  DBUG_ENTER("bdb:pack_key");

  bzero((char*) key,sizeof(*key));
  key->data=buff;
  key->app_private= (void*) key_info;

  for (; key_part != end && (int) key_length > 0 ; key_part++)
  {
    uint offset=0;
    if (key_part->null_bit)
    {
      if (!(*buff++ = (*key_ptr == 0)))		// Store 0 if NULL
      {
	key_length-= key_part->store_length;
	key_ptr+=   key_part->store_length;
	key->flags|=DB_DBT_DUPOK;
	continue;
      }
      offset=1;					// Data is at key_ptr+1
    }
    buff=key_part->field->pack_key_from_key_image(buff,(char*) key_ptr+offset,
						  key_part->length);
    key_ptr+=key_part->store_length;
    key_length-=key_part->store_length;
  }
  key->size= (buff  - (char*) key->data);
  DBUG_DUMP("key",(char*) key->data, key->size);
  DBUG_RETURN(key);
}


int ha_berkeley::write_row(byte * record)
{
  DBT row,prim_key,key;
  int error;
  DBUG_ENTER("write_row");

<<<<<<< HEAD
  statistic_increment(table->in_use->status_var.ha_write_count, &LOCK_status);
  if (table->timestamp_default_now)
    update_timestamp(record+table->timestamp_default_now-1);
=======
  statistic_increment(ha_write_count,&LOCK_status);
  if (table->timestamp_field_type & TIMESTAMP_AUTO_SET_ON_INSERT)
    table->timestamp_field->set_time();
>>>>>>> 5be6c328
  if (table->next_number_field && record == table->record[0])
    update_auto_increment();
  if ((error=pack_row(&row, record,1)))
    DBUG_RETURN(error); /* purecov: inspected */

  if (table->keys + test(hidden_primary_key) == 1)
  {
    error=file->put(file, transaction, create_key(&prim_key, primary_key,
						  key_buff, record),
		    &row, key_type[primary_key]);
    last_dup_key=primary_key;
  }
  else
  {
    DB_TXN *sub_trans = transaction;
    /* Don't use sub transactions in temporary tables */
    ulong thd_options = table->tmp_table == NO_TMP_TABLE ? table->in_use->options : 0;
    for (uint retry=0 ; retry < berkeley_trans_retry ; retry++)
    {
      key_map changed_keys(0);
      if (using_ignore && (thd_options & OPTION_INTERNAL_SUBTRANSACTIONS))
      {
	if ((error=txn_begin(db_env, transaction, &sub_trans, 0))) /* purecov: deadcode */
	  break; /* purecov: deadcode */
	DBUG_PRINT("trans",("starting subtransaction")); /* purecov: deadcode */
      }
      if (!(error=file->put(file, sub_trans, create_key(&prim_key, primary_key,
							key_buff, record),
			    &row, key_type[primary_key])))
      {
	changed_keys.set_bit(primary_key);
	for (uint keynr=0 ; keynr < table->keys ; keynr++)
	{
	  if (keynr == primary_key)
	    continue;
	  if ((error=key_file[keynr]->put(key_file[keynr], sub_trans,
					  create_key(&key, keynr, key_buff2,
						     record),
					  &prim_key, key_type[keynr])))
	  {
	    last_dup_key=keynr;
	    break;
	  }
	  changed_keys.set_bit(keynr);
	}
      }
      else
	last_dup_key=primary_key;
      if (error)
      {
	/* Remove inserted row */
	DBUG_PRINT("error",("Got error %d",error));
	if (using_ignore)
	{
	  int new_error = 0;
	  if (thd_options & OPTION_INTERNAL_SUBTRANSACTIONS)
	  {
	    DBUG_PRINT("trans",("aborting subtransaction")); /* purecov: deadcode */
	    new_error=txn_abort(sub_trans); /* purecov: deadcode */
	  }
	  else if (!changed_keys.is_clear_all())
	  {
	    new_error = 0;
	    for (uint keynr=0 ; keynr < table->keys+test(hidden_primary_key) ;
                 keynr++)
	    {
	      if (changed_keys.is_set(keynr))
	      {
		if ((new_error = remove_key(sub_trans, keynr, record,
					    &prim_key)))
		  break; /* purecov: inspected */
	      }
	    }
	  }
	  if (new_error)
	  {
	    error=new_error;			// This shouldn't happen /* purecov: inspected */
	    break; /* purecov: inspected */
	  }
	}
      }
      else if (using_ignore && (thd_options & OPTION_INTERNAL_SUBTRANSACTIONS))
      {
	DBUG_PRINT("trans",("committing subtransaction")); /* purecov: deadcode */
	error=txn_commit(sub_trans, 0); /* purecov: deadcode */
      }
      if (error != DB_LOCK_DEADLOCK)
	break;
    }
  }
  if (error == DB_KEYEXIST)
    error=HA_ERR_FOUND_DUPP_KEY;
  else if (!error)
    changed_rows++;
  DBUG_RETURN(error);
}


/* Compare if a key in a row has changed */

int ha_berkeley::key_cmp(uint keynr, const byte * old_row,
			 const byte * new_row)
{
  KEY_PART_INFO *key_part=table->key_info[keynr].key_part;
  KEY_PART_INFO *end=key_part+table->key_info[keynr].key_parts;

  for (; key_part != end ; key_part++)
  {
    if (key_part->null_bit)
    {
      if ((old_row[key_part->null_offset] & key_part->null_bit) !=
	  (new_row[key_part->null_offset] & key_part->null_bit))
	return 1;
    }
    if (key_part->key_part_flag & (HA_BLOB_PART | HA_VAR_LENGTH))
    {

      if (key_part->field->cmp_binary((char*) (old_row + key_part->offset),
				      (char*) (new_row + key_part->offset),
				      (ulong) key_part->length))
	return 1;
    }
    else
    {
      if (memcmp(old_row+key_part->offset, new_row+key_part->offset,
		 key_part->length))
	return 1;
    }
  }
  return 0;
}


/*
  Update a row from one value to another.
  Clobbers key_buff2
*/

int ha_berkeley::update_primary_key(DB_TXN *trans, bool primary_key_changed,
				    const byte * old_row, DBT *old_key,
				    const byte * new_row, DBT *new_key,
				    ulong thd_options, bool local_using_ignore)
{
  DBT row;
  int error;
  DBUG_ENTER("update_primary_key");

  if (primary_key_changed)
  {
    // Primary key changed or we are updating a key that can have duplicates.
    // Delete the old row and add a new one
    if (!(error=remove_key(trans, primary_key, old_row, old_key)))
    {
      if (!(error=pack_row(&row, new_row, 0)))
      {
	if ((error=file->put(file, trans, new_key, &row,
			     key_type[primary_key])))
	{
	  // Probably a duplicated key; restore old key and row if needed
	  last_dup_key=primary_key;
	  if (local_using_ignore &&
	      !(thd_options & OPTION_INTERNAL_SUBTRANSACTIONS))
	  {
	    int new_error;
	    if ((new_error=pack_row(&row, old_row, 0)) ||
		(new_error=file->put(file, trans, old_key, &row,
				     key_type[primary_key])))
	      error=new_error;                  // fatal error /* purecov: inspected */
	  }
	}
      }
    }
  }
  else
  {
    // Primary key didn't change;  just update the row data
    if (!(error=pack_row(&row, new_row, 0)))
      error=file->put(file, trans, new_key, &row, 0);
  }
  DBUG_RETURN(error);
}

/*
  Restore changed keys, when a non-fatal error aborts the insert/update
  of one row.
  Clobbers keybuff2
*/

int ha_berkeley::restore_keys(DB_TXN *trans, key_map *changed_keys,
			      uint primary_key,
			      const byte *old_row, DBT *old_key,
			      const byte *new_row, DBT *new_key,
			      ulong thd_options)
{
  int error;
  DBT tmp_key;
  uint keynr;
  DBUG_ENTER("restore_keys");

  /* Restore the old primary key, and the old row, but don't ignore
     duplicate key failure */
  if ((error=update_primary_key(trans, TRUE, new_row, new_key,
				old_row, old_key, thd_options, FALSE)))
    goto err; /* purecov: inspected */

  /* Remove the new key, and put back the old key
     changed_keys is a map of all non-primary keys that need to be
     rolled back.  The last key set in changed_keys is the one that
     triggered the duplicate key error (it wasn't inserted), so for
     that one just put back the old value. */
  if (!changed_keys->is_clear_all())
  {
    for (keynr=0 ; keynr < table->keys+test(hidden_primary_key) ; keynr++)
    {
      if (changed_keys->is_set(keynr))
      {
        if (changed_keys->is_prefix(1) &&
            (error = remove_key(trans, keynr, new_row, new_key)))
          break; /* purecov: inspected */
        if ((error = key_file[keynr]->put(key_file[keynr], trans,
                                          create_key(&tmp_key, keynr, key_buff2,
                                                     old_row),
                                          old_key, key_type[keynr])))
          break; /* purecov: inspected */
      }
    }
  }

err:
  DBUG_ASSERT(error != DB_KEYEXIST);
  DBUG_RETURN(error);
}


int ha_berkeley::update_row(const byte * old_row, byte * new_row)
{
  DBT prim_key, key, old_prim_key;
  int error;
  DB_TXN *sub_trans;
  ulong thd_options = table->tmp_table == NO_TMP_TABLE ? table->in_use->options : 0;
  bool primary_key_changed;

  DBUG_ENTER("update_row");
  LINT_INIT(error);

<<<<<<< HEAD
  statistic_increment(table->in_use->status_var.ha_update_count,&LOCK_status);
  if (table->timestamp_on_update_now)
    update_timestamp(new_row+table->timestamp_on_update_now-1);
=======
  statistic_increment(ha_update_count,&LOCK_status);
  if (table->timestamp_field_type & TIMESTAMP_AUTO_SET_ON_UPDATE)
    table->timestamp_field->set_time();
>>>>>>> 5be6c328

  if (hidden_primary_key)
  {
    primary_key_changed=0;
    bzero((char*) &prim_key,sizeof(prim_key));
    prim_key.data= (void*) current_ident;
    prim_key.size=BDB_HIDDEN_PRIMARY_KEY_LENGTH;
    old_prim_key=prim_key;
  }
  else
  {
    create_key(&prim_key, primary_key, key_buff, new_row);

    if ((primary_key_changed=key_cmp(primary_key, old_row, new_row)))
      create_key(&old_prim_key, primary_key, primary_key_buff, old_row);
    else
      old_prim_key=prim_key;
  }

  sub_trans = transaction;
  for (uint retry=0 ; retry < berkeley_trans_retry ; retry++)
  {
    key_map changed_keys(0);
    if (using_ignore &&	(thd_options & OPTION_INTERNAL_SUBTRANSACTIONS))
    {
      if ((error=txn_begin(db_env, transaction, &sub_trans, 0))) /* purecov: deadcode */
	break; /* purecov: deadcode */
      DBUG_PRINT("trans",("starting subtransaction")); /* purecov: deadcode */
    }
    /* Start by updating the primary key */
    if (!(error=update_primary_key(sub_trans, primary_key_changed,
				   old_row, &old_prim_key,
				   new_row, &prim_key,
				   thd_options, using_ignore)))
    {
      // Update all other keys
      for (uint keynr=0 ; keynr < table->keys ; keynr++)
      {
	if (keynr == primary_key)
	  continue;
	if (key_cmp(keynr, old_row, new_row) || primary_key_changed)
	{
	  if ((error=remove_key(sub_trans, keynr, old_row, &old_prim_key)))
	  {
	    if (using_ignore && /* purecov: inspected */
		(thd_options & OPTION_INTERNAL_SUBTRANSACTIONS))
            {
	      int new_error;
	      DBUG_PRINT("trans",("aborting subtransaction"));
	      new_error=txn_abort(sub_trans);
	      if (new_error)
		error = new_error;
	    }
	    DBUG_RETURN(error);			// Fatal error /* purecov: inspected */
	  }
	  changed_keys.set_bit(keynr);
	  if ((error=key_file[keynr]->put(key_file[keynr], sub_trans,
					  create_key(&key, keynr, key_buff2,
						     new_row),
					  &prim_key, key_type[keynr])))
	  {
	    last_dup_key=keynr;
	    break;
	  }
	}
      }
    }
    if (error)
    {
      /* Remove inserted row */
      DBUG_PRINT("error",("Got error %d",error));
      if (using_ignore)
      {
	int new_error = 0;
	if (thd_options & OPTION_INTERNAL_SUBTRANSACTIONS)
	{
	  DBUG_PRINT("trans",("aborting subtransaction")); /* purecov: deadcode */
	  new_error=txn_abort(sub_trans); /* purecov: deadcode */
	}
	else if (!changed_keys.is_clear_all())
	  new_error=restore_keys(transaction, &changed_keys, primary_key,
				 old_row, &old_prim_key, new_row, &prim_key,
				 thd_options);
	if (new_error)
	{
	  error=new_error;			// This shouldn't happen /* purecov: inspected */
	  break; /* purecov: inspected */
	}
      }
    }
    else if (using_ignore && (thd_options & OPTION_INTERNAL_SUBTRANSACTIONS))
    {
      DBUG_PRINT("trans",("committing subtransaction")); /* purecov: deadcode */
      error=txn_commit(sub_trans, 0); /* purecov: deadcode */
    }
    if (error != DB_LOCK_DEADLOCK)
      break;
  }
  if (error == DB_KEYEXIST)
    error=HA_ERR_FOUND_DUPP_KEY;
  DBUG_RETURN(error);
}


/*
  Delete one key
  This uses key_buff2, when keynr != primary key, so it's important that
  a function that calls this doesn't use this buffer for anything else.
*/

int ha_berkeley::remove_key(DB_TXN *trans, uint keynr, const byte *record,
			    DBT *prim_key)
{
  int error;
  DBT key;
  DBUG_ENTER("remove_key");
  DBUG_PRINT("enter",("index: %d",keynr));

  if (keynr == active_index && cursor)
    error=cursor->c_del(cursor,0);
  else if (keynr == primary_key ||
	   ((table->key_info[keynr].flags & (HA_NOSAME | HA_NULL_PART_KEY)) ==
	    HA_NOSAME))
  {						// Unique key
    DBUG_ASSERT(keynr == primary_key || prim_key->data != key_buff2);
    error=key_file[keynr]->del(key_file[keynr], trans,
			       keynr == primary_key ?
			       prim_key :
			       create_key(&key, keynr, key_buff2, record),
			       0);
  }
  else
  {
    /*
      To delete the not duplicated key, we need to open an cursor on the
      row to find the key to be delete and delete it.
      We will never come here with keynr = primary_key
    */
    DBUG_ASSERT(keynr != primary_key && prim_key->data != key_buff2);
    DBC *tmp_cursor;
    if (!(error=key_file[keynr]->cursor(key_file[keynr], trans,
					&tmp_cursor, 0)))
    {
      if (!(error=tmp_cursor->c_get(tmp_cursor,
                                    create_key(&key, keynr, key_buff2, record),
                                    prim_key, DB_GET_BOTH | DB_RMW)))
      {					// This shouldn't happen
	error=tmp_cursor->c_del(tmp_cursor,0);
      }
      int result=tmp_cursor->c_close(tmp_cursor);
      if (!error)
	error=result;
    }
  }
  DBUG_RETURN(error);
}


/* Delete all keys for new_record */

int ha_berkeley::remove_keys(DB_TXN *trans, const byte *record,
			     DBT *new_record, DBT *prim_key, key_map *keys)
{
  int result = 0;
  for (uint keynr=0 ; keynr < table->keys+test(hidden_primary_key) ; keynr++)
  {
    if (keys->is_set(keynr))
    {
      int new_error=remove_key(trans, keynr, record, prim_key);
      if (new_error)
      {
	result=new_error;			// Return last error /* purecov: inspected */
	break;					// Let rollback correct things /* purecov: inspected */
      }
    }
  }
  return result;
}


int ha_berkeley::delete_row(const byte * record)
{
  int error;
  DBT row, prim_key;
  key_map keys=table->keys_in_use;
  ulong thd_options = table->tmp_table == NO_TMP_TABLE ? table->in_use->options : 0;
  DBUG_ENTER("delete_row");
  statistic_increment(table->in_use->status_var.ha_delete_count,&LOCK_status);

  if ((error=pack_row(&row, record, 0)))
    DBUG_RETURN((error)); /* purecov: inspected */
  create_key(&prim_key, primary_key, key_buff, record);
  if (hidden_primary_key)
    keys.set_bit(primary_key);

  /* Subtransactions may be used in order to retry the delete in
     case we get a DB_LOCK_DEADLOCK error. */
  DB_TXN *sub_trans = transaction;
  for (uint retry=0 ; retry < berkeley_trans_retry ; retry++)
  {
    if (thd_options & OPTION_INTERNAL_SUBTRANSACTIONS)
    {
      if ((error=txn_begin(db_env, transaction, &sub_trans, 0))) /* purecov: deadcode */
	break; /* purecov: deadcode */
      DBUG_PRINT("trans",("starting sub transaction")); /* purecov: deadcode */
    }
    error=remove_keys(sub_trans, record, &row, &prim_key, &keys);
    if (!error && (thd_options & OPTION_INTERNAL_SUBTRANSACTIONS))
    {
      DBUG_PRINT("trans",("ending sub transaction")); /* purecov: deadcode */
      error=txn_commit(sub_trans, 0); /* purecov: deadcode */
    }
    if (error)
    { /* purecov: inspected */
      DBUG_PRINT("error",("Got error %d",error));
      if (thd_options & OPTION_INTERNAL_SUBTRANSACTIONS)
      {
	/* retry */
	int new_error;
	DBUG_PRINT("trans",("aborting subtransaction"));
	if ((new_error=txn_abort(sub_trans)))
	{
	  error=new_error;			// This shouldn't happen
	  break;
	}
      }
      else
	break;					// No retry - return error
    }
    if (error != DB_LOCK_DEADLOCK)
      break;
  }
#ifdef CANT_COUNT_DELETED_ROWS
  if (!error)
    changed_rows--;
#endif
  DBUG_RETURN(error);
}


int ha_berkeley::index_init(uint keynr)
{
  int error;
  DBUG_ENTER("ha_berkeley::index_init");
  DBUG_PRINT("enter",("table: '%s'  key: %d", table->real_name, keynr));

  /*
    Under some very rare conditions (like full joins) we may already have
    an active cursor at this point
  */
  if (cursor)
  {
    DBUG_PRINT("note",("Closing active cursor"));
    cursor->c_close(cursor);
  }
  active_index=keynr;
  if ((error=key_file[keynr]->cursor(key_file[keynr], transaction, &cursor,
				     table->reginfo.lock_type >
				     TL_WRITE_ALLOW_READ ?
				     0 : 0)))
    cursor=0;				// Safety /* purecov: inspected */
  bzero((char*) &last_key,sizeof(last_key));
  DBUG_RETURN(error);
}

int ha_berkeley::index_end()
{
  int error=0;
  DBUG_ENTER("ha_berkely::index_end");
  if (cursor)
  {
    DBUG_PRINT("enter",("table: '%s'", table->real_name));
    error=cursor->c_close(cursor);
    cursor=0;
  }
  active_index=MAX_KEY;
  DBUG_RETURN(error);
}


/* What to do after we have read a row based on an index */

int ha_berkeley::read_row(int error, char *buf, uint keynr, DBT *row,
			  DBT *found_key, bool read_next)
{
  DBUG_ENTER("ha_berkeley::read_row");
  if (error)
  {
    if (error == DB_NOTFOUND || error == DB_KEYEMPTY)
      error=read_next ? HA_ERR_END_OF_FILE : HA_ERR_KEY_NOT_FOUND;
    table->status=STATUS_NOT_FOUND;
    DBUG_RETURN(error);
  }
  if (hidden_primary_key)
    memcpy_fixed(current_ident,
		 (char*) row->data+row->size-BDB_HIDDEN_PRIMARY_KEY_LENGTH,
		 BDB_HIDDEN_PRIMARY_KEY_LENGTH);
  table->status=0;
  if (keynr != primary_key)
  {
    /* We only found the primary key.  Now we have to use this to find
       the row data */
    if (key_read && found_key)
    {
      unpack_key(buf,found_key,keynr);
      if (!hidden_primary_key)
	unpack_key(buf,row,primary_key);
      DBUG_RETURN(0);
    }
    DBT key;
    bzero((char*) &key,sizeof(key));
    key.data=key_buff;
    key.size=row->size;
    key.app_private= (void*) (table->key_info+primary_key);
    memcpy(key_buff,row->data,row->size);
    /* Read the data into current_row */
    current_row.flags=DB_DBT_REALLOC;
    if ((error=file->get(file, transaction, &key, &current_row, 0)))
    {
      table->status=STATUS_NOT_FOUND; /* purecov: inspected */
      DBUG_RETURN(error == DB_NOTFOUND ? HA_ERR_CRASHED : error); /* purecov: inspected */
    }
    row= &current_row;
  }
  unpack_row(buf,row);
  DBUG_RETURN(0);
}


/* This is only used to read whole keys */

int ha_berkeley::index_read_idx(byte * buf, uint keynr, const byte * key,
				uint key_len, enum ha_rkey_function find_flag)
{
  statistic_increment(table->in_use->status_var.ha_read_key_count,&LOCK_status);
  DBUG_ENTER("index_read_idx");
  current_row.flags=DB_DBT_REALLOC;
  active_index=MAX_KEY;
  DBUG_RETURN(read_row(key_file[keynr]->get(key_file[keynr], transaction,
				 pack_key(&last_key, keynr, key_buff, key,
					  key_len),
				 &current_row,0),
		       (char*) buf, keynr, &current_row, &last_key, 0));
}


int ha_berkeley::index_read(byte * buf, const byte * key,
			    uint key_len, enum ha_rkey_function find_flag)
{
  DBT row;
  int error;
  KEY *key_info= &table->key_info[active_index];
  int do_prev= 0;

  DBUG_ENTER("ha_berkeley::index_read");

  statistic_increment(table->in_use->status_var.ha_read_key_count,&LOCK_status);
  bzero((char*) &row,sizeof(row));
  if (find_flag == HA_READ_BEFORE_KEY)
  {
    find_flag= HA_READ_KEY_OR_NEXT;
    do_prev= 1;
  }
  else if (find_flag == HA_READ_PREFIX_LAST_OR_PREV)
  {
    find_flag= HA_READ_AFTER_KEY;
    do_prev= 1;
  }
  if (key_len == key_info->key_length)
  {
    if (find_flag == HA_READ_AFTER_KEY)
      key_info->handler.bdb_return_if_eq= 1;
    error=read_row(cursor->c_get(cursor, pack_key(&last_key,
						  active_index,
						  key_buff,
						  key, key_len),
				 &row,
				 (find_flag == HA_READ_KEY_EXACT ?
				  DB_SET : DB_SET_RANGE)),
		   (char*) buf, active_index, &row, (DBT*) 0, 0);
    key_info->handler.bdb_return_if_eq= 0;
  }
  else
  {
    /* read of partial key */
    pack_key(&last_key, active_index, key_buff, key, key_len);
    /* Store for compare */
    memcpy(key_buff2, key_buff, (key_len=last_key.size));
    /*
      If HA_READ_AFTER_KEY is set, return next key, else return first
      matching key.
    */
    key_info->handler.bdb_return_if_eq= (find_flag == HA_READ_AFTER_KEY ?
					 1 : -1);
    error=read_row(cursor->c_get(cursor, &last_key, &row, DB_SET_RANGE),
		   (char*) buf, active_index, &row, (DBT*) 0, 0);
    key_info->handler.bdb_return_if_eq= 0;
    if (!error && find_flag == HA_READ_KEY_EXACT)
    {
      /* Ensure that we found a key that is equal to the current one */
      if (!error && berkeley_key_cmp(table, key_info, key_buff2, key_len))
	error=HA_ERR_KEY_NOT_FOUND;
    }
  }
  if (do_prev)
  {
    bzero((char*) &row, sizeof(row));
    error= read_row(cursor->c_get(cursor, &last_key, &row, DB_PREV),
                         (char*) buf, active_index, &row, &last_key, 1);
  }
  DBUG_RETURN(error);
}

/*
  Read last key is solved by reading the next key and then reading
  the previous key
*/

int ha_berkeley::index_read_last(byte * buf, const byte * key, uint key_len)
{
  DBT row;
  int error;
  KEY *key_info= &table->key_info[active_index];
  DBUG_ENTER("ha_berkeley::index_read");

  statistic_increment(table->in_use->status_var.ha_read_key_count,
		      &LOCK_status);
  bzero((char*) &row,sizeof(row));

  /* read of partial key */
  pack_key(&last_key, active_index, key_buff, key, key_len);
  /* Store for compare */
  memcpy(key_buff2, key_buff, (key_len=last_key.size));
  key_info->handler.bdb_return_if_eq= 1;
  error=read_row(cursor->c_get(cursor, &last_key, &row, DB_SET_RANGE),
		 (char*) buf, active_index, &row, (DBT*) 0, 0);
  key_info->handler.bdb_return_if_eq= 0;
  bzero((char*) &row,sizeof(row));
  if (read_row(cursor->c_get(cursor, &last_key, &row, DB_PREV),
	       (char*) buf, active_index, &row, &last_key, 1) ||
      berkeley_key_cmp(table, key_info, key_buff2, key_len))
    error=HA_ERR_KEY_NOT_FOUND;
  DBUG_RETURN(error);
}


int ha_berkeley::index_next(byte * buf)
{
  DBT row;
  DBUG_ENTER("index_next");
  statistic_increment(table->in_use->status_var.ha_read_next_count,
		      &LOCK_status);
  bzero((char*) &row,sizeof(row));
  DBUG_RETURN(read_row(cursor->c_get(cursor, &last_key, &row, DB_NEXT),
		       (char*) buf, active_index, &row, &last_key, 1));
}

int ha_berkeley::index_next_same(byte * buf, const byte *key, uint keylen)
{
  DBT row;
  int error;
  DBUG_ENTER("index_next_same");
  statistic_increment(table->in_use->status_var.ha_read_next_count,
		      &LOCK_status);
  bzero((char*) &row,sizeof(row));
  if (keylen == table->key_info[active_index].key_length)
    error=read_row(cursor->c_get(cursor, &last_key, &row, DB_NEXT_DUP),
		   (char*) buf, active_index, &row, &last_key, 1);
  else
  {
    error=read_row(cursor->c_get(cursor, &last_key, &row, DB_NEXT),
		   (char*) buf, active_index, &row, &last_key, 1);
    if (!error && ::key_cmp_if_same(table, key, active_index, keylen))
      error=HA_ERR_END_OF_FILE;
  }
  DBUG_RETURN(error);
}


int ha_berkeley::index_prev(byte * buf)
{
  DBT row;
  DBUG_ENTER("index_prev");
  statistic_increment(table->in_use->status_var.ha_read_prev_count,
		      &LOCK_status);
  bzero((char*) &row,sizeof(row));
  DBUG_RETURN(read_row(cursor->c_get(cursor, &last_key, &row, DB_PREV),
		       (char*) buf, active_index, &row, &last_key, 1));
}


int ha_berkeley::index_first(byte * buf)
{
  DBT row;
  DBUG_ENTER("index_first");
  statistic_increment(table->in_use->status_var.ha_read_first_count,
		      &LOCK_status);
  bzero((char*) &row,sizeof(row));
  DBUG_RETURN(read_row(cursor->c_get(cursor, &last_key, &row, DB_FIRST),
		       (char*) buf, active_index, &row, &last_key, 1));
}

int ha_berkeley::index_last(byte * buf)
{
  DBT row;
  DBUG_ENTER("index_last");
  statistic_increment(table->in_use->status_var.ha_read_last_count,
		      &LOCK_status);
  bzero((char*) &row,sizeof(row));
  DBUG_RETURN(read_row(cursor->c_get(cursor, &last_key, &row, DB_LAST),
		       (char*) buf, active_index, &row, &last_key, 0));
}

int ha_berkeley::rnd_init(bool scan)
{
  DBUG_ENTER("rnd_init");
  current_row.flags=DB_DBT_REALLOC;
  DBUG_RETURN(index_init(primary_key));
}

int ha_berkeley::rnd_end()
{
  return index_end();
}

int ha_berkeley::rnd_next(byte *buf)
{
  DBT row;
  DBUG_ENTER("rnd_next");
  statistic_increment(table->in_use->status_var.ha_read_rnd_next_count,
		      &LOCK_status);
  bzero((char*) &row,sizeof(row));
  DBUG_RETURN(read_row(cursor->c_get(cursor, &last_key, &row, DB_NEXT),
		       (char*) buf, primary_key, &row, &last_key, 1));
}


DBT *ha_berkeley::get_pos(DBT *to, byte *pos)
{
  /* We don't need to set app_private here */
  bzero((char*) to,sizeof(*to));

  to->data=pos;
  if (share->fixed_length_primary_key)
    to->size=ref_length;
  else
  {
    KEY_PART_INFO *key_part=table->key_info[primary_key].key_part;
    KEY_PART_INFO *end=key_part+table->key_info[primary_key].key_parts;

    for (; key_part != end ; key_part++)
      pos+=key_part->field->packed_col_length((char*) pos,key_part->length);
    to->size= (uint) (pos- (byte*) to->data);
  }
  return to;
}


int ha_berkeley::rnd_pos(byte * buf, byte *pos)
{
  DBT db_pos;
  
  DBUG_ENTER("ha_berkeley::rnd_pos");
  statistic_increment(table->in_use->status_var.ha_read_rnd_count,
		      &LOCK_status);
  active_index= MAX_KEY;
  DBUG_RETURN(read_row(file->get(file, transaction,
				 get_pos(&db_pos, pos),
				 &current_row, 0),
		       (char*) buf, primary_key, &current_row, (DBT*) 0, 0));
}

/*
  Set a reference to the current record in (ref,ref_length).

  SYNOPSIS
    ha_berkeley::position()
    record                      The current record buffer

  DESCRIPTION
    The BDB handler stores the primary key in (ref,ref_length).
    There is either an explicit primary key, or an implicit (hidden)
    primary key.
    During open(), 'ref_length' is calculated as the maximum primary
    key length. When an actual key is shorter than that, the rest of
    the buffer must be cleared out. The row cannot be identified, if
    garbage follows behind the end of the key. There is no length
    field for the current key, so that the whole ref_length is used
    for comparison.

  RETURN
    nothing
*/

void ha_berkeley::position(const byte *record)
{
  DBT key;
  DBUG_ENTER("ha_berkeley::position");
  if (hidden_primary_key)
  {
    DBUG_ASSERT(ref_length == BDB_HIDDEN_PRIMARY_KEY_LENGTH);
    memcpy_fixed(ref, (char*) current_ident, BDB_HIDDEN_PRIMARY_KEY_LENGTH);
  }
  else
  {
    create_key(&key, primary_key, (char*) ref, record);
    if (key.size < ref_length)
      bzero(ref + key.size, ref_length - key.size);
  }
  DBUG_VOID_RETURN;
}


void ha_berkeley::info(uint flag)
{
  DBUG_ENTER("ha_berkeley::info");
  if (flag & HA_STATUS_VARIABLE)
  {
    records = share->rows + changed_rows; // Just to get optimisations right
    deleted = 0;
  }
  if ((flag & HA_STATUS_CONST) || version != share->version)
  {
    version=share->version;
    for (uint i=0 ; i < table->keys ; i++)
    {
      table->key_info[i].rec_per_key[table->key_info[i].key_parts-1]=
	share->rec_per_key[i];
    }
  }
  /* Don't return key if we got an error for the internal primary key */
  if (flag & HA_STATUS_ERRKEY && last_dup_key < table->keys)
    errkey= last_dup_key;
  DBUG_VOID_RETURN;
}


int ha_berkeley::extra(enum ha_extra_function operation)
{
  switch (operation) {
  case HA_EXTRA_RESET:
  case HA_EXTRA_RESET_STATE:
    key_read=0;
    using_ignore=0;
    if (current_row.flags & (DB_DBT_MALLOC | DB_DBT_REALLOC))
    {
      current_row.flags=0;
      if (current_row.data)
      {
	free(current_row.data);
	current_row.data=0;
      }
    }
    break;
  case HA_EXTRA_KEYREAD:
    key_read=1;					// Query satisfied with key
    break;
  case HA_EXTRA_NO_KEYREAD:
    key_read=0;
    break;
  case HA_EXTRA_IGNORE_DUP_KEY:
    using_ignore=1;
    break;
  case HA_EXTRA_NO_IGNORE_DUP_KEY:
    using_ignore=0;
    break;
  default:
    break;
  }
  return 0;
}


int ha_berkeley::reset(void)
{
  ha_berkeley::extra(HA_EXTRA_RESET);
  key_read=0;					// Reset to state after open
  return 0;
}


/*
  As MySQL will execute an external lock for every new table it uses
  we can use this to start the transactions.
  If we are in auto_commit mode we just need to start a transaction
  for the statement to be able to rollback the statement.
  If not, we have to start a master transaction if there doesn't exist
  one from before.
*/

int ha_berkeley::external_lock(THD *thd, int lock_type)
{
  int error=0;
  DBUG_ENTER("ha_berkeley::external_lock");
  if (lock_type != F_UNLCK)
  {
    if (!thd->transaction.bdb_lock_count++)
    {
      DBUG_ASSERT(thd->transaction.stmt.bdb_tid == 0);
      transaction=0;				// Safety
      /* First table lock, start transaction */
      if ((thd->options & (OPTION_NOT_AUTOCOMMIT | OPTION_BEGIN |
			   OPTION_TABLE_LOCK)) &&
	  !thd->transaction.all.bdb_tid)
      {
	/* We have to start a master transaction */
	DBUG_PRINT("trans",("starting transaction all"));
	if ((error=txn_begin(db_env, 0,
			     (DB_TXN**) &thd->transaction.all.bdb_tid,
			     0)))
	{
	  thd->transaction.bdb_lock_count--;	// We didn't get the lock /* purecov: inspected */
	  DBUG_RETURN(error); /* purecov: inspected */
	}
	if (thd->in_lock_tables)
	  DBUG_RETURN(0);			// Don't create stmt trans
      }
      DBUG_PRINT("trans",("starting transaction stmt"));
      if ((error=txn_begin(db_env,
			   (DB_TXN*) thd->transaction.all.bdb_tid,
			   (DB_TXN**) &thd->transaction.stmt.bdb_tid,
			   0)))
      {
	/* We leave the possible master transaction open */
	thd->transaction.bdb_lock_count--;	// We didn't get the lock /* purecov: inspected */
	DBUG_RETURN(error); /* purecov: inspected */
      }
    }
    transaction= (DB_TXN*) thd->transaction.stmt.bdb_tid;
  }
  else
  {
    lock.type=TL_UNLOCK;			// Unlocked
    thread_safe_add(share->rows, changed_rows, &share->mutex);
    changed_rows=0;
    if (!--thd->transaction.bdb_lock_count)
    {
      if (thd->transaction.stmt.bdb_tid)
      {
	/*
	   F_UNLOCK is done without a transaction commit / rollback.
	   This happens if the thread didn't update any rows
	   We must in this case commit the work to keep the row locks
	*/
	DBUG_PRINT("trans",("commiting non-updating transaction"));
	error=txn_commit((DB_TXN*) thd->transaction.stmt.bdb_tid,0);
	thd->transaction.stmt.bdb_tid=0;
	transaction=0;
      }
    }
  }
  DBUG_RETURN(error);
}


/*
  When using LOCK TABLE's external_lock is only called when the actual
  TABLE LOCK is done.
  Under LOCK TABLES, each used tables will force a call to start_stmt.
*/

int ha_berkeley::start_stmt(THD *thd)
{
  int error=0;
  DBUG_ENTER("ha_berkeley::start_stmt");
  if (!thd->transaction.stmt.bdb_tid)
  {
    DBUG_PRINT("trans",("starting transaction stmt"));
    error=txn_begin(db_env, (DB_TXN*) thd->transaction.all.bdb_tid,
		    (DB_TXN**) &thd->transaction.stmt.bdb_tid,
		    0);
  }
  transaction= (DB_TXN*) thd->transaction.stmt.bdb_tid;
  DBUG_RETURN(error);
}


/*
  The idea with handler::store_lock() is the following:

  The statement decided which locks we should need for the table
  for updates/deletes/inserts we get WRITE locks, for SELECT... we get
  read locks.

  Before adding the lock into the table lock handler (see thr_lock.c)
  mysqld calls store lock with the requested locks.  Store lock can now
  modify a write lock to a read lock (or some other lock), ignore the
  lock (if we don't want to use MySQL table locks at all) or add locks
  for many tables (like we do when we are using a MERGE handler).

  Berkeley DB changes all WRITE locks to TL_WRITE_ALLOW_WRITE (which
  signals that we are doing WRITES, but we are still allowing other
  reader's and writer's.

  When releasing locks, store_lock() are also called. In this case one
  usually doesn't have to do anything.

  In some exceptional cases MySQL may send a request for a TL_IGNORE;
  This means that we are requesting the same lock as last time and this
  should also be ignored. (This may happen when someone does a flush
  table when we have opened a part of the tables, in which case mysqld
  closes and reopens the tables and tries to get the same locks at last
  time).  In the future we will probably try to remove this.
*/


THR_LOCK_DATA **ha_berkeley::store_lock(THD *thd, THR_LOCK_DATA **to,
					enum thr_lock_type lock_type)
{
  if (lock_type != TL_IGNORE && lock.type == TL_UNLOCK)
  {
    /* If we are not doing a LOCK TABLE, then allow multiple writers */
    if ((lock_type >= TL_WRITE_CONCURRENT_INSERT &&
	 lock_type <= TL_WRITE) &&
	!thd->in_lock_tables)
      lock_type = TL_WRITE_ALLOW_WRITE;
    lock.type=lock_type;
    lock_on_read= ((table->reginfo.lock_type > TL_WRITE_ALLOW_READ) ? DB_RMW :
		   0);
  }
  *to++= &lock;
  return to;
}


static int create_sub_table(const char *table_name, const char *sub_name,
			    DBTYPE type, int flags)
{
  int error;
  DB *file;
  DBUG_ENTER("create_sub_table");
  DBUG_PRINT("enter",("sub_name: %s  flags: %d",sub_name, flags));

  if (!(error=db_create(&file, db_env, 0)))
  {
    file->set_flags(file, flags);
    error=(file->open(file, NULL, table_name, sub_name, type,
		      DB_THREAD | DB_CREATE, my_umask));
    if (error)
    {
      DBUG_PRINT("error",("Got error: %d when opening table '%s'",error, /* purecov: inspected */
			  table_name)); /* purecov: inspected */
      (void) file->remove(file,table_name,NULL,0); /* purecov: inspected */
    }
    else
      (void) file->close(file,0);
  }
  else
  {
    DBUG_PRINT("error",("Got error: %d when creting table",error)); /* purecov: inspected */
  }
  if (error)
    my_errno=error; /* purecov: inspected */
  DBUG_RETURN(error);
}


int ha_berkeley::create(const char *name, register TABLE *form,
			HA_CREATE_INFO *create_info)
{
  char name_buff[FN_REFLEN];
  char part[7];
  uint index=1;
  int error;
  DBUG_ENTER("ha_berkeley::create");

  fn_format(name_buff,name,"", ha_berkeley_ext,2 | 4);

  /* Create the main table that will hold the real rows */
  if ((error= create_sub_table(name_buff,"main",DB_BTREE,0)))
    DBUG_RETURN(error); /* purecov: inspected */

  primary_key=table->primary_key;
  /* Create the keys */
  for (uint i=0; i < form->keys; i++)
  {
    if (i != primary_key)
    {
      sprintf(part,"key%02d",index++);
      if ((error= create_sub_table(name_buff, part, DB_BTREE,
				   (table->key_info[i].flags & HA_NOSAME) ? 0 :
				   DB_DUP)))
	DBUG_RETURN(error); /* purecov: inspected */
    }
  }

  /* Create the status block to save information from last status command */
  /* Is DB_BTREE the best option here ? (QUEUE can't be used in sub tables) */

  DB *status_block;
  if (!(error=(db_create(&status_block, db_env, 0))))
  {
    if (!(error=(status_block->open(status_block, NULL, name_buff,
				    "status", DB_BTREE, DB_CREATE, 0))))
    {
      char rec_buff[4+MAX_KEY*4];
      uint length= 4+ table->keys*4;
      bzero(rec_buff, length);
      error= write_status(status_block, rec_buff, length);
      status_block->close(status_block,0);
    }
  }
  DBUG_RETURN(error);
}



int ha_berkeley::delete_table(const char *name)
{
  int error;
  char name_buff[FN_REFLEN];
  DBUG_ENTER("delete_table");
  if ((error=db_create(&file, db_env, 0)))
    my_errno=error; /* purecov: inspected */
  else
    error=file->remove(file,fn_format(name_buff,name,"",ha_berkeley_ext,2 | 4),
		       NULL,0);
  file=0;					// Safety
  DBUG_RETURN(error);
}


int ha_berkeley::rename_table(const char * from, const char * to)
{
  int error;
  char from_buff[FN_REFLEN];
  char to_buff[FN_REFLEN];

  if ((error= db_create(&file, db_env, 0)))
    my_errno= error;
  else
  {
    /* On should not do a file->close() after rename returns */
    error= file->rename(file, 
			fn_format(from_buff, from, "", ha_berkeley_ext, 2 | 4),
			NULL, fn_format(to_buff, to, "", ha_berkeley_ext,
					2 | 4), 0);
  }
  return error;
}


/*
  How many seeks it will take to read through the table
  This is to be comparable to the number returned by records_in_range so
  that we can decide if we should scan the table or use keys.
*/

double ha_berkeley::scan_time()
{
  return rows2double(records/3);
}

ha_rows ha_berkeley::records_in_range(uint keynr, key_range *start_key,
                                      key_range *end_key)
{
  DBT key;
  DB_KEY_RANGE start_range, end_range;
  DB *kfile=key_file[keynr];
  double start_pos,end_pos,rows;
  DBUG_ENTER("records_in_range");

  if ((start_key && kfile->key_range(kfile,transaction,
                                     pack_key(&key, keynr, key_buff,
                                              start_key->key,
                                              start_key->length),
                                     &start_range,0)) ||
      (end_key && kfile->key_range(kfile,transaction,
				   pack_key(&key, keynr, key_buff,
                                            end_key->key,
                                            end_key->length),
				   &end_range,0)))
    DBUG_RETURN(HA_BERKELEY_RANGE_COUNT); // Better than returning an error /* purecov: inspected */

  if (!start_key)
    start_pos= 0.0;
  else if (start_key->flag == HA_READ_KEY_EXACT)
    start_pos=start_range.less;
  else
    start_pos=start_range.less+start_range.equal;

  if (!end_key)
    end_pos= 1.0;
  else if (end_key->flag == HA_READ_BEFORE_KEY)
    end_pos=end_range.less;
  else
    end_pos=end_range.less+end_range.equal;
  rows=(end_pos-start_pos)*records;
  DBUG_PRINT("exit",("rows: %g",rows));
  DBUG_RETURN(rows <= 1.0 ? (ha_rows) 1 : (ha_rows) rows);
}


ulonglong ha_berkeley::get_auto_increment()
{
  ulonglong nr=1;				// Default if error or new key
  int error;
  (void) ha_berkeley::extra(HA_EXTRA_KEYREAD);

  /* Set 'active_index' */
  ha_berkeley::index_init(table->next_number_index);

  if (!table->next_number_key_offset)
  {						// Autoincrement at key-start
    error=ha_berkeley::index_last(table->record[1]);
  }
  else
  {
    DBT row,old_key;
    bzero((char*) &row,sizeof(row));
    KEY *key_info= &table->key_info[active_index];

    /* Reading next available number for a sub key */
    ha_berkeley::create_key(&last_key, active_index,
			    key_buff, table->record[0],
			    table->next_number_key_offset);
    /* Store for compare */
    memcpy(old_key.data=key_buff2, key_buff, (old_key.size=last_key.size));
    old_key.app_private=(void*) key_info;
    error=1;
    {
      /* Modify the compare so that we will find the next key */
      key_info->handler.bdb_return_if_eq= 1;
      /* We lock the next key as the new key will probl. be on the same page */
      error=cursor->c_get(cursor, &last_key, &row, DB_SET_RANGE | DB_RMW);
      key_info->handler.bdb_return_if_eq= 0;
      if (!error || error == DB_NOTFOUND)
      {
	/*
	  Now search go one step back and then we should have found the
	  biggest key with the given prefix
	  */
	error=1;
	if (!cursor->c_get(cursor, &last_key, &row, DB_PREV | DB_RMW) &&
	    !berkeley_cmp_packed_key(key_file[active_index], &old_key,
				     &last_key))
	{
	  error=0;				// Found value
	  unpack_key((char*) table->record[1], &last_key, active_index);
	}
      }
    }
  }
  if (!error)
    nr=(ulonglong)
      table->next_number_field->val_int_offset(table->rec_buff_length)+1;
  ha_berkeley::index_end();
  (void) ha_berkeley::extra(HA_EXTRA_NO_KEYREAD);
  return nr;
}

void ha_berkeley::print_error(int error, myf errflag)
{
  if (error == DB_LOCK_DEADLOCK)
    error=HA_ERR_LOCK_DEADLOCK;
  handler::print_error(error,errflag);
}

/****************************************************************************
	 Analyzing, checking, and optimizing tables
****************************************************************************/

#ifdef NOT_YET
static void print_msg(THD *thd, const char *table_name, const char *op_name,
		      const char *msg_type, const char *fmt, ...)
{
  Protocol *protocol= thd->protocol;
  char msgbuf[256];
  msgbuf[0] = 0;
  va_list args;
  va_start(args,fmt);

  my_vsnprintf(msgbuf, sizeof(msgbuf), fmt, args);
  msgbuf[sizeof(msgbuf) - 1] = 0; // healthy paranoia
  DBUG_PRINT(msg_type,("message: %s",msgbuf));

  protocol->set_nfields(4);
  protocol->prepare_for_resend();
  protocol->store(table_name);
  protocol->store(op_name);
  protocol->store(msg_type);
  protocol->store(msgbuf);
  if (protocol->write())
    thd->killed=THD::KILL_CONNECTION;
}
#endif

int ha_berkeley::analyze(THD* thd, HA_CHECK_OPT* check_opt)
{
  uint i;
  DB_BTREE_STAT *stat=0;
  DB_TXN_STAT *txn_stat_ptr= 0;

  /*
   Original bdb documentation says:
   "The DB->stat method cannot be transaction-protected.
   For this reason, it should be called in a thread of
   control that has no open cursors or active transactions."
   So, let's check if there are any changes have been done since
   the beginning of the transaction..
  */

  if (!db_env->txn_stat(db_env, &txn_stat_ptr, 0) &&
      txn_stat_ptr && txn_stat_ptr->st_nactive>=2)
  {
    DB_TXN_ACTIVE *atxn_stmt= 0, *atxn_all= 0;
    
    DB_TXN *txn_all= (DB_TXN*) thd->transaction.all.bdb_tid;
    u_int32_t all_id= txn_all->id(txn_all);
    
    DB_TXN *txn_stmt= (DB_TXN*) thd->transaction.stmt.bdb_tid;
    u_int32_t stmt_id= txn_stmt->id(txn_stmt);
    
    DB_TXN_ACTIVE *cur= txn_stat_ptr->st_txnarray;
    DB_TXN_ACTIVE *end= cur + txn_stat_ptr->st_nactive;
    for (; cur!=end && (!atxn_stmt || !atxn_all); cur++)
    {
      if (cur->txnid==all_id) atxn_all= cur;
      if (cur->txnid==stmt_id) atxn_stmt= cur;
    }
    
    if (atxn_stmt && atxn_all &&
	log_compare(&atxn_stmt->lsn,&atxn_all->lsn))
    {
      free(txn_stat_ptr);
      return HA_ADMIN_REJECT;
    }
    free(txn_stat_ptr);
  }

  for (i=0 ; i < table->keys ; i++)
  {
    if (stat)
    {
      free(stat);
      stat=0;
    }
    if ((key_file[i]->stat)(key_file[i], (void*) &stat, 0))
      goto err; /* purecov: inspected */
    share->rec_per_key[i]= (stat->bt_ndata /
			    (stat->bt_nkeys ? stat->bt_nkeys : 1));
  }
  /* A hidden primary key is not in key_file[] */
  if (hidden_primary_key)
  {
    if (stat)
    {
      free(stat);
      stat=0;
    }
    if ((file->stat)(file, (void*) &stat, 0))
      goto err; /* purecov: inspected */
  }
  pthread_mutex_lock(&share->mutex);
  share->rows=stat->bt_ndata;
  share->status|=STATUS_BDB_ANALYZE;		// Save status on close
  share->version++;				// Update stat in table
  pthread_mutex_unlock(&share->mutex);
  update_status(share,table);			// Write status to file
  if (stat)
    free(stat);
  return ((share->status & STATUS_BDB_ANALYZE) ? HA_ADMIN_FAILED :
	  HA_ADMIN_OK);

err:
  if (stat) /* purecov: inspected */
    free(stat); /* purecov: inspected */
  return HA_ADMIN_FAILED; /* purecov: inspected */
}

int ha_berkeley::optimize(THD* thd, HA_CHECK_OPT* check_opt)
{
  return ha_berkeley::analyze(thd,check_opt);
}


int ha_berkeley::check(THD* thd, HA_CHECK_OPT* check_opt)
{
  DBUG_ENTER("ha_berkeley::check");

  DBUG_RETURN(HA_ADMIN_NOT_IMPLEMENTED);

#ifdef NOT_YET
  char name_buff[FN_REFLEN];
  int error;
  DB *tmp_file;
  /*
    To get this to work we need to ensure that no running transaction is
    using the table. We also need to create a new environment without
    locking for this.
  */

  /* We must open the file again to be able to check it! */
  if ((error=db_create(&tmp_file, db_env, 0)))
  {
    print_msg(thd, table->real_name, "check", "error",
	      "Got error %d creating environment",error);
    DBUG_RETURN(HA_ADMIN_FAILED);
  }

  /* Compare the overall structure */
  tmp_file->set_bt_compare(tmp_file,
			   (hidden_primary_key ? berkeley_cmp_hidden_key :
			    berkeley_cmp_packed_key));
  tmp_file->app_private= (void*) (table->key_info+table->primary_key);
  fn_format(name_buff,share->table_name,"", ha_berkeley_ext, 2 | 4);
  if ((error=tmp_file->verify(tmp_file, name_buff, NullS, (FILE*) 0,
			      hidden_primary_key ? 0 : DB_NOORDERCHK)))
  {
    print_msg(thd, table->real_name, "check", "error",
	      "Got error %d checking file structure",error);
    tmp_file->close(tmp_file,0);
    DBUG_RETURN(HA_ADMIN_CORRUPT);
  }

  /* Check each index */
  tmp_file->set_bt_compare(tmp_file, berkeley_cmp_packed_key);
  for (uint index=0,i=0 ; i < table->keys ; i++)
  {
    char part[7];
    if (i == primary_key)
      strmov(part,"main");
    else
      sprintf(part,"key%02d",++index);
    tmp_file->app_private= (void*) (table->key_info+i);
    if ((error=tmp_file->verify(tmp_file, name_buff, part, (FILE*) 0,
				DB_ORDERCHKONLY)))
    {
      print_msg(thd, table->real_name, "check", "error",
		"Key %d was not in order (Error: %d)",
		index+ test(i >= primary_key),
		error);
      tmp_file->close(tmp_file,0);
      DBUG_RETURN(HA_ADMIN_CORRUPT);
    }
  }
  tmp_file->close(tmp_file,0);
  DBUG_RETURN(HA_ADMIN_OK);
#endif
}

/****************************************************************************
 Handling the shared BDB_SHARE structure that is needed to provide table
 locking.
****************************************************************************/

static byte* bdb_get_key(BDB_SHARE *share,uint *length,
			 my_bool not_used __attribute__((unused)))
{
  *length=share->table_name_length;
  return (byte*) share->table_name;
}

static BDB_SHARE *get_share(const char *table_name, TABLE *table)
{
  BDB_SHARE *share;
  pthread_mutex_lock(&bdb_mutex);
  uint length=(uint) strlen(table_name);
  if (!(share=(BDB_SHARE*) hash_search(&bdb_open_tables, (byte*) table_name,
				       length)))
  {
    ulong *rec_per_key;
    char *tmp_name;
    DB **key_file;
    u_int32_t *key_type;

    if ((share=(BDB_SHARE *)
	 my_multi_malloc(MYF(MY_WME | MY_ZEROFILL),
			 &share, sizeof(*share),
			 &rec_per_key, table->keys * sizeof(ha_rows),
			 &tmp_name, length+1,
			 &key_file, (table->keys+1) * sizeof(*key_file),
			 &key_type, (table->keys+1) * sizeof(u_int32_t),
			 NullS)))
    {
      share->rec_per_key = rec_per_key;
      share->table_name = tmp_name;
      share->table_name_length=length;
      strmov(share->table_name,table_name);
      share->key_file = key_file;
      share->key_type = key_type;
      if (my_hash_insert(&bdb_open_tables, (byte*) share))
      {
	pthread_mutex_unlock(&bdb_mutex); /* purecov: inspected */
	my_free((gptr) share,0); /* purecov: inspected */
	return 0; /* purecov: inspected */
      }
      thr_lock_init(&share->lock);
      pthread_mutex_init(&share->mutex,MY_MUTEX_INIT_FAST);
    }
  }
  pthread_mutex_unlock(&bdb_mutex);
  return share;
}

static int free_share(BDB_SHARE *share, TABLE *table, uint hidden_primary_key,
		      bool mutex_is_locked)
{
  int error, result = 0;
  uint keys=table->keys + test(hidden_primary_key);
  pthread_mutex_lock(&bdb_mutex);
  if (mutex_is_locked)
    pthread_mutex_unlock(&share->mutex); /* purecov: inspected */
  if (!--share->use_count)
  {
    DB **key_file = share->key_file;
    update_status(share,table);
    /* this does share->file->close() implicitly */
    for (uint i=0; i < keys; i++)
    {
      if (key_file[i] && (error=key_file[i]->close(key_file[i],0)))
	result=error; /* purecov: inspected */
    }
    if (share->status_block &&
	(error = share->status_block->close(share->status_block,0)))
      result = error; /* purecov: inspected */
    hash_delete(&bdb_open_tables, (byte*) share);
    thr_lock_delete(&share->lock);
    pthread_mutex_destroy(&share->mutex);
    my_free((gptr) share, MYF(0));
  }
  pthread_mutex_unlock(&bdb_mutex);
  return result;
}

/*
  Get status information that is stored in the 'status' sub database
  and the max used value for the hidden primary key.
*/

void ha_berkeley::get_status()
{
  if (!test_all_bits(share->status,(STATUS_PRIMARY_KEY_INIT |
				    STATUS_ROW_COUNT_INIT)))
  {
    pthread_mutex_lock(&share->mutex);
    if (!(share->status & STATUS_PRIMARY_KEY_INIT))
    {
      (void) extra(HA_EXTRA_KEYREAD);
      index_init(primary_key);
      if (!index_last(table->record[1]))
	share->auto_ident=uint5korr(current_ident);
      index_end();
      (void) extra(HA_EXTRA_NO_KEYREAD);
    }
    if (! share->status_block)
    {
      char name_buff[FN_REFLEN];
      uint open_mode= (((table->db_stat & HA_READ_ONLY) ? DB_RDONLY : 0)
		       | DB_THREAD);
      fn_format(name_buff, share->table_name,"", ha_berkeley_ext, 2 | 4);
      if (!db_create(&share->status_block, db_env, 0))
      {
	if (share->status_block->open(share->status_block, NULL, name_buff,
				      "status", DB_BTREE, open_mode, 0))
	{
	  share->status_block->close(share->status_block, 0); /* purecov: inspected */
	  share->status_block=0; /* purecov: inspected */
	}
      }
    }
    if (!(share->status & STATUS_ROW_COUNT_INIT) && share->status_block)
    {
      share->org_rows=share->rows=
	table->max_rows ? table->max_rows : HA_BERKELEY_MAX_ROWS;
      if (!share->status_block->cursor(share->status_block, 0, &cursor, 0))
      {
	DBT row;
	char rec_buff[64];
	bzero((char*) &row,sizeof(row));
	bzero((char*) &last_key,sizeof(last_key));
	row.data=rec_buff;
	row.ulen=sizeof(rec_buff);
	row.flags=DB_DBT_USERMEM;
	if (!cursor->c_get(cursor, &last_key, &row, DB_FIRST))
	{
	  uint i;
	  uchar *pos=(uchar*) row.data;
	  share->org_rows=share->rows=uint4korr(pos); pos+=4;
	  for (i=0 ; i < table->keys ; i++)
	  {
	    share->rec_per_key[i]=uint4korr(pos); pos+=4;
	  }
	}
	cursor->c_close(cursor);
      }
      cursor=0;					// Safety
    }
    share->status|= STATUS_PRIMARY_KEY_INIT | STATUS_ROW_COUNT_INIT;
    pthread_mutex_unlock(&share->mutex);
  }
}


static int write_status(DB *status_block, char *buff, uint length)
{
  DBT row,key;
  int error;
  const char *key_buff="status";

  bzero((char*) &row,sizeof(row));
  bzero((char*) &key,sizeof(key));
  row.data=buff;
  key.data=(void*) key_buff;
  key.size=sizeof(key_buff);
  row.size=length;
  error=status_block->put(status_block, 0, &key, &row, 0);
  return error;
}


static void update_status(BDB_SHARE *share, TABLE *table)
{
  DBUG_ENTER("update_status");
  if (share->rows != share->org_rows ||
      (share->status & STATUS_BDB_ANALYZE))
  {
    pthread_mutex_lock(&share->mutex);
    if (!share->status_block)
    {
      /*
	Create sub database 'status' if it doesn't exist from before
	(This '*should*' always exist for table created with MySQL)
      */

      char name_buff[FN_REFLEN]; /* purecov: inspected */
      if (db_create(&share->status_block, db_env, 0)) /* purecov: inspected */
	goto end; /* purecov: inspected */
      share->status_block->set_flags(share->status_block,0); /* purecov: inspected */
      if (share->status_block->open(share->status_block, NULL,
				    fn_format(name_buff,share->table_name,"",
					      ha_berkeley_ext,2 | 4),
				    "status", DB_BTREE,
				    DB_THREAD | DB_CREATE, my_umask)) /* purecov: inspected */
	goto end; /* purecov: inspected */
    }
    {
      char rec_buff[4+MAX_KEY*4], *pos=rec_buff;
      int4store(pos,share->rows); pos+=4;
      for (uint i=0 ; i < table->keys ; i++)
      {
	int4store(pos,share->rec_per_key[i]); pos+=4;
      }
      DBUG_PRINT("info",("updating status for %s",share->table_name));
      (void) write_status(share->status_block, rec_buff,
			  (uint) (pos-rec_buff));
      share->status&= ~STATUS_BDB_ANALYZE;
      share->org_rows=share->rows;
    }
end:
    pthread_mutex_unlock(&share->mutex);
  }
  DBUG_VOID_RETURN;
}

/*
  Return an estimated of the number of rows in the table.
  Used when sorting to allocate buffers and by the optimizer.
*/

ha_rows ha_berkeley::estimate_rows_upper_bound()
{
  return share->rows + HA_BERKELEY_EXTRA_ROWS;
}

int ha_berkeley::cmp_ref(const byte *ref1, const byte *ref2)
{
  if (hidden_primary_key)
    return memcmp(ref1, ref2, BDB_HIDDEN_PRIMARY_KEY_LENGTH);

  int result;
  Field *field;
  KEY *key_info=table->key_info+table->primary_key;
  KEY_PART_INFO *key_part=key_info->key_part;
  KEY_PART_INFO *end=key_part+key_info->key_parts;

  for (; key_part != end; key_part++)
  {
    field=  key_part->field; 
    result= field->pack_cmp((const char*)ref1, (const char*)ref2, 
                            key_part->length);
    if (result)
      return result;
    ref1 += field->packed_col_length((const char*)ref1, key_part->length);
    ref2 += field->packed_col_length((const char*)ref2, key_part->length);
  }

  return 0;
}

#endif /* HAVE_BERKELEY_DB */<|MERGE_RESOLUTION|>--- conflicted
+++ resolved
@@ -855,15 +855,9 @@
   int error;
   DBUG_ENTER("write_row");
 
-<<<<<<< HEAD
   statistic_increment(table->in_use->status_var.ha_write_count, &LOCK_status);
-  if (table->timestamp_default_now)
-    update_timestamp(record+table->timestamp_default_now-1);
-=======
-  statistic_increment(ha_write_count,&LOCK_status);
   if (table->timestamp_field_type & TIMESTAMP_AUTO_SET_ON_INSERT)
     table->timestamp_field->set_time();
->>>>>>> 5be6c328
   if (table->next_number_field && record == table->record[0])
     update_auto_increment();
   if ((error=pack_row(&row, record,1)))
@@ -1109,15 +1103,9 @@
   DBUG_ENTER("update_row");
   LINT_INIT(error);
 
-<<<<<<< HEAD
   statistic_increment(table->in_use->status_var.ha_update_count,&LOCK_status);
-  if (table->timestamp_on_update_now)
-    update_timestamp(new_row+table->timestamp_on_update_now-1);
-=======
-  statistic_increment(ha_update_count,&LOCK_status);
   if (table->timestamp_field_type & TIMESTAMP_AUTO_SET_ON_UPDATE)
     table->timestamp_field->set_time();
->>>>>>> 5be6c328
 
   if (hidden_primary_key)
   {
