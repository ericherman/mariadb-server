/*
   Copyright (c) 2000, 2019, Oracle and/or its affiliates.
   Copyright (c) 2009, 2019, MariaDB

   This program is free software; you can redistribute it and/or modify
   it under the terms of the GNU General Public License as published by
   the Free Software Foundation; version 2 of the License.

   This program is distributed in the hope that it will be useful,
   but WITHOUT ANY WARRANTY; without even the implied warranty of
   MERCHANTABILITY or FITNESS FOR A PARTICULAR PURPOSE.  See the
   GNU General Public License for more details.

   You should have received a copy of the GNU General Public License
   along with this program; if not, write to the Free Software
   Foundation, Inc., 51 Franklin St, Fifth Floor, Boston, MA 02110-1335  USA */


#include "mariadb.h"
#include "sql_priv.h"

#ifndef MYSQL_CLIENT
#include "unireg.h"
#include "log_event.h"
#include "sql_base.h"                           // close_thread_tables
#include "sql_cache.h"                       // QUERY_CACHE_FLAGS_SIZE
#include "sql_locale.h" // MY_LOCALE, my_locale_by_number, my_locale_en_US
#include "key.h"        // key_copy
#include "lock.h"       // mysql_unlock_tables
#include "sql_parse.h"  // mysql_test_parse_for_slave
#include "tztime.h"     // struct Time_zone
#include "sql_load.h"   // mysql_load
#include "sql_db.h"     // load_db_opt_by_name
#include "slave.h"
#include "rpl_rli.h"
#include "rpl_mi.h"
#include "rpl_filter.h"
#include "rpl_record.h"
#include "transaction.h"
#include <my_dir.h>
#include "sql_show.h"    // append_identifier
#include "debug_sync.h"  // debug_sync
#include <mysql/psi/mysql_statement.h>
#include <strfunc.h>
#include "compat56.h"
#include "wsrep_mysqld.h"
#include "sql_insert.h"
#else
#include "mysqld_error.h"
#endif /* MYSQL_CLIENT */

#include <my_bitmap.h>
#include "rpl_utility.h"
#include "rpl_constants.h"
#include "sql_digest.h"
#include "zlib.h"

#define my_b_write_string(A, B) my_b_write((A), (uchar*)(B), (uint) (sizeof(B) - 1))

/**
  BINLOG_CHECKSUM variable.
*/
const char *binlog_checksum_type_names[]= {
  "NONE",
  "CRC32",
  NullS
};

unsigned int binlog_checksum_type_length[]= {
  sizeof("NONE") - 1,
  sizeof("CRC32") - 1,
  0
};

TYPELIB binlog_checksum_typelib=
{
  array_elements(binlog_checksum_type_names) - 1, "",
  binlog_checksum_type_names,
  binlog_checksum_type_length
};



#define log_cs	&my_charset_latin1

#define FLAGSTR(V,F) ((V)&(F)?#F" ":"")

/*
  Size of buffer for printing a double in format %.<PREC>g

  optional '-' + optional zero + '.'  + PREC digits + 'e' + sign +
  exponent digits + '\0'
*/
#define FMT_G_BUFSIZE(PREC) (3 + (PREC) + 5 + 1)

/* 
   replication event checksum is introduced in the following "checksum-home" version.
   The checksum-aware servers extract FD's version to decide whether the FD event
   carries checksum info.

   TODO: correct the constant when it has been determined 
   (which main tree to push and when) 
*/
const Version checksum_version_split_mysql(5, 6, 1);
const Version checksum_version_split_mariadb(5, 3, 0);

// First MySQL version with fraction seconds
const Version fsp_version_split_mysql(5, 6, 0);

#if !defined(MYSQL_CLIENT) && defined(HAVE_REPLICATION)
static int rows_event_stmt_cleanup(rpl_group_info *rgi, THD* thd);

static const char *HA_ERR(int i)
{
  /* 
    This function should only be called in case of an error
    was detected 
   */
  DBUG_ASSERT(i != 0);
  switch (i) {
  case HA_ERR_KEY_NOT_FOUND: return "HA_ERR_KEY_NOT_FOUND";
  case HA_ERR_FOUND_DUPP_KEY: return "HA_ERR_FOUND_DUPP_KEY";
  case HA_ERR_RECORD_CHANGED: return "HA_ERR_RECORD_CHANGED";
  case HA_ERR_WRONG_INDEX: return "HA_ERR_WRONG_INDEX";
  case HA_ERR_CRASHED: return "HA_ERR_CRASHED";
  case HA_ERR_WRONG_IN_RECORD: return "HA_ERR_WRONG_IN_RECORD";
  case HA_ERR_OUT_OF_MEM: return "HA_ERR_OUT_OF_MEM";
  case HA_ERR_NOT_A_TABLE: return "HA_ERR_NOT_A_TABLE";
  case HA_ERR_WRONG_COMMAND: return "HA_ERR_WRONG_COMMAND";
  case HA_ERR_OLD_FILE: return "HA_ERR_OLD_FILE";
  case HA_ERR_NO_ACTIVE_RECORD: return "HA_ERR_NO_ACTIVE_RECORD";
  case HA_ERR_RECORD_DELETED: return "HA_ERR_RECORD_DELETED";
  case HA_ERR_RECORD_FILE_FULL: return "HA_ERR_RECORD_FILE_FULL";
  case HA_ERR_INDEX_FILE_FULL: return "HA_ERR_INDEX_FILE_FULL";
  case HA_ERR_END_OF_FILE: return "HA_ERR_END_OF_FILE";
  case HA_ERR_UNSUPPORTED: return "HA_ERR_UNSUPPORTED";
  case HA_ERR_TO_BIG_ROW: return "HA_ERR_TO_BIG_ROW";
  case HA_WRONG_CREATE_OPTION: return "HA_WRONG_CREATE_OPTION";
  case HA_ERR_FOUND_DUPP_UNIQUE: return "HA_ERR_FOUND_DUPP_UNIQUE";
  case HA_ERR_UNKNOWN_CHARSET: return "HA_ERR_UNKNOWN_CHARSET";
  case HA_ERR_WRONG_MRG_TABLE_DEF: return "HA_ERR_WRONG_MRG_TABLE_DEF";
  case HA_ERR_CRASHED_ON_REPAIR: return "HA_ERR_CRASHED_ON_REPAIR";
  case HA_ERR_CRASHED_ON_USAGE: return "HA_ERR_CRASHED_ON_USAGE";
  case HA_ERR_LOCK_WAIT_TIMEOUT: return "HA_ERR_LOCK_WAIT_TIMEOUT";
  case HA_ERR_LOCK_TABLE_FULL: return "HA_ERR_LOCK_TABLE_FULL";
  case HA_ERR_READ_ONLY_TRANSACTION: return "HA_ERR_READ_ONLY_TRANSACTION";
  case HA_ERR_LOCK_DEADLOCK: return "HA_ERR_LOCK_DEADLOCK";
  case HA_ERR_CANNOT_ADD_FOREIGN: return "HA_ERR_CANNOT_ADD_FOREIGN";
  case HA_ERR_NO_REFERENCED_ROW: return "HA_ERR_NO_REFERENCED_ROW";
  case HA_ERR_ROW_IS_REFERENCED: return "HA_ERR_ROW_IS_REFERENCED";
  case HA_ERR_NO_SAVEPOINT: return "HA_ERR_NO_SAVEPOINT";
  case HA_ERR_NON_UNIQUE_BLOCK_SIZE: return "HA_ERR_NON_UNIQUE_BLOCK_SIZE";
  case HA_ERR_NO_SUCH_TABLE: return "HA_ERR_NO_SUCH_TABLE";
  case HA_ERR_TABLE_EXIST: return "HA_ERR_TABLE_EXIST";
  case HA_ERR_NO_CONNECTION: return "HA_ERR_NO_CONNECTION";
  case HA_ERR_NULL_IN_SPATIAL: return "HA_ERR_NULL_IN_SPATIAL";
  case HA_ERR_TABLE_DEF_CHANGED: return "HA_ERR_TABLE_DEF_CHANGED";
  case HA_ERR_NO_PARTITION_FOUND: return "HA_ERR_NO_PARTITION_FOUND";
  case HA_ERR_RBR_LOGGING_FAILED: return "HA_ERR_RBR_LOGGING_FAILED";
  case HA_ERR_DROP_INDEX_FK: return "HA_ERR_DROP_INDEX_FK";
  case HA_ERR_FOREIGN_DUPLICATE_KEY: return "HA_ERR_FOREIGN_DUPLICATE_KEY";
  case HA_ERR_TABLE_NEEDS_UPGRADE: return "HA_ERR_TABLE_NEEDS_UPGRADE";
  case HA_ERR_TABLE_READONLY: return "HA_ERR_TABLE_READONLY";
  case HA_ERR_AUTOINC_READ_FAILED: return "HA_ERR_AUTOINC_READ_FAILED";
  case HA_ERR_AUTOINC_ERANGE: return "HA_ERR_AUTOINC_ERANGE";
  case HA_ERR_GENERIC: return "HA_ERR_GENERIC";
  case HA_ERR_RECORD_IS_THE_SAME: return "HA_ERR_RECORD_IS_THE_SAME";
  case HA_ERR_LOGGING_IMPOSSIBLE: return "HA_ERR_LOGGING_IMPOSSIBLE";
  case HA_ERR_CORRUPT_EVENT: return "HA_ERR_CORRUPT_EVENT";
  case HA_ERR_ROWS_EVENT_APPLY : return "HA_ERR_ROWS_EVENT_APPLY";
  }
  return "No Error!";
}


/*
  Return true if an error caught during event execution is a temporary error
  that will cause automatic retry of the event group during parallel
  replication, false otherwise.

  In parallel replication, conflicting transactions can occasionally cause
  deadlocks; such errors are handled automatically by rolling back re-trying
  the transactions, so should not pollute the error log.
*/
static bool
is_parallel_retry_error(rpl_group_info *rgi, int err)
{
  if (!rgi->is_parallel_exec)
    return false;
  if (rgi->speculation == rpl_group_info::SPECULATE_OPTIMISTIC)
    return true;
  if (rgi->killed_for_retry &&
      (err == ER_QUERY_INTERRUPTED || err == ER_CONNECTION_KILLED))
    return true;
  return has_temporary_error(rgi->thd);
}


/**
   Error reporting facility for Rows_log_event::do_apply_event

   @param level     error, warning or info
   @param ha_error  HA_ERR_ code
   @param rli       pointer to the active Relay_log_info instance
   @param thd       pointer to the slave thread's thd
   @param table     pointer to the event's table object
   @param type      the type of the event
   @param log_name  the master binlog file name
   @param pos       the master binlog file pos (the next after the event)

*/
static void inline slave_rows_error_report(enum loglevel level, int ha_error,
                                           rpl_group_info *rgi, THD *thd,
                                           TABLE *table, const char * type,
                                           const char *log_name, my_off_t pos)
{
  const char *handler_error= (ha_error ? HA_ERR(ha_error) : NULL);
  char buff[MAX_SLAVE_ERRMSG], *slider;
  const char *buff_end= buff + sizeof(buff);
  size_t len;
  Diagnostics_area::Sql_condition_iterator it=
    thd->get_stmt_da()->sql_conditions();
  Relay_log_info const *rli= rgi->rli;
  const Sql_condition *err;
  buff[0]= 0;
  int errcode= thd->is_error() ? thd->get_stmt_da()->sql_errno() : 0;

  /*
    In parallel replication, deadlocks or other temporary errors can happen
    occasionally in normal operation, they will be handled correctly and
    automatically by re-trying the transactions. So do not pollute the error
    log with messages about them.
  */
  if (is_parallel_retry_error(rgi, errcode))
    return;

  for (err= it++, slider= buff; err && slider < buff_end - 1;
       slider += len, err= it++)
  {
    len= my_snprintf(slider, buff_end - slider,
                     " %s, Error_code: %d;", err->get_message_text(),
                     err->get_sql_errno());
  }

  if (ha_error != 0)
    rli->report(level, errcode, rgi->gtid_info(),
                "Could not execute %s event on table %s.%s;"
                "%s handler error %s; "
                "the event's master log %s, end_log_pos %llu",
                type, table->s->db.str, table->s->table_name.str,
                buff, handler_error == NULL ? "<unknown>" : handler_error,
                log_name, pos);
  else
    rli->report(level, errcode, rgi->gtid_info(),
                "Could not execute %s event on table %s.%s;"
                "%s the event's master log %s, end_log_pos %llu",
                type, table->s->db.str, table->s->table_name.str,
                buff, log_name, pos);
}
#endif

#if defined(HAVE_REPLICATION) && !defined(MYSQL_CLIENT)
static void set_thd_db(THD *thd, Rpl_filter *rpl_filter,
                       const char *db, uint32 db_len)
{
  char lcase_db_buf[NAME_LEN +1];
  LEX_CSTRING new_db;
  new_db.length= db_len;
  if (lower_case_table_names == 1)
  {
    strmov(lcase_db_buf, db);
    my_casedn_str(system_charset_info, lcase_db_buf);
    new_db.str= lcase_db_buf;
  }
  else
    new_db.str= db;
  /* TODO WARNING this makes rewrite_db respect lower_case_table_names values
   * for more info look MDEV-17446 */
  new_db.str= rpl_filter->get_rewrite_db(new_db.str, &new_db.length);
  thd->set_db(&new_db);
}
#endif
/*
  Cache that will automatically be written to a dedicated file on
  destruction.

  DESCRIPTION

 */
class Write_on_release_cache
{
public:
  enum flag
  {
    FLUSH_F= 1
  };

  typedef unsigned short flag_set;

  /*
    Constructor.

    SYNOPSIS
      Write_on_release_cache
      cache  Pointer to cache to use
      file   File to write cache to upon destruction
      flags  Flags for the cache

    DESCRIPTION
      Cache common parameters and ensure common flush_data() code
      on successful copy of the cache, the cache will be reinited as a
      WRITE_CACHE.

      Currently, a pointer to the cache is provided in the
      constructor, but it would be possible to create a subclass
      holding the IO_CACHE itself.
   */
  Write_on_release_cache(IO_CACHE *cache, FILE *file, flag_set flags = 0, Log_event *ev = NULL)
    : m_cache(cache), m_file(file), m_flags(flags), m_ev(ev)
  {
    reinit_io_cache(m_cache, WRITE_CACHE, 0L, FALSE, TRUE);
  }

  ~Write_on_release_cache() {}

  bool flush_data()
  {
#ifdef MYSQL_CLIENT
    if (m_ev == NULL)
    {
      if (copy_event_cache_to_file_and_reinit(m_cache, m_file))
        return 1;
      if ((m_flags & FLUSH_F) && fflush(m_file))
        return 1;
    }
    else // if m_ev<>NULL, then storing the output in output_buf
    {
      LEX_STRING tmp_str;
      bool res;
      if (copy_event_cache_to_string_and_reinit(m_cache, &tmp_str))
        return 1;
      /* use 2 argument append as tmp_str is not \0 terminated */
      res= m_ev->output_buf.append(tmp_str.str, tmp_str.length);
      my_free(tmp_str.str);
      return res ? res : 0;
    }
#else /* MySQL_SERVER */
    if (copy_event_cache_to_file_and_reinit(m_cache, m_file))
      return 1;
    if ((m_flags & FLUSH_F) && fflush(m_file))
      return 1;
#endif
    return 0;
  }

  /*
    Return a pointer to the internal IO_CACHE.

    SYNOPSIS
      operator&()

    DESCRIPTION

      Function to return a pointer to the internal cache, so that the
      object can be treated as a IO_CACHE and used with the my_b_*
      IO_CACHE functions

    RETURN VALUE
      A pointer to the internal IO_CACHE.
   */
  IO_CACHE *operator&()
  {
    return m_cache;
  }

private:
  // Hidden, to prevent usage.
  Write_on_release_cache(Write_on_release_cache const&);

  IO_CACHE *m_cache;
  FILE *m_file;
  flag_set m_flags;
  Log_event *m_ev; // Used for Flashback
};

/*
  pretty_print_str()
*/

#ifdef MYSQL_CLIENT
static bool pretty_print_str(IO_CACHE* cache, const char* str, int len)
{
  const char* end = str + len;
  if (my_b_write_byte(cache, '\''))
    goto err;

  while (str < end)
  {
    char c;
    int error;

    switch ((c=*str++)) {
    case '\n': error= my_b_write(cache, (uchar*)"\\n", 2); break;
    case '\r': error= my_b_write(cache, (uchar*)"\\r", 2); break;
    case '\\': error= my_b_write(cache, (uchar*)"\\\\", 2); break;
    case '\b': error= my_b_write(cache, (uchar*)"\\b", 2); break;
    case '\t': error= my_b_write(cache, (uchar*)"\\t", 2); break;
    case '\'': error= my_b_write(cache, (uchar*)"\\'", 2); break;
    case 0   : error= my_b_write(cache, (uchar*)"\\0", 2); break;
    default:
      error= my_b_write_byte(cache, c);
      break;
    }
    if (unlikely(error))
      goto err;
  }
  return my_b_write_byte(cache, '\'');

err:
  return 1;
}
#endif /* MYSQL_CLIENT */

#if defined(HAVE_REPLICATION) && !defined(MYSQL_CLIENT)

inline int idempotent_error_code(int err_code)
{
  int ret= 0;

  switch (err_code)
  {
    case 0:
      ret= 1;
    break;
    /*
      The following list of "idempotent" errors
      means that an error from the list might happen
      because of idempotent (more than once)
      applying of a binlog file.
      Notice, that binlog has a  ddl operation its
      second applying may cause

      case HA_ERR_TABLE_DEF_CHANGED:
      case HA_ERR_CANNOT_ADD_FOREIGN:

      which are not included into to the list.

      Note that HA_ERR_RECORD_DELETED is not in the list since
      do_exec_row() should not return that error code.
    */
    case HA_ERR_RECORD_CHANGED:
    case HA_ERR_KEY_NOT_FOUND:
    case HA_ERR_END_OF_FILE:
    case HA_ERR_FOUND_DUPP_KEY:
    case HA_ERR_FOUND_DUPP_UNIQUE:
    case HA_ERR_FOREIGN_DUPLICATE_KEY:
    case HA_ERR_NO_REFERENCED_ROW:
    case HA_ERR_ROW_IS_REFERENCED:
      ret= 1;
    break;
    default:
      ret= 0;
    break;
  }
  return (ret);
}

/**
  Ignore error code specified on command line.
*/

inline int ignored_error_code(int err_code)
{
  if (use_slave_mask && bitmap_is_set(&slave_error_mask, err_code))
  {
    statistic_increment(slave_skipped_errors, LOCK_status);
    return 1;
  }
  return err_code == ER_SLAVE_IGNORED_TABLE;
}

/*
  This function converts an engine's error to a server error.
   
  If the thread does not have an error already reported, it tries to 
  define it by calling the engine's method print_error. However, if a 
  mapping is not found, it uses the ER_UNKNOWN_ERROR and prints out a 
  warning message.
*/ 
int convert_handler_error(int error, THD* thd, TABLE *table)
{
  uint actual_error= (thd->is_error() ? thd->get_stmt_da()->sql_errno() :
                           0);

  if (actual_error == 0)
  {
    table->file->print_error(error, MYF(0));
    actual_error= (thd->is_error() ? thd->get_stmt_da()->sql_errno() :
                        ER_UNKNOWN_ERROR);
    if (actual_error == ER_UNKNOWN_ERROR)
      if (global_system_variables.log_warnings)
        sql_print_warning("Unknown error detected %d in handler", error);
  }

  return (actual_error);
}

inline bool concurrency_error_code(int error)
{
  switch (error)
  {
  case ER_LOCK_WAIT_TIMEOUT:
  case ER_LOCK_DEADLOCK:
  case ER_XA_RBDEADLOCK:
    return TRUE;
  default: 
    return (FALSE);
  }
}

inline bool unexpected_error_code(int unexpected_error)
{
  switch (unexpected_error) 
  {
  case ER_NET_READ_ERROR:
  case ER_NET_ERROR_ON_WRITE:
  case ER_QUERY_INTERRUPTED:
  case ER_STATEMENT_TIMEOUT:
  case ER_CONNECTION_KILLED:
  case ER_SERVER_SHUTDOWN:
  case ER_NEW_ABORTING_CONNECTION:
    return(TRUE);
  default:
    return(FALSE);
  }
}

/*
  pretty_print_str()
*/

static void
pretty_print_str(String *packet, const char *str, int len)
{
  const char *end= str + len;
  packet->append(STRING_WITH_LEN("'"));
  while (str < end)
  {
    char c;
    switch ((c=*str++)) {
    case '\n': packet->append(STRING_WITH_LEN("\\n")); break;
    case '\r': packet->append(STRING_WITH_LEN("\\r")); break;
    case '\\': packet->append(STRING_WITH_LEN("\\\\")); break;
    case '\b': packet->append(STRING_WITH_LEN("\\b")); break;
    case '\t': packet->append(STRING_WITH_LEN("\\t")); break;
    case '\'': packet->append(STRING_WITH_LEN("\\'")); break;
    case 0   : packet->append(STRING_WITH_LEN("\\0")); break;
    default:
      packet->append(&c, 1);
      break;
    }
  }
  packet->append(STRING_WITH_LEN("'"));
}
#endif /* !MYSQL_CLIENT */

#ifndef DBUG_OFF
#define DBUG_DUMP_EVENT_BUF(B,L)                                         \
  do {                                                                   \
    const uchar *_buf=(uchar*)(B);                                       \
    size_t _len=(L);                                                     \
    if (_len >= LOG_EVENT_MINIMAL_HEADER_LEN)                            \
    {                                                                    \
      DBUG_PRINT("data", ("header: timestamp:%u type:%u server_id:%u len:%u log_pos:%u flags:%u",  \
                          uint4korr(_buf), _buf[EVENT_TYPE_OFFSET],      \
                          uint4korr(_buf+SERVER_ID_OFFSET),              \
                          uint4korr(_buf+EVENT_LEN_OFFSET),              \
                          uint4korr(_buf+LOG_POS_OFFSET),                \
                          uint4korr(_buf+FLAGS_OFFSET)));                \
      DBUG_DUMP("data", _buf+LOG_EVENT_MINIMAL_HEADER_LEN,               \
                _len-LOG_EVENT_MINIMAL_HEADER_LEN);                      \
    }                                                                    \
    else                                                                 \
      DBUG_DUMP("data", _buf, _len);                                     \
  } while(0)
#else
#define DBUG_DUMP_EVENT_BUF(B,L) do { } while(0)
#endif

#if defined(HAVE_REPLICATION) && !defined(MYSQL_CLIENT)

/**
  Create a prefix for the temporary files that is to be used for
  load data file name for this master

  @param name	           Store prefix of name here
  @param connection_name   Connection name
 
  @return pointer to end of name

  @description
  We assume that FN_REFLEN is big enough to hold
  MAX_CONNECTION_NAME * MAX_FILENAME_MBWIDTH characters + 2 numbers +
  a short extension.

  The resulting file name has the following parts, each separated with a '-'
  - PREFIX_SQL_LOAD (SQL_LOAD-)
  - If a connection name is given (multi-master setup):
    - Add an extra '-' to mark that this is a multi-master file
    - connection name in lower case, converted to safe file characters.
    (see create_logfile_name_with_suffix()).
  - server_id
  - A last '-' (after server_id).
*/

static char *load_data_tmp_prefix(char *name,
                                  LEX_CSTRING *connection_name)
{
  name= strmov(name, PREFIX_SQL_LOAD);
  if (connection_name->length)
  {
    uint buf_length;
    uint errors;
    /* Add marker that this is a multi-master-file */
    *name++='-';
    /* Convert connection_name to a safe filename */
    buf_length= strconvert(system_charset_info, connection_name->str, FN_REFLEN,
                           &my_charset_filename, name, FN_REFLEN, &errors);
    name+= buf_length;
    *name++= '-';
  }
  name= int10_to_str(global_system_variables.server_id, name, 10);
  *name++ = '-';
  *name= '\0';                                  // For testing prefixes
  return name;
}


/**
  Creates a temporary name for LOAD DATA INFILE

  @param buf		      Store new filename here
  @param file_id	      File_id (part of file name)
  @param event_server_id      Event_id (part of file name)
  @param ext		      Extension for file name

  @return
    Pointer to start of extension
*/

static char *slave_load_file_stem(char *buf, uint file_id,
                                  int event_server_id, const char *ext,
                                  LEX_CSTRING *connection_name)
{
  char *res;
  res= buf+ unpack_dirname(buf, slave_load_tmpdir);
  to_unix_path(buf);
  buf= load_data_tmp_prefix(res, connection_name);
  buf= int10_to_str(event_server_id, buf, 10);
  *buf++ = '-';
  res= int10_to_str(file_id, buf, 10);
  strmov(res, ext);                             // Add extension last
  return res;                                   // Pointer to extension
}
#endif


#if defined(HAVE_REPLICATION) && !defined(MYSQL_CLIENT)

/**
  Delete all temporary files used for SQL_LOAD.
*/

static void cleanup_load_tmpdir(LEX_CSTRING *connection_name)
{
  MY_DIR *dirp;
  FILEINFO *file;
  uint i;
  char dir[FN_REFLEN], fname[FN_REFLEN];
  char prefbuf[31 + MAX_CONNECTION_NAME* MAX_FILENAME_MBWIDTH + 1];
  DBUG_ENTER("cleanup_load_tmpdir");

  unpack_dirname(dir, slave_load_tmpdir);
  if (!(dirp=my_dir(dir, MYF(MY_WME))))
    return;

  /* 
     When we are deleting temporary files, we should only remove
     the files associated with the server id of our server.
     We don't use event_server_id here because since we've disabled
     direct binlogging of Create_file/Append_file/Exec_load events
     we cannot meet Start_log event in the middle of events from one 
     LOAD DATA.
  */

  load_data_tmp_prefix(prefbuf, connection_name);
  DBUG_PRINT("enter", ("dir: '%s'  prefix: '%s'", dir, prefbuf));

  for (i=0 ; i < (uint)dirp->number_of_files; i++)
  {
    file=dirp->dir_entry+i;
    if (is_prefix(file->name, prefbuf))
    {
      fn_format(fname,file->name,slave_load_tmpdir,"",MY_UNPACK_FILENAME);
      mysql_file_delete(key_file_misc, fname, MYF(0));
    }
  }

  my_dirend(dirp);
  DBUG_VOID_RETURN;
}
#endif


/*
  read_str()
*/

static inline int read_str(const char **buf, const char *buf_end,
                           const char **str, uint8 *len)
{
  if (*buf + ((uint) (uchar) **buf) >= buf_end)
    return 1;
  *len= (uint8) **buf;
  *str= (*buf)+1;
  (*buf)+= (uint) *len+1;
  return 0;
}


/**
  Transforms a string into "" or its expression in X'HHHH' form.
*/

char *str_to_hex(char *to, const char *from, size_t len)
{
  if (len)
  {
    *to++= 'X';
    *to++= '\'';
    to= octet2hex(to, from, len);
    *to++= '\'';
    *to= '\0';
  }
  else
    to= strmov(to, "\"\"");
  return to;                               // pointer to end 0 of 'to'
}

#define BINLOG_COMPRESSED_HEADER_LEN 1
#define BINLOG_COMPRESSED_ORIGINAL_LENGTH_MAX_BYTES 4
/**
  Compressed Record
    Record Header: 1 Byte
             7 Bit: Always 1, mean compressed;
           4-6 Bit: Compressed algorithm - Always 0, means zlib
                    It maybe support other compression algorithm in the future.
           0-3 Bit: Bytes of "Record Original Length"
    Record Original Length: 1-4 Bytes
    Compressed Buf:
*/

/**
  Get the length of compress content.
*/

uint32 binlog_get_compress_len(uint32 len)
{
    /* 5 for the begin content, 1 reserved for a '\0'*/
    return ALIGN_SIZE((BINLOG_COMPRESSED_HEADER_LEN + BINLOG_COMPRESSED_ORIGINAL_LENGTH_MAX_BYTES) 
                        + compressBound(len) + 1);
}

/**
   Compress buf from 'src' to 'dst'.

   Note: 1) Then the caller should guarantee the length of 'dst', which
      can be got by binlog_get_uncompress_len, is enough to hold
      the content uncompressed.
         2) The 'comlen' should stored the length of 'dst', and it will
      be set as the size of compressed content after return.

   return zero if successful, others otherwise.
*/
int binlog_buf_compress(const char *src, char *dst, uint32 len, uint32 *comlen)
{
  uchar lenlen;
  if (len & 0xFF000000)
  {
    dst[1] = uchar(len >> 24);
    dst[2] = uchar(len >> 16);
    dst[3] = uchar(len >> 8);
    dst[4] = uchar(len);
    lenlen = 4;
  }
  else if (len & 0x00FF0000)
  {
    dst[1] = uchar(len >> 16);
    dst[2] = uchar(len >> 8);
    dst[3] = uchar(len);
    lenlen = 3;
  }
  else if (len & 0x0000FF00)
  {
    dst[1] = uchar(len >> 8);
    dst[2] = uchar(len);
    lenlen = 2;
  }
  else 
  {
    dst[1] = uchar(len);
    lenlen = 1;
  }
  dst[0] = 0x80 | (lenlen & 0x07);

  uLongf tmplen = (uLongf)*comlen - BINLOG_COMPRESSED_HEADER_LEN - lenlen - 1;
  if (compress((Bytef *)dst + BINLOG_COMPRESSED_HEADER_LEN + lenlen, &tmplen,
               (const Bytef *)src, (uLongf)len) != Z_OK)
  {
    return 1;
  }
  *comlen = (uint32)tmplen + BINLOG_COMPRESSED_HEADER_LEN + lenlen;
  return 0;
}

/**
   Convert a query_compressed_log_event to query_log_event
   from 'src' to 'dst', the size after compression stored in 'newlen'.

   @Note:
      1) The caller should call my_free to release 'dst' if *is_malloc is
         returned as true.
      2) If *is_malloc is retuened as false, then 'dst' reuses the passed-in
         'buf'.

   return zero if successful, non-zero otherwise.
*/

int
query_event_uncompress(const Format_description_log_event *description_event,
                       bool contain_checksum, const char *src, ulong src_len, 
                       char* buf, ulong buf_size, bool* is_malloc, char **dst,
                       ulong *newlen)
{
  ulong len = uint4korr(src + EVENT_LEN_OFFSET);
  const char *tmp = src;
  const char *end = src + len;

  // bad event
  if (src_len < len )
    return 1;

  DBUG_ASSERT((uchar)src[EVENT_TYPE_OFFSET] == QUERY_COMPRESSED_EVENT);

  uint8 common_header_len= description_event->common_header_len;
  uint8 post_header_len=
    description_event->post_header_len[QUERY_COMPRESSED_EVENT-1];

  *is_malloc = false;

  tmp += common_header_len;
  // bad event
  if (end <= tmp)
    return 1;

  uint db_len = (uint)tmp[Q_DB_LEN_OFFSET];
  uint16 status_vars_len= uint2korr(tmp + Q_STATUS_VARS_LEN_OFFSET);

  tmp += post_header_len + status_vars_len + db_len + 1;
  // bad event
  if (end <= tmp)
    return 1;

  int32 comp_len = (int32)(len - (tmp - src) - 
                  (contain_checksum ? BINLOG_CHECKSUM_LEN : 0));
  uint32 un_len = binlog_get_uncompress_len(tmp);

  // bad event 
  if (comp_len < 0 || un_len == 0)
    return 1;

  *newlen = (ulong)(tmp - src) + un_len;
  if(contain_checksum)
    *newlen += BINLOG_CHECKSUM_LEN;
  
  uint32 alloc_size = (uint32)ALIGN_SIZE(*newlen);
  char *new_dst = NULL;

  
  if (alloc_size <= buf_size) 
  {
    new_dst = buf;
  }
  else 
  {
    new_dst = (char *)my_malloc(alloc_size, MYF(MY_WME));
    if (!new_dst)
      return 1;

    *is_malloc = true;
  }

  /* copy the head*/
  memcpy(new_dst, src , tmp - src);
  if (binlog_buf_uncompress(tmp, new_dst + (tmp - src),
                            comp_len, &un_len))
  {
    if (*is_malloc)
      my_free(new_dst);

    *is_malloc = false;

    return 1;
  }

  new_dst[EVENT_TYPE_OFFSET] = QUERY_EVENT;
  int4store(new_dst + EVENT_LEN_OFFSET, *newlen);
  if(contain_checksum)
  {
    ulong clear_len = *newlen - BINLOG_CHECKSUM_LEN;
    int4store(new_dst + clear_len,
              my_checksum(0L, (uchar *)new_dst, clear_len));
  }
  *dst = new_dst;
  return 0;
}

int
row_log_event_uncompress(const Format_description_log_event *description_event,
                         bool contain_checksum, const char *src, ulong src_len,
                         char* buf, ulong buf_size, bool* is_malloc, char **dst,
                         ulong *newlen)
{
  Log_event_type type = (Log_event_type)(uchar)src[EVENT_TYPE_OFFSET];
  ulong len = uint4korr(src + EVENT_LEN_OFFSET);
  const char *tmp = src;
  char *new_dst = NULL;
  const char *end = tmp + len;

  // bad event
  if (src_len < len)
    return 1;

  DBUG_ASSERT(LOG_EVENT_IS_ROW_COMPRESSED(type));

  uint8 common_header_len= description_event->common_header_len;
  uint8 post_header_len= description_event->post_header_len[type-1];

  tmp += common_header_len + ROWS_HEADER_LEN_V1;
  if (post_header_len == ROWS_HEADER_LEN_V2)
  {
    /*
      Have variable length header, check length,
      which includes length bytes
    */

    // bad event
    if (end - tmp <= 2)
      return 1;

    uint16 var_header_len= uint2korr(tmp);
    DBUG_ASSERT(var_header_len >= 2);

    /* skip over var-len header, extracting 'chunks' */
    tmp += var_header_len;

    /* get the uncompressed event type */
    type=
      (Log_event_type)(type - WRITE_ROWS_COMPRESSED_EVENT + WRITE_ROWS_EVENT);
  }
  else 
  {
    /* get the uncompressed event type */
    type= (Log_event_type)
      (type - WRITE_ROWS_COMPRESSED_EVENT_V1 + WRITE_ROWS_EVENT_V1);
  }

  //bad event
  if (end <= tmp)
    return 1;

  ulong m_width = net_field_length((uchar **)&tmp);
  tmp += (m_width + 7) / 8;

  if (type == UPDATE_ROWS_EVENT_V1 || type == UPDATE_ROWS_EVENT)
  {
    tmp += (m_width + 7) / 8;
  }

  //bad event
  if (end <= tmp)
    return 1;

  uint32 un_len = binlog_get_uncompress_len(tmp);
  //bad event
  if (un_len == 0)
    return 1;

  int32 comp_len = (int32)(len - (tmp - src) - 
    (contain_checksum ? BINLOG_CHECKSUM_LEN : 0));
  //bad event
  if (comp_len <=0)
    return 1;

  *newlen = ulong(tmp - src) + un_len;
  if(contain_checksum)
    *newlen += BINLOG_CHECKSUM_LEN;

  size_t alloc_size = ALIGN_SIZE(*newlen);
  
  *is_malloc = false;
  if (alloc_size <= buf_size) 
  {
    new_dst = buf;
  }
  else
  {
    new_dst = (char *)my_malloc(alloc_size, MYF(MY_WME));
    if (!new_dst)
      return 1;

    *is_malloc = true;
  }

  /* Copy the head. */
  memcpy(new_dst, src , tmp - src);
  /* Uncompress the body. */
  if (binlog_buf_uncompress(tmp, new_dst + (tmp - src),
                            comp_len, &un_len))
  {
    if (*is_malloc)
      my_free(new_dst);

    return 1;
  }

  new_dst[EVENT_TYPE_OFFSET] = type;
  int4store(new_dst + EVENT_LEN_OFFSET, *newlen);
  if(contain_checksum){
    ulong clear_len = *newlen - BINLOG_CHECKSUM_LEN;
    int4store(new_dst + clear_len,
              my_checksum(0L, (uchar *)new_dst, clear_len));
  }
  *dst = new_dst;
  return 0;
}

/**
  Get the length of uncompress content.
  return 0 means error.
*/

uint32 binlog_get_uncompress_len(const char *buf)
{
  uint32 len = 0;
  uint32 lenlen = 0;

  if ((buf == NULL) || ((buf[0] & 0xe0) != 0x80))
    return len;

  lenlen = buf[0] & 0x07;

  switch(lenlen)
  {
  case 1:
    len = uchar(buf[1]);
    break;
  case 2:
    len = uchar(buf[1]) << 8 | uchar(buf[2]);
    break;
  case 3:
    len = uchar(buf[1]) << 16 | uchar(buf[2]) << 8 | uchar(buf[3]);
    break;
  case 4:
    len = uchar(buf[1]) << 24 | uchar(buf[2]) << 16 |
          uchar(buf[3]) << 8 | uchar(buf[4]);
    break;
  default:
    DBUG_ASSERT(lenlen >= 1 && lenlen <= 4);
    break;
  }
  return len;
}

/**
   Uncompress the content in 'src' with length of 'len' to 'dst'.

   Note: 1) Then the caller should guarantee the length of 'dst' (which
      can be got by statement_get_uncompress_len) is enough to hold
      the content uncompressed.
         2) The 'newlen' should stored the length of 'dst', and it will
      be set as the size of uncompressed content after return.

   return zero if successful, others otherwise.
*/
int binlog_buf_uncompress(const char *src, char *dst, uint32 len,
                          uint32 *newlen)
{
  if((src[0] & 0x80) == 0)
  {
    return 1;
  }

  uint32 lenlen= src[0] & 0x07;
  uLongf buflen= *newlen;

  uint32 alg = (src[0] & 0x70) >> 4;
  switch(alg)
  {
  case 0:
    // zlib
    if(uncompress((Bytef *)dst, &buflen,
      (const Bytef*)src + 1 + lenlen, len - 1 - lenlen) != Z_OK)
    {
      return 1;
    }
    break;
  default:
    //TODO
    //bad algorithm
    return 1;
  }

  DBUG_ASSERT(*newlen == (uint32)buflen);
  *newlen = (uint32)buflen;
  return 0;
}

#ifndef MYSQL_CLIENT

/**
  Append a version of the 'str' string suitable for use in a query to
  the 'to' string.  To generate a correct escaping, the character set
  information in 'csinfo' is used.
*/

int append_query_string(CHARSET_INFO *csinfo, String *to,
                        const char *str, size_t len, bool no_backslash)
{
  char *beg, *ptr;
  uint32 const orig_len= to->length();
  if (to->reserve(orig_len + len * 2 + 4))
    return 1;

  beg= (char*) to->ptr() + to->length();
  ptr= beg;
  if (csinfo->escape_with_backslash_is_dangerous)
    ptr= str_to_hex(ptr, str, len);
  else
  {
    *ptr++= '\'';
    if (!no_backslash)
    {
      ptr+= escape_string_for_mysql(csinfo, ptr, 0, str, len);
    }
    else
    {
      const char *frm_str= str;

      for (; frm_str < (str + len); frm_str++)
      {
        /* Using '' way to represent "'" */
        if (*frm_str == '\'')
          *ptr++= *frm_str;

        *ptr++= *frm_str;
      }
    }

    *ptr++= '\'';
  }
  to->length((uint32)(orig_len + ptr - beg));
  return 0;
}
#endif


/**
  Prints a "session_var=value" string. Used by mysqlbinlog to print some SET
  commands just before it prints a query.
*/

#ifdef MYSQL_CLIENT

static bool print_set_option(IO_CACHE* file, uint32 bits_changed,
                             uint32 option, uint32 flags, const char* name,
                             bool* need_comma)
{
  if (bits_changed & option)
  {
    if (*need_comma)
      if (my_b_write(file, (uchar*)", ", 2))
        goto err;
    if (my_b_printf(file, "%s=%d", name, MY_TEST(flags & option)))
      goto err;
    *need_comma= 1;
  }
  return 0;
err:
  return 1;
}
#endif

/**************************************************************************
	Log_event methods (= the parent class of all events)
**************************************************************************/

/**
  @return
  returns the human readable name of the event's type
*/

const char* Log_event::get_type_str(Log_event_type type)
{
  switch(type) {
  case START_EVENT_V3:  return "Start_v3";
  case STOP_EVENT:   return "Stop";
  case QUERY_EVENT:  return "Query";
  case ROTATE_EVENT: return "Rotate";
  case INTVAR_EVENT: return "Intvar";
  case LOAD_EVENT:   return "Load";
  case NEW_LOAD_EVENT:   return "New_load";
  case SLAVE_EVENT:  return "Slave";
  case CREATE_FILE_EVENT: return "Create_file";
  case APPEND_BLOCK_EVENT: return "Append_block";
  case DELETE_FILE_EVENT: return "Delete_file";
  case EXEC_LOAD_EVENT: return "Exec_load";
  case RAND_EVENT: return "RAND";
  case XID_EVENT: return "Xid";
  case USER_VAR_EVENT: return "User var";
  case FORMAT_DESCRIPTION_EVENT: return "Format_desc";
  case TABLE_MAP_EVENT: return "Table_map";
  case PRE_GA_WRITE_ROWS_EVENT: return "Write_rows_event_old";
  case PRE_GA_UPDATE_ROWS_EVENT: return "Update_rows_event_old";
  case PRE_GA_DELETE_ROWS_EVENT: return "Delete_rows_event_old";
  case WRITE_ROWS_EVENT_V1: return "Write_rows_v1";
  case UPDATE_ROWS_EVENT_V1: return "Update_rows_v1";
  case DELETE_ROWS_EVENT_V1: return "Delete_rows_v1";
  case WRITE_ROWS_EVENT: return "Write_rows";
  case UPDATE_ROWS_EVENT: return "Update_rows";
  case DELETE_ROWS_EVENT: return "Delete_rows";
  case BEGIN_LOAD_QUERY_EVENT: return "Begin_load_query";
  case EXECUTE_LOAD_QUERY_EVENT: return "Execute_load_query";
  case INCIDENT_EVENT: return "Incident";
  case ANNOTATE_ROWS_EVENT: return "Annotate_rows";
  case BINLOG_CHECKPOINT_EVENT: return "Binlog_checkpoint";
  case GTID_EVENT: return "Gtid";
  case GTID_LIST_EVENT: return "Gtid_list";
  case START_ENCRYPTION_EVENT: return "Start_encryption";

  /* The following is only for mysqlbinlog */
  case IGNORABLE_LOG_EVENT: return "Ignorable log event";
  case ROWS_QUERY_LOG_EVENT: return "MySQL Rows_query";
  case GTID_LOG_EVENT: return "MySQL Gtid";
  case ANONYMOUS_GTID_LOG_EVENT: return "MySQL Anonymous_Gtid";
  case PREVIOUS_GTIDS_LOG_EVENT: return "MySQL Previous_gtids";
  case HEARTBEAT_LOG_EVENT: return "Heartbeat";
  case TRANSACTION_CONTEXT_EVENT: return "Transaction_context";
  case VIEW_CHANGE_EVENT: return "View_change";
  case XA_PREPARE_LOG_EVENT: return "XA_prepare";
  case QUERY_COMPRESSED_EVENT: return "Query_compressed";
  case WRITE_ROWS_COMPRESSED_EVENT: return "Write_rows_compressed";
  case UPDATE_ROWS_COMPRESSED_EVENT: return "Update_rows_compressed";
  case DELETE_ROWS_COMPRESSED_EVENT: return "Delete_rows_compressed";
  case WRITE_ROWS_COMPRESSED_EVENT_V1: return "Write_rows_compressed_v1";
  case UPDATE_ROWS_COMPRESSED_EVENT_V1: return "Update_rows_compressed_v1";
  case DELETE_ROWS_COMPRESSED_EVENT_V1: return "Delete_rows_compressed_v1";

  default: return "Unknown";				/* impossible */
  }
}

const char* Log_event::get_type_str()
{
  return get_type_str(get_type_code());
}


/*
  Log_event::Log_event()
*/

#ifndef MYSQL_CLIENT
Log_event::Log_event(THD* thd_arg, uint16 flags_arg, bool using_trans)
  :log_pos(0), temp_buf(0), exec_time(0), thd(thd_arg),
   checksum_alg(BINLOG_CHECKSUM_ALG_UNDEF)
{
  server_id=	thd->variables.server_id;
  when=         thd->start_time;
  when_sec_part=thd->start_time_sec_part;

  if (using_trans)
    cache_type= Log_event::EVENT_TRANSACTIONAL_CACHE;
  else
    cache_type= Log_event::EVENT_STMT_CACHE;
  flags= flags_arg |
    (thd->variables.option_bits & OPTION_SKIP_REPLICATION ?
     LOG_EVENT_SKIP_REPLICATION_F : 0);
}

/**
  This minimal constructor is for when you are not even sure that there
  is a valid THD. For example in the server when we are shutting down or
  flushing logs after receiving a SIGHUP (then we must write a Rotate to
  the binlog but we have no THD, so we need this minimal constructor).
*/

Log_event::Log_event()
  :temp_buf(0), exec_time(0), flags(0), cache_type(EVENT_INVALID_CACHE),
   thd(0), checksum_alg(BINLOG_CHECKSUM_ALG_UNDEF)
{
  server_id=	global_system_variables.server_id;
  /*
    We can't call my_time() here as this would cause a call before
    my_init() is called
  */
  when=         0;
  when_sec_part=0;
  log_pos=	0;
}
#endif /* !MYSQL_CLIENT */


/*
  Log_event::Log_event()
*/

Log_event::Log_event(const char* buf,
                     const Format_description_log_event* description_event)
  :temp_buf(0), exec_time(0), cache_type(Log_event::EVENT_INVALID_CACHE),
    checksum_alg(BINLOG_CHECKSUM_ALG_UNDEF)
{
#ifndef MYSQL_CLIENT
  thd = 0;
#endif
  when = uint4korr(buf);
  when_sec_part= ~0UL;
  server_id = uint4korr(buf + SERVER_ID_OFFSET);
  data_written= uint4korr(buf + EVENT_LEN_OFFSET);
  if (description_event->binlog_version==1)
  {
    log_pos= 0;
    flags= 0;
    return;
  }
  /* 4.0 or newer */
  log_pos= uint4korr(buf + LOG_POS_OFFSET);
  /*
    If the log is 4.0 (so here it can only be a 4.0 relay log read by
    the SQL thread or a 4.0 master binlog read by the I/O thread),
    log_pos is the beginning of the event: we transform it into the end
    of the event, which is more useful.
    But how do you know that the log is 4.0: you know it if
    description_event is version 3 *and* you are not reading a
    Format_desc (remember that mysqlbinlog starts by assuming that 5.0
    logs are in 4.0 format, until it finds a Format_desc).
  */
  if (description_event->binlog_version==3 &&
      (uchar)buf[EVENT_TYPE_OFFSET]<FORMAT_DESCRIPTION_EVENT && log_pos)
  {
      /*
        If log_pos=0, don't change it. log_pos==0 is a marker to mean
        "don't change rli->group_master_log_pos" (see
        inc_group_relay_log_pos()). As it is unreal log_pos, adding the
        event len's is nonsense. For example, a fake Rotate event should
        not have its log_pos (which is 0) changed or it will modify
        Exec_master_log_pos in SHOW SLAVE STATUS, displaying a nonsense
        value of (a non-zero offset which does not exist in the master's
        binlog, so which will cause problems if the user uses this value
        in CHANGE MASTER).
      */
    log_pos+= data_written; /* purecov: inspected */
  }
  DBUG_PRINT("info", ("log_pos: %llu", log_pos));

  flags= uint2korr(buf + FLAGS_OFFSET);
  if (((uchar)buf[EVENT_TYPE_OFFSET] == FORMAT_DESCRIPTION_EVENT) ||
      ((uchar)buf[EVENT_TYPE_OFFSET] == ROTATE_EVENT))
  {
    /*
      These events always have a header which stops here (i.e. their
      header is FROZEN).
    */
    /*
      Initialization to zero of all other Log_event members as they're
      not specified. Currently there are no such members; in the future
      there will be an event UID (but Format_description and Rotate
      don't need this UID, as they are not propagated through
      --log-slave-updates (remember the UID is used to not play a query
      twice when you have two masters which are slaves of a 3rd master).
      Then we are done.
    */
    return;
  }
  /* otherwise, go on with reading the header from buf (nothing now) */
}

#ifndef MYSQL_CLIENT
#ifdef HAVE_REPLICATION

int Log_event::do_update_pos(rpl_group_info *rgi)
{
  Relay_log_info *rli= rgi->rli;
  DBUG_ENTER("Log_event::do_update_pos");

  DBUG_ASSERT(!rli->belongs_to_client());
  /*
    rli is null when (as far as I (Guilhem) know) the caller is
    Load_log_event::do_apply_event *and* that one is called from
    Execute_load_log_event::do_apply_event.  In this case, we don't
    do anything here ; Execute_load_log_event::do_apply_event will
    call Log_event::do_apply_event again later with the proper rli.
    Strictly speaking, if we were sure that rli is null only in the
    case discussed above, 'if (rli)' is useless here.  But as we are
    not 100% sure, keep it for now.

    Matz: I don't think we will need this check with this refactoring.
  */
  if (rli)
  {
    /*
      In parallel execution, delay position update for the events that are
      not part of event groups (format description, rotate, and such) until
      the actual event execution reaches that point.
    */
    if (!rgi->is_parallel_exec || is_group_event(get_type_code()))
      rli->stmt_done(log_pos, thd, rgi);
  }
  DBUG_RETURN(0);                                  // Cannot fail currently
}


Log_event::enum_skip_reason
Log_event::do_shall_skip(rpl_group_info *rgi)
{
  Relay_log_info *rli= rgi->rli;
  DBUG_PRINT("info", ("ev->server_id: %lu, ::server_id: %lu,"
                      " rli->replicate_same_server_id: %d,"
                      " rli->slave_skip_counter: %llu",
                      (ulong) server_id,
                      (ulong) global_system_variables.server_id,
                      rli->replicate_same_server_id,
                      rli->slave_skip_counter));
  if ((server_id == global_system_variables.server_id &&
       !rli->replicate_same_server_id) ||
      (rli->slave_skip_counter == 1 && rli->is_in_group()) ||
      (flags & LOG_EVENT_SKIP_REPLICATION_F &&
       opt_replicate_events_marked_for_skip != RPL_SKIP_REPLICATE))
    return EVENT_SKIP_IGNORE;
  if (rli->slave_skip_counter > 0)
    return EVENT_SKIP_COUNT;
  return EVENT_SKIP_NOT;
}


/*
  Log_event::pack_info()
*/

void Log_event::pack_info(Protocol *protocol)
{
  protocol->store("", &my_charset_bin);
}


/**
  Only called by SHOW BINLOG EVENTS
*/
int Log_event::net_send(Protocol *protocol, const char* log_name, my_off_t pos)
{
  const char *p= strrchr(log_name, FN_LIBCHAR);
  const char *event_type;
  if (p)
    log_name = p + 1;

  protocol->prepare_for_resend();
  protocol->store(log_name, &my_charset_bin);
  protocol->store((ulonglong) pos);
  event_type = get_type_str();
  protocol->store(event_type, strlen(event_type), &my_charset_bin);
  protocol->store((uint32) server_id);
  protocol->store((ulonglong) log_pos);
  pack_info(protocol);
  return protocol->write();
}
#endif /* HAVE_REPLICATION */


/**
  init_show_field_list() prepares the column names and types for the
  output of SHOW BINLOG EVENTS; it is used only by SHOW BINLOG
  EVENTS.
*/

void Log_event::init_show_field_list(THD *thd, List<Item>* field_list)
{
  MEM_ROOT *mem_root= thd->mem_root;
  field_list->push_back(new (mem_root)
                        Item_empty_string(thd, "Log_name", 20),
                        mem_root);
  field_list->push_back(new (mem_root)
                        Item_return_int(thd, "Pos",
                                        MY_INT64_NUM_DECIMAL_DIGITS,
                                        MYSQL_TYPE_LONGLONG),
                        mem_root);
  field_list->push_back(new (mem_root)
                        Item_empty_string(thd, "Event_type", 20),
                        mem_root);
  field_list->push_back(new (mem_root)
                        Item_return_int(thd, "Server_id", 10,
                                        MYSQL_TYPE_LONG),
                        mem_root);
  field_list->push_back(new (mem_root)
                        Item_return_int(thd, "End_log_pos",
                                        MY_INT64_NUM_DECIMAL_DIGITS,
                                        MYSQL_TYPE_LONGLONG),
                        mem_root);
  field_list->push_back(new (mem_root) Item_empty_string(thd, "Info", 20),
                        mem_root);
}

/**
   A decider of whether to trigger checksum computation or not.
   To be invoked in Log_event::write() stack.
   The decision is positive 

    S,M) if it's been marked for checksumming with @c checksum_alg
    
    M) otherwise, if @@global.binlog_checksum is not NONE and the event is 
       directly written to the binlog file.
       The to-be-cached event decides at @c write_cache() time.

   Otherwise the decision is negative.

   @note   A side effect of the method is altering Log_event::checksum_alg
           it the latter was undefined at calling.

   @return true (positive) or false (negative)
*/
my_bool Log_event::need_checksum()
{
  DBUG_ENTER("Log_event::need_checksum");
  my_bool ret;
  /* 
     few callers of Log_event::write 
     (incl FD::write, FD constructing code on the slave side, Rotate relay log
     and Stop event) 
     provides their checksum alg preference through Log_event::checksum_alg.
  */
  if (checksum_alg != BINLOG_CHECKSUM_ALG_UNDEF)
    ret= checksum_alg != BINLOG_CHECKSUM_ALG_OFF;
  else
  {
    ret= binlog_checksum_options && cache_type == Log_event::EVENT_NO_CACHE;
    checksum_alg= ret ? (enum_binlog_checksum_alg)binlog_checksum_options
                      : BINLOG_CHECKSUM_ALG_OFF;
  }
  /*
    FD calls the methods before data_written has been calculated.
    The following invariant claims if the current is not the first
    call (and therefore data_written is not zero) then `ret' must be
    TRUE. It may not be null because FD is always checksummed.
  */
  
  DBUG_ASSERT(get_type_code() != FORMAT_DESCRIPTION_EVENT || ret ||
              data_written == 0);

  DBUG_ASSERT(!ret || 
              ((checksum_alg == binlog_checksum_options ||
               /* 
                  Stop event closes the relay-log and its checksum alg
                  preference is set by the caller can be different
                  from the server's binlog_checksum_options.
               */
               get_type_code() == STOP_EVENT ||
               /* 
                  Rotate:s can be checksummed regardless of the server's
                  binlog_checksum_options. That applies to both
                  the local RL's Rotate and the master's Rotate
                  which IO thread instantiates via queue_binlog_ver_3_event.
               */
               get_type_code() == ROTATE_EVENT ||
               get_type_code() == START_ENCRYPTION_EVENT ||
               /* FD is always checksummed */
               get_type_code() == FORMAT_DESCRIPTION_EVENT) && 
               checksum_alg != BINLOG_CHECKSUM_ALG_OFF));

  DBUG_ASSERT(checksum_alg != BINLOG_CHECKSUM_ALG_UNDEF);

  DBUG_ASSERT(((get_type_code() != ROTATE_EVENT &&
                get_type_code() != STOP_EVENT) ||
               get_type_code() != FORMAT_DESCRIPTION_EVENT) ||
              cache_type == Log_event::EVENT_NO_CACHE);

  DBUG_RETURN(ret);
}

int Log_event_writer::write_internal(const uchar *pos, size_t len)
{
  if (my_b_safe_write(file, pos, len))
    return 1;
  bytes_written+= len;
  return 0;
}

/*
  as soon as encryption produces the first output block, write event_len
  where it should be in a valid event header
*/
int Log_event_writer::maybe_write_event_len(uchar *pos, size_t len)
{
  if (len && event_len)
  {
    DBUG_ASSERT(len >= EVENT_LEN_OFFSET);
    if (write_internal(pos + EVENT_LEN_OFFSET - 4, 4))
      return 1;
    int4store(pos + EVENT_LEN_OFFSET - 4, event_len);
    event_len= 0;
  }
  return 0;
}

int Log_event_writer::encrypt_and_write(const uchar *pos, size_t len)
{
  uchar *dst= 0;
  size_t dstsize= 0;

  if (ctx)
  {
    dstsize= encryption_encrypted_length((uint)len, ENCRYPTION_KEY_SYSTEM_DATA,
                                         crypto->key_version);
    if (!(dst= (uchar*)my_safe_alloca(dstsize)))
      return 1;

    uint dstlen;
    if (len == 0)
      dstlen= 0;
    else if (encryption_ctx_update(ctx, pos, (uint)len, dst, &dstlen))
      goto err;

    if (maybe_write_event_len(dst, dstlen))
      return 1;
    pos= dst;
    len= dstlen;
  }
  if (write_internal(pos, len))
    goto err;

  my_safe_afree(dst, dstsize);
  return 0;
err:
  my_safe_afree(dst, dstsize);
  return 1;
}

int Log_event_writer::write_header(uchar *pos, size_t len)
{
  DBUG_ENTER("Log_event_writer::write_header");
  /*
    recording checksum of FD event computed with dropped
    possibly active LOG_EVENT_BINLOG_IN_USE_F flag.
    Similar step at verication: the active flag is dropped before
    checksum computing.
  */
  if (checksum_len)
  {
    uchar save=pos[FLAGS_OFFSET];
    pos[FLAGS_OFFSET]&= ~LOG_EVENT_BINLOG_IN_USE_F;
    crc= my_checksum(0, pos, len);
    pos[FLAGS_OFFSET]= save;
  }

  if (ctx)
  {
    uchar iv[BINLOG_IV_LENGTH];
    crypto->set_iv(iv, (uint32)my_b_safe_tell(file));
    if (encryption_ctx_init(ctx, crypto->key, crypto->key_length,
           iv, sizeof(iv), ENCRYPTION_FLAG_ENCRYPT | ENCRYPTION_FLAG_NOPAD,
           ENCRYPTION_KEY_SYSTEM_DATA, crypto->key_version))
      DBUG_RETURN(1);

    DBUG_ASSERT(len >= LOG_EVENT_HEADER_LEN);
    event_len= uint4korr(pos + EVENT_LEN_OFFSET);
    DBUG_ASSERT(event_len >= len);
    memcpy(pos + EVENT_LEN_OFFSET, pos, 4);
    pos+= 4;
    len-= 4;
  }
  DBUG_RETURN(encrypt_and_write(pos, len));
}

int Log_event_writer::write_data(const uchar *pos, size_t len)
{
  DBUG_ENTER("Log_event_writer::write_data");
  if (checksum_len)
    crc= my_checksum(crc, pos, len);

  DBUG_RETURN(encrypt_and_write(pos, len));
}

int Log_event_writer::write_footer()
{
  DBUG_ENTER("Log_event_writer::write_footer");
  if (checksum_len)
  {
    uchar checksum_buf[BINLOG_CHECKSUM_LEN];
    int4store(checksum_buf, crc);
    if (encrypt_and_write(checksum_buf, BINLOG_CHECKSUM_LEN))
      DBUG_RETURN(ER_ERROR_ON_WRITE);
  }
  if (ctx)
  {
    uint dstlen;
    uchar dst[MY_AES_BLOCK_SIZE*2];
    if (encryption_ctx_finish(ctx, dst, &dstlen))
      DBUG_RETURN(1);
    if (maybe_write_event_len(dst, dstlen) || write_internal(dst, dstlen))
      DBUG_RETURN(ER_ERROR_ON_WRITE);
  }
  DBUG_RETURN(0);
}

/*
  Log_event::write_header()
*/

bool Log_event::write_header(size_t event_data_length)
{
  uchar header[LOG_EVENT_HEADER_LEN];
  ulong now;
  DBUG_ENTER("Log_event::write_header");
  DBUG_PRINT("enter", ("filepos: %lld  length: %zu type: %d",
                       (longlong) writer->pos(), event_data_length,
                       (int) get_type_code()));

  writer->checksum_len= need_checksum() ? BINLOG_CHECKSUM_LEN : 0;

  /* Store number of bytes that will be written by this event */
  data_written= event_data_length + sizeof(header) + writer->checksum_len;

  /*
    log_pos != 0 if this is relay-log event. In this case we should not
    change the position
  */

  if (is_artificial_event())
  {
    /*
      Artificial events are automatically generated and do not exist
      in master's binary log, so log_pos should be set to 0.
    */
    log_pos= 0;
  }
  else  if (!log_pos)
  {
    /*
      Calculate the position of where the next event will start
      (end of this event, that is).
    */

    log_pos= writer->pos() + data_written;
    
    DBUG_EXECUTE_IF("dbug_master_binlog_over_2GB", log_pos += (1ULL <<31););
  }

  now= get_time();                               // Query start time

  /*
    Header will be of size LOG_EVENT_HEADER_LEN for all events, except for
    FORMAT_DESCRIPTION_EVENT and ROTATE_EVENT, where it will be
    LOG_EVENT_MINIMAL_HEADER_LEN (remember these 2 have a frozen header,
    because we read them before knowing the format).
  */

  int4store(header, now);              // timestamp
  header[EVENT_TYPE_OFFSET]= get_type_code();
  int4store(header+ SERVER_ID_OFFSET, server_id);
  int4store(header+ EVENT_LEN_OFFSET, data_written);
  int4store(header+ LOG_POS_OFFSET, log_pos);
  int2store(header + FLAGS_OFFSET, flags);

  bool ret= writer->write_header(header, sizeof(header));
  DBUG_RETURN(ret);
}

#endif /* !MYSQL_CLIENT */

/**
  This needn't be format-tolerant, because we only parse the first
  LOG_EVENT_MINIMAL_HEADER_LEN bytes (just need the event's length).
*/

int Log_event::read_log_event(IO_CACHE* file, String* packet,
                              const Format_description_log_event *fdle,
                              enum enum_binlog_checksum_alg checksum_alg_arg)
{
  ulong data_len;
  char buf[LOG_EVENT_MINIMAL_HEADER_LEN];
  uchar ev_offset= packet->length();
#if !defined(MYSQL_CLIENT)
  THD *thd=current_thd;
  ulong max_allowed_packet= thd ? thd->slave_thread ? slave_max_allowed_packet
                                                    : thd->variables.max_allowed_packet
                                : ~(uint)0;
#endif
  DBUG_ENTER("Log_event::read_log_event(IO_CACHE*,String*...)");

  if (my_b_read(file, (uchar*) buf, sizeof(buf)))
  {
    /*
      If the read hits eof, we must report it as eof so the caller
      will know it can go into cond_wait to be woken up on the next
      update to the log.
    */
    DBUG_PRINT("error",("file->error: %d", file->error));
    DBUG_RETURN(file->error == 0 ? LOG_READ_EOF :
                file->error > 0 ? LOG_READ_TRUNC : LOG_READ_IO);
  }
  data_len= uint4korr(buf + EVENT_LEN_OFFSET);

  /* Append the log event header to packet */
  if (packet->append(buf, sizeof(buf)))
    DBUG_RETURN(LOG_READ_MEM);

  if (data_len < LOG_EVENT_MINIMAL_HEADER_LEN)
    DBUG_RETURN(LOG_READ_BOGUS);

  if (data_len > MY_MAX(max_allowed_packet,
                        opt_binlog_rows_event_max_size + MAX_LOG_EVENT_HEADER))
    DBUG_RETURN(LOG_READ_TOO_LARGE);

  if (likely(data_len > LOG_EVENT_MINIMAL_HEADER_LEN))
  {
    /* Append rest of event, read directly from file into packet */
    if (packet->append(file, data_len - LOG_EVENT_MINIMAL_HEADER_LEN))
    {
      /*
        Fatal error occurred when appending rest of the event
        to packet, possible failures:
	1. EOF occurred when reading from file, it's really an error
           as there's supposed to be more bytes available.
           file->error will have been set to number of bytes left to read
        2. Read was interrupted, file->error would normally be set to -1
        3. Failed to allocate memory for packet, my_errno
           will be ENOMEM(file->error should be 0, but since the
           memory allocation occurs before the call to read it might
           be uninitialized)
      */
      DBUG_RETURN(my_errno == ENOMEM ? LOG_READ_MEM :
                  (file->error >= 0 ? LOG_READ_TRUNC: LOG_READ_IO));
    }
  }

  if (fdle->crypto_data.scheme)
  {
    uchar iv[BINLOG_IV_LENGTH];
    fdle->crypto_data.set_iv(iv, (uint32) (my_b_tell(file) - data_len));
    size_t sz= data_len + ev_offset + 1;
#ifdef HAVE_WOLFSSL
    /*
      Workaround for MDEV-19582.
      WolfSSL reads memory out of bounds with decryption/NOPAD)
      We allocate a little more memory therefore.
    */
    sz += MY_AES_BLOCK_SIZE;
#endif
    char *newpkt= (char*)my_malloc(sz, MYF(MY_WME));
    if (!newpkt)
      DBUG_RETURN(LOG_READ_MEM);
    memcpy(newpkt, packet->ptr(), ev_offset);

    uint dstlen;
    uchar *src= (uchar*)packet->ptr() + ev_offset;
    uchar *dst= (uchar*)newpkt + ev_offset;
    memcpy(src + EVENT_LEN_OFFSET, src, 4);
    if (encryption_crypt(src + 4, data_len - 4, dst + 4, &dstlen,
            fdle->crypto_data.key, fdle->crypto_data.key_length, iv,
            sizeof(iv), ENCRYPTION_FLAG_DECRYPT | ENCRYPTION_FLAG_NOPAD,
            ENCRYPTION_KEY_SYSTEM_DATA, fdle->crypto_data.key_version))
    {
      my_free(newpkt);
      DBUG_RETURN(LOG_READ_DECRYPT);
    }
    DBUG_ASSERT(dstlen == data_len - 4);
    memcpy(dst, dst + EVENT_LEN_OFFSET, 4);
    int4store(dst + EVENT_LEN_OFFSET, data_len);
    packet->reset(newpkt, data_len + ev_offset, data_len + ev_offset + 1,
                  &my_charset_bin);
  }

  /*
    CRC verification of the Dump thread
  */
  if (data_len > LOG_EVENT_MINIMAL_HEADER_LEN)
  {
    /* Corrupt the event for Dump thread*/
    DBUG_EXECUTE_IF("corrupt_read_log_event2",
      uchar *debug_event_buf_c = (uchar*) packet->ptr() + ev_offset;
      if (debug_event_buf_c[EVENT_TYPE_OFFSET] != FORMAT_DESCRIPTION_EVENT)
      {
        int debug_cor_pos = rand() % (data_len - BINLOG_CHECKSUM_LEN);
        debug_event_buf_c[debug_cor_pos] =~ debug_event_buf_c[debug_cor_pos];
        DBUG_PRINT("info", ("Corrupt the event at Log_event::read_log_event: byte on position %d", debug_cor_pos));
        DBUG_SET("-d,corrupt_read_log_event2");
      }
    );
    if (event_checksum_test((uchar*) packet->ptr() + ev_offset,
                             data_len, checksum_alg_arg))
      DBUG_RETURN(LOG_READ_CHECKSUM_FAILURE);
  }
  DBUG_RETURN(0);
}

Log_event* Log_event::read_log_event(IO_CACHE* file,
                                     const Format_description_log_event *fdle,
                                     my_bool crc_check)
{
  DBUG_ENTER("Log_event::read_log_event(IO_CACHE*,Format_description_log_event*...)");
  DBUG_ASSERT(fdle != 0);
  String event;
  const char *error= 0;
  Log_event *res= 0;

  switch (read_log_event(file, &event, fdle, BINLOG_CHECKSUM_ALG_OFF))
  {
    case 0:
      break;
    case LOG_READ_EOF: // no error here; we are at the file's end
      goto err;
    case LOG_READ_BOGUS:
      error= "Event invalid";
      goto err;
    case LOG_READ_IO:
      error= "read error";
      goto err;
    case LOG_READ_MEM:
      error= "Out of memory";
      goto err;
    case LOG_READ_TRUNC:
      error= "Event truncated";
      goto err;
    case LOG_READ_TOO_LARGE:
      error= "Event too big";
      goto err;
    case LOG_READ_DECRYPT:
      error= "Event decryption failure";
      goto err;
    case LOG_READ_CHECKSUM_FAILURE:
    default:
      DBUG_ASSERT(0);
      error= "internal error";
      goto err;
  }

  if ((res= read_log_event(event.ptr(), event.length(),
                           &error, fdle, crc_check)))
    res->register_temp_buf(event.release(), true);

err:
  if (unlikely(error))
  {
    DBUG_ASSERT(!res);
#ifdef MYSQL_CLIENT
    if (force_opt)
      DBUG_RETURN(new Unknown_log_event());
#endif
    if (event.length() >= OLD_HEADER_LEN)
      sql_print_error("Error in Log_event::read_log_event(): '%s',"
                      " data_len: %lu, event_type: %u", error,
                      (ulong) uint4korr(&event[EVENT_LEN_OFFSET]),
                      (uint) (uchar)event[EVENT_TYPE_OFFSET]);
    else
      sql_print_error("Error in Log_event::read_log_event(): '%s'", error);
    /*
      The SQL slave thread will check if file->error<0 to know
      if there was an I/O error. Even if there is no "low-level" I/O errors
      with 'file', any of the high-level above errors is worrying
      enough to stop the SQL thread now ; as we are skipping the current event,
      going on with reading and successfully executing other events can
      only corrupt the slave's databases. So stop.
    */
    file->error= -1;
  }
  DBUG_RETURN(res);
}


/**
  Binlog format tolerance is in (buf, event_len, fdle)
  constructors.
*/

Log_event* Log_event::read_log_event(const char* buf, uint event_len,
				     const char **error,
                                     const Format_description_log_event *fdle,
                                     my_bool crc_check)
{
  Log_event* ev;
  enum enum_binlog_checksum_alg alg;
  DBUG_ENTER("Log_event::read_log_event(char*,...)");
  DBUG_ASSERT(fdle != 0);
  DBUG_PRINT("info", ("binlog_version: %d", fdle->binlog_version));
  DBUG_DUMP_EVENT_BUF(buf, event_len);

  /*
    Check the integrity; This is needed because handle_slave_io() doesn't
    check if packet is of proper length.
 */
  if (event_len < EVENT_LEN_OFFSET)
  {
    *error="Sanity check failed";		// Needed to free buffer
    DBUG_RETURN(NULL); // general sanity check - will fail on a partial read
  }

  uint event_type= (uchar)buf[EVENT_TYPE_OFFSET];
  // all following START events in the current file are without checksum
  if (event_type == START_EVENT_V3)
    (const_cast< Format_description_log_event *>(fdle))->checksum_alg= BINLOG_CHECKSUM_ALG_OFF;
  /*
    CRC verification by SQL and Show-Binlog-Events master side.
    The caller has to provide @fdle->checksum_alg to
    be the last seen FD's (A) descriptor.
    If event is FD the descriptor is in it.
    Notice, FD of the binlog can be only in one instance and therefore
    Show-Binlog-Events executing master side thread needs just to know
    the only FD's (A) value -  whereas RL can contain more.
    In the RL case, the alg is kept in FD_e (@fdle) which is reset
    to the newer read-out event after its execution with possibly new alg descriptor.
    Therefore in a typical sequence of RL:
    {FD_s^0, FD_m, E_m^1} E_m^1 
    will be verified with (A) of FD_m.

    See legends definition on MYSQL_BIN_LOG::relay_log_checksum_alg docs
    lines (log.h).

    Notice, a pre-checksum FD version forces alg := BINLOG_CHECKSUM_ALG_UNDEF.
  */
  alg= (event_type != FORMAT_DESCRIPTION_EVENT) ?
    fdle->checksum_alg : get_checksum_alg(buf, event_len);
  // Emulate the corruption during reading an event
  DBUG_EXECUTE_IF("corrupt_read_log_event_char",
    if (event_type != FORMAT_DESCRIPTION_EVENT)
    {
      char *debug_event_buf_c = (char *)buf;
      int debug_cor_pos = rand() % (event_len - BINLOG_CHECKSUM_LEN);
      debug_event_buf_c[debug_cor_pos] =~ debug_event_buf_c[debug_cor_pos];
      DBUG_PRINT("info", ("Corrupt the event at Log_event::read_log_event(char*,...): byte on position %d", debug_cor_pos));
      DBUG_SET("-d,corrupt_read_log_event_char");
    }
  );                                                 
  if (crc_check &&
      event_checksum_test((uchar *) buf, event_len, alg))
  {
#ifdef MYSQL_CLIENT
    *error= "Event crc check failed! Most likely there is event corruption.";
    if (force_opt)
    {
      ev= new Unknown_log_event(buf, fdle);
      DBUG_RETURN(ev);
    }
    else
      DBUG_RETURN(NULL);
#else
    *error= ER(ER_BINLOG_READ_EVENT_CHECKSUM_FAILURE);
    sql_print_error("%s", *error);
    DBUG_RETURN(NULL);
#endif
  }

  if (event_type > fdle->number_of_event_types &&
      event_type != FORMAT_DESCRIPTION_EVENT)
  {
    /*
      It is unsafe to use the fdle if its post_header_len
      array does not include the event type.
    */
    DBUG_PRINT("error", ("event type %d found, but the current "
                         "Format_description_log_event supports only %d event "
                         "types", event_type,
                         fdle->number_of_event_types));
    ev= NULL;
  }
  else
  {
    /*
      In some previuos versions (see comment in
      Format_description_log_event::Format_description_log_event(char*,...)),
      event types were assigned different id numbers than in the
      present version. In order to replicate from such versions to the
      present version, we must map those event type id's to our event
      type id's.  The mapping is done with the event_type_permutation
      array, which was set up when the Format_description_log_event
      was read.
    */
    if (fdle->event_type_permutation)
    {
      int new_event_type= fdle->event_type_permutation[event_type];
      DBUG_PRINT("info", ("converting event type %d to %d (%s)",
                   event_type, new_event_type,
                   get_type_str((Log_event_type)new_event_type)));
      event_type= new_event_type;
    }

    if (alg != BINLOG_CHECKSUM_ALG_UNDEF &&
        (event_type == FORMAT_DESCRIPTION_EVENT ||
         alg != BINLOG_CHECKSUM_ALG_OFF))
      event_len= event_len - BINLOG_CHECKSUM_LEN;

    /*
      Create an object of Ignorable_log_event for unrecognized sub-class.
      So that SLAVE SQL THREAD will only update the position and continue.
      We should look for this flag first instead of judging by event_type
      Any event can be Ignorable_log_event if it has this flag on.
      look into @note of Ignorable_log_event
    */
    if (uint2korr(buf + FLAGS_OFFSET) & LOG_EVENT_IGNORABLE_F)
    {
      ev= new Ignorable_log_event(buf, fdle,
                                  get_type_str((Log_event_type) event_type));
      goto exit;
    }
    switch(event_type) {
    case QUERY_EVENT:
      ev  = new Query_log_event(buf, event_len, fdle, QUERY_EVENT);
      break;
    case QUERY_COMPRESSED_EVENT:
      ev = new Query_compressed_log_event(buf, event_len, fdle,
                                          QUERY_COMPRESSED_EVENT);
      break;
    case LOAD_EVENT:
      ev = new Load_log_event(buf, event_len, fdle);
      break;
    case NEW_LOAD_EVENT:
      ev = new Load_log_event(buf, event_len, fdle);
      break;
    case ROTATE_EVENT:
      ev = new Rotate_log_event(buf, event_len, fdle);
      break;
    case BINLOG_CHECKPOINT_EVENT:
      ev = new Binlog_checkpoint_log_event(buf, event_len, fdle);
      break;
    case GTID_EVENT:
      ev = new Gtid_log_event(buf, event_len, fdle);
      break;
    case GTID_LIST_EVENT:
      ev = new Gtid_list_log_event(buf, event_len, fdle);
      break;
    case CREATE_FILE_EVENT:
      ev = new Create_file_log_event(buf, event_len, fdle);
      break;
    case APPEND_BLOCK_EVENT:
      ev = new Append_block_log_event(buf, event_len, fdle);
      break;
    case DELETE_FILE_EVENT:
      ev = new Delete_file_log_event(buf, event_len, fdle);
      break;
    case EXEC_LOAD_EVENT:
      ev = new Execute_load_log_event(buf, event_len, fdle);
      break;
    case START_EVENT_V3: /* this is sent only by MySQL <=4.x */
      ev = new Start_log_event_v3(buf, event_len, fdle);
      break;
    case STOP_EVENT:
      ev = new Stop_log_event(buf, fdle);
      break;
    case INTVAR_EVENT:
      ev = new Intvar_log_event(buf, fdle);
      break;
    case XID_EVENT:
      ev = new Xid_log_event(buf, fdle);
      break;
    case RAND_EVENT:
      ev = new Rand_log_event(buf, fdle);
      break;
    case USER_VAR_EVENT:
      ev = new User_var_log_event(buf, event_len, fdle);
      break;
    case FORMAT_DESCRIPTION_EVENT:
      ev = new Format_description_log_event(buf, event_len, fdle);
      break;
#if defined(HAVE_REPLICATION) 
    case PRE_GA_WRITE_ROWS_EVENT:
      ev = new Write_rows_log_event_old(buf, event_len, fdle);
      break;
    case PRE_GA_UPDATE_ROWS_EVENT:
      ev = new Update_rows_log_event_old(buf, event_len, fdle);
      break;
    case PRE_GA_DELETE_ROWS_EVENT:
      ev = new Delete_rows_log_event_old(buf, event_len, fdle);
      break;
    case WRITE_ROWS_EVENT_V1:
    case WRITE_ROWS_EVENT:
      ev = new Write_rows_log_event(buf, event_len, fdle);
      break;
    case UPDATE_ROWS_EVENT_V1:
    case UPDATE_ROWS_EVENT:
      ev = new Update_rows_log_event(buf, event_len, fdle);
      break;
    case DELETE_ROWS_EVENT_V1:
    case DELETE_ROWS_EVENT:
      ev = new Delete_rows_log_event(buf, event_len, fdle);
      break;

    case WRITE_ROWS_COMPRESSED_EVENT:
    case WRITE_ROWS_COMPRESSED_EVENT_V1:
      ev = new Write_rows_compressed_log_event(buf, event_len, fdle);
      break;
    case UPDATE_ROWS_COMPRESSED_EVENT:
    case UPDATE_ROWS_COMPRESSED_EVENT_V1:
      ev = new Update_rows_compressed_log_event(buf, event_len, fdle);
      break;
    case DELETE_ROWS_COMPRESSED_EVENT:
    case DELETE_ROWS_COMPRESSED_EVENT_V1:
      ev = new Delete_rows_compressed_log_event(buf, event_len, fdle);
      break;

      /* MySQL GTID events are ignored */
    case GTID_LOG_EVENT:
    case ANONYMOUS_GTID_LOG_EVENT:
    case PREVIOUS_GTIDS_LOG_EVENT:
    case TRANSACTION_CONTEXT_EVENT:
    case VIEW_CHANGE_EVENT:
    case XA_PREPARE_LOG_EVENT:
      ev= new Ignorable_log_event(buf, fdle,
                                  get_type_str((Log_event_type) event_type));
      break;

    case TABLE_MAP_EVENT:
      ev = new Table_map_log_event(buf, event_len, fdle);
      break;
#endif
    case BEGIN_LOAD_QUERY_EVENT:
      ev = new Begin_load_query_log_event(buf, event_len, fdle);
      break;
    case EXECUTE_LOAD_QUERY_EVENT:
      ev= new Execute_load_query_log_event(buf, event_len, fdle);
      break;
    case INCIDENT_EVENT:
      ev = new Incident_log_event(buf, event_len, fdle);
      break;
    case ANNOTATE_ROWS_EVENT:
      ev = new Annotate_rows_log_event(buf, event_len, fdle);
      break;
    case START_ENCRYPTION_EVENT:
      ev = new Start_encryption_log_event(buf, event_len, fdle);
      break;
    default:
      DBUG_PRINT("error",("Unknown event code: %d",
                          (uchar) buf[EVENT_TYPE_OFFSET]));
      ev= NULL;
      break;
    }
  }
exit:

  if (ev)
  {
    ev->checksum_alg= alg;
#ifdef MYSQL_CLIENT
    if (ev->checksum_alg != BINLOG_CHECKSUM_ALG_OFF &&
        ev->checksum_alg != BINLOG_CHECKSUM_ALG_UNDEF)
      ev->crc= uint4korr(buf + (event_len));
#endif
  }

  DBUG_PRINT("read_event", ("%s(type_code: %u; event_len: %u)",
                            ev ? ev->get_type_str() : "<unknown>",
                            (uchar)buf[EVENT_TYPE_OFFSET],
                            event_len));
  /*
    is_valid() are small event-specific sanity tests which are
    important; for example there are some my_malloc() in constructors
    (e.g. Query_log_event::Query_log_event(char*...)); when these
    my_malloc() fail we can't return an error out of the constructor
    (because constructor is "void") ; so instead we leave the pointer we
    wanted to allocate (e.g. 'query') to 0 and we test it in is_valid().
    Same for Format_description_log_event, member 'post_header_len'.

    SLAVE_EVENT is never used, so it should not be read ever.
  */
  if (!ev || !ev->is_valid() || (event_type == SLAVE_EVENT))
  {
    DBUG_PRINT("error",("Found invalid event in binary log"));

    delete ev;
#ifdef MYSQL_CLIENT
    if (!force_opt) /* then mysqlbinlog dies */
    {
      *error= "Found invalid event in binary log";
      DBUG_RETURN(0);
    }
    ev= new Unknown_log_event(buf, fdle);
#else
    *error= "Found invalid event in binary log";
    DBUG_RETURN(0);
#endif
  }
  DBUG_RETURN(ev);  
}

#ifdef MYSQL_CLIENT

static bool hexdump_minimal_header_to_io_cache(IO_CACHE *file,
                                               my_off_t offset,
                                               uchar *ptr)
{
  DBUG_ASSERT(LOG_EVENT_MINIMAL_HEADER_LEN == 19);

  /*
    Pretty-print the first LOG_EVENT_MINIMAL_HEADER_LEN (19) bytes of the
    common header, which contains the basic information about the log event.
    Every event will have at least this much header, but events could contain
    more headers (which must be printed by other methods, if desired).
  */
  char emit_buf[120];               // Enough for storing one line
  size_t emit_buf_written;

  if (my_b_printf(file,
                  "#           "
                  "|Timestamp   "
                  "|Type "
                  "|Master ID   "
                  "|Size        "
                  "|Master Pos  "
                  "|Flags\n"))
    goto err;
  emit_buf_written=
    my_snprintf(emit_buf, sizeof(emit_buf),
                "# %8llx  "                         /* Position */
                "|%02x %02x %02x %02x "             /* Timestamp */
                "|%02x   "                          /* Type */
                "|%02x %02x %02x %02x "             /* Master ID */
                "|%02x %02x %02x %02x "             /* Size */
                "|%02x %02x %02x %02x "             /* Master Pos */
                "|%02x %02x\n",                     /* Flags */
                (ulonglong) offset,                 /* Position */
                ptr[0], ptr[1], ptr[2], ptr[3],     /* Timestamp */
                ptr[4],                             /* Type */
                ptr[5], ptr[6], ptr[7], ptr[8],     /* Master ID */
                ptr[9], ptr[10], ptr[11], ptr[12],  /* Size */
                ptr[13], ptr[14], ptr[15], ptr[16], /* Master Pos */
                ptr[17], ptr[18]);                  /* Flags */

  DBUG_ASSERT(static_cast<size_t>(emit_buf_written) < sizeof(emit_buf));
  if (my_b_write(file, reinterpret_cast<uchar*>(emit_buf), emit_buf_written) ||
      my_b_write(file, (uchar*)"#\n", 2))
    goto err;

  return 0;
err:
  return 1;
}


/*
  The number of bytes to print per line. Should be an even number,
  and "hexdump -C" uses 16, so we'll duplicate that here.
*/
#define HEXDUMP_BYTES_PER_LINE 16

static void format_hex_line(char *emit_buff)
{
  memset(emit_buff + 1, ' ',
         1 + 8 + 2 + (HEXDUMP_BYTES_PER_LINE * 3 + 1) + 2 +
         HEXDUMP_BYTES_PER_LINE);
  emit_buff[0]= '#';
  emit_buff[2 + 8 + 2 + (HEXDUMP_BYTES_PER_LINE * 3 + 1) + 1]= '|';
  emit_buff[2 + 8 + 2 + (HEXDUMP_BYTES_PER_LINE * 3 + 1) + 2 +
    HEXDUMP_BYTES_PER_LINE]= '|';
  emit_buff[2 + 8 + 2 + (HEXDUMP_BYTES_PER_LINE * 3 + 1) + 2 +
    HEXDUMP_BYTES_PER_LINE + 1]= '\n';
  emit_buff[2 + 8 + 2 + (HEXDUMP_BYTES_PER_LINE * 3 + 1) + 2 +
    HEXDUMP_BYTES_PER_LINE + 2]= '\0';
}

static bool hexdump_data_to_io_cache(IO_CACHE *file,
                                     my_off_t offset,
                                     uchar *ptr,
                                     my_off_t size)
{
  /*
    2 = '# '
    8 = address
    2 = '  '
    (HEXDUMP_BYTES_PER_LINE * 3 + 1) = Each byte prints as two hex digits,
       plus a space
    2 = ' |'
    HEXDUMP_BYTES_PER_LINE = text representation
    2 = '|\n'
    1 = '\0'
  */
  char emit_buffer[2 + 8 + 2 + (HEXDUMP_BYTES_PER_LINE * 3 + 1) + 2 +
    HEXDUMP_BYTES_PER_LINE + 2 + 1 ];
  char *h,*c;
  my_off_t i;

  if (size == 0)
    return 0;                                   // ok, nothing to do

  format_hex_line(emit_buffer);
  /*
    Print the rest of the event (without common header)
  */
  my_off_t starting_offset = offset;
  for (i= 0,
       c= emit_buffer + 2 + 8 + 2 + (HEXDUMP_BYTES_PER_LINE * 3 + 1) + 2,
       h= emit_buffer + 2 + 8 + 2;
       i < size;
       i++, ptr++)
  {
    my_snprintf(h, 4, "%02x ", *ptr);
    h+= 3;

    *c++= my_isprint(&my_charset_bin, *ptr) ? *ptr : '.';

    /* Print in groups of HEXDUMP_BYTES_PER_LINE characters. */
    if ((i % HEXDUMP_BYTES_PER_LINE) == (HEXDUMP_BYTES_PER_LINE - 1))
    {
      /* remove \0 left after printing hex byte representation */
      *h= ' ';
      /* prepare space to print address */
      memset(emit_buffer + 2, ' ', 8);
      /* print address */
      size_t const emit_buf_written= my_snprintf(emit_buffer + 2, 9, "%8llx",
                                                 (ulonglong) starting_offset);
      /* remove \0 left after printing address */
      emit_buffer[2 + emit_buf_written]= ' ';
      if (my_b_write(file, reinterpret_cast<uchar*>(emit_buffer),
                     sizeof(emit_buffer) - 1))
        goto err;
      c= emit_buffer + 2 + 8 + 2 + (HEXDUMP_BYTES_PER_LINE * 3 + 1) + 2;
      h= emit_buffer + 2 + 8 + 2;
      format_hex_line(emit_buffer);
      starting_offset+= HEXDUMP_BYTES_PER_LINE;
    }
    else if ((i % (HEXDUMP_BYTES_PER_LINE / 2))
             == ((HEXDUMP_BYTES_PER_LINE / 2) - 1))
    {
      /*
        In the middle of the group of HEXDUMP_BYTES_PER_LINE, emit an extra
        space in the hex string, to make two groups.
      */
      *h++= ' ';
    }

  }

  /*
    There is still data left in our buffer, which means that the previous
    line was not perfectly HEXDUMP_BYTES_PER_LINE characters, so write an
    incomplete line, with spaces to pad out to the same length as a full
    line would be, to make things more readable.
  */
  if (h != emit_buffer + 2 + 8 + 2)
  {
    *h= ' ';
    *c++= '|'; *c++= '\n';
    memset(emit_buffer + 2, ' ', 8);
    size_t const emit_buf_written= my_snprintf(emit_buffer + 2, 9, "%8llx",
                                               (ulonglong) starting_offset);
    emit_buffer[2 + emit_buf_written]= ' ';
    /* pad unprinted area */
    memset(h, ' ',
           (HEXDUMP_BYTES_PER_LINE * 3 + 1) - (h - (emit_buffer + 2 + 8 + 2)));
    if (my_b_write(file, reinterpret_cast<uchar*>(emit_buffer),
                   c - emit_buffer))
      goto err;
  }
  if (my_b_write(file, (uchar*)"#\n", 2))
    goto err;

  return 0;
err:
  return 1;
}

/*
  Log_event::print_header()
*/

bool Log_event::print_header(IO_CACHE* file,
                             PRINT_EVENT_INFO* print_event_info,
                             bool is_more __attribute__((unused)))
{
  char llbuff[22];
  my_off_t hexdump_from= print_event_info->hexdump_from;
  DBUG_ENTER("Log_event::print_header");

  if (my_b_write_byte(file, '#') ||
      print_timestamp(file) ||
      my_b_printf(file, " server id %lu  end_log_pos %s ", (ulong) server_id,
                  llstr(log_pos,llbuff)))
    goto err;

  /* print the checksum */

  if (checksum_alg != BINLOG_CHECKSUM_ALG_OFF &&
      checksum_alg != BINLOG_CHECKSUM_ALG_UNDEF)
  {
    char checksum_buf[BINLOG_CHECKSUM_LEN * 2 + 4]; // to fit to "%p "
    size_t const bytes_written=
      my_snprintf(checksum_buf, sizeof(checksum_buf), "0x%08x ", crc);
    if (my_b_printf(file, "%s ", get_type(&binlog_checksum_typelib,
                                          checksum_alg)) ||
        my_b_printf(file, checksum_buf, bytes_written))
      goto err;
  }

  /* mysqlbinlog --hexdump */
  if (print_event_info->hexdump_from)
  {
    my_b_write_byte(file, '\n');
    uchar *ptr= (uchar*)temp_buf;
    my_off_t size= uint4korr(ptr + EVENT_LEN_OFFSET);
    my_off_t hdr_len= get_header_len(print_event_info->common_header_len);

    size-= hdr_len;

    if (my_b_printf(file, "# Position\n"))
      goto err;

    /* Write the header, nicely formatted by field. */
    if (hexdump_minimal_header_to_io_cache(file, hexdump_from, ptr))
      goto err;

    ptr+= hdr_len;
    hexdump_from+= hdr_len;

    /* Print the rest of the data, mimicking "hexdump -C" output. */
    if (hexdump_data_to_io_cache(file, hexdump_from, ptr, size))
      goto err;

    /*
      Prefix the next line so that the output from print_helper()
      will appear as a comment.
    */
    if (my_b_write(file, (uchar*)"# Event: ", 9))
      goto err;
  }

  DBUG_RETURN(0);

err:
  DBUG_RETURN(1);
}


/**
  Prints a quoted string to io cache.
  Control characters are displayed as hex sequence, e.g. \x00
  Single-quote and backslash characters are escaped with a \

  @param[in] file              IO cache
  @param[in] prt               Pointer to string
  @param[in] length            String length
*/

static void
my_b_write_quoted(IO_CACHE *file, const uchar *ptr, uint length)
{
  const uchar *s;
  my_b_write_byte(file, '\'');
  for (s= ptr; length > 0 ; s++, length--)
  {
    if (*s > 0x1F)
      my_b_write_byte(file, *s);
    else if (*s == '\'')
      my_b_write(file, (uchar*)"\\'", 2);
    else if (*s == '\\')
      my_b_write(file, (uchar*)"\\\\", 2);
    else
    {
      uchar hex[10];
      size_t len= my_snprintf((char*) hex, sizeof(hex), "%s%02x", "\\x", *s);
      my_b_write(file, hex, len);
    }
  }
  my_b_write_byte(file, '\'');
}


/**
  Prints a bit string to io cache in format  b'1010'.
  
  @param[in] file              IO cache
  @param[in] ptr               Pointer to string
  @param[in] nbits             Number of bits
*/
static void
my_b_write_bit(IO_CACHE *file, const uchar *ptr, uint nbits)
{
  uint bitnum, nbits8= ((nbits + 7) / 8) * 8, skip_bits= nbits8 - nbits;
  my_b_write(file, (uchar*)"b'", 2);
  for (bitnum= skip_bits ; bitnum < nbits8; bitnum++)
  {
    int is_set= (ptr[(bitnum) / 8] >> (7 - bitnum % 8))  & 0x01;
    my_b_write_byte(file, (is_set ? '1' : '0'));
  }
  my_b_write_byte(file, '\'');
}


/**
  Prints a packed string to io cache.
  The string consists of length packed to 1 or 2 bytes,
  followed by string data itself.
  
  @param[in] file              IO cache
  @param[in] ptr               Pointer to string
  @param[in] length            String size
  
  @retval   - number of bytes scanned.
*/
static size_t
my_b_write_quoted_with_length(IO_CACHE *file, const uchar *ptr, uint length)
{
  if (length < 256)
  {
    length= *ptr;
    my_b_write_quoted(file, ptr + 1, length);
    return length + 1;
  }
  else
  {
    length= uint2korr(ptr);
    my_b_write_quoted(file, ptr + 2, length);
    return length + 2;
  }
}


/**
  Prints a 32-bit number in both signed and unsigned representation
  
  @param[in] file              IO cache
  @param[in] sl                Signed number
  @param[in] ul                Unsigned number
*/
static bool
my_b_write_sint32_and_uint32(IO_CACHE *file, int32 si, uint32 ui)
{
  bool res= my_b_printf(file, "%d", si);
  if (si < 0)
    if (my_b_printf(file, " (%u)", ui))
      res= 1;
  return res;
}


/**
  Print a packed value of the given SQL type into IO cache
  
  @param[in] file              IO cache
  @param[in] ptr               Pointer to string
  @param[in] type              Column type
  @param[in] meta              Column meta information
  @param[out] typestr          SQL type string buffer (for verbose output)
  @param[out] typestr_length   Size of typestr
  
  @retval   - number of bytes scanned from ptr.
              Except in case of NULL, in which case we return 1 to indicate ok
*/

static size_t
log_event_print_value(IO_CACHE *file, PRINT_EVENT_INFO *print_event_info,
                      const uchar *ptr, uint type, uint meta,
                      char *typestr, size_t typestr_length)
{
  uint32 length= 0;

  if (type == MYSQL_TYPE_STRING)
  {
    if (meta >= 256)
    {
      uint byte0= meta >> 8;
      uint byte1= meta & 0xFF;
      
      if ((byte0 & 0x30) != 0x30)
      {
        /* a long CHAR() field: see #37426 */
        length= byte1 | (((byte0 & 0x30) ^ 0x30) << 4);
        type= byte0 | 0x30;
      }
      else
        length = meta & 0xFF;
    }
    else
      length= meta;
  }

  switch (type) {
  case MYSQL_TYPE_LONG:
    {
      strmake(typestr, "INT", typestr_length);
      if (!ptr)
        goto return_null;

      int32 si= sint4korr(ptr);
      uint32 ui= uint4korr(ptr);
      my_b_write_sint32_and_uint32(file, si, ui);
      return 4;
    }

  case MYSQL_TYPE_TINY:
    {
      strmake(typestr, "TINYINT", typestr_length);
      if (!ptr)
        goto return_null;

      my_b_write_sint32_and_uint32(file, (int) (signed char) *ptr,
                                  (uint) (unsigned char) *ptr);
      return 1;
    }

  case MYSQL_TYPE_SHORT:
    {
      strmake(typestr, "SHORTINT", typestr_length);
      if (!ptr)
        goto return_null;

      int32 si= (int32) sint2korr(ptr);
      uint32 ui= (uint32) uint2korr(ptr);
      my_b_write_sint32_and_uint32(file, si, ui);
      return 2;
    }
  
  case MYSQL_TYPE_INT24:
    {
      strmake(typestr, "MEDIUMINT", typestr_length);
      if (!ptr)
        goto return_null;

      int32 si= sint3korr(ptr);
      uint32 ui= uint3korr(ptr);
      my_b_write_sint32_and_uint32(file, si, ui);
      return 3;
    }

  case MYSQL_TYPE_LONGLONG:
    {
      strmake(typestr, "LONGINT", typestr_length);
      if (!ptr)
        goto return_null;

      char tmp[64];
      size_t length;
      longlong si= sint8korr(ptr);
      length= (longlong10_to_str(si, tmp, -10) - tmp);
      my_b_write(file, (uchar*)tmp, length);
      if (si < 0)
      {
        ulonglong ui= uint8korr(ptr);
        longlong10_to_str((longlong) ui, tmp, 10);
        my_b_printf(file, " (%s)", tmp);        
      }
      return 8;
    }

  case MYSQL_TYPE_NEWDECIMAL:
    {
      uint precision= meta >> 8;
      uint decimals= meta & 0xFF;
      my_snprintf(typestr, typestr_length, "DECIMAL(%d,%d)",
                  precision, decimals);
      if (!ptr)
        goto return_null;

      uint bin_size= my_decimal_get_binary_size(precision, decimals);
      my_decimal dec((const uchar *) ptr, precision, decimals);
      int length= DECIMAL_MAX_STR_LENGTH;
      char buff[DECIMAL_MAX_STR_LENGTH + 1];
      decimal2string(&dec, buff, &length, 0, 0, 0);
      my_b_write(file, (uchar*)buff, length);
      return bin_size;
    }

  case MYSQL_TYPE_FLOAT:
    {
      strmake(typestr, "FLOAT", typestr_length);
      if (!ptr)
        goto return_null;

      float fl;
      float4get(fl, ptr);
      char tmp[320];
      sprintf(tmp, "%-20g", (double) fl);
      my_b_printf(file, "%s", tmp); /* my_snprintf doesn't support %-20g */
      return 4;
    }

  case MYSQL_TYPE_DOUBLE:
    {
      double dbl;
      strmake(typestr, "DOUBLE", typestr_length);
      if (!ptr)
        goto return_null;

      float8get(dbl, ptr);
      char tmp[320];
      sprintf(tmp, "%-.20g", dbl); /* strmake doesn't support %-20g */
      my_b_printf(file, tmp, "%s");
      return 8;
    }
  
  case MYSQL_TYPE_BIT:
    {
      /* Meta-data: bit_len, bytes_in_rec, 2 bytes */
      uint nbits= ((meta >> 8) * 8) + (meta & 0xFF);
      my_snprintf(typestr, typestr_length, "BIT(%d)", nbits);
      if (!ptr)
        goto return_null;

      length= (nbits + 7) / 8;
      my_b_write_bit(file, ptr, nbits);
      return length;
    }

  case MYSQL_TYPE_TIMESTAMP:
    {
      strmake(typestr, "TIMESTAMP", typestr_length);
      if (!ptr)
        goto return_null;

      uint32 i32= uint4korr(ptr);
      my_b_printf(file, "%d", i32);
      return 4;
    }

  case MYSQL_TYPE_TIMESTAMP2:
    {
      my_snprintf(typestr, typestr_length, "TIMESTAMP(%d)", meta);
      if (!ptr)
        goto return_null;

      char buf[MAX_DATE_STRING_REP_LENGTH];
      struct timeval tm;
      my_timestamp_from_binary(&tm, ptr, meta);
      int buflen= my_timeval_to_str(&tm, buf, meta);
      my_b_write(file, (uchar*)buf, buflen);
      return my_timestamp_binary_length(meta);
    }

  case MYSQL_TYPE_DATETIME:
    {
      strmake(typestr, "DATETIME", typestr_length);
      if (!ptr)
        goto return_null;

      ulong d, t;
      uint64 i64= uint8korr(ptr); /* YYYYMMDDhhmmss */
      d= (ulong) (i64 / 1000000);
      t= (ulong) (i64 % 1000000);

      my_b_printf(file, "'%04d-%02d-%02d %02d:%02d:%02d'",
                  (int) (d / 10000), (int) (d % 10000) / 100, (int) (d % 100),
                  (int) (t / 10000), (int) (t % 10000) / 100, (int) t % 100);
      return 8;
    }

  case MYSQL_TYPE_DATETIME2:
    {
      my_snprintf(typestr, typestr_length, "DATETIME(%d)", meta);
      if (!ptr)
        goto return_null;

      char buf[MAX_DATE_STRING_REP_LENGTH];
      MYSQL_TIME ltime;
      longlong packed= my_datetime_packed_from_binary(ptr, meta);
      TIME_from_longlong_datetime_packed(&ltime, packed);
      int buflen= my_datetime_to_str(&ltime, buf, meta);
      my_b_write_quoted(file, (uchar *) buf, buflen);
      return my_datetime_binary_length(meta);
    }

  case MYSQL_TYPE_TIME:
    {
      strmake(typestr, "TIME",  typestr_length);
      if (!ptr)
        goto return_null;

      int32 tmp= sint3korr(ptr);
      int32 i32= tmp >= 0 ? tmp : - tmp;
      const char *sign= tmp < 0 ? "-" : "";
      my_b_printf(file, "'%s%02d:%02d:%02d'",
                  sign, i32 / 10000, (i32 % 10000) / 100, i32 % 100, i32);
      return 3;
    }

  case MYSQL_TYPE_TIME2:
    {
      my_snprintf(typestr, typestr_length, "TIME(%d)", meta);
      if (!ptr)
        goto return_null;

      char buf[MAX_DATE_STRING_REP_LENGTH];
      MYSQL_TIME ltime;
      longlong packed= my_time_packed_from_binary(ptr, meta);
      TIME_from_longlong_time_packed(&ltime, packed);
      int buflen= my_time_to_str(&ltime, buf, meta);
      my_b_write_quoted(file, (uchar *) buf, buflen);
      return my_time_binary_length(meta);
    }

  case MYSQL_TYPE_NEWDATE:
    {
      strmake(typestr, "DATE", typestr_length);
      if (!ptr)
        goto return_null;

      uint32 tmp= uint3korr(ptr);
      int part;
      char buf[11];
      char *pos= &buf[10];  // start from '\0' to the beginning

      /* Copied from field.cc */
      *pos--=0;					// End NULL
      part=(int) (tmp & 31);
      *pos--= (char) ('0'+part%10);
      *pos--= (char) ('0'+part/10);
      *pos--= ':';
      part=(int) (tmp >> 5 & 15);
      *pos--= (char) ('0'+part%10);
      *pos--= (char) ('0'+part/10);
      *pos--= ':';
      part=(int) (tmp >> 9);
      *pos--= (char) ('0'+part%10); part/=10;
      *pos--= (char) ('0'+part%10); part/=10;
      *pos--= (char) ('0'+part%10); part/=10;
      *pos=   (char) ('0'+part);
      my_b_printf(file , "'%s'", buf);
      return 3;
    }
    
  case MYSQL_TYPE_DATE:
    {
      strmake(typestr, "DATE", typestr_length);
      if (!ptr)
        goto return_null;

      uint i32= uint3korr(ptr);
      my_b_printf(file , "'%04d:%02d:%02d'",
                  (int)(i32 / (16L * 32L)), (int)(i32 / 32L % 16L),
                  (int)(i32 % 32L));
      return 3;
    }
  
  case MYSQL_TYPE_YEAR:
    {
      strmake(typestr, "YEAR", typestr_length);
      if (!ptr)
        goto return_null;

      uint32 i32= *ptr;
      my_b_printf(file, "%04d", i32+ 1900);
      return 1;
    }
  
  case MYSQL_TYPE_ENUM:
    switch (meta & 0xFF) {
    case 1:
      strmake(typestr, "ENUM(1 byte)", typestr_length);
      if (!ptr)
        goto return_null;

      my_b_printf(file, "%d", (int) *ptr);
      return 1;
    case 2:
      {
        strmake(typestr, "ENUM(2 bytes)", typestr_length);
        if (!ptr)
          goto return_null;

        int32 i32= uint2korr(ptr);
        my_b_printf(file, "%d", i32);
        return 2;
      }
    default:
      my_b_printf(file, "!! Unknown ENUM packlen=%d", meta & 0xFF); 
      return 0;
    }
    break;
    
  case MYSQL_TYPE_SET:
    my_snprintf(typestr, typestr_length, "SET(%d bytes)", meta & 0xFF);
      if (!ptr)
        goto return_null;

    my_b_write_bit(file, ptr , (meta & 0xFF) * 8);
    return meta & 0xFF;
  
  case MYSQL_TYPE_BLOB:
    switch (meta) {
    case 1:
      strmake(typestr, "TINYBLOB/TINYTEXT", typestr_length);
      if (!ptr)
        goto return_null;

      length= *ptr;
      my_b_write_quoted(file, ptr + 1, length);
      return length + 1;
    case 2:
      strmake(typestr, "BLOB/TEXT", typestr_length);
      if (!ptr)
        goto return_null;

      length= uint2korr(ptr);
      my_b_write_quoted(file, ptr + 2, length);
      return length + 2;
    case 3:
      strmake(typestr, "MEDIUMBLOB/MEDIUMTEXT", typestr_length);
      if (!ptr)
        goto return_null;

      length= uint3korr(ptr);
      my_b_write_quoted(file, ptr + 3, length);
      return length + 3;
    case 4:
      strmake(typestr, "LONGBLOB/LONGTEXT", typestr_length);
      if (!ptr)
        goto return_null;

      length= uint4korr(ptr);
      my_b_write_quoted(file, ptr + 4, length);
      return length + 4;
    default:
      my_b_printf(file, "!! Unknown BLOB packlen=%d", length);
      return 0;
    }

  case MYSQL_TYPE_VARCHAR:
  case MYSQL_TYPE_VAR_STRING:
    length= meta;
    my_snprintf(typestr, typestr_length, "VARSTRING(%d)", length);
    if (!ptr)
      goto return_null;

    return my_b_write_quoted_with_length(file, ptr, length);

  case MYSQL_TYPE_STRING:
    my_snprintf(typestr, typestr_length, "STRING(%d)", length);
    if (!ptr)
      goto return_null;

    return my_b_write_quoted_with_length(file, ptr, length);

  case MYSQL_TYPE_DECIMAL:
    print_event_info->flush_for_error();
    fprintf(stderr, "\nError: Found Old DECIMAL (mysql-4.1 or earlier). "
            "Not enough metadata to display the value.\n");
    break;
  default:
    print_event_info->flush_for_error();
    fprintf(stderr,
            "\nError: Don't know how to handle column type: %d meta: %d (%04x)\n",
            type, meta, meta);
    break;
  }
  *typestr= 0;
  return 0;

return_null:
  return my_b_write(file, (uchar*) "NULL", 4) ? 0 : 1;
}


/**
  Print a packed row into IO cache
  
  @param[in] file              IO cache
  @param[in] td                Table definition
  @param[in] print_event_into  Print parameters
  @param[in] cols_bitmap       Column bitmaps.
  @param[in] value             Pointer to packed row
  @param[in] prefix            Row's SQL clause ("SET", "WHERE", etc)
  
  @retval   0 error
            # number of bytes scanned.
*/


size_t
Rows_log_event::print_verbose_one_row(IO_CACHE *file, table_def *td,
                                      PRINT_EVENT_INFO *print_event_info,
                                      MY_BITMAP *cols_bitmap,
                                      const uchar *value, const uchar *prefix,
                                      const my_bool no_fill_output)
{
  const uchar *value0= value;
  const uchar *null_bits= value;
  uint null_bit_index= 0;
  char typestr[64]= "";

#ifdef WHEN_FLASHBACK_REVIEW_READY
  /* Storing the review SQL */
  IO_CACHE *review_sql= &print_event_info->review_sql_cache;
  LEX_STRING review_str;
#endif

  /*
    Skip metadata bytes which gives the information about nullabity of master
    columns. Master writes one bit for each affected column.
   */

  value+= (bitmap_bits_set(cols_bitmap) + 7) / 8;

  if (!no_fill_output)
    if (my_b_printf(file, "%s", prefix))
      goto err;

  for (uint i= 0; i < (uint)td->size(); i ++)
  {
    size_t size;
    int is_null= (null_bits[null_bit_index / 8] 
                  >> (null_bit_index % 8))  & 0x01;

    if (bitmap_is_set(cols_bitmap, i) == 0)
      continue;

    if (!no_fill_output)
      if (my_b_printf(file, "###   @%d=", static_cast<int>(i + 1)))
        goto err;

    if (!is_null)
    {
      size_t fsize= td->calc_field_size((uint)i, (uchar*) value);
      if (value + fsize > m_rows_end)
      {
        if (!no_fill_output)
          if (my_b_printf(file, "***Corrupted replication event was detected."
                          " Not printing the value***\n"))
            goto err;
        value+= fsize;
        return 0;
      }
    }

    if (!no_fill_output)
    {
      size= log_event_print_value(file, print_event_info, is_null? NULL: value,
                                  td->type(i), td->field_metadata(i),
                                  typestr, sizeof(typestr));
#ifdef WHEN_FLASHBACK_REVIEW_READY
      if (need_flashback_review)
      {
        String tmp_str, hex_str;
        IO_CACHE tmp_cache;

        // Using a tmp IO_CACHE to get the value output
        open_cached_file(&tmp_cache, NULL, NULL, 0, MYF(MY_WME | MY_NABP));
        size= log_event_print_value(&tmp_cache, print_event_info,
                                    is_null ? NULL: value,
                                    td->type(i), td->field_metadata(i),
                                    typestr, sizeof(typestr));
        error= copy_event_cache_to_string_and_reinit(&tmp_cache, &review_str);
        close_cached_file(&tmp_cache);
        if (unlikely(error))
          return 0;

        switch (td->type(i)) // Converting a string to HEX format
        {
          case MYSQL_TYPE_VARCHAR:
          case MYSQL_TYPE_VAR_STRING:
          case MYSQL_TYPE_STRING:
          case MYSQL_TYPE_BLOB:
            // Avoid write_pos changed to a new area
            // tmp_str.free();
            tmp_str.append(review_str.str + 1, review_str.length - 2); // Removing quotation marks
            if (hex_str.alloc(tmp_str.length()*2+1)) // If out of memory
            {
              fprintf(stderr, "\nError: Out of memory. "
                      "Could not print correct binlog event.\n");
              exit(1);
            }
            octet2hex((char*) hex_str.ptr(), tmp_str.ptr(), tmp_str.length());
            if (my_b_printf(review_sql, ", UNHEX('%s')", hex_str.ptr()))
              goto err;
            break;
          default:
            tmp_str.free();
            if (tmp_str.append(review_str.str, review_str.length) ||
                my_b_printf(review_sql, ", %s", tmp_str.ptr()))
              goto err;
            break;
        }
        my_free(revieww_str.str);
      }
#endif
    }
    else
    {
      IO_CACHE tmp_cache;
      open_cached_file(&tmp_cache, NULL, NULL, 0, MYF(MY_WME | MY_NABP));
      size= log_event_print_value(&tmp_cache, print_event_info,
                                  is_null ? NULL: value,
                                  td->type(i), td->field_metadata(i),
                                  typestr, sizeof(typestr));
      close_cached_file(&tmp_cache);
    }

    if (!size)
      goto err;

    if (!is_null)
      value+= size;

    if (print_event_info->verbose > 1 && !no_fill_output)
    {
      if (my_b_write(file, (uchar*)" /* ", 4) ||
          my_b_printf(file, "%s ", typestr) ||
          my_b_printf(file, "meta=%d nullable=%d is_null=%d ",
                      td->field_metadata(i),
                      td->maybe_null(i), is_null) ||
          my_b_write(file, (uchar*)"*/", 2))
        goto err;
    }

    if (!no_fill_output)
      if (my_b_write_byte(file, '\n'))
        goto err;

    null_bit_index++;
  }
  return value - value0;

err:
  return 0;
}


/**
  Exchange the SET part and WHERE part for the Update events.
  Revert the operations order for the Write and Delete events.
  And then revert the events order from the last one to the first one.

  @param[in] print_event_info   PRINT_EVENT_INFO
  @param[in] rows_buff          Packed event buff
*/

void Rows_log_event::change_to_flashback_event(PRINT_EVENT_INFO *print_event_info,
                                               uchar *rows_buff, Log_event_type ev_type)
{
  Table_map_log_event *map;
  table_def *td;
  DYNAMIC_ARRAY rows_arr;
  uchar *swap_buff1, *swap_buff2;
  uchar *rows_pos= rows_buff + m_rows_before_size;

  if (!(map= print_event_info->m_table_map.get_table(m_table_id)) ||
      !(td= map->create_table_def()))
    return;

  /* If the write rows event contained no values for the AI */
  if (((get_general_type_code() == WRITE_ROWS_EVENT) && (m_rows_buf==m_rows_end)))
    goto end;

  (void) my_init_dynamic_array(&rows_arr, sizeof(LEX_STRING), 8, 8, MYF(0));

  for (uchar *value= m_rows_buf; value < m_rows_end; )
  {
    uchar *start_pos= value;
    size_t length1= 0;
    if (!(length1= print_verbose_one_row(NULL, td, print_event_info,
                                         &m_cols, value,
                                         (const uchar*) "", TRUE)))
    {
      fprintf(stderr, "\nError row length: %zu\n", length1);
      exit(1);
    }
    value+= length1;

    swap_buff1= (uchar *) my_malloc(length1, MYF(0));
    if (!swap_buff1)
    {
      fprintf(stderr, "\nError: Out of memory. "
              "Could not exchange to flashback event.\n");
      exit(1);
    }
    memcpy(swap_buff1, start_pos, length1);

    // For Update_event, we have the second part
    size_t length2= 0;
    if (ev_type == UPDATE_ROWS_EVENT ||
        ev_type == UPDATE_ROWS_EVENT_V1)
    {
      if (!(length2= print_verbose_one_row(NULL, td, print_event_info,
                                           &m_cols, value,
                                           (const uchar*) "", TRUE)))
      {
        fprintf(stderr, "\nError row length: %zu\n", length2);
        exit(1);
      }
      value+= length2;

      swap_buff2= (uchar *) my_malloc(length2, MYF(0));
      if (!swap_buff2)
      {
        fprintf(stderr, "\nError: Out of memory. "
                "Could not exchange to flashback event.\n");
        exit(1);
      }
      memcpy(swap_buff2, start_pos + length1, length2); // WHERE part
    }

    if (ev_type == UPDATE_ROWS_EVENT ||
        ev_type == UPDATE_ROWS_EVENT_V1)
    {
      /* Swap SET and WHERE part */
      memcpy(start_pos, swap_buff2, length2);
      memcpy(start_pos + length2, swap_buff1, length1);
    }

    /* Free tmp buffers */
    my_free(swap_buff1);
    if (ev_type == UPDATE_ROWS_EVENT ||
        ev_type == UPDATE_ROWS_EVENT_V1)
      my_free(swap_buff2);

    /* Copying one row into a buff, and pushing into the array */
    LEX_STRING one_row;

    one_row.length= length1 + length2;
    one_row.str=    (char *) my_malloc(one_row.length, MYF(0));
    memcpy(one_row.str, start_pos, one_row.length);
    if (one_row.str == NULL || push_dynamic(&rows_arr, (uchar *) &one_row))
    {
      fprintf(stderr, "\nError: Out of memory. "
              "Could not push flashback event into array.\n");
      exit(1);
    }
  }

  /* Copying rows from the end to the begining into event */
  for (uint i= rows_arr.elements; i > 0; --i)
  {
    LEX_STRING *one_row= dynamic_element(&rows_arr, i - 1, LEX_STRING*);

    memcpy(rows_pos, (uchar *)one_row->str, one_row->length);
    rows_pos+= one_row->length;
    my_free(one_row->str);
  }
  delete_dynamic(&rows_arr);

end:
  delete td;
}

/**
  Calc length of a packed value of the given SQL type

  @param[in] ptr               Pointer to string
  @param[in] type              Column type
  @param[in] meta              Column meta information

  @retval   - number of bytes scanned from ptr.
              Except in case of NULL, in which case we return 1 to indicate ok
*/

static size_t calc_field_event_length(const uchar *ptr, uint type, uint meta)
{
  uint32 length= 0;

  if (type == MYSQL_TYPE_STRING)
  {
    if (meta >= 256)
    {
      uint byte0= meta >> 8;
      uint byte1= meta & 0xFF;

      if ((byte0 & 0x30) != 0x30)
      {
        /* a long CHAR() field: see #37426 */
        length= byte1 | (((byte0 & 0x30) ^ 0x30) << 4);
        type= byte0 | 0x30;
      }
      else
        length = meta & 0xFF;
    }
    else
      length= meta;
  }

  switch (type) {
  case MYSQL_TYPE_LONG:
  case MYSQL_TYPE_TIMESTAMP:
    return 4;
  case MYSQL_TYPE_TINY:
  case MYSQL_TYPE_YEAR:
    return 1;
  case MYSQL_TYPE_SHORT:
    return 2;
  case MYSQL_TYPE_INT24:
  case MYSQL_TYPE_TIME:
  case MYSQL_TYPE_NEWDATE:
  case MYSQL_TYPE_DATE:
      return 3;
  case MYSQL_TYPE_LONGLONG:
  case MYSQL_TYPE_DATETIME:
    return 8;
  case MYSQL_TYPE_NEWDECIMAL:
  {
    uint precision= meta >> 8;
    uint decimals= meta & 0xFF;
    uint bin_size= my_decimal_get_binary_size(precision, decimals);
    return bin_size;
  }
  case MYSQL_TYPE_FLOAT:
    return 4;
  case MYSQL_TYPE_DOUBLE:
    return 8;
  case MYSQL_TYPE_BIT:
  {
    /* Meta-data: bit_len, bytes_in_rec, 2 bytes */
    uint nbits= ((meta >> 8) * 8) + (meta & 0xFF);
    length= (nbits + 7) / 8;
    return length;
  }
  case MYSQL_TYPE_TIMESTAMP2:
    return my_timestamp_binary_length(meta);
  case MYSQL_TYPE_DATETIME2:
    return my_datetime_binary_length(meta);
  case MYSQL_TYPE_TIME2:
    return my_time_binary_length(meta);
  case MYSQL_TYPE_ENUM:
    switch (meta & 0xFF) {
    case 1:
    case 2:
      return (meta & 0xFF);
    default:
      /* Unknown ENUM packlen=%d", meta & 0xFF */
      return 0;
    }
    break;
  case MYSQL_TYPE_SET:
    return meta & 0xFF;
  case MYSQL_TYPE_BLOB:
    switch (meta) {
    default:
      return 0;
    case 1:
      return *ptr + 1;
    case 2:
      return uint2korr(ptr) + 2;
    case 3:
      return uint3korr(ptr) + 3;
    case 4:
      return uint4korr(ptr) + 4;
    }
  case MYSQL_TYPE_VARCHAR:
  case MYSQL_TYPE_VAR_STRING:
    length= meta;
    /* fall through */
  case MYSQL_TYPE_STRING:
    if (length < 256)
      return (uint) *ptr + 1;
    return uint2korr(ptr) + 2;
  case MYSQL_TYPE_DECIMAL:
    break;
  default:
    break;
  }
  return 0;
}


size_t
Rows_log_event::calc_row_event_length(table_def *td,
                                      PRINT_EVENT_INFO *print_event_info,
                                      MY_BITMAP *cols_bitmap,
                                      const uchar *value)
{
  const uchar *value0= value;
  const uchar *null_bits= value;
  uint null_bit_index= 0;

  /*
    Skip metadata bytes which gives the information about nullabity of master
    columns. Master writes one bit for each affected column.
   */

  value+= (bitmap_bits_set(cols_bitmap) + 7) / 8;

  for (uint i= 0; i < (uint)td->size(); i ++)
  {
    int is_null;
    is_null= (null_bits[null_bit_index / 8] >> (null_bit_index % 8)) & 0x01;

    if (bitmap_is_set(cols_bitmap, i) == 0)
      continue;

    if (!is_null)
    {
      size_t size;
      size_t fsize= td->calc_field_size((uint)i, (uchar*) value);
      if (value + fsize > m_rows_end)
      {
        /* Corrupted replication event was detected, skipping entry */
        return 0;
      }
      if (!(size= calc_field_event_length(value, td->type(i),
                                          td->field_metadata(i))))
        return 0;
      value+= size;
    }
    null_bit_index++;
  }
  return value - value0;
}


/**
   Calculate how many rows there are in the event

  @param[in] file              IO cache
  @param[in] print_event_into  Print parameters
*/

void Rows_log_event::count_row_events(PRINT_EVENT_INFO *print_event_info)
{
  Table_map_log_event *map;
  table_def *td;
  uint row_events;
  Log_event_type general_type_code= get_general_type_code();

  switch (general_type_code) {
  case WRITE_ROWS_EVENT:
  case DELETE_ROWS_EVENT:
    row_events= 1;
    break;
  case UPDATE_ROWS_EVENT:
    row_events= 2;
    break;
  default:
    DBUG_ASSERT(0); /* Not possible */
    return;
  }

  if (!(map= print_event_info->m_table_map.get_table(m_table_id)) ||
      !(td= map->create_table_def()))
  {
    /* Row event for unknown table */
    return;
  }

  for (const uchar *value= m_rows_buf; value < m_rows_end; )
  {
    size_t length;
    print_event_info->row_events++;

    /* Print the first image */
    if (!(length= calc_row_event_length(td, print_event_info,
                                        &m_cols, value)))
      break;
    value+= length;
    DBUG_ASSERT(value <= m_rows_end);

    /* Print the second image (for UPDATE only) */
    if (row_events == 2)
    {
      if (!(length= calc_row_event_length(td, print_event_info,
                                          &m_cols_ai, value)))
        break;
      value+= length;
      DBUG_ASSERT(value <= m_rows_end);
    }
  }
  delete td;
}


/**
  Print a row event into IO cache in human readable form (in SQL format)

  @param[in] file              IO cache
  @param[in] print_event_into  Print parameters
*/

bool Rows_log_event::print_verbose(IO_CACHE *file,
                                   PRINT_EVENT_INFO *print_event_info)
{
  Table_map_log_event *map;
  table_def *td= 0;
  const char *sql_command, *sql_clause1, *sql_clause2;
  const char *sql_command_short __attribute__((unused));
  Log_event_type general_type_code= get_general_type_code();
#ifdef WHEN_FLASHBACK_REVIEW_READY
  IO_CACHE *review_sql= &print_event_info->review_sql_cache;
#endif

  if (m_extra_row_data)
  {
    uint8 extra_data_len= m_extra_row_data[EXTRA_ROW_INFO_LEN_OFFSET];
    uint8 extra_payload_len= extra_data_len - EXTRA_ROW_INFO_HDR_BYTES;
    assert(extra_data_len >= EXTRA_ROW_INFO_HDR_BYTES);

    if (my_b_printf(file, "### Extra row data format: %u, len: %u :",
                    m_extra_row_data[EXTRA_ROW_INFO_FORMAT_OFFSET],
                    extra_payload_len))
      goto err;
    if (extra_payload_len)
    {
      /*
         Buffer for hex view of string, including '0x' prefix,
         2 hex chars / byte and trailing 0
      */
      const int buff_len= 2 + (256 * 2) + 1;
      char buff[buff_len];
      str_to_hex(buff, (const char*) &m_extra_row_data[EXTRA_ROW_INFO_HDR_BYTES],
                 extra_payload_len);
      if (my_b_printf(file, "%s", buff))
        goto err;
    }
    if (my_b_printf(file, "\n"))
      goto err;
  }

  switch (general_type_code) {
  case WRITE_ROWS_EVENT:
    sql_command= "INSERT INTO";
    sql_clause1= "### SET\n";
    sql_clause2= NULL;
    sql_command_short= "I";
    break;
  case DELETE_ROWS_EVENT:
    sql_command= "DELETE FROM";
    sql_clause1= "### WHERE\n";
    sql_clause2= NULL;
    sql_command_short= "D";
    break;
  case UPDATE_ROWS_EVENT:
    sql_command= "UPDATE";
    sql_clause1= "### WHERE\n";
    sql_clause2= "### SET\n";
    sql_command_short= "U";
    break;
  default:
    sql_command= sql_clause1= sql_clause2= NULL;
    sql_command_short= "";
    DBUG_ASSERT(0); /* Not possible */
  }

  if (!(map= print_event_info->m_table_map.get_table(m_table_id)) ||
      !(td= map->create_table_def()))
  {
    return (my_b_printf(file, "### Row event for unknown table #%lu",
                        (ulong) m_table_id));
  }

  /* If the write rows event contained no values for the AI */
  if (((general_type_code == WRITE_ROWS_EVENT) && (m_rows_buf==m_rows_end)))
  {
    if (my_b_printf(file, "### INSERT INTO %`s.%`s VALUES ()\n",
                    map->get_db_name(), map->get_table_name()))
      goto err;
    goto end;
  }

  for (const uchar *value= m_rows_buf; value < m_rows_end; )
  {
    size_t length;
    print_event_info->row_events++;

    if (my_b_printf(file, "### %s %`s.%`s\n",
                    sql_command,
                    map->get_db_name(), map->get_table_name()))
      goto err;
#ifdef WHEN_FLASHBACK_REVIEW_READY
    if (need_flashback_review)
      if (my_b_printf(review_sql, "\nINSERT INTO `%s`.`%s` VALUES ('%s'",
                      map->get_review_dbname(), map->get_review_tablename(),
                      sql_command_short))
        goto err;
#endif

    /* Print the first image */
    if (!(length= print_verbose_one_row(file, td, print_event_info,
                                  &m_cols, value,
                                  (const uchar*) sql_clause1)))
      goto err;
    value+= length;

    /* Print the second image (for UPDATE only) */
    if (sql_clause2)
    {
      if (!(length= print_verbose_one_row(file, td, print_event_info,
                                      &m_cols_ai, value,
                                      (const uchar*) sql_clause2)))
        goto err;
      value+= length;
    }
#ifdef WHEN_FLASHBACK_REVIEW_READY
    else
    {
      if (need_flashback_review)
        for (size_t i= 0; i < td->size(); i ++)
          if (my_b_printf(review_sql, ", NULL"))
            goto err;
    }

    if (need_flashback_review)
      if (my_b_printf(review_sql, ")%s\n", print_event_info->delimiter))
        goto err;
#endif
  }

end:
  delete td;
  return 0;
err:
  delete td;
  return 1;
}

void free_table_map_log_event(Table_map_log_event *event)
{
  delete event;
}

/**
  Encode the event, optionally per 'do_print_encoded' arg store the
  result into the argument cache; optionally per event_info's
  'verbose' print into the cache a verbose representation of the event.
  Note, no extra wrapping is done to the being io-cached data, like
  to producing a BINLOG query. It's left for a routine that extracts from
  the cache.

  @param file               pointer to IO_CACHE
  @param print_event_info   pointer to print_event_info specializing
                            what out of and how to print the event
  @param do_print_encoded   whether to store base64-encoded event
                            into @file.
*/
bool Log_event::print_base64(IO_CACHE* file,
                             PRINT_EVENT_INFO* print_event_info,
                             bool do_print_encoded)
{
  uchar *ptr= (uchar *)temp_buf;
  uint32 size= uint4korr(ptr + EVENT_LEN_OFFSET);
  DBUG_ENTER("Log_event::print_base64");

  if (is_flashback)
  {
    uint tmp_size= size;
    Rows_log_event *ev= NULL;
    Log_event_type ev_type = (enum Log_event_type) ptr[EVENT_TYPE_OFFSET];
    if (checksum_alg != BINLOG_CHECKSUM_ALG_UNDEF &&
        checksum_alg != BINLOG_CHECKSUM_ALG_OFF)
      tmp_size-= BINLOG_CHECKSUM_LEN; // checksum is displayed through the header
    switch (ev_type) {
      case WRITE_ROWS_EVENT:
        ptr[EVENT_TYPE_OFFSET]= DELETE_ROWS_EVENT;
        ev= new Delete_rows_log_event((const char*) ptr, tmp_size,
                                       glob_description_event);
        ev->change_to_flashback_event(print_event_info, ptr, ev_type);
        break;
      case WRITE_ROWS_EVENT_V1:
        ptr[EVENT_TYPE_OFFSET]= DELETE_ROWS_EVENT_V1;
        ev= new Delete_rows_log_event((const char*) ptr, tmp_size,
                                       glob_description_event);
        ev->change_to_flashback_event(print_event_info, ptr, ev_type);
        break;
      case DELETE_ROWS_EVENT:
        ptr[EVENT_TYPE_OFFSET]= WRITE_ROWS_EVENT;
        ev= new Write_rows_log_event((const char*) ptr, tmp_size,
                                       glob_description_event);
        ev->change_to_flashback_event(print_event_info, ptr, ev_type);
        break;
      case DELETE_ROWS_EVENT_V1:
        ptr[EVENT_TYPE_OFFSET]= WRITE_ROWS_EVENT_V1;
        ev= new Write_rows_log_event((const char*) ptr, tmp_size,
                                       glob_description_event);
        ev->change_to_flashback_event(print_event_info, ptr, ev_type);
        break;
      case UPDATE_ROWS_EVENT:
      case UPDATE_ROWS_EVENT_V1:
        ev= new Update_rows_log_event((const char*) ptr, tmp_size,
                                       glob_description_event);
        ev->change_to_flashback_event(print_event_info, ptr, ev_type);
        break;
      default:
        break;
    }
    delete ev;
  }

  if (do_print_encoded)
  {
    size_t const tmp_str_sz= my_base64_needed_encoded_length((int) size);
    char *tmp_str;
    if (!(tmp_str= (char *) my_malloc(tmp_str_sz, MYF(MY_WME))))
      goto err;

    if (my_base64_encode(ptr, (size_t) size, tmp_str))
    {
      DBUG_ASSERT(0);
    }

    my_b_printf(file, "%s\n", tmp_str);
    my_free(tmp_str);
  }

#ifdef WHEN_FLASHBACK_REVIEW_READY
  if (print_event_info->verbose || print_event_info->print_row_count ||
      need_flashback_review)
#else
  // Flashback need the table_map to parse the event
  if (print_event_info->verbose || print_event_info->print_row_count ||
      is_flashback)
#endif
  {
    Rows_log_event *ev= NULL;
    Log_event_type et= (Log_event_type) ptr[EVENT_TYPE_OFFSET];

    if (checksum_alg != BINLOG_CHECKSUM_ALG_UNDEF &&
        checksum_alg != BINLOG_CHECKSUM_ALG_OFF)
      size-= BINLOG_CHECKSUM_LEN; // checksum is displayed through the header

    switch (et)
    {
    case TABLE_MAP_EVENT:
    {
      Table_map_log_event *map; 
      map= new Table_map_log_event((const char*) ptr, size, 
                                   glob_description_event);
#ifdef WHEN_FLASHBACK_REVIEW_READY
      if (need_flashback_review)
      {
        map->set_review_dbname(m_review_dbname.ptr());
        map->set_review_tablename(m_review_tablename.ptr());
      }
#endif
      print_event_info->m_table_map.set_table(map->get_table_id(), map);
      break;
    }
    case WRITE_ROWS_EVENT:
    case WRITE_ROWS_EVENT_V1:
    {
      ev= new Write_rows_log_event((const char*) ptr, size,
                                   glob_description_event);
      break;
    }
    case DELETE_ROWS_EVENT:
    case DELETE_ROWS_EVENT_V1:
    {
      ev= new Delete_rows_log_event((const char*) ptr, size,
                                    glob_description_event);
      break;
    }
    case UPDATE_ROWS_EVENT:
    case UPDATE_ROWS_EVENT_V1:
    {
      ev= new Update_rows_log_event((const char*) ptr, size,
                                    glob_description_event);
      break;
    }
    case WRITE_ROWS_COMPRESSED_EVENT:
    case WRITE_ROWS_COMPRESSED_EVENT_V1:
    {
      ev= new Write_rows_compressed_log_event((const char*) ptr, size,
                                              glob_description_event);
      break;
    }
    case UPDATE_ROWS_COMPRESSED_EVENT:
    case UPDATE_ROWS_COMPRESSED_EVENT_V1:
    {
      ev= new Update_rows_compressed_log_event((const char*) ptr, size,
                                               glob_description_event);
      break;
      }
    case DELETE_ROWS_COMPRESSED_EVENT:
    case DELETE_ROWS_COMPRESSED_EVENT_V1:
    {
      ev= new Delete_rows_compressed_log_event((const char*) ptr, size,
                                               glob_description_event);
      break;
    }
    default:
      break;
    }

    if (ev)
    {
      bool error= 0;

#ifdef WHEN_FLASHBACK_REVIEW_READY
      ev->need_flashback_review= need_flashback_review;
      if (print_event_info->verbose)
      {
        if (ev->print_verbose(file, print_event_info))
          goto err;
      }
      else
      {
        IO_CACHE tmp_cache;

        if (open_cached_file(&tmp_cache, NULL, NULL, 0,
                              MYF(MY_WME | MY_NABP)))
        {
          delete ev;
          goto err;
        }

        error= ev->print_verbose(&tmp_cache, print_event_info);
        close_cached_file(&tmp_cache);
        if (unlikely(error))
        {
          delete ev;
          goto err;
        }
      }
#else
      if (print_event_info->verbose)
      {
        /*
          Verbose event printout can't start before encoded data
          got enquoted. This is done at this point though multi-row
          statement remain vulnerable.
          TODO: fix MDEV-10362 to remove this workaround.
        */
        if (print_event_info->base64_output_mode !=
            BASE64_OUTPUT_DECODE_ROWS)
          my_b_printf(file, "'%s\n", print_event_info->delimiter);
        error= ev->print_verbose(file, print_event_info);
      }
      else
      {
        ev->count_row_events(print_event_info);
      }
#endif
      delete ev;
      if (unlikely(error))
        goto err;
    }
  }
  DBUG_RETURN(0);

err:
  DBUG_RETURN(1);
}


/*
  Log_event::print_timestamp()
*/

bool Log_event::print_timestamp(IO_CACHE* file, time_t* ts)
{
  struct tm *res;
  time_t my_when= when;
  DBUG_ENTER("Log_event::print_timestamp");
  if (!ts)
    ts = &my_when;
  res=localtime(ts);

  DBUG_RETURN(my_b_printf(file,"%02d%02d%02d %2d:%02d:%02d",
                          res->tm_year % 100,
                          res->tm_mon+1,
                          res->tm_mday,
                          res->tm_hour,
                          res->tm_min,
                          res->tm_sec));
}

#endif /* MYSQL_CLIENT */


#if !defined(MYSQL_CLIENT) && defined(HAVE_REPLICATION)
inline Log_event::enum_skip_reason
Log_event::continue_group(rpl_group_info *rgi)
{
  if (rgi->rli->slave_skip_counter == 1)
    return Log_event::EVENT_SKIP_IGNORE;
  return Log_event::do_shall_skip(rgi);
}
#endif

/**************************************************************************
	Query_log_event methods
**************************************************************************/

#if defined(HAVE_REPLICATION) && !defined(MYSQL_CLIENT)

/**
  This (which is used only for SHOW BINLOG EVENTS) could be updated to
  print SET @@session_var=. But this is not urgent, as SHOW BINLOG EVENTS is
  only an information, it does not produce suitable queries to replay (for
  example it does not print LOAD DATA INFILE).
  @todo
    show the catalog ??
*/

void Query_log_event::pack_info(Protocol *protocol)
{
  // TODO: show the catalog ??
  char buf_mem[1024];
  String buf(buf_mem, sizeof(buf_mem), system_charset_info);
  buf.real_alloc(9 + db_len + q_len);
  if (!(flags & LOG_EVENT_SUPPRESS_USE_F)
      && db && db_len)
  {
    buf.append(STRING_WITH_LEN("use "));
    append_identifier(protocol->thd, &buf, db, db_len);
    buf.append(STRING_WITH_LEN("; "));
  }
  if (query && q_len)
    buf.append(query, q_len);
  protocol->store(&buf);
}
#endif

#ifndef MYSQL_CLIENT

/**
  Utility function for the next method (Query_log_event::write()) .
*/
static void store_str_with_code_and_len(uchar **dst, const char *src,
                                        uint len, uint code)
{
  /*
    only 1 byte to store the length of catalog, so it should not
    surpass 255
  */
  DBUG_ASSERT(len <= 255);
  DBUG_ASSERT(src);
  *((*dst)++)= (uchar) code;
  *((*dst)++)= (uchar) len;
  bmove(*dst, src, len);
  (*dst)+= len;
}


/**
  Query_log_event::write().

  @note
    In this event we have to modify the header to have the correct
    EVENT_LEN_OFFSET as we don't yet know how many status variables we
    will print!
*/

bool Query_log_event::write()
{
  uchar buf[QUERY_HEADER_LEN + MAX_SIZE_LOG_EVENT_STATUS];
  uchar *start, *start_of_status;
  ulong event_length;

  if (!query)
    return 1;                                   // Something wrong with event

  /*
    We want to store the thread id:
    (- as an information for the user when he reads the binlog)
    - if the query uses temporary table: for the slave SQL thread to know to
    which master connection the temp table belongs.
    Now imagine we (write()) are called by the slave SQL thread (we are
    logging a query executed by this thread; the slave runs with
    --log-slave-updates). Then this query will be logged with
    thread_id=the_thread_id_of_the_SQL_thread. Imagine that 2 temp tables of
    the same name were created simultaneously on the master (in the master
    binlog you have
    CREATE TEMPORARY TABLE t; (thread 1)
    CREATE TEMPORARY TABLE t; (thread 2)
    ...)
    then in the slave's binlog there will be
    CREATE TEMPORARY TABLE t; (thread_id_of_the_slave_SQL_thread)
    CREATE TEMPORARY TABLE t; (thread_id_of_the_slave_SQL_thread)
    which is bad (same thread id!).

    To avoid this, we log the thread's thread id EXCEPT for the SQL
    slave thread for which we log the original (master's) thread id.
    Now this moves the bug: what happens if the thread id on the
    master was 10 and when the slave replicates the query, a
    connection number 10 is opened by a normal client on the slave,
    and updates a temp table of the same name? We get a problem
    again. To avoid this, in the handling of temp tables (sql_base.cc)
    we use thread_id AND server_id.  TODO when this is merged into
    4.1: in 4.1, slave_proxy_id has been renamed to pseudo_thread_id
    and is a session variable: that's to make mysqlbinlog work with
    temp tables. We probably need to introduce

    SET PSEUDO_SERVER_ID
    for mysqlbinlog in 4.1. mysqlbinlog would print:
    SET PSEUDO_SERVER_ID=
    SET PSEUDO_THREAD_ID=
    for each query using temp tables.
  */
  int4store(buf + Q_THREAD_ID_OFFSET, slave_proxy_id);
  int4store(buf + Q_EXEC_TIME_OFFSET, exec_time);
  buf[Q_DB_LEN_OFFSET] = (char) db_len;
  int2store(buf + Q_ERR_CODE_OFFSET, error_code);

  /*
    You MUST always write status vars in increasing order of code. This
    guarantees that a slightly older slave will be able to parse those he
    knows.
  */
  start_of_status= start= buf+QUERY_HEADER_LEN;
  if (flags2_inited)
  {
    *start++= Q_FLAGS2_CODE;
    int4store(start, flags2);
    start+= 4;
  }
  if (sql_mode_inited)
  {
    *start++= Q_SQL_MODE_CODE;
    int8store(start, (ulonglong)sql_mode);
    start+= 8;
  }
  if (catalog_len) // i.e. this var is inited (false for 4.0 events)
  {
    store_str_with_code_and_len(&start,
                                catalog, catalog_len, Q_CATALOG_NZ_CODE);
    /*
      In 5.0.x where x<4 masters we used to store the end zero here. This was
      a waste of one byte so we don't do it in x>=4 masters. We change code to
      Q_CATALOG_NZ_CODE, because re-using the old code would make x<4 slaves
      of this x>=4 master segfault (expecting a zero when there is
      none). Remaining compatibility problems are: the older slave will not
      find the catalog; but it is will not crash, and it's not an issue
      that it does not find the catalog as catalogs were not used in these
      older MySQL versions (we store it in binlog and read it from relay log
      but do nothing useful with it). What is an issue is that the older slave
      will stop processing the Q_* blocks (and jumps to the db/query) as soon
      as it sees unknown Q_CATALOG_NZ_CODE; so it will not be able to read
      Q_AUTO_INCREMENT*, Q_CHARSET and so replication will fail silently in
      various ways. Documented that you should not mix alpha/beta versions if
      they are not exactly the same version, with example of 5.0.3->5.0.2 and
      5.0.4->5.0.3. If replication is from older to new, the new will
      recognize Q_CATALOG_CODE and have no problem.
    */
  }
  if (auto_increment_increment != 1 || auto_increment_offset != 1)
  {
    *start++= Q_AUTO_INCREMENT;
    int2store(start, auto_increment_increment);
    int2store(start+2, auto_increment_offset);
    start+= 4;
  }
  if (charset_inited)
  {
    *start++= Q_CHARSET_CODE;
    memcpy(start, charset, 6);
    start+= 6;
  }
  if (time_zone_len)
  {
    /* In the TZ sys table, column Name is of length 64 so this should be ok */
    DBUG_ASSERT(time_zone_len <= MAX_TIME_ZONE_NAME_LENGTH);
    store_str_with_code_and_len(&start,
                                time_zone_str, time_zone_len, Q_TIME_ZONE_CODE);
  }
  if (lc_time_names_number)
  {
    DBUG_ASSERT(lc_time_names_number <= 0xFFFF);
    *start++= Q_LC_TIME_NAMES_CODE;
    int2store(start, lc_time_names_number);
    start+= 2;
  }
  if (charset_database_number)
  {
    DBUG_ASSERT(charset_database_number <= 0xFFFF);
    *start++= Q_CHARSET_DATABASE_CODE;
    int2store(start, charset_database_number);
    start+= 2;
  }
  if (table_map_for_update)
  {
    *start++= Q_TABLE_MAP_FOR_UPDATE_CODE;
    int8store(start, table_map_for_update);
    start+= 8;
  }
  if (master_data_written != 0)
  {
    /*
      Q_MASTER_DATA_WRITTEN_CODE only exists in relay logs where the master
      has binlog_version<4 and the slave has binlog_version=4. See comment
      for master_data_written in log_event.h for details.
    */
    *start++= Q_MASTER_DATA_WRITTEN_CODE;
    int4store(start, master_data_written);
    start+= 4;
  }

  if (thd && thd->need_binlog_invoker())
  {
    LEX_CSTRING user;
    LEX_CSTRING host;
    memset(&user, 0, sizeof(user));
    memset(&host, 0, sizeof(host));

    if (thd->slave_thread && thd->has_invoker())
    {
      /* user will be null, if master is older than this patch */
      user= thd->get_invoker_user();
      host= thd->get_invoker_host();
    }
    else
    {
      Security_context *ctx= thd->security_ctx;

      if (thd->need_binlog_invoker() == THD::INVOKER_USER)
      {
        user.str= ctx->priv_user;
        host.str= ctx->priv_host;
        host.length= strlen(host.str);
      }
      else
      {
        user.str= ctx->priv_role;
        host= empty_clex_str;
      }
      user.length= strlen(user.str);
    }

    if (user.length > 0)
    {
      *start++= Q_INVOKER;

      /*
        Store user length and user. The max length of use is 16, so 1 byte is
        enough to store the user's length.
       */
      *start++= (uchar)user.length;
      memcpy(start, user.str, user.length);
      start+= user.length;

      /*
        Store host length and host. The max length of host is 60, so 1 byte is
        enough to store the host's length.
       */
      *start++= (uchar)host.length;
      memcpy(start, host.str, host.length);
      start+= host.length;
    }
  }

  if (thd && thd->query_start_sec_part_used)
  {
    *start++= Q_HRNOW;
    get_time();
    int3store(start, when_sec_part);
    start+= 3;
  }
  /*
    NOTE: When adding new status vars, please don't forget to update
    the MAX_SIZE_LOG_EVENT_STATUS in log_event.h and update the function
    code_name() in this file.
   
    Here there could be code like
    if (command-line-option-which-says-"log_this_variable" && inited)
    {
    *start++= Q_THIS_VARIABLE_CODE;
    int4store(start, this_variable);
    start+= 4;
    }
  */
  
  /* Store length of status variables */
  status_vars_len= (uint) (start-start_of_status);
  DBUG_ASSERT(status_vars_len <= MAX_SIZE_LOG_EVENT_STATUS);
  int2store(buf + Q_STATUS_VARS_LEN_OFFSET, status_vars_len);

  /*
    Calculate length of whole event
    The "1" below is the \0 in the db's length
  */
  event_length= (uint) (start-buf) + get_post_header_size_for_derived() + db_len + 1 + q_len;

  return write_header(event_length) ||
         write_data(buf, QUERY_HEADER_LEN) ||
         write_post_header_for_derived() ||
         write_data(start_of_status, (uint) (start-start_of_status)) ||
         write_data(safe_str(db), db_len + 1) ||
         write_data(query, q_len) ||
         write_footer();
}

bool Query_compressed_log_event::write()
{
  const char *query_tmp = query;
  uint32 q_len_tmp = q_len;
  uint32 alloc_size;
  bool ret = true;
  q_len = alloc_size = binlog_get_compress_len(q_len);
  query = (char *)my_safe_alloca(alloc_size);
  if(query && !binlog_buf_compress(query_tmp, (char *)query, q_len_tmp, &q_len))
  {
    ret = Query_log_event::write();
  }
  my_safe_afree((void *)query, alloc_size);
  query = query_tmp;
  q_len = q_len_tmp;
  return ret;
}

/**
  The simplest constructor that could possibly work.  This is used for
  creating static objects that have a special meaning and are invisible
  to the log.  
*/
Query_log_event::Query_log_event()
  :Log_event(), data_buf(0)
{
  memset(&user, 0, sizeof(user));
  memset(&host, 0, sizeof(host));
}


/*
  SYNOPSIS
    Query_log_event::Query_log_event()
      thd_arg           - thread handle
      query_arg         - array of char representing the query
      query_length      - size of the  `query_arg' array
      using_trans       - there is a modified transactional table
      direct            - Don't cache statement
      suppress_use      - suppress the generation of 'USE' statements
      errcode           - the error code of the query
      
  DESCRIPTION
  Creates an event for binlogging
  The value for `errcode' should be supplied by caller.
*/
Query_log_event::Query_log_event(THD* thd_arg, const char* query_arg, size_t query_length, bool using_trans,
				 bool direct, bool suppress_use, int errcode)

  :Log_event(thd_arg,
             (thd_arg->thread_specific_used ? LOG_EVENT_THREAD_SPECIFIC_F :
              0) |
             (suppress_use ? LOG_EVENT_SUPPRESS_USE_F : 0),
	     using_trans),
   data_buf(0), query(query_arg), catalog(thd_arg->catalog),
   db(thd_arg->db.str), q_len((uint32) query_length),
   thread_id(thd_arg->thread_id),
   /* save the original thread id; we already know the server id */
   slave_proxy_id((ulong)thd_arg->variables.pseudo_thread_id),
   flags2_inited(1), sql_mode_inited(1), charset_inited(1),
   sql_mode(thd_arg->variables.sql_mode),
   auto_increment_increment(thd_arg->variables.auto_increment_increment),
   auto_increment_offset(thd_arg->variables.auto_increment_offset),
   lc_time_names_number(thd_arg->variables.lc_time_names->number),
   charset_database_number(0),
   table_map_for_update((ulonglong)thd_arg->table_map_for_update),
   master_data_written(0)
{
  time_t end_time;

#ifdef WITH_WSREP
  /*
    If Query_log_event will contain non trans keyword (not BEGIN, COMMIT,
    SAVEPOINT or ROLLBACK) we disable PA for this transaction.
   */
  if (WSREP_ON && !is_trans_keyword())
    thd->wsrep_PA_safe= false;
#endif /* WITH_WSREP */

  memset(&user, 0, sizeof(user));
  memset(&host, 0, sizeof(host));

  error_code= errcode;

  end_time= my_time(0);
  exec_time = (ulong) (end_time  - thd_arg->start_time);
  /**
    @todo this means that if we have no catalog, then it is replicated
    as an existing catalog of length zero. is that safe? /sven
  */
  catalog_len = (catalog) ? (uint32) strlen(catalog) : 0;
  /* status_vars_len is set just before writing the event */
  db_len = (db) ? (uint32) strlen(db) : 0;
  if (thd_arg->variables.collation_database != thd_arg->db_charset)
    charset_database_number= thd_arg->variables.collation_database->number;
  
  /*
    We only replicate over the bits of flags2 that we need: the rest
    are masked out by "& OPTIONS_WRITTEN_TO_BINLOG".

    We also force AUTOCOMMIT=1.  Rationale (cf. BUG#29288): After
    fixing BUG#26395, we always write BEGIN and COMMIT around all
    transactions (even single statements in autocommit mode).  This is
    so that replication from non-transactional to transactional table
    and error recovery from XA to non-XA table should work as
    expected.  The BEGIN/COMMIT are added in log.cc. However, there is
    one exception: MyISAM bypasses log.cc and writes directly to the
    binlog.  So if autocommit is off, master has MyISAM, and slave has
    a transactional engine, then the slave will just see one long
    never-ending transaction.  The only way to bypass explicit
    BEGIN/COMMIT in the binlog is by using a non-transactional table.
    So setting AUTOCOMMIT=1 will make this work as expected.

    Note: explicitly replicate AUTOCOMMIT=1 from master. We do not
    assume AUTOCOMMIT=1 on slave; the slave still reads the state of
    the autocommit flag as written by the master to the binlog. This
    behavior may change after WL#4162 has been implemented.
  */
  flags2= (uint32) (thd_arg->variables.option_bits &
                    (OPTIONS_WRITTEN_TO_BIN_LOG & ~OPTION_NOT_AUTOCOMMIT));
  DBUG_ASSERT(thd_arg->variables.character_set_client->number < 256*256);
  DBUG_ASSERT(thd_arg->variables.collation_connection->number < 256*256);
  DBUG_ASSERT(thd_arg->variables.collation_server->number < 256*256);
  DBUG_ASSERT(thd_arg->variables.character_set_client->mbminlen == 1);
  int2store(charset, thd_arg->variables.character_set_client->number);
  int2store(charset+2, thd_arg->variables.collation_connection->number);
  int2store(charset+4, thd_arg->variables.collation_server->number);
  if (thd_arg->time_zone_used)
  {
    /*
      Note that our event becomes dependent on the Time_zone object
      representing the time zone. Fortunately such objects are never deleted
      or changed during mysqld's lifetime.
    */
    time_zone_len= thd_arg->variables.time_zone->get_name()->length();
    time_zone_str= thd_arg->variables.time_zone->get_name()->ptr();
  }
  else
    time_zone_len= 0;

  LEX *lex= thd->lex;
  /*
    Defines that the statement will be written directly to the binary log
    without being wrapped by a BEGIN...COMMIT. Otherwise, the statement
    will be written to either the trx-cache or stmt-cache.

    Note that a cache will not be used if the parameter direct is TRUE.
  */
  bool use_cache= FALSE;
  /*
    TRUE defines that the trx-cache must be used and by consequence the
    use_cache is TRUE.

    Note that a cache will not be used if the parameter direct is TRUE.
  */
  bool trx_cache= FALSE;
  cache_type= Log_event::EVENT_INVALID_CACHE;

  if (!direct)
  {
    switch (lex->sql_command)
    {
      case SQLCOM_DROP_TABLE:
      case SQLCOM_DROP_SEQUENCE:
        use_cache= (lex->tmp_table() && thd->in_multi_stmt_transaction_mode());
        break;

      case SQLCOM_CREATE_TABLE:
      case SQLCOM_CREATE_SEQUENCE:
        /*
           If we are using CREATE ... SELECT or if we are a slave
           executing BEGIN...COMMIT (generated by CREATE...SELECT) we
           have to use the transactional cache to ensure we don't
           calculate any checksum for the CREATE part.
         */
        trx_cache= (lex->first_select_lex()->item_list.elements &&
            thd->is_current_stmt_binlog_format_row()) ||
          (thd->variables.option_bits & OPTION_GTID_BEGIN);
        use_cache= (lex->tmp_table() &&
            thd->in_multi_stmt_transaction_mode()) || trx_cache;
        break;
      case SQLCOM_SET_OPTION:
        if (lex->autocommit)
          use_cache= trx_cache= FALSE;
        else
          use_cache= TRUE;
        break;
      case SQLCOM_RELEASE_SAVEPOINT:
      case SQLCOM_ROLLBACK_TO_SAVEPOINT:
      case SQLCOM_SAVEPOINT:
        use_cache= trx_cache= TRUE;
        break;
      default:
        use_cache= sqlcom_can_generate_row_events(thd);
        break;
    }
  }

  if (!use_cache || direct)
  {
    cache_type= Log_event::EVENT_NO_CACHE;
  }
  else if (using_trans || trx_cache || stmt_has_updated_trans_table(thd) ||
           thd->lex->is_mixed_stmt_unsafe(thd->in_multi_stmt_transaction_mode(),
                                          thd->variables.binlog_direct_non_trans_update,
                                          trans_has_updated_trans_table(thd),
                                          thd->tx_isolation))
    cache_type= Log_event::EVENT_TRANSACTIONAL_CACHE;
  else
    cache_type= Log_event::EVENT_STMT_CACHE;
  DBUG_ASSERT(cache_type != Log_event::EVENT_INVALID_CACHE);
  DBUG_PRINT("info",("Query_log_event has flags2: %lu  sql_mode: %llu  cache_tye: %d",
                     (ulong) flags2, sql_mode, cache_type));
}

Query_compressed_log_event::Query_compressed_log_event(THD* thd_arg, const char* query_arg,
    ulong query_length, bool using_trans,
    bool direct, bool suppress_use, int errcode)
    :Query_log_event(thd_arg, query_arg, query_length, using_trans, direct,
                     suppress_use, errcode),
     query_buf(0)
{

}
#endif /* MYSQL_CLIENT */


/* 2 utility functions for the next method */

/**
   Read a string with length from memory.

   This function reads the string-with-length stored at
   <code>src</code> and extract the length into <code>*len</code> and
   a pointer to the start of the string into <code>*dst</code>. The
   string can then be copied using <code>memcpy()</code> with the
   number of bytes given in <code>*len</code>.

   @param src Pointer to variable holding a pointer to the memory to
              read the string from.
   @param dst Pointer to variable holding a pointer where the actual
              string starts. Starting from this position, the string
              can be copied using @c memcpy().
   @param len Pointer to variable where the length will be stored.
   @param end One-past-the-end of the memory where the string is
              stored.

   @return    Zero if the entire string can be copied successfully,
              @c UINT_MAX if the length could not be read from memory
              (that is, if <code>*src >= end</code>), otherwise the
              number of bytes that are missing to read the full
              string, which happends <code>*dst + *len >= end</code>.
*/
static int
get_str_len_and_pointer(const Log_event::Byte **src,
                        const char **dst,
                        uint *len,
                        const Log_event::Byte *end)
{
  if (*src >= end)
    return -1;       // Will be UINT_MAX in two-complement arithmetics
  uint length= **src;
  if (length > 0)
  {
    if (*src + length >= end)
      return (int)(*src + length - end + 1);   // Number of bytes missing
    *dst= (char *)*src + 1;                    // Will be copied later
  }
  *len= length;
  *src+= length + 1;
  return 0;
}

static void copy_str_and_move(const char **src, 
                              Log_event::Byte **dst, 
                              size_t len)
{
  memcpy(*dst, *src, len);
  *src= (const char *)*dst;
  (*dst)+= len;
  *(*dst)++= 0;
}


#ifndef DBUG_OFF
static char const *
code_name(int code)
{
  static char buf[255];
  switch (code) {
  case Q_FLAGS2_CODE: return "Q_FLAGS2_CODE";
  case Q_SQL_MODE_CODE: return "Q_SQL_MODE_CODE";
  case Q_CATALOG_CODE: return "Q_CATALOG_CODE";
  case Q_AUTO_INCREMENT: return "Q_AUTO_INCREMENT";
  case Q_CHARSET_CODE: return "Q_CHARSET_CODE";
  case Q_TIME_ZONE_CODE: return "Q_TIME_ZONE_CODE";
  case Q_CATALOG_NZ_CODE: return "Q_CATALOG_NZ_CODE";
  case Q_LC_TIME_NAMES_CODE: return "Q_LC_TIME_NAMES_CODE";
  case Q_CHARSET_DATABASE_CODE: return "Q_CHARSET_DATABASE_CODE";
  case Q_TABLE_MAP_FOR_UPDATE_CODE: return "Q_TABLE_MAP_FOR_UPDATE_CODE";
  case Q_MASTER_DATA_WRITTEN_CODE: return "Q_MASTER_DATA_WRITTEN_CODE";
  case Q_HRNOW: return "Q_HRNOW";
  }
  sprintf(buf, "CODE#%d", code);
  return buf;
}
#endif

<<<<<<< HEAD
=======
#define VALIDATE_BYTES_READ(CUR_POS, START, EVENT_LEN)      \
  do {                                                      \
       uchar *cur_pos= (uchar *)CUR_POS;                    \
       uchar *start= (uchar *)START;                        \
       uint len= EVENT_LEN;                                 \
       uint bytes_read= (uint)(cur_pos - start);            \
       DBUG_PRINT("info", ("Bytes read: %u event_len:%u.\n",\
             bytes_read, len));                             \
       if (bytes_read >= len)                               \
         DBUG_VOID_RETURN;                                  \
  } while (0)
>>>>>>> b365b6e7

/**
   Macro to check that there is enough space to read from memory.

   @param PTR Pointer to memory
   @param END End of memory
   @param CNT Number of bytes that should be read.
 */
#define CHECK_SPACE(PTR,END,CNT)                      \
  do {                                                \
    DBUG_PRINT("info", ("Read %s", code_name(pos[-1]))); \
    if ((PTR) + (CNT) > (END)) {                      \
      DBUG_PRINT("info", ("query= 0"));               \
      query= 0;                                       \
      DBUG_VOID_RETURN;                               \
    }                                                 \
  } while (0)


/**
  This is used by the SQL slave thread to prepare the event before execution.
*/
Query_log_event::Query_log_event(const char* buf, uint event_len,
                                 const Format_description_log_event
                                 *description_event,
                                 Log_event_type event_type)
  :Log_event(buf, description_event), data_buf(0), query(NullS),
   db(NullS), catalog_len(0), status_vars_len(0),
   flags2_inited(0), sql_mode_inited(0), charset_inited(0),
   auto_increment_increment(1), auto_increment_offset(1),
   time_zone_len(0), lc_time_names_number(0), charset_database_number(0),
   table_map_for_update(0), master_data_written(0)
{
  ulong data_len;
  uint32 tmp;
  uint8 common_header_len, post_header_len;
  Log_event::Byte *start;
  const Log_event::Byte *end;
  bool catalog_nz= 1;
  DBUG_ENTER("Query_log_event::Query_log_event(char*,...)");

  memset(&user, 0, sizeof(user));
  memset(&host, 0, sizeof(host));
  common_header_len= description_event->common_header_len;
  post_header_len= description_event->post_header_len[event_type-1];
  DBUG_PRINT("info",("event_len: %u  common_header_len: %d  post_header_len: %d",
                     event_len, common_header_len, post_header_len));
  
  /*
    We test if the event's length is sensible, and if so we compute data_len.
    We cannot rely on QUERY_HEADER_LEN here as it would not be format-tolerant.
    We use QUERY_HEADER_MINIMAL_LEN which is the same for 3.23, 4.0 & 5.0.
  */
  if (event_len < (uint)(common_header_len + post_header_len))
    DBUG_VOID_RETURN;				
  data_len = event_len - (common_header_len + post_header_len);
  buf+= common_header_len;
  
  thread_id = slave_proxy_id = uint4korr(buf + Q_THREAD_ID_OFFSET);
  exec_time = uint4korr(buf + Q_EXEC_TIME_OFFSET);
  db_len = (uchar)buf[Q_DB_LEN_OFFSET]; // TODO: add a check of all *_len vars
  error_code = uint2korr(buf + Q_ERR_CODE_OFFSET);

  /*
    5.0 format starts here.
    Depending on the format, we may or not have affected/warnings etc
    The remnent post-header to be parsed has length:
  */
  tmp= post_header_len - QUERY_HEADER_MINIMAL_LEN; 
  if (tmp)
  {
    status_vars_len= uint2korr(buf + Q_STATUS_VARS_LEN_OFFSET);
    /*
      Check if status variable length is corrupt and will lead to very
      wrong data. We could be even more strict and require data_len to
      be even bigger, but this will suffice to catch most corruption
      errors that can lead to a crash.
    */
    if (status_vars_len > MY_MIN(data_len, MAX_SIZE_LOG_EVENT_STATUS))
    {
      DBUG_PRINT("info", ("status_vars_len (%u) > data_len (%lu); query= 0",
                          status_vars_len, data_len));
      query= 0;
      DBUG_VOID_RETURN;
    }
    data_len-= status_vars_len;
    DBUG_PRINT("info", ("Query_log_event has status_vars_len: %u",
                        (uint) status_vars_len));
    tmp-= 2;
  } 
  else
  {
    /*
      server version < 5.0 / binlog_version < 4 master's event is 
      relay-logged with storing the original size of the event in
      Q_MASTER_DATA_WRITTEN_CODE status variable.
      The size is to be restored at reading Q_MASTER_DATA_WRITTEN_CODE-marked
      event from the relay log.
    */
    DBUG_ASSERT(description_event->binlog_version < 4);
    master_data_written= (uint32)data_written;
  }
  /*
    We have parsed everything we know in the post header for QUERY_EVENT,
    the rest of post header is either comes from older version MySQL or
    dedicated to derived events (e.g. Execute_load_query...)
  */

  /* variable-part: the status vars; only in MySQL 5.0  */
  
  start= (Log_event::Byte*) (buf+post_header_len);
  end= (const Log_event::Byte*) (start+status_vars_len);
  for (const Log_event::Byte* pos= start; pos < end;)
  {
    switch (*pos++) {
    case Q_FLAGS2_CODE:
      CHECK_SPACE(pos, end, 4);
      flags2_inited= 1;
      flags2= uint4korr(pos);
      DBUG_PRINT("info",("In Query_log_event, read flags2: %lu", (ulong) flags2));
      pos+= 4;
      break;
    case Q_SQL_MODE_CODE:
    {
      CHECK_SPACE(pos, end, 8);
      sql_mode_inited= 1;
      sql_mode= (sql_mode_t) uint8korr(pos);
      DBUG_PRINT("info",("In Query_log_event, read sql_mode: %llu", sql_mode));
      pos+= 8;
      break;
    }
    case Q_CATALOG_NZ_CODE:
      DBUG_PRINT("info", ("case Q_CATALOG_NZ_CODE; pos:%p; end:%p",
                          pos, end));
      if (get_str_len_and_pointer(&pos, &catalog, &catalog_len, end))
      {
        DBUG_PRINT("info", ("query= 0"));
        query= 0;
        DBUG_VOID_RETURN;
      }
      break;
    case Q_AUTO_INCREMENT:
      CHECK_SPACE(pos, end, 4);
      auto_increment_increment= uint2korr(pos);
      auto_increment_offset=    uint2korr(pos+2);
      pos+= 4;
      break;
    case Q_CHARSET_CODE:
    {
      CHECK_SPACE(pos, end, 6);
      charset_inited= 1;
      memcpy(charset, pos, 6);
      pos+= 6;
      break;
    }
    case Q_TIME_ZONE_CODE:
    {
      if (get_str_len_and_pointer(&pos, &time_zone_str, &time_zone_len, end))
      {
        DBUG_PRINT("info", ("Q_TIME_ZONE_CODE: query= 0"));
        query= 0;
        DBUG_VOID_RETURN;
      }
      break;
    }
    case Q_CATALOG_CODE: /* for 5.0.x where 0<=x<=3 masters */
      CHECK_SPACE(pos, end, 1);
      if ((catalog_len= *pos))
        catalog= (char*) pos+1;                           // Will be copied later
      CHECK_SPACE(pos, end, catalog_len + 2);
      pos+= catalog_len+2; // leap over end 0
      catalog_nz= 0; // catalog has end 0 in event
      break;
    case Q_LC_TIME_NAMES_CODE:
      CHECK_SPACE(pos, end, 2);
      lc_time_names_number= uint2korr(pos);
      pos+= 2;
      break;
    case Q_CHARSET_DATABASE_CODE:
      CHECK_SPACE(pos, end, 2);
      charset_database_number= uint2korr(pos);
      pos+= 2;
      break;
    case Q_TABLE_MAP_FOR_UPDATE_CODE:
      CHECK_SPACE(pos, end, 8);
      table_map_for_update= uint8korr(pos);
      pos+= 8;
      break;
    case Q_MASTER_DATA_WRITTEN_CODE:
      CHECK_SPACE(pos, end, 4);
      data_written= master_data_written= uint4korr(pos);
      pos+= 4;
      break;
    case Q_INVOKER:
    {
      CHECK_SPACE(pos, end, 1);
      user.length= *pos++;
      CHECK_SPACE(pos, end, user.length);
      user.str= (char *)pos;
      pos+= user.length;

      CHECK_SPACE(pos, end, 1);
      host.length= *pos++;
      CHECK_SPACE(pos, end, host.length);
      host.str= (char *)pos;
      pos+= host.length;
      break;
    }
    case Q_HRNOW:
    {
      CHECK_SPACE(pos, end, 3);
      when_sec_part= uint3korr(pos);
      pos+= 3;
      break;
    }
    default:
      /* That's why you must write status vars in growing order of code */
      DBUG_PRINT("info",("Query_log_event has unknown status vars (first has\
 code: %u), skipping the rest of them", (uint) *(pos-1)));
      pos= (const uchar*) end;                         // Break loop
    }
  }

#if !defined(MYSQL_CLIENT)
  if (description_event->server_version_split.kind ==
      Format_description_log_event::master_version_split::KIND_MYSQL)
  {
    // Handle MariaDB/MySQL incompatible sql_mode bits
    sql_mode_t mysql_sql_mode= sql_mode;
    sql_mode&= MODE_MASK_MYSQL_COMPATIBLE; // Unset MySQL specific bits

    /*
      sql_mode flags related to fraction second rounding/truncation
      have opposite meaning in MySQL vs MariaDB.
      MySQL:
       - rounds fractional seconds by default
       - truncates if TIME_TRUNCATE_FRACTIONAL is set
      MariaDB:
       - truncates fractional seconds by default
       - rounds if TIME_ROUND_FRACTIONAL is set
    */
    if (description_event->server_version_split >= fsp_version_split_mysql &&
       !(mysql_sql_mode & MODE_MYSQL80_TIME_TRUNCATE_FRACTIONAL))
      sql_mode|= MODE_TIME_ROUND_FRACTIONAL;
  }
#endif

  /**
    Layout for the data buffer is as follows
    +--------+-----------+------+------+---------+----+-------+
    | catlog | time_zone | user | host | db name | \0 | Query |
    +--------+-----------+------+------+---------+----+-------+

    To support the query cache we append the following buffer to the above
    +-------+----------------------------------------+-------+
    |db len | uninitiatlized space of size of db len | FLAGS |
    +-------+----------------------------------------+-------+

    The area of buffer starting from Query field all the way to the end belongs
    to the Query buffer and its structure is described in alloc_query() in
    sql_parse.cc
    */

#if !defined(MYSQL_CLIENT) && defined(HAVE_QUERY_CACHE)
  if (!(start= data_buf = (Log_event::Byte*) my_malloc(catalog_len + 1
                                                    +  time_zone_len + 1
                                                    +  user.length + 1
                                                    +  host.length + 1
                                                    +  data_len + 1
                                                    +  sizeof(size_t)//for db_len
                                                    +  db_len + 1
                                                    +  QUERY_CACHE_DB_LENGTH_SIZE
                                                    +  QUERY_CACHE_FLAGS_SIZE,
                                                       MYF(MY_WME))))
#else
  if (!(start= data_buf = (Log_event::Byte*) my_malloc(catalog_len + 1
                                                    +  time_zone_len + 1
                                                    +  user.length + 1
                                                    +  host.length + 1
                                                    +  data_len + 1,
                                                       MYF(MY_WME))))
#endif
      DBUG_VOID_RETURN;
  if (catalog_len)                                  // If catalog is given
  {
    /**
      @todo we should clean up and do only copy_str_and_move; it
      works for both cases.  Then we can remove the catalog_nz
      flag. /sven
    */
    if (likely(catalog_nz)) // true except if event comes from 5.0.0|1|2|3.
      copy_str_and_move(&catalog, &start, catalog_len);
    else
    {
      memcpy(start, catalog, catalog_len+1); // copy end 0
      catalog= (const char *)start;
      start+= catalog_len+1;
    }
  }
  if (time_zone_len)
    copy_str_and_move(&time_zone_str, &start, time_zone_len);

  if (user.length)
  {
    copy_str_and_move(&user.str, &start, user.length);
  }
  else
  {
    user.str= (char*) start;
    *(start++)= 0;
  }

  if (host.length)
    copy_str_and_move(&host.str, &start, host.length);
  else
  {
    host.str= (char*) start;
    *(start++)= 0;
  }

  /**
    if time_zone_len or catalog_len are 0, then time_zone and catalog
    are uninitialized at this point.  shouldn't they point to the
    zero-length null-terminated strings we allocated space for in the
    my_alloc call above? /sven
  */

  /* A 2nd variable part; this is common to all versions */ 
  memcpy((char*) start, end, data_len);          // Copy db and query
  start[data_len]= '\0';              // End query with \0 (For safetly)
  db= (char *)start;
  query= (char *)(start + db_len + 1);
  q_len= data_len - db_len -1;

  if (data_len && (data_len < db_len ||
                   data_len < q_len ||
                   data_len != (db_len + q_len + 1)))
  {
    q_len= 0;
    query= NULL;
    DBUG_VOID_RETURN;
  }

  uint32 max_length= uint32(event_len - ((const char*)(end + db_len + 1) -
                                         (buf - common_header_len)));
  if (q_len != max_length ||
      (event_len < uint((const char*)(end + db_len + 1) -
                        (buf - common_header_len))))
  {
    q_len= 0;
    query= NULL;
    DBUG_VOID_RETURN;
  }
  /**
    Append the db length at the end of the buffer. This will be used by
    Query_cache::send_result_to_client() in case the query cache is On.
   */
#if !defined(MYSQL_CLIENT) && defined(HAVE_QUERY_CACHE)
  size_t db_length= (size_t)db_len;
  memcpy(start + data_len + 1, &db_length, sizeof(size_t));
#endif
  DBUG_VOID_RETURN;
}

Query_compressed_log_event::Query_compressed_log_event(const char *buf,
      uint event_len,
      const Format_description_log_event
      *description_event,
      Log_event_type event_type)
      :Query_log_event(buf, event_len, description_event, event_type),
       query_buf(NULL)
{
  if(query)
  {
    uint32 un_len=binlog_get_uncompress_len(query);
    if (!un_len)
    {
      query = 0;
      return;
    }

    /* Reserve one byte for '\0' */
    query_buf = (Log_event::Byte*)my_malloc(ALIGN_SIZE(un_len + 1),
                                            MYF(MY_WME));
    if(query_buf &&
       !binlog_buf_uncompress(query, (char *)query_buf, q_len, &un_len))
    {
      query_buf[un_len] = 0;
      query = (const char *)query_buf;
      q_len = un_len;
    }
    else
    {
      query= 0;
    }
  }
}

/*
  Replace a binlog event read into a packet with a dummy event. Either a
  Query_log_event that has just a comment, or if that will not fit in the
  space used for the event to be replaced, then a NULL user_var event.

  This is used when sending binlog data to a slave which does not understand
  this particular event and which is too old to support informational events
  or holes in the event stream.

  This allows to write such events into the binlog on the master and still be
  able to replicate against old slaves without them breaking.

  Clears the flag LOG_EVENT_THREAD_SPECIFIC_F and set LOG_EVENT_SUPPRESS_USE_F.
  Overwrites the type with QUERY_EVENT (or USER_VAR_EVENT), and replaces the
  body with a minimal query / NULL user var.

  Returns zero on success, -1 if error due to too little space in original
  event. A minimum of 25 bytes (19 bytes fixed header + 6 bytes in the body)
  is needed in any event to be replaced with a dummy event.
*/
int
Query_log_event::dummy_event(String *packet, ulong ev_offset,
                             enum enum_binlog_checksum_alg checksum_alg)
{
  uchar *p= (uchar *)packet->ptr() + ev_offset;
  size_t data_len= packet->length() - ev_offset;
  uint16 flags;
  static const size_t min_user_var_event_len=
    LOG_EVENT_HEADER_LEN + UV_NAME_LEN_SIZE + 1 + UV_VAL_IS_NULL; // 25
  static const size_t min_query_event_len=
    LOG_EVENT_HEADER_LEN + QUERY_HEADER_LEN + 1 + 1; // 34

  if (checksum_alg == BINLOG_CHECKSUM_ALG_CRC32)
    data_len-= BINLOG_CHECKSUM_LEN;
  else
    DBUG_ASSERT(checksum_alg == BINLOG_CHECKSUM_ALG_UNDEF ||
                checksum_alg == BINLOG_CHECKSUM_ALG_OFF);

  if (data_len < min_user_var_event_len)
    /* Cannot replace with dummy, event too short. */
    return -1;

  flags= uint2korr(p + FLAGS_OFFSET);
  flags&= ~LOG_EVENT_THREAD_SPECIFIC_F;
  flags|= LOG_EVENT_SUPPRESS_USE_F;
  int2store(p + FLAGS_OFFSET, flags);

  if (data_len < min_query_event_len)
  {
    /*
      Have to use dummy user_var event for such a short packet.

      This works, but the event will be considered part of an event group with
      the following event. So for example @@global.sql_slave_skip_counter=1
      will skip not only the dummy event, but also the immediately following
      event.

      We write a NULL user var with the name @`!dummyvar` (or as much
      as that as will fit within the size of the original event - so
      possibly just @`!`).
    */
    static const char var_name[]= "!dummyvar";
    size_t name_len= data_len - (min_user_var_event_len - 1);

    p[EVENT_TYPE_OFFSET]= USER_VAR_EVENT;
    int4store(p + LOG_EVENT_HEADER_LEN, name_len);
    memcpy(p + LOG_EVENT_HEADER_LEN + UV_NAME_LEN_SIZE, var_name, name_len);
    p[LOG_EVENT_HEADER_LEN + UV_NAME_LEN_SIZE + name_len]= 1; // indicates NULL
  }
  else
  {
    /*
      Use a dummy query event, just a comment.
    */
    static const char message[]=
      "# Dummy event replacing event type %u that slave cannot handle.";
    char buf[sizeof(message)+1];  /* +1, as %u can expand to 3 digits. */
    uchar old_type= p[EVENT_TYPE_OFFSET];
    uchar *q= p + LOG_EVENT_HEADER_LEN;
    size_t comment_len, len;

    p[EVENT_TYPE_OFFSET]= QUERY_EVENT;
    int4store(q + Q_THREAD_ID_OFFSET, 0);
    int4store(q + Q_EXEC_TIME_OFFSET, 0);
    q[Q_DB_LEN_OFFSET]= 0;
    int2store(q + Q_ERR_CODE_OFFSET, 0);
    int2store(q + Q_STATUS_VARS_LEN_OFFSET, 0);
    q[Q_DATA_OFFSET]= 0;                    /* Zero terminator for empty db */
    q+= Q_DATA_OFFSET + 1;
    len= my_snprintf(buf, sizeof(buf), message, old_type);
    comment_len= data_len - (min_query_event_len - 1);
    if (comment_len <= len)
      memcpy(q, buf, comment_len);
    else
    {
      memcpy(q, buf, len);
      memset(q+len, ' ', comment_len - len);
    }
  }

  if (checksum_alg == BINLOG_CHECKSUM_ALG_CRC32)
  {
    ha_checksum crc= my_checksum(0, p, data_len);
    int4store(p + data_len, crc);
  }
  return 0;
}

/*
  Replace an event (GTID event) with a BEGIN query event, to be compatible
  with an old slave.
*/
int
Query_log_event::begin_event(String *packet, ulong ev_offset,
                             enum enum_binlog_checksum_alg checksum_alg)
{
  uchar *p= (uchar *)packet->ptr() + ev_offset;
  uchar *q= p + LOG_EVENT_HEADER_LEN;
  size_t data_len= packet->length() - ev_offset;
  uint16 flags;

  if (checksum_alg == BINLOG_CHECKSUM_ALG_CRC32)
    data_len-= BINLOG_CHECKSUM_LEN;
  else
    DBUG_ASSERT(checksum_alg == BINLOG_CHECKSUM_ALG_UNDEF ||
                checksum_alg == BINLOG_CHECKSUM_ALG_OFF);

  /*
    Currently we only need to replace GTID event.
    The length of GTID differs depending on whether it contains commit id.
  */
  DBUG_ASSERT(data_len == LOG_EVENT_HEADER_LEN + GTID_HEADER_LEN ||
              data_len == LOG_EVENT_HEADER_LEN + GTID_HEADER_LEN + 2);
  if (data_len != LOG_EVENT_HEADER_LEN + GTID_HEADER_LEN &&
      data_len != LOG_EVENT_HEADER_LEN + GTID_HEADER_LEN + 2)
    return 1;

  flags= uint2korr(p + FLAGS_OFFSET);
  flags&= ~LOG_EVENT_THREAD_SPECIFIC_F;
  flags|= LOG_EVENT_SUPPRESS_USE_F;
  int2store(p + FLAGS_OFFSET, flags);

  p[EVENT_TYPE_OFFSET]= QUERY_EVENT;
  int4store(q + Q_THREAD_ID_OFFSET, 0);
  int4store(q + Q_EXEC_TIME_OFFSET, 0);
  q[Q_DB_LEN_OFFSET]= 0;
  int2store(q + Q_ERR_CODE_OFFSET, 0);
  if (data_len == LOG_EVENT_HEADER_LEN + GTID_HEADER_LEN)
  {
    int2store(q + Q_STATUS_VARS_LEN_OFFSET, 0);
    q[Q_DATA_OFFSET]= 0;                    /* Zero terminator for empty db */
    q+= Q_DATA_OFFSET + 1;
  }
  else
  {
    DBUG_ASSERT(data_len == LOG_EVENT_HEADER_LEN + GTID_HEADER_LEN + 2);
    /* Put in an empty time_zone_str to take up the extra 2 bytes. */
    int2store(q + Q_STATUS_VARS_LEN_OFFSET, 2);
    q[Q_DATA_OFFSET]= Q_TIME_ZONE_CODE;
    q[Q_DATA_OFFSET+1]= 0;           /* Zero length for empty time_zone_str */
    q[Q_DATA_OFFSET+2]= 0;                  /* Zero terminator for empty db */
    q+= Q_DATA_OFFSET + 3;
  }
  memcpy(q, "BEGIN", 5);

  if (checksum_alg == BINLOG_CHECKSUM_ALG_CRC32)
  {
    ha_checksum crc= my_checksum(0, p, data_len);
    int4store(p + data_len, crc);
  }
  return 0;
}


#ifdef MYSQL_CLIENT
/**
  Query_log_event::print().

  @todo
    print the catalog ??
*/
bool Query_log_event::print_query_header(IO_CACHE* file,
					 PRINT_EVENT_INFO* print_event_info)
{
  // TODO: print the catalog ??
  char buff[64], *end;				// Enough for SET TIMESTAMP
  bool different_db= 1;
  uint32 tmp;

  if (!print_event_info->short_form)
  {
    if (print_header(file, print_event_info, FALSE) ||
        my_b_printf(file,
                    "\t%s\tthread_id=%lu\texec_time=%lu\terror_code=%d\n",
                    get_type_str(), (ulong) thread_id, (ulong) exec_time,
                    error_code))
      goto err;
  }

  if ((flags & LOG_EVENT_SUPPRESS_USE_F))
  {
    if (!is_trans_keyword())
      print_event_info->db[0]= '\0';
  }
  else if (db)
  {
    different_db= memcmp(print_event_info->db, db, db_len + 1);
    if (different_db)
      memcpy(print_event_info->db, db, db_len + 1);
    if (db[0] && different_db) 
      if (my_b_printf(file, "use %`s%s\n", db, print_event_info->delimiter))
        goto err;
  }

  end=int10_to_str((long) when, strmov(buff,"SET TIMESTAMP="),10);
  if (when_sec_part && when_sec_part <= TIME_MAX_SECOND_PART)
  {
    *end++= '.';
    end=int10_to_str(when_sec_part, end, 10);
  }
  end= strmov(end, print_event_info->delimiter);
  *end++='\n';
  if (my_b_write(file, (uchar*) buff, (uint) (end-buff)))
    goto err;
  if ((!print_event_info->thread_id_printed ||
       ((flags & LOG_EVENT_THREAD_SPECIFIC_F) &&
        thread_id != print_event_info->thread_id)))
  {
    // If --short-form, print deterministic value instead of pseudo_thread_id.
    if (my_b_printf(file,"SET @@session.pseudo_thread_id=%lu%s\n",
                    short_form ? 999999999 : (ulong)thread_id,
                    print_event_info->delimiter))
      goto err;
    print_event_info->thread_id= thread_id;
    print_event_info->thread_id_printed= 1;
  }

  /*
    If flags2_inited==0, this is an event from 3.23 or 4.0; nothing to
    print (remember we don't produce mixed relay logs so there cannot be
    5.0 events before that one so there is nothing to reset).
  */
  if (likely(flags2_inited)) /* likely as this will mainly read 5.0 logs */
  {
    /* tmp is a bitmask of bits which have changed. */
    if (likely(print_event_info->flags2_inited)) 
      /* All bits which have changed */
      tmp= (print_event_info->flags2) ^ flags2;
    else /* that's the first Query event we read */
    {
      print_event_info->flags2_inited= 1;
      tmp= ~((uint32)0); /* all bits have changed */
    }

    if (unlikely(tmp)) /* some bits have changed */
    {
      bool need_comma= 0;
      if (my_b_write_string(file, "SET ") ||
          print_set_option(file, tmp, OPTION_NO_FOREIGN_KEY_CHECKS, ~flags2,
                           "@@session.foreign_key_checks", &need_comma)||
          print_set_option(file, tmp, OPTION_AUTO_IS_NULL, flags2,
                           "@@session.sql_auto_is_null", &need_comma) ||
          print_set_option(file, tmp, OPTION_RELAXED_UNIQUE_CHECKS, ~flags2,
                           "@@session.unique_checks", &need_comma) ||
          print_set_option(file, tmp, OPTION_NOT_AUTOCOMMIT, ~flags2,
                           "@@session.autocommit", &need_comma) ||
          print_set_option(file, tmp, OPTION_NO_CHECK_CONSTRAINT_CHECKS,
                           ~flags2,
                           "@@session.check_constraint_checks", &need_comma) ||
          my_b_printf(file,"%s\n", print_event_info->delimiter))
        goto err;
      print_event_info->flags2= flags2;
    }
  }

  /*
    Now the session variables;
    it's more efficient to pass SQL_MODE as a number instead of a
    comma-separated list.
    FOREIGN_KEY_CHECKS, SQL_AUTO_IS_NULL, UNIQUE_CHECKS are session-only
    variables (they have no global version; they're not listed in
    sql_class.h), The tests below work for pure binlogs or pure relay
    logs. Won't work for mixed relay logs but we don't create mixed
    relay logs (that is, there is no relay log with a format change
    except within the 3 first events, which mysqlbinlog handles
    gracefully). So this code should always be good.
  */

  if (likely(sql_mode_inited) &&
      (unlikely(print_event_info->sql_mode != sql_mode ||
                !print_event_info->sql_mode_inited)))
  {
    char llbuff[22];
    if (my_b_printf(file,"SET @@session.sql_mode=%s%s\n",
                    ullstr(sql_mode, llbuff), print_event_info->delimiter))
      goto err;
    print_event_info->sql_mode= sql_mode;
    print_event_info->sql_mode_inited= 1;
  }
  if (print_event_info->auto_increment_increment != auto_increment_increment ||
      print_event_info->auto_increment_offset != auto_increment_offset)
  {
    if (my_b_printf(file,"SET @@session.auto_increment_increment=%lu, @@session.auto_increment_offset=%lu%s\n",
                    auto_increment_increment,auto_increment_offset,
                    print_event_info->delimiter))
      goto err;
    print_event_info->auto_increment_increment= auto_increment_increment;
    print_event_info->auto_increment_offset=    auto_increment_offset;
  }

  /* TODO: print the catalog when we feature SET CATALOG */

  if (likely(charset_inited) &&
      (unlikely(!print_event_info->charset_inited ||
                memcmp(print_event_info->charset, charset, 6))))
  {
    CHARSET_INFO *cs_info= get_charset(uint2korr(charset), MYF(MY_WME));
    if (cs_info)
    {
      /* for mysql client */
      if (my_b_printf(file, "/*!\\C %s */%s\n",
                      cs_info->csname, print_event_info->delimiter))
        goto err;
    }
    if (my_b_printf(file,"SET "
                    "@@session.character_set_client=%d,"
                    "@@session.collation_connection=%d,"
                    "@@session.collation_server=%d"
                    "%s\n",
                    uint2korr(charset),
                    uint2korr(charset+2),
                    uint2korr(charset+4),
                    print_event_info->delimiter))
      goto err;
    memcpy(print_event_info->charset, charset, 6);
    print_event_info->charset_inited= 1;
  }
  if (time_zone_len)
  {
    if (memcmp(print_event_info->time_zone_str,
               time_zone_str, time_zone_len+1))
    {
      if (my_b_printf(file,"SET @@session.time_zone='%s'%s\n",
                      time_zone_str, print_event_info->delimiter))
        goto err;
      memcpy(print_event_info->time_zone_str, time_zone_str, time_zone_len+1);
    }
  }
  if (lc_time_names_number != print_event_info->lc_time_names_number)
  {
    if (my_b_printf(file, "SET @@session.lc_time_names=%d%s\n",
                    lc_time_names_number, print_event_info->delimiter))
      goto err;
    print_event_info->lc_time_names_number= lc_time_names_number;
  }
  if (charset_database_number != print_event_info->charset_database_number)
  {
    if (charset_database_number)
    {
      if (my_b_printf(file, "SET @@session.collation_database=%d%s\n",
                      charset_database_number, print_event_info->delimiter))
        goto err;
    }
    else if (my_b_printf(file, "SET @@session.collation_database=DEFAULT%s\n",
                         print_event_info->delimiter))
      goto err;
    print_event_info->charset_database_number= charset_database_number;
  }
  return 0;

err:
  return 1;
}


bool Query_log_event::print(FILE* file, PRINT_EVENT_INFO* print_event_info)
{
  Write_on_release_cache cache(&print_event_info->head_cache, file, 0, this);

  /**
    reduce the size of io cache so that the write function is called
    for every call to my_b_write().
   */
  DBUG_EXECUTE_IF ("simulate_file_write_error",
                   {(&cache)->write_pos= (&cache)->write_end- 500;});
  if (print_query_header(&cache, print_event_info))
    goto err;
  if (!is_flashback)
  {
    if (my_b_write(&cache, (uchar*) query, q_len) ||
        my_b_printf(&cache, "\n%s\n", print_event_info->delimiter))
      goto err;
  }
  else // is_flashback == 1
  {
    if (strcmp("BEGIN", query) == 0)
    {
      if (my_b_write(&cache, (uchar*) "COMMIT", 6) ||
          my_b_printf(&cache, "\n%s\n", print_event_info->delimiter))
        goto err;
    }
    else if (strcmp("COMMIT", query) == 0)
    {
      if (my_b_write(&cache, (uchar*) "BEGIN", 5) ||
          my_b_printf(&cache, "\n%s\n", print_event_info->delimiter))
        goto err;
    }
  }
  return cache.flush_data();
err:
  return 1;
}
#endif /* MYSQL_CLIENT */


/*
  Query_log_event::do_apply_event()
*/

#if defined(HAVE_REPLICATION) && !defined(MYSQL_CLIENT)

int Query_log_event::do_apply_event(rpl_group_info *rgi)
{
  return do_apply_event(rgi, query, q_len);
}

/**
   Compare if two errors should be regarded as equal.
   This is to handle the case when you can get slightly different errors
   on master and slave for the same thing.
   @param
   expected_error	Error we got on master
   actual_error		Error we got on slave

   @return
   1 Errors are equal
   0 Errors are different
*/

bool test_if_equal_repl_errors(int expected_error, int actual_error)
{
  if (expected_error == actual_error)
    return 1;
  switch (expected_error) {
  case ER_DUP_ENTRY:
  case ER_DUP_ENTRY_WITH_KEY_NAME:
  case ER_DUP_KEY:
  case ER_AUTOINC_READ_FAILED:
    return (actual_error == ER_DUP_ENTRY ||
            actual_error == ER_DUP_ENTRY_WITH_KEY_NAME ||
            actual_error == ER_DUP_KEY ||
            actual_error == ER_AUTOINC_READ_FAILED ||
            actual_error == HA_ERR_AUTOINC_ERANGE);
  case ER_UNKNOWN_TABLE:
    return actual_error == ER_IT_IS_A_VIEW;
  default:
    break;
  }
  return 0;
}


/**
  @todo
  Compare the values of "affected rows" around here. Something
  like:
  @code
     if ((uint32) affected_in_event != (uint32) affected_on_slave)
     {
     sql_print_error("Slave: did not get the expected number of affected \
     rows running query from master - expected %d, got %d (this numbers \
     should have matched modulo 4294967296).", 0, ...);
     thd->query_error = 1;
     }
  @endcode
  We may also want an option to tell the slave to ignore "affected"
  mismatch. This mismatch could be implemented with a new ER_ code, and
  to ignore it you would use --slave-skip-errors...
*/
int Query_log_event::do_apply_event(rpl_group_info *rgi,
                                    const char *query_arg, uint32 q_len_arg)
{
  int expected_error,actual_error= 0;
  Schema_specification_st db_options;
  uint64 sub_id= 0;
  void *hton= NULL;
  rpl_gtid gtid;
  Relay_log_info const *rli= rgi->rli;
  Rpl_filter *rpl_filter= rli->mi->rpl_filter;
  bool current_stmt_is_commit;
  DBUG_ENTER("Query_log_event::do_apply_event");

  /*
    Colleagues: please never free(thd->catalog) in MySQL. This would
    lead to bugs as here thd->catalog is a part of an alloced block,
    not an entire alloced block (see
    Query_log_event::do_apply_event()). Same for thd->db.  Thank
    you.
  */
  thd->catalog= catalog_len ? (char *) catalog : (char *)"";

  size_t valid_len= Well_formed_prefix(system_charset_info,
                                       db, db_len, NAME_LEN).length();

  if (valid_len != db_len)
  {
    rli->report(ERROR_LEVEL, ER_SLAVE_FATAL_ERROR,
                ER_THD(thd, ER_SLAVE_FATAL_ERROR),
                "Invalid database name in Query event.");
    thd->is_slave_error= true;
    goto end;
  }

  set_thd_db(thd, rpl_filter, db, db_len);

  /*
    Setting the character set and collation of the current database thd->db.
   */
  load_db_opt_by_name(thd, thd->db.str, &db_options);
  if (db_options.default_table_charset)
    thd->db_charset= db_options.default_table_charset;
  thd->variables.auto_increment_increment= auto_increment_increment;
  thd->variables.auto_increment_offset=    auto_increment_offset;

  DBUG_PRINT("info", ("log_pos: %lu", (ulong) log_pos));

  thd->clear_error(1);
  current_stmt_is_commit= is_commit();

  DBUG_ASSERT(!current_stmt_is_commit || !rgi->tables_to_lock);
  rgi->slave_close_thread_tables(thd);

  /*
    Note:   We do not need to execute reset_one_shot_variables() if this
            db_ok() test fails.
    Reason: The db stored in binlog events is the same for SET and for
            its companion query.  If the SET is ignored because of
            db_ok(), the companion query will also be ignored, and if
            the companion query is ignored in the db_ok() test of
            ::do_apply_event(), then the companion SET also have so
            we don't need to reset_one_shot_variables().
  */
  if (is_trans_keyword() || rpl_filter->db_ok(thd->db.str))
  {
    thd->set_time(when, when_sec_part);
    thd->set_query_and_id((char*)query_arg, q_len_arg,
                          thd->charset(), next_query_id());
    thd->variables.pseudo_thread_id= thread_id;		// for temp tables
    DBUG_PRINT("query",("%s", thd->query()));

    if (unlikely(!(expected_error= error_code)) ||
        ignored_error_code(expected_error) ||
        !unexpected_error_code(expected_error))
    {
      thd->slave_expected_error= expected_error;
      if (flags2_inited)
        /*
          all bits of thd->variables.option_bits which are 1 in OPTIONS_WRITTEN_TO_BIN_LOG
          must take their value from flags2.
        */
        thd->variables.option_bits= flags2|(thd->variables.option_bits & ~OPTIONS_WRITTEN_TO_BIN_LOG);
      /*
        else, we are in a 3.23/4.0 binlog; we previously received a
        Rotate_log_event which reset thd->variables.option_bits and sql_mode etc, so
        nothing to do.
      */
      /*
        We do not replicate MODE_NO_DIR_IN_CREATE. That is, if the master is a
        slave which runs with SQL_MODE=MODE_NO_DIR_IN_CREATE, this should not
        force us to ignore the dir too. Imagine you are a ring of machines, and
        one has a disk problem so that you temporarily need
        MODE_NO_DIR_IN_CREATE on this machine; you don't want it to propagate
        elsewhere (you don't want all slaves to start ignoring the dirs).
      */
      if (sql_mode_inited)
        thd->variables.sql_mode=
          (sql_mode_t) ((thd->variables.sql_mode & MODE_NO_DIR_IN_CREATE) |
                        (sql_mode & ~(sql_mode_t) MODE_NO_DIR_IN_CREATE));
      if (charset_inited)
      {
        rpl_sql_thread_info *sql_info= thd->system_thread_info.rpl_sql_info;
        if (sql_info->cached_charset_compare(charset))
        {
          /* Verify that we support the charsets found in the event. */
          if (!(thd->variables.character_set_client=
                get_charset(uint2korr(charset), MYF(MY_WME))) ||
              !(thd->variables.collation_connection=
                get_charset(uint2korr(charset+2), MYF(MY_WME))) ||
              !(thd->variables.collation_server=
                get_charset(uint2korr(charset+4), MYF(MY_WME))))
          {
            /*
              We updated the thd->variables with nonsensical values (0). Let's
              set them to something safe (i.e. which avoids crash), and we'll
              stop with EE_UNKNOWN_CHARSET in compare_errors (unless set to
              ignore this error).
            */
            set_slave_thread_default_charset(thd, rgi);
            goto compare_errors;
          }
          thd->update_charset(); // for the charset change to take effect
          /*
            Reset thd->query_string.cs to the newly set value.
            Note, there is a small flaw here. For a very short time frame
            if the new charset is different from the old charset and
            if another thread executes "SHOW PROCESSLIST" after
            the above thd->set_query_and_id() and before this thd->set_query(),
            and if the current query has some non-ASCII characters,
            the another thread may see some '?' marks in the PROCESSLIST
            result. This should be acceptable now. This is a reminder
            to fix this if any refactoring happens here sometime.
          */
          thd->set_query((char*) query_arg, q_len_arg, thd->charset());
        }
      }
      if (time_zone_len)
      {
        String tmp(time_zone_str, time_zone_len, &my_charset_bin);
        if (!(thd->variables.time_zone= my_tz_find(thd, &tmp)))
        {
          my_error(ER_UNKNOWN_TIME_ZONE, MYF(0), tmp.c_ptr());
          thd->variables.time_zone= global_system_variables.time_zone;
          goto compare_errors;
        }
      }
      if (lc_time_names_number)
      {
        if (!(thd->variables.lc_time_names=
              my_locale_by_number(lc_time_names_number)))
        {
          my_printf_error(ER_UNKNOWN_ERROR,
                      "Unknown locale: '%d'", MYF(0), lc_time_names_number);
          thd->variables.lc_time_names= &my_locale_en_US;
          goto compare_errors;
        }
      }
      else
        thd->variables.lc_time_names= &my_locale_en_US;
      if (charset_database_number)
      {
        CHARSET_INFO *cs;
        if (!(cs= get_charset(charset_database_number, MYF(0))))
        {
          char buf[20];
          int10_to_str((int) charset_database_number, buf, -10);
          my_error(ER_UNKNOWN_COLLATION, MYF(0), buf);
          goto compare_errors;
        }
        thd->variables.collation_database= cs;
      }
      else
        thd->variables.collation_database= thd->db_charset;

      {
        const CHARSET_INFO *cs= thd->charset();
        /*
          We cannot ask for parsing a statement using a character set
          without state_maps (parser internal data).
        */
        if (!cs->state_map)
        {
          rli->report(ERROR_LEVEL, ER_SLAVE_FATAL_ERROR,
                      ER_THD(thd, ER_SLAVE_FATAL_ERROR),
                      "character_set cannot be parsed");
          thd->is_slave_error= true;
          goto end;
        }
      }

      /*
        Record any GTID in the same transaction, so slave state is
        transactionally consistent.
      */
      if (current_stmt_is_commit)
      {
        thd->variables.option_bits&= ~OPTION_GTID_BEGIN;
        if (rgi->gtid_pending)
        {
          sub_id= rgi->gtid_sub_id;
          rgi->gtid_pending= false;

          gtid= rgi->current_gtid;
          if (unlikely(rpl_global_gtid_slave_state->record_gtid(thd, &gtid,
                                                                sub_id,
                                                                true, false,
                                                                &hton)))
          {
            int errcode= thd->get_stmt_da()->sql_errno();
            if (!is_parallel_retry_error(rgi, errcode))
              rli->report(ERROR_LEVEL, ER_CANNOT_UPDATE_GTID_STATE,
                          rgi->gtid_info(),
                          "Error during COMMIT: failed to update GTID state in "
                        "%s.%s: %d: %s",
                          "mysql", rpl_gtid_slave_state_table_name.str,
                          errcode,
                          thd->get_stmt_da()->message());
            sub_id= 0;
            thd->is_slave_error= 1;
            goto end;
          }
        }
      }

      thd->table_map_for_update= (table_map)table_map_for_update;
      thd->set_invoker(&user, &host);
      /*
        Flag if we need to rollback the statement transaction on
        slave if it by chance succeeds.
        If we expected a non-zero error code and get nothing and,
        it is a concurrency issue or ignorable issue, effects
        of the statement should be rolled back.
      */
      if (unlikely(expected_error) &&
          (ignored_error_code(expected_error) ||
           concurrency_error_code(expected_error)))
      {
        thd->variables.option_bits|= OPTION_MASTER_SQL_ERROR;
        thd->variables.option_bits&= ~OPTION_GTID_BEGIN;
      }
      /* Execute the query (note that we bypass dispatch_command()) */
      Parser_state parser_state;
      if (!parser_state.init(thd, thd->query(), thd->query_length()))
      {
        DBUG_ASSERT(thd->m_digest == NULL);
        thd->m_digest= & thd->m_digest_state;
        DBUG_ASSERT(thd->m_statement_psi == NULL);
        thd->m_statement_psi= MYSQL_START_STATEMENT(&thd->m_statement_state,
                                                    stmt_info_rpl.m_key,
                                                    thd->db.str, thd->db.length,
                                                    thd->charset());
        THD_STAGE_INFO(thd, stage_init);
        MYSQL_SET_STATEMENT_TEXT(thd->m_statement_psi, thd->query(), thd->query_length());
        if (thd->m_digest != NULL)
          thd->m_digest->reset(thd->m_token_array, max_digest_length);

         if (thd->slave_thread)
         {
           /*
             To be compatible with previous releases, the slave thread uses the global
             log_slow_disabled_statements value, wich can be changed dynamically, so we
             have to set the sql_log_slow respectively.
           */
           thd->variables.sql_log_slow= !MY_TEST(global_system_variables.log_slow_disabled_statements & LOG_SLOW_DISABLE_SLAVE);
         }

        mysql_parse(thd, thd->query(), thd->query_length(), &parser_state,
                    FALSE, FALSE);
        /* Finalize server status flags after executing a statement. */
        thd->update_server_status();
        log_slow_statement(thd);
        thd->lex->restore_set_statement_var();
      }

      thd->variables.option_bits&= ~OPTION_MASTER_SQL_ERROR;
    }
    else
    {
      /*
        The query got a really bad error on the master (thread killed etc),
        which could be inconsistent. Parse it to test the table names: if the
        replicate-*-do|ignore-table rules say "this query must be ignored" then
        we exit gracefully; otherwise we warn about the bad error and tell DBA
        to check/fix it.
      */
      if (mysql_test_parse_for_slave(thd, thd->query(), thd->query_length()))
        thd->clear_error(1);
      else
      {
        rli->report(ERROR_LEVEL, expected_error, rgi->gtid_info(),
                          "\
Query partially completed on the master (error on master: %d) \
and was aborted. There is a chance that your master is inconsistent at this \
point. If you are sure that your master is ok, run this query manually on the \
slave and then restart the slave with SET GLOBAL SQL_SLAVE_SKIP_COUNTER=1; \
START SLAVE; . Query: '%s'", expected_error, thd->query());
        thd->is_slave_error= 1;
      }
      goto end;
    }

    /* If the query was not ignored, it is printed to the general log */
    if (likely(!thd->is_error()) ||
        thd->get_stmt_da()->sql_errno() != ER_SLAVE_IGNORED_TABLE)
      general_log_write(thd, COM_QUERY, thd->query(), thd->query_length());
    else
    {
      /*
        Bug#54201: If we skip an INSERT query that uses auto_increment, then we
        should reset any @@INSERT_ID set by an Intvar_log_event associated with
        the query; otherwise the @@INSERT_ID will linger until the next INSERT
        that uses auto_increment and may affect extra triggers on the slave etc.

        We reset INSERT_ID unconditionally; it is probably cheaper than
        checking if it is necessary.
      */
      thd->auto_inc_intervals_forced.empty();
    }

compare_errors:
    /*
      In the slave thread, we may sometimes execute some DROP / * 40005
      TEMPORARY * / TABLE that come from parts of binlogs (likely if we
      use RESET SLAVE or CHANGE MASTER TO), while the temporary table
      has already been dropped. To ignore such irrelevant "table does
      not exist errors", we silently clear the error if TEMPORARY was used.
    */
    if ((thd->lex->sql_command == SQLCOM_DROP_TABLE ||
         thd->lex->sql_command == SQLCOM_DROP_SEQUENCE) &&
        thd->lex->tmp_table() &&
        thd->is_error() && thd->get_stmt_da()->sql_errno() == ER_BAD_TABLE_ERROR &&
        !expected_error)
      thd->get_stmt_da()->reset_diagnostics_area();
    /*
      If we expected a non-zero error code, and we don't get the same error
      code, and it should be ignored or is related to a concurrency issue.
    */
    actual_error= thd->is_error() ? thd->get_stmt_da()->sql_errno() : 0;
    DBUG_PRINT("info",("expected_error: %d  sql_errno: %d",
                       expected_error, actual_error));

    if ((unlikely(expected_error) &&
         !test_if_equal_repl_errors(expected_error, actual_error) &&
         !concurrency_error_code(expected_error)) &&
        !ignored_error_code(actual_error) &&
        !ignored_error_code(expected_error))
    {
      rli->report(ERROR_LEVEL, 0, rgi->gtid_info(),
                  "Query caused different errors on master and slave.     "
                  "Error on master: message (format)='%s' error code=%d ; "
                  "Error on slave: actual message='%s', error code=%d. "
                  "Default database: '%s'. Query: '%s'",
                  ER_THD(thd, expected_error),
                  expected_error,
                  actual_error ? thd->get_stmt_da()->message() : "no error",
                  actual_error,
                  print_slave_db_safe(db), query_arg);
      thd->is_slave_error= 1;
    }
    /*
      If we get the same error code as expected and it is not a concurrency
      issue, or should be ignored.
    */
    else if ((test_if_equal_repl_errors(expected_error, actual_error) &&
              !concurrency_error_code(expected_error)) ||
             ignored_error_code(actual_error))
    {
      DBUG_PRINT("info",("error ignored"));
      thd->clear_error(1);
      if (actual_error == ER_QUERY_INTERRUPTED ||
          actual_error == ER_CONNECTION_KILLED)
        thd->reset_killed();
    }
    /*
      Other cases: mostly we expected no error and get one.
    */
    else if (unlikely(thd->is_slave_error || thd->is_fatal_error))
    {
      if (!is_parallel_retry_error(rgi, actual_error))
        rli->report(ERROR_LEVEL, actual_error, rgi->gtid_info(),
                    "Error '%s' on query. Default database: '%s'. Query: '%s'",
                    (actual_error ? thd->get_stmt_da()->message() :
                     "unexpected success or fatal error"),
                    thd->get_db(), query_arg);
      thd->is_slave_error= 1;
#ifdef WITH_WSREP
      if (wsrep_thd_is_toi(thd) && wsrep_must_ignore_error(thd))
      {
        thd->clear_error(1);
        thd->killed= NOT_KILLED;
        thd->wsrep_has_ignored_error= true;
      }
#endif /* WITH_WSREP */
    }

    /*
      TODO: compare the values of "affected rows" around here. Something
      like:
      if ((uint32) affected_in_event != (uint32) affected_on_slave)
      {
      sql_print_error("Slave: did not get the expected number of affected \
      rows running query from master - expected %d, got %d (this numbers \
      should have matched modulo 4294967296).", 0, ...);
      thd->is_slave_error = 1;
      }
      We may also want an option to tell the slave to ignore "affected"
      mismatch. This mismatch could be implemented with a new ER_ code, and
      to ignore it you would use --slave-skip-errors...

      To do the comparison we need to know the value of "affected" which the
      above mysql_parse() computed. And we need to know the value of
      "affected" in the master's binlog. Both will be implemented later. The
      important thing is that we now have the format ready to log the values
      of "affected" in the binlog. So we can release 5.0.0 before effectively
      logging "affected" and effectively comparing it.
    */
  } /* End of if (db_ok(... */

  {
    /**
      The following failure injecion works in cooperation with tests
      setting @@global.debug= 'd,stop_slave_middle_group'.
      The sql thread receives the killed status and will proceed
      to shutdown trying to finish incomplete events group.
    */
    DBUG_EXECUTE_IF("stop_slave_middle_group",
                    if (!current_stmt_is_commit && is_begin() == 0)
                    {
                      if (thd->transaction.all.modified_non_trans_table)
                        const_cast<Relay_log_info*>(rli)->abort_slave= 1;
                    };);
  }

end:
  if (unlikely(sub_id && !thd->is_slave_error))
    rpl_global_gtid_slave_state->update_state_hash(sub_id, &gtid, hton, rgi);

  /*
    Probably we have set thd->query, thd->db, thd->catalog to point to places
    in the data_buf of this event. Now the event is going to be deleted
    probably, so data_buf will be freed, so the thd->... listed above will be
    pointers to freed memory.
    So we must set them to 0, so that those bad pointers values are not later
    used. Note that "cleanup" queries like automatic DROP TEMPORARY TABLE
    don't suffer from these assignments to 0 as DROP TEMPORARY
    TABLE uses the db.table syntax.
  */
  thd->catalog= 0;
  thd->set_db(&null_clex_str);    /* will free the current database */
  thd->reset_query();
  DBUG_PRINT("info", ("end: query= 0"));

  /* Mark the statement completed. */
  MYSQL_END_STATEMENT(thd->m_statement_psi, thd->get_stmt_da());
  thd->m_statement_psi= NULL;
  thd->m_digest= NULL;

  /*
    As a disk space optimization, future masters will not log an event for
    LAST_INSERT_ID() if that function returned 0 (and thus they will be able
    to replace the THD::stmt_depends_on_first_successful_insert_id_in_prev_stmt
    variable by (THD->first_successful_insert_id_in_prev_stmt > 0) ; with the
    resetting below we are ready to support that.
  */
  thd->first_successful_insert_id_in_prev_stmt_for_binlog= 0;
  thd->first_successful_insert_id_in_prev_stmt= 0;
  thd->stmt_depends_on_first_successful_insert_id_in_prev_stmt= 0;
  free_root(thd->mem_root,MYF(MY_KEEP_PREALLOC));
  DBUG_RETURN(thd->is_slave_error);
}

Log_event::enum_skip_reason
Query_log_event::do_shall_skip(rpl_group_info *rgi)
{
  Relay_log_info *rli= rgi->rli;
  DBUG_ENTER("Query_log_event::do_shall_skip");
  DBUG_PRINT("debug", ("query: '%s'  q_len: %d", query, q_len));
  DBUG_ASSERT(query && q_len > 0);
  DBUG_ASSERT(thd == rgi->thd);

  /*
    An event skipped due to @@skip_replication must not be counted towards the
    number of events to be skipped due to @@sql_slave_skip_counter.
  */
  if (flags & LOG_EVENT_SKIP_REPLICATION_F &&
      opt_replicate_events_marked_for_skip != RPL_SKIP_REPLICATE)
    DBUG_RETURN(Log_event::EVENT_SKIP_IGNORE);

  if (rli->slave_skip_counter > 0)
  {
    if (is_begin())
    {
      thd->variables.option_bits|= OPTION_BEGIN | OPTION_GTID_BEGIN;
      DBUG_RETURN(Log_event::continue_group(rgi));
    }

    if (is_commit() || is_rollback())
    {
      thd->variables.option_bits&= ~(OPTION_BEGIN | OPTION_GTID_BEGIN);
      DBUG_RETURN(Log_event::EVENT_SKIP_COUNT);
    }
  }
#ifdef WITH_WSREP
  else if (WSREP_ON && wsrep_mysql_replication_bundle && opt_slave_domain_parallel_threads == 0 &&
           thd->wsrep_mysql_replicated > 0 &&
           (is_begin() || is_commit()))
  {
    if (++thd->wsrep_mysql_replicated < (int)wsrep_mysql_replication_bundle)
    {
      WSREP_DEBUG("skipping wsrep commit %d", thd->wsrep_mysql_replicated);
      DBUG_RETURN(Log_event::EVENT_SKIP_IGNORE);
    }
    else
    {
      thd->wsrep_mysql_replicated = 0;
    }
  }
#endif
  DBUG_RETURN(Log_event::do_shall_skip(rgi));
}


bool
Query_log_event::peek_is_commit_rollback(const char *event_start,
                                         size_t event_len,
                                         enum enum_binlog_checksum_alg checksum_alg)
{
  if (checksum_alg == BINLOG_CHECKSUM_ALG_CRC32)
  {
    if (event_len > BINLOG_CHECKSUM_LEN)
      event_len-= BINLOG_CHECKSUM_LEN;
    else
      event_len= 0;
  }
  else
    DBUG_ASSERT(checksum_alg == BINLOG_CHECKSUM_ALG_UNDEF ||
                checksum_alg == BINLOG_CHECKSUM_ALG_OFF);

  if (event_len < LOG_EVENT_HEADER_LEN + QUERY_HEADER_LEN || event_len < 9)
    return false;
  return !memcmp(event_start + (event_len-7), "\0COMMIT", 7) ||
         !memcmp(event_start + (event_len-9), "\0ROLLBACK", 9);
}

#endif


/**************************************************************************
	Start_log_event_v3 methods
**************************************************************************/

#ifndef MYSQL_CLIENT
Start_log_event_v3::Start_log_event_v3()
  :Log_event(), created(0), binlog_version(BINLOG_VERSION),
   dont_set_created(0)
{
  memcpy(server_version, ::server_version, ST_SERVER_VER_LEN);
}
#endif

/*
  Start_log_event_v3::pack_info()
*/

#if defined(HAVE_REPLICATION) && !defined(MYSQL_CLIENT)
void Start_log_event_v3::pack_info(Protocol *protocol)
{
  char buf[12 + ST_SERVER_VER_LEN + 14 + 22], *pos;
  pos= strmov(buf, "Server ver: ");
  pos= strmov(pos, server_version);
  pos= strmov(pos, ", Binlog ver: ");
  pos= int10_to_str(binlog_version, pos, 10);
  protocol->store(buf, (uint) (pos-buf), &my_charset_bin);
}
#endif


/*
  Start_log_event_v3::print()
*/

#ifdef MYSQL_CLIENT
bool Start_log_event_v3::print(FILE* file, PRINT_EVENT_INFO* print_event_info)
{
  DBUG_ENTER("Start_log_event_v3::print");

  Write_on_release_cache cache(&print_event_info->head_cache, file,
                               Write_on_release_cache::FLUSH_F);

  if (!print_event_info->short_form)
  {
    if (print_header(&cache, print_event_info, FALSE) ||
        my_b_printf(&cache, "\tStart: binlog v %d, server v %s created ",
                    binlog_version, server_version) ||
        print_timestamp(&cache))
      goto err;
    if (created)
      if (my_b_printf(&cache," at startup"))
        goto err;
    if (my_b_printf(&cache, "\n"))
      goto err;
    if (flags & LOG_EVENT_BINLOG_IN_USE_F)
      if (my_b_printf(&cache,
                      "# Warning: this binlog is either in use or was not "
                      "closed properly.\n"))
        goto err;
  }
  if (!is_artificial_event() && created)
  {
#ifdef WHEN_WE_HAVE_THE_RESET_CONNECTION_SQL_COMMAND
    /*
      This is for mysqlbinlog: like in replication, we want to delete the stale
      tmp files left by an unclean shutdown of mysqld (temporary tables)
      and rollback unfinished transaction.
      Probably this can be done with RESET CONNECTION (syntax to be defined).
    */
    if (my_b_printf(&cache,"RESET CONNECTION%s\n",
                    print_event_info->delimiter))
      goto err;
#else
    if (my_b_printf(&cache,"ROLLBACK%s\n", print_event_info->delimiter))
      goto err;
#endif
  }
  if (temp_buf &&
      print_event_info->base64_output_mode != BASE64_OUTPUT_NEVER &&
      !print_event_info->short_form)
  {
    /* BINLOG is matched with the delimiter below on the same level */
    bool do_print_encoded=
      print_event_info->base64_output_mode != BASE64_OUTPUT_DECODE_ROWS;
    if (do_print_encoded)
      my_b_printf(&cache, "BINLOG '\n");

    if (print_base64(&cache, print_event_info, do_print_encoded))
      goto err;

    if (do_print_encoded)
      my_b_printf(&cache, "'%s\n", print_event_info->delimiter);

    print_event_info->printed_fd_event= TRUE;
  }
  DBUG_RETURN(cache.flush_data());
err:
  DBUG_RETURN(1);
}
#endif /* MYSQL_CLIENT */

/*
  Start_log_event_v3::Start_log_event_v3()
*/

Start_log_event_v3::Start_log_event_v3(const char* buf, uint event_len,
                                       const Format_description_log_event
                                       *description_event)
  :Log_event(buf, description_event), binlog_version(BINLOG_VERSION)
{
  if (event_len < LOG_EVENT_MINIMAL_HEADER_LEN + ST_COMMON_HEADER_LEN_OFFSET)
  {
    server_version[0]= 0;
    return;
  }
  buf+= LOG_EVENT_MINIMAL_HEADER_LEN;
  binlog_version= uint2korr(buf+ST_BINLOG_VER_OFFSET);
  memcpy(server_version, buf+ST_SERVER_VER_OFFSET,
	 ST_SERVER_VER_LEN);
  // prevent overrun if log is corrupted on disk
  server_version[ST_SERVER_VER_LEN-1]= 0;
  created= uint4korr(buf+ST_CREATED_OFFSET);
  dont_set_created= 1;
}


/*
  Start_log_event_v3::write()
*/

#ifndef MYSQL_CLIENT
bool Start_log_event_v3::write()
{
  char buff[START_V3_HEADER_LEN];
  int2store(buff + ST_BINLOG_VER_OFFSET,binlog_version);
  memcpy(buff + ST_SERVER_VER_OFFSET,server_version,ST_SERVER_VER_LEN);
  if (!dont_set_created)
    created= get_time(); // this sets when and when_sec_part as a side effect
  int4store(buff + ST_CREATED_OFFSET,created);
  return write_header(sizeof(buff)) ||
         write_data(buff, sizeof(buff)) ||
         write_footer();
}
#endif


#if defined(HAVE_REPLICATION) && !defined(MYSQL_CLIENT)

/**
  Start_log_event_v3::do_apply_event() .
  The master started

    IMPLEMENTATION
    - To handle the case where the master died without having time to write
    DROP TEMPORARY TABLE, DO RELEASE_LOCK (prepared statements' deletion is
    TODO), we clean up all temporary tables that we got, if we are sure we
    can (see below).

  @todo
    - Remove all active user locks.
    Guilhem 2003-06: this is true but not urgent: the worst it can cause is
    the use of a bit of memory for a user lock which will not be used
    anymore. If the user lock is later used, the old one will be released. In
    other words, no deadlock problem.
*/

int Start_log_event_v3::do_apply_event(rpl_group_info *rgi)
{
  DBUG_ENTER("Start_log_event_v3::do_apply_event");
  int error= 0;
  Relay_log_info *rli= rgi->rli;

  switch (binlog_version)
  {
  case 3:
  case 4:
    /*
      This can either be 4.x (then a Start_log_event_v3 is only at master
      startup so we are sure the master has restarted and cleared his temp
      tables; the event always has 'created'>0) or 5.0 (then we have to test
      'created').
    */
    if (created)
    {
      rli->close_temporary_tables();
      
      /*
        The following is only false if we get here with a BINLOG statement
      */
      if (rli->mi)
        cleanup_load_tmpdir(&rli->mi->cmp_connection_name);
    }
    break;

    /*
       Now the older formats; in that case load_tmpdir is cleaned up by the I/O
       thread.
    */
  case 1:
    if (strncmp(rli->relay_log.description_event_for_exec->server_version,
                "3.23.57",7) >= 0 && created)
    {
      /*
        Can distinguish, based on the value of 'created': this event was
        generated at master startup.
      */
      rli->close_temporary_tables();
    }
    /*
      Otherwise, can't distinguish a Start_log_event generated at
      master startup and one generated by master FLUSH LOGS, so cannot
      be sure temp tables have to be dropped. So do nothing.
    */
    break;
  default:
    /*
      This case is not expected. It can be either an event corruption or an
      unsupported binary log version.
    */
    rli->report(ERROR_LEVEL, ER_SLAVE_FATAL_ERROR,
                ER_THD(thd, ER_SLAVE_FATAL_ERROR),
                "Binlog version not supported");
    DBUG_RETURN(1);
  }
  DBUG_RETURN(error);
}
#endif /* defined(HAVE_REPLICATION) && !defined(MYSQL_CLIENT) */

/***************************************************************************
       Format_description_log_event methods
****************************************************************************/

/**
  Format_description_log_event 1st ctor.

    Ctor. Can be used to create the event to write to the binary log (when the
    server starts or when FLUSH LOGS), or to create artificial events to parse
    binlogs from MySQL 3.23 or 4.x.
    When in a client, only the 2nd use is possible.

  @param binlog_version         the binlog version for which we want to build
                                an event. Can be 1 (=MySQL 3.23), 3 (=4.0.x
                                x>=2 and 4.1) or 4 (MySQL 5.0). Note that the
                                old 4.0 (binlog version 2) is not supported;
                                it should not be used for replication with
                                5.0.
  @param server_ver             a string containing the server version.
*/

Format_description_log_event::
Format_description_log_event(uint8 binlog_ver, const char* server_ver)
  :Start_log_event_v3(), event_type_permutation(0)
{
  binlog_version= binlog_ver;
  switch (binlog_ver) {
  case 4: /* MySQL 5.0 */
    memcpy(server_version, ::server_version, ST_SERVER_VER_LEN);
    DBUG_EXECUTE_IF("pretend_version_50034_in_binlog",
                    strmov(server_version, "5.0.34"););
    common_header_len= LOG_EVENT_HEADER_LEN;
    number_of_event_types= LOG_EVENT_TYPES;
    /* we'll catch my_malloc() error in is_valid() */
    post_header_len=(uint8*) my_malloc(number_of_event_types*sizeof(uint8)
                                       + BINLOG_CHECKSUM_ALG_DESC_LEN,
                                       MYF(0));
    /*
      This long list of assignments is not beautiful, but I see no way to
      make it nicer, as the right members are #defines, not array members, so
      it's impossible to write a loop.
    */
    if (post_header_len)
    {
#ifndef DBUG_OFF
      // Allows us to sanity-check that all events initialized their
      // events (see the end of this 'if' block).
      memset(post_header_len, 255, number_of_event_types*sizeof(uint8));
#endif

      /* Note: all event types must explicitly fill in their lengths here. */
      post_header_len[START_EVENT_V3-1]= START_V3_HEADER_LEN;
      post_header_len[QUERY_EVENT-1]= QUERY_HEADER_LEN;
      post_header_len[STOP_EVENT-1]= STOP_HEADER_LEN;
      post_header_len[ROTATE_EVENT-1]= ROTATE_HEADER_LEN;
      post_header_len[INTVAR_EVENT-1]= INTVAR_HEADER_LEN;
      post_header_len[LOAD_EVENT-1]= LOAD_HEADER_LEN;
      post_header_len[SLAVE_EVENT-1]= SLAVE_HEADER_LEN;
      post_header_len[CREATE_FILE_EVENT-1]= CREATE_FILE_HEADER_LEN;
      post_header_len[APPEND_BLOCK_EVENT-1]= APPEND_BLOCK_HEADER_LEN;
      post_header_len[EXEC_LOAD_EVENT-1]= EXEC_LOAD_HEADER_LEN;
      post_header_len[DELETE_FILE_EVENT-1]= DELETE_FILE_HEADER_LEN;
      post_header_len[NEW_LOAD_EVENT-1]= NEW_LOAD_HEADER_LEN;
      post_header_len[RAND_EVENT-1]= RAND_HEADER_LEN;
      post_header_len[USER_VAR_EVENT-1]= USER_VAR_HEADER_LEN;
      post_header_len[FORMAT_DESCRIPTION_EVENT-1]= FORMAT_DESCRIPTION_HEADER_LEN;
      post_header_len[XID_EVENT-1]= XID_HEADER_LEN;
      post_header_len[BEGIN_LOAD_QUERY_EVENT-1]= BEGIN_LOAD_QUERY_HEADER_LEN;
      post_header_len[EXECUTE_LOAD_QUERY_EVENT-1]= EXECUTE_LOAD_QUERY_HEADER_LEN;
      /*
        The PRE_GA events are never be written to any binlog, but
        their lengths are included in Format_description_log_event.
        Hence, we need to be assign some value here, to avoid reading
        uninitialized memory when the array is written to disk.
      */
      post_header_len[PRE_GA_WRITE_ROWS_EVENT-1] = 0;
      post_header_len[PRE_GA_UPDATE_ROWS_EVENT-1] = 0;
      post_header_len[PRE_GA_DELETE_ROWS_EVENT-1] = 0;

      post_header_len[TABLE_MAP_EVENT-1]=       TABLE_MAP_HEADER_LEN;
      post_header_len[WRITE_ROWS_EVENT_V1-1]=   ROWS_HEADER_LEN_V1;
      post_header_len[UPDATE_ROWS_EVENT_V1-1]=  ROWS_HEADER_LEN_V1;
      post_header_len[DELETE_ROWS_EVENT_V1-1]=  ROWS_HEADER_LEN_V1;
      /*
        We here have the possibility to simulate a master of before we changed
        the table map id to be stored in 6 bytes: when it was stored in 4
        bytes (=> post_header_len was 6). This is used to test backward
        compatibility.
        This code can be removed after a few months (today is Dec 21st 2005),
        when we know that the 4-byte masters are not deployed anymore (check
        with Tomas Ulin first!), and the accompanying test (rpl_row_4_bytes)
        too.
      */
      DBUG_EXECUTE_IF("old_row_based_repl_4_byte_map_id_master",
                      post_header_len[TABLE_MAP_EVENT-1]=
                      post_header_len[WRITE_ROWS_EVENT_V1-1]=
                      post_header_len[UPDATE_ROWS_EVENT_V1-1]=
                      post_header_len[DELETE_ROWS_EVENT_V1-1]= 6;);
      post_header_len[INCIDENT_EVENT-1]= INCIDENT_HEADER_LEN;
      post_header_len[HEARTBEAT_LOG_EVENT-1]= 0;
      post_header_len[IGNORABLE_LOG_EVENT-1]= 0;
      post_header_len[ROWS_QUERY_LOG_EVENT-1]= 0;
      post_header_len[GTID_LOG_EVENT-1]= 0;
      post_header_len[ANONYMOUS_GTID_LOG_EVENT-1]= 0;
      post_header_len[PREVIOUS_GTIDS_LOG_EVENT-1]= 0;
      post_header_len[TRANSACTION_CONTEXT_EVENT-1]= 0;
      post_header_len[VIEW_CHANGE_EVENT-1]= 0;
      post_header_len[XA_PREPARE_LOG_EVENT-1]= 0;
      post_header_len[WRITE_ROWS_EVENT-1]=  ROWS_HEADER_LEN_V2;
      post_header_len[UPDATE_ROWS_EVENT-1]= ROWS_HEADER_LEN_V2;
      post_header_len[DELETE_ROWS_EVENT-1]= ROWS_HEADER_LEN_V2;

      // Set header length of the reserved events to 0
      memset(post_header_len + MYSQL_EVENTS_END - 1, 0,
             (MARIA_EVENTS_BEGIN - MYSQL_EVENTS_END)*sizeof(uint8));

      // Set header lengths of Maria events
      post_header_len[ANNOTATE_ROWS_EVENT-1]= ANNOTATE_ROWS_HEADER_LEN;
      post_header_len[BINLOG_CHECKPOINT_EVENT-1]=
        BINLOG_CHECKPOINT_HEADER_LEN;
      post_header_len[GTID_EVENT-1]= GTID_HEADER_LEN;
      post_header_len[GTID_LIST_EVENT-1]= GTID_LIST_HEADER_LEN;
      post_header_len[START_ENCRYPTION_EVENT-1]= START_ENCRYPTION_HEADER_LEN;

      //compressed event
      post_header_len[QUERY_COMPRESSED_EVENT-1]= QUERY_HEADER_LEN;
      post_header_len[WRITE_ROWS_COMPRESSED_EVENT-1]=   ROWS_HEADER_LEN_V2;
      post_header_len[UPDATE_ROWS_COMPRESSED_EVENT-1]=  ROWS_HEADER_LEN_V2;
      post_header_len[DELETE_ROWS_COMPRESSED_EVENT-1]=  ROWS_HEADER_LEN_V2;
      post_header_len[WRITE_ROWS_COMPRESSED_EVENT_V1-1]=   ROWS_HEADER_LEN_V1;
      post_header_len[UPDATE_ROWS_COMPRESSED_EVENT_V1-1]=  ROWS_HEADER_LEN_V1;
      post_header_len[DELETE_ROWS_COMPRESSED_EVENT_V1-1]=  ROWS_HEADER_LEN_V1;

      // Sanity-check that all post header lengths are initialized.
      int i;
      for (i=0; i<number_of_event_types; i++)
        DBUG_ASSERT(post_header_len[i] != 255);
    }
    break;

  case 1: /* 3.23 */
  case 3: /* 4.0.x x>=2 */
    /*
      We build an artificial (i.e. not sent by the master) event, which
      describes what those old master versions send.
    */
    if (binlog_ver==1)
      strmov(server_version, server_ver ? server_ver : "3.23");
    else
      strmov(server_version, server_ver ? server_ver : "4.0");
    common_header_len= binlog_ver==1 ? OLD_HEADER_LEN :
      LOG_EVENT_MINIMAL_HEADER_LEN;
    /*
      The first new event in binlog version 4 is Format_desc. So any event type
      after that does not exist in older versions. We use the events known by
      version 3, even if version 1 had only a subset of them (this is not a
      problem: it uses a few bytes for nothing but unifies code; it does not
      make the slave detect less corruptions).
    */
    number_of_event_types= FORMAT_DESCRIPTION_EVENT - 1;
    post_header_len=(uint8*) my_malloc(number_of_event_types*sizeof(uint8),
                                       MYF(0));
    if (post_header_len)
    {
      post_header_len[START_EVENT_V3-1]= START_V3_HEADER_LEN;
      post_header_len[QUERY_EVENT-1]= QUERY_HEADER_MINIMAL_LEN;
      post_header_len[STOP_EVENT-1]= 0;
      post_header_len[ROTATE_EVENT-1]= (binlog_ver==1) ? 0 : ROTATE_HEADER_LEN;
      post_header_len[INTVAR_EVENT-1]= 0;
      post_header_len[LOAD_EVENT-1]= LOAD_HEADER_LEN;
      post_header_len[SLAVE_EVENT-1]= 0;
      post_header_len[CREATE_FILE_EVENT-1]= CREATE_FILE_HEADER_LEN;
      post_header_len[APPEND_BLOCK_EVENT-1]= APPEND_BLOCK_HEADER_LEN;
      post_header_len[EXEC_LOAD_EVENT-1]= EXEC_LOAD_HEADER_LEN;
      post_header_len[DELETE_FILE_EVENT-1]= DELETE_FILE_HEADER_LEN;
      post_header_len[NEW_LOAD_EVENT-1]= post_header_len[LOAD_EVENT-1];
      post_header_len[RAND_EVENT-1]= 0;
      post_header_len[USER_VAR_EVENT-1]= 0;
    }
    break;
  default: /* Includes binlog version 2 i.e. 4.0.x x<=1 */
    post_header_len= 0; /* will make is_valid() fail */
    break;
  }
  calc_server_version_split();
  checksum_alg= BINLOG_CHECKSUM_ALG_UNDEF;
  reset_crypto();
}


/**
  The problem with this constructor is that the fixed header may have a
  length different from this version, but we don't know this length as we
  have not read the Format_description_log_event which says it, yet. This
  length is in the post-header of the event, but we don't know where the
  post-header starts.

  So this type of event HAS to:
  - either have the header's length at the beginning (in the header, at a
  fixed position which will never be changed), not in the post-header. That
  would make the header be "shifted" compared to other events.
  - or have a header of size LOG_EVENT_MINIMAL_HEADER_LEN (19), in all future
  versions, so that we know for sure.

  I (Guilhem) chose the 2nd solution. Rotate has the same constraint (because
  it is sent before Format_description_log_event).
*/

Format_description_log_event::
Format_description_log_event(const char* buf,
                             uint event_len,
                             const
                             Format_description_log_event*
                             description_event)
  :Start_log_event_v3(buf, event_len, description_event),
   common_header_len(0), post_header_len(NULL), event_type_permutation(0)
{
  DBUG_ENTER("Format_description_log_event::Format_description_log_event(char*,...)");
  if (!Start_log_event_v3::is_valid())
    DBUG_VOID_RETURN; /* sanity check */
  buf+= LOG_EVENT_MINIMAL_HEADER_LEN;
  if ((common_header_len=buf[ST_COMMON_HEADER_LEN_OFFSET]) < OLD_HEADER_LEN)
    DBUG_VOID_RETURN; /* sanity check */
  number_of_event_types=
    event_len - (LOG_EVENT_MINIMAL_HEADER_LEN + ST_COMMON_HEADER_LEN_OFFSET + 1);
  DBUG_PRINT("info", ("common_header_len=%d number_of_event_types=%d",
                      common_header_len, number_of_event_types));
  /* If alloc fails, we'll detect it in is_valid() */

  post_header_len= (uint8*) my_memdup((uchar*)buf+ST_COMMON_HEADER_LEN_OFFSET+1,
                                      number_of_event_types*
                                      sizeof(*post_header_len),
                                      MYF(0));
  calc_server_version_split();
  if (!is_version_before_checksum(&server_version_split))
  {
    /* the last bytes are the checksum alg desc and value (or value's room) */
    number_of_event_types -= BINLOG_CHECKSUM_ALG_DESC_LEN;
    checksum_alg= (enum_binlog_checksum_alg)post_header_len[number_of_event_types];
  }
  else
  {
    checksum_alg= BINLOG_CHECKSUM_ALG_UNDEF;
  }
  reset_crypto();

  DBUG_VOID_RETURN;
}

#ifndef MYSQL_CLIENT
bool Format_description_log_event::write()
{
  bool ret;
  bool no_checksum;
  /*
    We don't call Start_log_event_v3::write() because this would make 2
    my_b_safe_write().
  */
  uchar buff[START_V3_HEADER_LEN+1];
  size_t rec_size= sizeof(buff) + BINLOG_CHECKSUM_ALG_DESC_LEN +
                   number_of_event_types;
  int2store(buff + ST_BINLOG_VER_OFFSET,binlog_version);
  memcpy((char*) buff + ST_SERVER_VER_OFFSET,server_version,ST_SERVER_VER_LEN);
  if (!dont_set_created)
    created= get_time();
  int4store(buff + ST_CREATED_OFFSET,created);
  buff[ST_COMMON_HEADER_LEN_OFFSET]= common_header_len;
  /*
    if checksum is requested
    record the checksum-algorithm descriptor next to
    post_header_len vector which will be followed by the checksum value.
    Master is supposed to trigger checksum computing by binlog_checksum_options,
    slave does it via marking the event according to
    FD_queue checksum_alg value.
  */
  compile_time_assert(BINLOG_CHECKSUM_ALG_DESC_LEN == 1);
#ifdef DBUG_ASSERT_EXISTS
  data_written= 0; // to prepare for need_checksum assert
#endif
  uint8 checksum_byte= (uint8)
    (need_checksum() ? checksum_alg : BINLOG_CHECKSUM_ALG_OFF);
  /* 
     FD of checksum-aware server is always checksum-equipped, (V) is in,
     regardless of @@global.binlog_checksum policy.
     Thereby a combination of (A) == 0, (V) != 0 means
     it's the checksum-aware server's FD event that heads checksum-free binlog
     file. 
     Here 0 stands for checksumming OFF to evaluate (V) as 0 is that case.
     A combination of (A) != 0, (V) != 0 denotes FD of the checksum-aware server
     heading the checksummed binlog.
     (A), (V) presence in FD of the checksum-aware server makes the event
     1 + 4 bytes bigger comparing to the former FD.
  */

  if ((no_checksum= (checksum_alg == BINLOG_CHECKSUM_ALG_OFF)))
  {
    checksum_alg= BINLOG_CHECKSUM_ALG_CRC32;  // Forcing (V) room to fill anyway
  }
  ret= write_header(rec_size) ||
       write_data(buff, sizeof(buff)) ||
       write_data(post_header_len, number_of_event_types) ||
       write_data(&checksum_byte, sizeof(checksum_byte)) ||
       write_footer();
  if (no_checksum)
    checksum_alg= BINLOG_CHECKSUM_ALG_OFF;
  return ret;
}
#endif

#if defined(HAVE_REPLICATION) && !defined(MYSQL_CLIENT)
int Format_description_log_event::do_apply_event(rpl_group_info *rgi)
{
  int ret= 0;
  Relay_log_info *rli= rgi->rli;
  DBUG_ENTER("Format_description_log_event::do_apply_event");

  /*
    As a transaction NEVER spans on 2 or more binlogs:
    if we have an active transaction at this point, the master died
    while writing the transaction to the binary log, i.e. while
    flushing the binlog cache to the binlog. XA guarantees that master has
    rolled back. So we roll back.
    Note: this event could be sent by the master to inform us of the
    format of its binlog; in other words maybe it is not at its
    original place when it comes to us; we'll know this by checking
    log_pos ("artificial" events have log_pos == 0).
  */
  if (!is_artificial_event() && created && thd->transaction.all.ha_list)
  {
    /* This is not an error (XA is safe), just an information */
    rli->report(INFORMATION_LEVEL, 0, NULL,
                "Rolling back unfinished transaction (no COMMIT "
                "or ROLLBACK in relay log). A probable cause is that "
                "the master died while writing the transaction to "
                "its binary log, thus rolled back too."); 
    rgi->cleanup_context(thd, 1);
  }

  /*
    If this event comes from ourselves, there is no cleaning task to
    perform, we don't call Start_log_event_v3::do_apply_event()
    (this was just to update the log's description event).
  */
  if (server_id != (uint32) global_system_variables.server_id)
  {
    /*
      If the event was not requested by the slave i.e. the master sent
      it while the slave asked for a position >4, the event will make
      rli->group_master_log_pos advance. Say that the slave asked for
      position 1000, and the Format_desc event's end is 96. Then in
      the beginning of replication rli->group_master_log_pos will be
      0, then 96, then jump to first really asked event (which is
      >96). So this is ok.
    */
    ret= Start_log_event_v3::do_apply_event(rgi);
  }

  if (!ret)
  {
    /* Save the information describing this binlog */
    copy_crypto_data(rli->relay_log.description_event_for_exec);
    delete rli->relay_log.description_event_for_exec;
    rli->relay_log.description_event_for_exec= this;
  }

  DBUG_RETURN(ret);
}

int Format_description_log_event::do_update_pos(rpl_group_info *rgi)
{
  if (server_id == (uint32) global_system_variables.server_id)
  {
    /*
      We only increase the relay log position if we are skipping
      events and do not touch any group_* variables, nor flush the
      relay log info.  If there is a crash, we will have to re-skip
      the events again, but that is a minor issue.

      If we do not skip stepping the group log position (and the
      server id was changed when restarting the server), it might well
      be that we start executing at a position that is invalid, e.g.,
      at a Rows_log_event or a Query_log_event preceeded by a
      Intvar_log_event instead of starting at a Table_map_log_event or
      the Intvar_log_event respectively.
     */
    rgi->inc_event_relay_log_pos();
    return 0;
  }
  else
  {
    return Log_event::do_update_pos(rgi);
  }
}

Log_event::enum_skip_reason
Format_description_log_event::do_shall_skip(rpl_group_info *rgi)
{
  return Log_event::EVENT_SKIP_NOT;
}

#endif

bool Format_description_log_event::start_decryption(Start_encryption_log_event* sele)
{
  DBUG_ASSERT(crypto_data.scheme == 0);

  if (!sele->is_valid())
    return 1;

  memcpy(crypto_data.nonce, sele->nonce, BINLOG_NONCE_LENGTH);
  return crypto_data.init(sele->crypto_scheme, sele->key_version);
}


Version::Version(const char *version, const char **endptr)
{
  const char *p= version;
  ulong number;
  for (uint i= 0; i<=2; i++)
  {
    char *r;
    number= strtoul(p, &r, 10);
    /*
      It is an invalid version if any version number greater than 255 or
      first number is not followed by '.'.
    */
    if (number < 256 && (*r == '.' || i != 0))
      m_ver[i]= (uchar) number;
    else
    {
      *this= Version();
      break;
    }

    p= r;
    if (*r == '.')
      p++; // skip the dot
  }
  endptr[0]= p;
}


Format_description_log_event::
  master_version_split::master_version_split(const char *version)
{
  const char *p;
  static_cast<Version*>(this)[0]= Version(version, &p);
  if (strstr(p, "MariaDB") != 0 || strstr(p, "-maria-") != 0)
    kind= KIND_MARIADB;
  else
    kind= KIND_MYSQL;
}


/**
   Splits the event's 'server_version' string into three numeric pieces stored
   into 'server_version_split':
   X.Y.Zabc (X,Y,Z numbers, a not a digit) -> {X,Y,Z}
   X.Yabc -> {X,Y,0}
   'server_version_split' is then used for lookups to find if the server which
   created this event has some known bug.
*/
void Format_description_log_event::calc_server_version_split()
{
  server_version_split= master_version_split(server_version);

  DBUG_PRINT("info",("Format_description_log_event::server_version_split:"
                     " '%s' %d %d %d", server_version,
                     server_version_split[0],
                     server_version_split[1], server_version_split[2]));
}


/**
   @return TRUE is the event's version is earlier than one that introduced
   the replication event checksum. FALSE otherwise.
*/
bool
Format_description_log_event::is_version_before_checksum(const master_version_split
                                                         *version_split)
{
  return *version_split <
    (version_split->kind == master_version_split::KIND_MARIADB ?
     checksum_version_split_mariadb : checksum_version_split_mysql);
}

/**
   @param buf buffer holding serialized FD event
   @param len netto (possible checksum is stripped off) length of the event buf
   
   @return  the version-safe checksum alg descriptor where zero
            designates no checksum, 255 - the orginator is
            checksum-unaware (effectively no checksum) and the actuall
            [1-254] range alg descriptor.
*/
enum enum_binlog_checksum_alg get_checksum_alg(const char* buf, ulong len)
{
  enum enum_binlog_checksum_alg ret;
  char version[ST_SERVER_VER_LEN];

  DBUG_ENTER("get_checksum_alg");
  DBUG_ASSERT(buf[EVENT_TYPE_OFFSET] == FORMAT_DESCRIPTION_EVENT);

  memcpy(version,
         buf + LOG_EVENT_MINIMAL_HEADER_LEN + ST_SERVER_VER_OFFSET,
         ST_SERVER_VER_LEN);
  version[ST_SERVER_VER_LEN - 1]= 0;
  
  Format_description_log_event::master_version_split version_split(version);
  ret= Format_description_log_event::is_version_before_checksum(&version_split)
    ? BINLOG_CHECKSUM_ALG_UNDEF
    : (enum_binlog_checksum_alg)buf[len - BINLOG_CHECKSUM_LEN - BINLOG_CHECKSUM_ALG_DESC_LEN];
  DBUG_ASSERT(ret == BINLOG_CHECKSUM_ALG_OFF ||
              ret == BINLOG_CHECKSUM_ALG_UNDEF ||
              ret == BINLOG_CHECKSUM_ALG_CRC32);
  DBUG_RETURN(ret);
}

Start_encryption_log_event::Start_encryption_log_event(
    const char* buf, uint event_len,
    const Format_description_log_event* description_event)
  :Log_event(buf, description_event)
{
  if ((int)event_len ==
      LOG_EVENT_MINIMAL_HEADER_LEN + Start_encryption_log_event::get_data_size())
  {
    buf += LOG_EVENT_MINIMAL_HEADER_LEN;
    crypto_scheme = *(uchar*)buf;
    key_version = uint4korr(buf + BINLOG_CRYPTO_SCHEME_LENGTH);
    memcpy(nonce,
           buf + BINLOG_CRYPTO_SCHEME_LENGTH + BINLOG_KEY_VERSION_LENGTH,
           BINLOG_NONCE_LENGTH);
  }
  else
    crypto_scheme= ~0; // invalid
}

#if defined(HAVE_REPLICATION) && !defined(MYSQL_CLIENT)
int Start_encryption_log_event::do_apply_event(rpl_group_info* rgi)
{
  return rgi->rli->relay_log.description_event_for_exec->start_decryption(this);
}

int Start_encryption_log_event::do_update_pos(rpl_group_info *rgi)
{
  /*
    master never sends Start_encryption_log_event, any SELE that a slave
    might see was created locally in MYSQL_BIN_LOG::open() on the slave
  */
  rgi->inc_event_relay_log_pos();
  return 0;
}

#endif

#ifndef MYSQL_SERVER
bool Start_encryption_log_event::print(FILE* file,
                                       PRINT_EVENT_INFO* print_event_info)
{
    Write_on_release_cache cache(&print_event_info->head_cache, file);
    StringBuffer<1024> buf;
    buf.append(STRING_WITH_LEN("# Encryption scheme: "));
    buf.append_ulonglong(crypto_scheme);
    buf.append(STRING_WITH_LEN(", key_version: "));
    buf.append_ulonglong(key_version);
    buf.append(STRING_WITH_LEN(", nonce: "));
    buf.append_hex(nonce, BINLOG_NONCE_LENGTH);
    buf.append(STRING_WITH_LEN("\n# The rest of the binlog is encrypted!\n"));
    if (my_b_write(&cache, (uchar*)buf.ptr(), buf.length()))
      return 1;
    return (cache.flush_data());
}
#endif
  /**************************************************************************
        Load_log_event methods
   General note about Load_log_event: the binlogging of LOAD DATA INFILE is
   going to be changed in 5.0 (or maybe in 5.1; not decided yet).
   However, the 5.0 slave could still have to read such events (from a 4.x
   master), convert them (which just means maybe expand the header, when 5.0
   servers have a UID in events) (remember that whatever is after the header
   will be like in 4.x, as this event's format is not modified in 5.0 as we
   will use new types of events to log the new LOAD DATA INFILE features).
   To be able to read/convert, we just need to not assume that the common
   header is of length LOG_EVENT_HEADER_LEN (we must use the description
   event).
   Note that I (Guilhem) manually tested replication of a big LOAD DATA INFILE
   between 3.23 and 5.0, and between 4.0 and 5.0, and it works fine (and the
   positions displayed in SHOW SLAVE STATUS then are fine too).
  **************************************************************************/

/*
  Load_log_event::print_query()
*/

#if defined(HAVE_REPLICATION) && !defined(MYSQL_CLIENT)
bool Load_log_event::print_query(THD *thd, bool need_db, const char *cs,
                                 String *buf, my_off_t *fn_start,
                                 my_off_t *fn_end, const char *qualify_db)
{
  if (need_db && db && db_len)
  {
    buf->append(STRING_WITH_LEN("use "));
    append_identifier(thd, buf, db, db_len);
    buf->append(STRING_WITH_LEN("; "));
  }

  buf->append(STRING_WITH_LEN("LOAD DATA "));

  if (is_concurrent)
    buf->append(STRING_WITH_LEN("CONCURRENT "));

  if (fn_start)
    *fn_start= buf->length();

  if (check_fname_outside_temp_buf())
    buf->append(STRING_WITH_LEN("LOCAL "));
  buf->append(STRING_WITH_LEN("INFILE '"));
  buf->append_for_single_quote(fname, fname_len);
  buf->append(STRING_WITH_LEN("' "));

  if (sql_ex.opt_flags & REPLACE_FLAG)
    buf->append(STRING_WITH_LEN("REPLACE "));
  else if (sql_ex.opt_flags & IGNORE_FLAG)
    buf->append(STRING_WITH_LEN("IGNORE "));

  buf->append(STRING_WITH_LEN("INTO"));

  if (fn_end)
    *fn_end= buf->length();

  buf->append(STRING_WITH_LEN(" TABLE "));
  if (qualify_db)
  {
    append_identifier(thd, buf, qualify_db, strlen(qualify_db));
    buf->append(STRING_WITH_LEN("."));
  }
  append_identifier(thd, buf, table_name, table_name_len);

  if (cs != NULL)
  {
    buf->append(STRING_WITH_LEN(" CHARACTER SET "));
    buf->append(cs, strlen(cs));
  }

  /* We have to create all optional fields as the default is not empty */
  buf->append(STRING_WITH_LEN(" FIELDS TERMINATED BY "));
  pretty_print_str(buf, sql_ex.field_term, sql_ex.field_term_len);
  if (sql_ex.opt_flags & OPT_ENCLOSED_FLAG)
    buf->append(STRING_WITH_LEN(" OPTIONALLY "));
  buf->append(STRING_WITH_LEN(" ENCLOSED BY "));
  pretty_print_str(buf, sql_ex.enclosed, sql_ex.enclosed_len);

  buf->append(STRING_WITH_LEN(" ESCAPED BY "));
  pretty_print_str(buf, sql_ex.escaped, sql_ex.escaped_len);

  buf->append(STRING_WITH_LEN(" LINES TERMINATED BY "));
  pretty_print_str(buf, sql_ex.line_term, sql_ex.line_term_len);
  if (sql_ex.line_start_len)
  {
    buf->append(STRING_WITH_LEN(" STARTING BY "));
    pretty_print_str(buf, sql_ex.line_start, sql_ex.line_start_len);
  }

  if ((long) skip_lines > 0)
  {
    buf->append(STRING_WITH_LEN(" IGNORE "));
    buf->append_ulonglong(skip_lines);
    buf->append(STRING_WITH_LEN(" LINES "));
  }

  if (num_fields)
  {
    uint i;
    const char *field= fields;
    buf->append(STRING_WITH_LEN(" ("));
    for (i = 0; i < num_fields; i++)
    {
      if (i)
      {
        /*
          Yes, the space and comma is reversed here. But this is mostly dead
          code, at most used when reading really old binlogs from old servers,
          so better just leave it as is...
        */
        buf->append(STRING_WITH_LEN(" ,"));
      }
      append_identifier(thd, buf, field, field_lens[i]);
      field+= field_lens[i]  + 1;
    }
    buf->append(STRING_WITH_LEN(")"));
  }
  return 0;
}


void Load_log_event::pack_info(Protocol *protocol)
{
  char query_buffer[1024];
  String query_str(query_buffer, sizeof(query_buffer), system_charset_info);

  query_str.length(0);
  print_query(protocol->thd, TRUE, NULL, &query_str, 0, 0, NULL);
  protocol->store(query_str.ptr(), query_str.length(), &my_charset_bin);
}
#endif /* defined(HAVE_REPLICATION) && !defined(MYSQL_CLIENT) */


#ifndef MYSQL_CLIENT

/*
  Load_log_event::write_data_header()
*/

bool Load_log_event::write_data_header()
{
  char buf[LOAD_HEADER_LEN];
  int4store(buf + L_THREAD_ID_OFFSET, slave_proxy_id);
  int4store(buf + L_EXEC_TIME_OFFSET, exec_time);
  int4store(buf + L_SKIP_LINES_OFFSET, skip_lines);
  buf[L_TBL_LEN_OFFSET] = (char)table_name_len;
  buf[L_DB_LEN_OFFSET] = (char)db_len;
  int4store(buf + L_NUM_FIELDS_OFFSET, num_fields);
  return write_data(buf, LOAD_HEADER_LEN) != 0;
}


/*
  Load_log_event::write_data_body()
*/

bool Load_log_event::write_data_body()
{
  if (sql_ex.write_data(writer))
    return 1;
  if (num_fields && fields && field_lens)
  {
    if (write_data(field_lens, num_fields) ||
	write_data(fields, field_block_len))
      return 1;
  }
  return (write_data(table_name, table_name_len + 1) ||
	  write_data(db, db_len + 1) ||
	  write_data(fname, fname_len));
}


/*
  Load_log_event::Load_log_event()
*/

Load_log_event::Load_log_event(THD *thd_arg, const sql_exchange *ex,
			       const char *db_arg, const char *table_name_arg,
			       List<Item> &fields_arg,
                               bool is_concurrent_arg,
			       enum enum_duplicates handle_dup,
			       bool ignore, bool using_trans)
  :Log_event(thd_arg,
             thd_arg->thread_specific_used ? LOG_EVENT_THREAD_SPECIFIC_F : 0,
             using_trans),
   thread_id(thd_arg->thread_id),
   slave_proxy_id((ulong)thd_arg->variables.pseudo_thread_id),
   num_fields(0),fields(0),
   field_lens(0),field_block_len(0),
   table_name(table_name_arg ? table_name_arg : ""),
   db(db_arg), fname(ex->file_name), local_fname(FALSE),
   is_concurrent(is_concurrent_arg)
{
  time_t end_time;
  time(&end_time);
  exec_time = (ulong) (end_time  - thd_arg->start_time);
  /* db can never be a zero pointer in 4.0 */
  db_len = (uint32) strlen(db);
  table_name_len = (uint32) strlen(table_name);
  fname_len = (fname) ? (uint) strlen(fname) : 0;
  sql_ex.field_term = ex->field_term->ptr();
  sql_ex.field_term_len = (uint8) ex->field_term->length();
  sql_ex.enclosed = ex->enclosed->ptr();
  sql_ex.enclosed_len = (uint8) ex->enclosed->length();
  sql_ex.line_term = ex->line_term->ptr();
  sql_ex.line_term_len = (uint8) ex->line_term->length();
  sql_ex.line_start = ex->line_start->ptr();
  sql_ex.line_start_len = (uint8) ex->line_start->length();
  sql_ex.escaped = ex->escaped->ptr();
  sql_ex.escaped_len = (uint8) ex->escaped->length();
  sql_ex.opt_flags = 0;
  sql_ex.cached_new_format = -1;
    
  if (ex->dumpfile)
    sql_ex.opt_flags|= DUMPFILE_FLAG;
  if (ex->opt_enclosed)
    sql_ex.opt_flags|= OPT_ENCLOSED_FLAG;

  sql_ex.empty_flags= 0;

  switch (handle_dup) {
  case DUP_REPLACE:
    sql_ex.opt_flags|= REPLACE_FLAG;
    break;
  case DUP_UPDATE:				// Impossible here
  case DUP_ERROR:
    break;	
  }
  if (ignore)
    sql_ex.opt_flags|= IGNORE_FLAG;

  if (!ex->field_term->length())
    sql_ex.empty_flags |= FIELD_TERM_EMPTY;
  if (!ex->enclosed->length())
    sql_ex.empty_flags |= ENCLOSED_EMPTY;
  if (!ex->line_term->length())
    sql_ex.empty_flags |= LINE_TERM_EMPTY;
  if (!ex->line_start->length())
    sql_ex.empty_flags |= LINE_START_EMPTY;
  if (!ex->escaped->length())
    sql_ex.empty_flags |= ESCAPED_EMPTY;
    
  skip_lines = ex->skip_lines;

  List_iterator<Item> li(fields_arg);
  field_lens_buf.length(0);
  fields_buf.length(0);
  Item* item;
  while ((item = li++))
  {
    num_fields++;
    uchar len= (uchar) item->name.length;
    field_block_len += len + 1;
    fields_buf.append(item->name.str, len + 1);
    field_lens_buf.append((char*)&len, 1);
  }

  field_lens = (const uchar*)field_lens_buf.ptr();
  fields = fields_buf.ptr();
}
#endif /* !MYSQL_CLIENT */


/**
  @note
    The caller must do buf[event_len] = 0 before he starts using the
    constructed event.
*/
Load_log_event::Load_log_event(const char *buf, uint event_len,
                               const Format_description_log_event *description_event)
  :Log_event(buf, description_event), num_fields(0), fields(0),
   field_lens(0),field_block_len(0),
   table_name(0), db(0), fname(0), local_fname(FALSE),
   /*
     Load_log_event which comes from the binary log does not contain
     information about the type of insert which was used on the master.
     Assume that it was an ordinary, non-concurrent LOAD DATA.
    */
   is_concurrent(FALSE)
{
  DBUG_ENTER("Load_log_event");
  /*
    I (Guilhem) manually tested replication of LOAD DATA INFILE for 3.23->5.0,
    4.0->5.0 and 5.0->5.0 and it works.
  */
  if (event_len)
    copy_log_event(buf, event_len,
                   (((uchar)buf[EVENT_TYPE_OFFSET] == LOAD_EVENT) ?
                   LOAD_HEADER_LEN + 
                    description_event->common_header_len :
                    LOAD_HEADER_LEN + LOG_EVENT_HEADER_LEN),
                   description_event);
  /* otherwise it's a derived class, will call copy_log_event() itself */
  DBUG_VOID_RETURN;
}


/*
  Load_log_event::copy_log_event()
*/

int Load_log_event::copy_log_event(const char *buf, ulong event_len,
                                   int body_offset,
                                   const Format_description_log_event *description_event)
{
  DBUG_ENTER("Load_log_event::copy_log_event");
  uint data_len;
  if ((int) event_len < body_offset)
    DBUG_RETURN(1);
  char* buf_end = (char*)buf + event_len;
  /* this is the beginning of the post-header */
  const char* data_head = buf + description_event->common_header_len;
  thread_id= slave_proxy_id= uint4korr(data_head + L_THREAD_ID_OFFSET);
  exec_time = uint4korr(data_head + L_EXEC_TIME_OFFSET);
  skip_lines = uint4korr(data_head + L_SKIP_LINES_OFFSET);
  table_name_len = (uint)data_head[L_TBL_LEN_OFFSET];
  db_len = (uint)data_head[L_DB_LEN_OFFSET];
  num_fields = uint4korr(data_head + L_NUM_FIELDS_OFFSET);

  /*
    Sql_ex.init() on success returns the pointer to the first byte after
    the sql_ex structure, which is the start of field lengths array.
  */
  if (!(field_lens= (uchar*)sql_ex.init((char*)buf + body_offset,
                                        buf_end,
                                        (uchar)buf[EVENT_TYPE_OFFSET] != LOAD_EVENT)))
    DBUG_RETURN(1);

  data_len = event_len - body_offset;
  if (num_fields > data_len) // simple sanity check against corruption
    DBUG_RETURN(1);
  for (uint i = 0; i < num_fields; i++)
    field_block_len += (uint)field_lens[i] + 1;

  fields = (char*)field_lens + num_fields;
  table_name  = fields + field_block_len;
  if (strlen(table_name) > NAME_LEN)
    goto err;

  db = table_name + table_name_len + 1;
  DBUG_EXECUTE_IF ("simulate_invalid_address",
                   db_len = data_len;);
  fname = db + db_len + 1;
  if ((db_len > data_len) || (fname > buf_end))
    goto err;
  fname_len = (uint) strlen(fname);
  if ((fname_len > data_len) || (fname + fname_len > buf_end))
    goto err;
  // null termination is accomplished by the caller doing buf[event_len]=0

  DBUG_RETURN(0);

err:
  // Invalid event.
  table_name = 0;
  DBUG_RETURN(1);
}


/*
  Load_log_event::print()
*/

#ifdef MYSQL_CLIENT
bool Load_log_event::print(FILE* file, PRINT_EVENT_INFO* print_event_info)
{
  return print(file, print_event_info, 0);
}


bool Load_log_event::print(FILE* file_arg, PRINT_EVENT_INFO* print_event_info,
			   bool commented)
{
  Write_on_release_cache cache(&print_event_info->head_cache, file_arg);
  bool different_db= 1;
  DBUG_ENTER("Load_log_event::print");

  if (!print_event_info->short_form)
  {
    if (print_header(&cache, print_event_info, FALSE) ||
        my_b_printf(&cache, "\tQuery\tthread_id=%ld\texec_time=%ld\n",
                    thread_id, exec_time))
      goto err;
  }

  if (db)
  {
    /*
      If the database is different from the one of the previous statement, we
      need to print the "use" command, and we update the last_db.
      But if commented, the "use" is going to be commented so we should not
      update the last_db.
    */
    if ((different_db= memcmp(print_event_info->db, db, db_len + 1)) &&
        !commented)
      memcpy(print_event_info->db, db, db_len + 1);
  }

  if (db && db[0] && different_db)
    if (my_b_printf(&cache, "%suse %`s%s\n",
                    commented ? "# " : "",
                    db, print_event_info->delimiter))
      goto err;

  if (flags & LOG_EVENT_THREAD_SPECIFIC_F)
    if (my_b_printf(&cache,"%sSET @@session.pseudo_thread_id=%lu%s\n",
                    commented ? "# " : "", (ulong)thread_id,
                    print_event_info->delimiter))
      goto err;
  if (my_b_printf(&cache, "%sLOAD DATA ",
                  commented ? "# " : ""))
    goto err;
  if (check_fname_outside_temp_buf())
    if (my_b_write_string(&cache, "LOCAL "))
      goto err;
  if (my_b_printf(&cache, "INFILE '%-*s' ", fname_len, fname))
    goto err;

  if (sql_ex.opt_flags & REPLACE_FLAG)
  {
    if (my_b_write_string(&cache, "REPLACE "))
      goto err;
  }
  else if (sql_ex.opt_flags & IGNORE_FLAG)
    if (my_b_write_string(&cache, "IGNORE "))
      goto err;

  if (my_b_printf(&cache, "INTO TABLE `%s`", table_name) ||
      my_b_write_string(&cache, " FIELDS TERMINATED BY ") ||
      pretty_print_str(&cache, sql_ex.field_term, sql_ex.field_term_len))
    goto err;

  if (sql_ex.opt_flags & OPT_ENCLOSED_FLAG)
    if (my_b_write_string(&cache, " OPTIONALLY "))
      goto err;
  if (my_b_write_string(&cache, " ENCLOSED BY ") ||
      pretty_print_str(&cache, sql_ex.enclosed, sql_ex.enclosed_len) ||
      my_b_write_string(&cache, " ESCAPED BY ") ||
      pretty_print_str(&cache, sql_ex.escaped, sql_ex.escaped_len) ||
      my_b_write_string(&cache, " LINES TERMINATED BY ") ||
      pretty_print_str(&cache, sql_ex.line_term, sql_ex.line_term_len))
    goto err;

  if (sql_ex.line_start)
  {
    if (my_b_write_string(&cache," STARTING BY ") ||
        pretty_print_str(&cache, sql_ex.line_start, sql_ex.line_start_len))
      goto err;
  }
  if ((long) skip_lines > 0)
    if (my_b_printf(&cache, " IGNORE %ld LINES", (long) skip_lines))
      goto err;

  if (num_fields)
  {
    uint i;
    const char* field = fields;
    if (my_b_write_string(&cache, " ("))
      goto err;
    for (i = 0; i < num_fields; i++)
    {
      if (i)
        if (my_b_write_byte(&cache, ','))
          goto err;
      if (my_b_printf(&cache, "%`s", field))
        goto err;
      field += field_lens[i]  + 1;
    }
    if (my_b_write_byte(&cache, ')'))
      goto err;
  }

  if (my_b_printf(&cache, "%s\n", print_event_info->delimiter))
    goto err;
  DBUG_RETURN(cache.flush_data());
err:
  DBUG_RETURN(1);
}
#endif /* MYSQL_CLIENT */

#ifndef MYSQL_CLIENT

/**
  Load_log_event::set_fields()

  @note
    This function can not use the member variable 
    for the database, since LOAD DATA INFILE on the slave
    can be for a different database than the current one.
    This is the reason for the affected_db argument to this method.
*/

void Load_log_event::set_fields(const char* affected_db, 
				List<Item> &field_list,
                                Name_resolution_context *context)
{
  uint i;
  const char* field = fields;
  for (i= 0; i < num_fields; i++)
  {
    LEX_CSTRING field_name= {field, field_lens[i] };
    field_list.push_back(new (thd->mem_root)
                         Item_field(thd, context, affected_db, table_name,
                                    &field_name),
                         thd->mem_root);
    field+= field_lens[i]  + 1;
  }
}
#endif /* !MYSQL_CLIENT */


#if defined(HAVE_REPLICATION) && !defined(MYSQL_CLIENT)
/**
  Does the data loading job when executing a LOAD DATA on the slave.

  @param net
  @param rli
  @param use_rli_only_for_errors     If set to 1, rli is provided to
                                     Load_log_event::exec_event only for this
                                     function to have RPL_LOG_NAME and
                                     rli->last_slave_error, both being used by
                                     error reports. rli's position advancing
                                     is skipped (done by the caller which is
                                     Execute_load_log_event::exec_event).
                                     If set to 0, rli is provided for full use,
                                     i.e. for error reports and position
                                     advancing.

  @todo
    fix this; this can be done by testing rules in
    Create_file_log_event::exec_event() and then discarding Append_block and
    al.
  @todo
    this is a bug - this needs to be moved to the I/O thread

  @retval
    0           Success
  @retval
    1           Failure
*/

int Load_log_event::do_apply_event(NET* net, rpl_group_info *rgi,
                                   bool use_rli_only_for_errors)
{
  Relay_log_info const *rli= rgi->rli;
  Rpl_filter *rpl_filter= rli->mi->rpl_filter;
  DBUG_ENTER("Load_log_event::do_apply_event");

  DBUG_ASSERT(thd->query() == 0);
  set_thd_db(thd, rpl_filter, db, db_len);
  thd->clear_error(1);

  /* see Query_log_event::do_apply_event() and BUG#13360 */
  DBUG_ASSERT(!rgi->m_table_map.count());
  /*
    Usually lex_start() is called by mysql_parse(), but we need it here
    as the present method does not call mysql_parse().
  */
  lex_start(thd);
  thd->lex->local_file= local_fname;
  thd->reset_for_next_command(0);               // Errors are cleared above

   /*
    We test replicate_*_db rules. Note that we have already prepared
    the file to load, even if we are going to ignore and delete it
    now. So it is possible that we did a lot of disk writes for
    nothing. In other words, a big LOAD DATA INFILE on the master will
    still consume a lot of space on the slave (space in the relay log
    + space of temp files: twice the space of the file to load...)
    even if it will finally be ignored.  TODO: fix this; this can be
    done by testing rules in Create_file_log_event::do_apply_event()
    and then discarding Append_block and al. Another way is do the
    filtering in the I/O thread (more efficient: no disk writes at
    all).


    Note:   We do not need to execute reset_one_shot_variables() if this
            db_ok() test fails.
    Reason: The db stored in binlog events is the same for SET and for
            its companion query.  If the SET is ignored because of
            db_ok(), the companion query will also be ignored, and if
            the companion query is ignored in the db_ok() test of
            ::do_apply_event(), then the companion SET also have so
            we don't need to reset_one_shot_variables().
  */
  if (rpl_filter->db_ok(thd->db.str))
  {
    thd->set_time(when, when_sec_part);
    thd->set_query_id(next_query_id());
    thd->get_stmt_da()->opt_clear_warning_info(thd->query_id);

    TABLE_LIST tables;
    LEX_CSTRING db_name= { thd->strmake(thd->db.str, thd->db.length), thd->db.length };
    if (lower_case_table_names)
      my_casedn_str(system_charset_info, (char *)table_name);
    LEX_CSTRING tbl_name=   { table_name, strlen(table_name) };
    tables.init_one_table(&db_name, &tbl_name, 0, TL_WRITE);
    tables.updating= 1;

    // the table will be opened in mysql_load    
    if (rpl_filter->is_on() && !rpl_filter->tables_ok(thd->db.str, &tables))
    {
      // TODO: this is a bug - this needs to be moved to the I/O thread
      if (net)
        skip_load_data_infile(net);
    }
    else
    {
      enum enum_duplicates handle_dup;
      bool ignore= 0;
      char query_buffer[1024];
      String query_str(query_buffer, sizeof(query_buffer), system_charset_info);
      char *load_data_query;

      query_str.length(0);
      /*
        Forge LOAD DATA INFILE query which will be used in SHOW PROCESS LIST
        and written to slave's binlog if binlogging is on.
      */
      print_query(thd, FALSE, NULL, &query_str, NULL, NULL, NULL);
      if (!(load_data_query= (char *)thd->strmake(query_str.ptr(),
                                                  query_str.length())))
      {
        /*
          This will set thd->fatal_error in case of OOM. So we surely will notice
          that something is wrong.
        */
        goto error;
      }

      thd->set_query(load_data_query, (uint) (query_str.length()));

      if (sql_ex.opt_flags & REPLACE_FLAG)
        handle_dup= DUP_REPLACE;
      else if (sql_ex.opt_flags & IGNORE_FLAG)
      {
        ignore= 1;
        handle_dup= DUP_ERROR;
      }
      else
      {
        /*
          When replication is running fine, if it was DUP_ERROR on the
          master then we could choose IGNORE here, because if DUP_ERROR
          suceeded on master, and data is identical on the master and slave,
          then there should be no uniqueness errors on slave, so IGNORE is
          the same as DUP_ERROR. But in the unlikely case of uniqueness errors
          (because the data on the master and slave happen to be different
          (user error or bug), we want LOAD DATA to print an error message on
          the slave to discover the problem.

          If reading from net (a 3.23 master), mysql_load() will change this
          to IGNORE.
        */
        handle_dup= DUP_ERROR;
      }
      /*
        We need to set thd->lex->sql_command and thd->lex->duplicates
        since InnoDB tests these variables to decide if this is a LOAD
        DATA ... REPLACE INTO ... statement even though mysql_parse()
        is not called.  This is not needed in 5.0 since there the LOAD
        DATA ... statement is replicated using mysql_parse(), which
        sets the thd->lex fields correctly.
      */
      thd->lex->sql_command= SQLCOM_LOAD;
      thd->lex->duplicates= handle_dup;

      sql_exchange ex((char*)fname, sql_ex.opt_flags & DUMPFILE_FLAG);
      String field_term(sql_ex.field_term,sql_ex.field_term_len,log_cs);
      String enclosed(sql_ex.enclosed,sql_ex.enclosed_len,log_cs);
      String line_term(sql_ex.line_term,sql_ex.line_term_len,log_cs);
      String line_start(sql_ex.line_start,sql_ex.line_start_len,log_cs);
      String escaped(sql_ex.escaped,sql_ex.escaped_len, log_cs);
      ex.field_term= &field_term;
      ex.enclosed= &enclosed;
      ex.line_term= &line_term;
      ex.line_start= &line_start;
      ex.escaped= &escaped;

      ex.opt_enclosed = (sql_ex.opt_flags & OPT_ENCLOSED_FLAG);
      if (sql_ex.empty_flags & FIELD_TERM_EMPTY)
        ex.field_term->length(0);

      ex.skip_lines = skip_lines;
      List<Item> field_list;
      thd->lex->first_select_lex()->context.resolve_in_table_list_only(&tables);
      set_fields(tables.db.str,
                 field_list, &thd->lex->first_select_lex()->context);
      thd->variables.pseudo_thread_id= thread_id;
      if (net)
      {
        // mysql_load will use thd->net to read the file
        thd->net.vio = net->vio;
        // Make sure the client does not get confused about the packet sequence
        thd->net.pkt_nr = net->pkt_nr;
      }
      /*
        It is safe to use tmp_list twice because we are not going to
        update it inside mysql_load().
      */
      List<Item> tmp_list;
      if (thd->open_temporary_tables(&tables) ||
          mysql_load(thd, &ex, &tables, field_list, tmp_list, tmp_list,
                     handle_dup, ignore, net != 0))
        thd->is_slave_error= 1;
      if (thd->cuted_fields)
      {
        /* log_pos is the position of the LOAD event in the master log */
        sql_print_warning("Slave: load data infile on table '%s' at "
                          "log position %llu in log '%s' produced %ld "
                          "warning(s). Default database: '%s'",
                          (char*) table_name, log_pos, RPL_LOG_NAME,
                          (ulong) thd->cuted_fields,
                          thd->get_db());
      }
      if (net)
        net->pkt_nr= thd->net.pkt_nr;
    }
  }
  else
  {
    /*
      We will just ask the master to send us /dev/null if we do not
      want to load the data.
      TODO: this a bug - needs to be done in I/O thread
    */
    if (net)
      skip_load_data_infile(net);
  }

error:
  thd->net.vio = 0; 
  const char *remember_db= thd->get_db();
  thd->catalog= 0;
  thd->set_db(&null_clex_str);     /* will free the current database */
  thd->reset_query();
  thd->get_stmt_da()->set_overwrite_status(true);
  thd->is_error() ? trans_rollback_stmt(thd) : trans_commit_stmt(thd);
  thd->variables.option_bits&= ~(OPTION_BEGIN | OPTION_GTID_BEGIN);
  thd->get_stmt_da()->set_overwrite_status(false);
  close_thread_tables(thd);
  /*
    - If transaction rollback was requested due to deadlock
      perform it and release metadata locks.
    - If inside a multi-statement transaction,
    defer the release of metadata locks until the current
    transaction is either committed or rolled back. This prevents
    other statements from modifying the table for the entire
    duration of this transaction.  This provides commit ordering
    and guarantees serializability across multiple transactions.
    - If in autocommit mode, or outside a transactional context,
    automatically release metadata locks of the current statement.
  */
  if (thd->transaction_rollback_request)
  {
    trans_rollback_implicit(thd);
    thd->mdl_context.release_transactional_locks();
  }
  else if (! thd->in_multi_stmt_transaction_mode())
    thd->mdl_context.release_transactional_locks();
  else
    thd->mdl_context.release_statement_locks();

  DBUG_EXECUTE_IF("LOAD_DATA_INFILE_has_fatal_error",
                  thd->is_slave_error= 0; thd->is_fatal_error= 1;);

  if (unlikely(thd->is_slave_error))
  {
    /* this err/sql_errno code is copy-paste from net_send_error() */
    const char *err;
    int sql_errno;
    if (thd->is_error())
    {
      err= thd->get_stmt_da()->message();
      sql_errno= thd->get_stmt_da()->sql_errno();
    }
    else
    {
      sql_errno=ER_UNKNOWN_ERROR;
      err= ER_THD(thd, sql_errno);
    }
    rli->report(ERROR_LEVEL, sql_errno, rgi->gtid_info(), "\
Error '%s' running LOAD DATA INFILE on table '%s'. Default database: '%s'",
                    err, (char*)table_name, remember_db);
    free_root(thd->mem_root,MYF(MY_KEEP_PREALLOC));
    DBUG_RETURN(1);
  }
  free_root(thd->mem_root,MYF(MY_KEEP_PREALLOC));

  if (unlikely(thd->is_fatal_error))
  {
    char buf[256];
    my_snprintf(buf, sizeof(buf),
                "Running LOAD DATA INFILE on table '%-.64s'."
                " Default database: '%-.64s'",
                (char*)table_name,
                remember_db);

    rli->report(ERROR_LEVEL, ER_SLAVE_FATAL_ERROR, rgi->gtid_info(),
                ER_THD(thd, ER_SLAVE_FATAL_ERROR), buf);
    DBUG_RETURN(1);
  }

  DBUG_RETURN( use_rli_only_for_errors ? 0 : Log_event::do_apply_event(rgi) );
}
#endif


/**************************************************************************
  Rotate_log_event methods
**************************************************************************/

/*
  Rotate_log_event::pack_info()
*/

#if defined(HAVE_REPLICATION) && !defined(MYSQL_CLIENT)
void Rotate_log_event::pack_info(Protocol *protocol)
{
  StringBuffer<256> tmp(log_cs);
  tmp.length(0);
  tmp.append(new_log_ident, ident_len);
  tmp.append(STRING_WITH_LEN(";pos="));
  tmp.append_ulonglong(pos);
  protocol->store(tmp.ptr(), tmp.length(), &my_charset_bin);
}
#endif


/*
  Rotate_log_event::print()
*/

#ifdef MYSQL_CLIENT
bool Rotate_log_event::print(FILE* file, PRINT_EVENT_INFO* print_event_info)
{
  if (print_event_info->short_form)
    return 0;

  char buf[22];
  Write_on_release_cache cache(&print_event_info->head_cache, file,
                               Write_on_release_cache::FLUSH_F);
  if (print_header(&cache, print_event_info, FALSE) ||
      my_b_write_string(&cache, "\tRotate to "))
    goto err;
  if (new_log_ident)
    if (my_b_write(&cache, (uchar*) new_log_ident, (uint)ident_len))
      goto err;
  if (my_b_printf(&cache, "  pos: %s\n", llstr(pos, buf)))
    goto err;
  return cache.flush_data();
err:
  return 1;
}
#endif /* MYSQL_CLIENT */



/*
  Rotate_log_event::Rotate_log_event() (2 constructors)
*/


#ifndef MYSQL_CLIENT
Rotate_log_event::Rotate_log_event(const char* new_log_ident_arg,
                                   uint ident_len_arg, ulonglong pos_arg,
                                   uint flags_arg)
  :Log_event(), new_log_ident(new_log_ident_arg),
   pos(pos_arg),ident_len(ident_len_arg ? ident_len_arg :
                          (uint) strlen(new_log_ident_arg)), flags(flags_arg)
{
  DBUG_ENTER("Rotate_log_event::Rotate_log_event(...,flags)");
  DBUG_PRINT("enter",("new_log_ident: %s  pos: %llu  flags: %lu", new_log_ident_arg,
                      pos_arg, (ulong) flags));
  cache_type= EVENT_NO_CACHE;
  if (flags & DUP_NAME)
    new_log_ident= my_strndup(new_log_ident_arg, ident_len, MYF(MY_WME));
  if (flags & RELAY_LOG)
    set_relay_log_event();
  DBUG_VOID_RETURN;
}
#endif


Rotate_log_event::Rotate_log_event(const char* buf, uint event_len,
                                   const Format_description_log_event* description_event)
  :Log_event(buf, description_event) ,new_log_ident(0), flags(DUP_NAME)
{
  DBUG_ENTER("Rotate_log_event::Rotate_log_event(char*,...)");
  // The caller will ensure that event_len is what we have at EVENT_LEN_OFFSET
  uint8 post_header_len= description_event->post_header_len[ROTATE_EVENT-1];
  uint ident_offset;
  if (event_len < (uint)(LOG_EVENT_MINIMAL_HEADER_LEN + post_header_len))
    DBUG_VOID_RETURN;
  buf+= LOG_EVENT_MINIMAL_HEADER_LEN;
  pos= post_header_len ? uint8korr(buf + R_POS_OFFSET) : 4;
  ident_len= (uint)(event_len - (LOG_EVENT_MINIMAL_HEADER_LEN + post_header_len));
  ident_offset= post_header_len;
  set_if_smaller(ident_len,FN_REFLEN-1);
  new_log_ident= my_strndup(buf + ident_offset, (uint) ident_len, MYF(MY_WME));
  DBUG_PRINT("debug", ("new_log_ident: '%s'", new_log_ident));
  DBUG_VOID_RETURN;
}


/*
  Rotate_log_event::write()
*/

#ifndef MYSQL_CLIENT
bool Rotate_log_event::write()
{
  char buf[ROTATE_HEADER_LEN];
  int8store(buf + R_POS_OFFSET, pos);
  return (write_header(ROTATE_HEADER_LEN + ident_len) ||
          write_data(buf, ROTATE_HEADER_LEN) ||
          write_data(new_log_ident, (uint) ident_len) ||
          write_footer());
}
#endif


#if defined(HAVE_REPLICATION) && !defined(MYSQL_CLIENT)

/*
  Got a rotate log event from the master.

  This is mainly used so that we can later figure out the logname and
  position for the master.

  We can't rotate the slave's BINlog as this will cause infinitive rotations
  in a A -> B -> A setup.
  The NOTES below is a wrong comment which will disappear when 4.1 is merged.

  This must only be called from the Slave SQL thread, since it calls
  Relay_log_info::flush().

  @retval
    0	ok
    1   error
*/
int Rotate_log_event::do_update_pos(rpl_group_info *rgi)
{
  int error= 0;
  Relay_log_info *rli= rgi->rli;
  DBUG_ENTER("Rotate_log_event::do_update_pos");

  DBUG_PRINT("info", ("server_id=%lu; ::server_id=%lu",
                      (ulong) this->server_id, (ulong) global_system_variables.server_id));
  DBUG_PRINT("info", ("new_log_ident: %s", this->new_log_ident));
  DBUG_PRINT("info", ("pos: %llu", this->pos));

  /*
    If we are in a transaction or in a group: the only normal case is
    when the I/O thread was copying a big transaction, then it was
    stopped and restarted: we have this in the relay log:

    BEGIN
    ...
    ROTATE (a fake one)
    ...
    COMMIT or ROLLBACK

    In that case, we don't want to touch the coordinates which
    correspond to the beginning of the transaction.  Starting from
    5.0.0, there also are some rotates from the slave itself, in the
    relay log, which shall not change the group positions.

    In parallel replication, rotate event is executed out-of-band with normal
    events, so we cannot update group_master_log_name or _pos here, it will
    be updated with the next normal event instead.
  */
  if ((server_id != global_system_variables.server_id ||
       rli->replicate_same_server_id) &&
      !is_relay_log_event() &&
      !rli->is_in_group() &&
      !rgi->is_parallel_exec)
  {
    mysql_mutex_lock(&rli->data_lock);
    DBUG_PRINT("info", ("old group_master_log_name: '%s'  "
                        "old group_master_log_pos: %lu",
                        rli->group_master_log_name,
                        (ulong) rli->group_master_log_pos));
    memcpy(rli->group_master_log_name, new_log_ident, ident_len+1);
    rli->notify_group_master_log_name_update();
    rli->inc_group_relay_log_pos(pos, rgi, TRUE /* skip_lock */);
    DBUG_PRINT("info", ("new group_master_log_name: '%s'  "
                        "new group_master_log_pos: %lu",
                        rli->group_master_log_name,
                        (ulong) rli->group_master_log_pos));
    mysql_mutex_unlock(&rli->data_lock);
    rpl_global_gtid_slave_state->record_and_update_gtid(thd, rgi);
    error= rli->flush();
    
    /*
      Reset thd->variables.option_bits and sql_mode etc, because this could
      be the signal of a master's downgrade from 5.0 to 4.0.
      However, no need to reset description_event_for_exec: indeed, if the next
      master is 5.0 (even 5.0.1) we will soon get a Format_desc; if the next
      master is 4.0 then the events are in the slave's format (conversion).
    */
    set_slave_thread_options(thd);
    set_slave_thread_default_charset(thd, rgi);
    thd->variables.sql_mode= global_system_variables.sql_mode;
    thd->variables.auto_increment_increment=
      thd->variables.auto_increment_offset= 1;
  }
  else
    rgi->inc_event_relay_log_pos();

  DBUG_RETURN(error);
}


Log_event::enum_skip_reason
Rotate_log_event::do_shall_skip(rpl_group_info *rgi)
{
  enum_skip_reason reason= Log_event::do_shall_skip(rgi);

  switch (reason) {
  case Log_event::EVENT_SKIP_NOT:
  case Log_event::EVENT_SKIP_COUNT:
    return Log_event::EVENT_SKIP_NOT;

  case Log_event::EVENT_SKIP_IGNORE:
    return Log_event::EVENT_SKIP_IGNORE;
  }
  DBUG_ASSERT(0);
  return Log_event::EVENT_SKIP_NOT;             // To keep compiler happy
}

#endif


/**************************************************************************
  Binlog_checkpoint_log_event methods
**************************************************************************/

#if defined(HAVE_REPLICATION) && !defined(MYSQL_CLIENT)
void Binlog_checkpoint_log_event::pack_info(Protocol *protocol)
{
  protocol->store(binlog_file_name, binlog_file_len, &my_charset_bin);
}


Log_event::enum_skip_reason
Binlog_checkpoint_log_event::do_shall_skip(rpl_group_info *rgi)
{
  enum_skip_reason reason= Log_event::do_shall_skip(rgi);
  if (reason == EVENT_SKIP_COUNT)
    reason= EVENT_SKIP_NOT;
  return reason;
}
#endif


#ifdef MYSQL_CLIENT
bool Binlog_checkpoint_log_event::print(FILE *file,
                                        PRINT_EVENT_INFO *print_event_info)
{
  if (print_event_info->short_form)
    return 0;

  Write_on_release_cache cache(&print_event_info->head_cache, file,
                               Write_on_release_cache::FLUSH_F);

  if (print_header(&cache, print_event_info, FALSE) ||
      my_b_write_string(&cache, "\tBinlog checkpoint ") ||
      my_b_write(&cache, (uchar*)binlog_file_name, binlog_file_len) ||
      my_b_write_byte(&cache, '\n'))
    return 1;
  return cache.flush_data();
}
#endif  /* MYSQL_CLIENT */


#ifdef MYSQL_SERVER
Binlog_checkpoint_log_event::Binlog_checkpoint_log_event(
        const char *binlog_file_name_arg,
        uint binlog_file_len_arg)
  :Log_event(),
   binlog_file_name(my_strndup(binlog_file_name_arg, binlog_file_len_arg,
                               MYF(MY_WME))),
   binlog_file_len(binlog_file_len_arg)
{
  cache_type= EVENT_NO_CACHE;
}
#endif  /* MYSQL_SERVER */


Binlog_checkpoint_log_event::Binlog_checkpoint_log_event(
       const char *buf, uint event_len,
       const Format_description_log_event *description_event)
  :Log_event(buf, description_event), binlog_file_name(0)
{
  uint8 header_size= description_event->common_header_len;
  uint8 post_header_len=
    description_event->post_header_len[BINLOG_CHECKPOINT_EVENT-1];
  if (event_len < (uint) header_size + (uint) post_header_len ||
      post_header_len < BINLOG_CHECKPOINT_HEADER_LEN)
    return;
  buf+= header_size;
  /* See uint4korr and int4store below */
  compile_time_assert(BINLOG_CHECKPOINT_HEADER_LEN == 4);
  binlog_file_len= uint4korr(buf);
  if (event_len - (header_size + post_header_len) < binlog_file_len)
    return;
  binlog_file_name= my_strndup(buf + post_header_len, binlog_file_len,
                               MYF(MY_WME));
  return;
}


#ifndef MYSQL_CLIENT
bool Binlog_checkpoint_log_event::write()
{
  uchar buf[BINLOG_CHECKPOINT_HEADER_LEN];
  int4store(buf, binlog_file_len);
  return write_header(BINLOG_CHECKPOINT_HEADER_LEN + binlog_file_len) ||
         write_data(buf, BINLOG_CHECKPOINT_HEADER_LEN) ||
         write_data(binlog_file_name, binlog_file_len) ||
         write_footer();
}
#endif  /* MYSQL_CLIENT */


/**************************************************************************
        Global transaction ID stuff
**************************************************************************/

Gtid_log_event::Gtid_log_event(const char *buf, uint event_len,
               const Format_description_log_event *description_event)
  : Log_event(buf, description_event), seq_no(0), commit_id(0)
{
  uint8 header_size= description_event->common_header_len;
  uint8 post_header_len= description_event->post_header_len[GTID_EVENT-1];
  if (event_len < (uint) header_size + (uint) post_header_len ||
      post_header_len < GTID_HEADER_LEN)
    return;

  buf+= header_size;
  seq_no= uint8korr(buf);
  buf+= 8;
  domain_id= uint4korr(buf);
  buf+= 4;
  flags2= *buf;
  if (flags2 & FL_GROUP_COMMIT_ID)
  {
    if (event_len < (uint)header_size + GTID_HEADER_LEN + 2)
    {
      seq_no= 0;                                // So is_valid() returns false
      return;
    }
    ++buf;
    commit_id= uint8korr(buf);
  }
}


#ifdef MYSQL_SERVER

Gtid_log_event::Gtid_log_event(THD *thd_arg, uint64 seq_no_arg,
                               uint32 domain_id_arg, bool standalone,
                               uint16 flags_arg, bool is_transactional,
                               uint64 commit_id_arg)
  : Log_event(thd_arg, flags_arg, is_transactional),
    seq_no(seq_no_arg), commit_id(commit_id_arg), domain_id(domain_id_arg),
    flags2((standalone ? FL_STANDALONE : 0) | (commit_id_arg ? FL_GROUP_COMMIT_ID : 0))
{
  cache_type= Log_event::EVENT_NO_CACHE;
  bool is_tmp_table= thd_arg->lex->stmt_accessed_temp_table();
  if (thd_arg->transaction.stmt.trans_did_wait() ||
      thd_arg->transaction.all.trans_did_wait())
    flags2|= FL_WAITED;
  if (thd_arg->transaction.stmt.trans_did_ddl() ||
      thd_arg->transaction.stmt.has_created_dropped_temp_table() ||
      thd_arg->transaction.all.trans_did_ddl() ||
      thd_arg->transaction.all.has_created_dropped_temp_table())
    flags2|= FL_DDL;
  else if (is_transactional && !is_tmp_table)
    flags2|= FL_TRANSACTIONAL;
  if (!(thd_arg->variables.option_bits & OPTION_RPL_SKIP_PARALLEL))
    flags2|= FL_ALLOW_PARALLEL;
  /* Preserve any DDL or WAITED flag in the slave's binlog. */
  if (thd_arg->rgi_slave)
    flags2|= (thd_arg->rgi_slave->gtid_ev_flags2 & (FL_DDL|FL_WAITED));
}


/*
  Used to record GTID while sending binlog to slave, without having to
  fully contruct every Gtid_log_event() needlessly.
*/
bool
Gtid_log_event::peek(const char *event_start, size_t event_len,
                     enum enum_binlog_checksum_alg checksum_alg,
                     uint32 *domain_id, uint32 *server_id, uint64 *seq_no,
                     uchar *flags2, const Format_description_log_event *fdev)
{
  const char *p;

  if (checksum_alg == BINLOG_CHECKSUM_ALG_CRC32)
  {
    if (event_len > BINLOG_CHECKSUM_LEN)
      event_len-= BINLOG_CHECKSUM_LEN;
    else
      event_len= 0;
  }
  else
    DBUG_ASSERT(checksum_alg == BINLOG_CHECKSUM_ALG_UNDEF ||
                checksum_alg == BINLOG_CHECKSUM_ALG_OFF);

  if (event_len < (uint32)fdev->common_header_len + GTID_HEADER_LEN)
    return true;
  *server_id= uint4korr(event_start + SERVER_ID_OFFSET);
  p= event_start + fdev->common_header_len;
  *seq_no= uint8korr(p);
  p+= 8;
  *domain_id= uint4korr(p);
  p+= 4;
  *flags2= (uchar)*p;
  return false;
}


bool
Gtid_log_event::write()
{
  uchar buf[GTID_HEADER_LEN+2];
  size_t write_len;

  int8store(buf, seq_no);
  int4store(buf+8, domain_id);
  buf[12]= flags2;
  if (flags2 & FL_GROUP_COMMIT_ID)
  {
    int8store(buf+13, commit_id);
    write_len= GTID_HEADER_LEN + 2;
  }
  else
  {
    bzero(buf+13, GTID_HEADER_LEN-13);
    write_len= GTID_HEADER_LEN;
  }
  return write_header(write_len) ||
         write_data(buf, write_len) ||
         write_footer();
}


/*
  Replace a GTID event with either a BEGIN event, dummy event, or nothing, as
  appropriate to work with old slave that does not know global transaction id.

  The need_dummy_event argument is an IN/OUT argument. It is passed as TRUE
  if slave has capability lower than MARIA_SLAVE_CAPABILITY_TOLERATE_HOLES.
  It is returned TRUE if we return a BEGIN (or dummy) event to be sent to the
  slave, FALSE if event should be skipped completely.
*/
int
Gtid_log_event::make_compatible_event(String *packet, bool *need_dummy_event,
                                      ulong ev_offset,
                                      enum enum_binlog_checksum_alg checksum_alg)
{
  uchar flags2;
  if (packet->length() - ev_offset < LOG_EVENT_HEADER_LEN + GTID_HEADER_LEN)
    return 1;
  flags2= (*packet)[ev_offset + LOG_EVENT_HEADER_LEN + 12];
  if (flags2 & FL_STANDALONE)
  {
    if (*need_dummy_event)
      return Query_log_event::dummy_event(packet, ev_offset, checksum_alg);
    return 0;
  }

  *need_dummy_event= true;
  return Query_log_event::begin_event(packet, ev_offset, checksum_alg);
}


#ifdef HAVE_REPLICATION
void
Gtid_log_event::pack_info(Protocol *protocol)
{
  char buf[6+5+10+1+10+1+20+1+4+20+1];
  char *p;
  p = strmov(buf, (flags2 & FL_STANDALONE ? "GTID " : "BEGIN GTID "));
  p= longlong10_to_str(domain_id, p, 10);
  *p++= '-';
  p= longlong10_to_str(server_id, p, 10);
  *p++= '-';
  p= longlong10_to_str(seq_no, p, 10);
  if (flags2 & FL_GROUP_COMMIT_ID)
  {
    p= strmov(p, " cid=");
    p= longlong10_to_str(commit_id, p, 10);
  }

  protocol->store(buf, p-buf, &my_charset_bin);
}

static char gtid_begin_string[] = "BEGIN";

int
Gtid_log_event::do_apply_event(rpl_group_info *rgi)
{
  ulonglong bits= thd->variables.option_bits;
  thd->variables.server_id= this->server_id;
  thd->variables.gtid_domain_id= this->domain_id;
  thd->variables.gtid_seq_no= this->seq_no;
  rgi->gtid_ev_flags2= flags2;
  thd->reset_for_next_command();

  if (opt_gtid_strict_mode && opt_bin_log && opt_log_slave_updates)
  {
    if (mysql_bin_log.check_strict_gtid_sequence(this->domain_id,
                                                 this->server_id, this->seq_no))
      return 1;
  }

  DBUG_ASSERT((bits & OPTION_GTID_BEGIN) == 0);

  Master_info *mi=rgi->rli->mi;
  switch (flags2 & (FL_DDL | FL_TRANSACTIONAL))
  {
    case FL_TRANSACTIONAL:
      mi->total_trans_groups++;
      break;
    case FL_DDL:
      mi->total_ddl_groups++;
    break;
    default:
      mi->total_non_trans_groups++;
  }

  if (flags2 & FL_STANDALONE)
    return 0;

  /* Execute this like a BEGIN query event. */
  bits|= OPTION_GTID_BEGIN;
  if (flags2 & FL_ALLOW_PARALLEL)
    bits&= ~(ulonglong)OPTION_RPL_SKIP_PARALLEL;
  else
    bits|= (ulonglong)OPTION_RPL_SKIP_PARALLEL;
  thd->variables.option_bits= bits;
  DBUG_PRINT("info", ("Set OPTION_GTID_BEGIN"));
  thd->set_query_and_id(gtid_begin_string, sizeof(gtid_begin_string)-1,
                        &my_charset_bin, next_query_id());
  thd->lex->sql_command= SQLCOM_BEGIN;
  thd->is_slave_error= 0;
  status_var_increment(thd->status_var.com_stat[thd->lex->sql_command]);
  if (trans_begin(thd, 0))
  {
    DBUG_PRINT("error", ("trans_begin() failed"));
    thd->is_slave_error= 1;
  }
  thd->update_stats();

  if (likely(!thd->is_slave_error))
    general_log_write(thd, COM_QUERY, thd->query(), thd->query_length());

  thd->reset_query();
  free_root(thd->mem_root,MYF(MY_KEEP_PREALLOC));
  return thd->is_slave_error;
}


int
Gtid_log_event::do_update_pos(rpl_group_info *rgi)
{
  rgi->inc_event_relay_log_pos();
  return 0;
}


Log_event::enum_skip_reason
Gtid_log_event::do_shall_skip(rpl_group_info *rgi)
{
  Relay_log_info *rli= rgi->rli;
  /*
    An event skipped due to @@skip_replication must not be counted towards the
    number of events to be skipped due to @@sql_slave_skip_counter.
  */
  if (flags & LOG_EVENT_SKIP_REPLICATION_F &&
      opt_replicate_events_marked_for_skip != RPL_SKIP_REPLICATE)
    return Log_event::EVENT_SKIP_IGNORE;

  if (rli->slave_skip_counter > 0)
  {
    if (!(flags2 & FL_STANDALONE))
    {
      thd->variables.option_bits|= OPTION_BEGIN;
      DBUG_ASSERT(rgi->rli->get_flag(Relay_log_info::IN_TRANSACTION));
    }
    return Log_event::continue_group(rgi);
  }
  return Log_event::do_shall_skip(rgi);
}


#endif  /* HAVE_REPLICATION */

#else  /* !MYSQL_SERVER */

bool
Gtid_log_event::print(FILE *file, PRINT_EVENT_INFO *print_event_info)
{
  Write_on_release_cache cache(&print_event_info->head_cache, file,
                               Write_on_release_cache::FLUSH_F, this);
  char buf[21];
  char buf2[21];

  if (!print_event_info->short_form && !is_flashback)
  {
    print_header(&cache, print_event_info, FALSE);
    longlong10_to_str(seq_no, buf, 10);
    if (my_b_printf(&cache, "\tGTID %u-%u-%s", domain_id, server_id, buf))
      goto err;
    if (flags2 & FL_GROUP_COMMIT_ID)
    {
      longlong10_to_str(commit_id, buf2, 10);
      if (my_b_printf(&cache, " cid=%s", buf2))
        goto err;
    }
    if (flags2 & FL_DDL)
      if (my_b_write_string(&cache, " ddl"))
        goto err;
    if (flags2 & FL_TRANSACTIONAL)
      if (my_b_write_string(&cache, " trans"))
        goto err;
    if (flags2 & FL_WAITED)
      if (my_b_write_string(&cache, " waited"))
        goto err;
    if (my_b_printf(&cache, "\n"))
      goto err;

    if (!print_event_info->allow_parallel_printed ||
        print_event_info->allow_parallel != !!(flags2 & FL_ALLOW_PARALLEL))
    {
      if (my_b_printf(&cache,
                  "/*!100101 SET @@session.skip_parallel_replication=%u*/%s\n",
                      !(flags2 & FL_ALLOW_PARALLEL),
                      print_event_info->delimiter))
        goto err;
      print_event_info->allow_parallel= !!(flags2 & FL_ALLOW_PARALLEL);
      print_event_info->allow_parallel_printed= true;
    }

    if (!print_event_info->domain_id_printed ||
        print_event_info->domain_id != domain_id)
    {
      if (my_b_printf(&cache,
                      "/*!100001 SET @@session.gtid_domain_id=%u*/%s\n",
                      domain_id, print_event_info->delimiter))
        goto err;
      print_event_info->domain_id= domain_id;
      print_event_info->domain_id_printed= true;
    }

    if (!print_event_info->server_id_printed ||
        print_event_info->server_id != server_id)
    {
      if (my_b_printf(&cache, "/*!100001 SET @@session.server_id=%u*/%s\n",
                      server_id, print_event_info->delimiter))
        goto err;
      print_event_info->server_id= server_id;
      print_event_info->server_id_printed= true;
    }

    if (!is_flashback)
      if (my_b_printf(&cache, "/*!100001 SET @@session.gtid_seq_no=%s*/%s\n",
                      buf, print_event_info->delimiter))
        goto err;
  }
  if (!(flags2 & FL_STANDALONE))
    if (my_b_printf(&cache, is_flashback ? "COMMIT\n%s\n" : "BEGIN\n%s\n", print_event_info->delimiter))
      goto err;

  return cache.flush_data();
err:
  return 1;
}

#endif  /* MYSQL_SERVER */


/* GTID list. */

Gtid_list_log_event::Gtid_list_log_event(const char *buf, uint event_len,
               const Format_description_log_event *description_event)
  : Log_event(buf, description_event), count(0), list(0), sub_id_list(0)
{
  uint32 i;
  uint32 val;
  uint8 header_size= description_event->common_header_len;
  uint8 post_header_len= description_event->post_header_len[GTID_LIST_EVENT-1];
  if (event_len < (uint) header_size + (uint) post_header_len ||
      post_header_len < GTID_LIST_HEADER_LEN)
    return;

  buf+= header_size;
  val= uint4korr(buf);
  count= val & ((1<<28)-1);
  gl_flags= val & ((uint32)0xf << 28);
  buf+= 4;
  if (event_len - (header_size + post_header_len) < count*element_size ||
      (!(list= (rpl_gtid *)my_malloc(count*sizeof(*list) + (count == 0),
                                     MYF(MY_WME)))))
    return;

  for (i= 0; i < count; ++i)
  {
    list[i].domain_id= uint4korr(buf);
    buf+= 4;
    list[i].server_id= uint4korr(buf);
    buf+= 4;
    list[i].seq_no= uint8korr(buf);
    buf+= 8;
  }

#if defined(HAVE_REPLICATION) && !defined(MYSQL_CLIENT)
  if ((gl_flags & FLAG_IGN_GTIDS))
  {
    uint32 i;
    if (!(sub_id_list= (uint64 *)my_malloc(count*sizeof(uint64), MYF(MY_WME))))
    {
      my_free(list);
      list= NULL;
      return;
    }
    for (i= 0; i < count; ++i)
    {
      if (!(sub_id_list[i]=
            rpl_global_gtid_slave_state->next_sub_id(list[i].domain_id)))
      {
        my_free(list);
        my_free(sub_id_list);
        list= NULL;
        sub_id_list= NULL;
        return;
      }
    }
  }
#endif
}


#ifdef MYSQL_SERVER

Gtid_list_log_event::Gtid_list_log_event(rpl_binlog_state *gtid_set,
                                         uint32 gl_flags_)
  : count(gtid_set->count()), gl_flags(gl_flags_), list(0), sub_id_list(0)
{
  cache_type= EVENT_NO_CACHE;
  /* Failure to allocate memory will be caught by is_valid() returning false. */
  if (count < (1<<28) &&
      (list = (rpl_gtid *)my_malloc(count * sizeof(*list) + (count == 0),
                                    MYF(MY_WME))))
    gtid_set->get_gtid_list(list, count);
}


Gtid_list_log_event::Gtid_list_log_event(slave_connection_state *gtid_set,
                                         uint32 gl_flags_)
  : count(gtid_set->count()), gl_flags(gl_flags_), list(0), sub_id_list(0)
{
  cache_type= EVENT_NO_CACHE;
  /* Failure to allocate memory will be caught by is_valid() returning false. */
  if (count < (1<<28) &&
      (list = (rpl_gtid *)my_malloc(count * sizeof(*list) + (count == 0),
                                    MYF(MY_WME))))
  {
    gtid_set->get_gtid_list(list, count);
#if defined(HAVE_REPLICATION) && !defined(MYSQL_CLIENT)
    if (gl_flags & FLAG_IGN_GTIDS)
    {
      uint32 i;

      if (!(sub_id_list= (uint64 *)my_malloc(count * sizeof(uint64),
                                             MYF(MY_WME))))
      {
        my_free(list);
        list= NULL;
        return;
      }
      for (i= 0; i < count; ++i)
      {
        if (!(sub_id_list[i]=
              rpl_global_gtid_slave_state->next_sub_id(list[i].domain_id)))
        {
          my_free(list);
          my_free(sub_id_list);
          list= NULL;
          sub_id_list= NULL;
          return;
        }
      }
    }
#endif
  }
}


#if defined(HAVE_REPLICATION) && !defined(MYSQL_CLIENT)
bool
Gtid_list_log_event::to_packet(String *packet)
{
  uint32 i;
  uchar *p;
  uint32 needed_length;

  DBUG_ASSERT(count < 1<<28);

  needed_length= packet->length() + get_data_size();
  if (packet->reserve(needed_length))
    return true;
  p= (uchar *)packet->ptr() + packet->length();;
  packet->length(needed_length);
  int4store(p, (count & ((1<<28)-1)) | gl_flags);
  p += 4;
  /* Initialise the padding for empty Gtid_list. */
  if (count == 0)
    int2store(p, 0);
  for (i= 0; i < count; ++i)
  {
    int4store(p, list[i].domain_id);
    int4store(p+4, list[i].server_id);
    int8store(p+8, list[i].seq_no);
    p += 16;
  }

  return false;
}


bool
Gtid_list_log_event::write()
{
  char buf[128];
  String packet(buf, sizeof(buf), system_charset_info);

  packet.length(0);
  if (to_packet(&packet))
    return true;
  return write_header(get_data_size()) ||
         write_data(packet.ptr(), packet.length()) ||
         write_footer();
}


int
Gtid_list_log_event::do_apply_event(rpl_group_info *rgi)
{
  Relay_log_info *rli= const_cast<Relay_log_info*>(rgi->rli);
  int ret;
  if (gl_flags & FLAG_IGN_GTIDS)
  {
    void *hton= NULL;
    uint32 i;

    for (i= 0; i < count; ++i)
    {
      if ((ret= rpl_global_gtid_slave_state->record_gtid(thd, &list[i],
                                                         sub_id_list[i],
                                                         false, false, &hton)))
        return ret;
      rpl_global_gtid_slave_state->update_state_hash(sub_id_list[i], &list[i],
                                                     hton, NULL);
    }
  }
  ret= Log_event::do_apply_event(rgi);
  if (rli->until_condition == Relay_log_info::UNTIL_GTID &&
      (gl_flags & FLAG_UNTIL_REACHED))
  {
    char str_buf[128];
    String str(str_buf, sizeof(str_buf), system_charset_info);
    rli->until_gtid_pos.to_string(&str);
    sql_print_information("Slave SQL thread stops because it reached its"
                          " UNTIL master_gtid_pos %s", str.c_ptr_safe());
    rli->abort_slave= true;
    rli->stop_for_until= true;
  }
  free_root(thd->mem_root, MYF(MY_KEEP_PREALLOC));
  return ret;
}


Log_event::enum_skip_reason
Gtid_list_log_event::do_shall_skip(rpl_group_info *rgi)
{
  enum_skip_reason reason= Log_event::do_shall_skip(rgi);
  if (reason == EVENT_SKIP_COUNT)
    reason= EVENT_SKIP_NOT;
  return reason;
}


void
Gtid_list_log_event::pack_info(Protocol *protocol)
{
  char buf_mem[1024];
  String buf(buf_mem, sizeof(buf_mem), system_charset_info);
  uint32 i;
  bool first;

  buf.length(0);
  buf.append(STRING_WITH_LEN("["));
  first= true;
  for (i= 0; i < count; ++i)
    rpl_slave_state_tostring_helper(&buf, &list[i], &first);
  buf.append(STRING_WITH_LEN("]"));

  protocol->store(&buf);
}
#endif  /* HAVE_REPLICATION */

#else  /* !MYSQL_SERVER */

bool
Gtid_list_log_event::print(FILE *file, PRINT_EVENT_INFO *print_event_info)
{
  if (print_event_info->short_form)
    return 0;

  Write_on_release_cache cache(&print_event_info->head_cache, file,
                               Write_on_release_cache::FLUSH_F);
  char buf[21];
  uint32 i;

  if (print_header(&cache, print_event_info, FALSE) ||
      my_b_printf(&cache, "\tGtid list ["))
    goto err;

  for (i= 0; i < count; ++i)
  {
    longlong10_to_str(list[i].seq_no, buf, 10);
    if (my_b_printf(&cache, "%u-%u-%s", list[i].domain_id,
                    list[i].server_id, buf))
      goto err;
    if (i < count-1)
      if (my_b_printf(&cache, ",\n# "))
        goto err;
  }
  if (my_b_printf(&cache, "]\n"))
    goto err;

  return cache.flush_data();
err:
  return 1;
}

#endif  /* MYSQL_SERVER */


/*
  Used to record gtid_list event while sending binlog to slave, without having to
  fully contruct the event object.
*/
bool
Gtid_list_log_event::peek(const char *event_start, size_t event_len,
                          enum enum_binlog_checksum_alg checksum_alg,
                          rpl_gtid **out_gtid_list, uint32 *out_list_len,
                          const Format_description_log_event *fdev)
{
  const char *p;
  uint32 count_field, count;
  rpl_gtid *gtid_list;

  if (checksum_alg == BINLOG_CHECKSUM_ALG_CRC32)
  {
    if (event_len > BINLOG_CHECKSUM_LEN)
      event_len-= BINLOG_CHECKSUM_LEN;
    else
      event_len= 0;
  }
  else
    DBUG_ASSERT(checksum_alg == BINLOG_CHECKSUM_ALG_UNDEF ||
                checksum_alg == BINLOG_CHECKSUM_ALG_OFF);

  if (event_len < (uint32)fdev->common_header_len + GTID_LIST_HEADER_LEN)
    return true;
  p= event_start + fdev->common_header_len;
  count_field= uint4korr(p);
  p+= 4;
  count= count_field & ((1<<28)-1);
  if (event_len < (uint32)fdev->common_header_len + GTID_LIST_HEADER_LEN +
      16 * count)
    return true;
  if (!(gtid_list= (rpl_gtid *)my_malloc(sizeof(rpl_gtid)*count + (count == 0),
                                         MYF(MY_WME))))
    return true;
  *out_gtid_list= gtid_list;
  *out_list_len= count;
  while (count--)
  {
    gtid_list->domain_id= uint4korr(p);
    p+= 4;
    gtid_list->server_id= uint4korr(p);
    p+= 4;
    gtid_list->seq_no= uint8korr(p);
    p+= 8;
    ++gtid_list;
  }

  return false;
}


/**************************************************************************
	Intvar_log_event methods
**************************************************************************/

/*
  Intvar_log_event::pack_info()
*/

#if defined(HAVE_REPLICATION) && !defined(MYSQL_CLIENT)
void Intvar_log_event::pack_info(Protocol *protocol)
{
  char buf[256], *pos;
  pos= strmake(buf, get_var_type_name(), sizeof(buf)-23);
  *pos++= '=';
  pos= longlong10_to_str(val, pos, -10);
  protocol->store(buf, (uint) (pos-buf), &my_charset_bin);
}
#endif


/*
  Intvar_log_event::Intvar_log_event()
*/

Intvar_log_event::Intvar_log_event(const char* buf,
                                   const Format_description_log_event* description_event)
  :Log_event(buf, description_event)
{
  /* The Post-Header is empty. The Varible Data part begins immediately. */
  buf+= description_event->common_header_len +
    description_event->post_header_len[INTVAR_EVENT-1];
  type= buf[I_TYPE_OFFSET];
  val= uint8korr(buf+I_VAL_OFFSET);
}


/*
  Intvar_log_event::get_var_type_name()
*/

const char* Intvar_log_event::get_var_type_name()
{
  switch(type) {
  case LAST_INSERT_ID_EVENT: return "LAST_INSERT_ID";
  case INSERT_ID_EVENT: return "INSERT_ID";
  default: /* impossible */ return "UNKNOWN";
  }
}


/*
  Intvar_log_event::write()
*/

#ifndef MYSQL_CLIENT
bool Intvar_log_event::write()
{
  uchar buf[9];
  buf[I_TYPE_OFFSET]= (uchar) type;
  int8store(buf + I_VAL_OFFSET, val);
  return write_header(sizeof(buf)) ||
         write_data(buf, sizeof(buf)) ||
         write_footer();
}
#endif


/*
  Intvar_log_event::print()
*/

#ifdef MYSQL_CLIENT
bool Intvar_log_event::print(FILE* file, PRINT_EVENT_INFO* print_event_info)
{
  char llbuff[22];
  const char *UNINIT_VAR(msg);
  Write_on_release_cache cache(&print_event_info->head_cache, file,
                               Write_on_release_cache::FLUSH_F);

  if (!print_event_info->short_form)
  {
    if (print_header(&cache, print_event_info, FALSE) ||
        my_b_write_string(&cache, "\tIntvar\n"))
      goto err;
  }

  if (my_b_printf(&cache, "SET "))
    goto err;
  switch (type) {
  case LAST_INSERT_ID_EVENT:
    msg="LAST_INSERT_ID";
    break;
  case INSERT_ID_EVENT:
    msg="INSERT_ID";
    break;
  case INVALID_INT_EVENT:
  default: // cannot happen
    msg="INVALID_INT";
    break;
  }
  if (my_b_printf(&cache, "%s=%s%s\n",
                  msg, llstr(val,llbuff), print_event_info->delimiter))
    goto err;

  return cache.flush_data();
err:
  return 1;
}
#endif


#if defined(HAVE_REPLICATION)&& !defined(MYSQL_CLIENT)

/*
  Intvar_log_event::do_apply_event()
*/

int Intvar_log_event::do_apply_event(rpl_group_info *rgi)
{
  DBUG_ENTER("Intvar_log_event::do_apply_event");
  if (rgi->deferred_events_collecting)
  {
    DBUG_PRINT("info",("deferring event"));
    DBUG_RETURN(rgi->deferred_events->add(this));
  }

  switch (type) {
  case LAST_INSERT_ID_EVENT:
    thd->first_successful_insert_id_in_prev_stmt= val;
    DBUG_PRINT("info",("last_insert_id_event: %ld", (long) val));
    break;
  case INSERT_ID_EVENT:
    thd->force_one_auto_inc_interval(val);
    break;
  }
  DBUG_RETURN(0);
}

int Intvar_log_event::do_update_pos(rpl_group_info *rgi)
{
  rgi->inc_event_relay_log_pos();
  return 0;
}


Log_event::enum_skip_reason
Intvar_log_event::do_shall_skip(rpl_group_info *rgi)
{
  /*
    It is a common error to set the slave skip counter to 1 instead of
    2 when recovering from an insert which used a auto increment,
    rand, or user var.  Therefore, if the slave skip counter is 1, we
    just say that this event should be skipped by ignoring it, meaning
    that we do not change the value of the slave skip counter since it
    will be decreased by the following insert event.
  */
  return continue_group(rgi);
}

#endif


/**************************************************************************
  Rand_log_event methods
**************************************************************************/

#if defined(HAVE_REPLICATION) && !defined(MYSQL_CLIENT)
void Rand_log_event::pack_info(Protocol *protocol)
{
  char buf1[256], *pos;
  pos= strmov(buf1,"rand_seed1=");
  pos= int10_to_str((long) seed1, pos, 10);
  pos= strmov(pos, ",rand_seed2=");
  pos= int10_to_str((long) seed2, pos, 10);
  protocol->store(buf1, (uint) (pos-buf1), &my_charset_bin);
}
#endif


Rand_log_event::Rand_log_event(const char* buf,
                               const Format_description_log_event* description_event)
  :Log_event(buf, description_event)
{
  /* The Post-Header is empty. The Variable Data part begins immediately. */
  buf+= description_event->common_header_len +
    description_event->post_header_len[RAND_EVENT-1];
  seed1= uint8korr(buf+RAND_SEED1_OFFSET);
  seed2= uint8korr(buf+RAND_SEED2_OFFSET);
}


#ifndef MYSQL_CLIENT
bool Rand_log_event::write()
{
  uchar buf[16];
  int8store(buf + RAND_SEED1_OFFSET, seed1);
  int8store(buf + RAND_SEED2_OFFSET, seed2);
  return write_header(sizeof(buf)) ||
         write_data(buf, sizeof(buf)) ||
         write_footer();
}
#endif


#ifdef MYSQL_CLIENT
bool Rand_log_event::print(FILE* file, PRINT_EVENT_INFO* print_event_info)
{
  Write_on_release_cache cache(&print_event_info->head_cache, file,
                               Write_on_release_cache::FLUSH_F);

  char llbuff[22],llbuff2[22];
  if (!print_event_info->short_form)
  {
    if (print_header(&cache, print_event_info, FALSE) ||
        my_b_write_string(&cache, "\tRand\n"))
      goto err;
  }
  if (my_b_printf(&cache, "SET @@RAND_SEED1=%s, @@RAND_SEED2=%s%s\n",
                  llstr(seed1, llbuff),llstr(seed2, llbuff2),
                  print_event_info->delimiter))
    goto err;

  return cache.flush_data();
err:
  return 1;
}
#endif /* MYSQL_CLIENT */


#if defined(HAVE_REPLICATION) && !defined(MYSQL_CLIENT)
int Rand_log_event::do_apply_event(rpl_group_info *rgi)
{
  if (rgi->deferred_events_collecting)
    return rgi->deferred_events->add(this);

  thd->rand.seed1= (ulong) seed1;
  thd->rand.seed2= (ulong) seed2;
  return 0;
}

int Rand_log_event::do_update_pos(rpl_group_info *rgi)
{
  rgi->inc_event_relay_log_pos();
  return 0;
}


Log_event::enum_skip_reason
Rand_log_event::do_shall_skip(rpl_group_info *rgi)
{
  /*
    It is a common error to set the slave skip counter to 1 instead of
    2 when recovering from an insert which used a auto increment,
    rand, or user var.  Therefore, if the slave skip counter is 1, we
    just say that this event should be skipped by ignoring it, meaning
    that we do not change the value of the slave skip counter since it
    will be decreased by the following insert event.
  */
  return continue_group(rgi);
}

/**
   Exec deferred Int-, Rand- and User- var events prefixing
   a Query-log-event event.

   @param thd THD handle

   @return false on success, true if a failure in an event applying occurred.
*/
bool slave_execute_deferred_events(THD *thd)
{
  bool res= false;
  rpl_group_info *rgi= thd->rgi_slave;

  DBUG_ASSERT(rgi && (!rgi->deferred_events_collecting || rgi->deferred_events));

  if (!rgi->deferred_events_collecting || rgi->deferred_events->is_empty())
    return res;

  res= rgi->deferred_events->execute(rgi);
  rgi->deferred_events->rewind();

  return res;
}

#endif /* !MYSQL_CLIENT */


/**************************************************************************
  Xid_log_event methods
**************************************************************************/

#if defined(HAVE_REPLICATION) && !defined(MYSQL_CLIENT)
void Xid_log_event::pack_info(Protocol *protocol)
{
  char buf[128], *pos;
  pos= strmov(buf, "COMMIT /* xid=");
  pos= longlong10_to_str(xid, pos, 10);
  pos= strmov(pos, " */");
  protocol->store(buf, (uint) (pos-buf), &my_charset_bin);
}
#endif

/**
  @note
  It's ok not to use int8store here,
  as long as xid_t::set(ulonglong) and
  xid_t::get_my_xid doesn't do it either.
  We don't care about actual values of xids as long as
  identical numbers compare identically
*/

Xid_log_event::
Xid_log_event(const char* buf,
              const Format_description_log_event *description_event)
  :Log_event(buf, description_event)
{
  /* The Post-Header is empty. The Variable Data part begins immediately. */
  buf+= description_event->common_header_len +
    description_event->post_header_len[XID_EVENT-1];
  memcpy((char*) &xid, buf, sizeof(xid));
}


#ifndef MYSQL_CLIENT
bool Xid_log_event::write()
{
  DBUG_EXECUTE_IF("do_not_write_xid", return 0;);
  return write_header(sizeof(xid)) ||
         write_data((uchar*)&xid, sizeof(xid)) ||
         write_footer();
}
#endif


#ifdef MYSQL_CLIENT
bool Xid_log_event::print(FILE* file, PRINT_EVENT_INFO* print_event_info)
{
  Write_on_release_cache cache(&print_event_info->head_cache, file,
                               Write_on_release_cache::FLUSH_F, this);

  if (!print_event_info->short_form)
  {
    char buf[64];
    longlong10_to_str(xid, buf, 10);

    if (print_header(&cache, print_event_info, FALSE) ||
        my_b_printf(&cache, "\tXid = %s\n", buf))
      goto err;
  }
  if (my_b_printf(&cache, is_flashback ? "BEGIN%s\n" : "COMMIT%s\n",
                  print_event_info->delimiter))
    goto err;

  return cache.flush_data();
err:
  return 1;
}
#endif /* MYSQL_CLIENT */


#if defined(HAVE_REPLICATION) && !defined(MYSQL_CLIENT)
int Xid_log_event::do_apply_event(rpl_group_info *rgi)
{
  bool res;
  int err;
  rpl_gtid gtid;
  uint64 sub_id= 0;
  Relay_log_info const *rli= rgi->rli;
  void *hton= NULL;

  /*
    XID_EVENT works like a COMMIT statement. And it also updates the
    mysql.gtid_slave_pos table with the GTID of the current transaction.

    Therefore, it acts much like a normal SQL statement, so we need to do
    THD::reset_for_next_command() as if starting a new statement.
  */
  thd->reset_for_next_command();
  /*
    Record any GTID in the same transaction, so slave state is transactionally
    consistent.
  */
#ifdef WITH_WSREP
  thd->wsrep_affected_rows= 0;
#endif

  if (rgi->gtid_pending)
  {
    sub_id= rgi->gtid_sub_id;
    rgi->gtid_pending= false;

    gtid= rgi->current_gtid;
    err= rpl_global_gtid_slave_state->record_gtid(thd, &gtid, sub_id, true,
                                                  false, &hton);
    if (unlikely(err))
    {
      int ec= thd->get_stmt_da()->sql_errno();
      /*
        Do not report an error if this is really a kill due to a deadlock.
        In this case, the transaction will be re-tried instead.
      */
      if (!is_parallel_retry_error(rgi, ec))
        rli->report(ERROR_LEVEL, ER_CANNOT_UPDATE_GTID_STATE, rgi->gtid_info(),
                    "Error during XID COMMIT: failed to update GTID state in "
                    "%s.%s: %d: %s",
                    "mysql", rpl_gtid_slave_state_table_name.str, ec,
                    thd->get_stmt_da()->message());
      thd->is_slave_error= 1;
      return err;
    }

    DBUG_EXECUTE_IF("gtid_fail_after_record_gtid",
        { my_error(ER_ERROR_DURING_COMMIT, MYF(0), HA_ERR_WRONG_COMMAND);
          thd->is_slave_error= 1;
          return 1;
        });
  }

  /* For a slave Xid_log_event is COMMIT */
  general_log_print(thd, COM_QUERY,
                    "COMMIT /* implicit, from Xid_log_event */");
  thd->variables.option_bits&= ~OPTION_GTID_BEGIN;
  res= trans_commit(thd); /* Automatically rolls back on error. */
  thd->mdl_context.release_transactional_locks();

  if (likely(!res) && sub_id)
    rpl_global_gtid_slave_state->update_state_hash(sub_id, &gtid, hton, rgi);

  /*
    Increment the global status commit count variable
  */
  status_var_increment(thd->status_var.com_stat[SQLCOM_COMMIT]);

  return res;
}

Log_event::enum_skip_reason
Xid_log_event::do_shall_skip(rpl_group_info *rgi)
{
  DBUG_ENTER("Xid_log_event::do_shall_skip");
  if (rgi->rli->slave_skip_counter > 0)
  {
    DBUG_ASSERT(!rgi->rli->get_flag(Relay_log_info::IN_TRANSACTION));
    thd->variables.option_bits&= ~(OPTION_BEGIN | OPTION_GTID_BEGIN);
    DBUG_RETURN(Log_event::EVENT_SKIP_COUNT);
  }
#ifdef WITH_WSREP
  else if (wsrep_mysql_replication_bundle && WSREP_ON &&
           opt_slave_domain_parallel_threads == 0)
  {
    if (++thd->wsrep_mysql_replicated < (int)wsrep_mysql_replication_bundle)
    {
      WSREP_DEBUG("skipping wsrep commit %d", thd->wsrep_mysql_replicated);
      DBUG_RETURN(Log_event::EVENT_SKIP_IGNORE);
    }
    else
    {
      thd->wsrep_mysql_replicated = 0;
    }
  }
#endif
  DBUG_RETURN(Log_event::do_shall_skip(rgi));
}
#endif /* !MYSQL_CLIENT */


/**************************************************************************
  User_var_log_event methods
**************************************************************************/

#if defined(HAVE_REPLICATION) && !defined(MYSQL_CLIENT)
static bool
user_var_append_name_part(THD *thd, String *buf,
                          const char *name, size_t name_len)
{
  return buf->append("@") ||
    append_identifier(thd, buf, name, name_len) ||
    buf->append("=");
}

void User_var_log_event::pack_info(Protocol* protocol)
{
  if (is_null)
  {
    char buf_mem[FN_REFLEN+7];
    String buf(buf_mem, sizeof(buf_mem), system_charset_info);
    buf.length(0);
    if (user_var_append_name_part(protocol->thd, &buf, name, name_len) ||
        buf.append("NULL"))
      return;
    protocol->store(buf.ptr(), buf.length(), &my_charset_bin);
  }
  else
  {
    switch (type) {
    case REAL_RESULT:
    {
      double real_val;
      char buf2[MY_GCVT_MAX_FIELD_WIDTH+1];
      char buf_mem[FN_REFLEN + MY_GCVT_MAX_FIELD_WIDTH + 1];
      String buf(buf_mem, sizeof(buf_mem), system_charset_info);
      float8get(real_val, val);
      buf.length(0);
      if (user_var_append_name_part(protocol->thd, &buf, name, name_len) ||
          buf.append(buf2, my_gcvt(real_val, MY_GCVT_ARG_DOUBLE,
                                   MY_GCVT_MAX_FIELD_WIDTH, buf2, NULL)))
        return;
      protocol->store(buf.ptr(), buf.length(), &my_charset_bin);
      break;
    }
    case INT_RESULT:
    {
      char buf2[22];
      char buf_mem[FN_REFLEN + 22];
      String buf(buf_mem, sizeof(buf_mem), system_charset_info);
      buf.length(0);
      if (user_var_append_name_part(protocol->thd, &buf, name, name_len) ||
          buf.append(buf2,
                 longlong10_to_str(uint8korr(val), buf2,
                   ((flags & User_var_log_event::UNSIGNED_F) ? 10 : -10))-buf2))
        return;
      protocol->store(buf.ptr(), buf.length(), &my_charset_bin);
      break;
    }
    case DECIMAL_RESULT:
    {
      char buf_mem[FN_REFLEN + DECIMAL_MAX_STR_LENGTH];
      String buf(buf_mem, sizeof(buf_mem), system_charset_info);
      char buf2[DECIMAL_MAX_STR_LENGTH+1];
      String str(buf2, sizeof(buf2), &my_charset_bin);
      buf.length(0);
      my_decimal((const uchar *) (val + 2), val[0], val[1]).to_string(&str);
      if (user_var_append_name_part(protocol->thd, &buf, name, name_len) ||
          buf.append(buf2))
        return;
      protocol->store(buf.ptr(), buf.length(), &my_charset_bin);
      break;
    }
    case STRING_RESULT:
    {
      /* 15 is for 'COLLATE' and other chars */
      char buf_mem[FN_REFLEN + 512 + 1 + 2*MY_CS_NAME_SIZE+15];
      String buf(buf_mem, sizeof(buf_mem), system_charset_info);
      CHARSET_INFO *cs;
      buf.length(0);
      if (!(cs= get_charset(charset_number, MYF(0))))
      {
        if (buf.append("???"))
          return;
      }
      else
      {
        size_t old_len;
        char *beg, *end;
        if (user_var_append_name_part(protocol->thd, &buf, name, name_len) ||
            buf.append("_") ||
            buf.append(cs->csname) ||
            buf.append(" "))
          return;
        old_len= buf.length();
        if (buf.reserve(old_len + val_len * 2 + 3 + sizeof(" COLLATE ") +
                        MY_CS_NAME_SIZE))
          return;
        beg= const_cast<char *>(buf.ptr()) + old_len;
        end= str_to_hex(beg, val, val_len);
        buf.length(old_len + (end - beg));
        if (buf.append(" COLLATE ") ||
            buf.append(cs->name))
          return;
      }
      protocol->store(buf.ptr(), buf.length(), &my_charset_bin);
      break;
    }
    case ROW_RESULT:
    default:
      DBUG_ASSERT(0);
      return;
    }
  }
}
#endif /* !MYSQL_CLIENT */


User_var_log_event::
User_var_log_event(const char* buf, uint event_len,
                   const Format_description_log_event* description_event)
  :Log_event(buf, description_event)
#ifndef MYSQL_CLIENT
  , deferred(false), query_id(0)
#endif
{
  bool error= false;
  const char* buf_start= buf, *buf_end= buf + event_len;

  /* The Post-Header is empty. The Variable Data part begins immediately. */
  buf+= description_event->common_header_len +
    description_event->post_header_len[USER_VAR_EVENT-1];
  name_len= uint4korr(buf);
  /* Avoid reading out of buffer */
  if ((buf - buf_start) + UV_NAME_LEN_SIZE + name_len > event_len)
  {
    error= true;
    goto err;
  }

  name= (char *) buf + UV_NAME_LEN_SIZE;

  /*
    We don't know yet is_null value, so we must assume that name_len
    may have the bigger value possible, is_null= True and there is no
    payload for val, or even that name_len is 0.
  */
  if (name + name_len + UV_VAL_IS_NULL > buf_end)
  {
    error= true;
    goto err;
  }

  buf+= UV_NAME_LEN_SIZE + name_len;
  is_null= (bool) *buf;
  flags= User_var_log_event::UNDEF_F;    // defaults to UNDEF_F
  if (is_null)
  {
    type= STRING_RESULT;
    charset_number= my_charset_bin.number;
    val_len= 0;
    val= 0;  
  }
  else
  {
    val= (char *) (buf + UV_VAL_IS_NULL + UV_VAL_TYPE_SIZE +
                   UV_CHARSET_NUMBER_SIZE + UV_VAL_LEN_SIZE);

    if (val > buf_end)
    {
      error= true;
      goto err;
    }

    type= (Item_result) buf[UV_VAL_IS_NULL];
    charset_number= uint4korr(buf + UV_VAL_IS_NULL + UV_VAL_TYPE_SIZE);
    val_len= uint4korr(buf + UV_VAL_IS_NULL + UV_VAL_TYPE_SIZE +
                       UV_CHARSET_NUMBER_SIZE);

    /**
      We need to check if this is from an old server
      that did not pack information for flags.
      We do this by checking if there are extra bytes
      after the packed value. If there are we take the
      extra byte and it's value is assumed to contain
      the flags value.

      Old events will not have this extra byte, thence,
      we keep the flags set to UNDEF_F.
    */
    size_t bytes_read= (val + val_len) - buf_start;
    if (bytes_read > event_len)
    {
      error= true;
      goto err;
    }
    if ((data_written - bytes_read) > 0)
    {
      flags= (uint) *(buf + UV_VAL_IS_NULL + UV_VAL_TYPE_SIZE +
                    UV_CHARSET_NUMBER_SIZE + UV_VAL_LEN_SIZE +
                    val_len);
    }
  }

err:
  if (unlikely(error))
    name= 0;
}


#ifndef MYSQL_CLIENT
bool User_var_log_event::write()
{
  char buf[UV_NAME_LEN_SIZE];
  char buf1[UV_VAL_IS_NULL + UV_VAL_TYPE_SIZE + 
	    UV_CHARSET_NUMBER_SIZE + UV_VAL_LEN_SIZE];
  uchar buf2[MY_MAX(8, DECIMAL_MAX_FIELD_SIZE + 2)], *pos= buf2;
  uint unsigned_len= 0;
  uint buf1_length;
  size_t event_length;

  int4store(buf, name_len);
  
  if ((buf1[0]= is_null))
  {
    buf1_length= 1;
    val_len= 0;                                 // Length of 'pos'
  }    
  else
  {
    buf1[1]= type;
    int4store(buf1 + 2, charset_number);

    switch (type) {
    case REAL_RESULT:
      float8store(buf2, *(double*) val);
      break;
    case INT_RESULT:
      int8store(buf2, *(longlong*) val);
      unsigned_len= 1;
      break;
    case DECIMAL_RESULT:
    {
      my_decimal *dec= (my_decimal *)val;
      dec->fix_buffer_pointer();
      buf2[0]= (char)(dec->intg + dec->frac);
      buf2[1]= (char)dec->frac;
      decimal2bin((decimal_t*)val, buf2+2, buf2[0], buf2[1]);
      val_len= decimal_bin_size(buf2[0], buf2[1]) + 2;
      break;
    }
    case STRING_RESULT:
      pos= (uchar*) val;
      break;
    case ROW_RESULT:
    default:
      DBUG_ASSERT(0);
      return 0;
    }
    int4store(buf1 + 2 + UV_CHARSET_NUMBER_SIZE, val_len);
    buf1_length= 10;
  }

  /* Length of the whole event */
  event_length= sizeof(buf)+ name_len + buf1_length + val_len + unsigned_len;

  return write_header(event_length) ||
         write_data(buf, sizeof(buf))   ||
         write_data(name, name_len)     ||
         write_data(buf1, buf1_length) ||
         write_data(pos, val_len) ||
         write_data(&flags, unsigned_len) ||
         write_footer();
}
#endif


/*
  User_var_log_event::print()
*/

#ifdef MYSQL_CLIENT
bool User_var_log_event::print(FILE* file, PRINT_EVENT_INFO* print_event_info)
{
  Write_on_release_cache cache(&print_event_info->head_cache, file,
                               Write_on_release_cache::FLUSH_F);

  if (!print_event_info->short_form)
  {
    if (print_header(&cache, print_event_info, FALSE) ||
        my_b_write_string(&cache, "\tUser_var\n"))
      goto err;
  }

  if (my_b_write_string(&cache, "SET @") ||
      my_b_write_backtick_quote(&cache, name, name_len))
    goto err;

  if (is_null)
  {
    if (my_b_printf(&cache, ":=NULL%s\n", print_event_info->delimiter))
      goto err;
  }
  else
  {
    switch (type) {
    case REAL_RESULT:
      double real_val;
      char real_buf[FMT_G_BUFSIZE(14)];
      float8get(real_val, val);
      sprintf(real_buf, "%.14g", real_val);
      if (my_b_printf(&cache, ":=%s%s\n", real_buf,
                      print_event_info->delimiter))
        goto err;
      break;
    case INT_RESULT:
      char int_buf[22];
      longlong10_to_str(uint8korr(val), int_buf, 
                        ((flags & User_var_log_event::UNSIGNED_F) ? 10 : -10));
      if (my_b_printf(&cache, ":=%s%s\n", int_buf,
                      print_event_info->delimiter))
        goto err;
      break;
    case DECIMAL_RESULT:
    {
      char str_buf[200];
      int str_len= sizeof(str_buf) - 1;
      int precision= (int)val[0];
      int scale= (int)val[1];
      decimal_digit_t dec_buf[10];
      decimal_t dec;
      dec.len= 10;
      dec.buf= dec_buf;

      bin2decimal((uchar*) val+2, &dec, precision, scale);
      decimal2string(&dec, str_buf, &str_len, 0, 0, 0);
      str_buf[str_len]= 0;
      if (my_b_printf(&cache, ":=%s%s\n", str_buf,
                      print_event_info->delimiter))
        goto err;
      break;
    }
    case STRING_RESULT:
    {
      /*
        Let's express the string in hex. That's the most robust way. If we
        print it in character form instead, we need to escape it with
        character_set_client which we don't know (we will know it in 5.0, but
        in 4.1 we don't know it easily when we are printing
        User_var_log_event). Explanation why we would need to bother with
        character_set_client (quoting Bar):
        > Note, the parser doesn't switch to another unescaping mode after
        > it has met a character set introducer.
        > For example, if an SJIS client says something like:
        > SET @a= _ucs2 \0a\0b'
        > the string constant is still unescaped according to SJIS, not
        > according to UCS2.
      */
      char *hex_str;
      CHARSET_INFO *cs;
      bool error;

      // 2 hex digits / byte
      hex_str= (char *) my_malloc(2 * val_len + 1 + 3, MYF(MY_WME));
      if (!hex_str)
        goto err;
      str_to_hex(hex_str, val, val_len);
      /*
        For proper behaviour when mysqlbinlog|mysql, we need to explicitly
        specify the variable's collation. It will however cause problems when
        people want to mysqlbinlog|mysql into another server not supporting the
        character set. But there's not much to do about this and it's unlikely.
      */
      if (!(cs= get_charset(charset_number, MYF(0))))
      {        /*
          Generate an unusable command (=> syntax error) is probably the best
          thing we can do here.
        */
        error= my_b_printf(&cache, ":=???%s\n", print_event_info->delimiter);
      }
      else
        error= my_b_printf(&cache, ":=_%s %s COLLATE `%s`%s\n",
                           cs->csname, hex_str, cs->name,
                           print_event_info->delimiter);
      my_free(hex_str);
      if (unlikely(error))
        goto err;
      break;
    }
    case ROW_RESULT:
    default:
      DBUG_ASSERT(0);
      break;
    }
  }

  return cache.flush_data();
err:
  return 1;
}
#endif


/*
  User_var_log_event::do_apply_event()
*/

#if defined(HAVE_REPLICATION) && !defined(MYSQL_CLIENT)
int User_var_log_event::do_apply_event(rpl_group_info *rgi)
{
  Item *it= 0;
  CHARSET_INFO *charset;
  DBUG_ENTER("User_var_log_event::do_apply_event");
  query_id_t sav_query_id= 0; /* memorize orig id when deferred applying */

  if (rgi->deferred_events_collecting)
  {
    set_deferred(current_thd->query_id);
    DBUG_RETURN(rgi->deferred_events->add(this));
  }
  else if (is_deferred())
  {
    sav_query_id= current_thd->query_id;
    current_thd->query_id= query_id; /* recreating original time context */
  }

  if (!(charset= get_charset(charset_number, MYF(MY_WME))))
  {
    rgi->rli->report(ERROR_LEVEL, ER_SLAVE_FATAL_ERROR,
                ER_THD(thd, ER_SLAVE_FATAL_ERROR),
                "Invalid character set for User var event");
    DBUG_RETURN(1);
  }
  LEX_CSTRING user_var_name;
  user_var_name.str= name;
  user_var_name.length= name_len;
  double real_val;
  longlong int_val;

  if (is_null)
  {
    it= new (thd->mem_root) Item_null(thd);
  }
  else
  {
    switch (type) {
    case REAL_RESULT:
      if (val_len != 8)
      {
        rgi->rli->report(ERROR_LEVEL, ER_SLAVE_FATAL_ERROR,
                    ER_THD(thd, ER_SLAVE_FATAL_ERROR),
                    "Invalid variable length at User var event");
        return 1;
      }
      float8get(real_val, val);
      it= new (thd->mem_root) Item_float(thd, real_val, 0);
      val= (char*) &real_val;		// Pointer to value in native format
      val_len= 8;
      break;
    case INT_RESULT:
      if (val_len != 8)
      {
        rgi->rli->report(ERROR_LEVEL, ER_SLAVE_FATAL_ERROR,
                    ER_THD(thd, ER_SLAVE_FATAL_ERROR),
                    "Invalid variable length at User var event");
        return 1;
      }
      int_val= (longlong) uint8korr(val);
      it= new (thd->mem_root) Item_int(thd, int_val);
      val= (char*) &int_val;		// Pointer to value in native format
      val_len= 8;
      break;
    case DECIMAL_RESULT:
    {
      if (val_len < 3)
      {
        rgi->rli->report(ERROR_LEVEL, ER_SLAVE_FATAL_ERROR,
                    ER_THD(thd, ER_SLAVE_FATAL_ERROR),
                    "Invalid variable length at User var event");
        return 1;
      }
      Item_decimal *dec= new (thd->mem_root) Item_decimal(thd, (uchar*) val+2, val[0], val[1]);
      it= dec;
      val= (char *)dec->val_decimal(NULL);
      val_len= sizeof(my_decimal);
      break;
    }
    case STRING_RESULT:
      it= new (thd->mem_root) Item_string(thd, val, (uint)val_len, charset);
      break;
    case ROW_RESULT:
    default:
      DBUG_ASSERT(0);
      DBUG_RETURN(0);
    }
  }

  Item_func_set_user_var *e= new (thd->mem_root) Item_func_set_user_var(thd, &user_var_name, it);
  /*
    Item_func_set_user_var can't substitute something else on its place =>
    0 can be passed as last argument (reference on item)

    Fix_fields() can fail, in which case a call of update_hash() might
    crash the server, so if fix fields fails, we just return with an
    error.
  */
  if (e->fix_fields(thd, 0))
    DBUG_RETURN(1);

  /*
    A variable can just be considered as a table with
    a single record and with a single column. Thus, like
    a column value, it could always have IMPLICIT derivation.
   */
  e->update_hash((void*) val, val_len, type, charset,
                 (flags & User_var_log_event::UNSIGNED_F));
  if (!is_deferred())
    free_root(thd->mem_root, 0);
  else
    current_thd->query_id= sav_query_id; /* restore current query's context */

  DBUG_RETURN(0);
}

int User_var_log_event::do_update_pos(rpl_group_info *rgi)
{
  rgi->inc_event_relay_log_pos();
  return 0;
}

Log_event::enum_skip_reason
User_var_log_event::do_shall_skip(rpl_group_info *rgi)
{
  /*
    It is a common error to set the slave skip counter to 1 instead
    of 2 when recovering from an insert which used a auto increment,
    rand, or user var.  Therefore, if the slave skip counter is 1, we
    just say that this event should be skipped by ignoring it, meaning
    that we do not change the value of the slave skip counter since it
    will be decreased by the following insert event.
  */
  return continue_group(rgi);
}
#endif /* !MYSQL_CLIENT */

#ifdef HAVE_REPLICATION
#ifdef MYSQL_CLIENT
bool Unknown_log_event::print(FILE* file_arg, PRINT_EVENT_INFO* print_event_info)
{
  if (print_event_info->short_form)
    return 0;

  Write_on_release_cache cache(&print_event_info->head_cache, file_arg);

  if (what != ENCRYPTED)
  {
    if (print_header(&cache, print_event_info, FALSE) ||
        my_b_printf(&cache, "\n# Unknown event\n"))
      goto err;
  }
  else if (my_b_printf(&cache, "# Encrypted event\n"))
    goto err;

  return cache.flush_data();
err:
  return 1;
}
#endif  

/**************************************************************************
	Stop_log_event methods
**************************************************************************/

/*
  Stop_log_event::print()
*/

#ifdef MYSQL_CLIENT
bool Stop_log_event::print(FILE* file, PRINT_EVENT_INFO* print_event_info)
{
  if (print_event_info->short_form)
    return 0;

  Write_on_release_cache cache(&print_event_info->head_cache, file,
                               Write_on_release_cache::FLUSH_F, this);

  if (print_header(&cache, print_event_info, FALSE) ||
      my_b_write_string(&cache, "\tStop\n"))
    return 1;
  return cache.flush_data();
}
#endif /* MYSQL_CLIENT */


#ifndef MYSQL_CLIENT
/*
  The master stopped.  We used to clean up all temporary tables but
  this is useless as, as the master has shut down properly, it has
  written all DROP TEMPORARY TABLE (prepared statements' deletion is
  TODO only when we binlog prep stmts).  We used to clean up
  slave_load_tmpdir, but this is useless as it has been cleared at the
  end of LOAD DATA INFILE.  So we have nothing to do here.  The place
  were we must do this cleaning is in
  Start_log_event_v3::do_apply_event(), not here. Because if we come
  here, the master was sane.

  This must only be called from the Slave SQL thread, since it calls
  Relay_log_info::flush().
*/

int Stop_log_event::do_update_pos(rpl_group_info *rgi)
{
  int error= 0;
  Relay_log_info *rli= rgi->rli;
  DBUG_ENTER("Stop_log_event::do_update_pos");
  /*
    We do not want to update master_log pos because we get a rotate event
    before stop, so by now group_master_log_name is set to the next log.
    If we updated it, we will have incorrect master coordinates and this
    could give false triggers in MASTER_POS_WAIT() that we have reached
    the target position when in fact we have not.
  */
  if (rli->get_flag(Relay_log_info::IN_TRANSACTION))
    rgi->inc_event_relay_log_pos();
  else if (!rgi->is_parallel_exec)
  {
    rpl_global_gtid_slave_state->record_and_update_gtid(thd, rgi);
    rli->inc_group_relay_log_pos(0, rgi);
    if (rli->flush())
      error= 1;
  }
  DBUG_RETURN(error);
}

#endif /* !MYSQL_CLIENT */
#endif /* HAVE_REPLICATION */


/**************************************************************************
	Create_file_log_event methods
**************************************************************************/

/*
  Create_file_log_event ctor
*/

#ifndef MYSQL_CLIENT
Create_file_log_event::
Create_file_log_event(THD* thd_arg, sql_exchange* ex,
		      const char* db_arg, const char* table_name_arg,
                      List<Item>& fields_arg,
                      bool is_concurrent_arg,
                      enum enum_duplicates handle_dup,
                      bool ignore,
		      uchar* block_arg, uint block_len_arg, bool using_trans)
  :Load_log_event(thd_arg, ex, db_arg, table_name_arg, fields_arg,
                  is_concurrent_arg,
                  handle_dup, ignore, using_trans),
   fake_base(0), block(block_arg), event_buf(0), block_len(block_len_arg),
   file_id(thd_arg->file_id = mysql_bin_log.next_file_id())
{
  DBUG_ENTER("Create_file_log_event");
  sql_ex.force_new_format();
  DBUG_VOID_RETURN;
}


/*
  Create_file_log_event::write_data_body()
*/

bool Create_file_log_event::write_data_body()
{
  bool res;
  if ((res= Load_log_event::write_data_body()) || fake_base)
    return res;
  return write_data("", 1) ||
         write_data(block, block_len);
}


/*
  Create_file_log_event::write_data_header()
*/

bool Create_file_log_event::write_data_header()
{
  bool res;
  uchar buf[CREATE_FILE_HEADER_LEN];
  if ((res= Load_log_event::write_data_header()) || fake_base)
    return res;
  int4store(buf + CF_FILE_ID_OFFSET, file_id);
  return write_data(buf, CREATE_FILE_HEADER_LEN) != 0;
}


/*
  Create_file_log_event::write_base()
*/

bool Create_file_log_event::write_base()
{
  bool res;
  fake_base= 1;                                 // pretend we are Load event
  res= write();
  fake_base= 0;
  return res;
}

#endif /* !MYSQL_CLIENT */

/*
  Create_file_log_event ctor
*/

Create_file_log_event::Create_file_log_event(const char* buf, uint len,
                                             const Format_description_log_event* description_event)
  :Load_log_event(buf,0,description_event),fake_base(0),block(0),inited_from_old(0)
{
  DBUG_ENTER("Create_file_log_event::Create_file_log_event(char*,...)");
  uint block_offset;
  uint header_len= description_event->common_header_len;
  uint8 load_header_len= description_event->post_header_len[LOAD_EVENT-1];
  uint8 create_file_header_len= description_event->post_header_len[CREATE_FILE_EVENT-1];
  if (!(event_buf= (char*) my_memdup(buf, len, MYF(MY_WME))) ||
      copy_log_event(event_buf,len,
                     (((uchar)buf[EVENT_TYPE_OFFSET] == LOAD_EVENT) ?
                      load_header_len + header_len :
                      (fake_base ? (header_len+load_header_len) :
                       (header_len+load_header_len) +
                       create_file_header_len)),
                     description_event))
    DBUG_VOID_RETURN;
  if (description_event->binlog_version!=1)
  {
    file_id= uint4korr(buf + 
                       header_len +
		       load_header_len + CF_FILE_ID_OFFSET);
    /*
      Note that it's ok to use get_data_size() below, because it is computed
      with values we have already read from this event (because we called
      copy_log_event()); we are not using slave's format info to decode
      master's format, we are really using master's format info.
      Anyway, both formats should be identical (except the common_header_len)
      as these Load events are not changed between 4.0 and 5.0 (as logging of
      LOAD DATA INFILE does not use Load_log_event in 5.0).

      The + 1 is for \0 terminating fname  
    */
    block_offset= (description_event->common_header_len +
                   Load_log_event::get_data_size() +
                   create_file_header_len + 1);
    if (len < block_offset)
      DBUG_VOID_RETURN;
    block = (uchar*)buf + block_offset;
    block_len = len - block_offset;
  }
  else
  {
    sql_ex.force_new_format();
    inited_from_old = 1;
  }
  DBUG_VOID_RETURN;
}


/*
  Create_file_log_event::print()
*/

#ifdef MYSQL_CLIENT
bool Create_file_log_event::print(FILE* file,
                                  PRINT_EVENT_INFO* print_event_info,
				  bool enable_local)
{
  if (print_event_info->short_form)
  {
    if (enable_local && check_fname_outside_temp_buf())
      return Load_log_event::print(file, print_event_info);
    return 0;
  }

  Write_on_release_cache cache(&print_event_info->head_cache, file);

  if (enable_local)
  {
    if (Load_log_event::print(file, print_event_info,
                              !check_fname_outside_temp_buf()))
      goto err;

    /**
      reduce the size of io cache so that the write function is called
      for every call to my_b_printf().
     */
    DBUG_EXECUTE_IF ("simulate_create_event_write_error",
                     {(&cache)->write_pos= (&cache)->write_end;
                     DBUG_SET("+d,simulate_file_write_error");});
    /*
      That one is for "file_id: etc" below: in mysqlbinlog we want the #, in
      SHOW BINLOG EVENTS we don't.
     */
    if (my_b_write_byte(&cache, '#'))
      goto err;
  }

  if (my_b_printf(&cache, " file_id: %d  block_len: %d\n", file_id, block_len))
    goto err;

  return cache.flush_data();
err:
  return 1;

}


bool Create_file_log_event::print(FILE* file,
                                  PRINT_EVENT_INFO* print_event_info)
{
  return print(file, print_event_info, 0);
}
#endif /* MYSQL_CLIENT */


/*
  Create_file_log_event::pack_info()
*/

#if defined(HAVE_REPLICATION) && !defined(MYSQL_CLIENT)
void Create_file_log_event::pack_info(Protocol *protocol)
{
  char buf[SAFE_NAME_LEN*2 + 30 + 21*2], *pos;
  pos= strmov(buf, "db=");
  memcpy(pos, db, db_len);
  pos= strmov(pos + db_len, ";table=");
  memcpy(pos, table_name, table_name_len);
  pos= strmov(pos + table_name_len, ";file_id=");
  pos= int10_to_str((long) file_id, pos, 10);
  pos= strmov(pos, ";block_len=");
  pos= int10_to_str((long) block_len, pos, 10);
  protocol->store(buf, (uint) (pos-buf), &my_charset_bin);
}
#endif /* defined(HAVE_REPLICATION) && !defined(MYSQL_CLIENT) */


/**
  Create_file_log_event::do_apply_event()
  Constructor for Create_file_log_event to intantiate an event
  from the relay log on the slave.

  @retval
    0           Success
  @retval
    1           Failure
*/

#if defined(HAVE_REPLICATION) && !defined(MYSQL_CLIENT)
int Create_file_log_event::do_apply_event(rpl_group_info *rgi)
{
  char fname_buf[FN_REFLEN];
  char *ext;
  int fd = -1;
  IO_CACHE file;
  Log_event_writer lew(&file, 0);
  int error = 1;
  Relay_log_info const *rli= rgi->rli;

  THD_STAGE_INFO(thd, stage_making_temp_file_create_before_load_data);
  bzero((char*)&file, sizeof(file));
  ext= slave_load_file_stem(fname_buf, file_id, server_id, ".info",
                            &rli->mi->connection_name);
  /* old copy may exist already */
  mysql_file_delete(key_file_log_event_info, fname_buf, MYF(0));
  if ((fd= mysql_file_create(key_file_log_event_info,
                             fname_buf, CREATE_MODE,
                             O_WRONLY | O_BINARY | O_EXCL | O_NOFOLLOW,
                             MYF(MY_WME))) < 0 ||
      init_io_cache(&file, fd, IO_SIZE, WRITE_CACHE, (my_off_t)0, 0,
		    MYF(MY_WME|MY_NABP)))
  {
    rli->report(ERROR_LEVEL, my_errno, rgi->gtid_info(),
                "Error in Create_file event: could not open file '%s'",
                fname_buf);
    goto err;
  }

  // a trick to avoid allocating another buffer
  fname= fname_buf;
  fname_len= (uint) (strmov(ext, ".data") - fname);
  writer= &lew;
  if (write_base())
  {
    strmov(ext, ".info"); // to have it right in the error message
    rli->report(ERROR_LEVEL, my_errno, rgi->gtid_info(),
                "Error in Create_file event: could not write to file '%s'",
                fname_buf);
    goto err;
  }
  end_io_cache(&file);
  mysql_file_close(fd, MYF(0));

  // fname_buf now already has .data, not .info, because we did our trick
  /* old copy may exist already */
  mysql_file_delete(key_file_log_event_data, fname_buf, MYF(0));
  if ((fd= mysql_file_create(key_file_log_event_data,
                             fname_buf, CREATE_MODE,
                             O_WRONLY | O_BINARY | O_EXCL | O_NOFOLLOW,
                             MYF(MY_WME))) < 0)
  {
    rli->report(ERROR_LEVEL, my_errno, rgi->gtid_info(),
                "Error in Create_file event: could not open file '%s'",
                fname_buf);
    goto err;
  }
  if (mysql_file_write(fd, (uchar*) block, block_len, MYF(MY_WME+MY_NABP)))
  {
    rli->report(ERROR_LEVEL, my_errno, rgi->gtid_info(),
                "Error in Create_file event: write to '%s' failed",
                fname_buf);
    goto err;
  }
  error=0;					// Everything is ok

err:
  if (unlikely(error))
    end_io_cache(&file);
  if (likely(fd >= 0))
    mysql_file_close(fd, MYF(0));
  return error != 0;
}
#endif /* defined(HAVE_REPLICATION) && !defined(MYSQL_CLIENT) */


/**************************************************************************
	Append_block_log_event methods
**************************************************************************/

/*
  Append_block_log_event ctor
*/

#ifndef MYSQL_CLIENT  
Append_block_log_event::Append_block_log_event(THD *thd_arg,
                                               const char *db_arg,
					       uchar *block_arg,
					       uint block_len_arg,
					       bool using_trans)
  :Log_event(thd_arg,0, using_trans), block(block_arg),
   block_len(block_len_arg), file_id(thd_arg->file_id), db(db_arg)
{
}
#endif


/*
  Append_block_log_event ctor
*/

Append_block_log_event::Append_block_log_event(const char* buf, uint len,
                                               const Format_description_log_event* description_event)
  :Log_event(buf, description_event),block(0)
{
  DBUG_ENTER("Append_block_log_event::Append_block_log_event(char*,...)");
  uint8 common_header_len= description_event->common_header_len; 
  uint8 append_block_header_len=
    description_event->post_header_len[APPEND_BLOCK_EVENT-1];
  uint total_header_len= common_header_len+append_block_header_len;
  if (len < total_header_len)
    DBUG_VOID_RETURN;
  file_id= uint4korr(buf + common_header_len + AB_FILE_ID_OFFSET);
  block= (uchar*)buf + total_header_len;
  block_len= len - total_header_len;
  DBUG_VOID_RETURN;
}


/*
  Append_block_log_event::write()
*/

#ifndef MYSQL_CLIENT
bool Append_block_log_event::write()
{
  uchar buf[APPEND_BLOCK_HEADER_LEN];
  int4store(buf + AB_FILE_ID_OFFSET, file_id);
  return write_header(APPEND_BLOCK_HEADER_LEN + block_len) ||
         write_data(buf, APPEND_BLOCK_HEADER_LEN) ||
         write_data(block, block_len) ||
         write_footer();
}
#endif


/*
  Append_block_log_event::print()
*/

#ifdef MYSQL_CLIENT  
bool Append_block_log_event::print(FILE* file,
				   PRINT_EVENT_INFO* print_event_info)
{
  if (print_event_info->short_form)
    return 0;

  Write_on_release_cache cache(&print_event_info->head_cache, file);

  if (print_header(&cache, print_event_info, FALSE) ||
      my_b_printf(&cache, "\n#%s: file_id: %d  block_len: %d\n",
                  get_type_str(), file_id, block_len))
    goto err;

  return cache.flush_data();
err:
  return 1;
}
#endif /* MYSQL_CLIENT */


/*
  Append_block_log_event::pack_info()
*/

#if defined(HAVE_REPLICATION) && !defined(MYSQL_CLIENT)
void Append_block_log_event::pack_info(Protocol *protocol)
{
  char buf[256];
  uint length;
  length= (uint) sprintf(buf, ";file_id=%u;block_len=%u", file_id, block_len);
  protocol->store(buf, length, &my_charset_bin);
}


/*
  Append_block_log_event::get_create_or_append()
*/

int Append_block_log_event::get_create_or_append() const
{
  return 0; /* append to the file, fail if not exists */
}

/*
  Append_block_log_event::do_apply_event()
*/

int Append_block_log_event::do_apply_event(rpl_group_info *rgi)
{
  char fname[FN_REFLEN];
  int fd;
  int error = 1;
  Relay_log_info const *rli= rgi->rli;
  DBUG_ENTER("Append_block_log_event::do_apply_event");

  THD_STAGE_INFO(thd, stage_making_temp_file_append_before_load_data);
  slave_load_file_stem(fname, file_id, server_id, ".data",
                       &rli->mi->cmp_connection_name);
  if (get_create_or_append())
  {
    /*
      Usually lex_start() is called by mysql_parse(), but we need it here
      as the present method does not call mysql_parse().
    */
    lex_start(thd);
    thd->reset_for_next_command();
    /* old copy may exist already */
    mysql_file_delete(key_file_log_event_data, fname, MYF(0));
    if ((fd= mysql_file_create(key_file_log_event_data,
                               fname, CREATE_MODE,
                               O_WRONLY | O_BINARY | O_EXCL | O_NOFOLLOW,
                               MYF(MY_WME))) < 0)
    {
      rli->report(ERROR_LEVEL, my_errno, rgi->gtid_info(),
                  "Error in %s event: could not create file '%s'",
                  get_type_str(), fname);
      goto err;
    }
  }
  else if ((fd= mysql_file_open(key_file_log_event_data,
                                fname,
                                O_WRONLY | O_APPEND | O_BINARY | O_NOFOLLOW,
                                MYF(MY_WME))) < 0)
  {
    rli->report(ERROR_LEVEL, my_errno, rgi->gtid_info(),
                "Error in %s event: could not open file '%s'",
                get_type_str(), fname);
    goto err;
  }

  DBUG_EXECUTE_IF("remove_slave_load_file_before_write",
                  {
                    my_delete(fname, MYF(0));
                  });

  if (mysql_file_write(fd, (uchar*) block, block_len, MYF(MY_WME+MY_NABP)))
  {
    rli->report(ERROR_LEVEL, my_errno, rgi->gtid_info(),
                "Error in %s event: write to '%s' failed",
                get_type_str(), fname);
    goto err;
  }
  error=0;

err:
  if (fd >= 0)
    mysql_file_close(fd, MYF(0));
  DBUG_RETURN(error);
}
#endif


/**************************************************************************
	Delete_file_log_event methods
**************************************************************************/

/*
  Delete_file_log_event ctor
*/

#ifndef MYSQL_CLIENT
Delete_file_log_event::Delete_file_log_event(THD *thd_arg, const char* db_arg,
					     bool using_trans)
  :Log_event(thd_arg, 0, using_trans), file_id(thd_arg->file_id), db(db_arg)
{
}
#endif

/*
  Delete_file_log_event ctor
*/

Delete_file_log_event::Delete_file_log_event(const char* buf, uint len,
                                             const Format_description_log_event* description_event)
  :Log_event(buf, description_event),file_id(0)
{
  uint8 common_header_len= description_event->common_header_len;
  uint8 delete_file_header_len= description_event->post_header_len[DELETE_FILE_EVENT-1];
  if (len < (uint)(common_header_len + delete_file_header_len))
    return;
  file_id= uint4korr(buf + common_header_len + DF_FILE_ID_OFFSET);
}


/*
  Delete_file_log_event::write()
*/

#ifndef MYSQL_CLIENT
bool Delete_file_log_event::write()
{
 uchar buf[DELETE_FILE_HEADER_LEN];
 int4store(buf + DF_FILE_ID_OFFSET, file_id);
 return write_header(sizeof(buf)) ||
        write_data(buf, sizeof(buf)) ||
        write_footer();
}
#endif


/*
  Delete_file_log_event::print()
*/

#ifdef MYSQL_CLIENT  
bool Delete_file_log_event::print(FILE* file,
				  PRINT_EVENT_INFO* print_event_info)
{
  if (print_event_info->short_form)
    return 0;

  Write_on_release_cache cache(&print_event_info->head_cache, file);

  if (print_header(&cache, print_event_info, FALSE) ||
      my_b_printf(&cache, "\n#Delete_file: file_id=%u\n", file_id))
    return 1;

  return cache.flush_data();
}
#endif /* MYSQL_CLIENT */

/*
  Delete_file_log_event::pack_info()
*/

#if defined(HAVE_REPLICATION) && !defined(MYSQL_CLIENT)
void Delete_file_log_event::pack_info(Protocol *protocol)
{
  char buf[64];
  uint length;
  length= (uint) sprintf(buf, ";file_id=%u", (uint) file_id);
  protocol->store(buf, (int32) length, &my_charset_bin);
}
#endif

/*
  Delete_file_log_event::do_apply_event()
*/

#if defined(HAVE_REPLICATION) && !defined(MYSQL_CLIENT)
int Delete_file_log_event::do_apply_event(rpl_group_info *rgi)
{
  char fname[FN_REFLEN+10];
  Relay_log_info const *rli= rgi->rli;
  char *ext= slave_load_file_stem(fname, file_id, server_id, ".data",
                                  &rli->mi->cmp_connection_name);
  mysql_file_delete(key_file_log_event_data, fname, MYF(MY_WME));
  strmov(ext, ".info");
  mysql_file_delete(key_file_log_event_info, fname, MYF(MY_WME));
  return 0;
}
#endif /* defined(HAVE_REPLICATION) && !defined(MYSQL_CLIENT) */


/**************************************************************************
	Execute_load_log_event methods
**************************************************************************/

/*
  Execute_load_log_event ctor
*/

#ifndef MYSQL_CLIENT  
Execute_load_log_event::Execute_load_log_event(THD *thd_arg,
                                               const char* db_arg,
					       bool using_trans)
  :Log_event(thd_arg, 0, using_trans), file_id(thd_arg->file_id), db(db_arg)
{
}
#endif
  

/*
  Execute_load_log_event ctor
*/

Execute_load_log_event::Execute_load_log_event(const char* buf, uint len,
                                               const Format_description_log_event* description_event)
  :Log_event(buf, description_event), file_id(0)
{
  uint8 common_header_len= description_event->common_header_len;
  uint8 exec_load_header_len= description_event->post_header_len[EXEC_LOAD_EVENT-1];
  if (len < (uint)(common_header_len+exec_load_header_len))
    return;
  file_id= uint4korr(buf + common_header_len + EL_FILE_ID_OFFSET);
}


/*
  Execute_load_log_event::write()
*/

#ifndef MYSQL_CLIENT
bool Execute_load_log_event::write()
{
  uchar buf[EXEC_LOAD_HEADER_LEN];
  int4store(buf + EL_FILE_ID_OFFSET, file_id);
  return write_header(sizeof(buf)) ||
         write_data(buf, sizeof(buf)) ||
         write_footer();
}
#endif


/*
  Execute_load_log_event::print()
*/

#ifdef MYSQL_CLIENT  
bool Execute_load_log_event::print(FILE* file,
				   PRINT_EVENT_INFO* print_event_info)
{
  if (print_event_info->short_form)
    return 0;

  Write_on_release_cache cache(&print_event_info->head_cache, file);

  if (print_header(&cache, print_event_info, FALSE) ||
      my_b_printf(&cache, "\n#Exec_load: file_id=%d\n",
                  file_id))
    return 1;

  return cache.flush_data();
}
#endif

/*
  Execute_load_log_event::pack_info()
*/

#if defined(HAVE_REPLICATION) && !defined(MYSQL_CLIENT)
void Execute_load_log_event::pack_info(Protocol *protocol)
{
  char buf[64];
  uint length;
  length= (uint) sprintf(buf, ";file_id=%u", (uint) file_id);
  protocol->store(buf, (int32) length, &my_charset_bin);
}


/*
  Execute_load_log_event::do_apply_event()
*/

int Execute_load_log_event::do_apply_event(rpl_group_info *rgi)
{
  char fname[FN_REFLEN+10];
  char *ext;
  int fd;
  int error= 1;
  IO_CACHE file;
  Load_log_event *lev= 0;
  Relay_log_info const *rli= rgi->rli;

  ext= slave_load_file_stem(fname, file_id, server_id, ".info",
                            &rli->mi->cmp_connection_name);
  if ((fd= mysql_file_open(key_file_log_event_info,
                           fname, O_RDONLY | O_BINARY | O_NOFOLLOW,
                           MYF(MY_WME))) < 0 ||
      init_io_cache(&file, fd, IO_SIZE, READ_CACHE, (my_off_t)0, 0,
		    MYF(MY_WME|MY_NABP)))
  {
    rli->report(ERROR_LEVEL, my_errno, rgi->gtid_info(),
                "Error in Exec_load event: could not open file '%s'",
                fname);
    goto err;
  }
  if (!(lev= (Load_log_event*)
        Log_event::read_log_event(&file,
                                  rli->relay_log.description_event_for_exec,
                                  opt_slave_sql_verify_checksum)) ||
      lev->get_type_code() != NEW_LOAD_EVENT)
  {
    rli->report(ERROR_LEVEL, 0, rgi->gtid_info(), "Error in Exec_load event: "
                    "file '%s' appears corrupted", fname);
    goto err;
  }
  lev->thd = thd;
  /*
    lev->do_apply_event should use rli only for errors i.e. should
    not advance rli's position.

    lev->do_apply_event is the place where the table is loaded (it
    calls mysql_load()).
  */

  if (lev->do_apply_event(0,rgi,1)) 
  {
    /*
      We want to indicate the name of the file that could not be loaded
      (SQL_LOADxxx).
      But as we are here we are sure the error is in rli->last_slave_error and
      rli->last_slave_errno (example of error: duplicate entry for key), so we
      don't want to overwrite it with the filename.
      What we want instead is add the filename to the current error message.
    */
    char *tmp= my_strdup(rli->last_error().message, MYF(MY_WME));
    if (tmp)
    {
      rli->report(ERROR_LEVEL, rli->last_error().number, rgi->gtid_info(),
                  "%s. Failed executing load from '%s'", tmp, fname);
      my_free(tmp);
    }
    goto err;
  }
  /*
    We have an open file descriptor to the .info file; we need to close it
    or Windows will refuse to delete the file in mysql_file_delete().
  */
  if (fd >= 0)
  {
    mysql_file_close(fd, MYF(0));
    end_io_cache(&file);
    fd= -1;
  }
  mysql_file_delete(key_file_log_event_info, fname, MYF(MY_WME));
  memcpy(ext, ".data", 6);
  mysql_file_delete(key_file_log_event_data, fname, MYF(MY_WME));
  error = 0;

err:
  delete lev;
  if (fd >= 0)
  {
    mysql_file_close(fd, MYF(0));
    end_io_cache(&file);
  }
  return error;
}

#endif /* defined(HAVE_REPLICATION) && !defined(MYSQL_CLIENT) */


/**************************************************************************
	Begin_load_query_log_event methods
**************************************************************************/

#ifndef MYSQL_CLIENT
Begin_load_query_log_event::
Begin_load_query_log_event(THD* thd_arg, const char* db_arg, uchar* block_arg,
                           uint block_len_arg, bool using_trans)
  :Append_block_log_event(thd_arg, db_arg, block_arg, block_len_arg,
                          using_trans)
{
   file_id= thd_arg->file_id= mysql_bin_log.next_file_id();
}
#endif


Begin_load_query_log_event::
Begin_load_query_log_event(const char* buf, uint len,
                           const Format_description_log_event* desc_event)
  :Append_block_log_event(buf, len, desc_event)
{
}


#if defined( HAVE_REPLICATION) && !defined(MYSQL_CLIENT)
int Begin_load_query_log_event::get_create_or_append() const
{
  return 1; /* create the file */
}
#endif /* defined( HAVE_REPLICATION) && !defined(MYSQL_CLIENT) */


#if !defined(MYSQL_CLIENT) && defined(HAVE_REPLICATION)
Log_event::enum_skip_reason
Begin_load_query_log_event::do_shall_skip(rpl_group_info *rgi)
{
  /*
    If the slave skip counter is 1, then we should not start executing
    on the next event.
  */
  return continue_group(rgi);
}
#endif


/**************************************************************************
	Execute_load_query_log_event methods
**************************************************************************/


#ifndef MYSQL_CLIENT
Execute_load_query_log_event::
Execute_load_query_log_event(THD *thd_arg, const char* query_arg,
                             ulong query_length_arg, uint fn_pos_start_arg,
                             uint fn_pos_end_arg,
                             enum_load_dup_handling dup_handling_arg,
                             bool using_trans, bool direct, bool suppress_use,
                             int errcode):
  Query_log_event(thd_arg, query_arg, query_length_arg, using_trans, direct,
                  suppress_use, errcode),
  file_id(thd_arg->file_id), fn_pos_start(fn_pos_start_arg),
  fn_pos_end(fn_pos_end_arg), dup_handling(dup_handling_arg)
{
}
#endif /* !MYSQL_CLIENT */


Execute_load_query_log_event::
Execute_load_query_log_event(const char* buf, uint event_len,
                             const Format_description_log_event* desc_event):
  Query_log_event(buf, event_len, desc_event, EXECUTE_LOAD_QUERY_EVENT),
  file_id(0), fn_pos_start(0), fn_pos_end(0)
{
  if (!Query_log_event::is_valid())
    return;

  buf+= desc_event->common_header_len;

  fn_pos_start= uint4korr(buf + ELQ_FN_POS_START_OFFSET);
  fn_pos_end= uint4korr(buf + ELQ_FN_POS_END_OFFSET);
  dup_handling= (enum_load_dup_handling)(*(buf + ELQ_DUP_HANDLING_OFFSET));

  if (fn_pos_start > q_len || fn_pos_end > q_len ||
      dup_handling > LOAD_DUP_REPLACE)
    return;

  file_id= uint4korr(buf + ELQ_FILE_ID_OFFSET);
}


ulong Execute_load_query_log_event::get_post_header_size_for_derived()
{
  return EXECUTE_LOAD_QUERY_EXTRA_HEADER_LEN;
}


#ifndef MYSQL_CLIENT
bool
Execute_load_query_log_event::write_post_header_for_derived()
{
  uchar buf[EXECUTE_LOAD_QUERY_EXTRA_HEADER_LEN];
  int4store(buf, file_id);
  int4store(buf + 4, fn_pos_start);
  int4store(buf + 4 + 4, fn_pos_end);
  *(buf + 4 + 4 + 4)= (uchar) dup_handling;
  return write_data(buf, EXECUTE_LOAD_QUERY_EXTRA_HEADER_LEN);
}
#endif


#ifdef MYSQL_CLIENT
bool Execute_load_query_log_event::print(FILE* file,
                                         PRINT_EVENT_INFO* print_event_info)
{
  return print(file, print_event_info, 0);
}

/**
  Prints the query as LOAD DATA LOCAL and with rewritten filename.
*/
bool Execute_load_query_log_event::print(FILE* file,
                                         PRINT_EVENT_INFO* print_event_info,
                                         const char *local_fname)
{
  Write_on_release_cache cache(&print_event_info->head_cache, file);

  if (print_query_header(&cache, print_event_info))
    goto err;

  /**
    reduce the size of io cache so that the write function is called
    for every call to my_b_printf().
   */
  DBUG_EXECUTE_IF ("simulate_execute_event_write_error",
                   {(&cache)->write_pos= (&cache)->write_end;
                   DBUG_SET("+d,simulate_file_write_error");});

  if (local_fname)
  {
    if (my_b_write(&cache, (uchar*) query, fn_pos_start) ||
        my_b_write_string(&cache, " LOCAL INFILE ") ||
        pretty_print_str(&cache, local_fname, (int)strlen(local_fname)))
      goto err;

    if (dup_handling == LOAD_DUP_REPLACE)
      if (my_b_write_string(&cache, " REPLACE"))
        goto err;

    if (my_b_write_string(&cache, " INTO") ||
        my_b_write(&cache, (uchar*) query + fn_pos_end, q_len-fn_pos_end) ||
        my_b_printf(&cache, "\n%s\n", print_event_info->delimiter))
      goto err;
  }
  else
  {
    if (my_b_write(&cache, (uchar*) query, q_len) ||
        my_b_printf(&cache, "\n%s\n", print_event_info->delimiter))
      goto err;
  }

  if (!print_event_info->short_form)
    my_b_printf(&cache, "# file_id: %d \n", file_id);

  return cache.flush_data();
err:
  return 1;
}
#endif


#if defined(HAVE_REPLICATION) && !defined(MYSQL_CLIENT)
void Execute_load_query_log_event::pack_info(Protocol *protocol)
{
  char buf_mem[1024];
  String buf(buf_mem, sizeof(buf_mem), system_charset_info);
  buf.real_alloc(9 + db_len + q_len + 10 + 21);
  if (db && db_len)
  {
    if (buf.append(STRING_WITH_LEN("use ")) ||
        append_identifier(protocol->thd, &buf, db, db_len) ||
        buf.append(STRING_WITH_LEN("; ")))
      return;
  }
  if (query && q_len && buf.append(query, q_len))
    return;
  if (buf.append(" ;file_id=") ||
      buf.append_ulonglong(file_id))
    return;
  protocol->store(buf.ptr(), buf.length(), &my_charset_bin);
}


int
Execute_load_query_log_event::do_apply_event(rpl_group_info *rgi)
{
  char *p;
  char *buf;
  char *fname;
  char *fname_end;
  int error;
  Relay_log_info const *rli= rgi->rli;

  buf= (char*) my_malloc(q_len + 1 - (fn_pos_end - fn_pos_start) +
                         (FN_REFLEN + 10) + 10 + 8 + 5, MYF(MY_WME));

  DBUG_EXECUTE_IF("LOAD_DATA_INFILE_has_fatal_error", my_free(buf); buf= NULL;);

  /* Replace filename and LOCAL keyword in query before executing it */
  if (buf == NULL)
  {
    rli->report(ERROR_LEVEL, ER_SLAVE_FATAL_ERROR, rgi->gtid_info(),
                ER_THD(rgi->thd, ER_SLAVE_FATAL_ERROR), "Not enough memory");
    return 1;
  }

  p= buf;
  memcpy(p, query, fn_pos_start);
  p+= fn_pos_start;
  fname= (p= strmake(p, STRING_WITH_LEN(" INFILE \'")));
  p= slave_load_file_stem(p, file_id, server_id, ".data",
                          &rli->mi->cmp_connection_name);
  fname_end= p= strend(p);                      // Safer than p=p+5
  *(p++)='\'';
  switch (dup_handling) {
  case LOAD_DUP_IGNORE:
    p= strmake(p, STRING_WITH_LEN(" IGNORE"));
    break;
  case LOAD_DUP_REPLACE:
    p= strmake(p, STRING_WITH_LEN(" REPLACE"));
    break;
  default:
    /* Ordinary load data */
    break;
  }
  p= strmake(p, STRING_WITH_LEN(" INTO "));
  p= strmake(p, query+fn_pos_end, q_len-fn_pos_end);

  error= Query_log_event::do_apply_event(rgi, buf, (uint32)(p-buf));

  /* Forging file name for deletion in same buffer */
  *fname_end= 0;

  /*
    If there was an error the slave is going to stop, leave the
    file so that we can re-execute this event at START SLAVE.
  */
  if (unlikely(!error))
    mysql_file_delete(key_file_log_event_data, fname, MYF(MY_WME));

  my_free(buf);
  return error;
}
#endif


/**************************************************************************
	sql_ex_info methods
**************************************************************************/

/*
  sql_ex_info::init()
*/

const char *sql_ex_info::init(const char *buf, const char *buf_end,
                              bool use_new_format)
{
  cached_new_format = use_new_format;
  if (use_new_format)
  {
    empty_flags=0;
    /*
      The code below assumes that buf will not disappear from
      under our feet during the lifetime of the event. This assumption
      holds true in the slave thread if the log is in new format, but is not
      the case when we have old format because we will be reusing net buffer
      to read the actual file before we write out the Create_file event.
    */
    if (read_str(&buf, buf_end, &field_term, &field_term_len) ||
        read_str(&buf, buf_end, &enclosed,   &enclosed_len) ||
        read_str(&buf, buf_end, &line_term,  &line_term_len) ||
        read_str(&buf, buf_end, &line_start, &line_start_len) ||
        read_str(&buf, buf_end, &escaped,    &escaped_len))
      return 0;
    opt_flags = *buf++;
  }
  else
  {
    field_term_len= enclosed_len= line_term_len= line_start_len= escaped_len=1;
    field_term = buf++;			// Use first byte in string
    enclosed=	 buf++;
    line_term=   buf++;
    line_start=  buf++;
    escaped=     buf++;
    opt_flags =  *buf++;
    empty_flags= *buf++;
    if (empty_flags & FIELD_TERM_EMPTY)
      field_term_len=0;
    if (empty_flags & ENCLOSED_EMPTY)
      enclosed_len=0;
    if (empty_flags & LINE_TERM_EMPTY)
      line_term_len=0;
    if (empty_flags & LINE_START_EMPTY)
      line_start_len=0;
    if (empty_flags & ESCAPED_EMPTY)
      escaped_len=0;
  }
  return buf;
}

#ifndef MYSQL_CLIENT
/*
  write_str()
*/

static bool write_str(Log_event_writer *writer, const char *str, uint length)
{
  uchar tmp[1];
  tmp[0]= (uchar) length;
  return (writer->write_data(tmp, sizeof(tmp)) ||
	  writer->write_data((uchar*) str, length));
}

/*
  sql_ex_info::write_data()
*/

bool sql_ex_info::write_data(Log_event_writer *writer)
{
  if (new_format())
  {
    return write_str(writer, field_term, field_term_len) ||
	   write_str(writer, enclosed,   enclosed_len) ||
	   write_str(writer, line_term,  line_term_len) ||
	   write_str(writer, line_start, line_start_len) ||
	   write_str(writer, escaped,    escaped_len) ||
	   writer->write_data((uchar*) &opt_flags, 1);
  }
  else
  {
    uchar old_ex[7];
    old_ex[0]= *field_term;
    old_ex[1]= *enclosed;
    old_ex[2]= *line_term;
    old_ex[3]= *line_start;
    old_ex[4]= *escaped;
    old_ex[5]=  opt_flags;
    old_ex[6]=  empty_flags;
    return writer->write_data(old_ex, sizeof(old_ex));
  }
}



/**************************************************************************
	Rows_log_event member functions
**************************************************************************/

Rows_log_event::Rows_log_event(THD *thd_arg, TABLE *tbl_arg, ulong tid,
                               MY_BITMAP const *cols, bool is_transactional,
                               Log_event_type event_type)
  : Log_event(thd_arg, 0, is_transactional),
    m_row_count(0),
    m_table(tbl_arg),
    m_table_id(tid),
    m_width(tbl_arg ? tbl_arg->s->fields : 1),
    m_rows_buf(0), m_rows_cur(0), m_rows_end(0), m_flags(0),
    m_type(event_type), m_extra_row_data(0)
#ifdef HAVE_REPLICATION
    , m_curr_row(NULL), m_curr_row_end(NULL),
    m_key(NULL), m_key_info(NULL), m_key_nr(0),
    master_had_triggers(0)
#endif
{
  /*
    We allow a special form of dummy event when the table, and cols
    are null and the table id is ~0UL.  This is a temporary
    solution, to be able to terminate a started statement in the
    binary log: the extraneous events will be removed in the future.
   */
  DBUG_ASSERT((tbl_arg && tbl_arg->s && tid != ~0UL) ||
              (!tbl_arg && !cols && tid == ~0UL));

  if (thd_arg->variables.option_bits & OPTION_NO_FOREIGN_KEY_CHECKS)
    set_flags(NO_FOREIGN_KEY_CHECKS_F);
  if (thd_arg->variables.option_bits & OPTION_RELAXED_UNIQUE_CHECKS)
    set_flags(RELAXED_UNIQUE_CHECKS_F);
  if (thd_arg->variables.option_bits & OPTION_NO_CHECK_CONSTRAINT_CHECKS)
    set_flags(NO_CHECK_CONSTRAINT_CHECKS_F);
  /* if my_bitmap_init fails, caught in is_valid() */
  if (likely(!my_bitmap_init(&m_cols,
                          m_width <= sizeof(m_bitbuf)*8 ? m_bitbuf : NULL,
                          m_width,
                          false)))
  {
    /* Cols can be zero if this is a dummy binrows event */
    if (likely(cols != NULL))
    {
      memcpy(m_cols.bitmap, cols->bitmap, no_bytes_in_map(cols));
      create_last_word_mask(&m_cols);
    }
  }
  else
  {
    // Needed because my_bitmap_init() does not set it to null on failure
    m_cols.bitmap= 0;
  }
}
#endif

Rows_log_event::Rows_log_event(const char *buf, uint event_len,
                               const Format_description_log_event
                               *description_event)
  : Log_event(buf, description_event),
    m_row_count(0),
#ifndef MYSQL_CLIENT
    m_table(NULL),
#endif
    m_table_id(0), m_rows_buf(0), m_rows_cur(0), m_rows_end(0),
    m_extra_row_data(0)
#if !defined(MYSQL_CLIENT) && defined(HAVE_REPLICATION)
    , m_curr_row(NULL), m_curr_row_end(NULL),
    m_key(NULL), m_key_info(NULL), m_key_nr(0),
    master_had_triggers(0)
#endif
{
  DBUG_ENTER("Rows_log_event::Rows_log_event(const char*,...)");
  uint8 const common_header_len= description_event->common_header_len;
  Log_event_type event_type= (Log_event_type)(uchar)buf[EVENT_TYPE_OFFSET];
  m_type= event_type;
  m_cols_ai.bitmap= 0;

  uint8 const post_header_len= description_event->post_header_len[event_type-1];

  DBUG_PRINT("enter",("event_len: %u  common_header_len: %d  "
		      "post_header_len: %d",
		      event_len, common_header_len,
		      post_header_len));

  const char *post_start= buf + common_header_len;
  post_start+= RW_MAPID_OFFSET;
  if (post_header_len == 6)
  {
    /* Master is of an intermediate source tree before 5.1.4. Id is 4 bytes */
    m_table_id= uint4korr(post_start);
    post_start+= 4;
  }
  else
  {
    m_table_id= (ulong) uint6korr(post_start);
    post_start+= RW_FLAGS_OFFSET;
  }

  m_flags_pos= post_start - buf;
  m_flags= uint2korr(post_start);
  post_start+= 2;

  uint16 var_header_len= 0;
  if (post_header_len == ROWS_HEADER_LEN_V2)
  {
    /*
      Have variable length header, check length,
      which includes length bytes
    */
    var_header_len= uint2korr(post_start);
    /* Check length and also avoid out of buffer read */
    if (var_header_len < 2 ||
        event_len < static_cast<unsigned int>(var_header_len +
          (post_start - buf)))
    {
      m_cols.bitmap= 0;
      DBUG_VOID_RETURN;
    }
    var_header_len-= 2;

    /* Iterate over var-len header, extracting 'chunks' */
    const char* start= post_start + 2;
    const char* end= start + var_header_len;
    for (const char* pos= start; pos < end;)
    {
      switch(*pos++)
      {
      case RW_V_EXTRAINFO_TAG:
      {
        /* Have an 'extra info' section, read it in */
        assert((end - pos) >= EXTRA_ROW_INFO_HDR_BYTES);
        uint8 infoLen= pos[EXTRA_ROW_INFO_LEN_OFFSET];
        assert((end - pos) >= infoLen);
        /* Just store/use the first tag of this type, skip others */
        if (likely(!m_extra_row_data))
        {
          m_extra_row_data= (uchar*) my_malloc(infoLen,
                                               MYF(MY_WME));
          if (likely(m_extra_row_data != NULL))
          {
            memcpy(m_extra_row_data, pos, infoLen);
          }
        }
        pos+= infoLen;
        break;
      }
      default:
        /* Unknown code, we will not understand anything further here */
        pos= end; /* Break loop */
      }
    }
  }

  uchar const *const var_start=
    (const uchar *)buf + common_header_len + post_header_len + var_header_len;
  uchar const *const ptr_width= var_start;
  uchar *ptr_after_width= (uchar*) ptr_width;
  DBUG_PRINT("debug", ("Reading from %p", ptr_after_width));
  m_width = net_field_length(&ptr_after_width);
  DBUG_PRINT("debug", ("m_width=%lu", m_width));

  /* Avoid reading out of buffer */
  if (ptr_after_width + (m_width + 7) / 8 > (uchar*)buf + event_len)
  {
    m_cols.bitmap= NULL;
    DBUG_VOID_RETURN;
  }

  /* if my_bitmap_init fails, catched in is_valid() */
  if (likely(!my_bitmap_init(&m_cols,
                          m_width <= sizeof(m_bitbuf)*8 ? m_bitbuf : NULL,
                          m_width,
                          false)))
  {
    DBUG_PRINT("debug", ("Reading from %p", ptr_after_width));
    memcpy(m_cols.bitmap, ptr_after_width, (m_width + 7) / 8);
    create_last_word_mask(&m_cols);
    ptr_after_width+= (m_width + 7) / 8;
    DBUG_DUMP("m_cols", (uchar*) m_cols.bitmap, no_bytes_in_map(&m_cols));
  }
  else
  {
    // Needed because my_bitmap_init() does not set it to null on failure
    m_cols.bitmap= NULL;
    DBUG_VOID_RETURN;
  }

  m_cols_ai.bitmap= m_cols.bitmap; /* See explanation in is_valid() */

  if (LOG_EVENT_IS_UPDATE_ROW(event_type))
  {
    DBUG_PRINT("debug", ("Reading from %p", ptr_after_width));

    /* if my_bitmap_init fails, caught in is_valid() */
    if (likely(!my_bitmap_init(&m_cols_ai,
                            m_width <= sizeof(m_bitbuf_ai)*8 ? m_bitbuf_ai : NULL,
                            m_width,
                            false)))
    {
      DBUG_PRINT("debug", ("Reading from %p", ptr_after_width));
      memcpy(m_cols_ai.bitmap, ptr_after_width, (m_width + 7) / 8);
      create_last_word_mask(&m_cols_ai);
      ptr_after_width+= (m_width + 7) / 8;
      DBUG_DUMP("m_cols_ai", (uchar*) m_cols_ai.bitmap,
                no_bytes_in_map(&m_cols_ai));
    }
    else
    {
      // Needed because my_bitmap_init() does not set it to null on failure
      m_cols_ai.bitmap= 0;
      DBUG_VOID_RETURN;
    }
  }

  const uchar* const ptr_rows_data= (const uchar*) ptr_after_width;

  size_t const read_size= ptr_rows_data - (const unsigned char *) buf;
  if (read_size > event_len)
  {
    DBUG_VOID_RETURN;
  }
  size_t const data_size= event_len - read_size;
  DBUG_PRINT("info",("m_table_id: %llu  m_flags: %d  m_width: %lu  data_size: %lu",
                     m_table_id, m_flags, m_width, (ulong) data_size));

  m_rows_buf= (uchar*) my_malloc(data_size, MYF(MY_WME));
  if (likely((bool)m_rows_buf))
  {
#if !defined(MYSQL_CLIENT) && defined(HAVE_REPLICATION)
    m_curr_row= m_rows_buf;
#endif
    m_rows_end= m_rows_buf + data_size;
    m_rows_cur= m_rows_end;
    memcpy(m_rows_buf, ptr_rows_data, data_size);
    m_rows_before_size= ptr_rows_data - (const uchar *) buf; // Get the size that before SET part
  }
  else
    m_cols.bitmap= 0; // to not free it

  DBUG_VOID_RETURN;
}

void Rows_log_event::uncompress_buf()
{
  uint32 un_len = binlog_get_uncompress_len((char *)m_rows_buf);
  if (!un_len)
    return;

  uchar *new_buf= (uchar*) my_malloc(ALIGN_SIZE(un_len), MYF(MY_WME));
  if (new_buf)
  {
    if(!binlog_buf_uncompress((char *)m_rows_buf, (char *)new_buf,
                              (uint32)(m_rows_cur - m_rows_buf), &un_len))
    {
      my_free(m_rows_buf);
      m_rows_buf = new_buf;
#if !defined(MYSQL_CLIENT) && defined(HAVE_REPLICATION)
      m_curr_row= m_rows_buf;
#endif
      m_rows_end= m_rows_buf + un_len;
      m_rows_cur= m_rows_end;
      return;
    }
    else
    {
      my_free(new_buf);
    }
  }
  m_cols.bitmap= 0; // catch it in is_valid
}

Rows_log_event::~Rows_log_event()
{
  if (m_cols.bitmap == m_bitbuf) // no my_malloc happened
    m_cols.bitmap= 0; // so no my_free in my_bitmap_free
  my_bitmap_free(&m_cols); // To pair with my_bitmap_init().
  my_free(m_rows_buf);
  my_free(m_extra_row_data);
}

int Rows_log_event::get_data_size()
{
  int const general_type_code= get_general_type_code();

  uchar buf[MAX_INT_WIDTH];
  uchar *end= net_store_length(buf, m_width);

  DBUG_EXECUTE_IF("old_row_based_repl_4_byte_map_id_master",
                  return (int)(6 + no_bytes_in_map(&m_cols) + (end - buf) +
                  (general_type_code == UPDATE_ROWS_EVENT ? no_bytes_in_map(&m_cols_ai) : 0) +
                  m_rows_cur - m_rows_buf););

  int data_size= 0;
  Log_event_type type = get_type_code();
  bool is_v2_event= LOG_EVENT_IS_ROW_V2(type);
  if (is_v2_event)
  {
    data_size= ROWS_HEADER_LEN_V2 +
      (m_extra_row_data ?
       RW_V_TAG_LEN + m_extra_row_data[EXTRA_ROW_INFO_LEN_OFFSET]:
       0);
  }
  else
  {
    data_size= ROWS_HEADER_LEN_V1;
  }
  data_size+= no_bytes_in_map(&m_cols);
  data_size+= (uint) (end - buf);

  if (general_type_code == UPDATE_ROWS_EVENT)
    data_size+= no_bytes_in_map(&m_cols_ai);

  data_size+= (uint) (m_rows_cur - m_rows_buf);
  return data_size; 
}


#ifndef MYSQL_CLIENT
int Rows_log_event::do_add_row_data(uchar *row_data, size_t length)
{
  /*
    When the table has a primary key, we would probably want, by default, to
    log only the primary key value instead of the entire "before image". This
    would save binlog space. TODO
  */
  DBUG_ENTER("Rows_log_event::do_add_row_data");
  DBUG_PRINT("enter", ("row_data:%p  length: %lu", row_data,
                       (ulong) length));

  /*
    If length is zero, there is nothing to write, so we just
    return. Note that this is not an optimization, since calling
    realloc() with size 0 means free().
   */
  if (length == 0)
  {
    m_row_count++;
    DBUG_RETURN(0);
  }

  /*
    Don't print debug messages when running valgrind since they can
    trigger false warnings.
   */
#ifndef HAVE_valgrind
  DBUG_DUMP("row_data", row_data, MY_MIN(length, 32));
#endif

  DBUG_ASSERT(m_rows_buf <= m_rows_cur);
  DBUG_ASSERT(!m_rows_buf || (m_rows_end && m_rows_buf < m_rows_end));
  DBUG_ASSERT(m_rows_cur <= m_rows_end);

  /* The cast will always work since m_rows_cur <= m_rows_end */
  if (static_cast<size_t>(m_rows_end - m_rows_cur) <= length)
  {
    size_t const block_size= 1024;
    size_t cur_size= m_rows_cur - m_rows_buf;
    DBUG_EXECUTE_IF("simulate_too_big_row_case1",
                     cur_size= UINT_MAX32 - (block_size * 10);
                     length= UINT_MAX32 - (block_size * 10););
    DBUG_EXECUTE_IF("simulate_too_big_row_case2",
                     cur_size= UINT_MAX32 - (block_size * 10);
                     length= block_size * 10;);
    DBUG_EXECUTE_IF("simulate_too_big_row_case3",
                     cur_size= block_size * 10;
                     length= UINT_MAX32 - (block_size * 10););
    DBUG_EXECUTE_IF("simulate_too_big_row_case4",
                     cur_size= UINT_MAX32 - (block_size * 10);
                     length= (block_size * 10) - block_size + 1;);
    size_t remaining_space= UINT_MAX32 - cur_size;
    /* Check that the new data fits within remaining space and we can add
       block_size without wrapping.
     */
    if (cur_size > UINT_MAX32 || length > remaining_space ||
        ((length + block_size) > remaining_space))
    {
      sql_print_error("The row data is greater than 4GB, which is too big to "
                      "write to the binary log.");
      DBUG_RETURN(ER_BINLOG_ROW_LOGGING_FAILED);
    }
    size_t const new_alloc= 
        block_size * ((cur_size + length + block_size - 1) / block_size);

    uchar* const new_buf= (uchar*)my_realloc((uchar*)m_rows_buf, new_alloc,
                                           MYF(MY_ALLOW_ZERO_PTR|MY_WME));
    if (unlikely(!new_buf))
      DBUG_RETURN(HA_ERR_OUT_OF_MEM);

    /* If the memory moved, we need to move the pointers */
    if (new_buf != m_rows_buf)
    {
      m_rows_buf= new_buf;
      m_rows_cur= m_rows_buf + cur_size;
    }

    /*
       The end pointer should always be changed to point to the end of
       the allocated memory.
    */
    m_rows_end= m_rows_buf + new_alloc;
  }

  DBUG_ASSERT(m_rows_cur + length <= m_rows_end);
  memcpy(m_rows_cur, row_data, length);
  m_rows_cur+= length;
  m_row_count++;
  DBUG_RETURN(0);
}
#endif

#if defined(MYSQL_SERVER) && defined(HAVE_REPLICATION)

/**
  Restores empty table list as it was before trigger processing.

  @note We have a lot of ASSERTS that check the lists when we close tables.
  There was the same problem with MERGE MYISAM tables and so here we try to
  go the same way.
*/
static void restore_empty_query_table_list(LEX *lex)
{
  if (lex->first_not_own_table())
      (*lex->first_not_own_table()->prev_global)= NULL;
  lex->query_tables= NULL;
  lex->query_tables_last= &lex->query_tables;
}


int Rows_log_event::do_apply_event(rpl_group_info *rgi)
{
  Relay_log_info const *rli= rgi->rli;
  TABLE* table;
  DBUG_ENTER("Rows_log_event::do_apply_event(Relay_log_info*)");
  int error= 0;
  /*
    If m_table_id == ~0ULL, then we have a dummy event that does not
    contain any data.  In that case, we just remove all tables in the
    tables_to_lock list, close the thread tables, and return with
    success.
   */
  if (m_table_id == ~0ULL)
  {
    /*
       This one is supposed to be set: just an extra check so that
       nothing strange has happened.
     */
    DBUG_ASSERT(get_flags(STMT_END_F));

    rgi->slave_close_thread_tables(thd);
    thd->clear_error();
    DBUG_RETURN(0);
  }

  /*
    'thd' has been set by exec_relay_log_event(), just before calling
    do_apply_event(). We still check here to prevent future coding
    errors.
  */
  DBUG_ASSERT(rgi->thd == thd);

  /*
    If there is no locks taken, this is the first binrow event seen
    after the table map events.  We should then lock all the tables
    used in the transaction and proceed with execution of the actual
    event.
  */
  if (!thd->lock)
  {
    /*
      Lock_tables() reads the contents of thd->lex, so they must be
      initialized.

      We also call the THD::reset_for_next_command(), since this
      is the logical start of the next "statement". Note that this
      call might reset the value of current_stmt_binlog_format, so
      we need to do any changes to that value after this function.
    */
    delete_explain_query(thd->lex);
    lex_start(thd);
    thd->reset_for_next_command();
    /*
      The current statement is just about to begin and 
      has not yet modified anything. Note, all.modified is reset
      by THD::reset_for_next_command().
    */
    thd->transaction.stmt.modified_non_trans_table= FALSE;
    thd->transaction.stmt.m_unsafe_rollback_flags&= ~THD_TRANS::DID_WAIT;
    /*
      This is a row injection, so we flag the "statement" as
      such. Note that this code is called both when the slave does row
      injections and when the BINLOG statement is used to do row
      injections.
    */
    thd->lex->set_stmt_row_injection();

    /*
      There are a few flags that are replicated with each row event.
      Make sure to set/clear them before executing the main body of
      the event.
    */
    if (get_flags(NO_FOREIGN_KEY_CHECKS_F))
        thd->variables.option_bits|= OPTION_NO_FOREIGN_KEY_CHECKS;
    else
        thd->variables.option_bits&= ~OPTION_NO_FOREIGN_KEY_CHECKS;

    if (get_flags(RELAXED_UNIQUE_CHECKS_F))
        thd->variables.option_bits|= OPTION_RELAXED_UNIQUE_CHECKS;
    else
        thd->variables.option_bits&= ~OPTION_RELAXED_UNIQUE_CHECKS;

    if (get_flags(NO_CHECK_CONSTRAINT_CHECKS_F))
      thd->variables.option_bits|= OPTION_NO_CHECK_CONSTRAINT_CHECKS;
    else
      thd->variables.option_bits&= ~OPTION_NO_CHECK_CONSTRAINT_CHECKS;

    /* A small test to verify that objects have consistent types */
    DBUG_ASSERT(sizeof(thd->variables.option_bits) == sizeof(OPTION_RELAXED_UNIQUE_CHECKS));

    DBUG_EXECUTE_IF("rows_log_event_before_open_table",
                    {
                      const char action[] = "now SIGNAL before_open_table WAIT_FOR go_ahead_sql";
                      DBUG_ASSERT(!debug_sync_set_action(thd, STRING_WITH_LEN(action)));
                    };);

    if (slave_run_triggers_for_rbr)
    {
      LEX *lex= thd->lex;
      uint8 new_trg_event_map= get_trg_event_map();

      /*
        Trigger's procedures work with global table list. So we have to add
        rgi->tables_to_lock content there to get trigger's in the list.

        Then restore_empty_query_table_list() restore the list as it was
      */
      DBUG_ASSERT(lex->query_tables == NULL);
      if ((lex->query_tables= rgi->tables_to_lock))
        rgi->tables_to_lock->prev_global= &lex->query_tables;

      for (TABLE_LIST *tables= rgi->tables_to_lock; tables;
           tables= tables->next_global)
      {
        tables->trg_event_map= new_trg_event_map;
        lex->query_tables_last= &tables->next_global;
      }
    }
    if (unlikely(open_and_lock_tables(thd, rgi->tables_to_lock, FALSE, 0)))
    {
#ifdef WITH_WSREP
      if (WSREP(thd))
      {
        WSREP_WARN("BF applier failed to open_and_lock_tables: %u, fatal: %d "
                   "wsrep = (exec_mode: %d conflict_state: %d seqno: %lld)",
                    thd->get_stmt_da()->sql_errno(),
                    thd->is_fatal_error,
                    thd->wsrep_cs().mode(),
                    thd->wsrep_trx().state(),
                    (long long) wsrep_thd_trx_seqno(thd));
      }
#endif /* WITH_WSREP */
      if (thd->is_error() &&
          !is_parallel_retry_error(rgi, error= thd->get_stmt_da()->sql_errno()))
      {
        /*
          Error reporting borrowed from Query_log_event with many excessive
          simplifications.
          We should not honour --slave-skip-errors at this point as we are
          having severe errors which should not be skipped.
        */
        rli->report(ERROR_LEVEL, error, rgi->gtid_info(),
                    "Error executing row event: '%s'",
                    (error ? thd->get_stmt_da()->message() :
                     "unexpected success or fatal error"));
        thd->is_slave_error= 1;
      }
      /* remove trigger's tables */
      goto err;
    }

    /*
      When the open and locking succeeded, we check all tables to
      ensure that they still have the correct type.
    */

    {
      DBUG_PRINT("debug", ("Checking compability of tables to lock - tables_to_lock: %p",
                           rgi->tables_to_lock));

      /**
        When using RBR and MyISAM MERGE tables the base tables that make
        up the MERGE table can be appended to the list of tables to lock.
  
        Thus, we just check compatibility for those that tables that have
        a correspondent table map event (ie, those that are actually going
        to be accessed while applying the event). That's why the loop stops
        at rli->tables_to_lock_count .

        NOTE: The base tables are added here are removed when 
              close_thread_tables is called.
       */
      TABLE_LIST *table_list_ptr= rgi->tables_to_lock;
      for (uint i=0 ; table_list_ptr && (i < rgi->tables_to_lock_count);
           table_list_ptr= table_list_ptr->next_global, i++)
      {
        /*
          Below if condition takes care of skipping base tables that
          make up the MERGE table (which are added by open_tables()
          call). They are added next to the merge table in the list.
          For eg: If RPL_TABLE_LIST is t3->t1->t2 (where t1 and t2
          are base tables for merge table 't3'), open_tables will modify
          the list by adding t1 and t2 again immediately after t3 in the
          list (*not at the end of the list*). New table_to_lock list will
          look like t3->t1'->t2'->t1->t2 (where t1' and t2' are TABLE_LIST
          objects added by open_tables() call). There is no flag(or logic) in
          open_tables() that can skip adding these base tables to the list.
          So the logic here should take care of skipping them.

          tables_to_lock_count logic will take care of skipping base tables
          that are added at the end of the list.
          For eg: If RPL_TABLE_LIST is t1->t2->t3, open_tables will modify
          the list into t1->t2->t3->t1'->t2'. t1' and t2' will be skipped
          because tables_to_lock_count logic in this for loop.
        */
        if (table_list_ptr->parent_l)
          continue;
        /*
          We can use a down cast here since we know that every table added
          to the tables_to_lock is a RPL_TABLE_LIST (or child table which is
          skipped above).
        */
        RPL_TABLE_LIST *ptr= static_cast<RPL_TABLE_LIST*>(table_list_ptr);
        DBUG_ASSERT(ptr->m_tabledef_valid);
        TABLE *conv_table;
        if (!ptr->m_tabledef.compatible_with(thd, rgi, ptr->table, &conv_table))
        {
          DBUG_PRINT("debug", ("Table: %s.%s is not compatible with master",
                               ptr->table->s->db.str,
                               ptr->table->s->table_name.str));
          /*
            We should not honour --slave-skip-errors at this point as we are
            having severe errors which should not be skiped.
          */
          thd->is_slave_error= 1;
          /* remove trigger's tables */
          error= ERR_BAD_TABLE_DEF;
          goto err;
        }
        DBUG_PRINT("debug", ("Table: %s.%s is compatible with master"
                             " - conv_table: %p",
                             ptr->table->s->db.str,
                             ptr->table->s->table_name.str, conv_table));
        ptr->m_conv_table= conv_table;
      }
    }

    /*
      ... and then we add all the tables to the table map and but keep
      them in the tables to lock list.

      We also invalidate the query cache for all the tables, since
      they will now be changed.

      TODO [/Matz]: Maybe the query cache should not be invalidated
      here? It might be that a table is not changed, even though it
      was locked for the statement.  We do know that each
      Rows_log_event contain at least one row, so after processing one
      Rows_log_event, we can invalidate the query cache for the
      associated table.
     */
    TABLE_LIST *ptr= rgi->tables_to_lock;
    for (uint i=0 ;  ptr && (i < rgi->tables_to_lock_count); ptr= ptr->next_global, i++)
    {
      /*
        Please see comment in above 'for' loop to know the reason
        for this if condition
      */
      if (ptr->parent_l)
        continue;
      rgi->m_table_map.set_table(ptr->table_id, ptr->table);
      /*
        Following is passing flag about triggers on the server. The problem was
        to pass it between table map event and row event. I do it via extended
        TABLE_LIST (RPL_TABLE_LIST) but row event uses only TABLE so I need to
        find somehow the corresponding TABLE_LIST.
      */
      if (m_table_id == ptr->table_id)
      {
        ptr->table->master_had_triggers=
          ((RPL_TABLE_LIST*)ptr)->master_had_triggers;
      }
    }

#ifdef HAVE_QUERY_CACHE
#ifdef WITH_WSREP
    /*
      Moved invalidation right before the call to rows_event_stmt_cleanup(),
      to avoid query cache being polluted with stale entries,
    */
    if (! (WSREP(thd) && wsrep_thd_is_applying(thd)))
    {
#endif /* WITH_WSREP */
    query_cache.invalidate_locked_for_write(thd, rgi->tables_to_lock);
#ifdef WITH_WSREP
    }
#endif /* WITH_WSREP */
#endif
  }

  table= m_table= rgi->m_table_map.get_table(m_table_id);

  DBUG_PRINT("debug", ("m_table:%p, m_table_id: %llu%s",
                       m_table, m_table_id,
                       table && master_had_triggers ?
                       " (master had triggers)" : ""));
  if (table)
  {
    master_had_triggers= table->master_had_triggers;
    bool transactional_table= table->file->has_transactions();
    /*
      table == NULL means that this table should not be replicated
      (this was set up by Table_map_log_event::do_apply_event()
      which tested replicate-* rules).
    */

    /*
      It's not needed to set_time() but
      1) it continues the property that "Time" in SHOW PROCESSLIST shows how
      much slave is behind
      2) it will be needed when we allow replication from a table with no
      TIMESTAMP column to a table with one.
      So we call set_time(), like in SBR. Presently it changes nothing.
    */
    thd->set_time(when, when_sec_part);

     if (m_width == table->s->fields && bitmap_is_set_all(&m_cols))
      set_flags(COMPLETE_ROWS_F);

    /* 
      Set tables write and read sets.
      
      Read_set contains all slave columns (in case we are going to fetch
      a complete record from slave)
      
      Write_set equals the m_cols bitmap sent from master but it can be 
      longer if slave has extra columns. 
     */ 

    DBUG_PRINT_BITSET("debug", "Setting table's read_set from: %s", &m_cols);
    
    bitmap_set_all(table->read_set);
    if (get_general_type_code() == DELETE_ROWS_EVENT ||
        get_general_type_code() == UPDATE_ROWS_EVENT)
      bitmap_intersect(table->read_set,&m_cols);

    bitmap_set_all(table->write_set);
    table->rpl_write_set= table->write_set;

    /* WRITE ROWS EVENTS store the bitmap in m_cols instead of m_cols_ai */
    MY_BITMAP *after_image= ((get_general_type_code() == UPDATE_ROWS_EVENT) ?
                             &m_cols_ai : &m_cols);
    bitmap_intersect(table->write_set, after_image);

    this->slave_exec_mode= slave_exec_mode_options; // fix the mode

    // Do event specific preparations 
    error= do_before_row_operations(rli);

    /*
      Bug#56662 Assertion failed: next_insert_id == 0, file handler.cc
      Don't allow generation of auto_increment value when processing
      rows event by setting 'MODE_NO_AUTO_VALUE_ON_ZERO'. The exception
      to this rule happens when the auto_inc column exists on some
      extra columns on the slave. In that case, do not force
      MODE_NO_AUTO_VALUE_ON_ZERO.
    */
    sql_mode_t saved_sql_mode= thd->variables.sql_mode;
    if (!is_auto_inc_in_extra_columns())
      thd->variables.sql_mode= MODE_NO_AUTO_VALUE_ON_ZERO;

    // row processing loop

    /* 
      set the initial time of this ROWS statement if it was not done
      before in some other ROWS event. 
     */
    rgi->set_row_stmt_start_timestamp();

    THD_STAGE_INFO(thd, stage_executing);
    do
    {
      /* in_use can have been set to NULL in close_tables_for_reopen */
      THD* old_thd= table->in_use;
      if (!table->in_use)
        table->in_use= thd;

      error= do_exec_row(rgi);

      if (unlikely(error))
        DBUG_PRINT("info", ("error: %s", HA_ERR(error)));
      DBUG_ASSERT(error != HA_ERR_RECORD_DELETED);

      table->in_use = old_thd;

      if (unlikely(error))
      {
        int actual_error= convert_handler_error(error, thd, table);
        bool idempotent_error= (idempotent_error_code(error) &&
                               (slave_exec_mode == SLAVE_EXEC_MODE_IDEMPOTENT));
        bool ignored_error= (idempotent_error == 0 ?
                             ignored_error_code(actual_error) : 0);

#ifdef WITH_WSREP
        if (WSREP(thd) && wsrep_ignored_error_code(this, actual_error))
        {
          idempotent_error= true;
          thd->wsrep_has_ignored_error= true;
        }
#endif /* WITH_WSREP */
        if (idempotent_error || ignored_error)
        {
          if (global_system_variables.log_warnings)
            slave_rows_error_report(WARNING_LEVEL, error, rgi, thd, table,
                                    get_type_str(),
                                    RPL_LOG_NAME, log_pos);
          thd->clear_error(1);
          error= 0;
          if (idempotent_error == 0)
            break;
        }
      }

      /*
       If m_curr_row_end  was not set during event execution (e.g., because
       of errors) we can't proceed to the next row. If the error is transient
       (i.e., error==0 at this point) we must call unpack_current_row() to set 
       m_curr_row_end.
      */ 
   
      DBUG_PRINT("info", ("curr_row: %p; curr_row_end: %p; rows_end:%p",
                          m_curr_row, m_curr_row_end, m_rows_end));

      if (!m_curr_row_end && likely(!error))
        error= unpack_current_row(rgi);

      m_curr_row= m_curr_row_end;
 
      if (likely(error == 0) && !transactional_table)
        thd->transaction.all.modified_non_trans_table=
          thd->transaction.stmt.modified_non_trans_table= TRUE;
    } // row processing loop
    while (error == 0 && (m_curr_row != m_rows_end));

    /*
      Restore the sql_mode after the rows event is processed.
    */
    thd->variables.sql_mode= saved_sql_mode;

    {/**
         The following failure injecion works in cooperation with tests 
         setting @@global.debug= 'd,stop_slave_middle_group'.
         The sql thread receives the killed status and will proceed 
         to shutdown trying to finish incomplete events group.
     */
      DBUG_EXECUTE_IF("stop_slave_middle_group",
                      if (thd->transaction.all.modified_non_trans_table)
                        const_cast<Relay_log_info*>(rli)->abort_slave= 1;);
    }

    if (unlikely(error= do_after_row_operations(rli, error)) &&
        ignored_error_code(convert_handler_error(error, thd, table)))
    {

      if (global_system_variables.log_warnings)
        slave_rows_error_report(WARNING_LEVEL, error, rgi, thd, table,
                                get_type_str(),
                                RPL_LOG_NAME, log_pos);
      thd->clear_error(1);
      error= 0;
    }
  } // if (table)

  
  if (unlikely(error))
  {
    slave_rows_error_report(ERROR_LEVEL, error, rgi, thd, table,
                             get_type_str(),
                             RPL_LOG_NAME, log_pos);
    /*
      @todo We should probably not call
      reset_current_stmt_binlog_format_row() from here.

      Note: this applies to log_event_old.cc too.
      /Sven
    */
    thd->reset_current_stmt_binlog_format_row();
    thd->is_slave_error= 1;
    /* remove trigger's tables */
    goto err;
  }

  /* remove trigger's tables */
  if (slave_run_triggers_for_rbr)
    restore_empty_query_table_list(thd->lex);

#if defined(WITH_WSREP) && defined(HAVE_QUERY_CACHE)
    if (WSREP(thd) && wsrep_thd_is_applying(thd))
    {
      query_cache.invalidate_locked_for_write(thd, rgi->tables_to_lock);
    }
#endif /* WITH_WSREP && HAVE_QUERY_CACHE */

    if (unlikely(get_flags(STMT_END_F) &&
                 (error= rows_event_stmt_cleanup(rgi, thd))))
    slave_rows_error_report(ERROR_LEVEL,
                            thd->is_error() ? 0 : error,
                            rgi, thd, table,
                            get_type_str(),
                            RPL_LOG_NAME, log_pos);
  DBUG_RETURN(error);

err:
  if (slave_run_triggers_for_rbr)
    restore_empty_query_table_list(thd->lex);
  rgi->slave_close_thread_tables(thd);
  DBUG_RETURN(error);
}

Log_event::enum_skip_reason
Rows_log_event::do_shall_skip(rpl_group_info *rgi)
{
  /*
    If the slave skip counter is 1 and this event does not end a
    statement, then we should not start executing on the next event.
    Otherwise, we defer the decision to the normal skipping logic.
  */
  if (rgi->rli->slave_skip_counter == 1 && !get_flags(STMT_END_F))
    return Log_event::EVENT_SKIP_IGNORE;
  else
    return Log_event::do_shall_skip(rgi);
}

/**
   The function is called at Rows_log_event statement commit time,
   normally from Rows_log_event::do_update_pos() and possibly from
   Query_log_event::do_apply_event() of the COMMIT.
   The function commits the last statement for engines, binlog and
   releases resources have been allocated for the statement.
  
   @retval  0         Ok.
   @retval  non-zero  Error at the commit.
 */

static int rows_event_stmt_cleanup(rpl_group_info *rgi, THD * thd)
{
  int error;
  DBUG_ENTER("rows_event_stmt_cleanup");

  {
    /*
      This is the end of a statement or transaction, so close (and
      unlock) the tables we opened when processing the
      Table_map_log_event starting the statement.

      OBSERVER.  This will clear *all* mappings, not only those that
      are open for the table. There is not good handle for on-close
      actions for tables.

      NOTE. Even if we have no table ('table' == 0) we still need to be
      here, so that we increase the group relay log position. If we didn't, we
      could have a group relay log position which lags behind "forever"
      (assume the last master's transaction is ignored by the slave because of
      replicate-ignore rules).
    */
    error= thd->binlog_flush_pending_rows_event(TRUE);

    /*
      If this event is not in a transaction, the call below will, if some
      transactional storage engines are involved, commit the statement into
      them and flush the pending event to binlog.
      If this event is in a transaction, the call will do nothing, but a
      Xid_log_event will come next which will, if some transactional engines
      are involved, commit the transaction and flush the pending event to the
      binlog.
      If there was a deadlock the transaction should have been rolled back
      already. So there should be no need to rollback the transaction.
    */
    DBUG_ASSERT(! thd->transaction_rollback_request);
    error|= (int)(error ? trans_rollback_stmt(thd) : trans_commit_stmt(thd));

    /*
      Now what if this is not a transactional engine? we still need to
      flush the pending event to the binlog; we did it with
      thd->binlog_flush_pending_rows_event(). Note that we imitate
      what is done for real queries: a call to
      ha_autocommit_or_rollback() (sometimes only if involves a
      transactional engine), and a call to be sure to have the pending
      event flushed.
    */

    /*
      @todo We should probably not call
      reset_current_stmt_binlog_format_row() from here.

      Note: this applies to log_event_old.cc too

      Btw, the previous comment about transactional engines does not
      seem related to anything that happens here.
      /Sven
    */
    thd->reset_current_stmt_binlog_format_row();

    /*
      Reset modified_non_trans_table that we have set in
      rows_log_event::do_apply_event()
    */
    if (!thd->in_multi_stmt_transaction_mode())
    {
      thd->transaction.all.modified_non_trans_table= 0;
      thd->transaction.all.m_unsafe_rollback_flags&= ~THD_TRANS::DID_WAIT;
    }

    rgi->cleanup_context(thd, 0);
  }
  DBUG_RETURN(error);
}

/**
   The method either increments the relay log position or
   commits the current statement and increments the master group 
   possition if the event is STMT_END_F flagged and
   the statement corresponds to the autocommit query (i.e replicated
   without wrapping in BEGIN/COMMIT)

   @retval 0         Success
   @retval non-zero  Error in the statement commit
 */
int
Rows_log_event::do_update_pos(rpl_group_info *rgi)
{
  Relay_log_info *rli= rgi->rli;
  int error= 0;
  DBUG_ENTER("Rows_log_event::do_update_pos");

  DBUG_PRINT("info", ("flags: %s",
                      get_flags(STMT_END_F) ? "STMT_END_F " : ""));

  if (get_flags(STMT_END_F))
  {
    /*
      Indicate that a statement is finished.
      Step the group log position if we are not in a transaction,
      otherwise increase the event log position.
    */
    error= rli->stmt_done(log_pos, thd, rgi);
    /*
      Clear any errors in thd->net.last_err*. It is not known if this is
      needed or not. It is believed that any errors that may exist in
      thd->net.last_err* are allowed. Examples of errors are "key not
      found", which is produced in the test case rpl_row_conflicts.test
    */
    thd->clear_error();
  }
  else
  {
    rgi->inc_event_relay_log_pos();
  }

  DBUG_RETURN(error);
}

#endif /* !defined(MYSQL_CLIENT) && defined(HAVE_REPLICATION) */

#ifndef MYSQL_CLIENT
bool Rows_log_event::write_data_header()
{
  uchar buf[ROWS_HEADER_LEN_V2];        // No need to init the buffer
  DBUG_ASSERT(m_table_id != ~0ULL);
  DBUG_EXECUTE_IF("old_row_based_repl_4_byte_map_id_master",
                  {
                    int4store(buf + 0, m_table_id);
                    int2store(buf + 4, m_flags);
                    return (write_data(buf, 6));
                  });
  int6store(buf + RW_MAPID_OFFSET, m_table_id);
  int2store(buf + RW_FLAGS_OFFSET, m_flags);
  return write_data(buf, ROWS_HEADER_LEN);
}

bool Rows_log_event::write_data_body()
{
  /*
     Note that this should be the number of *bits*, not the number of
     bytes.
  */
  uchar sbuf[MAX_INT_WIDTH];
  my_ptrdiff_t const data_size= m_rows_cur - m_rows_buf;
  bool res= false;
  uchar *const sbuf_end= net_store_length(sbuf, (size_t) m_width);
  DBUG_ASSERT(static_cast<size_t>(sbuf_end - sbuf) <= sizeof(sbuf));

  DBUG_DUMP("m_width", sbuf, (size_t) (sbuf_end - sbuf));
  res= res || write_data(sbuf, (size_t) (sbuf_end - sbuf));

  DBUG_DUMP("m_cols", (uchar*) m_cols.bitmap, no_bytes_in_map(&m_cols));
  res= res || write_data((uchar*)m_cols.bitmap, no_bytes_in_map(&m_cols));
  /*
    TODO[refactor write]: Remove the "down cast" here (and elsewhere).
   */
  if (get_general_type_code() == UPDATE_ROWS_EVENT)
  {
    DBUG_DUMP("m_cols_ai", (uchar*) m_cols_ai.bitmap,
              no_bytes_in_map(&m_cols_ai));
    res= res || write_data((uchar*)m_cols_ai.bitmap,
                           no_bytes_in_map(&m_cols_ai));
  }
  DBUG_DUMP("rows", m_rows_buf, data_size);
  res= res || write_data(m_rows_buf, (size_t) data_size);

  return res;

}

bool Rows_log_event::write_compressed()
{
  uchar *m_rows_buf_tmp = m_rows_buf;
  uchar *m_rows_cur_tmp = m_rows_cur;
  bool ret = true;
  uint32 comlen, alloc_size;
  comlen= alloc_size= binlog_get_compress_len((uint32)(m_rows_cur_tmp - m_rows_buf_tmp));
  m_rows_buf = (uchar *)my_safe_alloca(alloc_size);
  if(m_rows_buf &&
     !binlog_buf_compress((const char *)m_rows_buf_tmp, (char *)m_rows_buf,
                          (uint32)(m_rows_cur_tmp - m_rows_buf_tmp), &comlen))
  {
    m_rows_cur= comlen + m_rows_buf;
    ret= Log_event::write();
  }
  my_safe_afree(m_rows_buf, alloc_size);
  m_rows_buf= m_rows_buf_tmp;
  m_rows_cur= m_rows_cur_tmp;
  return ret;
}
#endif

#if defined(HAVE_REPLICATION) && !defined(MYSQL_CLIENT)
void Rows_log_event::pack_info(Protocol *protocol)
{
  char buf[256];
  char const *const flagstr=
    get_flags(STMT_END_F) ? " flags: STMT_END_F" : "";
  size_t bytes= my_snprintf(buf, sizeof(buf),
                               "table_id: %llu%s", m_table_id, flagstr);
  protocol->store(buf, bytes, &my_charset_bin);
}
#endif

#ifdef MYSQL_CLIENT

const char str_binlog[]= "\nBINLOG '\n";
const char fmt_delim[]=   "'%s\n";
const char fmt_n_delim[]= "\n'%s";
const char fmt_frag[]= "\nSET @binlog_fragment_%d ='\n";
const char fmt_binlog2[]= "BINLOG @binlog_fragment_0, @binlog_fragment_1%s\n";

/**
  Print an event "body" cache to @c file possibly in two fragments.
  Each fragement is optionally per @c do_wrap to produce an SQL statement.

  @param file      a file to print to
  @param body      the "body" IO_CACHE of event
  @param do_wrap   whether to wrap base64-encoded strings with
                   SQL cover.
  @param delimiter delimiter string

  @param is_verbose  MDEV-10362 workraround parameter to pass
                   info on presence of verbose printout in cache encoded data

  The function signals on any error through setting @c body->error to -1.
*/
bool copy_cache_to_file_wrapped(IO_CACHE *body,
                                FILE *file,
                                bool do_wrap,
                                const char *delimiter,
                                bool is_verbose)
{
  const my_off_t cache_size= my_b_tell(body);

  if (reinit_io_cache(body, READ_CACHE, 0L, FALSE, FALSE))
    goto err;

  if (!do_wrap)
  {
    my_b_copy_to_file(body, file, SIZE_T_MAX);
  }
  else if (4 + sizeof(str_binlog) + cache_size + sizeof(fmt_delim) >
           opt_binlog_rows_event_max_encoded_size)
  {
    /*
      2 fragments can always represent near 1GB row-based
      base64-encoded event as two strings each of size less than
      max(max_allowed_packet). Greater number of fragments does not
      save from potential need to tweak (increase) @@max_allowed_packet
      before to process the fragments. So 2 is safe and enough.

      Split the big query when its packet size's estimation exceeds a
      limit. The estimate includes the maximum packet header
      contribution of non-compressed packet.
    */
    my_fprintf(file, fmt_frag, 0);
    if (my_b_copy_to_file(body, file, (size_t) cache_size/2 + 1))
      goto err;
    my_fprintf(file, fmt_n_delim, delimiter);

    my_fprintf(file, fmt_frag, 1);
    if (my_b_copy_to_file(body, file, SIZE_T_MAX))
      goto err;
    if (!is_verbose)
      my_fprintf(file, fmt_delim, delimiter);

    my_fprintf(file, fmt_binlog2, delimiter);
  }
  else
  {
    my_fprintf(file, str_binlog);
    if (my_b_copy_to_file(body, file, SIZE_T_MAX))
      goto err;
    if (!is_verbose)
      my_fprintf(file, fmt_delim, delimiter);
  }
  reinit_io_cache(body, WRITE_CACHE, 0, FALSE, TRUE);

  return false;

err:
  body->error = -1;
  return true;
}


/**
  Print an event "body" cache to @c file possibly in two fragments.
  Each fragement is optionally per @c do_wrap to produce an SQL statement.

  @param file      a file to print to
  @param body      the "body" IO_CACHE of event
  @param do_wrap   whether to wrap base64-encoded strings with
                   SQL cover.
  @param delimiter delimiter string

  The function signals on any error through setting @c body->error to -1.
*/
bool copy_cache_to_string_wrapped(IO_CACHE *cache,
                                  LEX_STRING *to,
                                  bool do_wrap,
                                  const char *delimiter,
                                  bool is_verbose)
{
  const my_off_t cache_size= my_b_tell(cache);
  // contribution to total size estimate of formating
  const size_t fmt_size=
    sizeof(str_binlog) + 2*(sizeof(fmt_frag) + 2 /* %d */) +
    sizeof(fmt_delim)  + sizeof(fmt_n_delim)               +
    sizeof(fmt_binlog2) +
    3*PRINT_EVENT_INFO::max_delimiter_size;

  if (reinit_io_cache(cache, READ_CACHE, 0L, FALSE, FALSE))
    goto err;

  if (!(to->str= (char*) my_malloc((size_t)cache->end_of_file + fmt_size,
                                   MYF(0))))
  {
    perror("Out of memory: can't allocate memory in "
           "copy_cache_to_string_wrapped().");
    goto err;
  }

  if (!do_wrap)
  {
    if (my_b_read(cache, (uchar*) to->str,
                  (to->length= (size_t)cache->end_of_file)))
      goto err;
  }
  else if (4 + sizeof(str_binlog) + cache_size + sizeof(fmt_delim) >
           opt_binlog_rows_event_max_encoded_size)
  {
    /*
      2 fragments can always represent near 1GB row-based
      base64-encoded event as two strings each of size less than
      max(max_allowed_packet). Greater number of fragments does not
      save from potential need to tweak (increase) @@max_allowed_packet
      before to process the fragments. So 2 is safe and enough.

      Split the big query when its packet size's estimation exceeds a
      limit. The estimate includes the maximum packet header
      contribution of non-compressed packet.
    */
    char *str= to->str;
    size_t add_to_len;

    str += (to->length= sprintf(str, fmt_frag, 0));
    if (my_b_read(cache, (uchar*) str, (uint32) (cache_size/2 + 1)))
      goto err;
    str += (add_to_len = (uint32) (cache_size/2 + 1));
    to->length += add_to_len;
    str += (add_to_len= sprintf(str, fmt_n_delim, delimiter));
    to->length += add_to_len;

    str += (add_to_len= sprintf(str, fmt_frag, 1));
    to->length += add_to_len;
    if (my_b_read(cache, (uchar*) str, uint32(cache->end_of_file - (cache_size/2 + 1))))
      goto err;
    str += (add_to_len= uint32(cache->end_of_file - (cache_size/2 + 1)));
    to->length += add_to_len;
    if (!is_verbose)
    {
      str += (add_to_len= sprintf(str , fmt_delim, delimiter));
      to->length += add_to_len;
    }
    to->length += sprintf(str, fmt_binlog2, delimiter);
  }
  else
  {
    char *str= to->str;

    str += (to->length= sprintf(str, str_binlog));
    if (my_b_read(cache, (uchar*) str, (size_t)cache->end_of_file))
      goto err;
    str += cache->end_of_file;
    to->length += (size_t)cache->end_of_file;
    if (!is_verbose)
      to->length += sprintf(str , fmt_delim, delimiter);
  }

  reinit_io_cache(cache, WRITE_CACHE, 0, FALSE, TRUE);

  return false;

err:
  cache->error= -1;
  return true;
}

/**
  The function invokes base64 encoder to run on the current
  event string and store the result into two caches.
  When the event ends the current statement the caches are is copied into
  the argument file.
  Copying is also concerned how to wrap the event, specifically to produce
  a valid SQL syntax.
  When the encoded data size is within max(MAX_ALLOWED_PACKET)
  a regular BINLOG query is composed. Otherwise it is build as fragmented

    SET @binlog_fragment_0='...';
    SET @binlog_fragment_1='...';
    BINLOG @binlog_fragment_0, @binlog_fragment_1;

  where fragments are represented by a pair of indexed user
  "one shot" variables.

  @note
  If any changes made don't forget to duplicate them to
  Old_rows_log_event as long as it's supported.

  @param file               pointer to IO_CACHE
  @param print_event_info   pointer to print_event_info specializing
                            what out of and how to print the event
  @param name               the name of a table that the event operates on

  The function signals on any error of cache access through setting
  that cache's @c error to -1.
*/
bool Rows_log_event::print_helper(FILE *file,
                                  PRINT_EVENT_INFO *print_event_info,
                                  char const *const name)
{
  IO_CACHE *const head= &print_event_info->head_cache;
  IO_CACHE *const body= &print_event_info->body_cache;
#ifdef WHEN_FLASHBACK_REVIEW_READY
  IO_CACHE *const sql= &print_event_info->review_sql_cache;
#endif
  bool do_print_encoded=
    print_event_info->base64_output_mode != BASE64_OUTPUT_NEVER &&
    print_event_info->base64_output_mode != BASE64_OUTPUT_DECODE_ROWS &&
    !print_event_info->short_form;
  bool const last_stmt_event= get_flags(STMT_END_F);

  if (!print_event_info->short_form)
  {
    char llbuff[22];

    print_header(head, print_event_info, !last_stmt_event);
    if (my_b_printf(head, "\t%s: table id %s%s\n",
                    name, ullstr(m_table_id, llbuff),
                    last_stmt_event ? " flags: STMT_END_F" : ""))
      goto err;
  }
  if (!print_event_info->short_form || print_event_info->print_row_count)
    if (print_base64(body, print_event_info, do_print_encoded))
      goto err;

  if (last_stmt_event)
  {
    if (!is_flashback)
    {
      if (copy_event_cache_to_file_and_reinit(head, file) ||
          copy_cache_to_file_wrapped(body, file, do_print_encoded,
                                     print_event_info->delimiter,
                                     print_event_info->verbose))
        goto err;
    }
    else
    {
    LEX_STRING tmp_str;

    if (copy_event_cache_to_string_and_reinit(head, &tmp_str))
      return 1;
    output_buf.append(tmp_str.str, tmp_str.length);  // Not \0 terminated);
    my_free(tmp_str.str);

    if (copy_cache_to_string_wrapped(body, &tmp_str, do_print_encoded,
                                     print_event_info->delimiter,
                                     print_event_info->verbose))
      return 1;
    output_buf.append(tmp_str.str, tmp_str.length);
    my_free(tmp_str.str);
#ifdef WHEN_FLASHBACK_REVIEW_READY
    if (copy_event_cache_to_string_and_reinit(sql, &tmp_str))
      return 1;
    output_buf.append(tmp_str.str, tmp_str.length);
    my_free(tmp_str.str);
#endif
    }
  }

  return 0;
err:
  return 1;
}
#endif

/**************************************************************************
	Annotate_rows_log_event member functions
**************************************************************************/

#ifndef MYSQL_CLIENT
Annotate_rows_log_event::Annotate_rows_log_event(THD *thd,
                                                 bool using_trans,
                                                 bool direct)
  : Log_event(thd, 0, using_trans),
    m_save_thd_query_txt(0),
    m_save_thd_query_len(0),
    m_saved_thd_query(false),
    m_used_query_txt(0)
{
  m_query_txt= thd->query();
  m_query_len= thd->query_length();
  if (direct)
    cache_type= Log_event::EVENT_NO_CACHE;
}
#endif

Annotate_rows_log_event::Annotate_rows_log_event(const char *buf,
                                                 uint event_len,
                                      const Format_description_log_event *desc)
  : Log_event(buf, desc),
    m_save_thd_query_txt(0),
    m_save_thd_query_len(0),
    m_saved_thd_query(false),
    m_used_query_txt(0)
{
  m_query_len= event_len - desc->common_header_len;
  m_query_txt= (char*) buf + desc->common_header_len;
}

Annotate_rows_log_event::~Annotate_rows_log_event()
{
  DBUG_ENTER("Annotate_rows_log_event::~Annotate_rows_log_event");
#ifndef MYSQL_CLIENT
  if (m_saved_thd_query)
    thd->set_query(m_save_thd_query_txt, m_save_thd_query_len);
  else if (m_used_query_txt)
    thd->reset_query();
#endif
  DBUG_VOID_RETURN;
}

int Annotate_rows_log_event::get_data_size()
{
  return m_query_len;
}

Log_event_type Annotate_rows_log_event::get_type_code()
{
  return ANNOTATE_ROWS_EVENT;
}

bool Annotate_rows_log_event::is_valid() const
{
  return (m_query_txt != NULL && m_query_len != 0);
}

#ifndef MYSQL_CLIENT
bool Annotate_rows_log_event::write_data_header()
{ 
  return 0;
}
#endif

#ifndef MYSQL_CLIENT
bool Annotate_rows_log_event::write_data_body()
{
  return write_data(m_query_txt, m_query_len);
}
#endif

#if !defined(MYSQL_CLIENT) && defined(HAVE_REPLICATION)
void Annotate_rows_log_event::pack_info(Protocol* protocol)
{
  if (m_query_txt && m_query_len)
    protocol->store(m_query_txt, m_query_len, &my_charset_bin);
}
#endif

#ifdef MYSQL_CLIENT
bool Annotate_rows_log_event::print(FILE *file, PRINT_EVENT_INFO *pinfo)
{
  char *pbeg;   // beginning of the next line
  char *pend;   // end of the next line
  uint cnt= 0;  // characters counter

  if (!pinfo->short_form)
  {
    if (print_header(&pinfo->head_cache, pinfo, TRUE) ||
        my_b_printf(&pinfo->head_cache, "\tAnnotate_rows:\n"))
      goto err;
  }
  else if (my_b_printf(&pinfo->head_cache, "# Annotate_rows:\n"))
    goto err;

  for (pbeg= m_query_txt; ; pbeg= pend)
  {
    // skip all \r's and \n's at the beginning of the next line
    for (;; pbeg++)
    {
      if (++cnt > m_query_len)
        return 0;

      if (*pbeg != '\r' && *pbeg != '\n')
        break;
    }

    // find end of the next line
    for (pend= pbeg + 1;
         ++cnt <= m_query_len && *pend != '\r' && *pend != '\n';
         pend++)
      ;

    // print next line
    if (my_b_write(&pinfo->head_cache, (const uchar*) "#Q> ", 4) ||
        my_b_write(&pinfo->head_cache, (const uchar*) pbeg, pend - pbeg) ||
        my_b_write(&pinfo->head_cache, (const uchar*) "\n", 1))
      goto err;
  }

  return 0;
err:
  return 1;
}
#endif

#if !defined(MYSQL_CLIENT) && defined(HAVE_REPLICATION)
int Annotate_rows_log_event::do_apply_event(rpl_group_info *rgi)
{
  rgi->free_annotate_event();
  m_save_thd_query_txt= thd->query();
  m_save_thd_query_len= thd->query_length();
  m_saved_thd_query= true;
  m_used_query_txt= 1;
  thd->set_query(m_query_txt, m_query_len);
  return 0;
}
#endif

#if !defined(MYSQL_CLIENT) && defined(HAVE_REPLICATION)
int Annotate_rows_log_event::do_update_pos(rpl_group_info *rgi)
{
  rgi->inc_event_relay_log_pos();
  return 0;
}
#endif

#if !defined(MYSQL_CLIENT) && defined(HAVE_REPLICATION)
Log_event::enum_skip_reason
Annotate_rows_log_event::do_shall_skip(rpl_group_info *rgi)
{
  return continue_group(rgi);
}
#endif

/**************************************************************************
	Table_map_log_event member functions and support functions
**************************************************************************/

/**
  @page How replication of field metadata works.
  
  When a table map is created, the master first calls 
  Table_map_log_event::save_field_metadata() which calculates how many 
  values will be in the field metadata. Only those fields that require the 
  extra data are added. The method also loops through all of the fields in 
  the table calling the method Field::save_field_metadata() which returns the
  values for the field that will be saved in the metadata and replicated to
  the slave. Once all fields have been processed, the table map is written to
  the binlog adding the size of the field metadata and the field metadata to
  the end of the body of the table map.

  When a table map is read on the slave, the field metadata is read from the 
  table map and passed to the table_def class constructor which saves the 
  field metadata from the table map into an array based on the type of the 
  field. Field metadata values not present (those fields that do not use extra 
  data) in the table map are initialized as zero (0). The array size is the 
  same as the columns for the table on the slave.

  Additionally, values saved for field metadata on the master are saved as a 
  string of bytes (uchar) in the binlog. A field may require 1 or more bytes
  to store the information. In cases where values require multiple bytes 
  (e.g. values > 255), the endian-safe methods are used to properly encode 
  the values on the master and decode them on the slave. When the field
  metadata values are captured on the slave, they are stored in an array of
  type uint16. This allows the least number of casts to prevent casting bugs
  when the field metadata is used in comparisons of field attributes. When
  the field metadata is used for calculating addresses in pointer math, the
  type used is uint32. 
*/

#if !defined(MYSQL_CLIENT)
/**
  Save the field metadata based on the real_type of the field.
  The metadata saved depends on the type of the field. Some fields
  store a single byte for pack_length() while others store two bytes
  for field_length (max length).
  
  @retval  0  Ok.

  @todo
  We may want to consider changing the encoding of the information.
  Currently, the code attempts to minimize the number of bytes written to 
  the tablemap. There are at least two other alternatives; 1) using 
  net_store_length() to store the data allowing it to choose the number of
  bytes that are appropriate thereby making the code much easier to 
  maintain (only 1 place to change the encoding), or 2) use a fixed number
  of bytes for each field. The problem with option 1 is that net_store_length()
  will use one byte if the value < 251, but 3 bytes if it is > 250. Thus,
  for fields like CHAR which can be no larger than 255 characters, the method
  will use 3 bytes when the value is > 250. Further, every value that is
  encoded using 2 parts (e.g., pack_length, field_length) will be numerically
  > 250 therefore will use 3 bytes for eah value. The problem with option 2
  is less wasteful for space but does waste 1 byte for every field that does
  not encode 2 parts. 
*/
int Table_map_log_event::save_field_metadata()
{
  DBUG_ENTER("Table_map_log_event::save_field_metadata");
  int index= 0;
  for (unsigned int i= 0 ; i < m_table->s->fields ; i++)
  {
    DBUG_PRINT("debug", ("field_type: %d", m_coltype[i]));
    index+= m_table->s->field[i]->save_field_metadata(&m_field_metadata[index]);
  }
  DBUG_RETURN(index);
}
#endif /* !defined(MYSQL_CLIENT) */

/*
  Constructor used to build an event for writing to the binary log.
  Mats says tbl->s lives longer than this event so it's ok to copy pointers
  (tbl->s->db etc) and not pointer content.
 */
#if !defined(MYSQL_CLIENT)
Table_map_log_event::Table_map_log_event(THD *thd, TABLE *tbl, ulong tid,
                                         bool is_transactional)
  : Log_event(thd, 0, is_transactional),
    m_table(tbl),
    m_dbnam(tbl->s->db.str),
    m_dblen(m_dbnam ? tbl->s->db.length : 0),
    m_tblnam(tbl->s->table_name.str),
    m_tbllen(tbl->s->table_name.length),
    m_colcnt(tbl->s->fields),
    m_memory(NULL),
    m_table_id(tid),
    m_flags(TM_BIT_LEN_EXACT_F),
    m_data_size(0),
    m_field_metadata(0),
    m_field_metadata_size(0),
    m_null_bits(0),
    m_meta_memory(NULL)
{
  uchar cbuf[MAX_INT_WIDTH];
  uchar *cbuf_end;
  DBUG_ENTER("Table_map_log_event::Table_map_log_event(TABLE)");
  DBUG_ASSERT(m_table_id != ~0ULL);
  /*
    In TABLE_SHARE, "db" and "table_name" are 0-terminated (see this comment in
    table.cc / alloc_table_share():
      Use the fact the key is db/0/table_name/0
    As we rely on this let's assert it.
  */
  DBUG_ASSERT((tbl->s->db.str == 0) ||
              (tbl->s->db.str[tbl->s->db.length] == 0));
  DBUG_ASSERT(tbl->s->table_name.str[tbl->s->table_name.length] == 0);


  m_data_size=  TABLE_MAP_HEADER_LEN;
  DBUG_EXECUTE_IF("old_row_based_repl_4_byte_map_id_master", m_data_size= 6;);
  m_data_size+= m_dblen + 2;	// Include length and terminating \0
  m_data_size+= m_tbllen + 2;	// Include length and terminating \0
  cbuf_end= net_store_length(cbuf, (size_t) m_colcnt);
  DBUG_ASSERT(static_cast<size_t>(cbuf_end - cbuf) <= sizeof(cbuf));
  m_data_size+= (cbuf_end - cbuf) + m_colcnt;	// COLCNT and column types

  if (tbl->triggers)
    m_flags|= TM_BIT_HAS_TRIGGERS_F;

  /* If malloc fails, caught in is_valid() */
  if ((m_memory= (uchar*) my_malloc(m_colcnt, MYF(MY_WME))))
  {
    m_coltype= reinterpret_cast<uchar*>(m_memory);
    for (unsigned int i= 0 ; i < m_table->s->fields ; ++i)
      m_coltype[i]= m_table->field[i]->binlog_type();
  }

  /*
    Calculate a bitmap for the results of maybe_null() for all columns.
    The bitmap is used to determine when there is a column from the master
    that is not on the slave and is null and thus not in the row data during
    replication.
  */
  uint num_null_bytes= (m_table->s->fields + 7) / 8;
  m_data_size+= num_null_bytes;
  m_meta_memory= (uchar *)my_multi_malloc(MYF(MY_WME),
                                 &m_null_bits, num_null_bytes,
                                 &m_field_metadata, (m_colcnt * 2),
                                 NULL);

  bzero(m_field_metadata, (m_colcnt * 2));

  /*
    Create an array for the field metadata and store it.
  */
  m_field_metadata_size= save_field_metadata();
  DBUG_ASSERT(m_field_metadata_size <= (m_colcnt * 2));

  /*
    Now set the size of the data to the size of the field metadata array
    plus one or three bytes (see pack.c:net_store_length) for number of 
    elements in the field metadata array.
  */
  if (m_field_metadata_size < 251)
    m_data_size+= m_field_metadata_size + 1; 
  else
    m_data_size+= m_field_metadata_size + 3; 

  bzero(m_null_bits, num_null_bytes);
  for (unsigned int i= 0 ; i < m_table->s->fields ; ++i)
    if (m_table->field[i]->maybe_null())
      m_null_bits[(i / 8)]+= 1 << (i % 8);

  DBUG_VOID_RETURN;
}
#endif /* !defined(MYSQL_CLIENT) */

/*
  Constructor used by slave to read the event from the binary log.
 */
#if defined(HAVE_REPLICATION)
Table_map_log_event::Table_map_log_event(const char *buf, uint event_len,
                                         const Format_description_log_event
                                         *description_event)

  : Log_event(buf, description_event),
#ifndef MYSQL_CLIENT
    m_table(NULL),
#endif
    m_dbnam(NULL), m_dblen(0), m_tblnam(NULL), m_tbllen(0),
    m_colcnt(0), m_coltype(0),
    m_memory(NULL), m_table_id(ULONGLONG_MAX), m_flags(0),
    m_data_size(0), m_field_metadata(0), m_field_metadata_size(0),
    m_null_bits(0), m_meta_memory(NULL)
{
  DBUG_ENTER("Table_map_log_event::Table_map_log_event(const char*,uint,...)");

  uint8 common_header_len= description_event->common_header_len;
  uint8 post_header_len= description_event->post_header_len[TABLE_MAP_EVENT-1];
  DBUG_PRINT("info",("event_len: %u  common_header_len: %d  post_header_len: %d",
                     event_len, common_header_len, post_header_len));
  /*
    Don't print debug messages when running valgrind since they can
    trigger false warnings.
   */
#ifndef HAVE_valgrind
  DBUG_DUMP("event buffer", (uchar*) buf, event_len);
#endif

  if (event_len < (uint)(common_header_len + post_header_len))
    DBUG_VOID_RETURN;

  /* Read the post-header */
  const char *post_start= buf + common_header_len;

  post_start+= TM_MAPID_OFFSET;
  if (post_header_len == 6)
  {
    /* Master is of an intermediate source tree before 5.1.4. Id is 4 bytes */
    m_table_id= uint4korr(post_start);
    post_start+= 4;
  }
  else
  {
    DBUG_ASSERT(post_header_len == TABLE_MAP_HEADER_LEN);
    m_table_id= (ulong) uint6korr(post_start);
    post_start+= TM_FLAGS_OFFSET;
  }

  DBUG_ASSERT(m_table_id != ~0ULL);

  m_flags= uint2korr(post_start);

  /* Read the variable part of the event */
  const char *const vpart= buf + common_header_len + post_header_len;

  /* Extract the length of the various parts from the buffer */
  uchar const *const ptr_dblen= (uchar const*)vpart + 0;
  VALIDATE_BYTES_READ(ptr_dblen, buf, event_len);
  m_dblen= *(uchar*) ptr_dblen;

  /* Length of database name + counter + terminating null */
  uchar const *const ptr_tbllen= ptr_dblen + m_dblen + 2;
  VALIDATE_BYTES_READ(ptr_tbllen, buf, event_len);
  m_tbllen= *(uchar*) ptr_tbllen;

  /* Length of table name + counter + terminating null */
  uchar const *const ptr_colcnt= ptr_tbllen + m_tbllen + 2;
  uchar *ptr_after_colcnt= (uchar*) ptr_colcnt;
  VALIDATE_BYTES_READ(ptr_after_colcnt, buf, event_len);
  m_colcnt= net_field_length(&ptr_after_colcnt);

  DBUG_PRINT("info",("m_dblen: %lu  off: %ld  m_tbllen: %lu  off: %ld  m_colcnt: %lu  off: %ld",
                     (ulong) m_dblen, (long) (ptr_dblen-(const uchar*)vpart), 
                     (ulong) m_tbllen, (long) (ptr_tbllen-(const uchar*)vpart),
                     m_colcnt, (long) (ptr_colcnt-(const uchar*)vpart)));

  /* Allocate mem for all fields in one go. If fails, caught in is_valid() */
  m_memory= (uchar*) my_multi_malloc(MYF(MY_WME),
                                     &m_dbnam, (uint) m_dblen + 1,
                                     &m_tblnam, (uint) m_tbllen + 1,
                                     &m_coltype, (uint) m_colcnt,
                                     NullS);

  if (m_memory)
  {
    /* Copy the different parts into their memory */
    strncpy(const_cast<char*>(m_dbnam), (const char*)ptr_dblen  + 1, m_dblen + 1);
    strncpy(const_cast<char*>(m_tblnam), (const char*)ptr_tbllen + 1, m_tbllen + 1);
    memcpy(m_coltype, ptr_after_colcnt, m_colcnt);

    ptr_after_colcnt= ptr_after_colcnt + m_colcnt;
    VALIDATE_BYTES_READ(ptr_after_colcnt, buf, event_len);
    m_field_metadata_size= net_field_length(&ptr_after_colcnt);
    if(m_field_metadata_size <= (m_colcnt * 2))
    {
      uint num_null_bytes= (m_colcnt + 7) / 8;
      m_meta_memory= (uchar *)my_multi_malloc(MYF(MY_WME),
          &m_null_bits, num_null_bytes,
          &m_field_metadata, m_field_metadata_size,
          NULL);
      memcpy(m_field_metadata, ptr_after_colcnt, m_field_metadata_size);
      ptr_after_colcnt= (uchar*)ptr_after_colcnt + m_field_metadata_size;
      memcpy(m_null_bits, ptr_after_colcnt, num_null_bytes);
    }
    else
    {
      m_coltype= NULL;
      my_free(m_memory);
      m_memory= NULL;
      DBUG_VOID_RETURN;
    }
  }
  DBUG_VOID_RETURN;
}
#endif

Table_map_log_event::~Table_map_log_event()
{
  my_free(m_meta_memory);
  my_free(m_memory);
}


#ifdef MYSQL_CLIENT

/*
  Rewrite database name for the event to name specified by new_db
  SYNOPSIS
    new_db   Database name to change to
    new_len  Length
    desc     Event describing binlog that we're writing to.

  DESCRIPTION
    Reset db name. This function assumes that temp_buf member contains event
    representation taken from a binary log. It resets m_dbnam and m_dblen and
    rewrites temp_buf with new db name.

  RETURN 
    0     - Success
    other - Error
*/

int Table_map_log_event::rewrite_db(const char* new_db, size_t new_len,
                                    const Format_description_log_event* desc)
{
  DBUG_ENTER("Table_map_log_event::rewrite_db");
  DBUG_ASSERT(temp_buf);

  uint header_len= MY_MIN(desc->common_header_len,
                       LOG_EVENT_MINIMAL_HEADER_LEN) + TABLE_MAP_HEADER_LEN;
  int len_diff;

  if (!(len_diff= (int)(new_len - m_dblen)))
  {
    memcpy((void*) (temp_buf + header_len + 1), new_db, m_dblen + 1);
    memcpy((void*) m_dbnam, new_db, m_dblen + 1);
    DBUG_RETURN(0);
  }

  // Create new temp_buf
  ulong event_cur_len= uint4korr(temp_buf + EVENT_LEN_OFFSET);
  ulong event_new_len= event_cur_len + len_diff;
  char* new_temp_buf= (char*) my_malloc(event_new_len, MYF(MY_WME));

  if (!new_temp_buf)
  {
    sql_print_error("Table_map_log_event::rewrite_db: "
                    "failed to allocate new temp_buf (%d bytes required)",
                    event_new_len);
    DBUG_RETURN(-1);
  }

  // Rewrite temp_buf
  char* ptr= new_temp_buf;
  size_t cnt= 0;

  // Copy header and change event length
  memcpy(ptr, temp_buf, header_len);
  int4store(ptr + EVENT_LEN_OFFSET, event_new_len);
  ptr += header_len;
  cnt += header_len;

  // Write new db name length and new name
  DBUG_ASSERT(new_len < 0xff);
  *ptr++ = (char)new_len;
  memcpy(ptr, new_db, new_len + 1);
  ptr += new_len + 1;
  cnt += m_dblen + 2;

  // Copy rest part
  memcpy(ptr, temp_buf + cnt, event_cur_len - cnt);

  // Reregister temp buf
  free_temp_buf();
  register_temp_buf(new_temp_buf, TRUE);

  // Reset m_dbnam and m_dblen members
  m_dblen= new_len;

  // m_dbnam resides in m_memory together with m_tblnam and m_coltype
  uchar* memory= m_memory;
  char const* tblnam= m_tblnam;
  uchar* coltype= m_coltype;

  m_memory= (uchar*) my_multi_malloc(MYF(MY_WME),
                                     &m_dbnam, (uint) m_dblen + 1,
                                     &m_tblnam, (uint) m_tbllen + 1,
                                     &m_coltype, (uint) m_colcnt,
                                     NullS);

  if (!m_memory)
  {
    sql_print_error("Table_map_log_event::rewrite_db: "
                    "failed to allocate new m_memory (%d + %d + %d bytes required)",
                    m_dblen + 1, m_tbllen + 1, m_colcnt);
    DBUG_RETURN(-1);
  }

  memcpy((void*)m_dbnam, new_db, m_dblen + 1);
  memcpy((void*)m_tblnam, tblnam, m_tbllen + 1);
  memcpy(m_coltype, coltype, m_colcnt);

  my_free(memory);
  DBUG_RETURN(0);
}
#endif /* MYSQL_CLIENT */


/*
  Return value is an error code, one of:

      -1     Failure to open table   [from open_tables()]
       0     Success
       1     No room for more tables [from set_table()]
       2     Out of memory           [from set_table()]
       3     Wrong table definition
       4     Daisy-chaining RBR with SBR not possible
 */

#if !defined(MYSQL_CLIENT) && defined(HAVE_REPLICATION)

enum enum_tbl_map_status
{
  /* no duplicate identifier found */
  OK_TO_PROCESS= 0,

  /* this table map must be filtered out */
  FILTERED_OUT= 1,

  /* identifier mapping table with different properties */
  SAME_ID_MAPPING_DIFFERENT_TABLE= 2,
  
  /* a duplicate identifier was found mapping the same table */
  SAME_ID_MAPPING_SAME_TABLE= 3
};

/*
  Checks if this table map event should be processed or not. First
  it checks the filtering rules, and then looks for duplicate identifiers
  in the existing list of rli->tables_to_lock.

  It checks that there hasn't been any corruption by verifying that there
  are no duplicate entries with different properties.

  In some cases, some binary logs could get corrupted, showing several
  tables mapped to the same table_id, 0 (see: BUG#56226). Thus we do this
  early sanity check for such cases and avoid that the server crashes 
  later.

  In some corner cases, the master logs duplicate table map events, i.e.,
  same id, same database name, same table name (see: BUG#37137). This is
  different from the above as it's the same table that is mapped again 
  to the same identifier. Thus we cannot just check for same ids and 
  assume that the event is corrupted we need to check every property. 

  NOTE: in the event that BUG#37137 ever gets fixed, this extra check 
        will still be valid because we would need to support old binary 
        logs anyway.

  @param rli The relay log info reference.
  @param table_list A list element containing the table to check against.
  @return OK_TO_PROCESS 
            if there was no identifier already in rli->tables_to_lock 
            
          FILTERED_OUT
            if the event is filtered according to the filtering rules

          SAME_ID_MAPPING_DIFFERENT_TABLE 
            if the same identifier already maps a different table in 
            rli->tables_to_lock

          SAME_ID_MAPPING_SAME_TABLE 
            if the same identifier already maps the same table in 
            rli->tables_to_lock.
*/
static enum_tbl_map_status
check_table_map(rpl_group_info *rgi, RPL_TABLE_LIST *table_list)
{
  DBUG_ENTER("check_table_map");
  enum_tbl_map_status res= OK_TO_PROCESS;
  Relay_log_info *rli= rgi->rli;
  if ((rgi->thd->slave_thread /* filtering is for slave only */ ||
        IF_WSREP((WSREP(rgi->thd) && rgi->thd->wsrep_applier), 0)) &&
      (!rli->mi->rpl_filter->db_ok(table_list->db.str) ||
       (rli->mi->rpl_filter->is_on() && !rli->mi->rpl_filter->tables_ok("", table_list))))
    res= FILTERED_OUT;
  else
  {
    RPL_TABLE_LIST *ptr= static_cast<RPL_TABLE_LIST*>(rgi->tables_to_lock);
    for(uint i=0 ; ptr && (i< rgi->tables_to_lock_count); 
        ptr= static_cast<RPL_TABLE_LIST*>(ptr->next_local), i++)
    {
      if (ptr->table_id == table_list->table_id)
      {

        if (cmp(&ptr->db, &table_list->db) ||
            cmp(&ptr->alias, &table_list->table_name) ||
            ptr->lock_type != TL_WRITE) // the ::do_apply_event always sets TL_WRITE
          res= SAME_ID_MAPPING_DIFFERENT_TABLE;
        else
          res= SAME_ID_MAPPING_SAME_TABLE;

        break;
      }
    }
  }

  DBUG_PRINT("debug", ("check of table map ended up with: %u", res));

  DBUG_RETURN(res);
}

int Table_map_log_event::do_apply_event(rpl_group_info *rgi)
{
  RPL_TABLE_LIST *table_list;
  char *db_mem, *tname_mem, *ptr;
  size_t dummy_len, db_mem_length, tname_mem_length;
  void *memory;
  Rpl_filter *filter;
  Relay_log_info const *rli= rgi->rli;
  DBUG_ENTER("Table_map_log_event::do_apply_event(Relay_log_info*)");

  /* Step the query id to mark what columns that are actually used. */
  thd->set_query_id(next_query_id());

  if (!(memory= my_multi_malloc(MYF(MY_WME),
                                &table_list, (uint) sizeof(RPL_TABLE_LIST),
                                &db_mem, (uint) NAME_LEN + 1,
                                &tname_mem, (uint) NAME_LEN + 1,
                                NullS)))
    DBUG_RETURN(HA_ERR_OUT_OF_MEM);

  db_mem_length= strmov(db_mem, m_dbnam) - db_mem;
  tname_mem_length= strmov(tname_mem, m_tblnam) - tname_mem;
  if (lower_case_table_names)
  {
    my_casedn_str(files_charset_info, (char*)tname_mem);
    my_casedn_str(files_charset_info, (char*)db_mem);
  }

  /* call from mysql_client_binlog_statement() will not set rli->mi */
  filter= rgi->thd->slave_thread ? rli->mi->rpl_filter : global_rpl_filter;

  /* rewrite rules changed the database */
  if (((ptr= (char*) filter->get_rewrite_db(db_mem, &dummy_len)) != db_mem))
    db_mem_length= strmov(db_mem, ptr) - db_mem;

  LEX_CSTRING tmp_db_name=  {db_mem, db_mem_length };
  LEX_CSTRING tmp_tbl_name= {tname_mem, tname_mem_length };

  table_list->init_one_table(&tmp_db_name, &tmp_tbl_name, 0, TL_WRITE);
  table_list->table_id= DBUG_EVALUATE_IF("inject_tblmap_same_id_maps_diff_table", 0, m_table_id);
  table_list->updating= 1;
  table_list->required_type= TABLE_TYPE_NORMAL;

  DBUG_PRINT("debug", ("table: %s is mapped to %llu",
                       table_list->table_name.str,
                       table_list->table_id));
  table_list->master_had_triggers= ((m_flags & TM_BIT_HAS_TRIGGERS_F) ? 1 : 0);
  DBUG_PRINT("debug", ("table->master_had_triggers=%d", 
                       (int)table_list->master_had_triggers));

  enum_tbl_map_status tblmap_status= check_table_map(rgi, table_list);
  if (tblmap_status == OK_TO_PROCESS)
  {
    DBUG_ASSERT(thd->lex->query_tables != table_list);

    /*
      Use placement new to construct the table_def instance in the
      memory allocated for it inside table_list.

      The memory allocated by the table_def structure (i.e., not the
      memory allocated *for* the table_def structure) is released
      inside Relay_log_info::clear_tables_to_lock() by calling the
      table_def destructor explicitly.
    */
    new (&table_list->m_tabledef)
      table_def(m_coltype, m_colcnt,
                m_field_metadata, m_field_metadata_size,
                m_null_bits, m_flags);
    table_list->m_tabledef_valid= TRUE;
    table_list->m_conv_table= NULL;
    table_list->open_type= OT_BASE_ONLY;

    /*
      We record in the slave's information that the table should be
      locked by linking the table into the list of tables to lock.
    */
    table_list->next_global= table_list->next_local= rgi->tables_to_lock;
    rgi->tables_to_lock= table_list;
    rgi->tables_to_lock_count++;
    /* 'memory' is freed in clear_tables_to_lock */
  }
  else  // FILTERED_OUT, SAME_ID_MAPPING_*
  {
    /*
      If mapped already but with different properties, we raise an
      error.
      If mapped already but with same properties we skip the event.
      If filtered out we skip the event.

      In all three cases, we need to free the memory previously 
      allocated.
     */
    if (tblmap_status == SAME_ID_MAPPING_DIFFERENT_TABLE)
    {
      /*
        Something bad has happened. We need to stop the slave as strange things
        could happen if we proceed: slave crash, wrong table being updated, ...
        As a consequence we push an error in this case.
       */

      char buf[256];

      my_snprintf(buf, sizeof(buf), 
                  "Found table map event mapping table id %u which "
                  "was already mapped but with different settings.",
                  table_list->table_id);

      if (thd->slave_thread)
        rli->report(ERROR_LEVEL, ER_SLAVE_FATAL_ERROR, rgi->gtid_info(),
                    ER_THD(thd, ER_SLAVE_FATAL_ERROR), buf);
      else
        /* 
          For the cases in which a 'BINLOG' statement is set to 
          execute in a user session 
         */
        my_error(ER_SLAVE_FATAL_ERROR, MYF(0), buf);
    } 
    
    my_free(memory);
  }

  DBUG_RETURN(tblmap_status == SAME_ID_MAPPING_DIFFERENT_TABLE);
}

Log_event::enum_skip_reason
Table_map_log_event::do_shall_skip(rpl_group_info *rgi)
{
  /*
    If the slave skip counter is 1, then we should not start executing
    on the next event.
  */
  return continue_group(rgi);
}

int Table_map_log_event::do_update_pos(rpl_group_info *rgi)
{
  rgi->inc_event_relay_log_pos();
  return 0;
}

#endif /* !defined(MYSQL_CLIENT) && defined(HAVE_REPLICATION) */

#ifndef MYSQL_CLIENT
bool Table_map_log_event::write_data_header()
{
  DBUG_ASSERT(m_table_id != ~0ULL);
  uchar buf[TABLE_MAP_HEADER_LEN];
  DBUG_EXECUTE_IF("old_row_based_repl_4_byte_map_id_master",
                  {
                    int4store(buf + 0, m_table_id);
                    int2store(buf + 4, m_flags);
                    return (write_data(buf, 6));
                  });
  int6store(buf + TM_MAPID_OFFSET, m_table_id);
  int2store(buf + TM_FLAGS_OFFSET, m_flags);
  return write_data(buf, TABLE_MAP_HEADER_LEN);
}

bool Table_map_log_event::write_data_body()
{
  DBUG_ASSERT(m_dbnam != NULL);
  DBUG_ASSERT(m_tblnam != NULL);
  /* We use only one byte per length for storage in event: */
  DBUG_ASSERT(m_dblen <= MY_MIN(NAME_LEN, 255));
  DBUG_ASSERT(m_tbllen <= MY_MIN(NAME_LEN, 255));

  uchar const dbuf[]= { (uchar) m_dblen };
  uchar const tbuf[]= { (uchar) m_tbllen };

  uchar cbuf[MAX_INT_WIDTH];
  uchar *const cbuf_end= net_store_length(cbuf, (size_t) m_colcnt);
  DBUG_ASSERT(static_cast<size_t>(cbuf_end - cbuf) <= sizeof(cbuf));

  /*
    Store the size of the field metadata.
  */
  uchar mbuf[MAX_INT_WIDTH];
  uchar *const mbuf_end= net_store_length(mbuf, m_field_metadata_size);

  return write_data(dbuf,      sizeof(dbuf)) ||
         write_data(m_dbnam,   m_dblen+1) ||
         write_data(tbuf,      sizeof(tbuf)) ||
         write_data(m_tblnam,  m_tbllen+1) ||
         write_data(cbuf, (size_t) (cbuf_end - cbuf)) ||
         write_data(m_coltype, m_colcnt) ||
         write_data(mbuf, (size_t) (mbuf_end - mbuf)) ||
         write_data(m_field_metadata, m_field_metadata_size),
         write_data(m_null_bits, (m_colcnt + 7) / 8);
 }
#endif

#if defined(HAVE_REPLICATION) && !defined(MYSQL_CLIENT)

/*
  Print some useful information for the SHOW BINARY LOG information
  field.
 */

#if defined(HAVE_REPLICATION) && !defined(MYSQL_CLIENT)
void Table_map_log_event::pack_info(Protocol *protocol)
{
    char buf[256];
    size_t bytes= my_snprintf(buf, sizeof(buf),
                                 "table_id: %llu (%s.%s)",
                              m_table_id, m_dbnam, m_tblnam);
    protocol->store(buf, bytes, &my_charset_bin);
}
#endif


#endif


#ifdef MYSQL_CLIENT
bool Table_map_log_event::print(FILE *file, PRINT_EVENT_INFO *print_event_info)
{
  if (!print_event_info->short_form)
  {
    char llbuff[22];

    print_header(&print_event_info->head_cache, print_event_info, TRUE);
    if (my_b_printf(&print_event_info->head_cache,
                    "\tTable_map: %`s.%`s mapped to number %s%s\n",
                    m_dbnam, m_tblnam, ullstr(m_table_id, llbuff),
                    ((m_flags & TM_BIT_HAS_TRIGGERS_F) ?
                     " (has triggers)" : "")))
      goto err;
  }
  if (!print_event_info->short_form || print_event_info->print_row_count)
  {
    bool do_print_encoded=
      print_event_info->base64_output_mode != BASE64_OUTPUT_NEVER &&
      print_event_info->base64_output_mode != BASE64_OUTPUT_DECODE_ROWS &&
      !print_event_info->short_form;

    if (print_base64(&print_event_info->body_cache, print_event_info,
                     do_print_encoded) ||
        copy_event_cache_to_file_and_reinit(&print_event_info->head_cache,
                                            file))
      goto err;
  }

  return 0;
err:
  return 1;
}
#endif

/**************************************************************************
	Write_rows_log_event member functions
**************************************************************************/

/*
  Constructor used to build an event for writing to the binary log.
 */
#if !defined(MYSQL_CLIENT)
Write_rows_log_event::Write_rows_log_event(THD *thd_arg, TABLE *tbl_arg,
                                           ulong tid_arg,
                                           bool is_transactional)
  :Rows_log_event(thd_arg, tbl_arg, tid_arg, tbl_arg->rpl_write_set,
                  is_transactional, WRITE_ROWS_EVENT_V1)
{
}

Write_rows_compressed_log_event::Write_rows_compressed_log_event(
                                           THD *thd_arg,
                                           TABLE *tbl_arg,
                                           ulong tid_arg,
                                           bool is_transactional)
  : Write_rows_log_event(thd_arg, tbl_arg, tid_arg, is_transactional)
{
  m_type = WRITE_ROWS_COMPRESSED_EVENT_V1;
}

bool Write_rows_compressed_log_event::write()
{
  return Rows_log_event::write_compressed();
}
#endif

/*
  Constructor used by slave to read the event from the binary log.
 */
#ifdef HAVE_REPLICATION
Write_rows_log_event::Write_rows_log_event(const char *buf, uint event_len,
                                           const Format_description_log_event
                                           *description_event)
: Rows_log_event(buf, event_len, description_event)
{
}

Write_rows_compressed_log_event::Write_rows_compressed_log_event(
                                           const char *buf, uint event_len,
                                           const Format_description_log_event
                                           *description_event)
: Write_rows_log_event(buf, event_len, description_event)
{
  uncompress_buf();
}
#endif

#if !defined(MYSQL_CLIENT) && defined(HAVE_REPLICATION)
int 
Write_rows_log_event::do_before_row_operations(const Slave_reporting_capability *const)
{
  int error= 0;

  /*
    Increment the global status insert count variable
  */
  if (get_flags(STMT_END_F))
    status_var_increment(thd->status_var.com_stat[SQLCOM_INSERT]);

  /**
     todo: to introduce a property for the event (handler?) which forces
     applying the event in the replace (idempotent) fashion.
  */
  if (slave_exec_mode == SLAVE_EXEC_MODE_IDEMPOTENT)
  {
    /*
      We are using REPLACE semantics and not INSERT IGNORE semantics
      when writing rows, that is: new rows replace old rows.  We need to
      inform the storage engine that it should use this behaviour.
    */
    
    /* Tell the storage engine that we are using REPLACE semantics. */
    thd->lex->duplicates= DUP_REPLACE;
    
    /*
      Pretend we're executing a REPLACE command: this is needed for
      InnoDB since it is not (properly) checking the lex->duplicates flag.
    */
    thd->lex->sql_command= SQLCOM_REPLACE;
    /* 
       Do not raise the error flag in case of hitting to an unique attribute
    */
    m_table->file->extra(HA_EXTRA_IGNORE_DUP_KEY);
    /* 
       The following is needed in case if we have AFTER DELETE triggers.
    */
    m_table->file->extra(HA_EXTRA_WRITE_CAN_REPLACE);
    m_table->file->extra(HA_EXTRA_IGNORE_NO_KEY);
  }
  if (slave_run_triggers_for_rbr && !master_had_triggers && m_table->triggers )
    m_table->prepare_triggers_for_insert_stmt_or_event();

  /* Honor next number column if present */
  m_table->next_number_field= m_table->found_next_number_field;
  /*
   * Fixed Bug#45999, In RBR, Store engine of Slave auto-generates new
   * sequence numbers for auto_increment fields if the values of them are 0.
   * If generateing a sequence number is decided by the values of
   * table->auto_increment_field_not_null and SQL_MODE(if includes
   * MODE_NO_AUTO_VALUE_ON_ZERO) in update_auto_increment function.
   * SQL_MODE of slave sql thread is always consistency with master's.
   * In RBR, auto_increment fields never are NULL, except if the auto_inc
   * column exists only on the slave side (i.e., in an extra column
   * on the slave's table).
   */
  if (!is_auto_inc_in_extra_columns())
    m_table->auto_increment_field_not_null= TRUE;
  else
  {
    /*
      Here we have checked that there is an extra field
      on this server's table that has an auto_inc column.

      Mark that the auto_increment field is null and mark
      the read and write set bits.

      (There can only be one AUTO_INC column, it is always
       indexed and it cannot have a DEFAULT value).
    */
    m_table->auto_increment_field_not_null= FALSE;
    m_table->mark_auto_increment_column();
  }

  return error;
}

int 
Write_rows_log_event::do_after_row_operations(const Slave_reporting_capability *const,
                                              int error)
{
  int local_error= 0;

  /**
    Clear the write_set bit for auto_inc field that only
    existed on the destination table as an extra column.
   */
  if (is_auto_inc_in_extra_columns())
  {
    bitmap_clear_bit(m_table->rpl_write_set,
                     m_table->next_number_field->field_index);
    bitmap_clear_bit(m_table->read_set,
                     m_table->next_number_field->field_index);

    if (get_flags(STMT_END_F))
      m_table->file->ha_release_auto_increment();
  }
  m_table->next_number_field=0;
  m_table->auto_increment_field_not_null= FALSE;
  if (slave_exec_mode == SLAVE_EXEC_MODE_IDEMPOTENT)
  {
    m_table->file->extra(HA_EXTRA_NO_IGNORE_DUP_KEY);
    m_table->file->extra(HA_EXTRA_WRITE_CANNOT_REPLACE);
    /*
      resetting the extra with 
      table->file->extra(HA_EXTRA_NO_IGNORE_NO_KEY); 
      fires bug#27077
      explanation: file->reset() performs this duty
      ultimately. Still todo: fix
    */
  }
  if (unlikely((local_error= m_table->file->ha_end_bulk_insert())))
  {
    m_table->file->print_error(local_error, MYF(0));
  }
  return error? error : local_error;
}

#if !defined(MYSQL_CLIENT) && defined(HAVE_REPLICATION)

bool Rows_log_event::process_triggers(trg_event_type event,
                                      trg_action_time_type time_type,
                                      bool old_row_is_record1)
{
  bool result;
  DBUG_ENTER("Rows_log_event::process_triggers");
  m_table->triggers->mark_fields_used(event);
  if (slave_run_triggers_for_rbr == SLAVE_RUN_TRIGGERS_FOR_RBR_YES)
  {
    tmp_disable_binlog(thd); /* Do not replicate the low-level changes. */
    result= m_table->triggers->process_triggers(thd, event,
                                              time_type, old_row_is_record1);
    reenable_binlog(thd);
  }
  else
    result= m_table->triggers->process_triggers(thd, event,
                                              time_type, old_row_is_record1);

  DBUG_RETURN(result);
}
/*
  Check if there are more UNIQUE keys after the given key.
*/
static int
last_uniq_key(TABLE *table, uint keyno)
{
  while (++keyno < table->s->keys)
    if (table->key_info[keyno].flags & HA_NOSAME)
      return 0;
  return 1;
}

/**
   Check if an error is a duplicate key error.

   This function is used to check if an error code is one of the
   duplicate key error, i.e., and error code for which it is sensible
   to do a <code>get_dup_key()</code> to retrieve the duplicate key.

   @param errcode The error code to check.

   @return <code>true</code> if the error code is such that
   <code>get_dup_key()</code> will return true, <code>false</code>
   otherwise.
 */
bool
is_duplicate_key_error(int errcode)
{
  switch (errcode)
  {
  case HA_ERR_FOUND_DUPP_KEY:
  case HA_ERR_FOUND_DUPP_UNIQUE:
    return true;
  }
  return false;
}

/**
  Write the current row into event's table.

  The row is located in the row buffer, pointed by @c m_curr_row member.
  Number of columns of the row is stored in @c m_width member (it can be 
  different from the number of columns in the table to which we insert). 
  Bitmap @c m_cols indicates which columns are present in the row. It is assumed 
  that event's table is already open and pointed by @c m_table.

  If the same record already exists in the table it can be either overwritten 
  or an error is reported depending on the value of @c overwrite flag 
  (error reporting not yet implemented). Note that the matching record can be
  different from the row we insert if we use primary keys to identify records in
  the table.

  The row to be inserted can contain values only for selected columns. The 
  missing columns are filled with default values using @c prepare_record() 
  function. If a matching record is found in the table and @c overwritte is
  true, the missing columns are taken from it.

  @param  rli   Relay log info (needed for row unpacking).
  @param  overwrite  
                Shall we overwrite if the row already exists or signal 
                error (currently ignored).

  @returns Error code on failure, 0 on success.

  This method, if successful, sets @c m_curr_row_end pointer to point at the
  next row in the rows buffer. This is done when unpacking the row to be 
  inserted.

  @note If a matching record is found, it is either updated using 
  @c ha_update_row() or first deleted and then new record written.
*/ 

int
Rows_log_event::write_row(rpl_group_info *rgi,
                          const bool overwrite)
{
  DBUG_ENTER("write_row");
  DBUG_ASSERT(m_table != NULL && thd != NULL);

  TABLE *table= m_table;  // pointer to event's table
  int error;
  int UNINIT_VAR(keynum);
  const bool invoke_triggers=
    slave_run_triggers_for_rbr && !master_had_triggers && table->triggers;
  auto_afree_ptr<char> key(NULL);

  prepare_record(table, m_width, true);

  /* unpack row into table->record[0] */
  if (unlikely((error= unpack_current_row(rgi))))
  {
    table->file->print_error(error, MYF(0));
    DBUG_RETURN(error);
  }

  if (m_curr_row == m_rows_buf && !invoke_triggers)
  {
    /*
       This table has no triggers so we can do bulk insert.

       This is the first row to be inserted, we estimate the rows with
       the size of the first row and use that value to initialize
       storage engine for bulk insertion.
    */
    /* this is the first row to be inserted, we estimate the rows with
       the size of the first row and use that value to initialize
       storage engine for bulk insertion */
    DBUG_ASSERT(!(m_curr_row > m_curr_row_end));
    ha_rows estimated_rows= 0;
    if (m_curr_row < m_curr_row_end)
      estimated_rows= (m_rows_end - m_curr_row) / (m_curr_row_end - m_curr_row);
    else if (m_curr_row == m_curr_row_end)
      estimated_rows= 1;

    table->file->ha_start_bulk_insert(estimated_rows);
  }

  /*
    Explicitly set the auto_inc to null to make sure that
    it gets an auto_generated value.
  */
  if (is_auto_inc_in_extra_columns())
    m_table->next_number_field->set_null();
  
  DBUG_DUMP("record[0]", table->record[0], table->s->reclength);
  DBUG_PRINT_BITSET("debug", "rpl_write_set: %s", table->rpl_write_set);
  DBUG_PRINT_BITSET("debug", "read_set:      %s", table->read_set);

  if (invoke_triggers &&
      unlikely(process_triggers(TRG_EVENT_INSERT, TRG_ACTION_BEFORE, TRUE)))
  {
    DBUG_RETURN(HA_ERR_GENERIC); // in case if error is not set yet
  }

  // Handle INSERT.
  if (table->versioned(VERS_TIMESTAMP))
  {
    ulong sec_part;
    bitmap_set_bit(table->read_set, table->vers_start_field()->field_index);
    table->file->column_bitmaps_signal();
    // Check whether a row came from unversioned table and fix vers fields.
    if (table->vers_start_field()->get_timestamp(&sec_part) == 0 && sec_part == 0)
      table->vers_update_fields();
  }

  /* 
    Try to write record. If a corresponding record already exists in the table,
    we try to change it using ha_update_row() if possible. Otherwise we delete
    it and repeat the whole process again. 

    TODO: Add safety measures against infinite looping. 
   */

  if (table->s->sequence)
    error= update_sequence();
  else while (unlikely(error= table->file->ha_write_row(table->record[0])))
  {
    if (error == HA_ERR_LOCK_DEADLOCK ||
        error == HA_ERR_LOCK_WAIT_TIMEOUT ||
        (keynum= table->file->get_dup_key(error)) < 0 ||
        !overwrite)
    {
      DBUG_PRINT("info",("get_dup_key returns %d)", keynum));
      /*
        Deadlock, waiting for lock or just an error from the handler
        such as HA_ERR_FOUND_DUPP_KEY when overwrite is false.
        Retrieval of the duplicate key number may fail
        - either because the error was not "duplicate key" error
        - or because the information which key is not available
      */
      table->file->print_error(error, MYF(0));
      DBUG_RETURN(error);
    }
    /*
       We need to retrieve the old row into record[1] to be able to
       either update or delete the offending record.  We either:

       - use rnd_pos() with a row-id (available as dupp_row) to the
         offending row, if that is possible (MyISAM and Blackhole), or else

       - use index_read_idx() with the key that is duplicated, to
         retrieve the offending row.
     */
    if (table->file->ha_table_flags() & HA_DUPLICATE_POS)
    {
      DBUG_PRINT("info",("Locating offending record using rnd_pos()"));

      if ((error= table->file->ha_rnd_init_with_error(0)))
      {
        DBUG_RETURN(error);
      }

      error= table->file->ha_rnd_pos(table->record[1], table->file->dup_ref);
      if (unlikely(error))
      {
        DBUG_PRINT("info",("rnd_pos() returns error %d",error));
        table->file->print_error(error, MYF(0));
        DBUG_RETURN(error);
      }
      table->file->ha_rnd_end();
    }
    else
    {
      DBUG_PRINT("info",("Locating offending record using index_read_idx()"));

      if (table->file->extra(HA_EXTRA_FLUSH_CACHE))
      {
        DBUG_PRINT("info",("Error when setting HA_EXTRA_FLUSH_CACHE"));
        DBUG_RETURN(my_errno);
      }

      if (key.get() == NULL)
      {
        key.assign(static_cast<char*>(my_alloca(table->s->max_unique_length)));
        if (key.get() == NULL)
        {
          DBUG_PRINT("info",("Can't allocate key buffer"));
          DBUG_RETURN(ENOMEM);
        }
      }

      key_copy((uchar*)key.get(), table->record[0], table->key_info + keynum,
               0);
      error= table->file->ha_index_read_idx_map(table->record[1], keynum,
                                                (const uchar*)key.get(),
                                                HA_WHOLE_KEY,
                                                HA_READ_KEY_EXACT);
      if (unlikely(error))
      {
        DBUG_PRINT("info",("index_read_idx() returns %s", HA_ERR(error)));
        table->file->print_error(error, MYF(0));
        DBUG_RETURN(error);
      }
    }

    /*
       Now, record[1] should contain the offending row.  That
       will enable us to update it or, alternatively, delete it (so
       that we can insert the new row afterwards).
     */

    /*
      If row is incomplete we will use the record found to fill 
      missing columns.  
    */
    if (!get_flags(COMPLETE_ROWS_F))
    {
      restore_record(table,record[1]);
      error= unpack_current_row(rgi);
    }

    DBUG_PRINT("debug",("preparing for update: before and after image"));
    DBUG_DUMP("record[1] (before)", table->record[1], table->s->reclength);
    DBUG_DUMP("record[0] (after)", table->record[0], table->s->reclength);

    /*
       REPLACE is defined as either INSERT or DELETE + INSERT.  If
       possible, we can replace it with an UPDATE, but that will not
       work on InnoDB if FOREIGN KEY checks are necessary.

       I (Matz) am not sure of the reason for the last_uniq_key()
       check as, but I'm guessing that it's something along the
       following lines.

       Suppose that we got the duplicate key to be a key that is not
       the last unique key for the table and we perform an update:
       then there might be another key for which the unique check will
       fail, so we're better off just deleting the row and inserting
       the correct row.

       Additionally we don't use UPDATE if rbr triggers should be invoked -
       when triggers are used we want a simple and predictable execution path.
     */
    if (last_uniq_key(table, keynum) && !invoke_triggers &&
        !table->file->referenced_by_foreign_key())
    {
      DBUG_PRINT("info",("Updating row using ha_update_row()"));
      error= table->file->ha_update_row(table->record[1],
                                       table->record[0]);
      switch (error) {

      case HA_ERR_RECORD_IS_THE_SAME:
        DBUG_PRINT("info",("ignoring HA_ERR_RECORD_IS_THE_SAME error from"
                           " ha_update_row()"));
        error= 0;

      case 0:
        break;

      default:
        DBUG_PRINT("info",("ha_update_row() returns error %d",error));
        table->file->print_error(error, MYF(0));
      }

      DBUG_RETURN(error);
    }
    else
    {
      DBUG_PRINT("info",("Deleting offending row and trying to write new one again"));
      if (invoke_triggers &&
          unlikely(process_triggers(TRG_EVENT_DELETE, TRG_ACTION_BEFORE,
                                    TRUE)))
        error= HA_ERR_GENERIC; // in case if error is not set yet
      else
      {
        if (unlikely((error= table->file->ha_delete_row(table->record[1]))))
        {
          DBUG_PRINT("info",("ha_delete_row() returns error %d",error));
          table->file->print_error(error, MYF(0));
          DBUG_RETURN(error);
        }
        if (invoke_triggers &&
            unlikely(process_triggers(TRG_EVENT_DELETE, TRG_ACTION_AFTER,
                                      TRUE)))
          DBUG_RETURN(HA_ERR_GENERIC); // in case if error is not set yet
      }
      /* Will retry ha_write_row() with the offending row removed. */
    }
  }

  if (invoke_triggers &&
      unlikely(process_triggers(TRG_EVENT_INSERT, TRG_ACTION_AFTER, TRUE)))
    error= HA_ERR_GENERIC; // in case if error is not set yet

  DBUG_RETURN(error);
}


int Rows_log_event::update_sequence()
{
  TABLE *table= m_table;  // pointer to event's table

  if (!bitmap_is_set(table->rpl_write_set, MIN_VALUE_FIELD_NO))
  {
    /* This event come from a setval function executed on the master.
       Update the sequence next_number and round, like we do with setval()
    */
    my_bitmap_map *old_map= dbug_tmp_use_all_columns(table,
                                                     table->read_set);
    longlong nextval= table->field[NEXT_FIELD_NO]->val_int();
    longlong round= table->field[ROUND_FIELD_NO]->val_int();
    dbug_tmp_restore_column_map(table->read_set, old_map);

    return table->s->sequence->set_value(table, nextval, round, 0) > 0;
  }

  /*
    Update all fields in table and update the active sequence, like with
    ALTER SEQUENCE
  */
  return table->file->ha_write_row(table->record[0]);
}


#endif

int
Write_rows_log_event::do_exec_row(rpl_group_info *rgi)
{
  DBUG_ASSERT(m_table != NULL);
  const char *tmp= thd->get_proc_info();
  const char *message= "Write_rows_log_event::write_row()";
  int error;

#ifdef WSREP_PROC_INFO
  my_snprintf(thd->wsrep_info, sizeof(thd->wsrep_info) - 1,
              "Write_rows_log_event::write_row(%lld)",
              (long long) wsrep_thd_trx_seqno(thd));
  message= thd->wsrep_info;
#endif /* WSREP_PROC_INFO */

  thd_proc_info(thd, message);
  error= write_row(rgi, slave_exec_mode == SLAVE_EXEC_MODE_IDEMPOTENT);
  thd_proc_info(thd, tmp);

  if (unlikely(error) && unlikely(!thd->is_error()))
  {
    DBUG_ASSERT(0);
    my_error(ER_UNKNOWN_ERROR, MYF(0));
  }

  return error;
}

#endif /* !defined(MYSQL_CLIENT) && defined(HAVE_REPLICATION) */

#ifdef MYSQL_CLIENT
bool Write_rows_log_event::print(FILE *file, PRINT_EVENT_INFO* print_event_info)
{
  DBUG_EXECUTE_IF("simulate_cache_read_error",
                  {DBUG_SET("+d,simulate_my_b_fill_error");});
  return Rows_log_event::print_helper(file, print_event_info, is_flashback ? "Delete_rows" : "Write_rows");
}

bool Write_rows_compressed_log_event::print(FILE *file,
                                            PRINT_EVENT_INFO* print_event_info)
{
  char *new_buf;
  ulong len;
  bool is_malloc = false;
  if(!row_log_event_uncompress(glob_description_event,
                               checksum_alg == BINLOG_CHECKSUM_ALG_CRC32,
                               temp_buf, UINT_MAX32, NULL, 0, &is_malloc, &new_buf, &len))
  {
    free_temp_buf();
    register_temp_buf(new_buf, true);
    if (Rows_log_event::print_helper(file, print_event_info,
                                     "Write_compressed_rows"))
      goto err;
  }
  else
  {
    if (my_b_printf(&print_event_info->head_cache,
                    "ERROR: uncompress write_compressed_rows failed\n"))
      goto err;
  }

  return 0;
err:
  return 1;
}
#endif


#if defined(MYSQL_SERVER) && defined(HAVE_REPLICATION)
uint8 Write_rows_log_event::get_trg_event_map()
{
  return trg2bit(TRG_EVENT_INSERT) | trg2bit(TRG_EVENT_UPDATE) |
         trg2bit(TRG_EVENT_DELETE);
}
#endif

/**************************************************************************
	Delete_rows_log_event member functions
**************************************************************************/

#if !defined(MYSQL_CLIENT) && defined(HAVE_REPLICATION)
/*
  Compares table->record[0] and table->record[1]

  Returns TRUE if different.
*/
static bool record_compare(TABLE *table)
{
  bool result= FALSE;
  /**
    Compare full record only if:
    - there are no blob fields (otherwise we would also need 
      to compare blobs contents as well);
    - there are no varchar fields (otherwise we would also need
      to compare varchar contents as well);
    - there are no null fields, otherwise NULLed fields 
      contents (i.e., the don't care bytes) may show arbitrary 
      values, depending on how each engine handles internally.
    */
  if ((table->s->blob_fields + 
       table->s->varchar_fields + 
       table->s->null_fields) == 0)
  {
    result= cmp_record(table,record[1]);
    goto record_compare_exit;
  }

  /* Compare null bits */
  if (memcmp(table->null_flags,
	     table->null_flags+table->s->rec_buff_length,
	     table->s->null_bytes))
  {
    result= TRUE;				// Diff in NULL value
    goto record_compare_exit;
  }

  /* Compare fields */
  for (Field **ptr=table->field ; *ptr ; ptr++)
  {
    if (table->versioned() && (*ptr)->vers_sys_field())
    {
      continue;
    }
    /**
      We only compare field contents that are not null.
      NULL fields (i.e., their null bits) were compared 
      earlier.
    */
    if (!(*(ptr))->is_null())
    {
      if ((*ptr)->cmp_binary_offset(table->s->rec_buff_length))
      {
        result= TRUE;
        goto record_compare_exit;
      }
    }
  }

record_compare_exit:
  return result;
}


/**
  Find the best key to use when locating the row in @c find_row().

  A primary key is preferred if it exists; otherwise a unique index is
  preferred. Else we pick the index with the smalles rec_per_key value.

  If a suitable key is found, set @c m_key, @c m_key_nr and @c m_key_info
  member fields appropriately.

  @returns Error code on failure, 0 on success.
*/
int Rows_log_event::find_key()
{
  uint i, best_key_nr, last_part;
  KEY *key, *UNINIT_VAR(best_key);
  ulong UNINIT_VAR(best_rec_per_key), tmp;
  DBUG_ENTER("Rows_log_event::find_key");
  DBUG_ASSERT(m_table);

  best_key_nr= MAX_KEY;

  /*
    Keys are sorted so that any primary key is first, followed by unique keys,
    followed by any other. So we will automatically pick the primary key if
    it exists.
  */
  for (i= 0, key= m_table->key_info; i < m_table->s->keys; i++, key++)
  {
    if (!m_table->s->keys_in_use.is_set(i))
      continue;
    /*
      We cannot use a unique key with NULL-able columns to uniquely identify
      a row (but we can still select it for range scan below if nothing better
      is available).
    */
    if ((key->flags & (HA_NOSAME | HA_NULL_PART_KEY)) == HA_NOSAME)
    {
      best_key_nr= i;
      best_key= key;
      break;
    }
    /*
      We can only use a non-unique key if it allows range scans (ie. skip
      FULLTEXT indexes and such).
    */
    last_part= key->user_defined_key_parts - 1;
    DBUG_PRINT("info", ("Index %s rec_per_key[%u]= %lu",
                        key->name.str, last_part, key->rec_per_key[last_part]));
    if (!(m_table->file->index_flags(i, last_part, 1) & HA_READ_NEXT))
      continue;

    tmp= key->rec_per_key[last_part];
    if (best_key_nr == MAX_KEY || (tmp > 0 && tmp < best_rec_per_key))
    {
      best_key_nr= i;
      best_key= key;
      best_rec_per_key= tmp;
    }
  }

  if (best_key_nr == MAX_KEY)
  {
    m_key_info= NULL;
    DBUG_RETURN(0);
  }

  // Allocate buffer for key searches
  m_key= (uchar *) my_malloc(best_key->key_length, MYF(MY_WME));
  if (m_key == NULL)
    DBUG_RETURN(HA_ERR_OUT_OF_MEM);
  m_key_info= best_key;
  m_key_nr= best_key_nr;

  DBUG_RETURN(0);;
}


/* 
  Check if we are already spending too much time on this statement.
  if we are, warn user that it might be because table does not have
  a PK, but only if the warning was not printed before for this STMT.

  @param type          The event type code.
  @param table_name    The name of the table that the slave is 
                       operating.
  @param is_index_scan States whether the slave is doing an index scan 
                       or not.
  @param rli           The relay metadata info.
*/
static inline 
void issue_long_find_row_warning(Log_event_type type, 
                                 const char *table_name,
                                 bool is_index_scan,
                                 rpl_group_info *rgi)
{
  if ((global_system_variables.log_warnings > 1 && 
       !rgi->is_long_find_row_note_printed()))
  {
    ulonglong now= microsecond_interval_timer();
    ulonglong stmt_ts= rgi->get_row_stmt_start_timestamp();
    
    DBUG_EXECUTE_IF("inject_long_find_row_note", 
                    stmt_ts-=(LONG_FIND_ROW_THRESHOLD*2*HRTIME_RESOLUTION););

    longlong delta= (now - stmt_ts)/HRTIME_RESOLUTION;

    if (delta > LONG_FIND_ROW_THRESHOLD)
    {
      rgi->set_long_find_row_note_printed();
      const char* evt_type= LOG_EVENT_IS_DELETE_ROW(type) ? " DELETE" : "n UPDATE";
      const char* scan_type= is_index_scan ? "scanning an index" : "scanning the table";

      sql_print_information("The slave is applying a ROW event on behalf of a%s statement "
                            "on table %s and is currently taking a considerable amount "
                            "of time (%lld seconds). This is due to the fact that it is %s "
                            "while looking up records to be processed. Consider adding a "
                            "primary key (or unique key) to the table to improve "
                            "performance.",
                            evt_type, table_name, (long) delta, scan_type);
    }
  }
}


/*
  HA_ERR_KEY_NOT_FOUND is a fatal error normally, but it's an expected
  error in speculate optimistic mode, so use something non-fatal instead
*/
static int row_not_found_error(rpl_group_info *rgi)
{
  return rgi->speculation != rpl_group_info::SPECULATE_OPTIMISTIC
         ? HA_ERR_KEY_NOT_FOUND : HA_ERR_RECORD_CHANGED;
}

/**
  Locate the current row in event's table.

  The current row is pointed by @c m_curr_row. Member @c m_width tells
  how many columns are there in the row (this can be differnet from
  the number of columns in the table). It is assumed that event's
  table is already open and pointed by @c m_table.

  If a corresponding record is found in the table it is stored in 
  @c m_table->record[0]. Note that when record is located based on a primary 
  key, it is possible that the record found differs from the row being located.

  If no key is specified or table does not have keys, a table scan is used to 
  find the row. In that case the row should be complete and contain values for
  all columns. However, it can still be shorter than the table, i.e. the table 
  can contain extra columns not present in the row. It is also possible that 
  the table has fewer columns than the row being located. 

  @returns Error code on failure, 0 on success. 
  
  @post In case of success @c m_table->record[0] contains the record found. 
  Also, the internal "cursor" of the table is positioned at the record found.

  @note If the engine allows random access of the records, a combination of
  @c position() and @c rnd_pos() will be used. 

  Note that one MUST call ha_index_or_rnd_end() after this function if
  it returns 0 as we must leave the row position in the handler intact
  for any following update/delete command.
*/

int Rows_log_event::find_row(rpl_group_info *rgi)
{
  DBUG_ENTER("Rows_log_event::find_row");

  DBUG_ASSERT(m_table && m_table->in_use != NULL);

  TABLE *table= m_table;
  int error= 0;
  bool is_table_scan= false, is_index_scan= false;

  /*
    rpl_row_tabledefs.test specifies that
    if the extra field on the slave does not have a default value
    and this is okay with Delete or Update events.
    Todo: fix wl3228 hld that requires defauls for all types of events
  */
  
  prepare_record(table, m_width, FALSE);
  error= unpack_current_row(rgi);

  m_vers_from_plain= false;
  if (table->versioned())
  {
    Field *row_end= table->vers_end_field();
    DBUG_ASSERT(table->read_set);
    bitmap_set_bit(table->read_set, row_end->field_index);
    // check whether master table is unversioned
    if (row_end->val_int() == 0)
    {
      bitmap_set_bit(table->write_set, row_end->field_index);
      // Plain source table may have a PRIMARY KEY. And row_end is always
      // a part of PRIMARY KEY. Set it to max value for engine to find it in
      // index. Needed for an UPDATE/DELETE cases.
      table->vers_end_field()->set_max();
      m_vers_from_plain= true;
    }
    table->file->column_bitmaps_signal();
  }

  DBUG_PRINT("info",("looking for the following record"));
  DBUG_DUMP("record[0]", table->record[0], table->s->reclength);

  if ((table->file->ha_table_flags() & HA_PRIMARY_KEY_REQUIRED_FOR_POSITION) &&
      table->s->primary_key < MAX_KEY)
  {
    /*
      Use a more efficient method to fetch the record given by
      table->record[0] if the engine allows it.  We first compute a
      row reference using the position() member function (it will be
      stored in table->file->ref) and the use rnd_pos() to position
      the "cursor" (i.e., record[0] in this case) at the correct row.

      TODO: Add a check that the correct record has been fetched by
      comparing with the original record. Take into account that the
      record on the master and slave can be of different
      length. Something along these lines should work:

      ADD>>>  store_record(table,record[1]);
              int error= table->file->ha_rnd_pos(table->record[0],
              table->file->ref);
      ADD>>>  DBUG_ASSERT(memcmp(table->record[1], table->record[0],
                                 table->s->reclength) == 0);

    */
    int error;
    DBUG_PRINT("info",("locating record using primary key (position)"));

    error= table->file->ha_rnd_pos_by_record(table->record[0]);
    if (unlikely(error))
    {
      DBUG_PRINT("info",("rnd_pos returns error %d",error));
      if (error == HA_ERR_KEY_NOT_FOUND)
        error= row_not_found_error(rgi);
      table->file->print_error(error, MYF(0));
    }
    DBUG_RETURN(error);
  }

  // We can't use position() - try other methods.
  
  /* 
    We need to retrieve all fields
    TODO: Move this out from this function to main loop 
   */
  table->use_all_columns();

  /*
    Save copy of the record in table->record[1]. It might be needed 
    later if linear search is used to find exact match.
   */ 
  store_record(table,record[1]);    

  if (m_key_info)
  {
    DBUG_PRINT("info",("locating record using key #%u [%s] (index_read)",
                       m_key_nr, m_key_info->name.str));
    /* We use this to test that the correct key is used in test cases. */
    DBUG_EXECUTE_IF("slave_crash_if_wrong_index",
                    if(0 != strcmp(m_key_info->name.str,"expected_key")) abort(););

    /* The key is active: search the table using the index */
    if (!table->file->inited &&
        (error= table->file->ha_index_init(m_key_nr, FALSE)))
    {
      DBUG_PRINT("info",("ha_index_init returns error %d",error));
      table->file->print_error(error, MYF(0));
      goto end;
    }

    /* Fill key data for the row */

    DBUG_ASSERT(m_key);
    key_copy(m_key, table->record[0], m_key_info, 0);

    /*
      Don't print debug messages when running valgrind since they can
      trigger false warnings.
     */
#ifndef HAVE_valgrind
    DBUG_DUMP("key data", m_key, m_key_info->key_length);
#endif

    /*
      We need to set the null bytes to ensure that the filler bit are
      all set when returning.  There are storage engines that just set
      the necessary bits on the bytes and don't set the filler bits
      correctly.
    */
    if (table->s->null_bytes > 0)
      table->record[0][table->s->null_bytes - 1]|=
        256U - (1U << table->s->last_null_bit_pos);

    if (unlikely((error= table->file->ha_index_read_map(table->record[0],
                                                        m_key,
                                                        HA_WHOLE_KEY,
                                                        HA_READ_KEY_EXACT))))
    {
      DBUG_PRINT("info",("no record matching the key found in the table"));
      if (error == HA_ERR_KEY_NOT_FOUND)
        error= row_not_found_error(rgi);
      table->file->print_error(error, MYF(0));
      table->file->ha_index_end();
      goto end;
    }

  /*
    Don't print debug messages when running valgrind since they can
    trigger false warnings.
   */
#ifndef HAVE_valgrind
    DBUG_PRINT("info",("found first matching record")); 
    DBUG_DUMP("record[0]", table->record[0], table->s->reclength);
#endif
    /*
      Below is a minor "optimization".  If the key (i.e., key number
      0) has the HA_NOSAME flag set, we know that we have found the
      correct record (since there can be no duplicates); otherwise, we
      have to compare the record with the one found to see if it is
      the correct one.

      CAVEAT! This behaviour is essential for the replication of,
      e.g., the mysql.proc table since the correct record *shall* be
      found using the primary key *only*.  There shall be no
      comparison of non-PK columns to decide if the correct record is
      found.  I can see no scenario where it would be incorrect to
      chose the row to change only using a PK or an UNNI.
    */
    if (table->key_info->flags & HA_NOSAME)
    {
      /* Unique does not have non nullable part */
      if (!(table->key_info->flags & (HA_NULL_PART_KEY)))
      {
        error= 0;
        goto end;
      }
      else
      {
        KEY *keyinfo= table->key_info;
        /*
          Unique has nullable part. We need to check if there is any
          field in the BI image that is null and part of UNNI.
        */
        bool null_found= FALSE;
        for (uint i=0; i < keyinfo->user_defined_key_parts && !null_found; i++)
        {
          uint fieldnr= keyinfo->key_part[i].fieldnr - 1;
          Field **f= table->field+fieldnr;
          null_found= (*f)->is_null();
        }

        if (!null_found)
        {
          error= 0;
          goto end;
        }

        /* else fall through to index scan */
      }
    }

    is_index_scan=true;

    /*
      In case key is not unique, we still have to iterate over records found
      and find the one which is identical to the row given. A copy of the 
      record we are looking for is stored in record[1].
     */ 
    DBUG_PRINT("info",("non-unique index, scanning it to find matching record")); 
    /* We use this to test that the correct key is used in test cases. */
    DBUG_EXECUTE_IF("slave_crash_if_index_scan", abort(););

    while (record_compare(table))
    {
      while ((error= table->file->ha_index_next(table->record[0])))
      {
        DBUG_PRINT("info",("no record matching the given row found"));
        table->file->print_error(error, MYF(0));
        table->file->ha_index_end();
        goto end;
      }
    }
  }
  else
  {
    DBUG_PRINT("info",("locating record using table scan (rnd_next)"));
    /* We use this to test that the correct key is used in test cases. */
    DBUG_EXECUTE_IF("slave_crash_if_table_scan", abort(););

    /* We don't have a key: search the table using rnd_next() */
    if (unlikely((error= table->file->ha_rnd_init_with_error(1))))
    {
      DBUG_PRINT("info",("error initializing table scan"
                         " (ha_rnd_init returns %d)",error));
      goto end;
    }

    is_table_scan= true;

    /* Continue until we find the right record or have made a full loop */
    do
    {
      error= table->file->ha_rnd_next(table->record[0]);

      if (unlikely(error))
        DBUG_PRINT("info", ("error: %s", HA_ERR(error)));
      switch (error) {

      case 0:
        DBUG_DUMP("record found", table->record[0], table->s->reclength);
        break;

      case HA_ERR_END_OF_FILE:
        DBUG_PRINT("info", ("Record not found"));
        table->file->ha_rnd_end();
        goto end;

      default:
        DBUG_PRINT("info", ("Failed to get next record"
                            " (rnd_next returns %d)",error));
        table->file->print_error(error, MYF(0));
        table->file->ha_rnd_end();
        goto end;
      }
    }
    while (record_compare(table));
    
    /* 
      Note: above record_compare will take into accout all record fields 
      which might be incorrect in case a partial row was given in the event
     */

    DBUG_ASSERT(error == HA_ERR_END_OF_FILE || error == 0);
  }

end:
  if (is_table_scan || is_index_scan)
    issue_long_find_row_warning(get_general_type_code(), m_table->alias.c_ptr(), 
                                is_index_scan, rgi);
  table->default_column_bitmaps();
  DBUG_RETURN(error);
}

#endif

/*
  Constructor used to build an event for writing to the binary log.
 */

#ifndef MYSQL_CLIENT
Delete_rows_log_event::Delete_rows_log_event(THD *thd_arg, TABLE *tbl_arg,
                                             ulong tid, bool is_transactional)
  : Rows_log_event(thd_arg, tbl_arg, tid, tbl_arg->read_set, is_transactional,
                   DELETE_ROWS_EVENT_V1)
{
}

Delete_rows_compressed_log_event::Delete_rows_compressed_log_event(
                                           THD *thd_arg, TABLE *tbl_arg,
                                           ulong tid_arg,
                                           bool is_transactional)
  : Delete_rows_log_event(thd_arg, tbl_arg, tid_arg, is_transactional)
{
  m_type= DELETE_ROWS_COMPRESSED_EVENT_V1;
}

bool Delete_rows_compressed_log_event::write()
{
  return Rows_log_event::write_compressed();    
}
#endif /* #if !defined(MYSQL_CLIENT) */

/*
  Constructor used by slave to read the event from the binary log.
 */
#ifdef HAVE_REPLICATION
Delete_rows_log_event::Delete_rows_log_event(const char *buf, uint event_len,
                                             const Format_description_log_event
                                             *description_event)
  : Rows_log_event(buf, event_len, description_event)
{
}

Delete_rows_compressed_log_event::Delete_rows_compressed_log_event(
                                           const char *buf, uint event_len,
                                           const Format_description_log_event
                                           *description_event)
  : Delete_rows_log_event(buf, event_len, description_event)
{
  uncompress_buf();
}
#endif

#if !defined(MYSQL_CLIENT) && defined(HAVE_REPLICATION)

int 
Delete_rows_log_event::do_before_row_operations(const Slave_reporting_capability *const)
{
  /*
    Increment the global status delete count variable
   */
  if (get_flags(STMT_END_F))
    status_var_increment(thd->status_var.com_stat[SQLCOM_DELETE]);

  if ((m_table->file->ha_table_flags() & HA_PRIMARY_KEY_REQUIRED_FOR_POSITION) &&
      m_table->s->primary_key < MAX_KEY)
  {
    /*
      We don't need to allocate any memory for m_key since it is not used.
    */
    return 0;
  }
  if (slave_run_triggers_for_rbr && !master_had_triggers)
    m_table->prepare_triggers_for_delete_stmt_or_event();

  return find_key();
}

int 
Delete_rows_log_event::do_after_row_operations(const Slave_reporting_capability *const, 
                                               int error)
{
  m_table->file->ha_index_or_rnd_end();
  my_free(m_key);
  m_key= NULL;
  m_key_info= NULL;

  return error;
}

int Delete_rows_log_event::do_exec_row(rpl_group_info *rgi)
{
  int error;
  const char *tmp= thd->get_proc_info();
  const char *message= "Delete_rows_log_event::find_row()";
  const bool invoke_triggers=
    slave_run_triggers_for_rbr && !master_had_triggers && m_table->triggers;
  DBUG_ASSERT(m_table != NULL);

#ifdef WSREP_PROC_INFO
  my_snprintf(thd->wsrep_info, sizeof(thd->wsrep_info) - 1,
              "Delete_rows_log_event::find_row(%lld)",
              (long long) wsrep_thd_trx_seqno(thd));
  message= thd->wsrep_info;
#endif /* WSREP_PROC_INFO */

  thd_proc_info(thd, message);
  if (likely(!(error= find_row(rgi))))
  { 
    /*
      Delete the record found, located in record[0]
    */
    message= "Delete_rows_log_event::ha_delete_row()";
#ifdef WSREP_PROC_INFO
    snprintf(thd->wsrep_info, sizeof(thd->wsrep_info) - 1,
             "Delete_rows_log_event::ha_delete_row(%lld)",
             (long long) wsrep_thd_trx_seqno(thd));
    message= thd->wsrep_info;
#endif
    thd_proc_info(thd, message);

    if (invoke_triggers &&
        unlikely(process_triggers(TRG_EVENT_DELETE, TRG_ACTION_BEFORE, FALSE)))
      error= HA_ERR_GENERIC; // in case if error is not set yet
    if (likely(!error))
    {
      m_table->mark_columns_per_binlog_row_image();
      if (m_vers_from_plain && m_table->versioned(VERS_TIMESTAMP))
      {
        Field *end= m_table->vers_end_field();
        bitmap_set_bit(m_table->write_set, end->field_index);
        store_record(m_table, record[1]);
        end->set_time();
        error= m_table->file->ha_update_row(m_table->record[1],
                                            m_table->record[0]);
      }
      else
      {
        error= m_table->file->ha_delete_row(m_table->record[0]);
      }
      m_table->default_column_bitmaps();
    }
    if (invoke_triggers && likely(!error) &&
        unlikely(process_triggers(TRG_EVENT_DELETE, TRG_ACTION_AFTER, FALSE)))
      error= HA_ERR_GENERIC; // in case if error is not set yet
    m_table->file->ha_index_or_rnd_end();
  }
  thd_proc_info(thd, tmp);
  return error;
}

#endif /* !defined(MYSQL_CLIENT) && defined(HAVE_REPLICATION) */

#ifdef MYSQL_CLIENT
bool Delete_rows_log_event::print(FILE *file,
                                  PRINT_EVENT_INFO* print_event_info)
{
  return Rows_log_event::print_helper(file, print_event_info, is_flashback ? "Write_rows" : "Delete_rows");
}

bool Delete_rows_compressed_log_event::print(FILE *file,
                                             PRINT_EVENT_INFO* print_event_info)
{
  char *new_buf;
  ulong len;
  bool is_malloc = false;
  if(!row_log_event_uncompress(glob_description_event,
                               checksum_alg == BINLOG_CHECKSUM_ALG_CRC32,
                               temp_buf, UINT_MAX32, NULL, 0, &is_malloc, &new_buf, &len))
  {
    free_temp_buf();
    register_temp_buf(new_buf, true);
    if (Rows_log_event::print_helper(file, print_event_info,
                                     "Delete_compressed_rows"))
      goto err;
  }
  else
  {
    if (my_b_printf(&print_event_info->head_cache,
                    "ERROR: uncompress delete_compressed_rows failed\n"))
      goto err;
  }

  return 0;
err:
  return 1;
}
#endif


#if defined(MYSQL_SERVER) && defined(HAVE_REPLICATION)
uint8 Delete_rows_log_event::get_trg_event_map()
{
  return trg2bit(TRG_EVENT_DELETE);
}
#endif

/**************************************************************************
	Update_rows_log_event member functions
**************************************************************************/

/*
  Constructor used to build an event for writing to the binary log.
 */
#if !defined(MYSQL_CLIENT)
Update_rows_log_event::Update_rows_log_event(THD *thd_arg, TABLE *tbl_arg,
                                             ulong tid,
                                             bool is_transactional)
: Rows_log_event(thd_arg, tbl_arg, tid, tbl_arg->read_set, is_transactional,
                 UPDATE_ROWS_EVENT_V1)
{
  init(tbl_arg->rpl_write_set);
}

Update_rows_compressed_log_event::Update_rows_compressed_log_event(THD *thd_arg, TABLE *tbl_arg,
                                                                   ulong tid,
                                                                   bool is_transactional)
: Update_rows_log_event(thd_arg, tbl_arg, tid, is_transactional)
{
  m_type = UPDATE_ROWS_COMPRESSED_EVENT_V1;
}

bool Update_rows_compressed_log_event::write()
{
  return Rows_log_event::write_compressed();
}

void Update_rows_log_event::init(MY_BITMAP const *cols)
{
  /* if my_bitmap_init fails, caught in is_valid() */
  if (likely(!my_bitmap_init(&m_cols_ai,
                          m_width <= sizeof(m_bitbuf_ai)*8 ? m_bitbuf_ai : NULL,
                          m_width,
                          false)))
  {
    /* Cols can be zero if this is a dummy binrows event */
    if (likely(cols != NULL))
    {
      memcpy(m_cols_ai.bitmap, cols->bitmap, no_bytes_in_map(cols));
      create_last_word_mask(&m_cols_ai);
    }
  }
}
#endif /* !defined(MYSQL_CLIENT) */


Update_rows_log_event::~Update_rows_log_event()
{
  if (m_cols_ai.bitmap)
  {
    if (m_cols_ai.bitmap == m_bitbuf_ai) // no my_malloc happened
      m_cols_ai.bitmap= 0; // so no my_free in my_bitmap_free
    my_bitmap_free(&m_cols_ai); // To pair with my_bitmap_init().
  }
}


/*
  Constructor used by slave to read the event from the binary log.
 */
#ifdef HAVE_REPLICATION
Update_rows_log_event::Update_rows_log_event(const char *buf, uint event_len,
                                             const
                                             Format_description_log_event
                                             *description_event)
  : Rows_log_event(buf, event_len, description_event)
{
}

Update_rows_compressed_log_event::Update_rows_compressed_log_event(
                                             const char *buf, uint event_len,
                                             const Format_description_log_event
                                             *description_event)
  : Update_rows_log_event(buf, event_len, description_event)
{
  uncompress_buf();
}
#endif

#if !defined(MYSQL_CLIENT) && defined(HAVE_REPLICATION)

int 
Update_rows_log_event::do_before_row_operations(const Slave_reporting_capability *const)
{
  /*
    Increment the global status update count variable
  */
  if (get_flags(STMT_END_F))
    status_var_increment(thd->status_var.com_stat[SQLCOM_UPDATE]);

  int err;
  if ((err= find_key()))
    return err;

  if (slave_run_triggers_for_rbr && !master_had_triggers)
    m_table->prepare_triggers_for_update_stmt_or_event();

  return 0;
}

int 
Update_rows_log_event::do_after_row_operations(const Slave_reporting_capability *const, 
                                               int error)
{
  /*error= ToDo:find out what this should really be, this triggers close_scan in nbd, returning error?*/
  m_table->file->ha_index_or_rnd_end();
  my_free(m_key); // Free for multi_malloc
  m_key= NULL;
  m_key_info= NULL;

  return error;
}

int 
Update_rows_log_event::do_exec_row(rpl_group_info *rgi)
{
  const bool invoke_triggers=
    slave_run_triggers_for_rbr && !master_had_triggers && m_table->triggers;
  const char *tmp= thd->get_proc_info();
  const char *message= "Update_rows_log_event::find_row()";
  DBUG_ASSERT(m_table != NULL);

#ifdef WSREP_PROC_INFO
  my_snprintf(thd->wsrep_info, sizeof(thd->wsrep_info) - 1,
              "Update_rows_log_event::find_row(%lld)",
              (long long) wsrep_thd_trx_seqno(thd));
  message= thd->wsrep_info;
#endif /* WSREP_PROC_INFO */

  thd_proc_info(thd, message);
  int error= find_row(rgi); 
  if (unlikely(error))
  {
    /*
      We need to read the second image in the event of error to be
      able to skip to the next pair of updates
    */
    if ((m_curr_row= m_curr_row_end))
      unpack_current_row(rgi, &m_cols_ai);
    thd_proc_info(thd, tmp);
    return error;
  }

  /*
    This is the situation after locating BI:

    ===|=== before image ====|=== after image ===|===
       ^                     ^
       m_curr_row            m_curr_row_end

    BI found in the table is stored in record[0]. We copy it to record[1]
    and unpack AI to record[0].
   */

  store_record(m_table,record[1]);

  m_curr_row= m_curr_row_end;
  message= "Update_rows_log_event::unpack_current_row()";
#ifdef WSREP_PROC_INFO
  my_snprintf(thd->wsrep_info, sizeof(thd->wsrep_info) - 1,
              "Update_rows_log_event::unpack_current_row(%lld)",
              (long long) wsrep_thd_trx_seqno(thd));
  message= thd->wsrep_info;
#endif /* WSREP_PROC_INFO */

  /* this also updates m_curr_row_end */
  thd_proc_info(thd, message);
  if (unlikely((error= unpack_current_row(rgi, &m_cols_ai))))
    goto err;

  /*
    Now we have the right row to update.  The old row (the one we're
    looking for) is in record[1] and the new row is in record[0].
  */
#ifndef HAVE_valgrind
  /*
    Don't print debug messages when running valgrind since they can
    trigger false warnings.
   */
  DBUG_PRINT("info",("Updating row in table"));
  DBUG_DUMP("old record", m_table->record[1], m_table->s->reclength);
  DBUG_DUMP("new values", m_table->record[0], m_table->s->reclength);
#endif

  message= "Update_rows_log_event::ha_update_row()";
#ifdef WSREP_PROC_INFO
  my_snprintf(thd->wsrep_info, sizeof(thd->wsrep_info) - 1,
              "Update_rows_log_event::ha_update_row(%lld)",
              (long long) wsrep_thd_trx_seqno(thd));
  message= thd->wsrep_info;
#endif /* WSREP_PROC_INFO */

  thd_proc_info(thd, message);
  if (invoke_triggers &&
      unlikely(process_triggers(TRG_EVENT_UPDATE, TRG_ACTION_BEFORE, TRUE)))
  {
    error= HA_ERR_GENERIC; // in case if error is not set yet
    goto err;
  }

  // Temporary fix to find out why it fails [/Matz]
  memcpy(m_table->read_set->bitmap, m_cols.bitmap, (m_table->read_set->n_bits + 7) / 8);
  memcpy(m_table->write_set->bitmap, m_cols_ai.bitmap, (m_table->write_set->n_bits + 7) / 8);

  m_table->mark_columns_per_binlog_row_image();
  if (m_vers_from_plain && m_table->versioned(VERS_TIMESTAMP))
    m_table->vers_update_fields();
  error= m_table->file->ha_update_row(m_table->record[1], m_table->record[0]);
  if (unlikely(error == HA_ERR_RECORD_IS_THE_SAME))
    error= 0;
  if (m_vers_from_plain && m_table->versioned(VERS_TIMESTAMP))
  {
    store_record(m_table, record[2]);
    error= vers_insert_history_row(m_table);
    restore_record(m_table, record[2]);
  }
  m_table->default_column_bitmaps();

  if (invoke_triggers && likely(!error) &&
      unlikely(process_triggers(TRG_EVENT_UPDATE, TRG_ACTION_AFTER, TRUE)))
    error= HA_ERR_GENERIC; // in case if error is not set yet

  thd_proc_info(thd, tmp);

err:
  m_table->file->ha_index_or_rnd_end();
  return error;
}

#endif /* !defined(MYSQL_CLIENT) && defined(HAVE_REPLICATION) */

#ifdef MYSQL_CLIENT
bool Update_rows_log_event::print(FILE *file,
				  PRINT_EVENT_INFO* print_event_info)
{
  return Rows_log_event::print_helper(file, print_event_info, "Update_rows");
}

bool
Update_rows_compressed_log_event::print(FILE *file,
                                        PRINT_EVENT_INFO *print_event_info)
{
  char *new_buf;
  ulong len;
  bool is_malloc= false;
  if(!row_log_event_uncompress(glob_description_event,
                               checksum_alg == BINLOG_CHECKSUM_ALG_CRC32,
                               temp_buf, UINT_MAX32, NULL, 0, &is_malloc, &new_buf, &len))
  {
    free_temp_buf();
    register_temp_buf(new_buf, true);
    if (Rows_log_event::print_helper(file, print_event_info,
                                     "Update_compressed_rows"))
      goto err;
  }
  else
  {
    if (my_b_printf(&print_event_info->head_cache,
                    "ERROR: uncompress update_compressed_rows failed\n"))
      goto err;
  }

  return 0;
err:
  return 1;
}
#endif

#if defined(MYSQL_SERVER) && defined(HAVE_REPLICATION)
uint8 Update_rows_log_event::get_trg_event_map()
{
  return trg2bit(TRG_EVENT_UPDATE);
}
#endif

Incident_log_event::Incident_log_event(const char *buf, uint event_len,
                                       const Format_description_log_event *descr_event)
  : Log_event(buf, descr_event)
{
  DBUG_ENTER("Incident_log_event::Incident_log_event");
  uint8 const common_header_len=
    descr_event->common_header_len;
  uint8 const post_header_len=
    descr_event->post_header_len[INCIDENT_EVENT-1];

  DBUG_PRINT("info",("event_len: %u; common_header_len: %d; post_header_len: %d",
                     event_len, common_header_len, post_header_len));

  m_message.str= NULL;
  m_message.length= 0;
  int incident_number= uint2korr(buf + common_header_len);
  if (incident_number >= INCIDENT_COUNT ||
      incident_number <= INCIDENT_NONE)
  {
    // If the incident is not recognized, this binlog event is
    // invalid.  If we set incident_number to INCIDENT_NONE, the
    // invalidity will be detected by is_valid().
    m_incident= INCIDENT_NONE;
    DBUG_VOID_RETURN;
  }
  m_incident= static_cast<Incident>(incident_number);
  char const *ptr= buf + common_header_len + post_header_len;
  char const *const str_end= buf + event_len;
  uint8 len= 0;                   // Assignment to keep compiler happy
  const char *str= NULL;          // Assignment to keep compiler happy
  if (read_str(&ptr, str_end, &str, &len))
  {
    /* Mark this event invalid */
    m_incident= INCIDENT_NONE;
    DBUG_VOID_RETURN;
  }
  if (!(m_message.str= (char*) my_malloc(len+1, MYF(MY_WME))))
  {
    /* Mark this event invalid */
    m_incident= INCIDENT_NONE;
    DBUG_VOID_RETURN;
  }
  strmake(m_message.str, str, len);
  m_message.length= len;
  DBUG_PRINT("info", ("m_incident: %d", m_incident));
  DBUG_VOID_RETURN;
}


Incident_log_event::~Incident_log_event()
{
  if (m_message.str)
    my_free(m_message.str);
}


const char *
Incident_log_event::description() const
{
  static const char *const description[]= {
    "NOTHING",                                  // Not used
    "LOST_EVENTS"
  };

  DBUG_PRINT("info", ("m_incident: %d", m_incident));
  return description[m_incident];
}


#ifndef MYSQL_CLIENT
void Incident_log_event::pack_info(Protocol *protocol)
{
  char buf[256];
  size_t bytes;
  if (m_message.length > 0)
    bytes= my_snprintf(buf, sizeof(buf), "#%d (%s)",
                       m_incident, description());
  else
    bytes= my_snprintf(buf, sizeof(buf), "#%d (%s): %s",
                       m_incident, description(), m_message.str);
  protocol->store(buf, bytes, &my_charset_bin);
}
#endif /* MYSQL_CLIENT */


#if defined(WITH_WSREP) && !defined(MYSQL_CLIENT)
/*
  read the first event from (*buf). The size of the (*buf) is (*buf_len).
  At the end (*buf) is shitfed to point to the following event or NULL and
  (*buf_len) will be changed to account just being read bytes of the 1st event.
*/
#define WSREP_MAX_ALLOWED_PACKET 1024*1024*1024 // current protocol max

Log_event* wsrep_read_log_event(
  char **arg_buf, size_t *arg_buf_len,
  const Format_description_log_event *description_event)
{
  char *head= (*arg_buf);
  uint data_len = uint4korr(head + EVENT_LEN_OFFSET);
  char *buf= (*arg_buf);
  const char *error= 0;
  Log_event *res=  0;
  DBUG_ENTER("wsrep_read_log_event");

  if (data_len > WSREP_MAX_ALLOWED_PACKET)
  {
    error = "Event too big";
    goto err;
  }

  res= Log_event::read_log_event(buf, data_len, &error, description_event, false);

err:
  if (!res)
  {
    DBUG_ASSERT(error != 0);
    sql_print_error("Error in Log_event::read_log_event(): "
                    "'%s', data_len: %d, event_type: %d",
		    error,data_len,(uchar)head[EVENT_TYPE_OFFSET]);
  }
  (*arg_buf)+= data_len;
  (*arg_buf_len)-= data_len;
  DBUG_RETURN(res);
}
#endif


#ifdef MYSQL_CLIENT
bool Incident_log_event::print(FILE *file,
                               PRINT_EVENT_INFO *print_event_info)
{
  if (print_event_info->short_form)
    return 0;

  Write_on_release_cache cache(&print_event_info->head_cache, file);

  if (print_header(&cache, print_event_info, FALSE) ||
      my_b_printf(&cache, "\n# Incident: %s\nRELOAD DATABASE; # Shall generate syntax error\n", description()))
    return 1;
  return cache.flush_data();
}
#endif

#if defined(HAVE_REPLICATION) && !defined(MYSQL_CLIENT)
int
Incident_log_event::do_apply_event(rpl_group_info *rgi)
{
  Relay_log_info const *rli= rgi->rli;
  DBUG_ENTER("Incident_log_event::do_apply_event");

  if (ignored_error_code(ER_SLAVE_INCIDENT))
  {
    DBUG_PRINT("info", ("Ignoring Incident"));
    DBUG_RETURN(0);
  }

  rli->report(ERROR_LEVEL, ER_SLAVE_INCIDENT, NULL,
              ER_THD(rgi->thd, ER_SLAVE_INCIDENT),
              description(),
              m_message.length > 0 ? m_message.str : "<none>");
  DBUG_RETURN(1);
}
#endif

#ifdef MYSQL_SERVER
bool
Incident_log_event::write_data_header()
{
  DBUG_ENTER("Incident_log_event::write_data_header");
  DBUG_PRINT("enter", ("m_incident: %d", m_incident));
  uchar buf[sizeof(int16)];
  int2store(buf, (int16) m_incident);
  DBUG_RETURN(write_data(buf, sizeof(buf)));
}

bool
Incident_log_event::write_data_body()
{
  uchar tmp[1];
  DBUG_ENTER("Incident_log_event::write_data_body");
  tmp[0]= (uchar) m_message.length;
  DBUG_RETURN(write_data(tmp, sizeof(tmp)) ||
              write_data(m_message.str, m_message.length));
}
#endif

Ignorable_log_event::Ignorable_log_event(const char *buf,
                                         const Format_description_log_event
                                         *descr_event,
                                         const char *event_name)
  :Log_event(buf, descr_event), number((int) (uchar) buf[EVENT_TYPE_OFFSET]),
   description(event_name)
{
  DBUG_ENTER("Ignorable_log_event::Ignorable_log_event");
  DBUG_VOID_RETURN;
}

Ignorable_log_event::~Ignorable_log_event()
{
}

#ifndef MYSQL_CLIENT
/* Pack info for its unrecognized ignorable event */
void Ignorable_log_event::pack_info(Protocol *protocol)
{
  char buf[256];
  size_t bytes;
  bytes= my_snprintf(buf, sizeof(buf), "# Ignorable event type %d (%s)",
                     number, description);
  protocol->store(buf, bytes, &my_charset_bin);
}
#endif

#ifdef MYSQL_CLIENT
/* Print for its unrecognized ignorable event */
bool Ignorable_log_event::print(FILE *file,
                                PRINT_EVENT_INFO *print_event_info)
{
  if (print_event_info->short_form)
    return 0;

  if (print_header(&print_event_info->head_cache, print_event_info, FALSE) ||
      my_b_printf(&print_event_info->head_cache, "\tIgnorable\n") ||
      my_b_printf(&print_event_info->head_cache,
                  "# Ignorable event type %d (%s)\n", number, description) ||
      copy_event_cache_to_file_and_reinit(&print_event_info->head_cache,
                                          file))
    return 1;
  return 0;
}
#endif


#ifdef MYSQL_CLIENT
/**
  The default values for these variables should be values that are
  *incorrect*, i.e., values that cannot occur in an event.  This way,
  they will always be printed for the first event.
*/
st_print_event_info::st_print_event_info()
{
  myf const flags = MYF(MY_WME | MY_NABP);
  /*
    Currently we only use static PRINT_EVENT_INFO objects, so zeroed at
    program's startup, but these explicit bzero() is for the day someone
    creates dynamic instances.
  */
  bzero(db, sizeof(db));
  bzero(charset, sizeof(charset));
  bzero(time_zone_str, sizeof(time_zone_str));
  delimiter[0]= ';';
  delimiter[1]= 0;
  flags2_inited= 0;
  sql_mode_inited= 0;
  row_events= 0;
  sql_mode= 0;
  auto_increment_increment= 0;
  auto_increment_offset= 0;
  charset_inited= 0;
  lc_time_names_number= ~0;
  charset_database_number= ILLEGAL_CHARSET_INFO_NUMBER;
  thread_id= 0;
  server_id= 0;
  domain_id= 0;
  thread_id_printed= false;
  server_id_printed= false;
  domain_id_printed= false;
  allow_parallel= true;
  allow_parallel_printed= false;
  found_row_event= false;
  print_row_count= false;
  short_form= false;
  skip_replication= 0;
  printed_fd_event=FALSE;
  file= 0;
  base64_output_mode=BASE64_OUTPUT_UNSPEC;
  open_cached_file(&head_cache, NULL, NULL, 0, flags);
  open_cached_file(&body_cache, NULL, NULL, 0, flags);
#ifdef WHEN_FLASHBACK_REVIEW_READY
  open_cached_file(&review_sql_cache, NULL, NULL, 0, flags);
#endif
}


bool copy_event_cache_to_string_and_reinit(IO_CACHE *cache, LEX_STRING *to)
{
  reinit_io_cache(cache, READ_CACHE, 0L, FALSE, FALSE);
  if (cache->end_of_file > SIZE_T_MAX ||
      !(to->str= (char*) my_malloc((to->length= (size_t)cache->end_of_file), MYF(0))))
  {
    perror("Out of memory: can't allocate memory in copy_event_cache_to_string_and_reinit().");
    goto err;
  }
  if (my_b_read(cache, (uchar*) to->str, to->length))
  {
    my_free(to->str);
    perror("Can't read data from IO_CACHE");
    return true;
  }
  reinit_io_cache(cache, WRITE_CACHE, 0, FALSE, TRUE);
  return false;

err:
  to->str= 0;
  to->length= 0;
  return true;
}
#endif /* MYSQL_CLIENT */

bool copy_event_cache_to_file_and_reinit(IO_CACHE *cache, FILE *file)
{
  return (my_b_copy_all_to_file(cache, file) ||
          reinit_io_cache(cache, WRITE_CACHE, 0, FALSE, TRUE));
}

#if defined(HAVE_REPLICATION) && !defined(MYSQL_CLIENT)
Heartbeat_log_event::Heartbeat_log_event(const char* buf, uint event_len,
                    const Format_description_log_event* description_event)
  :Log_event(buf, description_event)
{
  uint8 header_size= description_event->common_header_len;
  ident_len = event_len - header_size;
  set_if_smaller(ident_len,FN_REFLEN-1);
  log_ident= buf + header_size;
}
#endif

#if defined(MYSQL_SERVER)
/**
   Check if we should write event to the relay log

   This is used to skip events that is only supported by MySQL

   Return:
   0 ok
   1 Don't write event
*/

bool event_that_should_be_ignored(const char *buf)
{
  uint event_type= (uchar)buf[EVENT_TYPE_OFFSET];
  if (event_type == GTID_LOG_EVENT ||
      event_type == ANONYMOUS_GTID_LOG_EVENT ||
      event_type == PREVIOUS_GTIDS_LOG_EVENT ||
      event_type == TRANSACTION_CONTEXT_EVENT ||
      event_type == VIEW_CHANGE_EVENT ||
      event_type == XA_PREPARE_LOG_EVENT ||
      (uint2korr(buf + FLAGS_OFFSET) & LOG_EVENT_IGNORABLE_F))
    return 1;
  return 0;
}
#endif /* MYSQL_SERVER */<|MERGE_RESOLUTION|>--- conflicted
+++ resolved
@@ -4583,8 +4583,6 @@
 }
 #endif
 
-<<<<<<< HEAD
-=======
 #define VALIDATE_BYTES_READ(CUR_POS, START, EVENT_LEN)      \
   do {                                                      \
        uchar *cur_pos= (uchar *)CUR_POS;                    \
@@ -4596,7 +4594,6 @@
        if (bytes_read >= len)                               \
          DBUG_VOID_RETURN;                                  \
   } while (0)
->>>>>>> b365b6e7
 
 /**
    Macro to check that there is enough space to read from memory.
