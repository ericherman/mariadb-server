--- conflicted
+++ resolved
@@ -1217,6 +1217,11 @@
   List<Field_pair> grouping_tmp_fields;
   List<udf_func>     udf_list;                  /* udf function calls stack */
   List<Index_hint> *index_hints;  /* list of USE/FORCE/IGNORE INDEX */
+  /*
+    This list is used to restore the names of items
+    from item_list after each execution of the statement.
+  */
+  List<Lex_ident_sys> *orig_names_of_item_list_elems;
   List<List_item> save_many_values;
   List<Item> *save_insert_list;
 
@@ -1622,26 +1627,6 @@
            linkage == INTERSECT_TYPE;
   }
 
-<<<<<<< HEAD
-=======
-private:
-  bool m_non_agg_field_used;
-  bool m_agg_func_used;
-  bool m_custom_agg_func_used;
-
-  /* current index hint kind. used in filling up index_hints */
-  enum index_hint_type current_index_hint_type;
-  index_clause_map current_index_hint_clause;
-  /* a list of USE/FORCE/IGNORE INDEX */
-  List<Index_hint> *index_hints;
-  /*
-    This list is used to restore the names of items
-    from item_list after each execution of the statement.
-  */
-  List<Lex_ident_sys> *orig_names_of_item_list_elems;
-
-public:
->>>>>>> 9a545eb6
   inline void add_where_field(st_select_lex *sel)
   {
     DBUG_ASSERT(this != sel);
