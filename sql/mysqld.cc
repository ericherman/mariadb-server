/* Copyright (c) 2000, 2015, Oracle and/or its affiliates.
   Copyright (c) 2008, 2020, MariaDB

   This program is free software; you can redistribute it and/or modify
   it under the terms of the GNU General Public License as published by
   the Free Software Foundation; version 2 of the License.

   This program is distributed in the hope that it will be useful,
   but WITHOUT ANY WARRANTY; without even the implied warranty of
   MERCHANTABILITY or FITNESS FOR A PARTICULAR PURPOSE.  See the
   GNU General Public License for more details.

   You should have received a copy of the GNU General Public License
   along with this program; if not, write to the Free Software
   Foundation, Inc., 51 Franklin Street, Fifth Floor, Boston, MA  02110-1335  USA */

#include "sql_plugin.h"                         // Includes mariadb.h
#include "sql_priv.h"
#include "unireg.h"
#include <signal.h>
#ifndef __WIN__
#include <netdb.h>        // getservbyname, servent
#endif
#include "sql_parse.h"    // path_starts_from_data_home_dir
#include "sql_cache.h"    // query_cache, query_cache_*
#include "sql_locale.h"   // MY_LOCALES, my_locales, my_locale_by_name
#include "sql_show.h"     // free_status_vars, add_status_vars,
                          // reset_status_vars
#include "strfunc.h"      // find_set_from_flags
#include "parse_file.h"   // File_parser_dummy_hook
#include "sql_db.h"       // my_dboptions_cache_free
                          // my_dboptions_cache_init
#include "sql_table.h"    // release_ddl_log, execute_ddl_log_recovery
#include "sql_connect.h"  // free_max_user_conn, init_max_user_conn,
                          // handle_one_connection
#include "sql_time.h"     // known_date_time_formats,
                          // get_date_time_format_str,
                          // date_time_format_make
#include "tztime.h"       // my_tz_free, my_tz_init, my_tz_SYSTEM
#include "hostname.h"     // hostname_cache_free, hostname_cache_init
#include "sql_acl.h"      // acl_free, grant_free, acl_init,
                          // grant_init
#include "sql_base.h"
#include "sql_test.h"     // mysql_print_status
#include "item_create.h"  // item_create_cleanup, item_create_init
#include "sql_servers.h"  // servers_free, servers_init
#include "init.h"         // unireg_init
#include "derror.h"       // init_errmessage
#include "des_key_file.h" // load_des_key_file
#include "sql_manager.h"  // stop_handle_manager, start_handle_manager
#include "sql_expression_cache.h" // subquery_cache_miss, subquery_cache_hit
#include "sys_vars_shared.h"

#include <m_ctype.h>
#include <my_dir.h>
#include <my_bit.h>
#include "my_cpu.h"
#include "slave.h"
#include "rpl_mi.h"
#include "sql_repl.h"
#include "rpl_filter.h"
#include "client_settings.h"
#include "repl_failsafe.h"
#include <sql_common.h>
#include <my_stacktrace.h>
#include "mysqld_suffix.h"
#include "mysys_err.h"
#include "events.h"
#include "sql_audit.h"
#include "probes_mysql.h"
#include "scheduler.h"
#include <waiting_threads.h>
#include "debug_sync.h"
#include "wsrep_mysqld.h"
#include "wsrep_var.h"
#ifdef WITH_WSREP
#include "wsrep_thd.h"
#include "wsrep_sst.h"
#endif /* WITH_WSREP */
#include "proxy_protocol.h"

#include "sql_callback.h"
#include "threadpool.h"

#ifdef HAVE_OPENSSL
#include <ssl_compat.h>
#endif

#ifdef WITH_PERFSCHEMA_STORAGE_ENGINE
#include "../storage/perfschema/pfs_server.h"
#endif /* WITH_PERFSCHEMA_STORAGE_ENGINE */
#include <mysql/psi/mysql_idle.h>
#include <mysql/psi/mysql_socket.h>
#include <mysql/psi/mysql_statement.h>
#include "mysql_com_server.h"

#include "keycaches.h"
#include "../storage/myisam/ha_myisam.h"
#include "set_var.h"

#include "rpl_injector.h"
#include "semisync_master.h"
#include "semisync_slave.h"

#include "transaction.h"

#ifdef HAVE_SYS_PRCTL_H
#include <sys/prctl.h>
#endif

#include <thr_alarm.h>
#include <ft_global.h>
#include <errmsg.h>
#include "sp_rcontext.h"
#include "sp_cache.h"
#include "sql_reload.h"  // reload_acl_and_cache
#include "pcre.h"

#ifdef HAVE_POLL_H
#include <poll.h>
#endif

#ifdef _WIN32
#include <handle_connections_win.h>
#endif

#include <my_service_manager.h>

#define mysqld_charset &my_charset_latin1

/* We have HAVE_valgrind below as this speeds up the shutdown of MySQL */

#if defined(HAVE_valgrind) && defined(__linux__)
#define HAVE_CLOSE_SERVER_SOCK 1
#endif

extern "C" {					// Because of SCO 3.2V4.2
#include <sys/stat.h>
#ifndef __GNU_LIBRARY__
#define __GNU_LIBRARY__				// Skip warnings in getopt.h
#endif
#include <my_getopt.h>
#ifdef HAVE_SYSENT_H
#include <sysent.h>
#endif
#ifdef HAVE_PWD_H
#include <pwd.h>				// For struct passwd
#endif
#include <my_net.h>

#if !defined(__WIN__)
#include <sys/resource.h>
#ifdef HAVE_SYS_UN_H
#include <sys/un.h>
#endif
#ifdef HAVE_SELECT_H
#include <select.h>
#endif
#ifdef HAVE_SYS_SELECT_H
#include <sys/select.h>
#endif
#include <sys/utsname.h>
#endif /* __WIN__ */

#include <my_libwrap.h>

#ifdef __WIN__ 
#include <crtdbg.h>
#endif

#ifdef HAVE_SOLARIS_LARGE_PAGES
#if defined(__sun__) && defined(__GNUC__) && defined(__cplusplus) \
    && defined(_XOPEN_SOURCE)
extern int getpagesizes(size_t *, int);
extern int getpagesizes2(size_t *, int);
extern int memcntl(caddr_t, size_t, int, caddr_t, int, int);
#endif /* __sun__ ... */
#endif /* HAVE_SOLARIS_LARGE_PAGES */

#ifdef _AIX41
int initgroups(const char *,unsigned int);
#endif

#if defined(__FreeBSD__) && defined(HAVE_IEEEFP_H) && !defined(HAVE_FEDISABLEEXCEPT)
#include <ieeefp.h>
#ifdef HAVE_FP_EXCEPT				// Fix type conflict
typedef fp_except fp_except_t;
#endif
#endif /* __FreeBSD__ && HAVE_IEEEFP_H && !HAVE_FEDISABLEEXCEPT */
#ifdef HAVE_SYS_FPU_H
/* for IRIX to use set_fpc_csr() */
#include <sys/fpu.h>
#endif
#ifdef HAVE_FPU_CONTROL_H
#include <fpu_control.h>
#endif
#if defined(__i386__) && !defined(HAVE_FPU_CONTROL_H)
# define fpu_control_t unsigned int
# define _FPU_EXTENDED 0x300
# define _FPU_DOUBLE 0x200
# if defined(__GNUC__) || (defined(__SUNPRO_CC) && __SUNPRO_CC >= 0x590)
#  define _FPU_GETCW(cw) asm volatile ("fnstcw %0" : "=m" (*&cw))
#  define _FPU_SETCW(cw) asm volatile ("fldcw %0" : : "m" (*&cw))
# else
#  define _FPU_GETCW(cw) (cw= 0)
#  define _FPU_SETCW(cw)
# endif
#endif

#ifndef HAVE_FCNTL
#define fcntl(X,Y,Z) 0
#endif

inline void setup_fpu()
{
#if defined(__FreeBSD__) && defined(HAVE_IEEEFP_H) && !defined(HAVE_FEDISABLEEXCEPT)
  /* We can't handle floating point exceptions with threads, so disable
     this on freebsd
     Don't fall for overflow, underflow,divide-by-zero or loss of precision.
     fpsetmask() is deprecated in favor of fedisableexcept() in C99.
  */
#if defined(FP_X_DNML)
  fpsetmask(~(FP_X_INV | FP_X_DNML | FP_X_OFL | FP_X_UFL | FP_X_DZ |
	      FP_X_IMP));
#else
  fpsetmask(~(FP_X_INV |             FP_X_OFL | FP_X_UFL | FP_X_DZ |
              FP_X_IMP));
#endif /* FP_X_DNML */
#endif /* __FreeBSD__ && HAVE_IEEEFP_H && !HAVE_FEDISABLEEXCEPT */

#ifdef HAVE_FEDISABLEEXCEPT
  fedisableexcept(FE_ALL_EXCEPT);
#endif

#ifdef HAVE_FESETROUND
    /* Set FPU rounding mode to "round-to-nearest" */
  fesetround(FE_TONEAREST);
#endif /* HAVE_FESETROUND */

  /*
    x86 (32-bit) requires FPU precision to be explicitly set to 64 bit
    (double precision) for portable results of floating point operations.
    However, there is no need to do so if compiler is using SSE2 for floating
    point, double values will be stored and processed in 64 bits anyway.
  */
#if defined(__i386__) && !defined(__SSE2_MATH__)
#if defined(_WIN32)
#if !defined(_WIN64)
  _control87(_PC_53, MCW_PC);
#endif /* !_WIN64 */
#else /* !_WIN32 */
  fpu_control_t cw;
  _FPU_GETCW(cw);
  cw= (cw & ~_FPU_EXTENDED) | _FPU_DOUBLE;
  _FPU_SETCW(cw);
#endif /* _WIN32 && */
#endif /* __i386__ */

#if defined(__sgi) && defined(HAVE_SYS_FPU_H)
  /* Enable denormalized DOUBLE values support for IRIX */
  union fpc_csr n;
  n.fc_word = get_fpc_csr();
  n.fc_struct.flush = 0;
  set_fpc_csr(n.fc_word);
#endif
}

} /* cplusplus */

#define MYSQL_KILL_SIGNAL SIGTERM

#include <my_pthread.h>			// For thr_setconcurency()

#ifdef SOLARIS
extern "C" int gethostname(char *name, int namelen);
#endif

extern "C" sig_handler handle_fatal_signal(int sig);

#if defined(__linux__)
#define ENABLE_TEMP_POOL 1
#else
#define ENABLE_TEMP_POOL 0
#endif

int init_io_cache_encryption();

/* Constants */

#include <welcome_copyright_notice.h> // ORACLE_WELCOME_COPYRIGHT_NOTICE

const char *show_comp_option_name[]= {"YES", "NO", "DISABLED"};

static const char *tc_heuristic_recover_names[]=
{
  "OFF", "COMMIT", "ROLLBACK", NullS
};
static TYPELIB tc_heuristic_recover_typelib=
{
  array_elements(tc_heuristic_recover_names)-1,"",
  tc_heuristic_recover_names, NULL
};

const char *first_keyword= "first";
const char *my_localhost= "localhost", *delayed_user= "DELAYED";

bool opt_large_files= sizeof(my_off_t) > 4;
static my_bool opt_autocommit; ///< for --autocommit command-line option

/*
  Used with --help for detailed option
*/
static my_bool opt_verbose= 0;

/* Timer info to be used by the SQL layer */
MY_TIMER_INFO sys_timer_info;

/* static variables */

#ifdef HAVE_PSI_INTERFACE
#ifdef HAVE_OPENSSL10
static PSI_rwlock_key key_rwlock_openssl;
#endif
#endif /* HAVE_PSI_INTERFACE */

#ifdef HAVE_NPTL
volatile sig_atomic_t ld_assume_kernel_is_set= 0;
#endif

/**
  Statement instrumentation key for replication.
*/
#ifdef HAVE_PSI_STATEMENT_INTERFACE
PSI_statement_info stmt_info_rpl;
#endif

/* the default log output is log tables */
static bool lower_case_table_names_used= 0;
static bool max_long_data_size_used= false;
static bool volatile select_thread_in_use, signal_thread_in_use;
static my_bool opt_debugging= 0, opt_external_locking= 0, opt_console= 0;
static my_bool opt_short_log_format= 0, opt_silent_startup= 0;
bool my_disable_leak_check= false;

uint kill_cached_threads;
static uint wake_thread;
ulong max_used_connections;
volatile ulong cached_thread_count= 0;
static char *mysqld_user, *mysqld_chroot;
static char *default_character_set_name;
static char *character_set_filesystem_name;
static char *lc_messages;
static char *lc_time_names_name;
char *my_bind_addr_str;
int server_socket_ai_family;
static char *default_collation_name;
char *default_storage_engine, *default_tmp_storage_engine;
char *enforced_storage_engine=NULL;
char *gtid_pos_auto_engines;
plugin_ref *opt_gtid_pos_auto_plugins;
static char compiled_default_collation_name[]= MYSQL_DEFAULT_COLLATION_NAME;
static I_List<CONNECT> thread_cache;
static bool binlog_format_used= false;
LEX_STRING opt_init_connect, opt_init_slave;
mysql_cond_t COND_thread_cache;
static mysql_cond_t COND_flush_thread_cache;
mysql_cond_t COND_slave_background;
static DYNAMIC_ARRAY all_options;
static longlong start_memory_used;

/* Global variables */

bool opt_bin_log, opt_bin_log_used=0, opt_ignore_builtin_innodb= 0;
bool opt_bin_log_compress;
uint opt_bin_log_compress_min_len;
my_bool opt_log, debug_assert_if_crashed_table= 0, opt_help= 0;
my_bool debug_assert_on_not_freed_memory= 0;
my_bool disable_log_notes, opt_support_flashback= 0;
static my_bool opt_abort;
ulonglong log_output_options;
my_bool opt_userstat_running;
bool opt_error_log= IF_WIN(1,0);
bool opt_disable_networking=0, opt_skip_show_db=0;
bool opt_skip_name_resolve=0;
my_bool opt_character_set_client_handshake= 1;
bool opt_endinfo, using_udf_functions;
my_bool locked_in_memory;
bool opt_using_transactions;
bool volatile abort_loop;
uint volatile global_disable_checkpoint;
#if defined(_WIN32) && !defined(EMBEDDED_LIBRARY)
ulong slow_start_timeout;
#endif
/**
   @brief 'grant_option' is used to indicate if privileges needs
   to be checked, in which case the lock, LOCK_grant, is used
   to protect access to the grant table.
   @note This flag is dropped in 5.1
   @see grant_init()
 */
bool volatile grant_option;

my_bool opt_skip_slave_start = 0; ///< If set, slave is not autostarted
my_bool opt_reckless_slave = 0;
my_bool opt_enable_named_pipe= 0;
my_bool opt_local_infile, opt_slave_compressed_protocol;
my_bool opt_safe_user_create = 0;
my_bool opt_show_slave_auth_info;
my_bool opt_log_slave_updates= 0;
my_bool opt_replicate_annotate_row_events= 0;
my_bool opt_mysql56_temporal_format=0, strict_password_validation= 1;
my_bool opt_explicit_defaults_for_timestamp= 0;
char *opt_slave_skip_errors;
char *opt_slave_transaction_retry_errors;

/*
  Legacy global handlerton. These will be removed (please do not add more).
*/
handlerton *heap_hton;
handlerton *myisam_hton;
handlerton *partition_hton;

my_bool read_only= 0, opt_readonly= 0;
my_bool use_temp_pool, relay_log_purge;
my_bool relay_log_recovery;
my_bool opt_sync_frm, opt_allow_suspicious_udfs;
my_bool opt_secure_auth= 0;
char* opt_secure_file_priv;
my_bool lower_case_file_system= 0;
my_bool opt_large_pages= 0;
my_bool opt_super_large_pages= 0;
my_bool opt_myisam_use_mmap= 0;
uint   opt_large_page_size= 0;
#if defined(ENABLED_DEBUG_SYNC)
MYSQL_PLUGIN_IMPORT uint    opt_debug_sync_timeout= 0;
#endif /* defined(ENABLED_DEBUG_SYNC) */
my_bool opt_old_style_user_limits= 0, trust_function_creators= 0;
ulong opt_replicate_events_marked_for_skip;

/*
  True if there is at least one per-hour limit for some user, so we should
  check them before each query (and possibly reset counters when hour is
  changed). False otherwise.
*/
volatile bool mqh_used = 0;
my_bool opt_noacl;
my_bool sp_automatic_privileges= 1;

ulong opt_binlog_rows_event_max_size;
my_bool opt_master_verify_checksum= 0;
my_bool opt_slave_sql_verify_checksum= 1;
const char *binlog_format_names[]= {"MIXED", "STATEMENT", "ROW", NullS};
volatile sig_atomic_t calling_initgroups= 0; /**< Used in SIGSEGV handler. */
uint mysqld_port, select_errors, dropping_tables, ha_open_options;
uint mysqld_extra_port;
uint mysqld_port_timeout;
ulong delay_key_write_options;
uint protocol_version;
uint lower_case_table_names;
ulong tc_heuristic_recover= 0;
Atomic_counter<uint32_t> thread_count;
bool shutdown_wait_for_slaves;
Atomic_counter<uint32_t> slave_open_temp_tables;
ulong thread_created;
ulong back_log, connect_timeout, concurrency, server_id;
ulong what_to_log;
ulong slow_launch_time;
ulong open_files_limit, max_binlog_size;
ulong slave_trans_retries;
ulong slave_trans_retry_interval;
uint  slave_net_timeout;
ulong slave_exec_mode_options;
ulong slave_run_triggers_for_rbr= 0;
ulong slave_ddl_exec_mode_options= SLAVE_EXEC_MODE_IDEMPOTENT;
ulonglong slave_type_conversions_options;
ulong thread_cache_size=0;
ulonglong binlog_cache_size=0;
ulonglong binlog_file_cache_size=0;
ulonglong max_binlog_cache_size=0;
ulong slave_max_allowed_packet= 0;
ulonglong binlog_stmt_cache_size=0;
ulonglong  max_binlog_stmt_cache_size=0;
ulonglong test_flags;
ulonglong query_cache_size=0;
ulong query_cache_limit=0;
ulong executed_events=0;
Atomic_counter<query_id_t> global_query_id;
ulong aborted_threads, aborted_connects, aborted_connects_preauth;
ulong delayed_insert_timeout, delayed_insert_limit, delayed_queue_size;
ulong delayed_insert_threads, delayed_insert_writes, delayed_rows_in_use;
ulong delayed_insert_errors,flush_time;
ulong specialflag=0;
ulong binlog_cache_use= 0, binlog_cache_disk_use= 0;
ulong binlog_stmt_cache_use= 0, binlog_stmt_cache_disk_use= 0;
ulong max_connections, max_connect_errors;
uint max_password_errors;
ulong extra_max_connections;
uint max_digest_length= 0;
ulong slave_retried_transactions;
ulong transactions_multi_engine;
ulong rpl_transactions_multi_engine;
ulong transactions_gtid_foreign_engine;
ulonglong slave_skipped_errors;
ulong feature_files_opened_with_delayed_keys= 0, feature_check_constraint= 0;
ulonglong denied_connections;
my_decimal decimal_zero;
long opt_secure_timestamp;
uint default_password_lifetime;
my_bool disconnect_on_expired_password;

/*
  Maximum length of parameter value which can be set through
  mysql_send_long_data() call.
*/
ulong max_long_data_size;

bool max_user_connections_checking=0;
/**
  Limit of the total number of prepared statements in the server.
  Is necessary to protect the server against out-of-memory attacks.
*/
uint max_prepared_stmt_count;
/**
  Current total number of prepared statements in the server. This number
  is exact, and therefore may not be equal to the difference between
  `com_stmt_prepare' and `com_stmt_close' (global status variables), as
  the latter ones account for all registered attempts to prepare
  a statement (including unsuccessful ones).  Prepared statements are
  currently connection-local: if the same SQL query text is prepared in
  two different connections, this counts as two distinct prepared
  statements.
*/
uint prepared_stmt_count=0;
my_thread_id global_thread_id= 0;
ulong current_pid;
ulong slow_launch_threads = 0;
uint sync_binlog_period= 0, sync_relaylog_period= 0,
     sync_relayloginfo_period= 0, sync_masterinfo_period= 0;
ulong expire_logs_days = 0;
/**
  Soft upper limit for number of sp_head objects that can be stored
  in the sp_cache for one connection.
*/
ulong stored_program_cache_size= 0;

ulong opt_slave_parallel_threads= 0;
ulong opt_slave_domain_parallel_threads= 0;
ulong opt_slave_parallel_mode= SLAVE_PARALLEL_CONSERVATIVE;
ulong opt_binlog_commit_wait_count= 0;
ulong opt_binlog_commit_wait_usec= 0;
ulong opt_slave_parallel_max_queued= 131072;
my_bool opt_gtid_ignore_duplicates= FALSE;
uint opt_gtid_cleanup_batch_size= 64;

const double log_10[] = {
  1e000, 1e001, 1e002, 1e003, 1e004, 1e005, 1e006, 1e007, 1e008, 1e009,
  1e010, 1e011, 1e012, 1e013, 1e014, 1e015, 1e016, 1e017, 1e018, 1e019,
  1e020, 1e021, 1e022, 1e023, 1e024, 1e025, 1e026, 1e027, 1e028, 1e029,
  1e030, 1e031, 1e032, 1e033, 1e034, 1e035, 1e036, 1e037, 1e038, 1e039,
  1e040, 1e041, 1e042, 1e043, 1e044, 1e045, 1e046, 1e047, 1e048, 1e049,
  1e050, 1e051, 1e052, 1e053, 1e054, 1e055, 1e056, 1e057, 1e058, 1e059,
  1e060, 1e061, 1e062, 1e063, 1e064, 1e065, 1e066, 1e067, 1e068, 1e069,
  1e070, 1e071, 1e072, 1e073, 1e074, 1e075, 1e076, 1e077, 1e078, 1e079,
  1e080, 1e081, 1e082, 1e083, 1e084, 1e085, 1e086, 1e087, 1e088, 1e089,
  1e090, 1e091, 1e092, 1e093, 1e094, 1e095, 1e096, 1e097, 1e098, 1e099,
  1e100, 1e101, 1e102, 1e103, 1e104, 1e105, 1e106, 1e107, 1e108, 1e109,
  1e110, 1e111, 1e112, 1e113, 1e114, 1e115, 1e116, 1e117, 1e118, 1e119,
  1e120, 1e121, 1e122, 1e123, 1e124, 1e125, 1e126, 1e127, 1e128, 1e129,
  1e130, 1e131, 1e132, 1e133, 1e134, 1e135, 1e136, 1e137, 1e138, 1e139,
  1e140, 1e141, 1e142, 1e143, 1e144, 1e145, 1e146, 1e147, 1e148, 1e149,
  1e150, 1e151, 1e152, 1e153, 1e154, 1e155, 1e156, 1e157, 1e158, 1e159,
  1e160, 1e161, 1e162, 1e163, 1e164, 1e165, 1e166, 1e167, 1e168, 1e169,
  1e170, 1e171, 1e172, 1e173, 1e174, 1e175, 1e176, 1e177, 1e178, 1e179,
  1e180, 1e181, 1e182, 1e183, 1e184, 1e185, 1e186, 1e187, 1e188, 1e189,
  1e190, 1e191, 1e192, 1e193, 1e194, 1e195, 1e196, 1e197, 1e198, 1e199,
  1e200, 1e201, 1e202, 1e203, 1e204, 1e205, 1e206, 1e207, 1e208, 1e209,
  1e210, 1e211, 1e212, 1e213, 1e214, 1e215, 1e216, 1e217, 1e218, 1e219,
  1e220, 1e221, 1e222, 1e223, 1e224, 1e225, 1e226, 1e227, 1e228, 1e229,
  1e230, 1e231, 1e232, 1e233, 1e234, 1e235, 1e236, 1e237, 1e238, 1e239,
  1e240, 1e241, 1e242, 1e243, 1e244, 1e245, 1e246, 1e247, 1e248, 1e249,
  1e250, 1e251, 1e252, 1e253, 1e254, 1e255, 1e256, 1e257, 1e258, 1e259,
  1e260, 1e261, 1e262, 1e263, 1e264, 1e265, 1e266, 1e267, 1e268, 1e269,
  1e270, 1e271, 1e272, 1e273, 1e274, 1e275, 1e276, 1e277, 1e278, 1e279,
  1e280, 1e281, 1e282, 1e283, 1e284, 1e285, 1e286, 1e287, 1e288, 1e289,
  1e290, 1e291, 1e292, 1e293, 1e294, 1e295, 1e296, 1e297, 1e298, 1e299,
  1e300, 1e301, 1e302, 1e303, 1e304, 1e305, 1e306, 1e307, 1e308
};

time_t server_start_time, flush_status_time;

char mysql_home[FN_REFLEN], pidfile_name[FN_REFLEN], system_time_zone[30];
char *default_tz_name;
char log_error_file[FN_REFLEN], glob_hostname[FN_REFLEN], *opt_log_basename;
char mysql_real_data_home[FN_REFLEN],
     lc_messages_dir[FN_REFLEN], reg_ext[FN_EXTLEN],
     mysql_charsets_dir[FN_REFLEN],
     *opt_init_file, *opt_tc_log_file;
char *lc_messages_dir_ptr= lc_messages_dir, *log_error_file_ptr;
char mysql_unpacked_real_data_home[FN_REFLEN];
size_t mysql_unpacked_real_data_home_len;
uint mysql_real_data_home_len, mysql_data_home_len= 1;
uint reg_ext_length;
const key_map key_map_empty(0);
key_map key_map_full(0);                        // Will be initialized later

DATE_TIME_FORMAT global_date_format, global_datetime_format, global_time_format;
Time_zone *default_tz;

const char *mysql_real_data_home_ptr= mysql_real_data_home;
char server_version[SERVER_VERSION_LENGTH], *server_version_ptr;
bool using_custom_server_version= false;
char *mysqld_unix_port, *opt_mysql_tmpdir;
ulong thread_handling;

my_bool encrypt_binlog;
my_bool encrypt_tmp_disk_tables, encrypt_tmp_files;

/** name of reference on left expression in rewritten IN subquery */
const LEX_CSTRING in_left_expr_name= {STRING_WITH_LEN("<left expr>") };
/** name of additional condition */
const LEX_CSTRING in_having_cond= {STRING_WITH_LEN("<IN HAVING>") };
const LEX_CSTRING in_additional_cond= {STRING_WITH_LEN("<IN COND>") };

/** Number of connection errors when selecting on the listening port */
ulong connection_errors_select= 0;
/** Number of connection errors when accepting sockets in the listening port. */
ulong connection_errors_accept= 0;
/** Number of connection errors from TCP wrappers. */
ulong connection_errors_tcpwrap= 0;
/** Number of connection errors from internal server errors. */
ulong connection_errors_internal= 0;
/** Number of connection errors from the server max_connection limit. */
ulong connection_errors_max_connection= 0;
/** Number of errors when reading the peer address. */
ulong connection_errors_peer_addr= 0;

/* classes for comparation parsing/processing */
Eq_creator eq_creator;
Ne_creator ne_creator;
Gt_creator gt_creator;
Lt_creator lt_creator;
Ge_creator ge_creator;
Le_creator le_creator;

THD_list server_threads;
Rpl_filter* cur_rpl_filter;
Rpl_filter* global_rpl_filter;
Rpl_filter* binlog_filter;

struct system_variables global_system_variables;
/**
  Following is just for options parsing, used with a difference against
  global_system_variables.

  TODO: something should be done to get rid of following variables
*/
const char *current_dbug_option="";

struct system_variables max_system_variables;
struct system_status_var global_status_var;

MY_TMPDIR mysql_tmpdir_list;
MY_BITMAP temp_pool;

CHARSET_INFO *system_charset_info, *files_charset_info ;
CHARSET_INFO *national_charset_info, *table_alias_charset;
CHARSET_INFO *character_set_filesystem;
CHARSET_INFO *error_message_charset_info;

MY_LOCALE *my_default_lc_messages;
MY_LOCALE *my_default_lc_time_names;

SHOW_COMP_OPTION have_ssl, have_symlink, have_dlopen, have_query_cache;
SHOW_COMP_OPTION have_geometry, have_rtree_keys;
SHOW_COMP_OPTION have_crypt, have_compress;
SHOW_COMP_OPTION have_profiling;
SHOW_COMP_OPTION have_openssl;

#ifndef EMBEDDED_LIBRARY
static std::atomic<char*> shutdown_user;
#endif //EMBEDDED_LIBRARY

/* Thread specific variables */

pthread_key(THD*, THR_THD);

/*
  LOCK_start_thread is used to syncronize thread start and stop with
  other threads.

  It also protects these variables:
  select_thread_in_use
  slave_init_thread_running
  check_temp_dir() call
*/
mysql_mutex_t  LOCK_start_thread;

mysql_mutex_t LOCK_thread_cache;
mysql_mutex_t
  LOCK_status, LOCK_error_log, LOCK_short_uuid_generator,
  LOCK_delayed_insert, LOCK_delayed_status, LOCK_delayed_create,
  LOCK_crypt,
  LOCK_global_system_variables,
  LOCK_user_conn,
  LOCK_connection_count, LOCK_error_messages, LOCK_slave_background;
mysql_mutex_t LOCK_stats, LOCK_global_user_client_stats,
              LOCK_global_table_stats, LOCK_global_index_stats;

/* This protects against changes in master_info_index */
mysql_mutex_t LOCK_active_mi;

/* This protects connection id.*/
mysql_mutex_t LOCK_thread_id;

/**
  The below lock protects access to two global server variables:
  max_prepared_stmt_count and prepared_stmt_count. These variables
  set the limit and hold the current total number of prepared statements
  in the server, respectively. As PREPARE/DEALLOCATE rate in a loaded
  server may be fairly high, we need a dedicated lock.
*/
mysql_mutex_t LOCK_prepared_stmt_count;
#ifdef HAVE_OPENSSL
mysql_mutex_t LOCK_des_key_file;
#endif
mysql_rwlock_t LOCK_grant, LOCK_sys_init_connect, LOCK_sys_init_slave;
mysql_rwlock_t LOCK_ssl_refresh;
mysql_rwlock_t LOCK_all_status_vars;
mysql_prlock_t LOCK_system_variables_hash;
mysql_cond_t COND_start_thread;
pthread_t signal_thread;
pthread_attr_t connection_attrib;
mysql_mutex_t LOCK_server_started;
mysql_cond_t COND_server_started;

int mysqld_server_started=0, mysqld_server_initialized= 0;
File_parser_dummy_hook file_parser_dummy_hook;

/* replication parameters, if master_host is not NULL, we are a slave */
uint report_port= 0;
ulong master_retry_count=0;
char *master_info_file;
char *relay_log_info_file, *report_user, *report_password, *report_host;
char *opt_relay_logname = 0, *opt_relaylog_index_name=0;
char *opt_logname, *opt_slow_logname, *opt_bin_logname;
char *opt_binlog_index_name=0;

/* Static variables */

my_bool opt_stack_trace;
my_bool opt_expect_abort= 0, opt_bootstrap= 0;
static my_bool opt_myisam_log;
static int cleanup_done;
static ulong opt_specialflag;
char *mysql_home_ptr, *pidfile_name_ptr;
/** Initial command line arguments (count), after load_defaults().*/
static int defaults_argc;
/**
  Initial command line arguments (arguments), after load_defaults().
  This memory is allocated by @c load_defaults() and should be freed
  using @c free_defaults().
  Do not modify defaults_argc / defaults_argv,
  use remaining_argc / remaining_argv instead to parse the command
  line arguments in multiple steps.
*/
static char **defaults_argv;
/** Remaining command line arguments (count), filtered by handle_options().*/
static int remaining_argc;
/** Remaining command line arguments (arguments), filtered by handle_options().*/
static char **remaining_argv;

int orig_argc;
char **orig_argv;

static struct my_option pfs_early_options[]=
{
#ifdef WITH_PERFSCHEMA_STORAGE_ENGINE
  {"performance_schema_instrument", OPT_PFS_INSTRUMENT,
    "Default startup value for a performance schema instrument.",
    &pfs_param.m_pfs_instrument, &pfs_param.m_pfs_instrument, 0, GET_STR,
    OPT_ARG, 0, 0, 0, 0, 0, 0},
  {"performance_schema_consumer_events_stages_current", 0,
    "Default startup value for the events_stages_current consumer.",
    &pfs_param.m_consumer_events_stages_current_enabled,
    &pfs_param.m_consumer_events_stages_current_enabled, 0, GET_BOOL,
    OPT_ARG, FALSE, 0, 0, 0, 0, 0},
  {"performance_schema_consumer_events_stages_history", 0,
    "Default startup value for the events_stages_history consumer.",
    &pfs_param.m_consumer_events_stages_history_enabled,
    &pfs_param.m_consumer_events_stages_history_enabled, 0,
    GET_BOOL, OPT_ARG, FALSE, 0, 0, 0, 0, 0},
  {"performance_schema_consumer_events_stages_history_long", 0,
    "Default startup value for the events_stages_history_long consumer.",
    &pfs_param.m_consumer_events_stages_history_long_enabled,
    &pfs_param.m_consumer_events_stages_history_long_enabled, 0,
    GET_BOOL, OPT_ARG, FALSE, 0, 0, 0, 0, 0},
  {"performance_schema_consumer_events_statements_current", 0,
    "Default startup value for the events_statements_current consumer.",
    &pfs_param.m_consumer_events_statements_current_enabled,
    &pfs_param.m_consumer_events_statements_current_enabled, 0,
    GET_BOOL, OPT_ARG, TRUE, 0, 0, 0, 0, 0},
  {"performance_schema_consumer_events_statements_history", 0,
    "Default startup value for the events_statements_history consumer.",
    &pfs_param.m_consumer_events_statements_history_enabled,
    &pfs_param.m_consumer_events_statements_history_enabled, 0,
    GET_BOOL, OPT_ARG, FALSE, 0, 0, 0, 0, 0},
  {"performance_schema_consumer_events_statements_history_long", 0,
    "Default startup value for the events_statements_history_long consumer.",
    &pfs_param.m_consumer_events_statements_history_long_enabled,
    &pfs_param.m_consumer_events_statements_history_long_enabled, 0,
    GET_BOOL, OPT_ARG, FALSE, 0, 0, 0, 0, 0},
  {"performance_schema_consumer_events_waits_current", 0,
    "Default startup value for the events_waits_current consumer.",
    &pfs_param.m_consumer_events_waits_current_enabled,
    &pfs_param.m_consumer_events_waits_current_enabled, 0,
    GET_BOOL, OPT_ARG, FALSE, 0, 0, 0, 0, 0},
  {"performance_schema_consumer_events_waits_history", 0,
    "Default startup value for the events_waits_history consumer.",
    &pfs_param.m_consumer_events_waits_history_enabled,
    &pfs_param.m_consumer_events_waits_history_enabled, 0,
    GET_BOOL, OPT_ARG, FALSE, 0, 0, 0, 0, 0},
  {"performance_schema_consumer_events_waits_history_long", 0,
    "Default startup value for the events_waits_history_long consumer.",
    &pfs_param.m_consumer_events_waits_history_long_enabled,
    &pfs_param.m_consumer_events_waits_history_long_enabled, 0,
    GET_BOOL, OPT_ARG, FALSE, 0, 0, 0, 0, 0},
  {"performance_schema_consumer_global_instrumentation", 0,
    "Default startup value for the global_instrumentation consumer.",
    &pfs_param.m_consumer_global_instrumentation_enabled,
    &pfs_param.m_consumer_global_instrumentation_enabled, 0,
    GET_BOOL, OPT_ARG, TRUE, 0, 0, 0, 0, 0},
  {"performance_schema_consumer_thread_instrumentation", 0,
    "Default startup value for the thread_instrumentation consumer.",
    &pfs_param.m_consumer_thread_instrumentation_enabled,
    &pfs_param.m_consumer_thread_instrumentation_enabled, 0,
    GET_BOOL, OPT_ARG, TRUE, 0, 0, 0, 0, 0},
  {"performance_schema_consumer_statements_digest", 0,
    "Default startup value for the statements_digest consumer.",
    &pfs_param.m_consumer_statement_digest_enabled,
    &pfs_param.m_consumer_statement_digest_enabled, 0,
    GET_BOOL, OPT_ARG, TRUE, 0, 0, 0, 0, 0},
#endif /* WITH_PERFSCHEMA_STORAGE_ENGINE */
  {"getopt-prefix-matching", 0,
    "Recognize command-line options by their unambiguos prefixes.",
    &my_getopt_prefix_matching, &my_getopt_prefix_matching, 0, GET_BOOL,
    NO_ARG, 1, 0, 1, 0, 0, 0}
};

#ifdef HAVE_PSI_INTERFACE
#ifdef HAVE_MMAP
PSI_mutex_key key_PAGE_lock, key_LOCK_sync, key_LOCK_active, key_LOCK_pool,
  key_LOCK_pending_checkpoint;
#endif /* HAVE_MMAP */

#ifdef HAVE_OPENSSL
PSI_mutex_key key_LOCK_des_key_file;
#endif /* HAVE_OPENSSL */

PSI_mutex_key key_BINLOG_LOCK_index, key_BINLOG_LOCK_xid_list,
  key_BINLOG_LOCK_binlog_background_thread,
  key_LOCK_binlog_end_pos,
  key_delayed_insert_mutex, key_hash_filo_lock, key_LOCK_active_mi,
  key_LOCK_connection_count, key_LOCK_crypt, key_LOCK_delayed_create,
  key_LOCK_delayed_insert, key_LOCK_delayed_status, key_LOCK_error_log,
  key_LOCK_gdl, key_LOCK_global_system_variables,
  key_LOCK_manager,
  key_LOCK_prepared_stmt_count,
  key_LOCK_rpl_status, key_LOCK_server_started,
  key_LOCK_status,
  key_LOCK_system_variables_hash, key_LOCK_thd_data, key_LOCK_thd_kill,
  key_LOCK_user_conn, key_LOCK_uuid_short_generator, key_LOG_LOCK_log,
  key_master_info_data_lock, key_master_info_run_lock,
  key_master_info_sleep_lock, key_master_info_start_stop_lock,
  key_mutex_slave_reporting_capability_err_lock, key_relay_log_info_data_lock,
  key_rpl_group_info_sleep_lock,
  key_relay_log_info_log_space_lock, key_relay_log_info_run_lock,
  key_structure_guard_mutex, key_TABLE_SHARE_LOCK_ha_data,
  key_LOCK_error_messages,
  key_LOCK_start_thread,
  key_LOCK_thread_cache,
  key_PARTITION_LOCK_auto_inc;
PSI_mutex_key key_RELAYLOG_LOCK_index;
PSI_mutex_key key_LOCK_relaylog_end_pos;
PSI_mutex_key key_LOCK_thread_id;
PSI_mutex_key key_LOCK_slave_state, key_LOCK_binlog_state,
  key_LOCK_rpl_thread, key_LOCK_rpl_thread_pool, key_LOCK_parallel_entry;
PSI_mutex_key key_LOCK_rpl_semi_sync_master_enabled;
PSI_mutex_key key_LOCK_binlog;

PSI_mutex_key key_LOCK_stats,
  key_LOCK_global_user_client_stats, key_LOCK_global_table_stats,
  key_LOCK_global_index_stats,
  key_LOCK_wakeup_ready, key_LOCK_wait_commit;
PSI_mutex_key key_LOCK_gtid_waiting;

PSI_mutex_key key_LOCK_after_binlog_sync;
PSI_mutex_key key_LOCK_prepare_ordered, key_LOCK_commit_ordered,
  key_LOCK_slave_background;
PSI_mutex_key key_TABLE_SHARE_LOCK_share;
PSI_mutex_key key_LOCK_ack_receiver;

PSI_mutex_key key_TABLE_SHARE_LOCK_rotation;
PSI_cond_key key_TABLE_SHARE_COND_rotation;

static PSI_mutex_info all_server_mutexes[]=
{
#ifdef HAVE_MMAP
  { &key_PAGE_lock, "PAGE::lock", 0},
  { &key_LOCK_sync, "TC_LOG_MMAP::LOCK_sync", 0},
  { &key_LOCK_active, "TC_LOG_MMAP::LOCK_active", 0},
  { &key_LOCK_pool, "TC_LOG_MMAP::LOCK_pool", 0},
  { &key_LOCK_pool, "TC_LOG_MMAP::LOCK_pending_checkpoint", 0},
#endif /* HAVE_MMAP */

#ifdef HAVE_OPENSSL
  { &key_LOCK_des_key_file, "LOCK_des_key_file", PSI_FLAG_GLOBAL},
#endif /* HAVE_OPENSSL */

  { &key_BINLOG_LOCK_index, "MYSQL_BIN_LOG::LOCK_index", 0},
  { &key_BINLOG_LOCK_xid_list, "MYSQL_BIN_LOG::LOCK_xid_list", 0},
  { &key_BINLOG_LOCK_binlog_background_thread, "MYSQL_BIN_LOG::LOCK_binlog_background_thread", 0},
  { &key_LOCK_binlog_end_pos, "MYSQL_BIN_LOG::LOCK_binlog_end_pos", 0 },
  { &key_RELAYLOG_LOCK_index, "MYSQL_RELAY_LOG::LOCK_index", 0},
  { &key_LOCK_relaylog_end_pos, "MYSQL_RELAY_LOG::LOCK_binlog_end_pos", 0},
  { &key_delayed_insert_mutex, "Delayed_insert::mutex", 0},
  { &key_hash_filo_lock, "hash_filo::lock", 0},
  { &key_LOCK_active_mi, "LOCK_active_mi", PSI_FLAG_GLOBAL},
  { &key_LOCK_connection_count, "LOCK_connection_count", PSI_FLAG_GLOBAL},
  { &key_LOCK_thread_id, "LOCK_thread_id", PSI_FLAG_GLOBAL},
  { &key_LOCK_crypt, "LOCK_crypt", PSI_FLAG_GLOBAL},
  { &key_LOCK_delayed_create, "LOCK_delayed_create", PSI_FLAG_GLOBAL},
  { &key_LOCK_delayed_insert, "LOCK_delayed_insert", PSI_FLAG_GLOBAL},
  { &key_LOCK_delayed_status, "LOCK_delayed_status", PSI_FLAG_GLOBAL},
  { &key_LOCK_error_log, "LOCK_error_log", PSI_FLAG_GLOBAL},
  { &key_LOCK_gdl, "LOCK_gdl", PSI_FLAG_GLOBAL},
  { &key_LOCK_global_system_variables, "LOCK_global_system_variables", PSI_FLAG_GLOBAL},
  { &key_LOCK_manager, "LOCK_manager", PSI_FLAG_GLOBAL},
  { &key_LOCK_prepared_stmt_count, "LOCK_prepared_stmt_count", PSI_FLAG_GLOBAL},
  { &key_LOCK_rpl_status, "LOCK_rpl_status", PSI_FLAG_GLOBAL},
  { &key_LOCK_server_started, "LOCK_server_started", PSI_FLAG_GLOBAL},
  { &key_LOCK_status, "LOCK_status", PSI_FLAG_GLOBAL},
  { &key_LOCK_system_variables_hash, "LOCK_system_variables_hash", PSI_FLAG_GLOBAL},
  { &key_LOCK_stats, "LOCK_stats", PSI_FLAG_GLOBAL},
  { &key_LOCK_global_user_client_stats, "LOCK_global_user_client_stats", PSI_FLAG_GLOBAL},
  { &key_LOCK_global_table_stats, "LOCK_global_table_stats", PSI_FLAG_GLOBAL},
  { &key_LOCK_global_index_stats, "LOCK_global_index_stats", PSI_FLAG_GLOBAL},
  { &key_LOCK_wakeup_ready, "THD::LOCK_wakeup_ready", 0},
  { &key_LOCK_wait_commit, "wait_for_commit::LOCK_wait_commit", 0},
  { &key_LOCK_gtid_waiting, "gtid_waiting::LOCK_gtid_waiting", 0},
  { &key_LOCK_thd_data, "THD::LOCK_thd_data", 0},
  { &key_LOCK_thd_kill, "THD::LOCK_thd_kill", 0},
  { &key_LOCK_user_conn, "LOCK_user_conn", PSI_FLAG_GLOBAL},
  { &key_LOCK_uuid_short_generator, "LOCK_uuid_short_generator", PSI_FLAG_GLOBAL},
  { &key_LOG_LOCK_log, "LOG::LOCK_log", 0},
  { &key_master_info_data_lock, "Master_info::data_lock", 0},
  { &key_master_info_start_stop_lock, "Master_info::start_stop_lock", 0},
  { &key_master_info_run_lock, "Master_info::run_lock", 0},
  { &key_master_info_sleep_lock, "Master_info::sleep_lock", 0},
  { &key_mutex_slave_reporting_capability_err_lock, "Slave_reporting_capability::err_lock", 0},
  { &key_relay_log_info_data_lock, "Relay_log_info::data_lock", 0},
  { &key_relay_log_info_log_space_lock, "Relay_log_info::log_space_lock", 0},
  { &key_relay_log_info_run_lock, "Relay_log_info::run_lock", 0},
  { &key_rpl_group_info_sleep_lock, "Rpl_group_info::sleep_lock", 0},
  { &key_structure_guard_mutex, "Query_cache::structure_guard_mutex", 0},
  { &key_TABLE_SHARE_LOCK_ha_data, "TABLE_SHARE::LOCK_ha_data", 0},
  { &key_TABLE_SHARE_LOCK_share, "TABLE_SHARE::LOCK_share", 0},
  { &key_TABLE_SHARE_LOCK_rotation, "TABLE_SHARE::LOCK_rotation", 0},
  { &key_LOCK_error_messages, "LOCK_error_messages", PSI_FLAG_GLOBAL},
  { &key_LOCK_prepare_ordered, "LOCK_prepare_ordered", PSI_FLAG_GLOBAL},
  { &key_LOCK_after_binlog_sync, "LOCK_after_binlog_sync", PSI_FLAG_GLOBAL},
  { &key_LOCK_commit_ordered, "LOCK_commit_ordered", PSI_FLAG_GLOBAL},
  { &key_LOCK_slave_background, "LOCK_slave_background", PSI_FLAG_GLOBAL},
  { &key_LOCK_thread_cache, "LOCK_thread_cache", PSI_FLAG_GLOBAL},
  { &key_PARTITION_LOCK_auto_inc, "HA_DATA_PARTITION::LOCK_auto_inc", 0},
  { &key_LOCK_slave_state, "LOCK_slave_state", 0},
  { &key_LOCK_start_thread, "LOCK_start_thread", PSI_FLAG_GLOBAL},
  { &key_LOCK_binlog_state, "LOCK_binlog_state", 0},
  { &key_LOCK_rpl_thread, "LOCK_rpl_thread", 0},
  { &key_LOCK_rpl_thread_pool, "LOCK_rpl_thread_pool", 0},
  { &key_LOCK_parallel_entry, "LOCK_parallel_entry", 0},
  { &key_LOCK_ack_receiver, "Ack_receiver::mutex", 0},
  { &key_LOCK_rpl_semi_sync_master_enabled, "LOCK_rpl_semi_sync_master_enabled", 0},
  { &key_LOCK_binlog, "LOCK_binlog", 0}
};

PSI_rwlock_key key_rwlock_LOCK_grant, key_rwlock_LOCK_logger,
  key_rwlock_LOCK_sys_init_connect, key_rwlock_LOCK_sys_init_slave,
  key_rwlock_LOCK_system_variables_hash, key_rwlock_query_cache_query_lock,
  key_LOCK_SEQUENCE,
  key_rwlock_LOCK_vers_stats, key_rwlock_LOCK_stat_serial,
  key_rwlock_LOCK_ssl_refresh,
  key_rwlock_THD_list,
  key_rwlock_LOCK_all_status_vars;

static PSI_rwlock_info all_server_rwlocks[]=
{
#ifdef HAVE_OPENSSL10
  { &key_rwlock_openssl, "CRYPTO_dynlock_value::lock", 0},
#endif
  { &key_rwlock_LOCK_grant, "LOCK_grant", PSI_FLAG_GLOBAL},
  { &key_rwlock_LOCK_logger, "LOGGER::LOCK_logger", 0},
  { &key_rwlock_LOCK_sys_init_connect, "LOCK_sys_init_connect", PSI_FLAG_GLOBAL},
  { &key_rwlock_LOCK_sys_init_slave, "LOCK_sys_init_slave", PSI_FLAG_GLOBAL},
  { &key_LOCK_SEQUENCE, "LOCK_SEQUENCE", 0},
  { &key_rwlock_LOCK_system_variables_hash, "LOCK_system_variables_hash", PSI_FLAG_GLOBAL},
  { &key_rwlock_query_cache_query_lock, "Query_cache_query::lock", 0},
  { &key_rwlock_LOCK_vers_stats, "Vers_field_stats::lock", 0},
  { &key_rwlock_LOCK_stat_serial, "TABLE_SHARE::LOCK_stat_serial", 0},
  { &key_rwlock_LOCK_ssl_refresh, "LOCK_ssl_refresh", PSI_FLAG_GLOBAL },
  { &key_rwlock_THD_list, "THD_list::lock", PSI_FLAG_GLOBAL },
  { &key_rwlock_LOCK_all_status_vars, "LOCK_all_status_vars", PSI_FLAG_GLOBAL }
};

#ifdef HAVE_MMAP
PSI_cond_key key_PAGE_cond, key_COND_active, key_COND_pool;
#endif /* HAVE_MMAP */

PSI_cond_key key_BINLOG_COND_xid_list,
  key_BINLOG_COND_bin_log_updated, key_BINLOG_COND_relay_log_updated,
  key_BINLOG_COND_binlog_background_thread,
  key_BINLOG_COND_binlog_background_thread_end,
  key_COND_cache_status_changed, key_COND_manager,
  key_COND_rpl_status, key_COND_server_started,
  key_delayed_insert_cond, key_delayed_insert_cond_client,
  key_item_func_sleep_cond, key_master_info_data_cond,
  key_master_info_start_cond, key_master_info_stop_cond,
  key_master_info_sleep_cond,
  key_relay_log_info_data_cond, key_relay_log_info_log_space_cond,
  key_relay_log_info_start_cond, key_relay_log_info_stop_cond,
  key_rpl_group_info_sleep_cond,
  key_TABLE_SHARE_cond, key_user_level_lock_cond,
  key_COND_thread_cache, key_COND_flush_thread_cache,
  key_COND_start_thread, key_COND_binlog_send,
  key_BINLOG_COND_queue_busy;
PSI_cond_key key_RELAYLOG_COND_relay_log_updated,
  key_RELAYLOG_COND_bin_log_updated, key_COND_wakeup_ready,
  key_COND_wait_commit;
PSI_cond_key key_RELAYLOG_COND_queue_busy;
PSI_cond_key key_TC_LOG_MMAP_COND_queue_busy;
PSI_cond_key key_COND_rpl_thread_queue, key_COND_rpl_thread,
  key_COND_rpl_thread_stop, key_COND_rpl_thread_pool,
  key_COND_parallel_entry, key_COND_group_commit_orderer,
  key_COND_prepare_ordered, key_COND_slave_background;
PSI_cond_key key_COND_wait_gtid, key_COND_gtid_ignore_duplicates;
PSI_cond_key key_COND_ack_receiver;

static PSI_cond_info all_server_conds[]=
{
#ifdef HAVE_MMAP
  { &key_PAGE_cond, "PAGE::cond", 0},
  { &key_COND_active, "TC_LOG_MMAP::COND_active", 0},
  { &key_COND_pool, "TC_LOG_MMAP::COND_pool", 0},
  { &key_TC_LOG_MMAP_COND_queue_busy, "TC_LOG_MMAP::COND_queue_busy", 0},
#endif /* HAVE_MMAP */
  { &key_BINLOG_COND_bin_log_updated, "MYSQL_BIN_LOG::COND_bin_log_updated", 0}, { &key_BINLOG_COND_relay_log_updated, "MYSQL_BIN_LOG::COND_relay_log_updated", 0},
  { &key_BINLOG_COND_xid_list, "MYSQL_BIN_LOG::COND_xid_list", 0},
  { &key_BINLOG_COND_binlog_background_thread, "MYSQL_BIN_LOG::COND_binlog_background_thread", 0},
  { &key_BINLOG_COND_binlog_background_thread_end, "MYSQL_BIN_LOG::COND_binlog_background_thread_end", 0},
  { &key_BINLOG_COND_queue_busy, "MYSQL_BIN_LOG::COND_queue_busy", 0},
  { &key_RELAYLOG_COND_relay_log_updated, "MYSQL_RELAY_LOG::COND_relay_log_updated", 0},
  { &key_RELAYLOG_COND_bin_log_updated, "MYSQL_RELAY_LOG::COND_bin_log_updated", 0},
  { &key_RELAYLOG_COND_queue_busy, "MYSQL_RELAY_LOG::COND_queue_busy", 0},
  { &key_COND_wakeup_ready, "THD::COND_wakeup_ready", 0},
  { &key_COND_wait_commit, "wait_for_commit::COND_wait_commit", 0},
  { &key_COND_cache_status_changed, "Query_cache::COND_cache_status_changed", 0},
  { &key_COND_manager, "COND_manager", PSI_FLAG_GLOBAL},
  { &key_COND_server_started, "COND_server_started", PSI_FLAG_GLOBAL},
  { &key_delayed_insert_cond, "Delayed_insert::cond", 0},
  { &key_delayed_insert_cond_client, "Delayed_insert::cond_client", 0},
  { &key_item_func_sleep_cond, "Item_func_sleep::cond", 0},
  { &key_master_info_data_cond, "Master_info::data_cond", 0},
  { &key_master_info_start_cond, "Master_info::start_cond", 0},
  { &key_master_info_stop_cond, "Master_info::stop_cond", 0},
  { &key_master_info_sleep_cond, "Master_info::sleep_cond", 0},
  { &key_relay_log_info_data_cond, "Relay_log_info::data_cond", 0},
  { &key_relay_log_info_log_space_cond, "Relay_log_info::log_space_cond", 0},
  { &key_relay_log_info_start_cond, "Relay_log_info::start_cond", 0},
  { &key_relay_log_info_stop_cond, "Relay_log_info::stop_cond", 0},
  { &key_rpl_group_info_sleep_cond, "Rpl_group_info::sleep_cond", 0},
  { &key_TABLE_SHARE_cond, "TABLE_SHARE::cond", 0},
  { &key_user_level_lock_cond, "User_level_lock::cond", 0},
  { &key_COND_thread_cache, "COND_thread_cache", PSI_FLAG_GLOBAL},
  { &key_COND_flush_thread_cache, "COND_flush_thread_cache", PSI_FLAG_GLOBAL},
  { &key_COND_rpl_thread, "COND_rpl_thread", 0},
  { &key_COND_rpl_thread_queue, "COND_rpl_thread_queue", 0},
  { &key_COND_rpl_thread_stop, "COND_rpl_thread_stop", 0},
  { &key_COND_rpl_thread_pool, "COND_rpl_thread_pool", 0},
  { &key_COND_parallel_entry, "COND_parallel_entry", 0},
  { &key_COND_group_commit_orderer, "COND_group_commit_orderer", 0},
  { &key_COND_prepare_ordered, "COND_prepare_ordered", 0},
  { &key_COND_slave_background, "COND_slave_background", 0},
  { &key_COND_start_thread, "COND_start_thread", PSI_FLAG_GLOBAL},
  { &key_COND_wait_gtid, "COND_wait_gtid", 0},
  { &key_COND_gtid_ignore_duplicates, "COND_gtid_ignore_duplicates", 0},
  { &key_COND_ack_receiver, "Ack_receiver::cond", 0},
  { &key_COND_binlog_send, "COND_binlog_send", 0},
  { &key_TABLE_SHARE_COND_rotation, "TABLE_SHARE::COND_rotation", 0}
};

PSI_thread_key key_thread_delayed_insert,
  key_thread_handle_manager, key_thread_main,
  key_thread_one_connection, key_thread_signal_hand,
  key_thread_slave_background, key_rpl_parallel_thread;
PSI_thread_key key_thread_ack_receiver;

static PSI_thread_info all_server_threads[]=
{
  { &key_thread_delayed_insert, "delayed_insert", 0},
  { &key_thread_handle_manager, "manager", PSI_FLAG_GLOBAL},
  { &key_thread_main, "main", PSI_FLAG_GLOBAL},
  { &key_thread_one_connection, "one_connection", 0},
  { &key_thread_signal_hand, "signal_handler", PSI_FLAG_GLOBAL},
  { &key_thread_slave_background, "slave_background", PSI_FLAG_GLOBAL},
  { &key_thread_ack_receiver, "Ack_receiver", PSI_FLAG_GLOBAL},
  { &key_rpl_parallel_thread, "rpl_parallel_thread", 0}
};

#ifdef HAVE_MMAP
PSI_file_key key_file_map;
#endif /* HAVE_MMAP */

PSI_file_key key_file_binlog, key_file_binlog_index, key_file_casetest,
  key_file_dbopt, key_file_des_key_file, key_file_ERRMSG, key_select_to_file,
  key_file_fileparser, key_file_frm, key_file_global_ddl_log, key_file_load,
  key_file_loadfile, key_file_log_event_data, key_file_log_event_info,
  key_file_master_info, key_file_misc, key_file_partition,
  key_file_pid, key_file_relay_log_info, key_file_send_file, key_file_tclog,
  key_file_trg, key_file_trn, key_file_init;
PSI_file_key key_file_query_log, key_file_slow_log;
PSI_file_key key_file_relaylog, key_file_relaylog_index;
PSI_file_key key_file_binlog_state;

#endif /* HAVE_PSI_INTERFACE */

#ifdef HAVE_PSI_STATEMENT_INTERFACE
PSI_statement_info stmt_info_new_packet;
#endif

#ifdef WITH_WSREP
/** Whether the Galera write-set replication is enabled. A cached copy of
global_system_variables.wsrep_on && wsrep_provider &&
  strcmp(wsrep_provider, WSREP_NONE)
*/
bool WSREP_ON_;
#endif /* WITH_WSREP */

#ifndef EMBEDDED_LIBRARY
void net_before_header_psi(struct st_net *net, void *thd, size_t /* unused: count */)
{
  DBUG_ASSERT(thd);
  /*
    We only come where when the server is IDLE, waiting for the next command.
    Technically, it is a wait on a socket, which may take a long time,
    because the call is blocking.
    Disable the socket instrumentation, to avoid recording a SOCKET event.
    Instead, start explicitly an IDLE event.
  */
  MYSQL_SOCKET_SET_STATE(net->vio->mysql_socket, PSI_SOCKET_STATE_IDLE);
  MYSQL_START_IDLE_WAIT(static_cast<THD*>(thd)->m_idle_psi,
                        &static_cast<THD*>(thd)->m_idle_state);
}

void net_after_header_psi(struct st_net *net, void *user_data,
                          size_t /* unused: count */, my_bool rc)
{
  THD *thd;
  thd= static_cast<THD*> (user_data);
  DBUG_ASSERT(thd != NULL);

  /*
    The server just got data for a network packet header,
    from the network layer.
    The IDLE event is now complete, since we now have a message to process.
    We need to:
    - start a new STATEMENT event
    - start a new STAGE event, within this statement,
    - start recording SOCKET WAITS events, within this stage.
    The proper order is critical to get events numbered correctly,
    and nested in the proper parent.
  */
  MYSQL_END_IDLE_WAIT(thd->m_idle_psi);

  if (! rc)
  {
    thd->m_statement_psi= MYSQL_START_STATEMENT(&thd->m_statement_state,
                                                stmt_info_new_packet.m_key,
                                                thd->get_db(), thd->db.length,
                                                thd->charset());

    THD_STAGE_INFO(thd, stage_init);
  }

  /*
    TODO: consider recording a SOCKET event for the bytes just read,
    by also passing count here.
  */
  MYSQL_SOCKET_SET_STATE(net->vio->mysql_socket, PSI_SOCKET_STATE_ACTIVE);
}


void init_net_server_extension(THD *thd)
{
  /* Start with a clean state for connection events. */
  thd->m_idle_psi= NULL;
  thd->m_statement_psi= NULL;
  /* Hook up the NET_SERVER callback in the net layer. */
  thd->m_net_server_extension.m_user_data= thd;
  thd->m_net_server_extension.m_before_header= net_before_header_psi;
  thd->m_net_server_extension.m_after_header= net_after_header_psi;
  /* Activate this private extension for the mysqld server. */
  thd->net.extension= & thd->m_net_server_extension;
}
#else
void init_net_server_extension(THD *thd)
{
}
#endif /* EMBEDDED_LIBRARY */


/**
  A log message for the error log, buffered in memory.
  Log messages are temporarily buffered when generated before the error log
  is initialized, and then printed once the error log is ready.
*/
class Buffered_log : public Sql_alloc
{
public:
  Buffered_log(enum loglevel level, const char *message);

  ~Buffered_log()
  {}

  void print(void);

private:
  /** Log message level. */
  enum loglevel m_level;
  /** Log message text. */
  String m_message;
};

/**
  Constructor.
  @param level          the message log level
  @param message        the message text
*/
Buffered_log::Buffered_log(enum loglevel level, const char *message)
  : m_level(level), m_message()
{
  m_message.copy(message, strlen(message), &my_charset_latin1);
}

/**
  Print a buffered log to the real log file.
*/
void Buffered_log::print()
{
  /*
    Since messages are buffered, they can be printed out
    of order with other entries in the log.
    Add "Buffered xxx" to the message text to prevent confusion.
  */
  switch(m_level)
  {
  case ERROR_LEVEL:
    sql_print_error("Buffered error: %s", m_message.c_ptr_safe());
    break;
  case WARNING_LEVEL:
    sql_print_warning("Buffered warning: %s", m_message.c_ptr_safe());
    break;
  case INFORMATION_LEVEL:
    /*
      Messages printed as "information" still end up in the mysqld *error* log,
      but with a [Note] tag instead of an [ERROR] tag.
      While this is probably fine for a human reading the log,
      it is upsetting existing automated scripts used to parse logs,
      because such scripts are likely to not already handle [Note] properly.
      INFORMATION_LEVEL messages are simply silenced, on purpose,
      to avoid un needed verbosity.
    */
    break;
  }
}

/**
  Collection of all the buffered log messages.
*/
class Buffered_logs
{
public:
  Buffered_logs()
  {}

  ~Buffered_logs()
  {}

  void init();
  void cleanup();

  void buffer(enum loglevel m_level, const char *msg);
  void print();
private:
  /**
    Memory root to use to store buffered logs.
    This memory root lifespan is between init and cleanup.
    Once the buffered logs are printed, they are not needed anymore,
    and all the memory used is reclaimed.
  */
  MEM_ROOT m_root;
  /** List of buffered log messages. */
  List<Buffered_log> m_list;
};

void Buffered_logs::init()
{
  init_alloc_root(&m_root, "Buffered_logs", 1024, 0, MYF(0));
}

void Buffered_logs::cleanup()
{
  m_list.delete_elements();
  free_root(&m_root, MYF(0));
}

/**
  Add a log message to the buffer.
*/
void Buffered_logs::buffer(enum loglevel level, const char *msg)
{
  /*
    Do not let Sql_alloc::operator new(size_t) allocate memory,
    there is no memory root associated with the main() thread.
    Give explicitly the proper memory root to use to
    Sql_alloc::operator new(size_t, MEM_ROOT *) instead.
  */
  Buffered_log *log= new (&m_root) Buffered_log(level, msg);
  if (log)
    m_list.push_back(log, &m_root);
}

/**
  Print buffered log messages.
*/
void Buffered_logs::print()
{
  Buffered_log *log;
  List_iterator_fast<Buffered_log> it(m_list);
  while ((log= it++))
    log->print();
}

/** Logs reported before a logger is available. */
static Buffered_logs buffered_logs;

struct my_rnd_struct sql_rand; ///< used by sql_class.cc:THD::THD()

#ifndef EMBEDDED_LIBRARY
MYSQL_SOCKET unix_sock, base_ip_sock, extra_ip_sock;
/**
  Error reporter that buffer log messages.
  @param level          log message level
  @param format         log message format string
*/
C_MODE_START
static void buffered_option_error_reporter(enum loglevel level,
                                           const char *format, ...)
{
  va_list args;
  char buffer[1024];

  va_start(args, format);
  my_vsnprintf(buffer, sizeof(buffer), format, args);
  va_end(args);
  buffered_logs.buffer(level, buffer);
}


/**
  Character set and collation error reporter that prints to sql error log.
  @param level          log message level
  @param format         log message format string

  This routine is used to print character set and collation
  warnings and errors inside an already running mysqld server,
  e.g. when a character set or collation is requested for the very first time
  and its initialization does not go well for some reasons.

  Note: At early mysqld initialization stage,
  when error log is not yet available,
  we use buffered_option_error_reporter() instead,
  to print general character set subsystem initialization errors,
  such as Index.xml syntax problems, bad XML tag hierarchy, etc.
*/
static void charset_error_reporter(enum loglevel level,
                                   const char *format, ...)
{
  va_list args;
  va_start(args, format);
  vprint_msg_to_log(level, format, args);
  va_end(args);                      
}
C_MODE_END

struct passwd *user_info;
static pthread_t select_thread;
#endif

/* OS specific variables */

#ifdef __WIN__
#undef	 getpid
#include <process.h>

static bool start_mode=0, use_opt_args;
static int opt_argc;
static char **opt_argv;

#if !defined(EMBEDDED_LIBRARY)
HANDLE hEventShutdown;
static char shutdown_event_name[40];
#include "nt_servc.h"
static	 NTService  Service;	      ///< Service object for WinNT
#endif /* EMBEDDED_LIBRARY */
#endif /* __WIN__ */

#ifndef EMBEDDED_LIBRARY
bool mysqld_embedded=0;
#else
bool mysqld_embedded=1;
#endif

my_bool plugins_are_initialized= FALSE;

#ifndef DBUG_OFF
static const char* default_dbug_option;
#endif
#ifdef HAVE_LIBWRAP
const char *libwrapName= NULL;
int allow_severity = LOG_INFO;
int deny_severity = LOG_WARNING;
#endif
#ifdef HAVE_QUERY_CACHE
ulong query_cache_min_res_unit= QUERY_CACHE_MIN_RESULT_DATA_SIZE;
Query_cache query_cache;
#endif


my_bool opt_use_ssl  = 0;
char *opt_ssl_ca= NULL, *opt_ssl_capath= NULL, *opt_ssl_cert= NULL,
  *opt_ssl_cipher= NULL, *opt_ssl_key= NULL, *opt_ssl_crl= NULL,
  *opt_ssl_crlpath= NULL, *opt_tls_version= NULL;
ulonglong tls_version= 0;

static scheduler_functions thread_scheduler_struct, extra_thread_scheduler_struct;
scheduler_functions *thread_scheduler= &thread_scheduler_struct,
                    *extra_thread_scheduler= &extra_thread_scheduler_struct;

#ifdef HAVE_OPENSSL
#include <openssl/crypto.h>
#if defined(HAVE_OPENSSL10) && !defined(HAVE_WOLFSSL)
typedef struct CRYPTO_dynlock_value
{
  mysql_rwlock_t lock;
} openssl_lock_t;

static openssl_lock_t *openssl_stdlocks;
static openssl_lock_t *openssl_dynlock_create(const char *, int);
static void openssl_dynlock_destroy(openssl_lock_t *, const char *, int);
static void openssl_lock_function(int, int, const char *, int);
static void openssl_lock(int, openssl_lock_t *, const char *, int);
#endif /* HAVE_OPENSSL10 */
char *des_key_file;
#ifndef EMBEDDED_LIBRARY
struct st_VioSSLFd *ssl_acceptor_fd;
#endif
#endif /* HAVE_OPENSSL */

/**
  Number of currently active user connections. The variable is protected by
  LOCK_connection_count.
*/
uint connection_count= 0, extra_connection_count= 0;

my_bool opt_gtid_strict_mode= FALSE;


/* Function declarations */

pthread_handler_t signal_hand(void *arg);
static int mysql_init_variables(void);
static int get_options(int *argc_ptr, char ***argv_ptr);
static bool add_terminator(DYNAMIC_ARRAY *options);
static bool add_many_options(DYNAMIC_ARRAY *, my_option *, size_t);
extern "C" my_bool mysqld_get_one_option(int, const struct my_option *, char *);
static int init_thread_environment();
static char *get_relative_path(const char *path);
static int fix_paths(void);
#ifndef _WIN32
void handle_connections_sockets();
#endif

static bool read_init_file(char *file_name);
pthread_handler_t handle_slave(void *arg);
static void clean_up(bool print_message);
static int test_if_case_insensitive(const char *dir_name);

#ifndef EMBEDDED_LIBRARY
static bool pid_file_created= false;
static void usage(void);
static void start_signal_handler(void);
static void close_server_sock();
static void clean_up_mutexes(void);
static void wait_for_signal_thread_to_end(void);
static void create_pid_file();
ATTRIBUTE_NORETURN static void mysqld_exit(int exit_code);
#endif
static void delete_pid_file(myf flags);
static void end_ssl();


#ifndef EMBEDDED_LIBRARY
/****************************************************************************
** Code to end mysqld
****************************************************************************/

/* common callee of two shutdown phases */
static void kill_thread(THD *thd)
{
  if (WSREP(thd)) mysql_mutex_lock(&thd->LOCK_thd_data);
  mysql_mutex_lock(&thd->LOCK_thd_kill);
  if (thd->mysys_var)
  {
    thd->mysys_var->abort= 1;
    mysql_mutex_lock(&thd->mysys_var->mutex);
    if (thd->mysys_var->current_cond)
    {
      for (uint i= 0; i < 2; i++)
      {
        int ret= mysql_mutex_trylock(thd->mysys_var->current_mutex);
        mysql_cond_broadcast(thd->mysys_var->current_cond);
        if (!ret)
        {
          /* Thread has surely got the signal, unlock and abort */
          mysql_mutex_unlock(thd->mysys_var->current_mutex);
          break;
        }
        sleep(1);
      }
    }
    mysql_mutex_unlock(&thd->mysys_var->mutex);
  }
  mysql_mutex_unlock(&thd->LOCK_thd_kill);
  if (WSREP(thd)) mysql_mutex_unlock(&thd->LOCK_thd_data);
}


/**
  First shutdown everything but slave threads and binlog dump connections
*/
static my_bool kill_thread_phase_1(THD *thd, void *)
{
  DBUG_PRINT("quit", ("Informing thread %ld that it's time to die",
                      (ulong) thd->thread_id));
  if (thd->slave_thread || thd->is_binlog_dump_thread())
    return 0;

  if (DBUG_EVALUATE_IF("only_kill_system_threads", !thd->system_thread, 0))
    return 0;

  thd->set_killed(KILL_SERVER_HARD);
  MYSQL_CALLBACK(thread_scheduler, post_kill_notification, (thd));
  kill_thread(thd);
  return 0;
}


/**
  Last shutdown binlog dump connections
*/
static my_bool kill_thread_phase_2(THD *thd, void *)
{
  if (shutdown_wait_for_slaves)
  {
    thd->set_killed(KILL_SERVER);
  }
  else
  {
    thd->set_killed(KILL_SERVER_HARD);
    MYSQL_CALLBACK(thread_scheduler, post_kill_notification, (thd));
  }
  kill_thread(thd);
  return 0;
}


/* associated with the kill thread phase 1 */
static my_bool warn_threads_active_after_phase_1(THD *thd, void *)
{
  if (!thd->is_binlog_dump_thread() && thd->vio_ok())
    sql_print_warning("%s: Thread %llu (user : '%s') did not exit\n", my_progname,
                      (ulonglong) thd->thread_id,
                      (thd->main_security_ctx.user ?
                       thd->main_security_ctx.user : ""));
  return 0;
}


/* associated with the kill thread phase 2 */
static my_bool warn_threads_active_after_phase_2(THD *thd, void *)
{
  mysql_mutex_lock(&thd->LOCK_thd_data);
  // dump thread may not have yet (or already) current_linfo set
  sql_print_warning("Dump thread %llu last sent to server %lu "
                    "binlog file:pos %s:%llu",
                    thd->thread_id, thd->variables.server_id,
                    thd->current_linfo ?
                    my_basename(thd->current_linfo->log_file_name) : "NULL",
                    thd->current_linfo ? thd->current_linfo->pos : 0);
  mysql_mutex_unlock(&thd->LOCK_thd_data);

  return 0;
}


/**
  Kills main thread.

  @note this function is responsible for setting abort_loop and breaking
  poll() in main thread. Shutdown as such is supposed to be performed by main
  thread itself.
*/

static void break_connect_loop()
{
#ifdef EXTRA_DEBUG
  int count=0;
#endif

  abort_loop= 1;

#if defined(__WIN__)
  if (!SetEvent(hEventShutdown))
    DBUG_PRINT("error", ("Got error: %ld from SetEvent", GetLastError()));
#else
  /* Avoid waiting for ourselves when thread-handling=no-threads. */
  if (pthread_equal(pthread_self(), select_thread))
    return;
  DBUG_PRINT("quit", ("waiting for select thread: %lu",
                      (ulong)select_thread));

  mysql_mutex_lock(&LOCK_start_thread);
  while (select_thread_in_use)
  {
    struct timespec abstime;
    int UNINIT_VAR(error);
    DBUG_PRINT("info",("Waiting for select thread"));

#ifndef DONT_USE_THR_ALARM
    if (pthread_kill(select_thread, thr_client_alarm))
      break;					// allready dead
#endif
    set_timespec(abstime, 2);
    for (uint tmp=0 ; tmp < 10 && select_thread_in_use; tmp++)
    {
      error= mysql_cond_timedwait(&COND_start_thread, &LOCK_start_thread,
                                  &abstime);
      if (error != EINTR)
        break;
    }
#ifdef EXTRA_DEBUG
    if (error != 0 && error != ETIMEDOUT && !count++)
      sql_print_error("Got error %d from mysql_cond_timedwait", error);
#endif
    close_server_sock();
  }
  mysql_mutex_unlock(&LOCK_start_thread);
#endif /* __WIN__ */
}


/**
  A wrapper around kill_main_thrad().

  Sets shutdown user. This function may be called by multiple threads
  concurrently, thus it performs safe update of shutdown_user
  (first thread wins).
*/

void kill_mysql(THD *thd)
{
  char user_host_buff[MAX_USER_HOST_SIZE + 1];
  char *user, *expected_shutdown_user= 0;

  make_user_name(thd, user_host_buff);

  if ((user= my_strdup(user_host_buff, MYF(0))) &&
      !shutdown_user.compare_exchange_strong(expected_shutdown_user,
                                             user,
                                             std::memory_order_relaxed,
                                             std::memory_order_relaxed))
  {
    my_free(user);
  }

  DBUG_EXECUTE_IF("mysql_admin_shutdown_wait_for_slaves",
                  thd->lex->is_shutdown_wait_for_slaves= true;);
  DBUG_EXECUTE_IF("simulate_delay_at_shutdown",
                  {
                    DBUG_ASSERT(binlog_dump_thread_count == 3);
                    const char act[]=
                      "now "
                      "SIGNAL greetings_from_kill_mysql";
                    DBUG_ASSERT(!debug_sync_set_action(thd,
                                                       STRING_WITH_LEN(act)));
                  };);

  if (thd->lex->is_shutdown_wait_for_slaves)
    shutdown_wait_for_slaves= true;
  break_connect_loop();
}


static void close_connections(void)
{
  DBUG_ENTER("close_connections");

  /* Clear thread cache */
  kill_cached_threads++;
  flush_thread_cache();

  /* Abort listening to new connections */
  DBUG_PRINT("quit",("Closing sockets"));
  if (!opt_disable_networking )
  {
    if (mysql_socket_getfd(base_ip_sock) != INVALID_SOCKET)
    {
      (void) mysql_socket_close(base_ip_sock);
      base_ip_sock= MYSQL_INVALID_SOCKET;
    }
    if (mysql_socket_getfd(extra_ip_sock) != INVALID_SOCKET)
    {
      (void) mysql_socket_close(extra_ip_sock);
      extra_ip_sock= MYSQL_INVALID_SOCKET;
    }
  }

#ifdef HAVE_SYS_UN_H
  if (mysql_socket_getfd(unix_sock) != INVALID_SOCKET)
  {
    (void) mysql_socket_close(unix_sock);
    (void) unlink(mysqld_unix_port);
    unix_sock= MYSQL_INVALID_SOCKET;
  }
#endif
  end_thr_alarm(0);			 // Abort old alarms.

  /*
    First signal all threads that it's time to die
    This will give the threads some time to gracefully abort their
    statements and inform their clients that the server is about to die.
  */
  server_threads.iterate(kill_thread_phase_1);

  Events::deinit();
  slave_prepare_for_shutdown();
  mysql_bin_log.stop_background_thread();
  ack_receiver.stop();

  /*
    Give threads time to die.

    In 5.5, this was waiting 100 rounds @ 20 milliseconds/round, so as little
    as 2 seconds, depending on thread scheduling.

    From 10.0, we increase this to 1000 rounds / 20 seconds. The rationale is
    that on a server with heavy I/O load, it is quite possible for eg. an
    fsync() of the binlog or whatever to cause something like LOCK_log to be
    held for more than 2 seconds. We do not want to force kill threads in
    such cases, if it can be avoided. Note that normally, the wait will be
    much smaller than even 2 seconds, this is only a safety fallback against
    stuck threads so server shutdown is not held up forever.
  */
  DBUG_PRINT("info", ("thread_count: %u", uint32_t(thread_count)));

  for (int i= 0; (thread_count - binlog_dump_thread_count) && i < 1000; i++)
    my_sleep(20000);

  if (global_system_variables.log_warnings)
    server_threads.iterate(warn_threads_active_after_phase_1);

#ifdef WITH_WSREP
  if (wsrep_inited == 1)
  {
    wsrep_deinit(true);
  }
#endif
  /* All threads has now been aborted */
  DBUG_PRINT("quit", ("Waiting for threads to die (count=%u)",
                      uint32_t(thread_count)));

  while (thread_count - binlog_dump_thread_count)
    my_sleep(1000);

  /* Kill phase 2 */
  server_threads.iterate(kill_thread_phase_2);
  for (uint64 i= 0; thread_count; i++)
  {
    /*
      This time the warnings are emitted within the loop to provide a
      dynamic view on the shutdown status through the errorlog.
    */
    if (global_system_variables.log_warnings > 2 && i % 60000 == 0)
      server_threads.iterate(warn_threads_active_after_phase_2);
    my_sleep(1000);
  }
  /* End of kill phase 2 */

  DBUG_PRINT("quit",("close_connections thread"));
  DBUG_VOID_RETURN;
}


#ifdef HAVE_CLOSE_SERVER_SOCK
static void close_socket(MYSQL_SOCKET sock, const char *info)
{
  DBUG_ENTER("close_socket");

  if (mysql_socket_getfd(sock) != INVALID_SOCKET)
  {
    DBUG_PRINT("info", ("calling shutdown on %s socket", info));
    (void) mysql_socket_shutdown(sock, SHUT_RDWR);
  }
  DBUG_VOID_RETURN;
}
#endif


static void close_server_sock()
{
#ifdef HAVE_CLOSE_SERVER_SOCK
  DBUG_ENTER("close_server_sock");

  close_socket(base_ip_sock, "TCP/IP");
  close_socket(extra_ip_sock, "TCP/IP");
  close_socket(unix_sock, "unix/IP");

  if (mysql_socket_getfd(unix_sock) != INVALID_SOCKET)
    (void) unlink(mysqld_unix_port);
  base_ip_sock= extra_ip_sock= unix_sock= MYSQL_INVALID_SOCKET;

  DBUG_VOID_RETURN;
#endif
}

#endif /*EMBEDDED_LIBRARY*/


extern "C" sig_handler print_signal_warning(int sig)
{
  if (global_system_variables.log_warnings)
    sql_print_warning("Got signal %d from thread %u", sig,
                      (uint)my_thread_id());
#ifdef SIGNAL_HANDLER_RESET_ON_DELIVERY
  my_sigset(sig,print_signal_warning);		/* int. thread system calls */
#endif
#if !defined(__WIN__)
  if (sig == SIGALRM)
    alarm(2);					/* reschedule alarm */
#endif
}

#ifndef EMBEDDED_LIBRARY
extern "C" void unireg_abort(int exit_code)
{
  DBUG_ENTER("unireg_abort");

  if (opt_help)
    usage();
  if (exit_code)
    sql_print_error("Aborting");
  /* Don't write more notes to the log to not hide error message */
  disable_log_notes= 1;

#ifdef WITH_WSREP
  // Note that we do not have thd here, thus can't use
  // WSREP(thd)

  if (WSREP_ON &&
      Wsrep_server_state::is_inited() &&
      Wsrep_server_state::instance().state() != wsrep::server_state::s_disconnected)
  {
    /*
      This is an abort situation, we cannot expect to gracefully close all
      wsrep threads here, we can only diconnect from service
    */
    wsrep_close_client_connections(FALSE);
    Wsrep_server_state::instance().disconnect();
    WSREP_INFO("Service disconnected.");
    wsrep_close_threads(NULL); /* this won't close all threads */
    sleep(1); /* so give some time to exit for those which can */
    WSREP_INFO("Some threads may fail to exit.");
  }

  if (WSREP_ON)
  {
    /* In bootstrap mode we deinitialize wsrep here. */
    if (opt_bootstrap || wsrep_recovery)
    {
      if (wsrep_inited) wsrep_deinit(true);
    }
  }
#endif // WITH_WSREP

  clean_up(!opt_abort && (exit_code || !opt_bootstrap)); /* purecov: inspected */
  DBUG_PRINT("quit",("done with cleanup in unireg_abort"));
  mysqld_exit(exit_code);
}


static void cleanup_tls()
{
  if (THR_THD)
    (void)pthread_key_delete(THR_THD);
}


static void mysqld_exit(int exit_code)
{
  DBUG_ENTER("mysqld_exit");
  /*
    Important note: we wait for the signal thread to end,
    but if a kill -15 signal was sent, the signal thread did
    spawn the kill_server_thread thread, which is running concurrently.
  */
  rpl_deinit_gtid_waiting();
  rpl_deinit_gtid_slave_state();
  wait_for_signal_thread_to_end();
#ifdef WITH_WSREP
  wsrep_deinit_server();
#endif /* WITH_WSREP */
  mysql_audit_finalize();
  clean_up_mutexes();
  my_end((opt_endinfo ? MY_CHECK_ERROR | MY_GIVE_INFO : 0));
#ifdef WITH_PERFSCHEMA_STORAGE_ENGINE
  shutdown_performance_schema();        // we do it as late as possible
#endif
  set_malloc_size_cb(NULL);
  if (global_status_var.global_memory_used)
  {
    fprintf(stderr, "Warning: Memory not freed: %lld\n",
            (longlong) global_status_var.global_memory_used);
    if (exit_code == 0)
      SAFEMALLOC_REPORT_MEMORY(0);
  }
  cleanup_tls();
  DBUG_LEAVE;
  sd_notify(0, "STATUS=MariaDB server is down");
  exit(exit_code); /* purecov: inspected */
}

#endif /* !EMBEDDED_LIBRARY */

static void clean_up(bool print_message)
{
  DBUG_PRINT("exit",("clean_up"));
  if (cleanup_done++)
    return; /* purecov: inspected */

#ifdef HAVE_REPLICATION
  // We must call end_slave() as clean_up may have been called during startup
  end_slave();
  if (use_slave_mask)
    my_bitmap_free(&slave_error_mask);
#endif
  stop_handle_manager();
  release_ddl_log();

  logger.cleanup_base();

  injector::free_instance();
  mysql_bin_log.cleanup();

  my_tz_free();
  my_dboptions_cache_free();
  ignore_db_dirs_free();
  servers_free(1);
#ifndef NO_EMBEDDED_ACCESS_CHECKS
  acl_free(1);
  grant_free();
#endif
  query_cache_destroy();
  hostname_cache_free();
  item_func_sleep_free();
  lex_free();				/* Free some memory */
  item_create_cleanup();
  tdc_start_shutdown();
#ifdef HAVE_REPLICATION
  semi_sync_master_deinit();
#endif
  plugin_shutdown();
  udf_free();
  ha_end();
  if (tc_log)
    tc_log->close();
  xid_cache_free();
  tdc_deinit();
  mdl_destroy();
  dflt_key_cache= 0;
  key_caches.delete_elements(free_key_cache);
  wt_end();
  multi_keycache_free();
  sp_cache_end();
  free_status_vars();
  end_thr_alarm(1);			/* Free allocated memory */
#ifndef EMBEDDED_LIBRARY
  end_thr_timer();
#endif
  my_free_open_file_info();
  if (defaults_argv)
    free_defaults(defaults_argv);
  free_tmpdir(&mysql_tmpdir_list);
  my_bitmap_free(&temp_pool);
  free_max_user_conn();
  free_global_user_stats();
  free_global_client_stats();
  free_global_table_stats();
  free_global_index_stats();
  delete_dynamic(&all_options);                 // This should be empty
  free_all_rpl_filters();
  wsrep_thr_deinit();
  my_uuid_end();
  delete type_handler_data;
  delete binlog_filter;
  delete global_rpl_filter;
  end_ssl();
#ifndef EMBEDDED_LIBRARY
  vio_end();
#endif /*!EMBEDDED_LIBRARY*/
#if defined(ENABLED_DEBUG_SYNC)
  /* End the debug sync facility. See debug_sync.cc. */
  debug_sync_end();
#endif /* defined(ENABLED_DEBUG_SYNC) */

  delete_pid_file(MYF(0));

  if (print_message && my_default_lc_messages && server_start_time)
    sql_print_information(ER_DEFAULT(ER_SHUTDOWN_COMPLETE),my_progname);
  MYSQL_CALLBACK(thread_scheduler, end, ());
  thread_scheduler= 0;
  mysql_library_end();
  finish_client_errs();
  cleanup_errmsgs();
  free_error_messages();
  /* Tell main we are ready */
  logger.cleanup_end();
  sys_var_end();
  free_charsets();

  my_free(const_cast<char*>(log_bin_basename));
  my_free(const_cast<char*>(log_bin_index));
#ifndef EMBEDDED_LIBRARY
  my_free(const_cast<char*>(relay_log_basename));
  my_free(const_cast<char*>(relay_log_index));
#endif
  free_list(opt_plugin_load_list_ptr);
  destroy_proxy_protocol_networks();

  /*
    The following lines may never be executed as the main thread may have
    killed us
  */
  DBUG_PRINT("quit", ("done with cleanup"));
} /* clean_up */


#ifndef EMBEDDED_LIBRARY

/**
  This is mainly needed when running with purify, but it's still nice to
  know that all child threads have died when mysqld exits.
*/
static void wait_for_signal_thread_to_end()
{
  uint i;
  /*
    Wait up to 10 seconds for signal thread to die. We use this mainly to
    avoid getting warnings that my_thread_end has not been called
  */
  for (i= 0 ; i < 100 && signal_thread_in_use; i++)
  {
    if (pthread_kill(signal_thread, MYSQL_KILL_SIGNAL) == ESRCH)
      break;
    my_sleep(100);				// Give it time to die
  }
}
#endif /*EMBEDDED_LIBRARY*/

static void clean_up_mutexes()
{
  DBUG_ENTER("clean_up_mutexes");
  server_threads.destroy();
  mysql_rwlock_destroy(&LOCK_grant);
  mysql_mutex_destroy(&LOCK_thread_cache);
  mysql_mutex_destroy(&LOCK_start_thread);
  mysql_mutex_destroy(&LOCK_status);
  mysql_rwlock_destroy(&LOCK_all_status_vars);
  mysql_mutex_destroy(&LOCK_delayed_insert);
  mysql_mutex_destroy(&LOCK_delayed_status);
  mysql_mutex_destroy(&LOCK_delayed_create);
  mysql_mutex_destroy(&LOCK_crypt);
  mysql_mutex_destroy(&LOCK_user_conn);
  mysql_mutex_destroy(&LOCK_connection_count);
  mysql_mutex_destroy(&LOCK_thread_id);
  mysql_mutex_destroy(&LOCK_stats);
  mysql_mutex_destroy(&LOCK_global_user_client_stats);
  mysql_mutex_destroy(&LOCK_global_table_stats);
  mysql_mutex_destroy(&LOCK_global_index_stats);
#ifdef HAVE_OPENSSL
  mysql_mutex_destroy(&LOCK_des_key_file);
#if defined(HAVE_OPENSSL10) && !defined(HAVE_WOLFSSL)
  for (int i= 0; i < CRYPTO_num_locks(); ++i)
    mysql_rwlock_destroy(&openssl_stdlocks[i].lock);
  OPENSSL_free(openssl_stdlocks);
#endif /* HAVE_OPENSSL10 */
#endif /* HAVE_OPENSSL */
#ifdef HAVE_REPLICATION
  mysql_mutex_destroy(&LOCK_rpl_status);
#endif /* HAVE_REPLICATION */
  mysql_mutex_destroy(&LOCK_active_mi);
  mysql_rwlock_destroy(&LOCK_ssl_refresh);
  mysql_rwlock_destroy(&LOCK_sys_init_connect);
  mysql_rwlock_destroy(&LOCK_sys_init_slave);
  mysql_mutex_destroy(&LOCK_global_system_variables);
  mysql_prlock_destroy(&LOCK_system_variables_hash);
  mysql_mutex_destroy(&LOCK_short_uuid_generator);
  mysql_mutex_destroy(&LOCK_prepared_stmt_count);
  mysql_mutex_destroy(&LOCK_error_messages);
  mysql_cond_destroy(&COND_thread_cache);
  mysql_cond_destroy(&COND_start_thread);
  mysql_cond_destroy(&COND_flush_thread_cache);
  mysql_mutex_destroy(&LOCK_server_started);
  mysql_cond_destroy(&COND_server_started);
  mysql_mutex_destroy(&LOCK_prepare_ordered);
  mysql_cond_destroy(&COND_prepare_ordered);
  mysql_mutex_destroy(&LOCK_after_binlog_sync);
  mysql_mutex_destroy(&LOCK_commit_ordered);
  mysql_mutex_destroy(&LOCK_slave_background);
  mysql_cond_destroy(&COND_slave_background);
#ifndef EMBEDDED_LIBRARY
  mysql_mutex_destroy(&LOCK_error_log);
#endif
  DBUG_VOID_RETURN;
}


/****************************************************************************
** Init IP and UNIX socket
****************************************************************************/

#ifdef EMBEDDED_LIBRARY
void close_connection(THD *thd, uint sql_errno)
{
}
#else
static void set_ports()
{
  char	*env;
  if (!mysqld_port && !opt_disable_networking)
  {					// Get port if not from commandline
    mysqld_port= MYSQL_PORT;

    /*
      if builder specifically requested a default port, use that
      (even if it coincides with our factory default).
      only if they didn't do we check /etc/services (and, failing
      on that, fall back to the factory default of 3306).
      either default can be overridden by the environment variable
      MYSQL_TCP_PORT, which in turn can be overridden with command
      line options.
    */

#if MYSQL_PORT_DEFAULT == 0
    struct  servent *serv_ptr;
    if ((serv_ptr= getservbyname("mysql", "tcp")))
      SYSVAR_AUTOSIZE(mysqld_port, ntohs((u_short) serv_ptr->s_port));
#endif
    if ((env = getenv("MYSQL_TCP_PORT")))
    {
      mysqld_port= (uint) atoi(env);
      set_sys_var_value_origin(&mysqld_port, sys_var::ENV);
    }
  }
  if (!mysqld_unix_port)
  {
#ifdef __WIN__
    mysqld_unix_port= (char*) MYSQL_NAMEDPIPE;
#else
    mysqld_unix_port= (char*) MYSQL_UNIX_ADDR;
#endif
    if ((env = getenv("MYSQL_UNIX_PORT")))
    {
      mysqld_unix_port= env;
      set_sys_var_value_origin(&mysqld_unix_port, sys_var::ENV);
    }
  }
}

/* Change to run as another user if started with --user */

static struct passwd *check_user(const char *user)
{
  myf flags= 0;
  if (global_system_variables.log_warnings)
    flags|= MY_WME;
  if (!opt_bootstrap && !opt_help)
    flags|= MY_FAE;

  struct passwd *tmp_user_info= my_check_user(user, MYF(flags));

  if (!tmp_user_info && my_errno==EINVAL && (flags & MY_FAE))
    unireg_abort(1);

  return tmp_user_info;
}

static inline void allow_coredumps()
{
#ifdef PR_SET_DUMPABLE
  if (test_flags & TEST_CORE_ON_SIGNAL)
  {
    /* inform kernel that process is dumpable */
    (void) prctl(PR_SET_DUMPABLE, 1);
  }
#endif
}


static void set_user(const char *user, struct passwd *user_info_arg)
{
  /*
    We can get a SIGSEGV when calling initgroups() on some systems when NSS
    is configured to use LDAP and the server is statically linked.  We set
    calling_initgroups as a flag to the SIGSEGV handler that is then used to
    output a specific message to help the user resolve this problem.
  */
  calling_initgroups= 1;
  int res= my_set_user(user, user_info_arg, MYF(MY_WME));
  calling_initgroups= 0;
  if (res)
    unireg_abort(1);
  allow_coredumps();
}

#if !defined(__WIN__)
static void set_effective_user(struct passwd *user_info_arg)
{
  DBUG_ASSERT(user_info_arg != 0);
  if (setregid((gid_t)-1, user_info_arg->pw_gid) == -1)
  {
    sql_perror("setregid");
    unireg_abort(1);
  }
  if (setreuid((uid_t)-1, user_info_arg->pw_uid) == -1)
  {
    sql_perror("setreuid");
    unireg_abort(1);
  }
  allow_coredumps();
}
#endif

/** Change root user if started with @c --chroot . */
static void set_root(const char *path)
{
#if !defined(__WIN__)
  if (chroot(path) == -1)
  {
    sql_perror("chroot");
    unireg_abort(1);
  }
  my_setwd("/", MYF(0));
#endif
}

/**
   Activate usage of a tcp port
*/

static MYSQL_SOCKET activate_tcp_port(uint port)
{
  struct addrinfo *ai, *a;
  struct addrinfo hints;
  int error;
  int	arg;
  char port_buf[NI_MAXSERV];
  const char *real_bind_addr_str;
  MYSQL_SOCKET ip_sock= MYSQL_INVALID_SOCKET;
  DBUG_ENTER("activate_tcp_port");
  DBUG_PRINT("general",("IP Socket is %d",port));

  bzero(&hints, sizeof (hints));
  hints.ai_flags= AI_PASSIVE;
  hints.ai_socktype= SOCK_STREAM;
  hints.ai_family= AF_UNSPEC;
  
  if (my_bind_addr_str && strcmp(my_bind_addr_str, "*") == 0)
    real_bind_addr_str= NULL; // windows doesn't seem to support * here
  else
    real_bind_addr_str= my_bind_addr_str;

  my_snprintf(port_buf, NI_MAXSERV, "%d", port);
  error= getaddrinfo(real_bind_addr_str, port_buf, &hints, &ai);
  if (unlikely(error != 0))
  {
    DBUG_PRINT("error",("Got error: %d from getaddrinfo()", error));

    sql_print_error("%s: %s", ER_DEFAULT(ER_IPSOCK_ERROR), gai_strerror(error));
    unireg_abort(1);				/* purecov: tested */
  }

  /*
    special case: for wildcard addresses prefer ipv6 over ipv4,
    because we later switch off IPV6_V6ONLY, so ipv6 wildcard
    addresses will work for ipv4 too
  */
  if (!real_bind_addr_str && ai->ai_family == AF_INET && ai->ai_next
      && ai->ai_next->ai_family == AF_INET6)
  {
    a= ai;
    ai= ai->ai_next;
    a->ai_next= ai->ai_next;
    ai->ai_next= a;
  }

  for (a= ai; a != NULL; a= a->ai_next)
  {
    ip_sock= mysql_socket_socket(key_socket_tcpip, a->ai_family,
                                 a->ai_socktype, a->ai_protocol);

    char ip_addr[INET6_ADDRSTRLEN];
    if (vio_get_normalized_ip_string(a->ai_addr, a->ai_addrlen,
                                     ip_addr, sizeof (ip_addr)))
    {
      ip_addr[0]= 0;
    }

    if (mysql_socket_getfd(ip_sock) == INVALID_SOCKET)
    {
      sql_print_message_func func= real_bind_addr_str ? sql_print_error
                                                      : sql_print_warning;
      func("Failed to create a socket for %s '%s': errno: %d.",
           (a->ai_family == AF_INET) ? "IPv4" : "IPv6",
           (const char *) ip_addr, (int) socket_errno);
    }
    else 
    {
      server_socket_ai_family= a->ai_family;
      sql_print_information("Server socket created on IP: '%s'.",
                          (const char *) ip_addr);
      break;
    }
  }

  if (mysql_socket_getfd(ip_sock) == INVALID_SOCKET)
  {
    DBUG_PRINT("error",("Got error: %d from socket()",socket_errno));
    sql_perror(ER_DEFAULT(ER_IPSOCK_ERROR));  /* purecov: tested */
    unireg_abort(1);				/* purecov: tested */
  }

  mysql_socket_set_thread_owner(ip_sock);

#ifndef __WIN__
  /*
    We should not use SO_REUSEADDR on windows as this would enable a
    user to open two mysqld servers with the same TCP/IP port.
  */
  arg= 1;
  (void) mysql_socket_setsockopt(ip_sock,SOL_SOCKET,SO_REUSEADDR,(char*)&arg,
                                 sizeof(arg));
#endif /* __WIN__ */

#ifdef IPV6_V6ONLY
   /*
     For interoperability with older clients, IPv6 socket should
     listen on both IPv6 and IPv4 wildcard addresses.
     Turn off IPV6_V6ONLY option.

     NOTE: this will work starting from Windows Vista only.
     On Windows XP dual stack is not available, so it will not
     listen on the corresponding IPv4-address.
   */
  if (a->ai_family == AF_INET6)
  {
    arg= 0;
    (void) mysql_socket_setsockopt(ip_sock, IPPROTO_IPV6, IPV6_V6ONLY,
                                   (char*)&arg, sizeof(arg));
  }
#endif

#ifdef IP_FREEBIND
  arg= 1;
  (void) mysql_socket_setsockopt(ip_sock, IPPROTO_IP, IP_FREEBIND, (char*) &arg,
                                 sizeof(arg));
#endif
  /*
    Sometimes the port is not released fast enough when stopping and
    restarting the server. This happens quite often with the test suite
    on busy Linux systems. Retry to bind the address at these intervals:
    Sleep intervals: 1, 2, 4,  6,  9, 13, 17, 22, ...
    Retry at second: 1, 3, 7, 13, 22, 35, 52, 74, ...
    Limit the sequence by mysqld_port_timeout (set --port-open-timeout=#).
  */
  int ret;
  uint waited, retry, this_wait;
  for (waited= 0, retry= 1; ; retry++, waited+= this_wait)
  {
    if (((ret= mysql_socket_bind(ip_sock, a->ai_addr, a->ai_addrlen)) >= 0 ) ||
        (socket_errno != SOCKET_EADDRINUSE) ||
        (waited >= mysqld_port_timeout))
      break;
    sql_print_information("Retrying bind on TCP/IP port %u", port);
    this_wait= retry * retry / 3 + 1;
    sleep(this_wait);
  }
  freeaddrinfo(ai);
  if (ret < 0)
  {
    char buff[100];
    sprintf(buff, "Can't start server: Bind on TCP/IP port. Got error: %d",
            (int) socket_errno);
    sql_perror(buff);
    sql_print_error("Do you already have another mysqld server running on "
                    "port: %u ?", port);
    unireg_abort(1);
  }
  if (mysql_socket_listen(ip_sock,(int) back_log) < 0)
  {
    sql_perror("Can't start server: listen() on TCP/IP port");
    sql_print_error("listen() on TCP/IP failed with error %d",
                    socket_errno);
    unireg_abort(1);
  }

#ifdef FD_CLOEXEC
  (void) fcntl(mysql_socket_getfd(ip_sock), F_SETFD, FD_CLOEXEC);
#endif

  DBUG_RETURN(ip_sock);
}

static void network_init(void)
{
#ifdef HAVE_SYS_UN_H
  struct sockaddr_un	UNIXaddr;
  int	arg;
#endif
  DBUG_ENTER("network_init");

  if (MYSQL_CALLBACK_ELSE(thread_scheduler, init, (), 0))
    unireg_abort(1);			/* purecov: inspected */

  if (init_proxy_protocol_networks(my_proxy_protocol_networks))
    unireg_abort(1);

  set_ports();

  if (report_port == 0)
  {
    SYSVAR_AUTOSIZE(report_port, mysqld_port);
  }
#ifndef DBUG_OFF
  if (!opt_disable_networking)
    DBUG_ASSERT(report_port != 0);
#endif
  if (!opt_disable_networking && !opt_bootstrap)
  {
    if (mysqld_port)
      base_ip_sock= activate_tcp_port(mysqld_port);
    if (mysqld_extra_port)
      extra_ip_sock= activate_tcp_port(mysqld_extra_port);
  }

#if defined(HAVE_SYS_UN_H)
  /*
  ** Create the UNIX socket
  */
  if (mysqld_unix_port[0] && !opt_bootstrap)
  {
    size_t port_len;
    DBUG_PRINT("general",("UNIX Socket is %s",mysqld_unix_port));

    if ((port_len= strlen(mysqld_unix_port)) > sizeof(UNIXaddr.sun_path) - 1)
    {
      sql_print_error("The socket file path is too long (> %u): %s",
                      (uint) sizeof(UNIXaddr.sun_path) - 1, mysqld_unix_port);
      unireg_abort(1);
    }
    unix_sock= mysql_socket_socket(key_socket_unix, AF_UNIX, SOCK_STREAM, 0);
    if (mysql_socket_getfd(unix_sock) < 0)
    {
      sql_perror("Can't start server : UNIX Socket "); /* purecov: inspected */
      unireg_abort(1);				/* purecov: inspected */
    }

    mysql_socket_set_thread_owner(unix_sock);

    bzero((char*) &UNIXaddr, sizeof(UNIXaddr));
    UNIXaddr.sun_family = AF_UNIX;
    strmov(UNIXaddr.sun_path, mysqld_unix_port);
#if defined(__linux__)
    /* Abstract socket */
    if (mysqld_unix_port[0] == '@')
    {
      UNIXaddr.sun_path[0]= '\0';
      port_len+= offsetof(struct sockaddr_un, sun_path);
    }
    else
#endif
    {
      (void) unlink(mysqld_unix_port);
      port_len= sizeof(UNIXaddr);
    }
    arg= 1;
    (void) mysql_socket_setsockopt(unix_sock,SOL_SOCKET,SO_REUSEADDR,
                                   (char*)&arg, sizeof(arg));
    umask(0);
    if (mysql_socket_bind(unix_sock,
                          reinterpret_cast<struct sockaddr *>(&UNIXaddr),
                          port_len) < 0)
    {
      sql_perror("Can't start server : Bind on unix socket"); /* purecov: tested */
      sql_print_error("Do you already have another mysqld server running on socket: %s ?",mysqld_unix_port);
      unireg_abort(1);					/* purecov: tested */
    }
    umask(((~my_umask) & 0666));
#if defined(S_IFSOCK) && defined(SECURE_SOCKETS)
    (void) chmod(mysqld_unix_port,S_IFSOCK);	/* Fix solaris 2.6 bug */
#endif
    if (mysql_socket_listen(unix_sock,(int) back_log) < 0)
      sql_print_warning("listen() on Unix socket failed with error %d",
		      socket_errno);
#ifdef FD_CLOEXEC
    (void) fcntl(mysql_socket_getfd(unix_sock), F_SETFD, FD_CLOEXEC);
#endif
  }
#endif
  DBUG_PRINT("info",("server started"));
  DBUG_VOID_RETURN;
}


/**
  Close a connection.

  @param thd        Thread handle.
  @param sql_errno  The error code to send before disconnect.

  @note
    For the connection that is doing shutdown, this is called twice
*/

void close_connection(THD *thd, uint sql_errno)
{
  int lvl= (thd->main_security_ctx.user ? 3 : 1);
  DBUG_ENTER("close_connection");

  if (sql_errno)
  {
    net_send_error(thd, sql_errno, ER_DEFAULT(sql_errno), NULL);
    thd->print_aborted_warning(lvl, ER_DEFAULT(sql_errno));
  }
  else
    thd->print_aborted_warning(lvl, (thd->main_security_ctx.user ?
                                     "This connection closed normally" :
                                     "This connection closed normally without"
                                      " authentication"));

  thd->disconnect();

  MYSQL_CONNECTION_DONE((int) sql_errno, thd->thread_id);

  if (MYSQL_CONNECTION_DONE_ENABLED())
  {
    sleep(0); /* Workaround to avoid tailcall optimisation */
  }
  mysql_audit_notify_connection_disconnect(thd, sql_errno);
  DBUG_VOID_RETURN;
}


/** Called when mysqld is aborted with ^C */
/* ARGSUSED */
extern "C" sig_handler end_mysqld_signal(int sig __attribute__((unused)))
{
  DBUG_ENTER("end_mysqld_signal");
  /* Don't kill if signal thread is not running */
  if (signal_thread_in_use)
    break_connect_loop();                         // Take down mysqld nicely
  DBUG_VOID_RETURN;				/* purecov: deadcode */
}
#endif /* EMBEDDED_LIBRARY */

/*
  Decrease number of connections

  SYNOPSIS
    dec_connection_count()
*/

void dec_connection_count(scheduler_functions *scheduler)
{
  mysql_mutex_lock(&LOCK_connection_count);
  (*scheduler->connection_count)--;
  mysql_mutex_unlock(&LOCK_connection_count);
}


/*
  Unlink thd from global list of available connections

  SYNOPSIS
    unlink_thd()
    thd		 Thread handler
*/

void unlink_thd(THD *thd)
{
  DBUG_ENTER("unlink_thd");
  DBUG_PRINT("enter", ("thd: %p", thd));

  thd->cleanup();
  thd->add_status_to_global();
  server_threads.erase(thd);

#ifdef WITH_WSREP
  /*
    Do not decrement when its wsrep system thread. wsrep_applier is set for
    applier as well as rollbacker threads.
  */
  if (!thd->wsrep_applier)
#endif /* WITH_WSREP */
  dec_connection_count(thd->scheduler);

  thd->free_connection();

  DBUG_VOID_RETURN;
}


/*
  Store thread in cache for reuse by new connections

  SYNOPSIS
    cache_thread()
    thd		 Thread handler

  NOTES
    LOCK_thread_cache is used to protect the cache variables

  RETURN
    0  Thread was not put in cache
    1  Thread is to be reused by new connection.
       (ie, caller should return, not abort with pthread_exit())
*/


static bool cache_thread(THD *thd)
{
  struct timespec abstime;
  DBUG_ENTER("cache_thread");
  DBUG_ASSERT(thd);

  mysql_mutex_lock(&LOCK_thread_cache);
  if (cached_thread_count < thread_cache_size &&
      ! abort_loop && !kill_cached_threads)
  {
    /* Don't kill the thread, just put it in cache for reuse */
    DBUG_PRINT("info", ("Adding thread to cache"));
    cached_thread_count++;

    /*
      Delete the instrumentation for the job that just completed,
      before parking this pthread in the cache (blocked on COND_thread_cache).
    */
    PSI_CALL_delete_current_thread();

#ifndef DBUG_OFF
    while (_db_is_pushed_())
      _db_pop_();
#endif

    set_timespec(abstime, THREAD_CACHE_TIMEOUT);
    while (!abort_loop && ! wake_thread && ! kill_cached_threads)
    {
      int error= mysql_cond_timedwait(&COND_thread_cache, &LOCK_thread_cache,
                                       &abstime);
      if (error == ETIMEDOUT || error == ETIME)
      {
        /*
          If timeout, end thread.
          If a new thread is requested (wake_thread is set), we will handle
          the call, even if we got a timeout (as we are already awake and free)
        */
        break;
      }
    }
    cached_thread_count--;
    if (kill_cached_threads)
      mysql_cond_signal(&COND_flush_thread_cache);
    if (wake_thread)
    {
      CONNECT *connect;

      wake_thread--;
      connect= thread_cache.get();
      mysql_mutex_unlock(&LOCK_thread_cache);

      if (!(connect->create_thd(thd)))
      {
        /* Out of resources. Free thread to get more resources */
        connect->close_and_delete();
        DBUG_RETURN(0);
      }
      delete connect;

      /*
        We have to call store_globals to update mysys_var->id and lock_info
        with the new thread_id
      */
      thd->store_globals();

      /*
        Create new instrumentation for the new THD job,
        and attach it to this running pthread.
      */
      PSI_CALL_set_thread(PSI_CALL_new_thread(key_thread_one_connection,
                                              thd, thd->thread_id));

      /* reset abort flag for the thread */
      thd->mysys_var->abort= 0;
      thd->thr_create_utime= microsecond_interval_timer();
      thd->start_utime= thd->thr_create_utime;

      server_threads.insert(thd);
      DBUG_RETURN(1);
    }
  }
  mysql_mutex_unlock(&LOCK_thread_cache);
  DBUG_RETURN(0);
}


/*
  End thread for the current connection

  SYNOPSIS
    one_thread_per_connection_end()
    thd		  Thread handler. This may be null if we run out of resources.
    put_in_cache  Store thread in cache, if there is room in it
                  Normally this is true in all cases except when we got
                  out of resources initializing the current thread

  NOTES
    If thread is cached, we will wait until thread is scheduled to be
    reused and then we will return.
    If thread is not cached, we end the thread.

  RETURN
    0    Signal to handle_one_connection to reuse connection
*/

bool one_thread_per_connection_end(THD *thd, bool put_in_cache)
{
  DBUG_ENTER("one_thread_per_connection_end");

  if (thd)
  {
    const bool wsrep_applier= IF_WSREP(thd->wsrep_applier, false);

    unlink_thd(thd);
    if (!wsrep_applier && put_in_cache && cache_thread(thd))
      DBUG_RETURN(0);                             // Thread is reused
    delete thd;
  }

  DBUG_PRINT("info", ("killing thread"));
  DBUG_LEAVE;                                   // Must match DBUG_ENTER()
#if defined(HAVE_OPENSSL) && !defined(EMBEDDED_LIBRARY)
  ERR_remove_state(0);
#endif
  my_thread_end();

  pthread_exit(0);
  return 0;                                     // Avoid compiler warnings
}


void flush_thread_cache()
{
  DBUG_ENTER("flush_thread_cache");
  mysql_mutex_lock(&LOCK_thread_cache);
  kill_cached_threads++;
  while (cached_thread_count)
  {
    mysql_cond_broadcast(&COND_thread_cache);
    mysql_cond_wait(&COND_flush_thread_cache, &LOCK_thread_cache);
  }
  kill_cached_threads--;
  mysql_mutex_unlock(&LOCK_thread_cache);
  DBUG_VOID_RETURN;
}


/******************************************************************************
  Setup a signal thread with handles all signals.
  Because Linux doesn't support schemas use a mutex to check that
  the signal thread is ready before continuing
******************************************************************************/

#if defined(__WIN__)


/*
  On Windows, we use native SetConsoleCtrlHandler for handle events like Ctrl-C
  with graceful shutdown.
  Also, we do not use signal(), but SetUnhandledExceptionFilter instead - as it
  provides possibility to pass the exception to just-in-time debugger, collect
  dumps and potentially also the exception and thread context used to output
  callstack.
*/

static BOOL WINAPI console_event_handler( DWORD type ) 
{
  DBUG_ENTER("console_event_handler");
#ifndef EMBEDDED_LIBRARY
  if(type == CTRL_C_EVENT)
  {
     /*
       Do not shutdown before startup is finished and shutdown
       thread is initialized. Otherwise there is a race condition 
       between main thread doing initialization and CTRL-C thread doing
       cleanup, which can result into crash.
     */
#ifndef EMBEDDED_LIBRARY
     if(hEventShutdown)
       break_connect_loop();
     else
#endif
       sql_print_warning("CTRL-C ignored during startup");
     DBUG_RETURN(TRUE);
  }
#endif
  DBUG_RETURN(FALSE);
}




#ifdef DEBUG_UNHANDLED_EXCEPTION_FILTER
#define DEBUGGER_ATTACH_TIMEOUT 120
/*
  Wait for debugger to attach and break into debugger. If debugger is
  not attached, resume after timeout.
*/
static void wait_for_debugger(int timeout_sec)
{
   if(!IsDebuggerPresent())
   {
     int i;
     printf("Waiting for debugger to attach, pid=%u\n",GetCurrentProcessId());
     fflush(stdout);
     for(i= 0; i < timeout_sec; i++)
     {
       Sleep(1000);
       if(IsDebuggerPresent())
       {
         /* Break into debugger */
         __debugbreak();
         return;
       }
     }
     printf("pid=%u, debugger not attached after %d seconds, resuming\n",GetCurrentProcessId(),
       timeout_sec);
     fflush(stdout);
   }
}
#endif /* DEBUG_UNHANDLED_EXCEPTION_FILTER */

LONG WINAPI my_unhandler_exception_filter(EXCEPTION_POINTERS *ex_pointers)
{
   static BOOL first_time= TRUE;
   if(!first_time)
   {
     /*
       This routine can be called twice, typically
       when detaching in JIT debugger.
       Return EXCEPTION_EXECUTE_HANDLER to terminate process.
     */
     return EXCEPTION_EXECUTE_HANDLER;
   }
   first_time= FALSE;
#ifdef DEBUG_UNHANDLED_EXCEPTION_FILTER
   /*
    Unfortunately there is no clean way to debug unhandled exception filters,
    as debugger does not stop there(also documented in MSDN) 
    To overcome, one could put a MessageBox, but this will not work in service.
    Better solution is to print error message and sleep some minutes 
    until debugger is attached
  */
  wait_for_debugger(DEBUGGER_ATTACH_TIMEOUT);
#endif /* DEBUG_UNHANDLED_EXCEPTION_FILTER */
  __try
  {
    my_set_exception_pointers(ex_pointers);
    handle_fatal_signal(ex_pointers->ExceptionRecord->ExceptionCode);
  }
  __except(EXCEPTION_EXECUTE_HANDLER)
  {
    DWORD written;
    const char msg[] = "Got exception in exception handler!\n";
    WriteFile(GetStdHandle(STD_OUTPUT_HANDLE),msg, sizeof(msg)-1, 
      &written,NULL);
  }
  /*
    Return EXCEPTION_CONTINUE_SEARCH to give JIT debugger
    (drwtsn32 or vsjitdebugger) possibility to attach,
    if JIT debugger is configured.
    Windows Error reporting might generate a dump here.
  */
  return EXCEPTION_CONTINUE_SEARCH;
}


void init_signals(void)
{
  if(opt_console)
    SetConsoleCtrlHandler(console_event_handler,TRUE);

    /* Avoid MessageBox()es*/
  _CrtSetReportMode(_CRT_WARN, _CRTDBG_MODE_FILE);
  _CrtSetReportFile(_CRT_WARN, _CRTDBG_FILE_STDERR);
  _CrtSetReportMode(_CRT_ERROR, _CRTDBG_MODE_FILE);
  _CrtSetReportFile(_CRT_ERROR, _CRTDBG_FILE_STDERR);
  _CrtSetReportMode(_CRT_ASSERT, _CRTDBG_MODE_FILE);
  _CrtSetReportFile(_CRT_ASSERT, _CRTDBG_FILE_STDERR);

   /*
     Do not use SEM_NOGPFAULTERRORBOX in the following SetErrorMode (),
     because it would prevent JIT debugger and Windows error reporting
     from working. We need WER or JIT-debugging, since our own unhandled
     exception filter is not guaranteed to work in all situation
     (like heap corruption or stack overflow)
   */
  SetErrorMode(SetErrorMode(0) | SEM_FAILCRITICALERRORS
                               | SEM_NOOPENFILEERRORBOX);
  SetUnhandledExceptionFilter(my_unhandler_exception_filter);
}


static void start_signal_handler(void)
{
#ifndef EMBEDDED_LIBRARY
  // Save vm id of this process
  if (!opt_bootstrap)
    create_pid_file();
#endif /* EMBEDDED_LIBRARY */
}


static void check_data_home(const char *path)
{}

#endif /* __WIN__ */


#if BACKTRACE_DEMANGLE
#include <cxxabi.h>
extern "C" char *my_demangle(const char *mangled_name, int *status)
{
  return abi::__cxa_demangle(mangled_name, NULL, NULL, status);
}
#endif


/*
  pthread_attr_setstacksize() without so much platform-dependency

  Return: The actual stack size if possible.
*/

#ifndef EMBEDDED_LIBRARY
static size_t my_setstacksize(pthread_attr_t *attr, size_t stacksize)
{
  size_t guard_size __attribute__((unused))= 0;

#if defined(__ia64__) || defined(__ia64)
  /*
    On IA64, half of the requested stack size is used for "normal stack"
    and half for "register stack".  The space measured by check_stack_overrun
    is the "normal stack", so double the request to make sure we have the
    caller-expected amount of normal stack.

    NOTE: there is no guarantee that the register stack can't grow faster
    than normal stack, so it's very unclear that we won't dump core due to
    stack overrun despite check_stack_overrun's efforts.  Experimentation
    shows that in the execution_constants test, the register stack grows
    less than half as fast as normal stack, but perhaps other scenarios are
    less forgiving.  If it turns out that more space is needed for the
    register stack, that could be forced (rather inefficiently) by using a
    multiplier higher than 2 here.
  */
  stacksize *= 2;
#endif

  /*
    On many machines, the "guard space" is subtracted from the requested
    stack size, and that space is quite large on some platforms.  So add
    it to our request, if we can find out what it is.
  */
#ifdef HAVE_PTHREAD_ATTR_GETGUARDSIZE
  if (pthread_attr_getguardsize(attr, &guard_size))
    guard_size = 0;		/* if can't find it out, treat as 0 */
#endif

  pthread_attr_setstacksize(attr, stacksize + guard_size);

  /* Retrieve actual stack size if possible */
#ifdef HAVE_PTHREAD_ATTR_GETSTACKSIZE
  {
    size_t real_stack_size= 0;
    /* We must ignore real_stack_size = 0 as Solaris 2.9 can return 0 here */
    if (pthread_attr_getstacksize(attr, &real_stack_size) == 0 &&
	real_stack_size > guard_size)
    {
      real_stack_size -= guard_size;
      if (real_stack_size < stacksize)
      {
	if (global_system_variables.log_warnings)
          sql_print_warning("Asked for %zu thread stack, but got %zu",
                            stacksize, real_stack_size);
	stacksize= real_stack_size;
      }
    }
  }
#endif /* !EMBEDDED_LIBRARY */

#if defined(__ia64__) || defined(__ia64)
  stacksize /= 2;
#endif
  return stacksize;
}
#endif

#ifdef DBUG_ASSERT_AS_PRINTF
extern "C" void
mariadb_dbug_assert_failed(const char *assert_expr, const char *file,
                           unsigned long line)
{
  fprintf(stderr, "Warning: assertion failed: %s at %s line %lu\n",
          assert_expr, file, line);
  if (opt_stack_trace)
  {
    fprintf(stderr, "Attempting backtrace to find out the reason for the assert:\n");
    my_print_stacktrace(NULL, (ulong) my_thread_stack_size, 1);
  }
}
#endif /* DBUG_ASSERT_AS_PRINT */

#if !defined(__WIN__)
#ifndef SA_RESETHAND
#define SA_RESETHAND 0
#endif /* SA_RESETHAND */
#ifndef SA_NODEFER
#define SA_NODEFER 0
#endif /* SA_NODEFER */

#ifndef EMBEDDED_LIBRARY

void init_signals(void)
{
  sigset_t set;
  struct sigaction sa;
  DBUG_ENTER("init_signals");

  my_sigset(THR_SERVER_ALARM,print_signal_warning); // Should never be called!

  if (opt_stack_trace || (test_flags & TEST_CORE_ON_SIGNAL))
  {
    sa.sa_flags = SA_RESETHAND | SA_NODEFER;
    sigemptyset(&sa.sa_mask);
    sigprocmask(SIG_SETMASK,&sa.sa_mask,NULL);

    my_init_stacktrace();
#if defined(__amiga__)
    sa.sa_handler=(void(*)())handle_fatal_signal;
#else
    sa.sa_handler=handle_fatal_signal;
#endif
    sigaction(SIGSEGV, &sa, NULL);
    sigaction(SIGABRT, &sa, NULL);
#ifdef SIGBUS
    sigaction(SIGBUS, &sa, NULL);
#endif
    sigaction(SIGILL, &sa, NULL);
    sigaction(SIGFPE, &sa, NULL);
  }

#ifdef HAVE_GETRLIMIT
  if (test_flags & TEST_CORE_ON_SIGNAL)
  {
    /* Change limits so that we will get a core file */
    STRUCT_RLIMIT rl;
    rl.rlim_cur = rl.rlim_max = (rlim_t) RLIM_INFINITY;
    if (setrlimit(RLIMIT_CORE, &rl) && global_system_variables.log_warnings)
      sql_print_warning("setrlimit could not change the size of core files to 'infinity';  We may not be able to generate a core file on signals");
  }
#endif
  (void) sigemptyset(&set);
  my_sigset(SIGPIPE,SIG_IGN);
  sigaddset(&set,SIGPIPE);
#ifndef IGNORE_SIGHUP_SIGQUIT
  sigaddset(&set,SIGQUIT);
  sigaddset(&set,SIGHUP);
#endif
  sigaddset(&set,SIGTERM);

  /* Fix signals if blocked by parents (can happen on Mac OS X) */
  sigemptyset(&sa.sa_mask);
  sa.sa_flags = 0;
  sa.sa_handler = print_signal_warning;
  sigaction(SIGTERM, &sa, (struct sigaction*) 0);
  sa.sa_flags = 0;
  sa.sa_handler = print_signal_warning;
  sigaction(SIGHUP, &sa, (struct sigaction*) 0);
  if (thd_lib_detected != THD_LIB_LT)
    sigaddset(&set,THR_SERVER_ALARM);
  if (test_flags & TEST_SIGINT)
  {
    /* Allow SIGINT to break mysqld. This is for debugging with --gdb */
    my_sigset(SIGINT, end_mysqld_signal);
    sigdelset(&set, SIGINT);
  }
  else
  {
    sigaddset(&set,SIGINT);
#ifdef SIGTSTP
    sigaddset(&set,SIGTSTP);
#endif
  }

  sigprocmask(SIG_SETMASK,&set,NULL);
  pthread_sigmask(SIG_SETMASK,&set,NULL);
  DBUG_VOID_RETURN;
}


static void start_signal_handler(void)
{
  int error;
  pthread_attr_t thr_attr;
  DBUG_ENTER("start_signal_handler");

  (void) pthread_attr_init(&thr_attr);
  pthread_attr_setscope(&thr_attr,PTHREAD_SCOPE_SYSTEM);
  (void) pthread_attr_setdetachstate(&thr_attr,PTHREAD_CREATE_DETACHED);
  (void) my_setstacksize(&thr_attr,my_thread_stack_size);

  mysql_mutex_lock(&LOCK_start_thread);
  if (unlikely((error= mysql_thread_create(key_thread_signal_hand,
                                           &signal_thread, &thr_attr,
                                           signal_hand, 0))))
  {
    sql_print_error("Can't create interrupt-thread (error %d, errno: %d)",
		    error,errno);
    exit(1);
  }
  mysql_cond_wait(&COND_start_thread, &LOCK_start_thread);
  mysql_mutex_unlock(&LOCK_start_thread);

  (void) pthread_attr_destroy(&thr_attr);
  DBUG_VOID_RETURN;
}


#if defined(USE_ONE_SIGNAL_HAND)
pthread_handler_t kill_server_thread(void *arg __attribute__((unused)))
{
  my_thread_init();				// Initialize new thread
  break_connect_loop();
  my_thread_end();
  pthread_exit(0);
  return 0;
}
#endif


/** This threads handles all signals and alarms. */
/* ARGSUSED */
pthread_handler_t signal_hand(void *arg __attribute__((unused)))
{
  sigset_t set;
  int sig;
  my_thread_init();				// Init new thread
  DBUG_ENTER("signal_hand");
  signal_thread_in_use= 1;

  /*
    Setup alarm handler
    This should actually be '+ max_number_of_slaves' instead of +10,
    but the +10 should be quite safe.
  */
  init_thr_alarm(thread_scheduler->max_threads + extra_max_connections +
		 global_system_variables.max_insert_delayed_threads + 10);
  if (test_flags & TEST_SIGINT)
  {
    /* Allow SIGINT to break mysqld. This is for debugging with --gdb */
    (void) sigemptyset(&set);
    (void) sigaddset(&set,SIGINT);
    (void) pthread_sigmask(SIG_UNBLOCK,&set,NULL);
  }
  (void) sigemptyset(&set);			// Setup up SIGINT for debug
#ifdef USE_ONE_SIGNAL_HAND
  (void) sigaddset(&set,THR_SERVER_ALARM);	// For alarms
#endif
#ifndef IGNORE_SIGHUP_SIGQUIT
  (void) sigaddset(&set,SIGQUIT);
  (void) sigaddset(&set,SIGHUP);
#endif
  (void) sigaddset(&set,SIGTERM);
  (void) sigaddset(&set,SIGTSTP);

  /* Save pid to this process (or thread on Linux) */
  if (!opt_bootstrap)
    create_pid_file();

  /*
    signal to start_signal_handler that we are ready
    This works by waiting for start_signal_handler to free mutex,
    after which we signal it that we are ready.
    At this point there is no other threads running, so there
    should not be any other mysql_cond_signal() calls.
  */
  mysql_mutex_lock(&LOCK_start_thread);
  mysql_cond_broadcast(&COND_start_thread);
  mysql_mutex_unlock(&LOCK_start_thread);

  (void) pthread_sigmask(SIG_BLOCK,&set,NULL);
  for (;;)
  {
    int error;
    int origin;

    while ((error= my_sigwait(&set, &sig, &origin)) == EINTR) /* no-op */;
    if (cleanup_done)
    {
      DBUG_PRINT("quit",("signal_handler: calling my_thread_end()"));
      my_thread_end();
      DBUG_LEAVE;                               // Must match DBUG_ENTER()
      signal_thread_in_use= 0;
      pthread_exit(0);				// Safety
      return 0;                                 // Avoid compiler warnings
    }
    switch (sig) {
    case SIGTERM:
    case SIGQUIT:
    case SIGKILL:
#ifdef EXTRA_DEBUG
      sql_print_information("Got signal %d to shutdown mysqld",sig);
#endif
      /* switch to the old log message processing */
      logger.set_handlers(LOG_FILE, global_system_variables.sql_log_slow ? LOG_FILE:LOG_NONE,
                          opt_log ? LOG_FILE:LOG_NONE);
      DBUG_PRINT("info",("Got signal: %d  abort_loop: %d",sig,abort_loop));
      if (!abort_loop)
      {
        /* Delete the instrumentation for the signal thread */
        PSI_CALL_delete_current_thread();
#ifdef USE_ONE_SIGNAL_HAND
	pthread_t tmp;
        if (unlikely((error= mysql_thread_create(0, /* Not instrumented */
                                                 &tmp, &connection_attrib,
                                                 kill_server_thread,
                                                 (void*) &sig))))
          sql_print_error("Can't create thread to kill server (errno= %d)",
                          error);
#else
        my_sigset(sig, SIG_IGN);
        break_connect_loop(); // MIT THREAD has a alarm thread
#endif
      }
      break;
    case SIGHUP:
      if (!abort_loop && origin != SI_KERNEL)
      {
        int not_used;
	mysql_print_status();		// Print some debug info
	reload_acl_and_cache((THD*) 0,
			     (REFRESH_LOG | REFRESH_TABLES | REFRESH_FAST |
			      REFRESH_GRANT |
			      REFRESH_THREADS | REFRESH_HOSTS),
			     (TABLE_LIST*) 0, &not_used); // Flush logs

        /* reenable logs after the options were reloaded */
        ulonglong fixed_log_output_options=
          log_output_options & LOG_NONE ? LOG_TABLE : log_output_options;

        logger.set_handlers(LOG_FILE, global_system_variables.sql_log_slow
                                      ? fixed_log_output_options : LOG_NONE,
                            opt_log ? fixed_log_output_options : LOG_NONE);
      }
      break;
#ifdef USE_ONE_SIGNAL_HAND
    case THR_SERVER_ALARM:
      process_alarm(sig);			// Trigger alarms.
      break;
#endif
    default:
#ifdef EXTRA_DEBUG
      sql_print_warning("Got signal: %d  error: %d",sig,error); /* purecov: tested */
#endif
      break;					/* purecov: tested */
    }
  }
  return(0);					/* purecov: deadcode */
}

static void check_data_home(const char *path)
{}

#endif /*!EMBEDDED_LIBRARY*/
#endif	/* __WIN__*/


/**
  All global error messages are sent here where the first one is stored
  for the client.
*/
/* ARGSUSED */
extern "C" void my_message_sql(uint error, const char *str, myf MyFlags);

void my_message_sql(uint error, const char *str, myf MyFlags)
{
  THD *thd= MyFlags & ME_ERROR_LOG_ONLY ? NULL : current_thd;
  Sql_condition::enum_warning_level level;
  sql_print_message_func func;
  DBUG_ENTER("my_message_sql");
  DBUG_PRINT("error", ("error: %u  message: '%s'  Flag: %lu", error, str,
                       MyFlags));

  DBUG_ASSERT(str != NULL);
  DBUG_ASSERT(error != 0);
  DBUG_ASSERT((MyFlags & ~(ME_BELL | ME_ERROR_LOG | ME_ERROR_LOG_ONLY |
                           ME_NOTE | ME_WARNING | ME_FATAL)) == 0);

  if (MyFlags & ME_NOTE)
  {
    level= Sql_condition::WARN_LEVEL_NOTE;
    func= sql_print_information;
  }
  else if (MyFlags & ME_WARNING)
  {
    level= Sql_condition::WARN_LEVEL_WARN;
    func= sql_print_warning;
  }
  else
  {
    level= Sql_condition::WARN_LEVEL_ERROR;
    func= sql_print_error;
  }

  if (likely(thd))
  {
    if (unlikely(MyFlags & ME_FATAL))
      thd->is_fatal_error= 1;
    (void) thd->raise_condition(error, NULL, level, str);
  }
  else
    mysql_audit_general(0, MYSQL_AUDIT_GENERAL_ERROR, error, str);

  /* When simulating OOM, skip writing to error log to avoid mtr errors */
  DBUG_EXECUTE_IF("simulate_out_of_memory", DBUG_VOID_RETURN;);

  if (unlikely(!thd) || thd->log_all_errors || (MyFlags & ME_ERROR_LOG))
    (*func)("%s: %s", my_progname_short, str); /* purecov: inspected */
  DBUG_VOID_RETURN;
}


extern "C" void *my_str_malloc_mysqld(size_t size);

void *my_str_malloc_mysqld(size_t size)
{
  return my_malloc(size, MYF(MY_FAE));
}


#include <mysqld_default_groups.h>

#if defined(__WIN__) && !defined(EMBEDDED_LIBRARY)
static const int load_default_groups_sz=
sizeof(load_default_groups)/sizeof(load_default_groups[0]);
#endif


/**
  This function is used to check for stack overrun for pathological
  cases of  regular expressions and 'like' expressions.
*/
extern "C" int
check_enough_stack_size_slow()
{
  uchar stack_top;
  THD *my_thd= current_thd;
  if (my_thd != NULL)
    return check_stack_overrun(my_thd, STACK_MIN_SIZE * 2, &stack_top);
  return 0;
}


/*
  The call to current_thd in check_enough_stack_size_slow is quite expensive,
  so we try to avoid it for the normal cases.
  The size of  each stack frame for the wildcmp() routines is ~128 bytes,
  so checking  *every* recursive call is not necessary.
 */
extern "C" int
check_enough_stack_size(int recurse_level)
{
  if (recurse_level % 16 != 0)
    return 0;
  return check_enough_stack_size_slow();
}


static void init_libstrings()
{
#ifndef EMBEDDED_LIBRARY
  my_string_stack_guard= check_enough_stack_size;
#endif
}

ulonglong my_pcre_frame_size;

static void init_pcre()
{
  pcre_malloc= pcre_stack_malloc= my_str_malloc_mysqld;
  pcre_free= pcre_stack_free= my_free;
  pcre_stack_guard= check_enough_stack_size_slow;
  /* See http://pcre.org/original/doc/html/pcrestack.html */
  my_pcre_frame_size= -pcre_exec(NULL, NULL, NULL, -999, -999, 0, NULL, 0);
  // pcre can underestimate its stack usage. Use a safe value, as in the manual
  set_if_bigger(my_pcre_frame_size, 500);
  my_pcre_frame_size += 16; // Again, safety margin, see the manual
}


/**
  Initialize one of the global date/time format variables.

  @param format_type		What kind of format should be supported
  @param var_ptr		Pointer to variable that should be updated

  @retval
    0 ok
  @retval
    1 error
*/

static bool init_global_datetime_format(timestamp_type format_type,
                                        DATE_TIME_FORMAT *format)
{
  /*
    Get command line option
    format->format.str is already set by my_getopt
  */
  format->format.length= strlen(format->format.str);

  if (parse_date_time_format(format_type, format))
  {
    fprintf(stderr, "Wrong date/time format specifier: %s\n",
            format->format.str);
    return true;
  }
  return false;
}

#define COM_STATUS(X)  (void*) offsetof(STATUS_VAR, X), SHOW_LONG_STATUS
#define STMT_STATUS(X) COM_STATUS(com_stat[(uint) X])

SHOW_VAR com_status_vars[]= {
  {"admin_commands",       COM_STATUS(com_other)},
  {"alter_db",             STMT_STATUS(SQLCOM_ALTER_DB)},
  {"alter_db_upgrade",     STMT_STATUS(SQLCOM_ALTER_DB_UPGRADE)},
  {"alter_event",          STMT_STATUS(SQLCOM_ALTER_EVENT)},
  {"alter_function",       STMT_STATUS(SQLCOM_ALTER_FUNCTION)},
  {"alter_procedure",      STMT_STATUS(SQLCOM_ALTER_PROCEDURE)},
  {"alter_server",         STMT_STATUS(SQLCOM_ALTER_SERVER)},
  {"alter_sequence",       STMT_STATUS(SQLCOM_ALTER_SEQUENCE)},
  {"alter_table",          STMT_STATUS(SQLCOM_ALTER_TABLE)},
  {"alter_tablespace",     STMT_STATUS(SQLCOM_ALTER_TABLESPACE)},
  {"alter_user",           STMT_STATUS(SQLCOM_ALTER_USER)},
  {"analyze",              STMT_STATUS(SQLCOM_ANALYZE)},
  {"assign_to_keycache",   STMT_STATUS(SQLCOM_ASSIGN_TO_KEYCACHE)},
  {"backup",               STMT_STATUS(SQLCOM_BACKUP)},
  {"backup_lock",          STMT_STATUS(SQLCOM_BACKUP_LOCK)},
  {"begin",                STMT_STATUS(SQLCOM_BEGIN)},
  {"binlog",               STMT_STATUS(SQLCOM_BINLOG_BASE64_EVENT)},
  {"call_procedure",       STMT_STATUS(SQLCOM_CALL)},
  {"change_db",            STMT_STATUS(SQLCOM_CHANGE_DB)},
  {"change_master",        STMT_STATUS(SQLCOM_CHANGE_MASTER)},
  {"check",                STMT_STATUS(SQLCOM_CHECK)},
  {"checksum",             STMT_STATUS(SQLCOM_CHECKSUM)},
  {"commit",               STMT_STATUS(SQLCOM_COMMIT)},
  {"compound_sql",         STMT_STATUS(SQLCOM_COMPOUND)},
  {"create_db",            STMT_STATUS(SQLCOM_CREATE_DB)},
  {"create_event",         STMT_STATUS(SQLCOM_CREATE_EVENT)},
  {"create_function",      STMT_STATUS(SQLCOM_CREATE_SPFUNCTION)},
  {"create_index",         STMT_STATUS(SQLCOM_CREATE_INDEX)},
  {"create_package",       STMT_STATUS(SQLCOM_CREATE_PACKAGE)},
  {"create_package_body",  STMT_STATUS(SQLCOM_CREATE_PACKAGE_BODY)},
  {"create_procedure",     STMT_STATUS(SQLCOM_CREATE_PROCEDURE)},
  {"create_role",          STMT_STATUS(SQLCOM_CREATE_ROLE)},
  {"create_sequence",      STMT_STATUS(SQLCOM_CREATE_SEQUENCE)},
  {"create_server",        STMT_STATUS(SQLCOM_CREATE_SERVER)},
  {"create_table",         STMT_STATUS(SQLCOM_CREATE_TABLE)},
  {"create_temporary_table", COM_STATUS(com_create_tmp_table)},
  {"create_trigger",       STMT_STATUS(SQLCOM_CREATE_TRIGGER)},
  {"create_udf",           STMT_STATUS(SQLCOM_CREATE_FUNCTION)},
  {"create_user",          STMT_STATUS(SQLCOM_CREATE_USER)},
  {"create_view",          STMT_STATUS(SQLCOM_CREATE_VIEW)},
  {"dealloc_sql",          STMT_STATUS(SQLCOM_DEALLOCATE_PREPARE)},
  {"delete",               STMT_STATUS(SQLCOM_DELETE)},
  {"delete_multi",         STMT_STATUS(SQLCOM_DELETE_MULTI)},
  {"do",                   STMT_STATUS(SQLCOM_DO)},
  {"drop_db",              STMT_STATUS(SQLCOM_DROP_DB)},
  {"drop_event",           STMT_STATUS(SQLCOM_DROP_EVENT)},
  {"drop_function",        STMT_STATUS(SQLCOM_DROP_FUNCTION)},
  {"drop_index",           STMT_STATUS(SQLCOM_DROP_INDEX)},
  {"drop_procedure",       STMT_STATUS(SQLCOM_DROP_PROCEDURE)},
  {"drop_package",         STMT_STATUS(SQLCOM_DROP_PACKAGE)},
  {"drop_package_body",    STMT_STATUS(SQLCOM_DROP_PACKAGE_BODY)},
  {"drop_role",            STMT_STATUS(SQLCOM_DROP_ROLE)},
  {"drop_server",          STMT_STATUS(SQLCOM_DROP_SERVER)},
  {"drop_sequence",        STMT_STATUS(SQLCOM_DROP_SEQUENCE)},
  {"drop_table",           STMT_STATUS(SQLCOM_DROP_TABLE)},
  {"drop_temporary_table", COM_STATUS(com_drop_tmp_table)},
  {"drop_trigger",         STMT_STATUS(SQLCOM_DROP_TRIGGER)},
  {"drop_user",            STMT_STATUS(SQLCOM_DROP_USER)},
  {"drop_view",            STMT_STATUS(SQLCOM_DROP_VIEW)},
  {"empty_query",          STMT_STATUS(SQLCOM_EMPTY_QUERY)},
  {"execute_immediate",    STMT_STATUS(SQLCOM_EXECUTE_IMMEDIATE)},
  {"execute_sql",          STMT_STATUS(SQLCOM_EXECUTE)},
  {"flush",                STMT_STATUS(SQLCOM_FLUSH)},
  {"get_diagnostics",      STMT_STATUS(SQLCOM_GET_DIAGNOSTICS)},
  {"grant",                STMT_STATUS(SQLCOM_GRANT)},
  {"grant_role",           STMT_STATUS(SQLCOM_GRANT_ROLE)},
  {"ha_close",             STMT_STATUS(SQLCOM_HA_CLOSE)},
  {"ha_open",              STMT_STATUS(SQLCOM_HA_OPEN)},
  {"ha_read",              STMT_STATUS(SQLCOM_HA_READ)},
  {"help",                 STMT_STATUS(SQLCOM_HELP)},
  {"insert",               STMT_STATUS(SQLCOM_INSERT)},
  {"insert_select",        STMT_STATUS(SQLCOM_INSERT_SELECT)},
  {"install_plugin",       STMT_STATUS(SQLCOM_INSTALL_PLUGIN)},
  {"kill",                 STMT_STATUS(SQLCOM_KILL)},
  {"load",                 STMT_STATUS(SQLCOM_LOAD)},
  {"lock_tables",          STMT_STATUS(SQLCOM_LOCK_TABLES)},
  {"multi",                COM_STATUS(com_multi)},
  {"optimize",             STMT_STATUS(SQLCOM_OPTIMIZE)},
  {"preload_keys",         STMT_STATUS(SQLCOM_PRELOAD_KEYS)},
  {"prepare_sql",          STMT_STATUS(SQLCOM_PREPARE)},
  {"purge",                STMT_STATUS(SQLCOM_PURGE)},
  {"purge_before_date",    STMT_STATUS(SQLCOM_PURGE_BEFORE)},
  {"release_savepoint",    STMT_STATUS(SQLCOM_RELEASE_SAVEPOINT)},
  {"rename_table",         STMT_STATUS(SQLCOM_RENAME_TABLE)},
  {"rename_user",          STMT_STATUS(SQLCOM_RENAME_USER)},
  {"repair",               STMT_STATUS(SQLCOM_REPAIR)},
  {"replace",              STMT_STATUS(SQLCOM_REPLACE)},
  {"replace_select",       STMT_STATUS(SQLCOM_REPLACE_SELECT)},
  {"reset",                STMT_STATUS(SQLCOM_RESET)},
  {"resignal",             STMT_STATUS(SQLCOM_RESIGNAL)},
  {"revoke",               STMT_STATUS(SQLCOM_REVOKE)},
  {"revoke_all",           STMT_STATUS(SQLCOM_REVOKE_ALL)},
  {"revoke_role",          STMT_STATUS(SQLCOM_REVOKE_ROLE)},
  {"rollback",             STMT_STATUS(SQLCOM_ROLLBACK)},
  {"rollback_to_savepoint",STMT_STATUS(SQLCOM_ROLLBACK_TO_SAVEPOINT)},
  {"savepoint",            STMT_STATUS(SQLCOM_SAVEPOINT)},
  {"select",               STMT_STATUS(SQLCOM_SELECT)},
  {"set_option",           STMT_STATUS(SQLCOM_SET_OPTION)},
  {"show_authors",         STMT_STATUS(SQLCOM_SHOW_AUTHORS)},
  {"show_binlog_events",   STMT_STATUS(SQLCOM_SHOW_BINLOG_EVENTS)},
  {"show_binlogs",         STMT_STATUS(SQLCOM_SHOW_BINLOGS)},
  {"show_charsets",        STMT_STATUS(SQLCOM_SHOW_CHARSETS)},
  {"show_collations",      STMT_STATUS(SQLCOM_SHOW_COLLATIONS)},
  {"show_contributors",    STMT_STATUS(SQLCOM_SHOW_CONTRIBUTORS)},
  {"show_create_db",       STMT_STATUS(SQLCOM_SHOW_CREATE_DB)},
  {"show_create_event",    STMT_STATUS(SQLCOM_SHOW_CREATE_EVENT)},
  {"show_create_func",     STMT_STATUS(SQLCOM_SHOW_CREATE_FUNC)},
  {"show_create_package",  STMT_STATUS(SQLCOM_SHOW_CREATE_PACKAGE)},
  {"show_create_package_body",STMT_STATUS(SQLCOM_SHOW_CREATE_PACKAGE_BODY)},
  {"show_create_proc",     STMT_STATUS(SQLCOM_SHOW_CREATE_PROC)},
  {"show_create_table",    STMT_STATUS(SQLCOM_SHOW_CREATE)},
  {"show_create_trigger",  STMT_STATUS(SQLCOM_SHOW_CREATE_TRIGGER)},
  {"show_create_user",     STMT_STATUS(SQLCOM_SHOW_CREATE_USER)},
  {"show_databases",       STMT_STATUS(SQLCOM_SHOW_DATABASES)},
  {"show_engine_logs",     STMT_STATUS(SQLCOM_SHOW_ENGINE_LOGS)},
  {"show_engine_mutex",    STMT_STATUS(SQLCOM_SHOW_ENGINE_MUTEX)},
  {"show_engine_status",   STMT_STATUS(SQLCOM_SHOW_ENGINE_STATUS)},
  {"show_errors",          STMT_STATUS(SQLCOM_SHOW_ERRORS)},
  {"show_events",          STMT_STATUS(SQLCOM_SHOW_EVENTS)},
  {"show_explain",         STMT_STATUS(SQLCOM_SHOW_EXPLAIN)},
  {"show_fields",          STMT_STATUS(SQLCOM_SHOW_FIELDS)},
#ifndef DBUG_OFF
  {"show_function_code",   STMT_STATUS(SQLCOM_SHOW_FUNC_CODE)},
#endif
  {"show_function_status", STMT_STATUS(SQLCOM_SHOW_STATUS_FUNC)},
  {"show_generic",         STMT_STATUS(SQLCOM_SHOW_GENERIC)},
  {"show_grants",          STMT_STATUS(SQLCOM_SHOW_GRANTS)},
  {"show_keys",            STMT_STATUS(SQLCOM_SHOW_KEYS)},
  {"show_master_status",   STMT_STATUS(SQLCOM_SHOW_MASTER_STAT)},
  {"show_open_tables",     STMT_STATUS(SQLCOM_SHOW_OPEN_TABLES)},
  {"show_package_status",  STMT_STATUS(SQLCOM_SHOW_STATUS_PACKAGE)},
#ifndef DBUG_OFF
  {"show_package_body_code",   STMT_STATUS(SQLCOM_SHOW_PACKAGE_BODY_CODE)},
#endif
  {"show_package_body_status", STMT_STATUS(SQLCOM_SHOW_STATUS_PACKAGE_BODY)},
  {"show_plugins",         STMT_STATUS(SQLCOM_SHOW_PLUGINS)},
  {"show_privileges",      STMT_STATUS(SQLCOM_SHOW_PRIVILEGES)},
#ifndef DBUG_OFF
  {"show_procedure_code",  STMT_STATUS(SQLCOM_SHOW_PROC_CODE)},
#endif
  {"show_procedure_status",STMT_STATUS(SQLCOM_SHOW_STATUS_PROC)},
  {"show_processlist",     STMT_STATUS(SQLCOM_SHOW_PROCESSLIST)},
  {"show_profile",         STMT_STATUS(SQLCOM_SHOW_PROFILE)},
  {"show_profiles",        STMT_STATUS(SQLCOM_SHOW_PROFILES)},
  {"show_relaylog_events", STMT_STATUS(SQLCOM_SHOW_RELAYLOG_EVENTS)},
  {"show_slave_hosts",     STMT_STATUS(SQLCOM_SHOW_SLAVE_HOSTS)},
  {"show_slave_status",    STMT_STATUS(SQLCOM_SHOW_SLAVE_STAT)},
  {"show_status",          STMT_STATUS(SQLCOM_SHOW_STATUS)},
  {"show_storage_engines", STMT_STATUS(SQLCOM_SHOW_STORAGE_ENGINES)},
  {"show_table_status",    STMT_STATUS(SQLCOM_SHOW_TABLE_STATUS)},
  {"show_tables",          STMT_STATUS(SQLCOM_SHOW_TABLES)},
  {"show_triggers",        STMT_STATUS(SQLCOM_SHOW_TRIGGERS)},
  {"show_variables",       STMT_STATUS(SQLCOM_SHOW_VARIABLES)},
  {"show_warnings",        STMT_STATUS(SQLCOM_SHOW_WARNS)},
  {"shutdown",             STMT_STATUS(SQLCOM_SHUTDOWN)},
  {"signal",               STMT_STATUS(SQLCOM_SIGNAL)},
  {"start_all_slaves",     STMT_STATUS(SQLCOM_SLAVE_ALL_START)},
  {"start_slave",          STMT_STATUS(SQLCOM_SLAVE_START)},
  {"stmt_close",           COM_STATUS(com_stmt_close)},
  {"stmt_execute",         COM_STATUS(com_stmt_execute)},
  {"stmt_fetch",           COM_STATUS(com_stmt_fetch)},
  {"stmt_prepare",         COM_STATUS(com_stmt_prepare)},
  {"stmt_reprepare",       COM_STATUS(com_stmt_reprepare)},
  {"stmt_reset",           COM_STATUS(com_stmt_reset)},
  {"stmt_send_long_data",  COM_STATUS(com_stmt_send_long_data)},
  {"stop_all_slaves",      STMT_STATUS(SQLCOM_SLAVE_ALL_STOP)},
  {"stop_slave",           STMT_STATUS(SQLCOM_SLAVE_STOP)},
  {"truncate",             STMT_STATUS(SQLCOM_TRUNCATE)},
  {"uninstall_plugin",     STMT_STATUS(SQLCOM_UNINSTALL_PLUGIN)},
  {"unlock_tables",        STMT_STATUS(SQLCOM_UNLOCK_TABLES)},
  {"update",               STMT_STATUS(SQLCOM_UPDATE)},
  {"update_multi",         STMT_STATUS(SQLCOM_UPDATE_MULTI)},
  {"xa_commit",            STMT_STATUS(SQLCOM_XA_COMMIT)},
  {"xa_end",               STMT_STATUS(SQLCOM_XA_END)},
  {"xa_prepare",           STMT_STATUS(SQLCOM_XA_PREPARE)},
  {"xa_recover",           STMT_STATUS(SQLCOM_XA_RECOVER)},
  {"xa_rollback",          STMT_STATUS(SQLCOM_XA_ROLLBACK)},
  {"xa_start",             STMT_STATUS(SQLCOM_XA_START)},
  {NullS, NullS, SHOW_LONG}
};


#ifdef HAVE_PSI_STATEMENT_INTERFACE
PSI_statement_info sql_statement_info[(uint) SQLCOM_END + 1];
PSI_statement_info com_statement_info[(uint) COM_END + 1];

/**
  Initialize the command names array.
  Since we do not want to maintain a separate array,
  this is populated from data mined in com_status_vars,
  which already has one name for each command.
*/
void init_sql_statement_info()
{
  size_t first_com= offsetof(STATUS_VAR, com_stat[0]);
  size_t last_com=  offsetof(STATUS_VAR, com_stat[(uint) SQLCOM_END]);
  int record_size= offsetof(STATUS_VAR, com_stat[1])
                   - offsetof(STATUS_VAR, com_stat[0]);
  size_t ptr;
  uint i;
  uint com_index;

  static const char* dummy= "";
  for (i= 0; i < ((uint) SQLCOM_END + 1); i++)
  {
    sql_statement_info[i].m_name= dummy;
    sql_statement_info[i].m_flags= 0;
  }

  SHOW_VAR *var= &com_status_vars[0];
  while (var->name != NULL)
  {
    ptr= (size_t)(var->value);
    if ((first_com <= ptr) && (ptr < last_com))
    {
      com_index= ((int)(ptr - first_com))/record_size;
      DBUG_ASSERT(com_index < (uint) SQLCOM_END);
      sql_statement_info[com_index].m_name= var->name;
    }
    var++;
  }

  DBUG_ASSERT(strcmp(sql_statement_info[(uint) SQLCOM_SELECT].m_name, "select") == 0);
  DBUG_ASSERT(strcmp(sql_statement_info[(uint) SQLCOM_SIGNAL].m_name, "signal") == 0);

  sql_statement_info[(uint) SQLCOM_END].m_name= "error";
}

void init_com_statement_info()
{
  uint index;

  for (index= 0; index < (uint) COM_END + 1; index++)
  {
    com_statement_info[index].m_name= command_name[index].str;
    com_statement_info[index].m_flags= 0;
  }

  /* "statement/abstract/query" can mutate into "statement/sql/..." */
  com_statement_info[(uint) COM_QUERY].m_flags= PSI_FLAG_MUTABLE;
}
#endif


#ifdef SAFEMALLOC
/*
  Return the id for the current THD, to allow safemalloc to associate
  the memory with the right id.
*/

extern "C" my_thread_id mariadb_dbug_id()
{
  THD *thd;
  if ((thd= current_thd) && thd->thread_dbug_id)
  {
    return thd->thread_dbug_id;
  }
  return my_thread_dbug_id();
}
#endif /* SAFEMALLOC */

/* Thread Mem Usage By P.Linux */
extern "C" {
static void my_malloc_size_cb_func(long long size, my_bool is_thread_specific)
{
  THD *thd= current_thd;

  /*
    When thread specific is set, both mysqld_server_initialized and thd
    must be set, and we check that with DBUG_ASSERT.

    However, do not crash, if current_thd is NULL, in release version.
  */
  DBUG_ASSERT(!is_thread_specific || (mysqld_server_initialized && thd));

  if (is_thread_specific && likely(thd))  /* If thread specific memory */
  {
    DBUG_PRINT("info", ("thd memory_used: %lld  size: %lld",
                        (longlong) thd->status_var.local_memory_used,
                        size));
    thd->status_var.local_memory_used+= size;
    set_if_bigger(thd->status_var.max_local_memory_used,
                  thd->status_var.local_memory_used);
    if (size > 0 &&
        thd->status_var.local_memory_used > (int64)thd->variables.max_mem_used &&
        likely(!thd->killed) && !thd->get_stmt_da()->is_set())
    {
      /* Ensure we don't get called here again */
      char buf[50], *buf2;
      thd->set_killed(KILL_QUERY);
      my_snprintf(buf, sizeof(buf), "--max-thread-mem-used=%llu",
                  thd->variables.max_mem_used);
      if ((buf2= (char*) thd->alloc(256)))
      {
        my_snprintf(buf2, 256, ER_THD(thd, ER_OPTION_PREVENTS_STATEMENT), buf);
        thd->set_killed(KILL_QUERY, ER_OPTION_PREVENTS_STATEMENT, buf2);
      }
    }
    DBUG_ASSERT((longlong) thd->status_var.local_memory_used >= 0 ||
                !debug_assert_on_not_freed_memory);
  }
  else if (likely(thd))
  {
    DBUG_PRINT("info", ("global thd memory_used: %lld  size: %lld",
                        (longlong) thd->status_var.global_memory_used, size));
    thd->status_var.global_memory_used+= size;
  }
  else
    update_global_memory_status(size);
}

int json_escape_string(const char *str,const char *str_end,
                       char *json, char *json_end)
{
  return json_escape(system_charset_info,
                     (const uchar *) str, (const uchar *) str_end,
                     &my_charset_utf8mb4_bin,
                     (uchar *) json, (uchar *) json_end);
}


int json_unescape_json(const char *json_str, const char *json_end,
                       char *res, char *res_end)
{
  return json_unescape(&my_charset_utf8mb4_bin,
                       (const uchar *) json_str, (const uchar *) json_end,
                       system_charset_info, (uchar *) res, (uchar *) res_end);
}

} /*extern "C"*/


/**
  Create a replication file name or base for file names.

  @param[in] opt Value of option, or NULL
  @param[in] def Default value if option value is not set.
  @param[in] ext Extension to use for the path

  @returns Pointer to string containing the full file path, or NULL if
  it was not possible to create the path.
 */
static inline const char *
rpl_make_log_name(const char *opt,
                  const char *def,
                  const char *ext)
{
  DBUG_ENTER("rpl_make_log_name");
  DBUG_PRINT("enter", ("opt: %s, def: %s, ext: %s", opt, def, ext));
  char buff[FN_REFLEN];
  const char *base= opt ? opt : def;
  unsigned int options=
    MY_REPLACE_EXT | MY_UNPACK_FILENAME | MY_SAFE_PATH;

  /* mysql_real_data_home_ptr  may be null if no value of datadir has been
     specified through command-line or througha cnf file. If that is the
     case we make mysql_real_data_home_ptr point to mysql_real_data_home
     which, in that case holds the default path for data-dir.
  */
  if(mysql_real_data_home_ptr == NULL)
    mysql_real_data_home_ptr= mysql_real_data_home;

  if (fn_format(buff, base, mysql_real_data_home_ptr, ext, options))
    DBUG_RETURN(my_strdup(buff, MYF(MY_WME)));
  else
    DBUG_RETURN(NULL);
}

/* We have to setup my_malloc_size_cb_func early to catch all mallocs */

static int init_early_variables()
{
  if (pthread_key_create(&THR_THD, NULL))
  {
    fprintf(stderr, "Fatal error: Can't create thread-keys\n");
    return 1;
  }
  set_current_thd(0);
  set_malloc_size_cb(my_malloc_size_cb_func);
  global_status_var.global_memory_used= 0;
  return 0;
}

#ifdef _WIN32
static void get_win_tzname(char* buf, size_t size)
{
  static struct
  {
    const wchar_t* windows_name;
    const char*  tzdb_name;
  }
  tz_data[] =
  {
#include "win_tzname_data.h"
    {0,0}
  };
  DYNAMIC_TIME_ZONE_INFORMATION  tzinfo;
  if (GetDynamicTimeZoneInformation(&tzinfo) == TIME_ZONE_ID_UNKNOWN)
  {
    strncpy(buf, "unknown", size);
    return;
  }

  for (size_t i= 0; tz_data[i].windows_name; i++)
  {
    if (wcscmp(tzinfo.TimeZoneKeyName, tz_data[i].windows_name) == 0)
    {
      strncpy(buf, tz_data[i].tzdb_name, size);
      return;
    }
  }
  wcstombs(buf, tzinfo.TimeZoneKeyName, size);
  buf[size-1]= 0;
  return;
}
#endif

static int init_common_variables()
{
  umask(((~my_umask) & 0666));
  connection_errors_select= 0;
  connection_errors_accept= 0;
  connection_errors_tcpwrap= 0;
  connection_errors_internal= 0;
  connection_errors_max_connection= 0;
  connection_errors_peer_addr= 0;
  my_decimal_set_zero(&decimal_zero); // set decimal_zero constant;

  init_libstrings();
  tzset();			// Set tzname

#ifdef SAFEMALLOC
  sf_malloc_dbug_id= mariadb_dbug_id;
#endif /* SAFEMALLOC */
#ifdef DBUG_ASSERT_AS_PRINTF
  my_dbug_assert_failed= mariadb_dbug_assert_failed;
#endif /* DBUG_ASSERT_AS_PRINTF */

  if (!(type_handler_data= new Type_handler_data) ||
      type_handler_data->init())
  {
    sql_perror("Could not allocate type_handler_data");
    return 1;
  }

  max_system_variables.pseudo_thread_id= ~(my_thread_id) 0;
  server_start_time= flush_status_time= my_time(0);
  my_disable_copystat_in_redel= 1;

  global_rpl_filter= new Rpl_filter;
  binlog_filter= new Rpl_filter;
  if (!global_rpl_filter || !binlog_filter)
  {
    sql_perror("Could not allocate replication and binlog filters");
    exit(1);
  }

#ifdef HAVE_OPENSSL
  if (check_openssl_compatibility())
  {
    sql_print_error("Incompatible OpenSSL version. Cannot continue...");
    exit(1);
  }
#endif

  if (init_thread_environment() || mysql_init_variables())
    exit(1);

  if (ignore_db_dirs_init())
    exit(1);

#ifdef _WIN32
  get_win_tzname(system_time_zone, sizeof(system_time_zone));
#elif defined(HAVE_TZNAME)
  struct tm tm_tmp;
  localtime_r(&server_start_time,&tm_tmp);
  const char *tz_name=  tzname[tm_tmp.tm_isdst != 0 ? 1 : 0];
  strmake_buf(system_time_zone, tz_name);
#endif /* HAVE_TZNAME */

  /*
    We set SYSTEM time zone as reasonable default and
    also for failure of my_tz_init() and bootstrap mode.
    If user explicitly set time zone with --default-time-zone
    option we will change this value in my_tz_init().
  */
  global_system_variables.time_zone= my_tz_SYSTEM;

#ifdef HAVE_PSI_INTERFACE
  /*
    Complete the mysql_bin_log initialization.
    Instrumentation keys are known only after the performance schema
    initialization, and can not be set in the MYSQL_BIN_LOG
    constructor (called before main()).
  */
  mysql_bin_log.set_psi_keys(key_BINLOG_LOCK_index,
                             key_BINLOG_COND_relay_log_updated,
                             key_BINLOG_COND_bin_log_updated,
                             key_file_binlog,
                             key_file_binlog_index,
                             key_BINLOG_COND_queue_busy,
                             key_LOCK_binlog_end_pos);
#endif

  /*
    Init mutexes for the global MYSQL_BIN_LOG objects.
    As safe_mutex depends on what MY_INIT() does, we can't init the mutexes of
    global MYSQL_BIN_LOGs in their constructors, because then they would be
    inited before MY_INIT(). So we do it here.
  */
  mysql_bin_log.init_pthread_objects();

  /* TODO: remove this when my_time_t is 64 bit compatible */
  if (!IS_TIME_T_VALID_FOR_TIMESTAMP(server_start_time))
  {
    sql_print_error("This MySQL server doesn't support dates later than 2038");
    exit(1);
  }

  opt_log_basename= const_cast<char *>("mysql");

  if (gethostname(glob_hostname,sizeof(glob_hostname)) < 0)
  {
    /*
      Get hostname of computer (used by 'show variables') and as default
      basename for the pid file if --log-basename is not given.
    */
    strmake(glob_hostname, STRING_WITH_LEN("localhost"));
    sql_print_warning("gethostname failed, using '%s' as hostname",
                        glob_hostname);
  }
  else if (is_filename_allowed(glob_hostname, strlen(glob_hostname), FALSE))
    opt_log_basename= glob_hostname;

  strmake(pidfile_name, opt_log_basename, sizeof(pidfile_name)-5);
  strmov(fn_ext(pidfile_name),".pid");		// Add proper extension
  SYSVAR_AUTOSIZE(pidfile_name_ptr, pidfile_name);
  set_sys_var_value_origin(&opt_tc_log_size, sys_var::AUTO);

  /*
    The default-storage-engine entry in my_long_options should have a
    non-null default value. It was earlier intialized as
    (longlong)"MyISAM" in my_long_options but this triggered a
    compiler error in the Sun Studio 12 compiler. As a work-around we
    set the def_value member to 0 in my_long_options and initialize it
    to the correct value here.

    From MySQL 5.5 onwards, the default storage engine is InnoDB
    (except in the embedded server, where the default continues to
    be MyISAM)
  */
#if defined(WITH_INNOBASE_STORAGE_ENGINE)
  default_storage_engine= const_cast<char *>("InnoDB");
#else
  default_storage_engine= const_cast<char *>("MyISAM");
#endif
  default_tmp_storage_engine= NULL;
  gtid_pos_auto_engines= const_cast<char *>("");

  /*
    Add server status variables to the dynamic list of
    status variables that is shown by SHOW STATUS.
    Later, in plugin_init, and mysql_install_plugin
    new entries could be added to that list.
  */
  if (add_status_vars(status_vars))
    exit(1); // an error was already reported

#ifndef DBUG_OFF
  /*
    We have few debug-only commands in com_status_vars, only visible in debug
    builds. for simplicity we enable the assert only in debug builds

    There are 10 Com_ variables which don't have corresponding SQLCOM_ values:
    (TODO strictly speaking they shouldn't be here, should not have Com_ prefix
    that is. Perhaps Stmt_ ? Comstmt_ ? Prepstmt_ ?)

      Com_admin_commands         => com_other
      Com_create_temporary_table => com_create_tmp_table
      Com_drop_temporary_table   => com_drop_tmp_table
      Com_stmt_close             => com_stmt_close
      Com_stmt_execute           => com_stmt_execute
      Com_stmt_fetch             => com_stmt_fetch
      Com_stmt_prepare           => com_stmt_prepare
      Com_stmt_reprepare         => com_stmt_reprepare
      Com_stmt_reset             => com_stmt_reset
      Com_stmt_send_long_data    => com_stmt_send_long_data

    With this correction the number of Com_ variables (number of elements in
    the array, excluding the last element - terminator) must match the number
    of SQLCOM_ constants.
  */
  compile_time_assert(sizeof(com_status_vars)/sizeof(com_status_vars[0]) - 1 ==
                     SQLCOM_END + 11);
#endif

  if (get_options(&remaining_argc, &remaining_argv))
    exit(1);
  if (IS_SYSVAR_AUTOSIZE(&server_version_ptr))
    set_server_version(server_version, sizeof(server_version));

  mysql_real_data_home_len= uint(strlen(mysql_real_data_home));

  if (!opt_abort)
  {
    if (IS_SYSVAR_AUTOSIZE(&server_version_ptr))
      sql_print_information("%s (mysqld %s) starting as process %lu ...",
                            my_progname, server_version, (ulong) getpid());
    else
    {
      char real_server_version[SERVER_VERSION_LENGTH];
      set_server_version(real_server_version, sizeof(real_server_version));
      sql_print_information("%s (mysqld %s as %s) starting as process %lu ...",
                            my_progname, real_server_version, server_version,
                            (ulong) getpid());
    }
  }

  sf_leaking_memory= 0; // no memory leaks from now on

#ifndef EMBEDDED_LIBRARY
  if (opt_abort && !opt_verbose)
    unireg_abort(0);
#endif /*!EMBEDDED_LIBRARY*/

  DBUG_PRINT("info",("%s  Ver %s for %s on %s\n",my_progname,
		     server_version, SYSTEM_TYPE,MACHINE_TYPE));

#ifdef HAVE_LINUX_LARGE_PAGES
  /* Initialize large page size */
  if (opt_large_pages)
  {
    SYSVAR_AUTOSIZE(opt_large_page_size, my_get_large_page_size());
    if (opt_large_page_size)
    {
      DBUG_PRINT("info", ("Large page set, large_page_size = %d",
                 opt_large_page_size));
      my_use_large_pages= 1;
      my_large_page_size= opt_large_page_size;
    }
    else
      SYSVAR_AUTOSIZE(opt_large_pages, 0);
  }
#endif /* HAVE_LINUX_LARGE_PAGES */
#ifdef HAVE_SOLARIS_LARGE_PAGES
#define LARGE_PAGESIZE (4*1024*1024)  /* 4MB */
#define SUPER_LARGE_PAGESIZE (256*1024*1024)  /* 256MB */
  if (opt_large_pages)
  {
  /*
    tell the kernel that we want to use 4/256MB page for heap storage
    and also for the stack. We use 4 MByte as default and if the
    super-large-page is set we increase it to 256 MByte. 256 MByte
    is for server installations with GBytes of RAM memory where
    the MySQL Server will have page caches and other memory regions
    measured in a number of GBytes.
    We use as big pages as possible which isn't bigger than the above
    desired page sizes.
  */
   int nelem;
   size_t max_desired_page_size;
   if (opt_super_large_pages)
     max_desired_page_size= SUPER_LARGE_PAGESIZE;
   else
     max_desired_page_size= LARGE_PAGESIZE;
   nelem = getpagesizes(NULL, 0);
   if (nelem > 0)
   {
     size_t *pagesize = (size_t *) malloc(sizeof(size_t) * nelem);
     if (pagesize != NULL && getpagesizes(pagesize, nelem) > 0)
     {
       size_t max_page_size= 0;
       for (int i= 0; i < nelem; i++)
       {
         if (pagesize[i] > max_page_size &&
             pagesize[i] <= max_desired_page_size)
            max_page_size= pagesize[i];
       }
       free(pagesize);
       if (max_page_size > 0)
       {
         struct memcntl_mha mpss;

         mpss.mha_cmd= MHA_MAPSIZE_BSSBRK;
         mpss.mha_pagesize= max_page_size;
         mpss.mha_flags= 0;
         memcntl(NULL, 0, MC_HAT_ADVISE, (caddr_t)&mpss, 0, 0);
         mpss.mha_cmd= MHA_MAPSIZE_STACK;
         memcntl(NULL, 0, MC_HAT_ADVISE, (caddr_t)&mpss, 0, 0);
       }
     }
   }
  }
#endif /* HAVE_SOLARIS_LARGE_PAGES */


#if defined(HAVE_POOL_OF_THREADS)
  if (IS_SYSVAR_AUTOSIZE(&threadpool_size))
    SYSVAR_AUTOSIZE(threadpool_size, my_getncpus());
#endif

  /* connections and databases needs lots of files */
  {
    uint files, wanted_files, max_open_files, min_tc_size, extra_files,
      min_connections;
    ulong org_max_connections, org_tc_size;

    /* Number of files reserved for temporary files */
    extra_files= 30;
    min_connections= 10;
    /* MyISAM requires two file handles per table. */
    wanted_files= (extra_files + max_connections + extra_max_connections +
                   tc_size * 2 * tc_instances);
#if defined(HAVE_POOL_OF_THREADS) && !defined(__WIN__)
    // add epoll or kevent fd for each threadpool group, in case pool of threads is used
    wanted_files+= (thread_handling > SCHEDULER_NO_THREADS) ? 0 : threadpool_size;
#endif

    min_tc_size= MY_MIN(tc_size, TABLE_OPEN_CACHE_MIN);
    org_max_connections= max_connections;
    org_tc_size= tc_size;

    /*
      We are trying to allocate no less than max_connections*5 file
      handles (i.e. we are trying to set the limit so that they will
      be available).  In addition, we allocate no less than how much
      was already allocated.  However below we report a warning and
      recompute values only if we got less file handles than were
      explicitly requested.  No warning and re-computation occur if we
      can't get max_connections*5 but still got no less than was
      requested (value of wanted_files).
    */
    max_open_files= MY_MAX(MY_MAX(wanted_files,
                                  (max_connections + extra_max_connections)*5),
                           open_files_limit);
    files= my_set_max_open_files(max_open_files);
    SYSVAR_AUTOSIZE_IF_CHANGED(open_files_limit, files, ulong);

    if (files < wanted_files && global_system_variables.log_warnings)
      sql_print_warning("Could not increase number of max_open_files to more than %u (request: %u)", files, wanted_files);

    /* If we required too much tc_instances than we reduce */
    SYSVAR_AUTOSIZE_IF_CHANGED(tc_instances,
                               (uint32) MY_MIN(MY_MAX((files - extra_files -
                                                      max_connections)/
                                                      2/tc_size,
                                                     1),
                                              tc_instances),
                               uint32);
    /*
      If we have requested too much file handles than we bring
      max_connections in supported bounds. Still leave at least
      'min_connections' connections
    */
    SYSVAR_AUTOSIZE_IF_CHANGED(max_connections,
                               (ulong) MY_MAX(MY_MIN(files- extra_files-
                                                     min_tc_size*2*tc_instances,
                                                     max_connections),
                                              min_connections),
                               ulong);

    /*
      Decrease tc_size according to max_connections, but
      not below min_tc_size.  Outer MY_MIN() ensures that we
      never increase tc_size automatically (that could
      happen if max_connections is decreased above).
    */
    SYSVAR_AUTOSIZE_IF_CHANGED(tc_size,
                               (ulong) MY_MIN(MY_MAX((files - extra_files -
                                                      max_connections) / 2 / tc_instances,
                                                     min_tc_size),
                                              tc_size), ulong);
    DBUG_PRINT("warning",
               ("Current limits: max_open_files: %u  max_connections: %ld  table_cache: %ld",
                files, max_connections, tc_size));
    if (global_system_variables.log_warnings > 1 &&
        (max_connections < org_max_connections ||
         tc_size < org_tc_size))
      sql_print_warning("Changed limits: max_open_files: %u  max_connections: %lu (was %lu)  table_cache: %lu (was %lu)",
			files, max_connections, org_max_connections,
                        tc_size, org_tc_size);
  }
  /*
    Max_connections and tc_cache are now set.
    Now we can fix other variables depending on this variable.
  */

  /* Fix host_cache_size */
  if (IS_SYSVAR_AUTOSIZE(&host_cache_size))
  {
    /*
      The default value is 128.
      The autoset value is 128, plus 1 for a value of max_connections
      up to 500, plus 1 for every increment of 20 over 500 in the
      max_connections value, capped at 2000.
    */
    uint size= (HOST_CACHE_SIZE + MY_MIN(max_connections, 500) +
                MY_MAX(((long) max_connections)-500,0)/20);
    SYSVAR_AUTOSIZE(host_cache_size, size);
  }

  /* Fix back_log (back_log == 0 added for MySQL compatibility) */
  if (back_log == 0 || IS_SYSVAR_AUTOSIZE(&back_log))
  {
    /*
      The default value is 150.
      The autoset value is 50 + max_connections / 5 capped at 900
    */
    SYSVAR_AUTOSIZE(back_log, MY_MIN(900, (50 + max_connections / 5)));
  }

  unireg_init(opt_specialflag); /* Set up extern variabels */
  if (!(my_default_lc_messages=
        my_locale_by_name(lc_messages)))
  {
    sql_print_error("Unknown locale: '%s'", lc_messages);
    return 1;
  }

  if (init_errmessage())	/* Read error messages from file */
    return 1;
  global_system_variables.lc_messages= my_default_lc_messages;
  global_system_variables.errmsgs= my_default_lc_messages->errmsgs->errmsgs;
  init_client_errs();
  mysql_library_init(unused,unused,unused); /* for replication */
  lex_init();
  if (item_create_init())
    return 1;
  item_init();
  init_pcre();
  /*
    Process a comma-separated character set list and choose
    the first available character set. This is mostly for
    test purposes, to be able to start "mysqld" even if
    the requested character set is not available (see bug#18743).
  */
  for (;;)
  {
    char *next_character_set_name= strchr(default_character_set_name, ',');
    if (next_character_set_name)
      *next_character_set_name++= '\0';
    if (!(default_charset_info=
          get_charset_by_csname(default_character_set_name,
                                MY_CS_PRIMARY, MYF(MY_WME))))
    {
      if (next_character_set_name)
      {
        default_character_set_name= next_character_set_name;
        default_collation_name= 0;          // Ignore collation
      }
      else
        return 1;                           // Eof of the list
    }
    else
      break;
  }

  if (default_collation_name)
  {
    CHARSET_INFO *default_collation;
    default_collation= get_charset_by_name(default_collation_name, MYF(0));
    if (!default_collation)
    {
#ifdef WITH_PERFSCHEMA_STORAGE_ENGINE
      buffered_logs.print();
      buffered_logs.cleanup();
#endif
      sql_print_error(ER_DEFAULT(ER_UNKNOWN_COLLATION), default_collation_name);
      return 1;
    }
    if (!my_charset_same(default_charset_info, default_collation))
    {
      sql_print_error(ER_DEFAULT(ER_COLLATION_CHARSET_MISMATCH),
		      default_collation_name,
		      default_charset_info->csname);
      return 1;
    }
    default_charset_info= default_collation;
  }
  /* Set collactions that depends on the default collation */
  global_system_variables.collation_server= default_charset_info;
  global_system_variables.collation_database= default_charset_info;
  if (is_supported_parser_charset(default_charset_info))
  {
    global_system_variables.collation_connection= default_charset_info;
    global_system_variables.character_set_results= default_charset_info;
    global_system_variables.character_set_client= default_charset_info;
  }
  else
  {
    sql_print_warning("'%s' can not be used as client character set. "
                      "'%s' will be used as default client character set.",
                      default_charset_info->csname,
                      my_charset_latin1.csname);
    global_system_variables.collation_connection= &my_charset_latin1;
    global_system_variables.character_set_results= &my_charset_latin1;
    global_system_variables.character_set_client= &my_charset_latin1;
  }

  if (!(character_set_filesystem=
        get_charset_by_csname(character_set_filesystem_name,
                              MY_CS_PRIMARY, MYF(MY_WME))))
    return 1;
  global_system_variables.character_set_filesystem= character_set_filesystem;

  if (!(my_default_lc_time_names=
        my_locale_by_name(lc_time_names_name)))
  {
    sql_print_error("Unknown locale: '%s'", lc_time_names_name);
    return 1;
  }
  global_system_variables.lc_time_names= my_default_lc_time_names;

  /* check log options and issue warnings if needed */
  if (opt_log && opt_logname && *opt_logname &&
      !(log_output_options & (LOG_FILE | LOG_NONE)))
    sql_print_warning("Although a path was specified for the "
                      "--log option, log tables are used. "
                      "To enable logging to files use the --log-output option.");

  if (global_system_variables.sql_log_slow && opt_slow_logname &&
      *opt_slow_logname &&
      !(log_output_options & (LOG_FILE | LOG_NONE)))
    sql_print_warning("Although a path was specified for the "
                      "--log-slow-queries option, log tables are used. "
                      "To enable logging to files use the --log-output=file option.");

  if (!opt_logname || !*opt_logname)
    make_default_log_name(&opt_logname, ".log", false);
  if (!opt_slow_logname || !*opt_slow_logname)
    make_default_log_name(&opt_slow_logname, "-slow.log", false);

#if defined(ENABLED_DEBUG_SYNC)
  /* Initialize the debug sync facility. See debug_sync.cc. */
  if (debug_sync_init())
    return 1; /* purecov: tested */
#endif /* defined(ENABLED_DEBUG_SYNC) */

#if (ENABLE_TEMP_POOL)
  if (use_temp_pool && my_bitmap_init(&temp_pool,0,1024,1))
    return 1;
#else
  use_temp_pool= 0;
#endif

  if (my_dboptions_cache_init())
    return 1;

  /*
    Ensure that lower_case_table_names is set on system where we have case
    insensitive names.  If this is not done the users MyISAM tables will
    get corrupted if accesses with names of different case.
  */
  DBUG_PRINT("info", ("lower_case_table_names: %d", lower_case_table_names));
  SYSVAR_AUTOSIZE(lower_case_file_system,
                  test_if_case_insensitive(mysql_real_data_home));
  if (!lower_case_table_names && lower_case_file_system == 1)
  {
    if (lower_case_table_names_used)
    {
      sql_print_error("The server option 'lower_case_table_names' is "
                      "configured to use case sensitive table names but the "
                      "data directory resides on a case-insensitive file system. "
                      "Please use a case sensitive file system for your data "
                      "directory or switch to a case-insensitive table name "
                      "mode.");
      return 1;
    }
    else
    {
      if (global_system_variables.log_warnings)
	sql_print_warning("Setting lower_case_table_names=2 because file "
                  "system for %s is case insensitive", mysql_real_data_home);
      SYSVAR_AUTOSIZE(lower_case_table_names, 2);
    }
  }
  else if (lower_case_table_names == 2 &&
           !(lower_case_file_system= (lower_case_file_system == 1)))
  {
    if (global_system_variables.log_warnings)
      sql_print_warning("lower_case_table_names was set to 2, even though your "
                        "the file system '%s' is case sensitive.  Now setting "
                        "lower_case_table_names to 0 to avoid future problems.",
			mysql_real_data_home);
    SYSVAR_AUTOSIZE(lower_case_table_names, 0);
  }
  else
  {
    lower_case_file_system= (lower_case_file_system == 1);
  }

  /* Reset table_alias_charset, now that lower_case_table_names is set. */
  table_alias_charset= (lower_case_table_names ?
			files_charset_info :
			&my_charset_bin);

  if (ignore_db_dirs_process_additions())
  {
    sql_print_error("An error occurred while storing ignore_db_dirs to a hash.");
    return 1;
  }


#ifdef WITH_WSREP
  /*
    We need to initialize auxiliary variables, that will be
    further keep the original values of auto-increment options
    as they set by the user. These variables used to restore
    user-defined values of the auto-increment options after
    setting of the wsrep_auto_increment_control to 'OFF'.
  */
  global_system_variables.saved_auto_increment_increment=
    global_system_variables.auto_increment_increment;
  global_system_variables.saved_auto_increment_offset=
    global_system_variables.auto_increment_offset;
#endif /* WITH_WSREP */

  return 0;
}


static int init_thread_environment()
{
  DBUG_ENTER("init_thread_environment");
  server_threads.init();
  mysql_mutex_init(key_LOCK_thread_cache, &LOCK_thread_cache, MY_MUTEX_INIT_FAST);
  mysql_mutex_init(key_LOCK_start_thread, &LOCK_start_thread, MY_MUTEX_INIT_FAST);
  mysql_mutex_init(key_LOCK_status, &LOCK_status, MY_MUTEX_INIT_FAST);
  mysql_mutex_init(key_LOCK_delayed_insert,
                   &LOCK_delayed_insert, MY_MUTEX_INIT_FAST);
  mysql_mutex_init(key_LOCK_delayed_status,
                   &LOCK_delayed_status, MY_MUTEX_INIT_FAST);
  mysql_mutex_init(key_LOCK_delayed_create,
                   &LOCK_delayed_create, MY_MUTEX_INIT_SLOW);
  mysql_mutex_init(key_LOCK_crypt, &LOCK_crypt, MY_MUTEX_INIT_FAST);
  mysql_mutex_init(key_LOCK_user_conn, &LOCK_user_conn, MY_MUTEX_INIT_FAST);
  mysql_mutex_init(key_LOCK_active_mi, &LOCK_active_mi, MY_MUTEX_INIT_FAST);
  mysql_mutex_init(key_LOCK_global_system_variables,
                   &LOCK_global_system_variables, MY_MUTEX_INIT_FAST);
  mysql_mutex_record_order(&LOCK_active_mi, &LOCK_global_system_variables);
  mysql_prlock_init(key_rwlock_LOCK_system_variables_hash,
                    &LOCK_system_variables_hash);
  mysql_mutex_init(key_LOCK_prepared_stmt_count,
                   &LOCK_prepared_stmt_count, MY_MUTEX_INIT_FAST);
  mysql_mutex_init(key_LOCK_error_messages,
                   &LOCK_error_messages, MY_MUTEX_INIT_FAST);
  mysql_mutex_init(key_LOCK_uuid_short_generator,
                   &LOCK_short_uuid_generator, MY_MUTEX_INIT_FAST);
  mysql_mutex_init(key_LOCK_connection_count,
                   &LOCK_connection_count, MY_MUTEX_INIT_FAST);
  mysql_mutex_init(key_LOCK_thread_id,
                   &LOCK_thread_id, MY_MUTEX_INIT_FAST);
  mysql_mutex_init(key_LOCK_stats, &LOCK_stats, MY_MUTEX_INIT_FAST);
  mysql_mutex_init(key_LOCK_global_user_client_stats,
                   &LOCK_global_user_client_stats, MY_MUTEX_INIT_FAST);
  mysql_mutex_init(key_LOCK_global_table_stats,
                   &LOCK_global_table_stats, MY_MUTEX_INIT_FAST);
  mysql_mutex_init(key_LOCK_global_index_stats,
                   &LOCK_global_index_stats, MY_MUTEX_INIT_FAST);
  mysql_mutex_init(key_LOCK_prepare_ordered, &LOCK_prepare_ordered,
                   MY_MUTEX_INIT_SLOW);
  mysql_cond_init(key_COND_prepare_ordered, &COND_prepare_ordered, NULL);
  mysql_mutex_init(key_LOCK_after_binlog_sync, &LOCK_after_binlog_sync,
                   MY_MUTEX_INIT_SLOW);
  mysql_mutex_init(key_LOCK_commit_ordered, &LOCK_commit_ordered,
                   MY_MUTEX_INIT_SLOW);
  mysql_mutex_init(key_LOCK_slave_background, &LOCK_slave_background,
                   MY_MUTEX_INIT_SLOW);
  mysql_cond_init(key_COND_slave_background, &COND_slave_background, NULL);

#ifdef HAVE_OPENSSL
  mysql_mutex_init(key_LOCK_des_key_file,
                   &LOCK_des_key_file, MY_MUTEX_INIT_FAST);
#if defined(HAVE_OPENSSL10) && !defined(HAVE_WOLFSSL)
  openssl_stdlocks= (openssl_lock_t*) OPENSSL_malloc(CRYPTO_num_locks() *
                                                     sizeof(openssl_lock_t));
  for (int i= 0; i < CRYPTO_num_locks(); ++i)
    mysql_rwlock_init(key_rwlock_openssl, &openssl_stdlocks[i].lock);
  CRYPTO_set_dynlock_create_callback(openssl_dynlock_create);
  CRYPTO_set_dynlock_destroy_callback(openssl_dynlock_destroy);
  CRYPTO_set_dynlock_lock_callback(openssl_lock);
  CRYPTO_set_locking_callback(openssl_lock_function);
#endif /* HAVE_OPENSSL10 */
#endif /* HAVE_OPENSSL */
  mysql_rwlock_init(key_rwlock_LOCK_sys_init_connect, &LOCK_sys_init_connect);
  mysql_rwlock_init(key_rwlock_LOCK_sys_init_slave, &LOCK_sys_init_slave);
  mysql_rwlock_init(key_rwlock_LOCK_ssl_refresh, &LOCK_ssl_refresh);
  mysql_rwlock_init(key_rwlock_LOCK_grant, &LOCK_grant);
  mysql_rwlock_init(key_rwlock_LOCK_all_status_vars, &LOCK_all_status_vars);
  mysql_cond_init(key_COND_thread_cache, &COND_thread_cache, NULL);
  mysql_cond_init(key_COND_start_thread, &COND_start_thread, NULL);
  mysql_cond_init(key_COND_flush_thread_cache, &COND_flush_thread_cache, NULL);
#ifdef HAVE_REPLICATION
  mysql_mutex_init(key_LOCK_rpl_status, &LOCK_rpl_status, MY_MUTEX_INIT_FAST);
#endif
  mysql_mutex_init(key_LOCK_server_started,
                   &LOCK_server_started, MY_MUTEX_INIT_FAST);
  mysql_cond_init(key_COND_server_started, &COND_server_started, NULL);
  sp_cache_init();
#ifdef HAVE_EVENT_SCHEDULER
  Events::init_mutexes();
#endif
  init_show_explain_psi_keys();
  /* Parameter for threads created for connections */
  (void) pthread_attr_init(&connection_attrib);
  (void) pthread_attr_setdetachstate(&connection_attrib,
				     PTHREAD_CREATE_DETACHED);
  pthread_attr_setscope(&connection_attrib, PTHREAD_SCOPE_SYSTEM);

#ifdef HAVE_REPLICATION
  rpl_init_gtid_slave_state();
  rpl_init_gtid_waiting();
#endif

  DBUG_RETURN(0);
}


#if defined(HAVE_OPENSSL10) && !defined(HAVE_WOLFSSL)
static openssl_lock_t *openssl_dynlock_create(const char *file, int line)
{
  openssl_lock_t *lock= new openssl_lock_t;
  mysql_rwlock_init(key_rwlock_openssl, &lock->lock);
  return lock;
}


static void openssl_dynlock_destroy(openssl_lock_t *lock, const char *file,
				    int line)
{
  mysql_rwlock_destroy(&lock->lock);
  delete lock;
}


static void openssl_lock_function(int mode, int n, const char *file, int line)
{
  if (n < 0 || n > CRYPTO_num_locks())
  {
    /* Lock number out of bounds. */
    sql_print_error("Fatal: OpenSSL interface problem (n = %d)", n);
    abort();
  }
  openssl_lock(mode, &openssl_stdlocks[n], file, line);
}


static void openssl_lock(int mode, openssl_lock_t *lock, const char *file,
			 int line)
{
  int err;
  char const *what;

  switch (mode) {
  case CRYPTO_LOCK|CRYPTO_READ:
    what = "read lock";
    err= mysql_rwlock_rdlock(&lock->lock);
    break;
  case CRYPTO_LOCK|CRYPTO_WRITE:
    what = "write lock";
    err= mysql_rwlock_wrlock(&lock->lock);
    break;
  case CRYPTO_UNLOCK|CRYPTO_READ:
  case CRYPTO_UNLOCK|CRYPTO_WRITE:
    what = "unlock";
    err= mysql_rwlock_unlock(&lock->lock);
    break;
  default:
    /* Unknown locking mode. */
    sql_print_error("Fatal: OpenSSL interface problem (mode=0x%x)", mode);
    abort();
  }
  if (err)
  {
    sql_print_error("Fatal: can't %s OpenSSL lock", what);
    abort();
  }
}
#endif /* HAVE_OPENSSL10 */


struct SSL_ACCEPTOR_STATS
{
  long accept;
  long accept_good;
  long cache_size;
  long verify_mode;
  long verify_depth;
  long zero;
  const char *session_cache_mode;

  SSL_ACCEPTOR_STATS():
    accept(),accept_good(),cache_size(),verify_mode(),verify_depth(),zero(),
    session_cache_mode("NONE")
  {
  }

  void init()
  {
    DBUG_ASSERT(ssl_acceptor_fd !=0 && ssl_acceptor_fd->ssl_context != 0);
    SSL_CTX *ctx= ssl_acceptor_fd->ssl_context;
    accept= 0;
    accept_good= 0;
    verify_mode= SSL_CTX_get_verify_mode(ctx);
    verify_depth= SSL_CTX_get_verify_depth(ctx);
    cache_size= SSL_CTX_sess_get_cache_size(ctx);
    switch (SSL_CTX_get_session_cache_mode(ctx))
    {
    case SSL_SESS_CACHE_OFF:
      session_cache_mode= "OFF"; break;
    case SSL_SESS_CACHE_CLIENT:
      session_cache_mode= "CLIENT"; break;
    case SSL_SESS_CACHE_SERVER:
      session_cache_mode= "SERVER"; break;
    case SSL_SESS_CACHE_BOTH:
      session_cache_mode= "BOTH"; break;
    case SSL_SESS_CACHE_NO_AUTO_CLEAR:
      session_cache_mode= "NO_AUTO_CLEAR"; break;
    case SSL_SESS_CACHE_NO_INTERNAL_LOOKUP:
      session_cache_mode= "NO_INTERNAL_LOOKUP"; break;
    default:
      session_cache_mode= "Unknown"; break;
    }
  }
};

static SSL_ACCEPTOR_STATS ssl_acceptor_stats;
void ssl_acceptor_stats_update(int sslaccept_ret)
{
  statistic_increment(ssl_acceptor_stats.accept, &LOCK_status);
  if (!sslaccept_ret)
    statistic_increment(ssl_acceptor_stats.accept_good,&LOCK_status);
}

static void init_ssl()
{
#if defined(HAVE_OPENSSL) && !defined(EMBEDDED_LIBRARY)
  if (opt_use_ssl)
  {
    enum enum_ssl_init_error error= SSL_INITERR_NOERROR;

    /* having ssl_acceptor_fd != 0 signals the use of SSL */
    ssl_acceptor_fd= new_VioSSLAcceptorFd(opt_ssl_key, opt_ssl_cert,
					  opt_ssl_ca, opt_ssl_capath,
					  opt_ssl_cipher, &error,
					  opt_ssl_crl, opt_ssl_crlpath,
					  tls_version);
    DBUG_PRINT("info",("ssl_acceptor_fd: %p", ssl_acceptor_fd));
    if (!ssl_acceptor_fd)
    {
      sql_print_warning("Failed to setup SSL");
      sql_print_warning("SSL error: %s", sslGetErrString(error));
      opt_use_ssl = 0;
      have_ssl= SHOW_OPTION_DISABLED;
    }
    else
      ssl_acceptor_stats.init();

    if (global_system_variables.log_warnings > 0)
    {
      ulong err;
      while ((err= ERR_get_error()))
        sql_print_warning("SSL error: %s", ERR_error_string(err, NULL));
    }
    else
      ERR_remove_state(0);
  }
  else
  {
    have_ssl= SHOW_OPTION_DISABLED;
  }
  if (des_key_file)
    load_des_key_file(des_key_file);
#endif /* HAVE_OPENSSL && ! EMBEDDED_LIBRARY */
}

/* Reinitialize SSL (FLUSH SSL) */
int reinit_ssl()
{
#if defined(HAVE_OPENSSL) && !defined(EMBEDDED_LIBRARY)
  if (!opt_use_ssl)
    return 0;

  enum enum_ssl_init_error error = SSL_INITERR_NOERROR;
  st_VioSSLFd *new_fd = new_VioSSLAcceptorFd(opt_ssl_key, opt_ssl_cert,
    opt_ssl_ca, opt_ssl_capath, opt_ssl_cipher, &error, opt_ssl_crl,
    opt_ssl_crlpath, tls_version);

  if (!new_fd)
  {
    my_printf_error(ER_UNKNOWN_ERROR, "Failed to refresh SSL, error: %s", MYF(0),
      sslGetErrString(error));
    ERR_clear_error();
    return 1;
  }
  mysql_rwlock_wrlock(&LOCK_ssl_refresh);
  free_vio_ssl_acceptor_fd(ssl_acceptor_fd);
  ssl_acceptor_fd= new_fd;
  ssl_acceptor_stats.init();
  mysql_rwlock_unlock(&LOCK_ssl_refresh);
#endif
  return 0;
}

static void end_ssl()
{
#ifdef HAVE_OPENSSL
#ifndef EMBEDDED_LIBRARY
  if (ssl_acceptor_fd)
  {
    free_vio_ssl_acceptor_fd(ssl_acceptor_fd);
    ssl_acceptor_fd= 0;
  }
#endif /* ! EMBEDDED_LIBRARY */
#endif /* HAVE_OPENSSL */
}

#ifdef _WIN32
/**
  Registers a file to be collected when Windows Error Reporting creates a crash 
  report.
*/
#include <werapi.h>
static void add_file_to_crash_report(char *file)
{
  wchar_t wfile[MAX_PATH+1]= {0};
  if (mbstowcs(wfile, file, MAX_PATH) != (size_t)-1)
  {
    WerRegisterFile(wfile, WerRegFileTypeOther, WER_FILE_ANONYMOUS_DATA);
  }
}
#endif

#define init_default_storage_engine(X,Y) \
  init_default_storage_engine_impl(#X, X, &global_system_variables.Y)

static int init_default_storage_engine_impl(const char *opt_name,
                                            char *engine_name, plugin_ref *res)
{
  if (!engine_name)
  {
    *res= 0;
    return 0;
  }

  LEX_CSTRING name= { engine_name, strlen(engine_name) };
  plugin_ref plugin;
  handlerton *hton;
  if ((plugin= ha_resolve_by_name(0, &name, false)))
    hton= plugin_hton(plugin);
  else
  {
    sql_print_error("Unknown/unsupported storage engine: %s", engine_name);
    return 1;
  }
  if (!ha_storage_engine_is_enabled(hton))
  {
    if (!opt_bootstrap)
    {
      sql_print_error("%s (%s) is not available", opt_name, engine_name);
      return 1;
    }
    DBUG_ASSERT(*res);
  }
  else
  {
    /*
      Need to unlock as global_system_variables.table_plugin
      was acquired during plugin_init()
    */
    mysql_mutex_lock(&LOCK_global_system_variables);
    if (*res)
      plugin_unlock(0, *res);
    *res= plugin;
    mysql_mutex_unlock(&LOCK_global_system_variables);
  }
  return 0;
}

static int
init_gtid_pos_auto_engines(void)
{
  plugin_ref *plugins;

  /*
    For the command-line option --gtid_pos_auto_engines, we allow (and ignore)
    engines that are unknown. This is convenient, since it allows to set
    default auto-create engines that might not be used by particular users.
    The option sets a list of storage engines that will have gtid position
    table auto-created for them if needed. And if the engine is not available,
    then it will certainly not be needed.
  */
  if (gtid_pos_auto_engines)
    plugins= resolve_engine_list(NULL, gtid_pos_auto_engines,
                                 strlen(gtid_pos_auto_engines), false, false);
  else
    plugins= resolve_engine_list(NULL, "", 0, false, false);
  if (!plugins)
    return 1;
  mysql_mutex_lock(&LOCK_global_system_variables);
  opt_gtid_pos_auto_plugins= plugins;
  mysql_mutex_unlock(&LOCK_global_system_variables);
  return 0;
}

static int init_server_components()
{
  DBUG_ENTER("init_server_components");
  /*
    We need to call each of these following functions to ensure that
    all things are initialized so that unireg_abort() doesn't fail
  */
  my_cpu_init();
  mdl_init();
  if (tdc_init() || hostname_cache_init())
    unireg_abort(1);

  query_cache_set_min_res_unit(query_cache_min_res_unit);
  query_cache_result_size_limit(query_cache_limit);
  /* if we set size of QC non zero in config then probably we want it ON */
  if (query_cache_size != 0 &&
      global_system_variables.query_cache_type == 0 &&
      !IS_SYSVAR_AUTOSIZE(&query_cache_size))
  {
    global_system_variables.query_cache_type= 1;
  }
  query_cache_init();
  DBUG_ASSERT(query_cache_size < ULONG_MAX);
  query_cache_resize((ulong)query_cache_size);
  my_rnd_init(&sql_rand,(ulong) server_start_time,(ulong) server_start_time/2);
  setup_fpu();
  init_thr_lock();
  backup_init();

#ifndef EMBEDDED_LIBRARY
  if (init_thr_timer(thread_scheduler->max_threads + extra_max_connections))
  {
    fprintf(stderr, "Can't initialize timers\n");
    unireg_abort(1);
  }
#endif

  my_uuid_init((ulong) (my_rnd(&sql_rand))*12345,12345);
  wt_init();

  /* Setup logs */

  setup_log_handling();

  /*
    Enable old-fashioned error log, except when the user has requested
    help information. Since the implementation of plugin server
    variables the help output is now written much later.
  */
#ifdef _WIN32
  if (opt_console)
   opt_error_log= false;
#endif

  if (opt_error_log && !opt_abort)
  {
    if (!log_error_file_ptr[0])
    {
      fn_format(log_error_file, pidfile_name, mysql_data_home, ".err",
                MY_REPLACE_EXT); /* replace '.<domain>' by '.err', bug#4997 */
      SYSVAR_AUTOSIZE(log_error_file_ptr, log_error_file);
    }
    else
    {
      fn_format(log_error_file, log_error_file_ptr, mysql_data_home, ".err",
                MY_UNPACK_FILENAME | MY_SAFE_PATH);
      log_error_file_ptr= log_error_file;
    }
    if (!log_error_file[0])
      opt_error_log= 0;                         // Too long file name
    else
    {
      my_bool res;
#ifndef EMBEDDED_LIBRARY
      res= reopen_fstreams(log_error_file, stdout, stderr);
#else
      res= reopen_fstreams(log_error_file, NULL, stderr);
#endif

      if (!res)
        setbuf(stderr, NULL);

#ifdef _WIN32
      /* Add error log to windows crash reporting. */
      add_file_to_crash_report(log_error_file);
#endif
    }
  }

  /* set up the hook before initializing plugins which may use it */
  error_handler_hook= my_message_sql;
  proc_info_hook= set_thd_stage_info;

#ifdef WITH_PERFSCHEMA_STORAGE_ENGINE
  /*
    Parsing the performance schema command line option may have reported
    warnings/information messages.
    Now that the logger is finally available, and redirected
    to the proper file when the --log--error option is used,
    print the buffered messages to the log.
  */
  buffered_logs.print();
  buffered_logs.cleanup();
#endif /* WITH_PERFSCHEMA_STORAGE_ENGINE */

#ifndef EMBEDDED_LIBRARY
  /*
    Now that the logger is available, redirect character set
    errors directly to the logger
    (instead of the buffered_logs used at the server startup time).
  */
  my_charset_error_reporter= charset_error_reporter;
#endif

  xid_cache_init();

  /* need to configure logging before initializing storage engines */
  if (!opt_bin_log_used && !WSREP_ON)
  {
    if (opt_log_slave_updates)
      sql_print_warning("You need to use --log-bin to make "
                        "--log-slave-updates work.");
    if (binlog_format_used)
      sql_print_warning("You need to use --log-bin to make "
                        "--binlog-format work.");
  }

  /* Check that we have not let the format to unspecified at this point */
  DBUG_ASSERT((uint)global_system_variables.binlog_format <=
              array_elements(binlog_format_names)-1);

#ifdef HAVE_REPLICATION
  if (opt_log_slave_updates && replicate_same_server_id)
  {
    if (opt_bin_log)
    {
      sql_print_error("using --replicate-same-server-id in conjunction with "
                      "--log-slave-updates is impossible, it would lead to "
                      "infinite loops in this server.");
      unireg_abort(1);
    }
    else
      sql_print_warning("using --replicate-same-server-id in conjunction with "
                        "--log-slave-updates would lead to infinite loops in "
                        "this server. However this will be ignored as the "
                        "--log-bin option is not defined.");
  }
#endif

  if (opt_bin_log)
  {
    /* Reports an error and aborts, if the --log-bin's path 
       is a directory.*/
    if (opt_bin_logname[0] && 
        opt_bin_logname[strlen(opt_bin_logname) - 1] == FN_LIBCHAR)
    {
      sql_print_error("Path '%s' is a directory name, please specify "
                      "a file name for --log-bin option", opt_bin_logname);
      unireg_abort(1);
    }

    /* Reports an error and aborts, if the --log-bin-index's path 
       is a directory.*/
    if (opt_binlog_index_name && 
        opt_binlog_index_name[strlen(opt_binlog_index_name) - 1] 
        == FN_LIBCHAR)
    {
      sql_print_error("Path '%s' is a directory name, please specify "
                      "a file name for --log-bin-index option",
                      opt_binlog_index_name);
      unireg_abort(1);
    }

    char buf[FN_REFLEN];
    const char *ln;
    ln= mysql_bin_log.generate_name(opt_bin_logname, "-bin", 1, buf);
    if (!opt_bin_logname[0] && !opt_binlog_index_name)
    {
      /*
        User didn't give us info to name the binlog index file.
        Picking `hostname`-bin.index like did in 4.x, causes replication to
        fail if the hostname is changed later. So, we would like to instead
        require a name. But as we don't want to break many existing setups, we
        only give warning, not error.
      */
      sql_print_warning("No argument was provided to --log-bin and "
                        "neither --log-basename or --log-bin-index where "
                        "used;  This may cause repliction to break when this "
                        "server acts as a master and has its hostname "
                        "changed! Please use '--log-basename=%s' or "
                        "'--log-bin=%s' to avoid this problem.",
                        opt_log_basename, ln);
    }
    if (ln == buf)
      opt_bin_logname= my_once_strdup(buf, MYF(MY_WME));
  }

  /*
    Since some wsrep threads (THDs) are create before plugins are
    initialized, LOCK_plugin mutex needs to be initialized here.
  */
  plugin_mutex_init();

  /*
    Wsrep initialization must happen at this point, because:
    - opt_bin_logname must be known when starting replication
      since SST may need it
    - SST may modify binlog index file, so it must be opened
      after SST has happened

    We also (unconditionally) initialize wsrep LOCKs and CONDs.
    It is because they are used while accessing wsrep system
    variables even when a wsrep provider is not loaded.
  */

  /* It's now safe to use thread specific memory */
  mysqld_server_initialized= 1;

#ifndef EMBEDDED_LIBRARY
  wsrep_thr_init();
#endif

#ifdef WITH_WSREP
  if (wsrep_init_server()) unireg_abort(1);

  if (WSREP_ON && !wsrep_recovery && !opt_abort)
  {
    if (opt_bootstrap) // bootsrap option given - disable wsrep functionality
    {
      wsrep_provider_init(WSREP_NONE);
      if (wsrep_init())
        unireg_abort(1);
    }
    else // full wsrep initialization
    {
      // add basedir/bin to PATH to resolve wsrep script names
      char* const tmp_path= (char*)my_alloca(strlen(mysql_home) +
                                             strlen("/bin") + 1);
      if (tmp_path)
      {
        strcpy(tmp_path, mysql_home);
        strcat(tmp_path, "/bin");
        wsrep_prepend_PATH(tmp_path);
      }
      else
      {
        WSREP_ERROR("Could not append %s/bin to PATH", mysql_home);
      }
      my_afree(tmp_path);

      if (wsrep_before_SE())
      {
        set_ports(); // this is also called in network_init() later but we need
                     // to know mysqld_port now - lp:1071882
        wsrep_init_startup(true);
      }
    }
  }
#endif /* WITH_WSREP */

  if (opt_bin_log)
  {
    if (mysql_bin_log.open_index_file(opt_binlog_index_name, opt_bin_logname,
                                      TRUE))
    {
      unireg_abort(1);
    }

    log_bin_basename=
      rpl_make_log_name(opt_bin_logname, pidfile_name,
                        opt_bin_logname ? "" : "-bin");
    log_bin_index=
      rpl_make_log_name(opt_binlog_index_name, log_bin_basename, ".index");
    if (log_bin_basename == NULL || log_bin_index == NULL)
    {
      sql_print_error("Unable to create replication path names:"
                      " out of memory or path names too long"
                      " (path name exceeds " STRINGIFY_ARG(FN_REFLEN)
                      " or file name exceeds " STRINGIFY_ARG(FN_LEN) ").");
      unireg_abort(1);
    }
  }

#ifndef EMBEDDED_LIBRARY
  DBUG_PRINT("debug",
             ("opt_bin_logname: %s, opt_relay_logname: %s, pidfile_name: %s",
              opt_bin_logname, opt_relay_logname, pidfile_name));
  if (opt_relay_logname)
  {
    relay_log_basename=
      rpl_make_log_name(opt_relay_logname, pidfile_name,
                        opt_relay_logname ? "" : "-relay-bin");
    relay_log_index=
      rpl_make_log_name(opt_relaylog_index_name, relay_log_basename, ".index");
    if (relay_log_basename == NULL || relay_log_index == NULL)
    {
      sql_print_error("Unable to create replication path names:"
                      " out of memory or path names too long"
                      " (path name exceeds " STRINGIFY_ARG(FN_REFLEN)
                      " or file name exceeds " STRINGIFY_ARG(FN_LEN) ").");
      unireg_abort(1);
    }
  }
#endif /* !EMBEDDED_LIBRARY */

  /* call ha_init_key_cache() on all key caches to init them */
  process_key_caches(&ha_init_key_cache, 0);

  init_global_table_stats();
  init_global_index_stats();

  /* Allow storage engine to give real error messages */
  if (unlikely(ha_init_errors()))
    DBUG_RETURN(1);

  tc_log= 0; // ha_initialize_handlerton() needs that

  if (plugin_init(&remaining_argc, remaining_argv,
                  (opt_noacl ? PLUGIN_INIT_SKIP_PLUGIN_TABLE : 0) |
                  (opt_abort ? PLUGIN_INIT_SKIP_INITIALIZATION : 0)))
  {
    sql_print_error("Failed to initialize plugins.");
    unireg_abort(1);
  }
  plugins_are_initialized= TRUE;  /* Don't separate from init function */

#ifdef HAVE_REPLICATION
  /*
    Semisync is not required by other components, which justifies its
    initialization at this point when thread specific memory is also available.
  */
  if (repl_semisync_master.init_object() ||
      repl_semisync_slave.init_object())
  {
    sql_print_error("Could not initialize semisync.");
    unireg_abort(1);
  }
#endif

#ifndef EMBEDDED_LIBRARY
  if (session_tracker_init())
    return 1;
#endif //EMBEDDED_LIBRARY

  /* we do want to exit if there are any other unknown options */
  if (remaining_argc > 1)
  {
    int ho_error;
    struct my_option no_opts[]=
    {
      {0, 0, 0, 0, 0, 0, GET_NO_ARG, NO_ARG, 0, 0, 0, 0, 0, 0}
    };
    /*
      We need to eat any 'loose' arguments first before we conclude
      that there are unprocessed options.
    */
    my_getopt_skip_unknown= 0;

    if ((ho_error= handle_options(&remaining_argc, &remaining_argv, no_opts,
                                  mysqld_get_one_option)))
      unireg_abort(ho_error);
    /* Add back the program name handle_options removes */
    remaining_argc++;
    remaining_argv--;
    my_getopt_skip_unknown= TRUE;

    if (remaining_argc > 1)
    {
      fprintf(stderr, "%s: Too many arguments (first extra is '%s').\n",
              my_progname, remaining_argv[1]);
      unireg_abort(1);
    }
  }

  if (init_io_cache_encryption())
    unireg_abort(1);

  if (opt_abort)
    unireg_abort(0);

  /* if the errmsg.sys is not loaded, terminate to maintain behaviour */
  if (!DEFAULT_ERRMSGS[0][0])
    unireg_abort(1);  

  /* We have to initialize the storage engines before CSV logging */
  if (ha_init())
  {
    sql_print_error("Can't init databases");
    unireg_abort(1);
  }

  if (opt_bootstrap)
    log_output_options= LOG_FILE;
  else
    logger.init_log_tables();

  if (log_output_options & LOG_NONE)
  {
    /*
      Issue a warining if there were specified additional options to the
      log-output along with NONE. Probably this wasn't what user wanted.
    */
    if ((log_output_options & LOG_NONE) && (log_output_options & ~LOG_NONE))
      sql_print_warning("There were other values specified to "
                        "log-output besides NONE. Disabling slow "
                        "and general logs anyway.");
    logger.set_handlers(LOG_FILE, LOG_NONE, LOG_NONE);
  }
  else
  {
    /* fall back to the log files if tables are not present */
    LEX_CSTRING csv_name={STRING_WITH_LEN("csv")};
    if (!plugin_is_ready(&csv_name, MYSQL_STORAGE_ENGINE_PLUGIN))
    {
      /* purecov: begin inspected */
      sql_print_error("CSV engine is not present, falling back to the "
                      "log files");
      SYSVAR_AUTOSIZE(log_output_options, 
                      (log_output_options & ~LOG_TABLE) | LOG_FILE);
      /* purecov: end */
    }

    logger.set_handlers(LOG_FILE,
                        global_system_variables.sql_log_slow ?
                        log_output_options:LOG_NONE,
                        opt_log ? log_output_options:LOG_NONE);
  }

  if (init_default_storage_engine(default_storage_engine, table_plugin))
    unireg_abort(1);

  if (default_tmp_storage_engine && !*default_tmp_storage_engine)
    default_tmp_storage_engine= NULL;

  if (enforced_storage_engine && !*enforced_storage_engine)
    enforced_storage_engine= NULL;

  if (init_default_storage_engine(default_tmp_storage_engine, tmp_table_plugin))
    unireg_abort(1);

  if (init_default_storage_engine(enforced_storage_engine, enforced_table_plugin))
    unireg_abort(1);

  if (init_gtid_pos_auto_engines())
    unireg_abort(1);

#ifdef USE_ARIA_FOR_TMP_TABLES
  if (!ha_storage_engine_is_enabled(maria_hton) && !opt_bootstrap)
  {
    sql_print_error("Aria engine is not enabled or did not start. The Aria engine must be enabled to continue as mysqld was configured with --with-aria-tmp-tables");
    unireg_abort(1);
  }
#endif

#ifdef WITH_WSREP
  /*
    Now is the right time to initialize members of wsrep startup threads
    that rely on plugins and other related global system variables to be
    initialized. This initialization was not possible before, as plugins
    (and thus some global system variables) are initialized after wsrep
    startup threads are created.
    Note: This only needs to be done for rsync and mariabackup based SST
    methods.
  */
  if (wsrep_before_SE())
    wsrep_plugins_post_init();

  if (WSREP_ON && !opt_bin_log)
  {
    wsrep_emulate_bin_log= 1;
  }
#endif

  tc_log= get_tc_log_implementation();

  if (tc_log->open(opt_bin_log ? opt_bin_logname : opt_tc_log_file))
  {
    sql_print_error("Can't init tc log");
    unireg_abort(1);
  }

  if (ha_recover(0))
  {
    unireg_abort(1);
  }

  if (opt_bin_log)
  {
    int error;
    mysql_mutex_t *log_lock= mysql_bin_log.get_log_lock();
    mysql_mutex_lock(log_lock);
    error= mysql_bin_log.open(opt_bin_logname, LOG_BIN, 0, 0,
                              WRITE_CACHE, max_binlog_size, 0, TRUE);
    mysql_mutex_unlock(log_lock);
    if (unlikely(error))
      unireg_abort(1);
  }

#ifdef HAVE_REPLICATION
  if (opt_bin_log && expire_logs_days)
  {
    time_t purge_time= server_start_time - expire_logs_days*24*60*60;
    if (purge_time >= 0)
      mysql_bin_log.purge_logs_before_date(purge_time);
  }
#endif

  if (opt_myisam_log)
    (void) mi_log(1);

#if defined(HAVE_MLOCKALL) && defined(MCL_CURRENT) && !defined(EMBEDDED_LIBRARY)
  if (locked_in_memory)
  {
    int error;
    if (user_info)
    {
      DBUG_ASSERT(!getuid());
      if (setreuid((uid_t) -1, 0) == -1)
      {
        sql_perror("setreuid");
        unireg_abort(1);
      }
      error= mlockall(MCL_CURRENT);
      set_user(mysqld_user, user_info);
    }
    else
      error= mlockall(MCL_CURRENT);

    if (unlikely(error))
    {
      if (global_system_variables.log_warnings)
	sql_print_warning("Failed to lock memory. Errno: %d\n",errno);
      locked_in_memory= 0;
    }
  }
#else
  locked_in_memory= 0;
#endif

  ft_init_stopwords();

  init_max_user_conn();
  init_update_queries();
  init_global_user_stats();
  init_global_client_stats();
  if (!opt_bootstrap)
    servers_init(0);
  init_status_vars();
  DBUG_RETURN(0);
}


#ifndef EMBEDDED_LIBRARY
#ifdef _WIN32
static void create_shutdown_event()
{
  hEventShutdown=CreateEvent(0, FALSE, FALSE, shutdown_event_name);
  // On "Stop Service" we have to do regular shutdown
  Service.SetShutdownEvent(hEventShutdown);
}
#else /*_WIN32*/
#define create_shutdown_event()
#endif
#endif /* EMBEDDED_LIBRARY */

#ifndef EMBEDDED_LIBRARY

#ifndef DBUG_OFF
/*
  Debugging helper function to keep the locale database
  (see sql_locale.cc) and max_month_name_length and
  max_day_name_length variable values in consistent state.
*/
static void test_lc_time_sz()
{
  DBUG_ENTER("test_lc_time_sz");
  for (MY_LOCALE **loc= my_locales; *loc; loc++)
  {
    size_t max_month_len= 0;
    size_t max_day_len= 0;
    for (const char **month= (*loc)->month_names->type_names; *month; month++)
    {
      set_if_bigger(max_month_len,
                    my_numchars_mb(&my_charset_utf8_general_ci,
                                   *month, *month + strlen(*month)));
    }
    for (const char **day= (*loc)->day_names->type_names; *day; day++)
    {
      set_if_bigger(max_day_len,
                    my_numchars_mb(&my_charset_utf8_general_ci,
                                   *day, *day + strlen(*day)));
    }
    if ((*loc)->max_month_name_length != max_month_len ||
        (*loc)->max_day_name_length != max_day_len)
    {
      DBUG_PRINT("Wrong max day name(or month name) length for locale:",
                 ("%s", (*loc)->name));
      DBUG_ASSERT(0);
    }
  }
  DBUG_VOID_RETURN;
}
#endif//DBUG_OFF


#ifdef __WIN__
int win_main(int argc, char **argv)
#else
int mysqld_main(int argc, char **argv)
#endif
{
#ifndef _WIN32
  /* We can't close stdin just now, because it may be booststrap mode. */
  bool please_close_stdin= fcntl(STDIN_FILENO, F_GETFD) >= 0;
#endif

  /*
    Perform basic thread library and malloc initialization,
    to be able to read defaults files and parse options.
  */
  my_progname= argv[0];
  sf_leaking_memory= 1; // no safemalloc memory leak reports if we exit early
  mysqld_server_started= mysqld_server_initialized= 0;

  if (init_early_variables())
    exit(1);

#ifdef HAVE_NPTL
  ld_assume_kernel_is_set= (getenv("LD_ASSUME_KERNEL") != 0);
#endif
#ifndef _WIN32
  // For windows, my_init() is called from the win specific mysqld_main
  if (my_init())                 // init my_sys library & pthreads
  {
    fprintf(stderr, "my_init() failed.");
    return 1;
  }
#endif

  orig_argc= argc;
  orig_argv= argv;
  my_getopt_use_args_separator= TRUE;
  load_defaults_or_exit(MYSQL_CONFIG_NAME, load_default_groups, &argc, &argv);
  my_getopt_use_args_separator= FALSE;
  defaults_argc= argc;
  defaults_argv= argv;
  remaining_argc= argc;
  remaining_argv= argv;

  /* Must be initialized early for comparison of options name */
  system_charset_info= &my_charset_utf8_general_ci;

  sys_var_init();

#ifdef WITH_PERFSCHEMA_STORAGE_ENGINE
  /*
    Initialize the array of performance schema instrument configurations.
  */
  init_pfs_instrument_array();
#endif /* WITH_PERFSCHEMA_STORAGE_ENGINE */
  /*
    Logs generated while parsing the command line
    options are buffered and printed later.
  */
  buffered_logs.init();
  my_getopt_error_reporter= buffered_option_error_reporter;
  my_charset_error_reporter= buffered_option_error_reporter;
#ifdef WITH_PERFSCHEMA_STORAGE_ENGINE
  pfs_param.m_pfs_instrument= const_cast<char*>("");
#endif /* WITH_PERFSCHEMA_STORAGE_ENGINE */
  my_timer_init(&sys_timer_info);

  int ho_error __attribute__((unused))= handle_early_options();

  /* fix tdc_size */
  if (IS_SYSVAR_AUTOSIZE(&tdc_size))
  {
    SYSVAR_AUTOSIZE(tdc_size, MY_MIN(400 + tdc_size / 2, 2000));
  }

#ifdef WITH_PERFSCHEMA_STORAGE_ENGINE
  if (ho_error == 0)
  {
    if (pfs_param.m_enabled  && !opt_help && !opt_bootstrap)
    {
      /* Add sizing hints from the server sizing parameters. */
      pfs_param.m_hints.m_table_definition_cache= tdc_size;
      pfs_param.m_hints.m_table_open_cache= tc_size;
      pfs_param.m_hints.m_max_connections= max_connections;
      pfs_param.m_hints.m_open_files_limit= open_files_limit;
      PSI_hook= initialize_performance_schema(&pfs_param);
      if (PSI_hook == NULL)
      {
        pfs_param.m_enabled= false;
        buffered_logs.buffer(WARNING_LEVEL,
                             "Performance schema disabled (reason: init failed).");
      }
    }
  }
#else
  /*
    Other provider of the instrumentation interface should
    initialize PSI_hook here:
    - HAVE_PSI_INTERFACE is for the instrumentation interface
    - WITH_PERFSCHEMA_STORAGE_ENGINE is for one implementation
      of the interface,
    but there could be alternate implementations, which is why
    these two defines are kept separate.
  */
#endif /* WITH_PERFSCHEMA_STORAGE_ENGINE */

#ifdef HAVE_PSI_INTERFACE
  /*
    Obtain the current performance schema instrumentation interface,
    if available.
  */
  if (PSI_hook)
  {
    PSI *psi_server= (PSI*) PSI_hook->get_interface(PSI_CURRENT_VERSION);
    if (likely(psi_server != NULL))
    {
      set_psi_server(psi_server);

      /*
        Now that we have parsed the command line arguments, and have
        initialized the performance schema itself, the next step is to
        register all the server instruments.
      */
      init_server_psi_keys();
      /* Instrument the main thread */
      PSI_thread *psi= PSI_CALL_new_thread(key_thread_main, NULL, 0);
      PSI_CALL_set_thread(psi);

      /*
        Now that some instrumentation is in place,
        recreate objects which were initialised early,
        so that they are instrumented as well.
      */
      my_thread_global_reinit();
    }
  }
#endif /* HAVE_PSI_INTERFACE */

  mysql_mutex_init(key_LOCK_error_log, &LOCK_error_log, MY_MUTEX_INIT_FAST);

  /* Initialize audit interface globals. Audit plugins are inited later. */
  mysql_audit_initialize();

  /*
    Perform basic logger initialization logger. Should be called after
    MY_INIT, as it initializes mutexes. Log tables are inited later.
  */
  logger.init_base();

#ifdef WITH_PERFSCHEMA_STORAGE_ENGINE
  if (ho_error)
  {
    /*
      Parsing command line option failed,
      Since we don't have a workable remaining_argc/remaining_argv
      to continue the server initialization, this is as far as this
      code can go.
      This is the best effort to log meaningful messages:
      - messages will be printed to stderr, which is not redirected yet,
      - messages will be printed in the NT event log, for windows.
    */
    buffered_logs.print();
    buffered_logs.cleanup();
    /*
      Not enough initializations for unireg_abort()
      Using exit() for windows.
    */
    exit (ho_error);
  }
#endif /* WITH_PERFSCHEMA_STORAGE_ENGINE */

#ifdef _CUSTOMSTARTUPCONFIG_
  if (_cust_check_startup())
  {
    / * _cust_check_startup will report startup failure error * /
    exit(1);
  }
#endif

  if (init_common_variables())
    unireg_abort(1);				// Will do exit

  init_signals();

  ulonglong new_thread_stack_size;
  new_thread_stack_size= my_setstacksize(&connection_attrib,
                                         (size_t)my_thread_stack_size);
  if (new_thread_stack_size != my_thread_stack_size)
    SYSVAR_AUTOSIZE(my_thread_stack_size, new_thread_stack_size);

  (void) thr_setconcurrency(concurrency);	// 10 by default

  select_thread=pthread_self();
  select_thread_in_use=1;

#ifdef HAVE_LIBWRAP
  libwrapName= my_progname+dirname_length(my_progname);
  openlog(libwrapName, LOG_PID, LOG_AUTH);
#endif

#ifndef DBUG_OFF
  test_lc_time_sz();
  srand((uint) time(NULL)); 
#endif

  /*
    We have enough space for fiddling with the argv, continue
  */
  check_data_home(mysql_real_data_home);
  if (my_setwd(mysql_real_data_home, opt_abort ? 0 : MYF(MY_WME)) && !opt_abort)
    unireg_abort(1);				/* purecov: inspected */

  /* Atomic write initialization must be done as root */
  my_init_atomic_write();

  if ((user_info= check_user(mysqld_user)))
  {
#if defined(HAVE_MLOCKALL) && defined(MCL_CURRENT)
    if (locked_in_memory) // getuid() == 0 here
      set_effective_user(user_info);
    else
#endif
      set_user(mysqld_user, user_info);
  }

#ifdef WITH_WSREP
<<<<<<< HEAD
  WSREP_ON_= (global_system_variables.wsrep_on &&
          wsrep_provider &&
          strcmp(wsrep_provider, WSREP_NONE));

  if (WSREP_ON && wsrep_check_opts()) unireg_abort(1);
=======
  if (WSREP_ON && wsrep_check_opts())
    global_system_variables.wsrep_on= 0;
>>>>>>> 3568fad5
#endif

  /* 
   The subsequent calls may take a long time : e.g. innodb log read.
   Thus set the long running service control manager timeout
  */
#if defined(_WIN32) && !defined(EMBEDDED_LIBRARY)
  Service.SetSlowStarting(slow_start_timeout);
#endif

  if (init_server_components())
    unireg_abort(1);

  init_ssl();
  network_init();

#ifdef _WIN32
  if (!opt_console)
  {
    FreeConsole();				// Remove window
  }
#endif

#ifdef WITH_WSREP
  // Recover and exit.
  if (wsrep_recovery)
  {
    select_thread_in_use= 0;
    if (WSREP_ON)
      wsrep_recover();
    else
      sql_print_information("WSREP: disabled, skipping position recovery");
    unireg_abort(0);
  }
#endif

  /*
    init signals & alarm
    After this we can't quit by a simple unireg_abort
  */
  start_signal_handler();				// Creates pidfile

  if (mysql_rm_tmp_tables() || acl_init(opt_noacl) ||
      my_tz_init((THD *)0, default_tz_name, opt_bootstrap))
    unireg_abort(1);

  if (!opt_noacl)
    (void) grant_init();

  udf_init();

  if (opt_bootstrap) /* If running with bootstrap, do not start replication. */
    opt_skip_slave_start= 1;

  binlog_unsafe_map_init();

#ifdef WITH_PERFSCHEMA_STORAGE_ENGINE
  initialize_performance_schema_acl(opt_bootstrap);
#endif

  initialize_information_schema_acl();

  execute_ddl_log_recovery();

  /*
    Change EVENTS_ORIGINAL to EVENTS_OFF (the default value) as there is no
    point in using ORIGINAL during startup
  */
  if (Events::opt_event_scheduler == Events::EVENTS_ORIGINAL)
    Events::opt_event_scheduler= Events::EVENTS_OFF;

  Events::set_original_state(Events::opt_event_scheduler);
  if (Events::init((THD*) 0, opt_noacl || opt_bootstrap))
    unireg_abort(1);

  if (WSREP_ON)
  {
    if (opt_bootstrap)
    {
      /*! bootstrap wsrep init was taken care of above */
    }
    else
    {
      wsrep_init_globals();
      if (!wsrep_before_SE())
      {
        wsrep_init_startup (false);
      }

      WSREP_DEBUG("Startup creating %ld applier threads running %lu",
	      wsrep_slave_threads - 1, wsrep_running_applier_threads);
      wsrep_create_appliers(wsrep_slave_threads - 1);
    }
  }

  if (opt_bootstrap)
  {
    select_thread_in_use= 0;                    // Allow 'kill' to work
    int bootstrap_error= bootstrap(mysql_stdin);
    if (!abort_loop)
      unireg_abort(bootstrap_error);
    else
    {
      sleep(2);                                 // Wait for kill
      exit(0);
    }
  }

  create_shutdown_event();
  start_handle_manager();

  /* Copy default global rpl_filter to global_rpl_filter */
  copy_filter_setting(global_rpl_filter, get_or_create_rpl_filter("", 0));

  /*
    init_slave() must be called after the thread keys are created.
    Some parts of the code (e.g. SHOW STATUS LIKE 'slave_running' and other
    places) assume that active_mi != 0, so let's fail if it's 0 (out of
    memory); a message has already been printed.
  */
  if (init_slave() && !active_mi)
  {
    unireg_abort(1);
  }

  if (opt_init_file && *opt_init_file)
  {
    if (read_init_file(opt_init_file))
      unireg_abort(1);
  }

  disable_log_notes= 0; /* Startup done, now we can give notes again */

  if (IS_SYSVAR_AUTOSIZE(&server_version_ptr))
    sql_print_information(ER_DEFAULT(ER_STARTUP), my_progname, server_version,
                          ((mysql_socket_getfd(unix_sock) == INVALID_SOCKET) ?
                           (char*) "" : mysqld_unix_port),
                          mysqld_port, MYSQL_COMPILATION_COMMENT);
  else
  {
    char real_server_version[2 * SERVER_VERSION_LENGTH + 10];

    set_server_version(real_server_version, sizeof(real_server_version));
    strcat(real_server_version, "' as '");
    strcat(real_server_version, server_version);

    sql_print_information(ER_DEFAULT(ER_STARTUP), my_progname,
                          real_server_version,
                          ((mysql_socket_getfd(unix_sock) == INVALID_SOCKET) ?
                           (char*) "" : mysqld_unix_port),
                          mysqld_port, MYSQL_COMPILATION_COMMENT);
  }

#ifndef _WIN32
  // try to keep fd=0 busy
  if (please_close_stdin && !freopen("/dev/null", "r", stdin))
  {
    // fall back on failure
    fclose(stdin);
  }
#endif

#if defined(_WIN32) && !defined(EMBEDDED_LIBRARY)
  Service.SetRunning();
#endif

  /* Signal threads waiting for server to be started */
  mysql_mutex_lock(&LOCK_server_started);
  mysqld_server_started= 1;
  mysql_cond_broadcast(&COND_server_started);
  mysql_mutex_unlock(&LOCK_server_started);

  MYSQL_SET_STAGE(0 ,__FILE__, __LINE__);

  /* Memory used when everything is setup */
  start_memory_used= global_status_var.global_memory_used;

#ifdef _WIN32
  handle_connections_win();
#else
  handle_connections_sockets();

  mysql_mutex_lock(&LOCK_start_thread);
  select_thread_in_use=0;
  mysql_cond_broadcast(&COND_start_thread);
  mysql_mutex_unlock(&LOCK_start_thread);
#endif /* _WIN32 */

  /* Shutdown requested */
  char *user= shutdown_user.load(std::memory_order_relaxed);
  sql_print_information(ER_DEFAULT(ER_NORMAL_SHUTDOWN), my_progname,
                        user ? user : "unknown");
  if (user)
    my_free(user);

#ifdef WITH_WSREP
  /* Stop wsrep threads in case they are running. */
  if (wsrep_running_threads > 0)
  {
    wsrep_shutdown_replication();
  }
#endif

  close_connections();

  clean_up(1);
  sd_notify(0, "STATUS=MariaDB server is down");

  /* (void) pthread_attr_destroy(&connection_attrib); */

  DBUG_PRINT("quit",("Exiting main thread"));

  /*
    Disable the main thread instrumentation,
    to avoid recording events during the shutdown.
  */
  PSI_CALL_delete_current_thread();

#if defined(__WIN__) && !defined(EMBEDDED_LIBRARY)
  if (start_mode)
    Service.Stop();
  else
  {
    Service.SetShutdownEvent(0);
    if (hEventShutdown)
      CloseHandle(hEventShutdown);
  }
#endif
#if (defined(HAVE_OPENSSL) && !defined(EMBEDDED_LIBRARY))
  ERR_remove_state(0);
#endif
  mysqld_exit(0);
  return 0;
}

#endif /* !EMBEDDED_LIBRARY */


/****************************************************************************
  Main and thread entry function for Win32
  (all this is needed only to run mysqld as a service on WinNT)
****************************************************************************/

#if defined(__WIN__) && !defined(EMBEDDED_LIBRARY)
void  mysql_service(void *p)
{
  if (my_thread_init())
    abort();
  
  if (use_opt_args)
    win_main(opt_argc, opt_argv);
  else
    win_main(Service.my_argc, Service.my_argv);

  my_thread_end();
}


/* Quote string if it contains space, else copy */

static char *add_quoted_string(char *to, const char *from, char *to_end)
{
  uint length= (uint) (to_end-to);

  if (!strchr(from, ' '))
    return strmake(to, from, length-1);
  return strxnmov(to, length-1, "\"", from, "\"", NullS);
}


/**
  Handle basic handling of services, like installation and removal.

  @param argv	   	        Pointer to argument list
  @param servicename		Internal name of service
  @param displayname		Display name of service (in taskbar ?)
  @param file_path		Path to this program
  @param startup_option	Startup option to mysqld

  @retval 0	option handled
  @retval 1	Could not handle option
*/

static bool
default_service_handling(char **argv,
			 const char *servicename,
			 const char *displayname,
			 const char *file_path,
			 const char *extra_opt,
			 const char *account_name)
{
  char path_and_service[FN_REFLEN+FN_REFLEN+32], *pos, *end;
  const char *opt_delim;
  end= path_and_service + sizeof(path_and_service)-3;

  /* We have to quote filename if it contains spaces */
  pos= add_quoted_string(path_and_service, file_path, end);
  if (extra_opt && *extra_opt)
  {
    /* 
     Add option after file_path. There will be zero or one extra option.  It's 
     assumed to be --defaults-file=file but isn't checked.  The variable (not
     the option name) should be quoted if it contains a string.  
    */
    *pos++= ' ';
    if ((opt_delim= strchr(extra_opt, '=')))
    {
      size_t length= ++opt_delim - extra_opt;
      pos= strnmov(pos, extra_opt, length);
    }
    else
      opt_delim= extra_opt;
    
    pos= add_quoted_string(pos, opt_delim, end);
  }
  /* We must have servicename last */
  *pos++= ' ';
  (void) add_quoted_string(pos, servicename, end);

  if (Service.got_service_option(argv, "install"))
  {
    Service.Install(1, servicename, displayname, path_and_service,
                    account_name);
    return 0;
  }
  if (Service.got_service_option(argv, "install-manual"))
  {
    Service.Install(0, servicename, displayname, path_and_service,
                    account_name);
    return 0;
  }
  if (Service.got_service_option(argv, "remove"))
  {
    Service.Remove(servicename);
    return 0;
  }
  return 1;
}


int mysqld_main(int argc, char **argv)
{
  my_progname= argv[0];

  /*
    When several instances are running on the same machine, we
    need to have an  unique  named  hEventShudown  through the
    application PID e.g.: MySQLShutdown1890; MySQLShutdown2342
  */
  int10_to_str((int) GetCurrentProcessId(),strmov(shutdown_event_name,
                                                  "MySQLShutdown"), 10);

  /* Must be initialized early for comparison of service name */
  system_charset_info= &my_charset_utf8_general_ci;

  if (my_init())
  {
    fprintf(stderr, "my_init() failed.");
    return 1;
  }


  char file_path[FN_REFLEN];
  my_path(file_path, argv[0], "");		      /* Find name in path */
  fn_format(file_path,argv[0],file_path,"",   MY_REPLACE_DIR | MY_UNPACK_FILENAME | MY_RESOLVE_SYMLINKS);

  if (argc == 2)
  {
    if (!default_service_handling(argv, MYSQL_SERVICENAME, MYSQL_SERVICENAME,
      file_path, "", NULL))
      return 0;

    if (Service.IsService(argv[1]))        /* Start an optional service */
    {
      /*
      Only add the service name to the groups read from the config file
      if it's not "MySQL". (The default service name should be 'mysqld'
      but we started a bad tradition by calling it MySQL from the start
      and we are now stuck with it.
      */
      if (my_strcasecmp(system_charset_info, argv[1],"mysql"))
        load_default_groups[load_default_groups_sz-2]= argv[1];
      start_mode= 1;
      Service.Init(argv[1], mysql_service);
      return 0;
    }
  }
  else if (argc == 3) /* install or remove any optional service */
  {
    if (!default_service_handling(argv, argv[2], argv[2], file_path, "",
                                  NULL))
      return 0;
    if (Service.IsService(argv[2]))
    {
      /*
       mysqld was started as
       mysqld --defaults-file=my_path\my.ini service-name
      */
      use_opt_args=1;
      opt_argc= 2;				// Skip service-name
      opt_argv=argv;
      start_mode= 1;
      if (my_strcasecmp(system_charset_info, argv[2],"mysql"))
        load_default_groups[load_default_groups_sz-2]= argv[2];
      Service.Init(argv[2], mysql_service);
      return 0;
    }
  }
  else if (argc == 4 || argc == 5)
  {
    /*
      This may seem strange, because we handle --local-service while
      preserving 4.1's behavior of allowing any one other argument that is
      passed to the service on startup. (The assumption is that this is
      --defaults-file=file, but that was not enforced in 4.1, so we don't
      enforce it here.)
    */
    const char *extra_opt= NullS;
    const char *account_name = NullS;
    int index;
    for (index = 3; index < argc; index++)
    {
      if (!strcmp(argv[index], "--local-service"))
        account_name= "NT AUTHORITY\\LocalService";
      else
        extra_opt= argv[index];
    }

    if (argc == 4 || account_name)
      if (!default_service_handling(argv, argv[2], argv[2], file_path,
                                    extra_opt, account_name))
        return 0;
  }
  else if (argc == 1 && Service.IsService(MYSQL_SERVICENAME))
  {
    /* start the default service */
    start_mode= 1;
    Service.Init(MYSQL_SERVICENAME, mysql_service);
    return 0;
  }

  /* Start as standalone server */
  Service.my_argc=argc;
  Service.my_argv=argv;
  mysql_service(NULL);
  return 0;
}
#endif


static bool read_init_file(char *file_name)
{
  MYSQL_FILE *file;
  DBUG_ENTER("read_init_file");
  DBUG_PRINT("enter",("name: %s",file_name));
  if (!(file= mysql_file_fopen(key_file_init, file_name,
                               O_RDONLY, MYF(MY_WME))))
    DBUG_RETURN(TRUE);
  bootstrap(file);
  mysql_file_fclose(file, MYF(MY_WME));
  DBUG_RETURN(FALSE);
}


/**
  Increment number of created threads
*/
void inc_thread_created(void)
{
  statistic_increment(thread_created, &LOCK_status);
}

#ifndef EMBEDDED_LIBRARY

/*
   Simple scheduler that use the main thread to handle the request

   NOTES
     This is only used for debugging, when starting mysqld with
     --thread-handling=no-threads or --one-thread
*/

void handle_connection_in_main_thread(CONNECT *connect)
{
  thread_cache_size= 0;			// Safety
  do_handle_one_connection(connect);
}


/*
  Scheduler that uses one thread per connection
*/

void create_thread_to_handle_connection(CONNECT *connect)
{
  char error_message_buff[MYSQL_ERRMSG_SIZE];
  int error;
  DBUG_ENTER("create_thread_to_handle_connection");

  /* Check if we can get thread from the cache */
  if (cached_thread_count > wake_thread)
  {
    mysql_mutex_lock(&LOCK_thread_cache);
    /* Recheck condition when we have the lock */
    if (cached_thread_count > wake_thread)
    {
      /* Get thread from cache */
      thread_cache.push_back(connect);
      wake_thread++;
      mysql_cond_signal(&COND_thread_cache);
      mysql_mutex_unlock(&LOCK_thread_cache);
      DBUG_PRINT("info",("Thread created"));
      DBUG_VOID_RETURN;
    }
    mysql_mutex_unlock(&LOCK_thread_cache);
  }

  /* Create new thread to handle connection */
  inc_thread_created();
  DBUG_PRINT("info",(("creating thread %lu"), (ulong) connect->thread_id));
  connect->prior_thr_create_utime= microsecond_interval_timer();

  if ((error= mysql_thread_create(key_thread_one_connection,
                                  &connect->real_id, &connection_attrib,
                                  handle_one_connection, (void*) connect)))
  {
    /* purecov: begin inspected */
    DBUG_PRINT("error", ("Can't create thread to handle request (error %d)",
                error));
    my_snprintf(error_message_buff, sizeof(error_message_buff),
                ER_DEFAULT(ER_CANT_CREATE_THREAD), error);
    connect->close_with_error(ER_CANT_CREATE_THREAD, error_message_buff,
                              ER_OUT_OF_RESOURCES);
    DBUG_VOID_RETURN;
    /* purecov: end */
  }
  DBUG_PRINT("info",("Thread created"));
  DBUG_VOID_RETURN;
}


/**
  Create new thread to handle incoming connection.

    This function will create new thread to handle the incoming
    connection.  If there are idle cached threads one will be used.
    'thd' will be pushed into 'threads'.

    In single-threaded mode (\#define ONE_THREAD) connection will be
    handled inside this function.

  @param[in,out] thd    Thread handle of future thread.
*/

void create_new_thread(CONNECT *connect)
{
  DBUG_ENTER("create_new_thread");

  /*
    Don't allow too many connections. We roughly check here that we allow
    only (max_connections + 1) connections.
  */

  mysql_mutex_lock(&LOCK_connection_count);

  if (*connect->scheduler->connection_count >=
      *connect->scheduler->max_connections + 1|| abort_loop)
  {
    DBUG_PRINT("error",("Too many connections"));

    mysql_mutex_unlock(&LOCK_connection_count);
    statistic_increment(denied_connections, &LOCK_status);
    statistic_increment(connection_errors_max_connection, &LOCK_status);
    connect->close_with_error(0, NullS, abort_loop ? ER_SERVER_SHUTDOWN : ER_CON_COUNT_ERROR);
    DBUG_VOID_RETURN;
  }

  ++*connect->scheduler->connection_count;

  if (connection_count + extra_connection_count > max_used_connections)
    max_used_connections= connection_count + extra_connection_count;

  mysql_mutex_unlock(&LOCK_connection_count);

  connect->thread_count_incremented= 1;

  /*
    The initialization of thread_id is done in create_embedded_thd() for
    the embedded library.
    TODO: refactor this to avoid code duplication there
  */
  connect->thread_id= next_thread_id();
  connect->scheduler->add_connection(connect);

  DBUG_VOID_RETURN;
}
#endif /* EMBEDDED_LIBRARY */


	/* Handle new connections and spawn new process to handle them */

#ifndef EMBEDDED_LIBRARY

void handle_accepted_socket(MYSQL_SOCKET new_sock, MYSQL_SOCKET sock)
{
  CONNECT *connect;
  bool is_unix_sock;

#ifdef FD_CLOEXEC
  (void) fcntl(mysql_socket_getfd(new_sock), F_SETFD, FD_CLOEXEC);
#endif

#ifdef HAVE_LIBWRAP
  {
    if (mysql_socket_getfd(sock) == mysql_socket_getfd(base_ip_sock) ||
      mysql_socket_getfd(sock) == mysql_socket_getfd(extra_ip_sock))
    {
      struct request_info req;
      signal(SIGCHLD, SIG_DFL);
      request_init(&req, RQ_DAEMON, libwrapName, RQ_FILE,
        mysql_socket_getfd(new_sock), NULL);
      my_fromhost(&req);
      if (!my_hosts_access(&req))
      {
        /*
          This may be stupid but refuse() includes an exit(0)
          which we surely don't want...
          clean_exit() - same stupid thing ...
        */
        syslog(deny_severity, "refused connect from %s",
          my_eval_client(&req));

        /*
          C++ sucks (the gibberish in front just translates the supplied
          sink function pointer in the req structure from a void (*sink)();
          to a void(*sink)(int) if you omit the cast, the C++ compiler
          will cry...
        */
        if (req.sink)
          ((void(*)(int))req.sink)(req.fd);

        (void)mysql_socket_shutdown(new_sock, SHUT_RDWR);
        (void)mysql_socket_close(new_sock);
        /*
          The connection was refused by TCP wrappers.
          There are no details (by client IP) available to update the
          host_cache.
        */
        statistic_increment(connection_errors_tcpwrap, &LOCK_status);
        return;
      }
    }
  }
#endif /* HAVE_LIBWRAP */

  DBUG_PRINT("info", ("Creating CONNECT for new connection"));

  if ((connect= new CONNECT()))
  {
    is_unix_sock= (mysql_socket_getfd(sock) ==
      mysql_socket_getfd(unix_sock));

    if (!(connect->vio=
      mysql_socket_vio_new(new_sock,
        is_unix_sock ? VIO_TYPE_SOCKET :
        VIO_TYPE_TCPIP,
        is_unix_sock ? VIO_LOCALHOST : 0)))
    {
      delete connect;
      connect= 0;                             // Error handling below
    }
  }

  if (!connect)
  {
    /* Connect failure */
    (void)mysql_socket_close(new_sock);
    statistic_increment(aborted_connects, &LOCK_status);
    statistic_increment(connection_errors_internal, &LOCK_status);
    return;
  }

  if (is_unix_sock)
    connect->host= my_localhost;

  if (mysql_socket_getfd(sock) == mysql_socket_getfd(extra_ip_sock))
  {
    connect->extra_port= 1;
    connect->scheduler= extra_thread_scheduler;
  }
  create_new_thread(connect);
}

#ifndef _WIN32
void handle_connections_sockets()
{
  MYSQL_SOCKET sock= mysql_socket_invalid();
  MYSQL_SOCKET new_sock= mysql_socket_invalid();
  uint error_count=0;
  struct sockaddr_storage cAddr;
  int ip_flags __attribute__((unused))=0;
  int socket_flags __attribute__((unused))= 0;
  int extra_ip_flags __attribute__((unused))=0;
  int flags=0,retval;
#ifdef HAVE_POLL
  int socket_count= 0;
  struct pollfd fds[3]; // for ip_sock, unix_sock and extra_ip_sock
  MYSQL_SOCKET  pfs_fds[3]; // for performance schema
#define setup_fds(X)                    \
    mysql_socket_set_thread_owner(X);             \
    pfs_fds[socket_count]= (X);                   \
    fds[socket_count].fd= mysql_socket_getfd(X);  \
    fds[socket_count].events= POLLIN;   \
    socket_count++
#else
#define setup_fds(X)    FD_SET(mysql_socket_getfd(X),&clientFDs)
  fd_set readFDs,clientFDs;
  FD_ZERO(&clientFDs);
#endif

  DBUG_ENTER("handle_connections_sockets");

  if (mysql_socket_getfd(base_ip_sock) != INVALID_SOCKET)
  {
    setup_fds(base_ip_sock);
    ip_flags = fcntl(mysql_socket_getfd(base_ip_sock), F_GETFL, 0);
  }
  if (mysql_socket_getfd(extra_ip_sock) != INVALID_SOCKET)
  {
    setup_fds(extra_ip_sock);
    extra_ip_flags = fcntl(mysql_socket_getfd(extra_ip_sock), F_GETFL, 0);
  }
#ifdef HAVE_SYS_UN_H
  setup_fds(unix_sock);
  socket_flags=fcntl(mysql_socket_getfd(unix_sock), F_GETFL, 0);
#endif

  sd_notify(0, "READY=1\n"
            "STATUS=Taking your SQL requests now...\n");

  DBUG_PRINT("general",("Waiting for connections."));
  while (!abort_loop)
  {
#ifdef HAVE_POLL
    retval= poll(fds, socket_count, -1);
#else
    readFDs=clientFDs;
    retval= select((int) 0,&readFDs,0,0,0);
#endif

    if (retval < 0)
    {
      if (socket_errno != SOCKET_EINTR)
      {
        /*
          select(2)/poll(2) failed on the listening port.
          There is not much details to report about the client,
          increment the server global status variable.
        */
        statistic_increment(connection_errors_accept, &LOCK_status);
	if (!select_errors++ && !abort_loop)	/* purecov: inspected */
	  sql_print_error("mysqld: Got error %d from select",socket_errno); /* purecov: inspected */
      }
      continue;
    }

    if (abort_loop)
      break;

    /* Is this a new connection request ? */
#ifdef HAVE_POLL
    for (int i= 0; i < socket_count; ++i) 
    {
      if (fds[i].revents & POLLIN)
      {
        sock= pfs_fds[i];
        flags= fcntl(mysql_socket_getfd(sock), F_GETFL, 0);
        break;
      }
    }
#else  // HAVE_POLL
    if (FD_ISSET(mysql_socket_getfd(base_ip_sock),&readFDs))
    {
      sock=  base_ip_sock;
      flags= ip_flags;
    }
    else
    if (FD_ISSET(mysql_socket_getfd(extra_ip_sock),&readFDs))
    {
      sock=  extra_ip_sock;
      flags= extra_ip_flags;
    }
    else
    {
      sock = unix_sock;
      flags= socket_flags;
    }
#endif // HAVE_POLL

#if !defined(NO_FCNTL_NONBLOCK)
    if (!(test_flags & TEST_BLOCKING))
    {
#if defined(O_NONBLOCK)
      fcntl(mysql_socket_getfd(sock), F_SETFL, flags | O_NONBLOCK);
#elif defined(O_NDELAY)
      fcntl(mysql_socket_getfd(sock), F_SETFL, flags | O_NDELAY);
#endif
    }
#endif /* NO_FCNTL_NONBLOCK */
    for (uint retry=0; retry < MAX_ACCEPT_RETRY; retry++)
    {
      size_socket length= sizeof(struct sockaddr_storage);
      new_sock= mysql_socket_accept(key_socket_client_connection, sock,
                                    (struct sockaddr *)(&cAddr),
                                    &length);
      if (mysql_socket_getfd(new_sock) != INVALID_SOCKET ||
	  (socket_errno != SOCKET_EINTR && socket_errno != SOCKET_EAGAIN))
	break;
#if !defined(NO_FCNTL_NONBLOCK)
      if (!(test_flags & TEST_BLOCKING))
      {
	if (retry == MAX_ACCEPT_RETRY - 1)
        {
          // Try without O_NONBLOCK
	  fcntl(mysql_socket_getfd(sock), F_SETFL, flags);
        }
      }
#endif
    }

    if (mysql_socket_getfd(new_sock) == INVALID_SOCKET)
    {
      /*
        accept(2) failed on the listening port, after many retries.
        There is not much details to report about the client,
        increment the server global status variable.
      */
      statistic_increment(connection_errors_accept, &LOCK_status);
      if ((error_count++ & 255) == 0)		// This can happen often
	sql_perror("Error in accept");
      if (socket_errno == SOCKET_ENFILE || socket_errno == SOCKET_EMFILE)
	sleep(1);				// Give other threads some time
      continue;
    }
#if !defined(NO_FCNTL_NONBLOCK)
	if (!(test_flags & TEST_BLOCKING))
		fcntl(mysql_socket_getfd(sock), F_SETFL, flags);
#endif
    handle_accepted_socket(new_sock, sock);
  }
  sd_notify(0, "STOPPING=1\n"
            "STATUS=Shutdown in progress\n");
  DBUG_VOID_RETURN;
}

#endif /* _WIN32*/
#endif /* EMBEDDED_LIBRARY */


/****************************************************************************
  Handle start options
******************************************************************************/


/**
  Process command line options flagged as 'early'.
  Some components needs to be initialized as early as possible,
  because the rest of the server initialization depends on them.
  Options that needs to be parsed early includes:
  - the performance schema, when compiled in,
  - options related to the help,
  - options related to the bootstrap
  The performance schema needs to be initialized as early as possible,
  before to-be-instrumented objects of the server are initialized.
*/

int handle_early_options()
{
  int ho_error;
  DYNAMIC_ARRAY all_early_options;

  my_getopt_register_get_addr(NULL);
  /* Skip unknown options so that they may be processed later */
  my_getopt_skip_unknown= TRUE;

  /* prepare all_early_options array */
  my_init_dynamic_array(&all_early_options, sizeof(my_option), 100, 25, MYF(0));
  add_many_options(&all_early_options, pfs_early_options,
                  array_elements(pfs_early_options));
  sys_var_add_options(&all_early_options, sys_var::PARSE_EARLY);
  add_terminator(&all_early_options);

  ho_error= handle_options(&remaining_argc, &remaining_argv,
                           (my_option*)(all_early_options.buffer),
                           mysqld_get_one_option);
  if (ho_error == 0)
  {
    /* Add back the program name handle_options removes */
    remaining_argc++;
    remaining_argv--;
  }

  delete_dynamic(&all_early_options);

  return ho_error;
}


#define MYSQL_COMPATIBILITY_OPTION(option) \
  { option, OPT_MYSQL_COMPATIBILITY, \
   0, 0, 0, 0, GET_STR, OPT_ARG, 0, 0, 0, 0, 0, 0 }

#define MYSQL_TO_BE_IMPLEMENTED_OPTION(option) \
  { option, OPT_MYSQL_TO_BE_IMPLEMENTED, \
   0, 0, 0, 0, GET_STR, OPT_ARG, 0, 0, 0, 0, 0, 0 }

#define MYSQL_SUGGEST_ANALOG_OPTION(option, str) \
  { option, OPT_MYSQL_COMPATIBILITY, \
   0, 0, 0, 0, GET_STR, OPT_ARG, 0, 0, 0, 0, 0, 0 }


/**
  System variables are automatically command-line options (few
  exceptions are documented in sys_var.h), so don't need
  to be listed here.
*/

struct my_option my_long_options[]=
{
  {"help", '?', "Display this help and exit.", 
   &opt_help, &opt_help, 0, GET_BOOL, NO_ARG, 0, 0, 0, 0,
   0, 0},
  {"allow-suspicious-udfs", 0,
   "Allows use of UDFs consisting of only one symbol xxx() "
   "without corresponding xxx_init() or xxx_deinit(). That also means "
   "that one can load any function from any library, for example exit() "
   "from libc.so",
   &opt_allow_suspicious_udfs, &opt_allow_suspicious_udfs,
   0, GET_BOOL, NO_ARG, 0, 0, 0, 0, 0, 0},
  {"ansi", 'a', "Use ANSI SQL syntax instead of MySQL syntax. This mode "
   "will also set transaction isolation level 'serializable'.", 0, 0, 0,
   GET_NO_ARG, NO_ARG, 0, 0, 0, 0, 0, 0},
  /*
    Because Sys_var_bit does not support command-line options, we need to
    explicitly add one for --autocommit
  */
  {"autocommit", 0, "Set default value for autocommit (0 or 1)",
   &opt_autocommit, &opt_autocommit, 0,
   GET_BOOL, OPT_ARG, 1, 0, 0, 0, 0, NULL},
  {"binlog-do-db", OPT_BINLOG_DO_DB,
   "Tells the master it should log updates for the specified database, "
   "and exclude all others not explicitly mentioned.",
   0, 0, 0, GET_STR, REQUIRED_ARG, 0, 0, 0, 0, 0, 0},
  {"binlog-ignore-db", OPT_BINLOG_IGNORE_DB,
   "Tells the master that updates to the given database should not be logged to the binary log.",
   0, 0, 0, GET_STR, REQUIRED_ARG, 0, 0, 0, 0, 0, 0},
  {"binlog-row-event-max-size", 0,
   "The maximum size of a row-based binary log event in bytes. Rows will be "
   "grouped into events smaller than this size if possible. "
   "The value has to be a multiple of 256.",
   &opt_binlog_rows_event_max_size, &opt_binlog_rows_event_max_size,
   0, GET_ULONG, REQUIRED_ARG,
   /* def_value */ 8192, /* min_value */  256, /* max_value */ UINT_MAX32-1,
   /* sub_size */     0, /* block_size */ 256,
   /* app_type */ 0
  },
#ifndef DISABLE_GRANT_OPTIONS
  {"bootstrap", OPT_BOOTSTRAP, "Used by mysql installation scripts.", 0, 0, 0,
   GET_NO_ARG, NO_ARG, 0, 0, 0, 0, 0, 0},
#endif
  {"character-set-client-handshake", 0,
   "Don't ignore client side character set value sent during handshake.",
   &opt_character_set_client_handshake,
   &opt_character_set_client_handshake,
    0, GET_BOOL, NO_ARG, 1, 0, 0, 0, 0, 0},
  {"character-set-filesystem", 0,
   "Set the filesystem character set.",
   &character_set_filesystem_name,
   &character_set_filesystem_name,
   0, GET_STR, REQUIRED_ARG, 0, 0, 0, 0, 0, 0 },
  {"character-set-server", 'C', "Set the default character set.",
   &default_character_set_name, &default_character_set_name,
   0, GET_STR, REQUIRED_ARG, 0, 0, 0, 0, 0, 0 },
  {"chroot", 'r', "Chroot mysqld daemon during startup.",
   &mysqld_chroot, &mysqld_chroot, 0, GET_STR, REQUIRED_ARG,
   0, 0, 0, 0, 0, 0},
  {"collation-server", 0, "Set the default collation.",
   &default_collation_name, &default_collation_name,
   0, GET_STR, REQUIRED_ARG, 0, 0, 0, 0, 0, 0 },
  {"console", OPT_CONSOLE, "Write error output on screen; don't remove the console window on windows.",
   &opt_console, &opt_console, 0, GET_BOOL, NO_ARG, 0, 0, 0,
   0, 0, 0},
  {"core-file", OPT_WANT_CORE, "Write core on errors.", 0, 0, 0, GET_NO_ARG,
   NO_ARG, 0, 0, 0, 0, 0, 0},
#ifdef DBUG_OFF
  {"debug", '#', "Built in DBUG debugger. Disabled in this build.",
   &current_dbug_option, &current_dbug_option, 0, GET_STR, OPT_ARG,
   0, 0, 0, 0, 0, 0},
#endif
#ifdef HAVE_REPLICATION
  {"debug-abort-slave-event-count", 0,
   "Option used by mysql-test for debugging and testing of replication.",
   &abort_slave_event_count,  &abort_slave_event_count,
   0, GET_INT, REQUIRED_ARG, 0, 0, 0, 0, 0, 0},
#endif /* HAVE_REPLICATION */
#ifndef DBUG_OFF
  {"debug-assert", 0,
   "Allow DBUG_ASSERT() to invoke assert()",
   &my_assert, &my_assert,
   0, GET_BOOL, OPT_ARG, 1, 0, 0, 0, 0, 0},
  {"debug-assert-on-error", 0,
   "Do an assert in various functions if we get a fatal error",
   &my_assert_on_error, &my_assert_on_error,
   0, GET_BOOL, NO_ARG, 0, 0, 0, 0, 0, 0},
  {"debug-assert-if-crashed-table", 0,
   "Do an assert in handler::print_error() if we get a crashed table",
   &debug_assert_if_crashed_table, &debug_assert_if_crashed_table,
   0, GET_BOOL, NO_ARG, 0, 0, 0, 0, 0, 0},
#endif
#ifdef HAVE_REPLICATION
  {"debug-disconnect-slave-event-count", 0,
   "Option used by mysql-test for debugging and testing of replication.",
   &disconnect_slave_event_count, &disconnect_slave_event_count,
   0, GET_INT, REQUIRED_ARG, 0, 0, 0, 0, 0, 0},
#endif /* HAVE_REPLICATION */
  {"debug-exit-info", 'T', "Used for debugging. Use at your own risk.",
   0, 0, 0, GET_LONG, OPT_ARG, 0, 0, 0, 0, 0, 0},
  {"debug-gdb", 0,
   "Set up signals usable for debugging.",
   &opt_debugging, &opt_debugging,
   0, GET_BOOL, NO_ARG, 0, 0, 0, 0, 0, 0},
#ifdef HAVE_REPLICATION
  {"debug-max-binlog-dump-events", 0,
   "Option used by mysql-test for debugging and testing of replication.",
   &max_binlog_dump_events, &max_binlog_dump_events, 0,
   GET_INT, REQUIRED_ARG, 0, 0, 0, 0, 0, 0},
#endif /* HAVE_REPLICATION */
  {"debug-no-sync", 0,
   "Disables system sync calls. Only for running tests or debugging!",
   &my_disable_sync, &my_disable_sync, 0, GET_BOOL, NO_ARG, 0, 0, 0, 0, 0, 0},
#ifdef HAVE_REPLICATION
  {"debug-sporadic-binlog-dump-fail", 0,
   "Option used by mysql-test for debugging and testing of replication.",
   &opt_sporadic_binlog_dump_fail,
   &opt_sporadic_binlog_dump_fail, 0, GET_BOOL, NO_ARG, 0, 0, 0, 0, 0,
   0},
#endif /* HAVE_REPLICATION */
#ifndef DBUG_OFF
  {"debug-assert-on-not-freed-memory", 0,
   "Assert if we found problems with memory allocation",
   &debug_assert_on_not_freed_memory,
   &debug_assert_on_not_freed_memory, 0, GET_BOOL, NO_ARG, 1, 0, 0, 0, 0,
   0},
#endif /* DBUG_OFF */
  /* default-storage-engine should have "MyISAM" as def_value. Instead
     of initializing it here it is done in init_common_variables() due
     to a compiler bug in Sun Studio compiler. */
  {"default-storage-engine", 0, "The default storage engine for new tables",
   &default_storage_engine, 0, 0, GET_STR, REQUIRED_ARG,
   0, 0, 0, 0, 0, 0 },
  {"default-tmp-storage-engine", 0,
    "The default storage engine for user-created temporary tables",
   &default_tmp_storage_engine, 0, 0, GET_STR, REQUIRED_ARG,
   0, 0, 0, 0, 0, 0 },
  {"default-time-zone", 0, "Set the default time zone.",
   &default_tz_name, &default_tz_name,
   0, GET_STR, REQUIRED_ARG, 0, 0, 0, 0, 0, 0 },
#if defined(ENABLED_DEBUG_SYNC)
  {"debug-sync-timeout", OPT_DEBUG_SYNC_TIMEOUT,
   "Enable the debug sync facility "
   "and optionally specify a default wait timeout in seconds. "
   "A zero value keeps the facility disabled.",
   &opt_debug_sync_timeout, 0,
   0, GET_UINT, OPT_ARG, 0, 0, UINT_MAX, 0, 0, 0},
#endif /* defined(ENABLED_DEBUG_SYNC) */
#ifdef HAVE_OPENSSL
  {"des-key-file", 0,
   "Load keys for des_encrypt() and des_encrypt from given file.",
   &des_key_file, &des_key_file, 0, GET_STR, REQUIRED_ARG,
   0, 0, 0, 0, 0, 0},
#endif /* HAVE_OPENSSL */
#ifdef HAVE_STACKTRACE
  {"stack-trace", 0 , "Print a symbolic stack trace on failure",
   &opt_stack_trace, &opt_stack_trace, 0, GET_BOOL, NO_ARG, 1, 0, 0, 0, 0, 0},
#endif /* HAVE_STACKTRACE */
  {"enforce-storage-engine", 0, "Force the use of a storage engine for new tables",
   &enforced_storage_engine, 0, 0, GET_STR, REQUIRED_ARG,
   0, 0, 0, 0, 0, 0 },
  {"external-locking", 0, "Use system (external) locking (disabled by "
   "default).  With this option enabled you can run myisamchk to test "
   "(not repair) tables while the MySQL server is running. Disable with "
   "--skip-external-locking.", &opt_external_locking, &opt_external_locking,
   0, GET_BOOL, NO_ARG, 0, 0, 0, 0, 0, 0},
  /* We must always support the next option to make scripts like mysqltest
     easier to do */
  {"flashback", 0,
   "Setup the server to use flashback. This enables binary log in row mode and will enable extra logging for DDL's needed by flashback feature",
   &opt_support_flashback, &opt_support_flashback,
   0, GET_BOOL, NO_ARG, 0, 0, 0, 0, 0, 0},
  {"gdb", 0,
   "Set up signals usable for debugging. Deprecated, use --debug-gdb instead.",
   &opt_debugging, &opt_debugging,
   0, GET_BOOL, NO_ARG, 0, 0, 0, 0, 0, 0},
  {"gtid-pos-auto-engines", 0,
   "List of engines for which to automatically create a "
   "mysql.gtid_slave_pos_ENGINE table, if a transaction using that engine "
   "is replicated. This can be used to avoid introducing cross-engine "
   "transactions, if engines are used different from that used by table "
   "mysql.gtid_slave_pos",
   &gtid_pos_auto_engines, 0, 0, GET_STR, REQUIRED_ARG,
   0, 0, 0, 0, 0, 0 },
#ifdef HAVE_LARGE_PAGE_OPTION
  {"super-large-pages", 0, "Enable support for super large pages.",
   &opt_super_large_pages, &opt_super_large_pages, 0,
   GET_BOOL, OPT_ARG, 0, 0, 1, 0, 1, 0},
#endif
  {"language", 'L',
   "Client error messages in given language. May be given as a full path. "
   "Deprecated. Use --lc-messages-dir instead.",
   0, 0, 0,
   GET_STR, REQUIRED_ARG, 0, 0, 0, 0, 0, 0},
  {"lc-messages", 0,
   "Set the language used for the error messages.",
   &lc_messages, &lc_messages, 0, GET_STR, REQUIRED_ARG,
   0, 0, 0, 0, 0, 0 },
  {"lc-time-names", 0,
   "Set the language used for the month names and the days of the week.",
   &lc_time_names_name, &lc_time_names_name,
   0, GET_STR, REQUIRED_ARG, 0, 0, 0, 0, 0, 0 },
  {"log-basename", OPT_LOG_BASENAME,
   "Basename for all log files and the .pid file. This sets all log file "
   "names at once (in 'datadir') and is normally the only option you need "
   "for specifying log files. Sets names for --log-bin, --log-bin-index, "
   "--relay-log, --relay-log-index, --general-log-file, "
   "--log-slow-query-log-file, --log-error-file, and --pid-file",
   &opt_log_basename, &opt_log_basename, 0, GET_STR, REQUIRED_ARG,
   0, 0, 0, 0, 0, 0},
  {"log-bin", OPT_BIN_LOG,
   "Log update queries in binary format. Optional argument should be name for "
   "binary log. If not given "
   "'datadir'/'log-basename'-bin or 'datadir'/mysql-bin will be used (the later if "
   "--log-basename is not specified). We strongly recommend to use either "
   "--log-basename or specify a filename to ensure that replication doesn't "
   "stop if the real hostname of the computer changes.",
   &opt_bin_logname, &opt_bin_logname, 0, GET_STR,
   OPT_ARG, 0, 0, 0, 0, 0, 0},
  {"log-bin-index", 0,
   "File that holds the names for last binary log files.",
   &opt_binlog_index_name, &opt_binlog_index_name, 0, GET_STR,
   REQUIRED_ARG, 0, 0, 0, 0, 0, 0},
  {"relay-log-index", 0,
   "The location and name to use for the file that keeps a list of the last "
   "relay logs",
   &opt_relaylog_index_name, &opt_relaylog_index_name, 0, GET_STR,
   REQUIRED_ARG, 0, 0, 0, 0, 0, 0},
  {"log-isam", OPT_ISAM_LOG, "Log all MyISAM changes to file.",
   &myisam_log_filename, &myisam_log_filename, 0, GET_STR,
   OPT_ARG, 0, 0, 0, 0, 0, 0},
  {"log-short-format", 0,
   "Don't log extra information to update and slow-query logs.",
   &opt_short_log_format, &opt_short_log_format,
   0, GET_BOOL, NO_ARG, 0, 0, 0, 0, 0, 0},
  {"log-tc", 0,
   "Path to transaction coordinator log (used for transactions that affect "
   "more than one storage engine, when binary log is disabled).",
   &opt_tc_log_file, &opt_tc_log_file, 0, GET_STR,
   REQUIRED_ARG, 0, 0, 0, 0, 0, 0},
  {"master-info-file", 0,
   "The location and name of the file that remembers the master and where "
   "the I/O replication thread is in the master's binlogs. Defaults to "
   "master.info",
   &master_info_file, &master_info_file, 0, GET_STR,
   REQUIRED_ARG, 0, 0, 0, 0, 0, 0},
  {"master-retry-count", 0,
   "The number of tries the slave will make to connect to the master before giving up.",
   &master_retry_count, &master_retry_count, 0, GET_ULONG,
   REQUIRED_ARG, 3600*24, 0, 0, 0, 0, 0},
#ifdef HAVE_REPLICATION
  {"init-rpl-role", 0, "Set the replication role",
   &rpl_status, &rpl_status, &rpl_role_typelib,
   GET_ENUM, REQUIRED_ARG, 0, 0, 0, 0, 0, 0},
#endif /* HAVE_REPLICATION */
  {"memlock", 0, "Lock mysqld in memory.", &locked_in_memory,
   &locked_in_memory, 0, GET_BOOL, NO_ARG, 0, 0, 0, 0, 0, 0},
  {"old-style-user-limits", 0,
   "Enable old-style user limits (before 5.0.3, user resources were counted "
   "per each user+host vs. per account).",
   &opt_old_style_user_limits, &opt_old_style_user_limits,
   0, GET_BOOL, NO_ARG, 0, 0, 0, 0, 0, 0},
  {"port-open-timeout", 0,
   "Maximum time in seconds to wait for the port to become free. "
   "(Default: No wait).", &mysqld_port_timeout, &mysqld_port_timeout, 0,
   GET_UINT, REQUIRED_ARG, 0, 0, 0, 0, 0, 0},
  {"replicate-do-db", OPT_REPLICATE_DO_DB,
   "Tells the slave thread to restrict replication to the specified database. "
   "To specify more than one database, use the directive multiple times, "
   "once for each database. Note that this will only work if you do not use "
   "cross-database queries such as UPDATE some_db.some_table SET foo='bar' "
   "while having selected a different or no database. If you need cross "
   "database updates to work, make sure you have 3.23.28 or later, and use "
   "replicate-wild-do-table=db_name.%.",
   0, 0, 0, GET_STR | GET_ASK_ADDR, REQUIRED_ARG, 0, 0, 0, 0, 0, 0},
  {"replicate-do-table", OPT_REPLICATE_DO_TABLE,
   "Tells the slave thread to restrict replication to the specified table. "
   "To specify more than one table, use the directive multiple times, once "
   "for each table. This will work for cross-database updates, in contrast "
   "to replicate-do-db.", 0, 0, 0, GET_STR | GET_ASK_ADDR, REQUIRED_ARG, 0, 0, 0, 0, 0, 0},
  {"replicate-ignore-db", OPT_REPLICATE_IGNORE_DB,
   "Tells the slave thread to not replicate to the specified database. To "
   "specify more than one database to ignore, use the directive multiple "
   "times, once for each database. This option will not work if you use "
   "cross database updates. If you need cross database updates to work, "
   "make sure you have 3.23.28 or later, and use replicate-wild-ignore-"
   "table=db_name.%. ", 0, 0, 0, GET_STR | GET_ASK_ADDR, REQUIRED_ARG, 0, 0, 0, 0, 0, 0},
  {"replicate-ignore-table", OPT_REPLICATE_IGNORE_TABLE,
   "Tells the slave thread to not replicate to the specified table. To specify "
   "more than one table to ignore, use the directive multiple times, once for "
   "each table. This will work for cross-database updates, in contrast to "
   "replicate-ignore-db.", 0, 0, 0, GET_STR | GET_ASK_ADDR, REQUIRED_ARG, 0, 0, 0, 0, 0, 0},
  {"replicate-rewrite-db", OPT_REPLICATE_REWRITE_DB,
   "Updates to a database with a different name than the original. Example: "
   "replicate-rewrite-db=master_db_name->slave_db_name.",
   0, 0, 0, GET_STR | GET_ASK_ADDR, REQUIRED_ARG, 0, 0, 0, 0, 0, 0},
#ifdef HAVE_REPLICATION
  {"replicate-same-server-id", 0,
   "In replication, if set to 1, do not skip events having our server id. "
   "Default value is 0 (to break infinite loops in circular replication). "
   "Can't be set to 1 if --log-slave-updates is used.",
   &replicate_same_server_id, &replicate_same_server_id,
   0, GET_BOOL, NO_ARG, 0, 0, 0, 0, 0, 0},
#endif
  {"replicate-wild-do-table", OPT_REPLICATE_WILD_DO_TABLE,
   "Tells the slave thread to restrict replication to the tables that match "
   "the specified wildcard pattern. To specify more than one table, use the "
   "directive multiple times, once for each table. This will work for cross-"
   "database updates. Example: replicate-wild-do-table=foo%.bar% will "
   "replicate only updates to tables in all databases that start with foo "
   "and whose table names start with bar.",
   0, 0, 0, GET_STR | GET_ASK_ADDR, REQUIRED_ARG, 0, 0, 0, 0, 0, 0},
  {"replicate-wild-ignore-table", OPT_REPLICATE_WILD_IGNORE_TABLE,
   "Tells the slave thread to not replicate to the tables that match the "
   "given wildcard pattern. To specify more than one table to ignore, use "
   "the directive multiple times, once for each table. This will work for "
   "cross-database updates. Example: replicate-wild-ignore-table=foo%.bar% "
   "will not do updates to tables in databases that start with foo and whose "
   "table names start with bar.",
   0, 0, 0, GET_STR | GET_ASK_ADDR, REQUIRED_ARG, 0, 0, 0, 0, 0, 0},
  {"safe-mode", OPT_SAFE, "Skip some optimize stages (for testing). Deprecated.",
   0, 0, 0, GET_NO_ARG, NO_ARG, 0, 0, 0, 0, 0, 0},
  {"safe-user-create", 0,
   "Don't allow new user creation by the user who has no write privileges to the mysql.user table.",
   &opt_safe_user_create, &opt_safe_user_create, 0, GET_BOOL,
   NO_ARG, 0, 0, 0, 0, 0, 0},
  {"show-slave-auth-info", 0,
   "Show user and password in SHOW SLAVE HOSTS on this master.",
   &opt_show_slave_auth_info, &opt_show_slave_auth_info, 0,
   GET_BOOL, NO_ARG, 0, 0, 0, 0, 0, 0},
  {"silent-startup", OPT_SILENT, "Don't print [Note] to the error log during startup.",
   &opt_silent_startup, &opt_silent_startup, 0, GET_BOOL, NO_ARG, 0, 0, 0, 0, 0, 0},
  {"skip-bdb", OPT_DEPRECATED_OPTION,
   "Deprecated option; Exist only for compatibility with old my.cnf files",
   0, 0, 0, GET_NO_ARG, NO_ARG, 0, 0, 0, 0, 0, 0},
#ifndef DISABLE_GRANT_OPTIONS
  {"skip-grant-tables", 0,
   "Start without grant tables. This gives all users FULL ACCESS to all tables.",
   &opt_noacl, &opt_noacl, 0, GET_BOOL, NO_ARG, 0, 0, 0, 0, 0,
   0},
#endif
  {"skip-host-cache", OPT_SKIP_HOST_CACHE, "Don't cache host names.", 0, 0, 0,
   GET_NO_ARG, NO_ARG, 0, 0, 0, 0, 0, 0},
  {"skip-slave-start", 0,
   "If set, slave is not autostarted.", &opt_skip_slave_start,
   &opt_skip_slave_start, 0, GET_BOOL, NO_ARG, 0, 0, 0, 0, 0, 0},
#ifdef HAVE_REPLICATION
  {"slave-parallel-mode", OPT_SLAVE_PARALLEL_MODE,
   "Controls what transactions are applied in parallel when using "
   "--slave-parallel-threads. Possible values: \"optimistic\" tries to "
   "apply most transactional DML in parallel, and handles any conflicts "
   "with rollback and retry. \"conservative\" limits parallelism in an "
   "effort to avoid any conflicts. \"aggressive\" tries to maximise the "
   "parallelism, possibly at the cost of increased conflict rate. "
   "\"minimal\" only parallelizes the commit steps of transactions. "
   "\"none\" disables parallel apply completely.",
   &opt_slave_parallel_mode, &opt_slave_parallel_mode,
   &slave_parallel_mode_typelib, GET_ENUM | GET_ASK_ADDR, REQUIRED_ARG,
   SLAVE_PARALLEL_CONSERVATIVE, 0, 0, 0, 0, 0},
#endif
#if defined(_WIN32) && !defined(EMBEDDED_LIBRARY)
  {"slow-start-timeout", 0,
   "Maximum number of milliseconds that the service control manager should wait "
   "before trying to kill the windows service during startup"
   "(Default: 15000).", &slow_start_timeout, &slow_start_timeout, 0,
   GET_ULONG, REQUIRED_ARG, 15000, 0, 0, 0, 0, 0},
#endif
#ifdef HAVE_OPENSSL
  {"ssl", 0,
   "Enable SSL for connection (automatically enabled if an ssl option is used).",
   &opt_use_ssl, &opt_use_ssl, 0, GET_BOOL, OPT_ARG, 0, 0, 0,
   0, 0, 0},
#endif
#ifdef __WIN__
  {"standalone", 0,
  "Dummy option to start as a standalone program (NT).", 0, 0, 0, GET_NO_ARG,
   NO_ARG, 0, 0, 0, 0, 0, 0},
#endif
  {"symbolic-links", 's', "Enable symbolic link support.",
   &my_use_symdir, &my_use_symdir, 0, GET_BOOL, NO_ARG,
   /*
     The system call realpath() produces warnings under valgrind and
     purify. These are not suppressed: instead we disable symlinks
     option if compiled with valgrind support.
     Also disable by default on Windows, due to high overhead for checking .sym 
     files.
   */
   IF_VALGRIND(0,IF_WIN(0,1)), 0, 0, 0, 0, 0},
  {"sysdate-is-now", 0,
   "Non-default option to alias SYSDATE() to NOW() to make it safe-replicable. "
   "Since 5.0, SYSDATE() returns a `dynamic' value different for different "
   "invocations, even within the same statement.",
   &global_system_variables.sysdate_is_now,
   0, 0, GET_BOOL, NO_ARG, 0, 0, 1, 0, 1, 0},
  {"tc-heuristic-recover", 0,
   "Decision to use in heuristic recover process",
   &tc_heuristic_recover, &tc_heuristic_recover,
   &tc_heuristic_recover_typelib, GET_ENUM, REQUIRED_ARG, 0, 0, 0, 0, 0, 0},
  {"temp-pool", 0,
#if (ENABLE_TEMP_POOL)
   "Using this option will cause most temporary files created to use a small "
   "set of names, rather than a unique name for each new file.",
#else
   "This option is ignored on this OS.",
#endif
   &use_temp_pool, &use_temp_pool, 0, GET_BOOL, NO_ARG, 1,
   0, 0, 0, 0, 0},
  {"transaction-isolation", 0,
   "Default transaction isolation level",
   &global_system_variables.tx_isolation,
   &global_system_variables.tx_isolation, &tx_isolation_typelib,
   GET_ENUM, REQUIRED_ARG, ISO_REPEATABLE_READ, 0, 0, 0, 0, 0},
  {"transaction-read-only", 0,
   "Default transaction access mode. "
   "True if transactions are read-only.",
   &global_system_variables.tx_read_only,
   &global_system_variables.tx_read_only, 0,
   GET_BOOL, OPT_ARG, 0, 0, 0, 0, 0, 0},
  {"user", 'u', "Run mysqld daemon as user.", 0, 0, 0, GET_STR, REQUIRED_ARG,
   0, 0, 0, 0, 0, 0},
  {"verbose", 'v', "Used with --help option for detailed help.",
   &opt_verbose, &opt_verbose, 0, GET_BOOL, NO_ARG, 0, 0, 0, 0, 0, 0},
  {"version", 'V', "Output version information and exit.", 0, 0, 0, GET_STR,
   OPT_ARG, 0, 0, 0, 0, 0, 0},
  {"plugin-load", OPT_PLUGIN_LOAD,
   "Semicolon-separated list of plugins to load, where each plugin is "
   "specified as ether a plugin_name=library_file pair or only a library_file. "
   "If the latter case, all plugins from a given library_file will be loaded.",
   0, 0, 0,
   GET_STR, REQUIRED_ARG, 0, 0, 0, 0, 0, 0},
  {"plugin-load-add", OPT_PLUGIN_LOAD_ADD,
   "Optional semicolon-separated list of plugins to load. This option adds "
   "to the list specified by --plugin-load in an incremental way. "
   "It can be specified many times, adding more plugins every time.",
   0, 0, 0,
    GET_STR, REQUIRED_ARG, 0, 0, 0, 0, 0, 0},
  {"table_cache", 0, "Deprecated; use --table-open-cache instead.",
   &tc_size, &tc_size, 0, GET_ULONG,
   REQUIRED_ARG, TABLE_OPEN_CACHE_DEFAULT, 1, 512*1024L, 0, 1, 0},
#ifdef WITH_WSREP
  {"wsrep-new-cluster", 0, "Bootstrap a cluster. It works by overriding the "
   "current value of wsrep_cluster_address. It is recommended not to add this "
   "option to the config file as this will trigger bootstrap on every server "
   "start.", &wsrep_new_cluster, &wsrep_new_cluster, 0, GET_BOOL, NO_ARG,
   0, 0, 0, 0, 0, 0},
#endif

  /* The following options exist in 5.6 but not in 10.0 */
  MYSQL_COMPATIBILITY_OPTION("log-raw"),
  MYSQL_COMPATIBILITY_OPTION("log-bin-use-v1-row-events"),
  MYSQL_TO_BE_IMPLEMENTED_OPTION("default-authentication-plugin"),
  MYSQL_COMPATIBILITY_OPTION("binlog-max-flush-queue-time"),
  MYSQL_COMPATIBILITY_OPTION("master-info-repository"),
  MYSQL_COMPATIBILITY_OPTION("relay-log-info-repository"),
  MYSQL_SUGGEST_ANALOG_OPTION("binlog-rows-query-log-events", "--binlog-annotate-row-events"),
  MYSQL_COMPATIBILITY_OPTION("binlog-order-commits"),
  MYSQL_TO_BE_IMPLEMENTED_OPTION("log-throttle-queries-not-using-indexes"),
  MYSQL_TO_BE_IMPLEMENTED_OPTION("end-markers-in-json"),
  MYSQL_TO_BE_IMPLEMENTED_OPTION("optimizer-trace-features"),     // OPTIMIZER_TRACE
  MYSQL_TO_BE_IMPLEMENTED_OPTION("optimizer-trace-offset"),       // OPTIMIZER_TRACE
  MYSQL_TO_BE_IMPLEMENTED_OPTION("optimizer-trace-limit"),        // OPTIMIZER_TRACE
  MYSQL_COMPATIBILITY_OPTION("server-id-bits"),
  MYSQL_TO_BE_IMPLEMENTED_OPTION("slave-rows-search-algorithms"), // HAVE_REPLICATION
  MYSQL_TO_BE_IMPLEMENTED_OPTION("slave-allow-batching"),         // HAVE_REPLICATION
  MYSQL_COMPATIBILITY_OPTION("slave-checkpoint-period"),      // HAVE_REPLICATION
  MYSQL_COMPATIBILITY_OPTION("slave-checkpoint-group"),       // HAVE_REPLICATION
  MYSQL_SUGGEST_ANALOG_OPTION("slave-pending-jobs-size-max", "--slave-parallel-max-queued"),  // HAVE_REPLICATION
  MYSQL_TO_BE_IMPLEMENTED_OPTION("sha256-password-private-key-path"), // HAVE_OPENSSL
  MYSQL_TO_BE_IMPLEMENTED_OPTION("sha256-password-public-key-path"),  // HAVE_OPENSSL

  /* The following options exist in 5.5 and 5.6 but not in 10.0 */
  MYSQL_SUGGEST_ANALOG_OPTION("abort-slave-event-count", "--debug-abort-slave-event-count"),
  MYSQL_SUGGEST_ANALOG_OPTION("disconnect-slave-event-count", "--debug-disconnect-slave-event-count"),
  MYSQL_SUGGEST_ANALOG_OPTION("exit-info", "--debug-exit-info"),
  MYSQL_SUGGEST_ANALOG_OPTION("max-binlog-dump-events", "--debug-max-binlog-dump-events"),
  MYSQL_SUGGEST_ANALOG_OPTION("sporadic-binlog-dump-fail", "--debug-sporadic-binlog-dump-fail"),
  MYSQL_COMPATIBILITY_OPTION("new"),
  MYSQL_COMPATIBILITY_OPTION("show_compatibility_56"),

  /* The following options were added after 5.6.10 */
  MYSQL_TO_BE_IMPLEMENTED_OPTION("rpl-stop-slave-timeout"),
  MYSQL_TO_BE_IMPLEMENTED_OPTION("validate-user-plugins") // NO_EMBEDDED_ACCESS_CHECKS
};

static int show_queries(THD *thd, SHOW_VAR *var, char *buff,
                        enum enum_var_type scope)
{
  var->type= SHOW_LONGLONG;
  var->value= &thd->query_id;
  return 0;
}


static int show_net_compression(THD *thd, SHOW_VAR *var, char *buff,
                                enum enum_var_type scope)
{
  var->type= SHOW_MY_BOOL;
  var->value= &thd->net.compress;
  return 0;
}

static int show_starttime(THD *thd, SHOW_VAR *var, char *buff,
                          enum enum_var_type scope)
{
  var->type= SHOW_LONG;
  var->value= buff;
  *((long *)buff)= (long) (thd->query_start() - server_start_time);
  return 0;
}

#ifdef ENABLED_PROFILING
static int show_flushstatustime(THD *thd, SHOW_VAR *var, char *buff,
                                enum enum_var_type scope)
{
  var->type= SHOW_LONG;
  var->value= buff;
  *((long *)buff)= (long) (thd->query_start() - flush_status_time);
  return 0;
}
#endif

#ifdef HAVE_REPLICATION
static int show_rpl_status(THD *thd, SHOW_VAR *var, char *buff,
                           enum enum_var_type scope)
{
  var->type= SHOW_CHAR;
  var->value= const_cast<char*>(rpl_status_type[(int)rpl_status]);
  return 0;
}

static int show_slave_running(THD *thd, SHOW_VAR *var, char *buff,
                              enum enum_var_type scope)
{
  Master_info *mi= NULL;
  bool UNINIT_VAR(tmp);

  var->type= SHOW_MY_BOOL;
  var->value= buff;

  if ((mi= get_master_info(&thd->variables.default_master_connection,
                           Sql_condition::WARN_LEVEL_NOTE)))
  {
    tmp= (my_bool) (mi->slave_running == MYSQL_SLAVE_RUN_READING &&
                    mi->rli.slave_running != MYSQL_SLAVE_NOT_RUN);
    mi->release();
  }
  if (mi)
    *((my_bool *)buff)= tmp;
  else
    var->type= SHOW_UNDEF;
  return 0;
}


/* How many masters this slave is connected to */


static int show_slaves_running(THD *thd, SHOW_VAR *var, char *buff)
{
  var->type= SHOW_LONGLONG;
  var->value= buff;

  *((longlong *)buff)= any_slave_sql_running(false);

  return 0;
}


static int show_slave_received_heartbeats(THD *thd, SHOW_VAR *var, char *buff,
                                          enum enum_var_type scope)
{
  Master_info *mi;

  var->type= SHOW_LONGLONG;
  var->value= buff;

  if ((mi= get_master_info(&thd->variables.default_master_connection,
                           Sql_condition::WARN_LEVEL_NOTE)))
  {
    *((longlong *)buff)= mi->received_heartbeats;
    mi->release();
  }
  else
    var->type= SHOW_UNDEF;
  return 0;
}


static int show_heartbeat_period(THD *thd, SHOW_VAR *var, char *buff,
                                 enum enum_var_type scope)
{
  Master_info *mi;

  var->type= SHOW_CHAR;
  var->value= buff;

  if ((mi= get_master_info(&thd->variables.default_master_connection,
                           Sql_condition::WARN_LEVEL_NOTE)))
  {
    sprintf(buff, "%.3f", mi->heartbeat_period);
    mi->release();
  }
  else
    var->type= SHOW_UNDEF;
  return 0;
}


#endif /* HAVE_REPLICATION */

static int show_open_tables(THD *thd, SHOW_VAR *var, char *buff,
                            enum enum_var_type scope)
{
  var->type= SHOW_LONG;
  var->value= buff;
  *((long *) buff)= (long) tc_records();
  return 0;
}

static int show_prepared_stmt_count(THD *thd, SHOW_VAR *var, char *buff,
                                    enum enum_var_type scope)
{
  var->type= SHOW_LONG;
  var->value= buff;
  mysql_mutex_lock(&LOCK_prepared_stmt_count);
  *((long *)buff)= (long)prepared_stmt_count;
  mysql_mutex_unlock(&LOCK_prepared_stmt_count);
  return 0;
}

static int show_table_definitions(THD *thd, SHOW_VAR *var, char *buff,
                                  enum enum_var_type scope)
{
  var->type= SHOW_LONG;
  var->value= buff;
  *((long *) buff)= (long) tdc_records();
  return 0;
}


static int show_flush_commands(THD *thd, SHOW_VAR *var, char *buff,
                               enum enum_var_type scope)
{
  var->type= SHOW_LONGLONG;
  var->value= buff;
  *((longlong *) buff)= (longlong)tdc_refresh_version();
  return 0;
}


#if defined(HAVE_OPENSSL) && !defined(EMBEDDED_LIBRARY)

/*
   Functions relying on SSL
   Note: In the show_ssl_* functions, we need to check if we have a
         valid vio-object since this isn't always true, specifically
         when session_status or global_status is requested from
         inside an Event.
 */

static int show_ssl_get_version(THD *thd, SHOW_VAR *var, char *buff,
                                enum enum_var_type scope)
{
  var->type= SHOW_CHAR;
  if( thd->vio_ok() && thd->net.vio->ssl_arg )
    var->value= const_cast<char*>(SSL_get_version((SSL*) thd->net.vio->ssl_arg));
  else
    var->value= const_cast<char*>("");
  return 0;
}

static int show_ssl_get_default_timeout(THD *thd, SHOW_VAR *var, char *buff,
                                        enum enum_var_type scope)
{
  var->type= SHOW_LONG;
  var->value= buff;
  if( thd->vio_ok() && thd->net.vio->ssl_arg )
    *((long *)buff)= (long)SSL_get_default_timeout((SSL*)thd->net.vio->ssl_arg);
  else
    *((long *)buff)= 0;
  return 0;
}

static int show_ssl_get_verify_mode(THD *thd, SHOW_VAR *var, char *buff,
                                    enum enum_var_type scope)
{
  var->type= SHOW_LONG;
  var->value= buff;
#ifndef HAVE_WOLFSSL
  if( thd->net.vio && thd->net.vio->ssl_arg )
    *((long *)buff)= (long)SSL_get_verify_mode((SSL*)thd->net.vio->ssl_arg);
  else
    *((long *)buff)= 0;
#else
  *((long *)buff)= 0;
#endif
  return 0;
}

static int show_ssl_get_verify_depth(THD *thd, SHOW_VAR *var, char *buff,
                                     enum enum_var_type scope)
{
  var->type= SHOW_LONG;
  var->value= buff;
  if( thd->vio_ok() && thd->net.vio->ssl_arg )
    *((long *)buff)= (long)SSL_get_verify_depth((SSL*)thd->net.vio->ssl_arg);
  else
    *((long *)buff)= 0;

  return 0;
}

static int show_ssl_get_cipher(THD *thd, SHOW_VAR *var, char *buff,
                               enum enum_var_type scope)
{
  var->type= SHOW_CHAR;
  if( thd->vio_ok() && thd->net.vio->ssl_arg )
    var->value= const_cast<char*>(SSL_get_cipher((SSL*) thd->net.vio->ssl_arg));
  else
    var->value= const_cast<char*>("");
  return 0;
}

static int show_ssl_get_cipher_list(THD *thd, SHOW_VAR *var, char *buff,
                                    enum enum_var_type scope)
{
  var->type= SHOW_CHAR;
  var->value= buff;
  if (thd->vio_ok() && thd->net.vio->ssl_arg)
  {
    int i;
    const char *p;
    char *end= buff + SHOW_VAR_FUNC_BUFF_SIZE;
    for (i=0; (p= SSL_get_cipher_list((SSL*) thd->net.vio->ssl_arg,i)) &&
               buff < end; i++)
    {
      buff= strnmov(buff, p, end-buff-1);
      *buff++= ':';
    }
    if (i)
      buff--;
  }
  *buff=0;
  return 0;
}

#define SHOW_FNAME(name)                        \
    rpl_semi_sync_master_show_##name

#define DEF_SHOW_FUNC(name, show_type)                                       \
    static  int SHOW_FNAME(name)(MYSQL_THD thd, SHOW_VAR *var, char *buff)   \
    {                                                                        \
      repl_semisync_master.set_export_stats();                                 \
      var->type= show_type;                                                  \
      var->value= (char *)&rpl_semi_sync_master_##name;                      \
      return 0;                                                              \
    }

DEF_SHOW_FUNC(status, SHOW_BOOL)
DEF_SHOW_FUNC(clients, SHOW_LONG)
DEF_SHOW_FUNC(wait_sessions, SHOW_LONG)
DEF_SHOW_FUNC(trx_wait_time, SHOW_LONGLONG)
DEF_SHOW_FUNC(trx_wait_num, SHOW_LONGLONG)
DEF_SHOW_FUNC(net_wait_time, SHOW_LONGLONG)
DEF_SHOW_FUNC(net_wait_num, SHOW_LONGLONG)
DEF_SHOW_FUNC(avg_net_wait_time, SHOW_LONG)
DEF_SHOW_FUNC(avg_trx_wait_time, SHOW_LONG)


static char *
my_asn1_time_to_string(const ASN1_TIME *time, char *buf, size_t len)
{
  int n_read;
  char *res= NULL;
  BIO *bio= BIO_new(BIO_s_mem());

  if (bio == NULL)
    return NULL;

  if (!ASN1_TIME_print(bio, const_cast<ASN1_TIME*>(time)))
    goto end;

  n_read= BIO_read(bio, buf, (int) (len - 1));

  if (n_read > 0)
  {
    buf[n_read]= 0;
    res= buf;
  }

end:
  BIO_free(bio);
  return res;
}


/**
  Handler function for the 'ssl_get_server_not_before' variable

  @param      thd  the mysql thread structure
  @param      var  the data for the variable
  @param[out] buf  the string to put the value of the variable into

  @return          status
  @retval     0    success
*/

static int
show_ssl_get_server_not_before(THD *thd, SHOW_VAR *var, char *buff,
                               enum enum_var_type scope)
{
  var->type= SHOW_CHAR;
  if(thd->vio_ok() && thd->net.vio->ssl_arg)
  {
    SSL *ssl= (SSL*) thd->net.vio->ssl_arg;
    X509 *cert= SSL_get_certificate(ssl);
    const ASN1_TIME *not_before= X509_get0_notBefore(cert);

    var->value= my_asn1_time_to_string(not_before, buff,
                                       SHOW_VAR_FUNC_BUFF_SIZE);
    if (!var->value)
      return 1;
    var->value= buff;
  }
  else
    var->value= empty_c_string;
  return 0;
}


/**
  Handler function for the 'ssl_get_server_not_after' variable

  @param      thd  the mysql thread structure
  @param      var  the data for the variable
  @param[out] buf  the string to put the value of the variable into

  @return          status
  @retval     0    success
*/

static int
show_ssl_get_server_not_after(THD *thd, SHOW_VAR *var, char *buff,
                              enum enum_var_type scope)
{
  var->type= SHOW_CHAR;
  if(thd->vio_ok() && thd->net.vio->ssl_arg)
  {
    SSL *ssl= (SSL*) thd->net.vio->ssl_arg;
    X509 *cert= SSL_get_certificate(ssl);
    const ASN1_TIME *not_after= X509_get0_notAfter(cert);

    var->value= my_asn1_time_to_string(not_after, buff,
                                       SHOW_VAR_FUNC_BUFF_SIZE);
    if (!var->value)
      return 1;
  }
  else
    var->value= empty_c_string;
  return 0;
}

#endif /* HAVE_OPENSSL && !EMBEDDED_LIBRARY */

static int show_default_keycache(THD *thd, SHOW_VAR *var, char *buff,
                                 enum enum_var_type scope)
{
  struct st_data {
    KEY_CACHE_STATISTICS stats;
    SHOW_VAR var[9];
  } *data;
  SHOW_VAR *v;

  data=(st_data *)buff;
  v= data->var;

  var->type= SHOW_ARRAY;
  var->value= v;

  get_key_cache_statistics(dflt_key_cache, 0, &data->stats);

#define set_one_keycache_var(X,Y)       \
  v->name= X;                           \
  v->type= SHOW_LONGLONG;               \
  v->value= &data->stats.Y;      \
  v++;

  set_one_keycache_var("blocks_not_flushed", blocks_changed);
  set_one_keycache_var("blocks_unused",      blocks_unused);
  set_one_keycache_var("blocks_used",        blocks_used);
  set_one_keycache_var("blocks_warm",        blocks_warm);
  set_one_keycache_var("read_requests",      read_requests);
  set_one_keycache_var("reads",              reads);
  set_one_keycache_var("write_requests",     write_requests);
  set_one_keycache_var("writes",             writes);

  v->name= 0;

  DBUG_ASSERT((char*)(v+1) <= buff + SHOW_VAR_FUNC_BUFF_SIZE);

#undef set_one_keycache_var

  return 0;
}


static int show_memory_used(THD *thd, SHOW_VAR *var, char *buff,
                            struct system_status_var *status_var,
                            enum enum_var_type scope)
{
  var->type= SHOW_LONGLONG;
  var->value= buff;
  if (scope == OPT_GLOBAL)
    *(longlong*) buff= (status_var->global_memory_used +
                        status_var->local_memory_used);
  else
    *(longlong*) buff= status_var->local_memory_used;
  return 0;
}


#ifndef DBUG_OFF
static int debug_status_func(THD *thd, SHOW_VAR *var, char *buff,
                             enum enum_var_type scope)
{
#define add_var(X,Y,Z)                  \
  v->name= X;                           \
  v->value= (char*)Y;                   \
  v->type= Z;                           \
  v++;

  var->type= SHOW_ARRAY;
  var->value= buff;

  SHOW_VAR *v= (SHOW_VAR *)buff;

  if (_db_keyword_(0, "role_merge_stats", 1))
  {
    static SHOW_VAR roles[]= {
      {"global",  &role_global_merges,  SHOW_ULONG},
      {"db",      &role_db_merges,      SHOW_ULONG},
      {"table",   &role_table_merges,   SHOW_ULONG},
      {"column",  &role_column_merges,  SHOW_ULONG},
      {"routine", &role_routine_merges, SHOW_ULONG},
      {NullS, NullS, SHOW_LONG}
    };

    add_var("role_merges", roles, SHOW_ARRAY);
  }

  v->name= 0;

#undef add_var

  return 0;
}
#endif

#ifdef HAVE_POOL_OF_THREADS
int show_threadpool_idle_threads(THD *thd, SHOW_VAR *var, char *buff,
                                 enum enum_var_type scope)
{
  var->type= SHOW_INT;
  var->value= buff;
  *(int *)buff= tp_get_idle_thread_count(); 
  return 0;
}


static int show_threadpool_threads(THD *thd, SHOW_VAR *var, char *buff,
                                   enum enum_var_type scope)
{
  var->type= SHOW_INT;
  var->value= buff;
  *(reinterpret_cast<int*>(buff))= tp_get_thread_count();
  return 0;
}
#endif

/*
  Variables shown by SHOW STATUS in alphabetical order
*/

SHOW_VAR status_vars[]= {
  {"Aborted_clients",          (char*) &aborted_threads,        SHOW_LONG},
  {"Aborted_connects",         (char*) &aborted_connects,       SHOW_LONG},
  {"Aborted_connects_preauth", (char*) &aborted_connects_preauth, SHOW_LONG},
  {"Acl",                      (char*) acl_statistics,          SHOW_ARRAY},
  {"Access_denied_errors",     (char*) offsetof(STATUS_VAR, access_denied_errors), SHOW_LONG_STATUS},
  {"Binlog_bytes_written",     (char*) offsetof(STATUS_VAR, binlog_bytes_written), SHOW_LONGLONG_STATUS},
  {"Binlog_cache_disk_use",    (char*) &binlog_cache_disk_use,  SHOW_LONG},
  {"Binlog_cache_use",         (char*) &binlog_cache_use,       SHOW_LONG},
  {"Binlog_stmt_cache_disk_use",(char*) &binlog_stmt_cache_disk_use,  SHOW_LONG},
  {"Binlog_stmt_cache_use",    (char*) &binlog_stmt_cache_use,       SHOW_LONG},
  {"Busy_time",                (char*) offsetof(STATUS_VAR, busy_time), SHOW_DOUBLE_STATUS},
  {"Bytes_received",           (char*) offsetof(STATUS_VAR, bytes_received), SHOW_LONGLONG_STATUS},
  {"Bytes_sent",               (char*) offsetof(STATUS_VAR, bytes_sent), SHOW_LONGLONG_STATUS},
  {"Column_compressions",      (char*) offsetof(STATUS_VAR, column_compressions), SHOW_LONG_STATUS},
  {"Column_decompressions",    (char*) offsetof(STATUS_VAR, column_decompressions), SHOW_LONG_STATUS},
  {"Com",                      (char*) com_status_vars, SHOW_ARRAY},
  {"Compression",              (char*) &show_net_compression, SHOW_SIMPLE_FUNC},
  {"Connections",              (char*) &global_thread_id,         SHOW_LONG_NOFLUSH},
  {"Connection_errors_accept", (char*) &connection_errors_accept, SHOW_LONG},
  {"Connection_errors_internal", (char*) &connection_errors_internal, SHOW_LONG},
  {"Connection_errors_max_connections", (char*) &connection_errors_max_connection, SHOW_LONG},
  {"Connection_errors_peer_address", (char*) &connection_errors_peer_addr, SHOW_LONG},
  {"Connection_errors_select", (char*) &connection_errors_select, SHOW_LONG},
  {"Connection_errors_tcpwrap", (char*) &connection_errors_tcpwrap, SHOW_LONG},
  {"Cpu_time",                 (char*) offsetof(STATUS_VAR, cpu_time), SHOW_DOUBLE_STATUS},
  {"Created_tmp_disk_tables",  (char*) offsetof(STATUS_VAR, created_tmp_disk_tables_), SHOW_LONG_STATUS},
  {"Created_tmp_files",	       (char*) &my_tmp_file_created,	SHOW_LONG},
  {"Created_tmp_tables",       (char*) offsetof(STATUS_VAR, created_tmp_tables_), SHOW_LONG_STATUS},
#ifndef DBUG_OFF
  {"Debug",                    (char*) &debug_status_func,  SHOW_FUNC},
#endif
  {"Delayed_errors",           (char*) &delayed_insert_errors,  SHOW_LONG},
  {"Delayed_insert_threads",   (char*) &delayed_insert_threads, SHOW_LONG_NOFLUSH},
  {"Delayed_writes",           (char*) &delayed_insert_writes,  SHOW_LONG},
  {"Delete_scan",	       (char*) offsetof(STATUS_VAR, delete_scan_count), SHOW_LONG_STATUS},
  {"Empty_queries",            (char*) offsetof(STATUS_VAR, empty_queries), SHOW_LONG_STATUS},
  {"Executed_events",          (char*) &executed_events, SHOW_LONG_NOFLUSH },
  {"Executed_triggers",        (char*) offsetof(STATUS_VAR, executed_triggers), SHOW_LONG_STATUS},
  {"Feature_check_constraint", (char*) &feature_check_constraint, SHOW_LONG },
  {"Feature_custom_aggregate_functions", (char*) offsetof(STATUS_VAR, feature_custom_aggregate_functions), SHOW_LONG_STATUS},
  {"Feature_delay_key_write",  (char*) &feature_files_opened_with_delayed_keys, SHOW_LONG },
  {"Feature_dynamic_columns",  (char*) offsetof(STATUS_VAR, feature_dynamic_columns), SHOW_LONG_STATUS},
  {"Feature_fulltext",         (char*) offsetof(STATUS_VAR, feature_fulltext), SHOW_LONG_STATUS},
  {"Feature_gis",              (char*) offsetof(STATUS_VAR, feature_gis), SHOW_LONG_STATUS},
  {"Feature_invisible_columns",   (char*) offsetof(STATUS_VAR, feature_invisible_columns), SHOW_LONG_STATUS},
  {"Feature_json",             (char*) offsetof(STATUS_VAR, feature_json), SHOW_LONG_STATUS},
  {"Feature_locale",           (char*) offsetof(STATUS_VAR, feature_locale), SHOW_LONG_STATUS},
  {"Feature_subquery",         (char*) offsetof(STATUS_VAR, feature_subquery), SHOW_LONG_STATUS},
  {"Feature_system_versioning",   (char*) offsetof(STATUS_VAR, feature_system_versioning), SHOW_LONG_STATUS},
  {"Feature_application_time_periods", (char*) offsetof(STATUS_VAR, feature_application_time_periods), SHOW_LONG_STATUS},
  {"Feature_timezone",         (char*) offsetof(STATUS_VAR, feature_timezone), SHOW_LONG_STATUS},
  {"Feature_trigger",          (char*) offsetof(STATUS_VAR, feature_trigger), SHOW_LONG_STATUS},
  {"Feature_window_functions", (char*) offsetof(STATUS_VAR, feature_window_functions), SHOW_LONG_STATUS},
  {"Feature_xml",              (char*) offsetof(STATUS_VAR, feature_xml), SHOW_LONG_STATUS},
  {"Flush_commands",           (char*) &show_flush_commands, SHOW_SIMPLE_FUNC},
  {"Handler_commit",           (char*) offsetof(STATUS_VAR, ha_commit_count), SHOW_LONG_STATUS},
  {"Handler_delete",           (char*) offsetof(STATUS_VAR, ha_delete_count), SHOW_LONG_STATUS},
  {"Handler_discover",         (char*) offsetof(STATUS_VAR, ha_discover_count), SHOW_LONG_STATUS},
  {"Handler_external_lock",    (char*) offsetof(STATUS_VAR, ha_external_lock_count), SHOW_LONG_STATUS},
  {"Handler_icp_attempts",     (char*) offsetof(STATUS_VAR, ha_icp_attempts), SHOW_LONG_STATUS},
  {"Handler_icp_match",        (char*) offsetof(STATUS_VAR, ha_icp_match), SHOW_LONG_STATUS},
  {"Handler_mrr_init",         (char*) offsetof(STATUS_VAR, ha_mrr_init_count),  SHOW_LONG_STATUS},
  {"Handler_mrr_key_refills",  (char*) offsetof(STATUS_VAR, ha_mrr_key_refills_count), SHOW_LONG_STATUS},
  {"Handler_mrr_rowid_refills",(char*) offsetof(STATUS_VAR, ha_mrr_rowid_refills_count), SHOW_LONG_STATUS},
  {"Handler_prepare",          (char*) offsetof(STATUS_VAR, ha_prepare_count),  SHOW_LONG_STATUS},
  {"Handler_read_first",       (char*) offsetof(STATUS_VAR, ha_read_first_count), SHOW_LONG_STATUS},
  {"Handler_read_key",         (char*) offsetof(STATUS_VAR, ha_read_key_count), SHOW_LONG_STATUS},
  {"Handler_read_last",        (char*) offsetof(STATUS_VAR, ha_read_last_count), SHOW_LONG_STATUS},
  {"Handler_read_next",        (char*) offsetof(STATUS_VAR, ha_read_next_count), SHOW_LONG_STATUS},
  {"Handler_read_prev",        (char*) offsetof(STATUS_VAR, ha_read_prev_count), SHOW_LONG_STATUS},
  {"Handler_read_retry",       (char*) offsetof(STATUS_VAR, ha_read_retry_count), SHOW_LONG_STATUS},
  {"Handler_read_rnd",         (char*) offsetof(STATUS_VAR, ha_read_rnd_count), SHOW_LONG_STATUS},
  {"Handler_read_rnd_deleted", (char*) offsetof(STATUS_VAR, ha_read_rnd_deleted_count), SHOW_LONG_STATUS},
  {"Handler_read_rnd_next",    (char*) offsetof(STATUS_VAR, ha_read_rnd_next_count), SHOW_LONG_STATUS},
  {"Handler_rollback",         (char*) offsetof(STATUS_VAR, ha_rollback_count), SHOW_LONG_STATUS},
  {"Handler_savepoint",        (char*) offsetof(STATUS_VAR, ha_savepoint_count), SHOW_LONG_STATUS},
  {"Handler_savepoint_rollback",(char*) offsetof(STATUS_VAR, ha_savepoint_rollback_count), SHOW_LONG_STATUS},
  {"Handler_tmp_delete",       (char*) offsetof(STATUS_VAR, ha_tmp_delete_count), SHOW_LONG_STATUS},
  {"Handler_tmp_update",       (char*) offsetof(STATUS_VAR, ha_tmp_update_count), SHOW_LONG_STATUS},
  {"Handler_tmp_write",        (char*) offsetof(STATUS_VAR, ha_tmp_write_count), SHOW_LONG_STATUS},
  {"Handler_update",           (char*) offsetof(STATUS_VAR, ha_update_count), SHOW_LONG_STATUS},
  {"Handler_write",            (char*) offsetof(STATUS_VAR, ha_write_count), SHOW_LONG_STATUS},
  {"Key",                      (char*) &show_default_keycache, SHOW_FUNC},
  {"Last_query_cost",          (char*) offsetof(STATUS_VAR, last_query_cost), SHOW_DOUBLE_STATUS},
  {"Max_statement_time_exceeded", (char*) offsetof(STATUS_VAR, max_statement_time_exceeded), SHOW_LONG_STATUS},
  {"Master_gtid_wait_count",   (char*) offsetof(STATUS_VAR, master_gtid_wait_count), SHOW_LONG_STATUS},
  {"Master_gtid_wait_timeouts", (char*) offsetof(STATUS_VAR, master_gtid_wait_timeouts), SHOW_LONG_STATUS},
  {"Master_gtid_wait_time",    (char*) offsetof(STATUS_VAR, master_gtid_wait_time), SHOW_LONG_STATUS},
  {"Max_used_connections",     (char*) &max_used_connections,  SHOW_LONG},
  {"Memory_used",              (char*) &show_memory_used, SHOW_SIMPLE_FUNC},
  {"Memory_used_initial",      (char*) &start_memory_used, SHOW_LONGLONG},
  {"Not_flushed_delayed_rows", (char*) &delayed_rows_in_use,    SHOW_LONG_NOFLUSH},
  {"Open_files",               (char*) &my_file_opened,         SHOW_SINT},
  {"Open_streams",             (char*) &my_stream_opened,       SHOW_LONG_NOFLUSH},
  {"Open_table_definitions",   (char*) &show_table_definitions, SHOW_SIMPLE_FUNC},
  {"Open_tables",              (char*) &show_open_tables,       SHOW_SIMPLE_FUNC},
  {"Opened_files",             (char*) &my_file_total_opened, SHOW_LONG_NOFLUSH},
  {"Opened_plugin_libraries",  (char*) &dlopen_count, SHOW_LONG},
  {"Opened_table_definitions", (char*) offsetof(STATUS_VAR, opened_shares), SHOW_LONG_STATUS},
  {"Opened_tables",            (char*) offsetof(STATUS_VAR, opened_tables), SHOW_LONG_STATUS},
  {"Opened_views",             (char*) offsetof(STATUS_VAR, opened_views), SHOW_LONG_STATUS},
  {"Prepared_stmt_count",      (char*) &show_prepared_stmt_count, SHOW_SIMPLE_FUNC},
  {"Rows_sent",                (char*) offsetof(STATUS_VAR, rows_sent), SHOW_LONGLONG_STATUS},
  {"Rows_read",                (char*) offsetof(STATUS_VAR, rows_read), SHOW_LONGLONG_STATUS},
  {"Rows_tmp_read",            (char*) offsetof(STATUS_VAR, rows_tmp_read), SHOW_LONGLONG_STATUS},
#ifdef HAVE_REPLICATION
  {"Rpl_semi_sync_master_status", (char*) &SHOW_FNAME(status), SHOW_FUNC},
  {"Rpl_semi_sync_master_clients", (char*) &SHOW_FNAME(clients), SHOW_FUNC},
  {"Rpl_semi_sync_master_yes_tx", (char*) &rpl_semi_sync_master_yes_transactions, SHOW_LONG},
  {"Rpl_semi_sync_master_no_tx", (char*) &rpl_semi_sync_master_no_transactions, SHOW_LONG},
  {"Rpl_semi_sync_master_wait_sessions", (char*) &SHOW_FNAME(wait_sessions), SHOW_FUNC},
  {"Rpl_semi_sync_master_no_times", (char*) &rpl_semi_sync_master_off_times, SHOW_LONG},
  {"Rpl_semi_sync_master_timefunc_failures", (char*) &rpl_semi_sync_master_timefunc_fails, SHOW_LONG},
  {"Rpl_semi_sync_master_wait_pos_backtraverse", (char*) &rpl_semi_sync_master_wait_pos_backtraverse, SHOW_LONG},
  {"Rpl_semi_sync_master_tx_wait_time", (char*) &SHOW_FNAME(trx_wait_time), SHOW_FUNC},
  {"Rpl_semi_sync_master_tx_waits", (char*) &SHOW_FNAME(trx_wait_num), SHOW_FUNC},
  {"Rpl_semi_sync_master_tx_avg_wait_time", (char*) &SHOW_FNAME(avg_trx_wait_time), SHOW_FUNC},
  {"Rpl_semi_sync_master_net_wait_time", (char*) &SHOW_FNAME(net_wait_time), SHOW_FUNC},
  {"Rpl_semi_sync_master_net_waits", (char*) &SHOW_FNAME(net_wait_num), SHOW_FUNC},
  {"Rpl_semi_sync_master_net_avg_wait_time", (char*) &SHOW_FNAME(avg_net_wait_time), SHOW_FUNC},
  {"Rpl_semi_sync_master_request_ack", (char*) &rpl_semi_sync_master_request_ack, SHOW_LONGLONG},
  {"Rpl_semi_sync_master_get_ack", (char*)&rpl_semi_sync_master_get_ack, SHOW_LONGLONG},
  {"Rpl_semi_sync_slave_status", (char*) &rpl_semi_sync_slave_status, SHOW_BOOL},
  {"Rpl_semi_sync_slave_send_ack", (char*) &rpl_semi_sync_slave_send_ack, SHOW_LONGLONG},
#endif /* HAVE_REPLICATION */
#ifdef HAVE_QUERY_CACHE
  {"Qcache_free_blocks",       (char*) &query_cache.free_memory_blocks, SHOW_LONG_NOFLUSH},
  {"Qcache_free_memory",       (char*) &query_cache.free_memory, SHOW_LONG_NOFLUSH},
  {"Qcache_hits",              (char*) &query_cache.hits,       SHOW_LONG},
  {"Qcache_inserts",           (char*) &query_cache.inserts,    SHOW_LONG},
  {"Qcache_lowmem_prunes",     (char*) &query_cache.lowmem_prunes, SHOW_LONG},
  {"Qcache_not_cached",        (char*) &query_cache.refused,    SHOW_LONG},
  {"Qcache_queries_in_cache",  (char*) &query_cache.queries_in_cache, SHOW_LONG_NOFLUSH},
  {"Qcache_total_blocks",      (char*) &query_cache.total_blocks, SHOW_LONG_NOFLUSH},
#endif /*HAVE_QUERY_CACHE*/
  {"Queries",                  (char*) &show_queries,            SHOW_SIMPLE_FUNC},
  {"Questions",                (char*) offsetof(STATUS_VAR, questions), SHOW_LONG_STATUS},
#ifdef HAVE_REPLICATION
  {"Rpl_status",               (char*) &show_rpl_status,          SHOW_SIMPLE_FUNC},
#endif
  {"Select_full_join",         (char*) offsetof(STATUS_VAR, select_full_join_count_), SHOW_LONG_STATUS},
  {"Select_full_range_join",   (char*) offsetof(STATUS_VAR, select_full_range_join_count_), SHOW_LONG_STATUS},
  {"Select_range",             (char*) offsetof(STATUS_VAR, select_range_count_), SHOW_LONG_STATUS},
  {"Select_range_check",       (char*) offsetof(STATUS_VAR, select_range_check_count_), SHOW_LONG_STATUS},
  {"Select_scan",	       (char*) offsetof(STATUS_VAR, select_scan_count_), SHOW_LONG_STATUS},
  {"Slave_open_temp_tables",   (char*) &slave_open_temp_tables, SHOW_ATOMIC_COUNTER_UINT32_T},
#ifdef HAVE_REPLICATION
  {"Slaves_connected",        (char*) &binlog_dump_thread_count, SHOW_ATOMIC_COUNTER_UINT32_T},
  {"Slaves_running",          (char*) &show_slaves_running, SHOW_SIMPLE_FUNC },
  {"Slave_connections",       (char*) offsetof(STATUS_VAR, com_register_slave), SHOW_LONG_STATUS},
  {"Slave_heartbeat_period",   (char*) &show_heartbeat_period, SHOW_SIMPLE_FUNC},
  {"Slave_received_heartbeats",(char*) &show_slave_received_heartbeats, SHOW_SIMPLE_FUNC},
  {"Slave_retried_transactions",(char*)&slave_retried_transactions, SHOW_LONG},
  {"Slave_running",            (char*) &show_slave_running,     SHOW_SIMPLE_FUNC},
  {"Slave_skipped_errors",     (char*) &slave_skipped_errors, SHOW_LONGLONG},
#endif
  {"Slow_launch_threads",      (char*) &slow_launch_threads,    SHOW_LONG},
  {"Slow_queries",             (char*) offsetof(STATUS_VAR, long_query_count), SHOW_LONG_STATUS},
  {"Sort_merge_passes",	       (char*) offsetof(STATUS_VAR, filesort_merge_passes_), SHOW_LONG_STATUS},
  {"Sort_priority_queue_sorts",(char*) offsetof(STATUS_VAR, filesort_pq_sorts_), SHOW_LONG_STATUS}, 
  {"Sort_range",	       (char*) offsetof(STATUS_VAR, filesort_range_count_), SHOW_LONG_STATUS},
  {"Sort_rows",		       (char*) offsetof(STATUS_VAR, filesort_rows_), SHOW_LONG_STATUS},
  {"Sort_scan",		       (char*) offsetof(STATUS_VAR, filesort_scan_count_), SHOW_LONG_STATUS},
#ifdef HAVE_OPENSSL
#ifndef EMBEDDED_LIBRARY
  {"Ssl_accept_renegotiates",  (char*) &ssl_acceptor_stats.zero, SHOW_LONG},
  {"Ssl_accepts",              (char*) &ssl_acceptor_stats.accept, SHOW_LONG},
  {"Ssl_callback_cache_hits",  (char*) &ssl_acceptor_stats.zero, SHOW_LONG},
  {"Ssl_cipher",               (char*) &show_ssl_get_cipher, SHOW_SIMPLE_FUNC},
  {"Ssl_cipher_list",          (char*) &show_ssl_get_cipher_list, SHOW_SIMPLE_FUNC},
  {"Ssl_client_connects",      (char*) &ssl_acceptor_stats.zero, SHOW_LONG},
  {"Ssl_connect_renegotiates", (char*) &ssl_acceptor_stats.zero, SHOW_LONG},
  {"Ssl_ctx_verify_depth",     (char*) &ssl_acceptor_stats.verify_depth, SHOW_LONG},
  {"Ssl_ctx_verify_mode",      (char*) &ssl_acceptor_stats.verify_mode, SHOW_LONG},
  {"Ssl_default_timeout",      (char*) &show_ssl_get_default_timeout, SHOW_SIMPLE_FUNC},
  {"Ssl_finished_accepts",     (char*) &ssl_acceptor_stats.accept_good, SHOW_LONG},
  {"Ssl_finished_connects",    (char*) &ssl_acceptor_stats.zero, SHOW_LONG},
  {"Ssl_server_not_after",     (char*) &show_ssl_get_server_not_after, SHOW_SIMPLE_FUNC},
  {"Ssl_server_not_before",    (char*) &show_ssl_get_server_not_before, SHOW_SIMPLE_FUNC},
  {"Ssl_session_cache_hits",   (char*) &ssl_acceptor_stats.zero, SHOW_LONG},
  {"Ssl_session_cache_misses", (char*) &ssl_acceptor_stats.zero, SHOW_LONG},
  {"Ssl_session_cache_mode",   (char*) &ssl_acceptor_stats.session_cache_mode, SHOW_CHAR_PTR},
  {"Ssl_session_cache_overflows", (char*) &ssl_acceptor_stats.zero, SHOW_LONG},
  {"Ssl_session_cache_size",   (char*) &ssl_acceptor_stats.cache_size, SHOW_LONG},
  {"Ssl_session_cache_timeouts", (char*) &ssl_acceptor_stats.zero, SHOW_LONG},
  {"Ssl_sessions_reused",      (char*) &ssl_acceptor_stats.zero, SHOW_LONG},
  {"Ssl_used_session_cache_entries",(char*) &ssl_acceptor_stats.zero, SHOW_LONG},
  {"Ssl_verify_depth",         (char*) &show_ssl_get_verify_depth, SHOW_SIMPLE_FUNC},
  {"Ssl_verify_mode",          (char*) &show_ssl_get_verify_mode, SHOW_SIMPLE_FUNC},
  {"Ssl_version",              (char*) &show_ssl_get_version, SHOW_SIMPLE_FUNC},
#endif
#endif /* HAVE_OPENSSL */
  {"Syncs",                    (char*) &my_sync_count,          SHOW_LONG_NOFLUSH},
  /*
    Expression cache used only for caching subqueries now, so its statistic
    variables we call subquery_cache*.
  */
  {"Subquery_cache_hit",       (char*) &subquery_cache_hit,     SHOW_LONG},
  {"Subquery_cache_miss",      (char*) &subquery_cache_miss,    SHOW_LONG},
  {"Table_locks_immediate",    (char*) &locks_immediate,        SHOW_LONG},
  {"Table_locks_waited",       (char*) &locks_waited,           SHOW_LONG},
  {"Table_open_cache_active_instances", (char*) &show_tc_active_instances, SHOW_SIMPLE_FUNC},
  {"Table_open_cache_hits",    (char*) offsetof(STATUS_VAR, table_open_cache_hits), SHOW_LONGLONG_STATUS},
  {"Table_open_cache_misses",  (char*) offsetof(STATUS_VAR, table_open_cache_misses), SHOW_LONGLONG_STATUS},
  {"Table_open_cache_overflows", (char*) offsetof(STATUS_VAR, table_open_cache_overflows), SHOW_LONGLONG_STATUS},
#ifdef HAVE_MMAP
  {"Tc_log_max_pages_used",    (char*) &tc_log_max_pages_used,  SHOW_LONG},
  {"Tc_log_page_size",         (char*) &tc_log_page_size,       SHOW_LONG_NOFLUSH},
  {"Tc_log_page_waits",        (char*) &tc_log_page_waits,      SHOW_LONG},
#endif
#ifdef HAVE_POOL_OF_THREADS
  {"Threadpool_idle_threads",  (char *) &show_threadpool_idle_threads, SHOW_SIMPLE_FUNC},
  {"Threadpool_threads",       (char *) &show_threadpool_threads, SHOW_SIMPLE_FUNC},
#endif
  {"Threads_cached",           (char*) &cached_thread_count,    SHOW_LONG_NOFLUSH},
  {"Threads_connected",        (char*) &connection_count,       SHOW_INT},
  {"Threads_created",	       (char*) &thread_created,		SHOW_LONG_NOFLUSH},
  {"Threads_running",          (char*) offsetof(STATUS_VAR, threads_running), SHOW_UINT32_STATUS},
  {"Transactions_multi_engine", (char*) &transactions_multi_engine, SHOW_LONG},
  {"Rpl_transactions_multi_engine", (char*) &rpl_transactions_multi_engine, SHOW_LONG},
  {"Transactions_gtid_foreign_engine", (char*) &transactions_gtid_foreign_engine, SHOW_LONG},
  {"Update_scan",	       (char*) offsetof(STATUS_VAR, update_scan_count), SHOW_LONG_STATUS},
  {"Uptime",                   (char*) &show_starttime,         SHOW_SIMPLE_FUNC},
#ifdef ENABLED_PROFILING
  {"Uptime_since_flush_status",(char*) &show_flushstatustime,   SHOW_SIMPLE_FUNC},
#endif
#ifdef WITH_WSREP
  {"wsrep_connected",         (char*) &wsrep_connected,         SHOW_BOOL},
  {"wsrep_ready",             (char*) &wsrep_show_ready,        SHOW_FUNC},
  {"wsrep_cluster_state_uuid",(char*) &wsrep_cluster_state_uuid,SHOW_CHAR_PTR},
  {"wsrep_cluster_conf_id",   (char*) &wsrep_cluster_conf_id,   SHOW_LONGLONG},
  {"wsrep_cluster_status",    (char*) &wsrep_cluster_status,    SHOW_CHAR_PTR},
  {"wsrep_cluster_size",      (char*) &wsrep_cluster_size,      SHOW_LONG_NOFLUSH},
  {"wsrep_local_index",       (char*) &wsrep_local_index,       SHOW_LONG_NOFLUSH},
  {"wsrep_local_bf_aborts",   (char*) &wsrep_show_bf_aborts,    SHOW_FUNC},
  {"wsrep_provider_name",     (char*) &wsrep_provider_name,     SHOW_CHAR_PTR},
  {"wsrep_provider_version",  (char*) &wsrep_provider_version,  SHOW_CHAR_PTR},
  {"wsrep_provider_vendor",   (char*) &wsrep_provider_vendor,   SHOW_CHAR_PTR},
  {"wsrep_provider_capabilities", (char*) &wsrep_provider_capabilities, SHOW_CHAR_PTR},
  {"wsrep_thread_count",      (char*) &wsrep_running_threads,   SHOW_LONG_NOFLUSH},
  {"wsrep_applier_thread_count", (char*) &wsrep_running_applier_threads, SHOW_LONG_NOFLUSH},
  {"wsrep_rollbacker_thread_count", (char *) &wsrep_running_rollbacker_threads, SHOW_LONG_NOFLUSH},
  {"wsrep_cluster_capabilities", (char*) &wsrep_cluster_capabilities, SHOW_CHAR_PTR},
  {"wsrep",                    (char*) &wsrep_show_status,       SHOW_FUNC},
#endif
  {NullS, NullS, SHOW_LONG}
};

static bool add_terminator(DYNAMIC_ARRAY *options)
{
  my_option empty_element= {0, 0, 0, 0, 0, 0, GET_NO_ARG, NO_ARG, 0, 0, 0, 0, 0, 0};
  return insert_dynamic(options, (uchar *)&empty_element);
}

static bool add_many_options(DYNAMIC_ARRAY *options, my_option *list,
                            size_t elements)
{
  for (my_option *opt= list; opt < list + elements; opt++)
    if (insert_dynamic(options, opt))
      return 1;
  return 0;
}

#ifndef EMBEDDED_LIBRARY
static void print_version(void)
{
  if (IS_SYSVAR_AUTOSIZE(&server_version_ptr))
    set_server_version(server_version, sizeof(server_version));

  printf("%s  Ver %s for %s on %s (%s)\n",my_progname,
	 server_version,SYSTEM_TYPE,MACHINE_TYPE, MYSQL_COMPILATION_COMMENT);
}

/** Compares two options' names, treats - and _ the same */
static int option_cmp(my_option *a, my_option *b)
{
  const char *sa= a->name;
  const char *sb= b->name;
  for (; *sa || *sb; sa++, sb++)
  {
    if (*sa < *sb)
    {
      if (*sa == '-' && *sb == '_')
        continue;
      else
        return -1;
    }
    if (*sa > *sb)
    {
      if (*sa == '_' && *sb == '-')
        continue;
      else
        return 1;
    }
  }
  return 0;
}

static void print_help()
{
  MEM_ROOT mem_root;
  init_alloc_root(&mem_root, "help", 4096, 4096, MYF(0));

  pop_dynamic(&all_options);
  add_many_options(&all_options, pfs_early_options,
                  array_elements(pfs_early_options));
  sys_var_add_options(&all_options, sys_var::PARSE_EARLY);
  add_plugin_options(&all_options, &mem_root);
  sort_dynamic(&all_options, (qsort_cmp) option_cmp);
  sort_dynamic(&all_options, (qsort_cmp) option_cmp);
  add_terminator(&all_options);

  my_print_help((my_option*) all_options.buffer);

  /* Add variables that must be shown but not changed, like version numbers */
  pop_dynamic(&all_options);
  sys_var_add_options(&all_options, sys_var::GETOPT_ONLY_HELP);
  sort_dynamic(&all_options, (qsort_cmp) option_cmp);
  add_terminator(&all_options);
  my_print_variables((my_option*) all_options.buffer);

  free_root(&mem_root, MYF(0));
}

static void usage(void)
{
  DBUG_ENTER("usage");
  if (!(default_charset_info= get_charset_by_csname(default_character_set_name,
					           MY_CS_PRIMARY,
						   MYF(MY_WME))))
    exit(1);
  if (!default_collation_name)
    default_collation_name= (char*) default_charset_info->name;
  print_version();
  puts(ORACLE_WELCOME_COPYRIGHT_NOTICE("2000"));
  puts("Starts the MariaDB database server.\n");
  printf("Usage: %s [OPTIONS]\n", my_progname);
  if (!opt_verbose)
    puts("\nFor more help options (several pages), use mysqld --verbose --help.");
  else
  {
#ifdef __WIN__
  puts("NT and Win32 specific options:\n"
       "  --install                     Install the default service (NT).\n"
       "  --install-manual              Install the default service started manually (NT).\n"
       "  --install service_name        Install an optional service (NT).\n"
       "  --install-manual service_name Install an optional service started manually (NT).\n"
       "  --remove                      Remove the default service from the service list (NT).\n"
       "  --remove service_name         Remove the service_name from the service list (NT).\n"
       "  --enable-named-pipe           Only to be used for the default server (NT).\n"
       "  --standalone                  Dummy option to start as a standalone server (NT).");
  puts("");
#endif
  print_defaults(MYSQL_CONFIG_NAME,load_default_groups);
  puts("");
  set_ports();

  /* Print out all the options including plugin supplied options */
  print_help();

  if (! plugins_are_initialized)
  {
    puts("\nPlugins have parameters that are not reflected in this list"
         "\nbecause execution stopped before plugins were initialized.");
  }

    puts("\nTo see what variables a running MySQL server is using, type"
         "\n'mysqladmin variables' instead of 'mysqld --verbose --help'.");
  }
  DBUG_VOID_RETURN;
}
#endif /*!EMBEDDED_LIBRARY*/

/**
  Initialize MySQL global variables to default values.

  @note
    The reason to set a lot of global variables to zero is to allow one to
    restart the embedded server with a clean environment
    It's also needed on some exotic platforms where global variables are
    not set to 0 when a program starts.

    We don't need to set variables refered to in my_long_options
    as these are initialized by my_getopt.
*/

static int mysql_init_variables(void)
{
  /* Things reset to zero */
  opt_skip_slave_start= opt_reckless_slave = 0;
  mysql_home[0]= pidfile_name[0]= log_error_file[0]= 0;
#if defined(HAVE_REALPATH) && !defined(HAVE_valgrind) && !defined(HAVE_BROKEN_REALPATH)
  /*  We can only test for sub paths if my_symlink.c is using realpath */
  mysys_test_invalid_symlink= path_starts_from_data_home_dir;
#endif
  opt_log= 0;
  opt_bin_log= opt_bin_log_used= 0;
  opt_disable_networking= opt_skip_show_db=0;
  opt_skip_name_resolve= 0;
  opt_ignore_builtin_innodb= 0;
  opt_logname= opt_binlog_index_name= opt_slow_logname= 0;
  opt_log_basename= 0;
  opt_tc_log_file= (char *)"tc.log";      // no hostname in tc_log file name !
  opt_secure_auth= 0;
  opt_bootstrap= opt_myisam_log= 0;
  disable_log_notes= 0;
  mqh_used= 0;
  cleanup_done= 0;
  select_errors= dropping_tables= ha_open_options=0;
  thread_count= kill_cached_threads= wake_thread= 0;
  slave_open_temp_tables= 0;
  cached_thread_count= 0;
  opt_endinfo= using_udf_functions= 0;
  opt_using_transactions= 0;
  abort_loop= select_thread_in_use= signal_thread_in_use= 0;
  grant_option= 0;
  aborted_threads= aborted_connects= aborted_connects_preauth= 0;
  subquery_cache_miss= subquery_cache_hit= 0;
  delayed_insert_threads= delayed_insert_writes= delayed_rows_in_use= 0;
  delayed_insert_errors= thread_created= 0;
  specialflag= 0;
  binlog_cache_use=  binlog_cache_disk_use= 0;
  max_used_connections= slow_launch_threads = 0;
  mysqld_user= mysqld_chroot= opt_init_file= opt_bin_logname = 0;
  prepared_stmt_count= 0;
  mysqld_unix_port= opt_mysql_tmpdir= my_bind_addr_str= NullS;
  bzero((uchar*) &mysql_tmpdir_list, sizeof(mysql_tmpdir_list));
  /* Clear all except global_memory_used */
  bzero((char*) &global_status_var, offsetof(STATUS_VAR,
                                             last_cleared_system_status_var));
  opt_large_pages= 0;
  opt_super_large_pages= 0;
#if defined(ENABLED_DEBUG_SYNC)
  opt_debug_sync_timeout= 0;
#endif /* defined(ENABLED_DEBUG_SYNC) */
  key_map_full.set_all();

  /* Character sets */
  system_charset_info= &my_charset_utf8_general_ci;
  files_charset_info= &my_charset_utf8_general_ci;
  national_charset_info= &my_charset_utf8_general_ci;
  table_alias_charset= &my_charset_bin;
  character_set_filesystem= &my_charset_bin;

  opt_specialflag= SPECIAL_ENGLISH;
#ifndef EMBEDDED_LIBRARY 
  unix_sock= base_ip_sock= extra_ip_sock= MYSQL_INVALID_SOCKET;
#endif
  mysql_home_ptr= mysql_home;
  log_error_file_ptr= log_error_file;
  protocol_version= PROTOCOL_VERSION;
  what_to_log= ~(1UL << COM_TIME);
  denied_connections= 0;
  executed_events= 0;
  global_query_id= 1;
  global_thread_id= 0;
  strnmov(server_version, MYSQL_SERVER_VERSION, sizeof(server_version)-1);
  thread_cache.empty();
  key_caches.empty();
  if (!(dflt_key_cache= get_or_create_key_cache(default_key_cache_base.str,
                                                default_key_cache_base.length)))
  {
    sql_print_error("Cannot allocate the keycache");
    return 1;
  }

  /* set key_cache_hash.default_value = dflt_key_cache */
  multi_keycache_init();

  /* Set directory paths */
  mysql_real_data_home_len=
    (uint)(strmake_buf(mysql_real_data_home,
                get_relative_path(MYSQL_DATADIR)) - mysql_real_data_home);
  /* Replication parameters */
  master_info_file= (char*) "master.info",
    relay_log_info_file= (char*) "relay-log.info";
  report_user= report_password = report_host= 0;	/* TO BE DELETED */
  opt_relay_logname= opt_relaylog_index_name= 0;
  slave_retried_transactions= 0;
  transactions_multi_engine= 0;
  rpl_transactions_multi_engine= 0;
  transactions_gtid_foreign_engine= 0;
  log_bin_basename= NULL;
  log_bin_index= NULL;

  /* Variables in libraries */
  charsets_dir= 0;
  default_character_set_name= (char*) MYSQL_DEFAULT_CHARSET_NAME;
  default_collation_name= compiled_default_collation_name;
  character_set_filesystem_name= (char*) "binary";
  lc_messages= (char*) "en_US";
  lc_time_names_name= (char*) "en_US";
  
  /* Variables that depends on compile options */
#ifndef DBUG_OFF
  default_dbug_option=IF_WIN("d:t:i:O,\\mysqld.trace",
			     "d:t:i:o,/tmp/mysqld.trace");
  current_dbug_option= default_dbug_option;
#endif
  opt_error_log= IF_WIN(1,0);
#ifdef ENABLED_PROFILING
    have_profiling = SHOW_OPTION_YES;
#else
    have_profiling = SHOW_OPTION_NO;
#endif

#if defined(HAVE_OPENSSL) && !defined(EMBEDDED_LIBRARY)
  have_ssl=SHOW_OPTION_YES;
#if defined(HAVE_WOLFSSL)
  have_openssl= SHOW_OPTION_NO;
#else
  have_openssl= SHOW_OPTION_YES;
#endif
#else
  have_openssl= have_ssl= SHOW_OPTION_NO;
#endif
#ifdef HAVE_BROKEN_REALPATH
  have_symlink=SHOW_OPTION_NO;
#else
  have_symlink=SHOW_OPTION_YES;
#endif
#ifdef HAVE_DLOPEN
  have_dlopen=SHOW_OPTION_YES;
#else
  have_dlopen=SHOW_OPTION_NO;
#endif
#ifdef HAVE_QUERY_CACHE
  have_query_cache=SHOW_OPTION_YES;
#else
  have_query_cache=SHOW_OPTION_NO;
#endif
#ifdef HAVE_SPATIAL
  have_geometry=SHOW_OPTION_YES;
#else
  have_geometry=SHOW_OPTION_NO;
#endif
#ifdef HAVE_RTREE_KEYS
  have_rtree_keys=SHOW_OPTION_YES;
#else
  have_rtree_keys=SHOW_OPTION_NO;
#endif
#ifdef HAVE_CRYPT
  have_crypt=SHOW_OPTION_YES;
#else
  have_crypt=SHOW_OPTION_NO;
#endif
#ifdef HAVE_COMPRESS
  have_compress= SHOW_OPTION_YES;
#else
  have_compress= SHOW_OPTION_NO;
#endif
#ifdef HAVE_LIBWRAP
  libwrapName= NullS;
#endif
#ifdef HAVE_OPENSSL
  des_key_file = 0;
#ifndef EMBEDDED_LIBRARY
  ssl_acceptor_fd= 0;
#endif /* ! EMBEDDED_LIBRARY */
#endif /* HAVE_OPENSSL */

#if defined(__WIN__)
  /* Allow Win32 users to move MySQL anywhere */
  {
    char prg_dev[LIBLEN];
    char executing_path_name[LIBLEN];
    if (!test_if_hard_path(my_progname))
    {
      // we don't want to use GetModuleFileName inside of my_path since
      // my_path is a generic path dereferencing function and here we care
      // only about the executing binary.
      GetModuleFileName(NULL, executing_path_name, sizeof(executing_path_name));
      my_path(prg_dev, executing_path_name, NULL);
    }
    else
      my_path(prg_dev, my_progname, "mysql/bin");
    strcat(prg_dev,"/../");			// Remove 'bin' to get base dir
    cleanup_dirname(mysql_home,prg_dev);
  }
#else
  const char *tmpenv;
  if (!(tmpenv = getenv("MY_BASEDIR_VERSION")))
    tmpenv = DEFAULT_MYSQL_HOME;
  strmake_buf(mysql_home, tmpenv);
  set_sys_var_value_origin(&mysql_home_ptr, sys_var::ENV);
#endif

  if (wsrep_init_vars())
    return 1;

  return 0;
}

my_bool
mysqld_get_one_option(int optid, const struct my_option *opt, char *argument)
{
  if (opt->app_type)
  {
    sys_var *var= (sys_var*) opt->app_type;
    if (argument == autoset_my_option)
    {
      var->value_origin= sys_var::AUTO;
      return 0;
    }
    var->value_origin= sys_var::CONFIG;
  }

  switch(optid) {
  case '#':
#ifndef DBUG_OFF
    if (!argument)
      argument= (char*) default_dbug_option;
    if (argument[0] == '0' && !argument[1])
    {
      DEBUGGER_OFF;
      break;
    }
    DEBUGGER_ON;
    if (argument[0] == '1' && !argument[1])
      break;
    DBUG_SET_INITIAL(argument);
    current_dbug_option= argument;
    opt_endinfo=1;				/* unireg: memory allocation */
#else
    sql_print_warning("'%s' is disabled in this build", opt->name);
#endif
    break;
  case OPT_DEPRECATED_OPTION:
    sql_print_warning("'%s' is deprecated. It does nothing and exists only "
                      "for compatibility with old my.cnf files.",
                      opt->name);
    break;
  case OPT_MYSQL_COMPATIBILITY:
    sql_print_warning("'%s' is MySQL 5.6 / 5.7 compatible option. Not used or "
                      "needed in MariaDB.", opt->name);
    break;
  case OPT_MYSQL_TO_BE_IMPLEMENTED:
    sql_print_warning("'%s' is MySQL 5.6 / 5.7 compatible option. To be "
                      "implemented in later versions.", opt->name);
    break;
  case 'a':
    SYSVAR_AUTOSIZE(global_system_variables.sql_mode, MODE_ANSI);
    SYSVAR_AUTOSIZE(global_system_variables.tx_isolation, ISO_SERIALIZABLE);
    break;
  case 'b':
    strmake_buf(mysql_home, argument);
    break;
  case 'C':
    if (default_collation_name == compiled_default_collation_name)
      default_collation_name= 0;
    break;
  case 'h':
    strmake_buf(mysql_real_data_home, argument);
    /* Correct pointer set by my_getopt (for embedded library) */
    mysql_real_data_home_ptr= mysql_real_data_home;
    break;
  case 'u':
    if (!mysqld_user || !strcmp(mysqld_user, argument))
      mysqld_user= argument;
    else
      sql_print_warning("Ignoring user change to '%s' because the user was set to '%s' earlier on the command line\n", argument, mysqld_user);
    break;
  case 'L':
    strmake_buf(lc_messages_dir, argument);
    break;
  case OPT_BINLOG_FORMAT:
    binlog_format_used= true;
    break;
#include <sslopt-case.h>
  case 'V':
    if (argument)
    {
      strmake(server_version, argument, sizeof(server_version) - 1);
      set_sys_var_value_origin(&server_version_ptr, sys_var::CONFIG);
      using_custom_server_version= true;
    }
#ifndef EMBEDDED_LIBRARY
    else
    {
      print_version();
      opt_abort= 1;                    // Abort after parsing all options
    }
#endif /*EMBEDDED_LIBRARY*/
    break;
  case 'W':
    if (!argument)
      global_system_variables.log_warnings++;
    else if (argument == disabled_my_option)
      global_system_variables.log_warnings= 0L;
    else
      global_system_variables.log_warnings= atoi(argument);
    break;
  case 'T':
    test_flags= argument ? (uint) atoi(argument) : 0;
    opt_endinfo=1;
    break;
  case OPT_THREAD_CONCURRENCY:
    WARN_DEPRECATED_NO_REPLACEMENT(NULL, "THREAD_CONCURRENCY");
    break;
  case (int) OPT_ISAM_LOG:
    opt_myisam_log=1;
    break;
  case (int) OPT_BIN_LOG:
    opt_bin_log= MY_TEST(argument != disabled_my_option);
    opt_bin_log_used= 1;
    break;
  case (int) OPT_LOG_BASENAME:
  {
    if (opt_log_basename[0] == 0 || strchr(opt_log_basename, FN_EXTCHAR) ||
        strchr(opt_log_basename,FN_LIBCHAR) ||
        !is_filename_allowed(opt_log_basename, strlen(opt_log_basename), FALSE))
    {
      sql_print_error("Wrong argument for --log-basename. It can't be empty or contain '.' or '" FN_DIRSEP "'. It must be valid filename.");
      return 1;
    }
    if (log_error_file_ptr != disabled_my_option)
      SYSVAR_AUTOSIZE(log_error_file_ptr, opt_log_basename);

    /* General log file */
    make_default_log_name(&opt_logname, ".log", false);
    /* Slow query log file */
    make_default_log_name(&opt_slow_logname, "-slow.log", false);
    /* Binary log file */
    make_default_log_name(&opt_bin_logname, "-bin", true);
    /* Binary log index file */
    make_default_log_name(&opt_binlog_index_name, "-bin.index", true);
    set_sys_var_value_origin(&opt_logname, sys_var::AUTO);
    set_sys_var_value_origin(&opt_slow_logname, sys_var::AUTO);
    if (!opt_logname || !opt_slow_logname || !opt_bin_logname ||
        !opt_binlog_index_name)
      return 1;

#ifdef HAVE_REPLICATION
    /* Relay log file */
    make_default_log_name(&opt_relay_logname, "-relay-bin", true);
    /* Relay log index file */
    make_default_log_name(&opt_relaylog_index_name, "-relay-bin.index", true);
    set_sys_var_value_origin(&opt_relay_logname, sys_var::AUTO);
    if (!opt_relay_logname || !opt_relaylog_index_name)
      return 1;
#endif

    if (IS_SYSVAR_AUTOSIZE(&pidfile_name_ptr))
    {
      SYSVAR_AUTOSIZE(pidfile_name_ptr, pidfile_name);
      /* PID file */
      strmake(pidfile_name, argument, sizeof(pidfile_name)-5);
      strmov(fn_ext(pidfile_name),".pid");
    }
    break;
  }
#ifdef HAVE_REPLICATION
  case (int)OPT_REPLICATE_IGNORE_DB:
  {
    cur_rpl_filter->add_ignore_db(argument);
    break;
  }
  case (int)OPT_REPLICATE_DO_DB:
  {
    cur_rpl_filter->add_do_db(argument);
    break;
  }
  case (int)OPT_REPLICATE_REWRITE_DB:
  {
    /* See also OPT_REWRITE_DB handling in client/mysqlbinlog.cc */
    char* key = argument,*p, *val;

    if (!(p= strstr(argument, "->")))
    {
      sql_print_error("Bad syntax in replicate-rewrite-db - missing '->'!");
      return 1;
    }
    val= p--;
    while (my_isspace(mysqld_charset, *p) && p > argument)
      *p-- = 0;
    /* Db name can be one char also */
    if (p == argument && my_isspace(mysqld_charset, *p))
    {
      sql_print_error("Bad syntax in replicate-rewrite-db - empty FROM db!");
      return 1;
    }
    *val= 0;
    val+= 2;
    while (*val && my_isspace(mysqld_charset, *val))
      val++;
    if (!*val)
    {
      sql_print_error("Bad syntax in replicate-rewrite-db - empty TO db!");
      return 1;
    }

    cur_rpl_filter->add_db_rewrite(key, val);
    break;
  }
  case (int)OPT_SLAVE_PARALLEL_MODE:
  {
    /* Store latest mode for Master::Info */
    cur_rpl_filter->set_parallel_mode
      ((enum_slave_parallel_mode)opt_slave_parallel_mode);
    break;
  }

  case (int)OPT_BINLOG_IGNORE_DB:
  {
    binlog_filter->add_ignore_db(argument);
    break;
  }
  case (int)OPT_BINLOG_DO_DB:
  {
    binlog_filter->add_do_db(argument);
    break;
  }
  case (int)OPT_REPLICATE_DO_TABLE:
  {
    if (cur_rpl_filter->add_do_table(argument))
    {
      sql_print_error("Could not add do table rule '%s'!", argument);
      return 1;
    }
    break;
  }
  case (int)OPT_REPLICATE_WILD_DO_TABLE:
  {
    if (cur_rpl_filter->add_wild_do_table(argument))
    {
      sql_print_error("Could not add do table rule '%s'!", argument);
      return 1;
    }
    break;
  }
  case (int)OPT_REPLICATE_WILD_IGNORE_TABLE:
  {
    if (cur_rpl_filter->add_wild_ignore_table(argument))
    {
      sql_print_error("Could not add ignore table rule '%s'!", argument);
      return 1;
    }
    break;
  }
  case (int)OPT_REPLICATE_IGNORE_TABLE:
  {
    if (cur_rpl_filter->add_ignore_table(argument))
    {
      sql_print_error("Could not add ignore table rule '%s'!", argument);
      return 1;
    }
    break;
  }
#endif /* HAVE_REPLICATION */
  case (int) OPT_SAFE:
    opt_specialflag|= SPECIAL_SAFE_MODE | SPECIAL_NO_NEW_FUNC;
    SYSVAR_AUTOSIZE(delay_key_write_options, (uint) DELAY_KEY_WRITE_NONE);
    SYSVAR_AUTOSIZE(myisam_recover_options, HA_RECOVER_DEFAULT);
    ha_open_options&= ~(HA_OPEN_DELAY_KEY_WRITE);
#ifdef HAVE_QUERY_CACHE
    SYSVAR_AUTOSIZE(query_cache_size, 0);
#endif
    sql_print_warning("The syntax '--safe-mode' is deprecated and will be "
                      "removed in a future release.");
    break;
  case (int) OPT_SKIP_HOST_CACHE:
    opt_specialflag|= SPECIAL_NO_HOST_CACHE;
    break;
  case (int) OPT_SKIP_RESOLVE:
    if ((opt_skip_name_resolve= (argument != disabled_my_option)))
      opt_specialflag|= SPECIAL_NO_RESOLVE;
    else
      opt_specialflag&= ~SPECIAL_NO_RESOLVE;
    break;
  case (int) OPT_WANT_CORE:
    test_flags |= TEST_CORE_ON_SIGNAL;
    break;
  case OPT_CONSOLE:
    if (opt_console)
      opt_error_log= 0;			// Force logs to stdout
    break;
  case OPT_BOOTSTRAP:
    opt_noacl=opt_bootstrap=1;
    break;
  case OPT_SERVER_ID:
    ::server_id= global_system_variables.server_id;
    break;
  case OPT_LOWER_CASE_TABLE_NAMES:
    lower_case_table_names_used= 1;
    break;
#if defined(ENABLED_DEBUG_SYNC)
  case OPT_DEBUG_SYNC_TIMEOUT:
    /*
      Debug Sync Facility. See debug_sync.cc.
      Default timeout for WAIT_FOR action.
      Default value is zero (facility disabled).
      If option is given without an argument, supply a non-zero value.
    */
    if (!argument)
    {
      /* purecov: begin tested */
      opt_debug_sync_timeout= DEBUG_SYNC_DEFAULT_WAIT_TIMEOUT;
      /* purecov: end */
    }
    break;
#endif /* defined(ENABLED_DEBUG_SYNC) */
  case OPT_LOG_ERROR:
    /*
      "No --log-error" == "write errors to stderr",
      "--log-error without argument" == "write errors to a file".
    */
    if (argument == NULL) /* no argument */
      log_error_file_ptr= const_cast<char*>("");
    break;
  case OPT_IGNORE_DB_DIRECTORY:
    opt_ignore_db_dirs= NULL; // will be set in ignore_db_dirs_process_additions
    if (*argument == 0)
      ignore_db_dirs_reset();
    else
    {
      if (push_ignored_db_dir(argument))
      {
        sql_print_error("Can't start server: "
                        "cannot process --ignore-db-dir=%.*s", 
                        FN_REFLEN, argument);
        return 1;
      }
    }
    break;
  case OPT_PLUGIN_LOAD:
    free_list(opt_plugin_load_list_ptr);
    if (argument == disabled_my_option)
      break;                                    // Resets plugin list
    /* fall through */
  case OPT_PLUGIN_LOAD_ADD:
    opt_plugin_load_list_ptr->push_back(new i_string(argument));
    break;
  case OPT_MAX_LONG_DATA_SIZE:
    max_long_data_size_used= true;
    break;
  case OPT_PFS_INSTRUMENT:
  {
#ifdef WITH_PERFSCHEMA_STORAGE_ENGINE
#ifndef EMBEDDED_LIBRARY
    /* Parse instrument name and value from argument string */
    char* name = argument,*p, *val;

    /* Assignment required */
    if (!(p= strchr(argument, '=')))
    {
       my_getopt_error_reporter(WARNING_LEVEL,
                             "Missing value for performance_schema_instrument "
                             "'%s'", argument);
      return 0;
    }

    /* Option value */
    val= p + 1;
    if (!*val)
    {
       my_getopt_error_reporter(WARNING_LEVEL,
                             "Missing value for performance_schema_instrument "
                             "'%s'", argument);
      return 0;
    }

    /* Trim leading spaces from instrument name */
    while (*name && my_isspace(mysqld_charset, *name))
      name++;

    /* Trim trailing spaces and slashes from instrument name */
    while (p > argument && (my_isspace(mysqld_charset, p[-1]) || p[-1] == '/'))
      p--;
    *p= 0;

    if (!*name)
    {
       my_getopt_error_reporter(WARNING_LEVEL,
                             "Invalid instrument name for "
                             "performance_schema_instrument '%s'", argument);
      return 0;
    }

    /* Trim leading spaces from option value */
    while (*val && my_isspace(mysqld_charset, *val))
      val++;

    /* Trim trailing spaces from option value */
    if ((p= my_strchr(mysqld_charset, val, val+strlen(val), ' ')) != NULL)
      *p= 0;

    if (!*val)
    {
       my_getopt_error_reporter(WARNING_LEVEL,
                             "Invalid value for performance_schema_instrument "
                             "'%s'", argument);
      return 0;
    }

    /* Add instrument name and value to array of configuration options */
    if (add_pfs_instr_to_array(name, val))
    {
       my_getopt_error_reporter(WARNING_LEVEL,
                             "Invalid value for performance_schema_instrument "
                             "'%s'", argument);
      return 0;
    }
#endif /* EMBEDDED_LIBRARY */
#endif
    break;
  }
#ifdef WITH_WSREP
  case OPT_WSREP_CAUSAL_READS:
  {
    if (global_system_variables.wsrep_causal_reads)
    {
      WSREP_WARN("option --wsrep-causal-reads is deprecated");
      if (!(global_system_variables.wsrep_sync_wait & WSREP_SYNC_WAIT_BEFORE_READ))
      {
        WSREP_WARN("--wsrep-causal-reads=ON takes precedence over --wsrep-sync-wait=%u. "
                     "WSREP_SYNC_WAIT_BEFORE_READ is on",
                     global_system_variables.wsrep_sync_wait);
        global_system_variables.wsrep_sync_wait |= WSREP_SYNC_WAIT_BEFORE_READ;
      }
    }
    else
    {
      if (global_system_variables.wsrep_sync_wait & WSREP_SYNC_WAIT_BEFORE_READ) {
          WSREP_WARN("--wsrep-sync-wait=%u takes precedence over --wsrep-causal-reads=OFF. "
                     "WSREP_SYNC_WAIT_BEFORE_READ is on",
                     global_system_variables.wsrep_sync_wait);
          global_system_variables.wsrep_causal_reads = 1;
      }
    }
    break;
  }
  case OPT_WSREP_SYNC_WAIT:
    global_system_variables.wsrep_causal_reads=
      MY_TEST(global_system_variables.wsrep_sync_wait &
              WSREP_SYNC_WAIT_BEFORE_READ);
    break;
#endif /* WITH_WSREP */
  }
  return 0;
}


/** Handle arguments for multiple key caches. */

C_MODE_START

static void*
mysql_getopt_value(const char *name, uint length,
		   const struct my_option *option, int *error)
{
  if (error)
    *error= 0;
  switch (option->id) {
  case OPT_KEY_BUFFER_SIZE:
  case OPT_KEY_CACHE_BLOCK_SIZE:
  case OPT_KEY_CACHE_DIVISION_LIMIT:
  case OPT_KEY_CACHE_AGE_THRESHOLD:
  case OPT_KEY_CACHE_PARTITIONS:
  case OPT_KEY_CACHE_CHANGED_BLOCKS_HASH_SIZE:
  {
    KEY_CACHE *key_cache;
    if (unlikely(!(key_cache= get_or_create_key_cache(name, length))))
    {
      if (error)
        *error= EXIT_OUT_OF_MEMORY;
      return 0;
    }
    switch (option->id) {
    case OPT_KEY_BUFFER_SIZE:
      return &key_cache->param_buff_size;
    case OPT_KEY_CACHE_BLOCK_SIZE:
      return &key_cache->param_block_size;
    case OPT_KEY_CACHE_DIVISION_LIMIT:
      return &key_cache->param_division_limit;
    case OPT_KEY_CACHE_AGE_THRESHOLD:
      return &key_cache->param_age_threshold;
    case OPT_KEY_CACHE_PARTITIONS:
      return (uchar**) &key_cache->param_partitions;
    case OPT_KEY_CACHE_CHANGED_BLOCKS_HASH_SIZE:
      return (uchar**) &key_cache->changed_blocks_hash_size;
    }
  }
  /* We return in all cases above. Let us silence -Wimplicit-fallthrough */
  DBUG_ASSERT(0);
#ifdef HAVE_REPLICATION
  /* fall through */
  case OPT_REPLICATE_DO_DB:
  case OPT_REPLICATE_DO_TABLE:
  case OPT_REPLICATE_IGNORE_DB:
  case OPT_REPLICATE_IGNORE_TABLE:
  case OPT_REPLICATE_WILD_DO_TABLE:
  case OPT_REPLICATE_WILD_IGNORE_TABLE:
  case OPT_REPLICATE_REWRITE_DB:
  case OPT_SLAVE_PARALLEL_MODE:
  {
    /* Store current filter for mysqld_get_one_option() */
    if (!(cur_rpl_filter= get_or_create_rpl_filter(name, length)))
    {
      if (error)
        *error= EXIT_OUT_OF_MEMORY;
    }
    if (option->id == OPT_SLAVE_PARALLEL_MODE)
    {
      /*
        Ensure parallel_mode variable is shown in --help. The other
        variables are not easily printable here.
       */
      return (char**) &opt_slave_parallel_mode;
    }
    return 0;
  }
#endif
  }
  return option->value;
}

static void option_error_reporter(enum loglevel level, const char *format, ...)
{
  va_list args;
  va_start(args, format);

  /* Don't print warnings for --loose options during bootstrap */
  if (level == ERROR_LEVEL || !opt_bootstrap ||
      global_system_variables.log_warnings)
  {
    vprint_msg_to_log(level, format, args);
  }
  va_end(args);
}

C_MODE_END

/**
  Get server options from the command line,
  and perform related server initializations.
  @param [in, out] argc_ptr       command line options (count)
  @param [in, out] argv_ptr       command line options (values)
  @return 0 on success

  @todo
  - FIXME add EXIT_TOO_MANY_ARGUMENTS to "mysys_err.h" and return that code?
*/
static int get_options(int *argc_ptr, char ***argv_ptr)
{
  int ho_error;

  my_getopt_register_get_addr(mysql_getopt_value);
  my_getopt_error_reporter= option_error_reporter;

  /* prepare all_options array */
  my_init_dynamic_array(&all_options, sizeof(my_option),
                        array_elements(my_long_options) +
                        sys_var_elements(),
                        array_elements(my_long_options)/4, MYF(0));
  add_many_options(&all_options, my_long_options, array_elements(my_long_options));
  sys_var_add_options(&all_options, 0);
  add_terminator(&all_options);

  /* Skip unknown options so that they may be processed later by plugins */
  my_getopt_skip_unknown= TRUE;

  if ((ho_error= handle_options(argc_ptr, argv_ptr, (my_option*)(all_options.buffer),
                                mysqld_get_one_option)))
    return ho_error;

  if (!opt_help)
    delete_dynamic(&all_options);
  else
    opt_abort= 1;

  /* Add back the program name handle_options removes */
  (*argc_ptr)++;
  (*argv_ptr)--;

  disable_log_notes= opt_silent_startup;

  /*
    Options have been parsed. Now some of them need additional special
    handling, like custom value checking, checking of incompatibilites
    between options, setting of multiple variables, etc.
    Do them here.
  */
  if (global_system_variables.net_buffer_length > 
      global_system_variables.max_allowed_packet)
  {
    sql_print_warning("net_buffer_length (%lu) is set to be larger "
                      "than max_allowed_packet (%lu). Please rectify.",
                      global_system_variables.net_buffer_length, 
                      global_system_variables.max_allowed_packet);
  }

  if (log_error_file_ptr != disabled_my_option)
    opt_error_log= 1;
  else
    log_error_file_ptr= const_cast<char*>("");

  opt_init_connect.length=strlen(opt_init_connect.str);
  opt_init_slave.length=strlen(opt_init_slave.str);

  if (global_system_variables.low_priority_updates)
    thr_upgraded_concurrent_insert_lock= TL_WRITE_LOW_PRIORITY;

  if (ft_boolean_check_syntax_string((uchar*) ft_boolean_syntax))
  {
    sql_print_error("Invalid ft-boolean-syntax string: %s",
                    ft_boolean_syntax);
    return 1;
  }

  if (opt_disable_networking)
    mysqld_port= mysqld_extra_port= 0;

  if (opt_skip_show_db)
    opt_specialflag|= SPECIAL_SKIP_SHOW_DB;

  if (myisam_flush)
    flush_time= 0;

#ifdef HAVE_REPLICATION
  if (init_slave_skip_errors(opt_slave_skip_errors))
    return 1;
  if (init_slave_transaction_retry_errors(opt_slave_transaction_retry_errors))
    return 1;
#endif

  if (global_system_variables.max_join_size == HA_POS_ERROR)
    global_system_variables.option_bits|= OPTION_BIG_SELECTS;
  else
    global_system_variables.option_bits&= ~OPTION_BIG_SELECTS;

  if (opt_support_flashback)
  {
    /* Force binary logging */
    if (!opt_bin_logname)
      opt_bin_logname= (char*) "";                  // Use default name
    opt_bin_log= opt_bin_log_used= 1;

    /* Force format to row */
    binlog_format_used= 1;
    global_system_variables.binlog_format= BINLOG_FORMAT_ROW;
  }

  if (!opt_bootstrap && WSREP_PROVIDER_EXISTS && WSREP_ON &&
      global_system_variables.binlog_format != BINLOG_FORMAT_ROW)
  {

    WSREP_ERROR ("Only binlog_format = 'ROW' is currently supported. "
                 "Configured value: '%s'. Please adjust your configuration.",
                 binlog_format_names[global_system_variables.binlog_format]);
    return 1;
  }

  // Synchronize @@global.autocommit on --autocommit
  const ulonglong turn_bit_on= opt_autocommit ?
    OPTION_AUTOCOMMIT : OPTION_NOT_AUTOCOMMIT;
  global_system_variables.option_bits=
    (global_system_variables.option_bits &
     ~(OPTION_NOT_AUTOCOMMIT | OPTION_AUTOCOMMIT)) | turn_bit_on;

  global_system_variables.sql_mode=
    expand_sql_mode(global_system_variables.sql_mode);
#if !defined(HAVE_REALPATH) || defined(HAVE_BROKEN_REALPATH)
  my_use_symdir=0;
  my_disable_symlinks=1;
  have_symlink=SHOW_OPTION_NO;
#else
  if (!my_use_symdir)
  {
    my_disable_symlinks=1;
    have_symlink=SHOW_OPTION_DISABLED;
  }
#endif
  if (opt_debugging)
  {
    /* Allow break with SIGINT, no core or stack trace */
    test_flags|= TEST_SIGINT;
    opt_stack_trace= 1;
    test_flags&= ~TEST_CORE_ON_SIGNAL;
  }
  /* Set global MyISAM variables from delay_key_write_options */
  fix_delay_key_write(0, 0, OPT_GLOBAL);

#ifndef EMBEDDED_LIBRARY
  if (mysqld_chroot)
    set_root(mysqld_chroot);
#else
  SYSVAR_AUTOSIZE(thread_handling, SCHEDULER_NO_THREADS);
  max_allowed_packet= global_system_variables.max_allowed_packet;
  net_buffer_length= global_system_variables.net_buffer_length;
#endif
  if (fix_paths())
    return 1;

  /*
    Set some global variables from the global_system_variables
    In most cases the global variables will not be used
  */
  my_disable_locking= myisam_single_user= MY_TEST(opt_external_locking == 0);
  my_default_record_cache_size=global_system_variables.read_buff_size;

  /*
    Log mysys errors when we don't have a thd or thd->log_all_errors is set
    (recovery) to the log.  This is mainly useful for debugging strange system
    errors.
  */
  if (global_system_variables.log_warnings >= 10)
    my_global_flags= MY_WME | ME_NOTE;
  /* Log all errors not handled by thd->handle_error() to my_message_sql() */
  if (global_system_variables.log_warnings >= 11)
    my_global_flags|= ME_ERROR_LOG;
  if (my_assert_on_error)
    debug_assert_if_crashed_table= 1;

  global_system_variables.long_query_time= (ulonglong)
    (global_system_variables.long_query_time_double * 1e6 + 0.1);
  global_system_variables.max_statement_time= (ulonglong)
    (global_system_variables.max_statement_time_double * 1e6 + 0.1);

  if (opt_short_log_format)
    opt_specialflag|= SPECIAL_SHORT_LOG_FORMAT;

  if (init_global_datetime_format(MYSQL_TIMESTAMP_DATE,
                                  &global_date_format) ||
      init_global_datetime_format(MYSQL_TIMESTAMP_TIME,
                                  &global_time_format) ||
      init_global_datetime_format(MYSQL_TIMESTAMP_DATETIME,
                                  &global_datetime_format))
    return 1;

#ifdef EMBEDDED_LIBRARY
  one_thread_scheduler(thread_scheduler);
  one_thread_scheduler(extra_thread_scheduler);
#else

  if (thread_handling <= SCHEDULER_ONE_THREAD_PER_CONNECTION)
    one_thread_per_connection_scheduler(thread_scheduler, &max_connections,
                                        &connection_count);
  else if (thread_handling == SCHEDULER_NO_THREADS)
    one_thread_scheduler(thread_scheduler);
  else
    pool_of_threads_scheduler(thread_scheduler,  &max_connections,
                                        &connection_count); 

  one_thread_per_connection_scheduler(extra_thread_scheduler,
                                      &extra_max_connections,
                                      &extra_connection_count);
#endif

  opt_readonly= read_only;

  /*
    If max_long_data_size is not specified explicitly use
    value of max_allowed_packet.
  */
  if (!max_long_data_size_used)
    SYSVAR_AUTOSIZE(max_long_data_size,
                    global_system_variables.max_allowed_packet);

  /* Remember if max_user_connections was 0 at startup */
  max_user_connections_checking= global_system_variables.max_user_connections != 0;

#ifdef HAVE_REPLICATION
  {
    sys_var *max_relay_log_size_var, *max_binlog_size_var;
    /* If max_relay_log_size is 0, then set it to max_binlog_size */
    if (!global_system_variables.max_relay_log_size)
      SYSVAR_AUTOSIZE(global_system_variables.max_relay_log_size,
                      max_binlog_size);

    /*
      Fix so that DEFAULT and limit checking works with max_relay_log_size
      (Yes, this is a hack, but it's required as the definition of
      max_relay_log_size allows it to be set to 0).
    */
    max_relay_log_size_var= intern_find_sys_var(STRING_WITH_LEN("max_relay_log_size"));
    max_binlog_size_var= intern_find_sys_var(STRING_WITH_LEN("max_binlog_size"));
    if (max_binlog_size_var && max_relay_log_size_var)
    {
      max_relay_log_size_var->option.min_value=
        max_binlog_size_var->option.min_value; 
      max_relay_log_size_var->option.def_value=
        max_binlog_size_var->option.def_value;
    }
  }
#endif

  /* Ensure that some variables are not set higher than needed */
  if (thread_cache_size > max_connections)
    SYSVAR_AUTOSIZE(thread_cache_size, max_connections);

  return 0;
}


/*
  Create version name for running mysqld version
  We automaticly add suffixes -debug, -embedded and -log to the version
  name to make the version more descriptive.
  (MYSQL_SERVER_SUFFIX is set by the compilation environment)
*/

void set_server_version(char *buf, size_t size)
{
  bool is_log= opt_log || global_system_variables.sql_log_slow || opt_bin_log;
  bool is_debug= IF_DBUG(!strstr(MYSQL_SERVER_SUFFIX_STR, "-debug"), 0);
  strxnmov(buf, size - 1,
           MYSQL_SERVER_VERSION,
           MYSQL_SERVER_SUFFIX_STR,
           IF_EMBEDDED("-embedded", ""),
           is_debug ? "-debug" : "",
           is_log ? "-log" : "",
           NullS);
}


static char *get_relative_path(const char *path)
{
  if (test_if_hard_path(path) &&
      is_prefix(path,DEFAULT_MYSQL_HOME) &&
      strcmp(DEFAULT_MYSQL_HOME,FN_ROOTDIR))
  {
    path+=(uint) strlen(DEFAULT_MYSQL_HOME);
    while (*path == FN_LIBCHAR || *path == FN_LIBCHAR2)
      path++;
  }
  return (char*) path;
}


/**
  Fix filename and replace extension where 'dir' is relative to
  mysql_real_data_home.
  @return
    1 if len(path) > FN_REFLEN
*/

bool
fn_format_relative_to_data_home(char * to, const char *name,
				const char *dir, const char *extension)
{
  char tmp_path[FN_REFLEN];
  if (!test_if_hard_path(dir))
  {
    strxnmov(tmp_path,sizeof(tmp_path)-1, mysql_real_data_home,
	     dir, NullS);
    dir=tmp_path;
  }
  return !fn_format(to, name, dir, extension,
		    MY_APPEND_EXT | MY_UNPACK_FILENAME | MY_SAFE_PATH);
}


/**
  Test a file path to determine if the path is compatible with the secure file
  path restriction.
 
  @param path null terminated character string

  @return
    @retval TRUE The path is secure
    @retval FALSE The path isn't secure
*/

bool is_secure_file_path(char *path)
{
  char buff1[FN_REFLEN], buff2[FN_REFLEN];
  size_t opt_secure_file_priv_len;
  /*
    All paths are secure if opt_secure_file_path is 0
  */
  if (!opt_secure_file_priv)
    return TRUE;

  opt_secure_file_priv_len= strlen(opt_secure_file_priv);

  if (strlen(path) >= FN_REFLEN)
    return FALSE;

  if (my_realpath(buff1, path, 0))
  {
    /*
      The supplied file path might have been a file and not a directory.
    */
    size_t length= dirname_length(path);        // Guaranteed to be < FN_REFLEN
    memcpy(buff2, path, length);
    buff2[length]= '\0';
    if (length == 0 || my_realpath(buff1, buff2, 0))
      return FALSE;
  }
  convert_dirname(buff2, buff1, NullS);
  if (!lower_case_file_system)
  {
    if (strncmp(opt_secure_file_priv, buff2, opt_secure_file_priv_len))
      return FALSE;
  }
  else
  {
    if (files_charset_info->coll->strnncoll(files_charset_info,
                                            (uchar *) buff2, strlen(buff2),
                                            (uchar *) opt_secure_file_priv,
                                            opt_secure_file_priv_len,
                                            TRUE))
      return FALSE;
  }
  return TRUE;
}


static int fix_paths(void)
{
  char buff[FN_REFLEN],*pos;
  DBUG_ENTER("fix_paths");

  convert_dirname(mysql_home,mysql_home,NullS);
  /* Resolve symlinks to allow 'mysql_home' to be a relative symlink */
  my_realpath(mysql_home,mysql_home,MYF(0));
  /* Ensure that mysql_home ends in FN_LIBCHAR */
  pos=strend(mysql_home);
  if (pos[-1] != FN_LIBCHAR)
  {
    pos[0]= FN_LIBCHAR;
    pos[1]= 0;
  }
  convert_dirname(lc_messages_dir, lc_messages_dir, NullS);
  convert_dirname(mysql_real_data_home,mysql_real_data_home,NullS);
  (void) my_load_path(mysql_home,mysql_home,""); // Resolve current dir
  (void) my_load_path(mysql_real_data_home,mysql_real_data_home,mysql_home);
  (void) my_load_path(pidfile_name, pidfile_name_ptr, mysql_real_data_home);

  convert_dirname(opt_plugin_dir, opt_plugin_dir_ptr ? opt_plugin_dir_ptr : 
                                  get_relative_path(PLUGINDIR), NullS);
  (void) my_load_path(opt_plugin_dir, opt_plugin_dir, mysql_home);
  opt_plugin_dir_ptr= opt_plugin_dir;
  pidfile_name_ptr= pidfile_name;

  my_realpath(mysql_unpacked_real_data_home, mysql_real_data_home, MYF(0));
  mysql_unpacked_real_data_home_len= 
  strlen(mysql_unpacked_real_data_home);
  if (mysql_unpacked_real_data_home[mysql_unpacked_real_data_home_len-1] == FN_LIBCHAR)
    --mysql_unpacked_real_data_home_len;

  char *sharedir=get_relative_path(SHAREDIR);
  if (test_if_hard_path(sharedir))
    strmake_buf(buff, sharedir);		/* purecov: tested */
  else
    strxnmov(buff,sizeof(buff)-1,mysql_home,sharedir,NullS);
  convert_dirname(buff,buff,NullS);
  (void) my_load_path(lc_messages_dir, lc_messages_dir, buff);

  /* If --character-sets-dir isn't given, use shared library dir */
  if (charsets_dir)
  {
    strmake_buf(mysql_charsets_dir, charsets_dir);
    charsets_dir= mysql_charsets_dir;
  }
  else
  {
    strxnmov(mysql_charsets_dir, sizeof(mysql_charsets_dir)-1, buff,
	     CHARSET_DIR, NullS);
    SYSVAR_AUTOSIZE(charsets_dir, mysql_charsets_dir);
  }
  (void) my_load_path(mysql_charsets_dir, mysql_charsets_dir, buff);
  convert_dirname(mysql_charsets_dir, mysql_charsets_dir, NullS);

  if (init_tmpdir(&mysql_tmpdir_list, opt_mysql_tmpdir))
    DBUG_RETURN(1);
  if (!opt_mysql_tmpdir)
    opt_mysql_tmpdir= mysql_tmpdir;
#ifdef HAVE_REPLICATION
  if (!slave_load_tmpdir)
    SYSVAR_AUTOSIZE(slave_load_tmpdir, mysql_tmpdir);
#endif /* HAVE_REPLICATION */
  /*
    Convert the secure-file-priv option to system format, allowing
    a quick strcmp to check if read or write is in an allowed dir
  */
  if (opt_secure_file_priv)
  {
    if (*opt_secure_file_priv == 0)
    {
      my_free(opt_secure_file_priv);
      opt_secure_file_priv= 0;
    }
    else
    {
      if (strlen(opt_secure_file_priv) >= FN_REFLEN)
        opt_secure_file_priv[FN_REFLEN-1]= '\0';
      if (my_realpath(buff, opt_secure_file_priv, 0))
      {
        sql_print_warning("Failed to normalize the argument for --secure-file-priv.");
        DBUG_RETURN(1);
      }
      char *secure_file_real_path= (char *)my_malloc(FN_REFLEN, MYF(MY_FAE));
      convert_dirname(secure_file_real_path, buff, NullS);
      my_free(opt_secure_file_priv);
      opt_secure_file_priv= secure_file_real_path;
    }
  }
  DBUG_RETURN(0);
}

/**
  Check if file system used for databases is case insensitive.

  @param dir_name			Directory to test

  @retval -1  Don't know (Test failed)
  @retval  0   File system is case sensitive
  @retval  1   File system is case insensitive
*/

static int test_if_case_insensitive(const char *dir_name)
{
  int result= 0;
  File file;
  char buff[FN_REFLEN], buff2[FN_REFLEN];
  MY_STAT stat_info;
  DBUG_ENTER("test_if_case_insensitive");

  fn_format(buff, opt_log_basename, dir_name, ".lower-test",
	    MY_UNPACK_FILENAME | MY_REPLACE_EXT | MY_REPLACE_DIR);
  fn_format(buff2, opt_log_basename, dir_name, ".LOWER-TEST",
	    MY_UNPACK_FILENAME | MY_REPLACE_EXT | MY_REPLACE_DIR);
  mysql_file_delete(key_file_casetest, buff2, MYF(0));
  if ((file= mysql_file_create(key_file_casetest,
                               buff, 0666, O_RDWR, MYF(0))) < 0)
  {
    if (!opt_abort)
      sql_print_warning("Can't create test file %s", buff);
    DBUG_RETURN(-1);
  }
  mysql_file_close(file, MYF(0));
  if (mysql_file_stat(key_file_casetest, buff2, &stat_info, MYF(0)))
    result= 1;					// Can access file
  mysql_file_delete(key_file_casetest, buff, MYF(MY_WME));
  DBUG_PRINT("exit", ("result: %d", result));
  DBUG_RETURN(result);
}


#ifndef EMBEDDED_LIBRARY

/**
  Create file to store pid number.
*/
static void create_pid_file()
{
  File file;
  if ((file= mysql_file_create(key_file_pid, pidfile_name, 0664,
                               O_WRONLY | O_TRUNC, MYF(MY_WME))) >= 0)
  {
    char buff[MAX_BIGINT_WIDTH + 1], *end;
    end= int10_to_str((long) getpid(), buff, 10);
    *end++= '\n';
    if (!mysql_file_write(file, (uchar*) buff, (uint) (end-buff),
                          MYF(MY_WME | MY_NABP)))
    {
      mysql_file_close(file, MYF(0));
      pid_file_created= true;
      return;
    }
    mysql_file_close(file, MYF(0));
  }
  sql_perror("Can't start server: can't create PID file");
  exit(1);
}
#endif /* EMBEDDED_LIBRARY */


/**
  Remove the process' pid file.
  
  @param  flags  file operation flags
*/

static void delete_pid_file(myf flags)
{
#ifndef EMBEDDED_LIBRARY
  if (pid_file_created)
  {
    mysql_file_delete(key_file_pid, pidfile_name, flags);
    pid_file_created= false;
  }
#endif /* EMBEDDED_LIBRARY */
  return;
}


/** Clear most status variables. */
void refresh_status(THD *thd)
{
  mysql_mutex_lock(&LOCK_status);

  /* Add thread's status variabes to global status */
  add_to_status(&global_status_var, &thd->status_var);

  /* Reset thread's status variables */
  thd->set_status_var_init();
  thd->status_var.global_memory_used= 0;
  bzero((uchar*) &thd->org_status_var, sizeof(thd->org_status_var)); 
  thd->start_bytes_received= 0;

  /* Reset some global variables */
  reset_status_vars();
#ifdef WITH_WSREP
  if (WSREP_ON)
  {
    Wsrep_server_state::instance().provider().reset_status();
  }
#endif /* WITH_WSREP */

  /* Reset the counters of all key caches (default and named). */
  process_key_caches(reset_key_cache_counters, 0);
  flush_status_time= time((time_t*) 0);
  mysql_mutex_unlock(&LOCK_status);

  /*
    Set max_used_connections to the number of currently open
    connections.  This is not perfect, but status data is not exact anyway.
  */
  max_used_connections= connection_count + extra_connection_count;
}

#ifdef HAVE_PSI_INTERFACE
static PSI_file_info all_server_files[]=
{
#ifdef HAVE_MMAP
  { &key_file_map, "map", 0},
#endif /* HAVE_MMAP */
  { &key_file_binlog, "binlog", 0},
  { &key_file_binlog_index, "binlog_index", 0},
  { &key_file_relaylog, "relaylog", 0},
  { &key_file_relaylog_index, "relaylog_index", 0},
  { &key_file_casetest, "casetest", 0},
  { &key_file_dbopt, "dbopt", 0},
  { &key_file_des_key_file, "des_key_file", 0},
  { &key_file_ERRMSG, "ERRMSG", 0},
  { &key_select_to_file, "select_to_file", 0},
  { &key_file_fileparser, "file_parser", 0},
  { &key_file_frm, "FRM", 0},
  { &key_file_global_ddl_log, "global_ddl_log", 0},
  { &key_file_load, "load", 0},
  { &key_file_loadfile, "LOAD_FILE", 0},
  { &key_file_log_event_data, "log_event_data", 0},
  { &key_file_log_event_info, "log_event_info", 0},
  { &key_file_master_info, "master_info", 0},
  { &key_file_misc, "misc", 0},
  { &key_file_partition, "partition", 0},
  { &key_file_pid, "pid", 0},
  { &key_file_query_log, "query_log", 0},
  { &key_file_relay_log_info, "relay_log_info", 0},
  { &key_file_send_file, "send_file", 0},
  { &key_file_slow_log, "slow_log", 0},
  { &key_file_tclog, "tclog", 0},
  { &key_file_trg, "trigger_name", 0},
  { &key_file_trn, "trigger", 0},
  { &key_file_init, "init", 0},
  { &key_file_binlog_state, "binlog_state", 0}
};
#endif /* HAVE_PSI_INTERFACE */

PSI_stage_info stage_after_apply_event= { 0, "After apply log event", 0};
PSI_stage_info stage_after_create= { 0, "After create", 0};
PSI_stage_info stage_after_opening_tables= { 0, "After opening tables", 0};
PSI_stage_info stage_after_table_lock= { 0, "After table lock", 0};
PSI_stage_info stage_allocating_local_table= { 0, "Allocating local table", 0};
PSI_stage_info stage_alter_inplace_prepare= { 0, "Preparing for alter table", 0};
PSI_stage_info stage_alter_inplace= { 0, "Altering table", 0};
PSI_stage_info stage_alter_inplace_commit= { 0, "Committing alter table to storage engine", 0};
PSI_stage_info stage_apply_event= { 0, "Apply log event", 0};
PSI_stage_info stage_changing_master= { 0, "Changing master", 0};
PSI_stage_info stage_checking_master_version= { 0, "Checking master version", 0};
PSI_stage_info stage_checking_permissions= { 0, "Checking permissions", 0};
PSI_stage_info stage_checking_privileges_on_cached_query= { 0, "Checking privileges on cached query", 0};
PSI_stage_info stage_checking_query_cache_for_query= { 0, "Checking query cache for query", 0};
PSI_stage_info stage_cleaning_up= { 0, "Reset for next command", 0};
PSI_stage_info stage_closing_tables= { 0, "Closing tables", 0};
PSI_stage_info stage_connecting_to_master= { 0, "Connecting to master", 0};
PSI_stage_info stage_converting_heap_to_myisam= { 0, "Converting HEAP to " TMP_ENGINE_NAME, 0};
PSI_stage_info stage_copying_to_group_table= { 0, "Copying to group table", 0};
PSI_stage_info stage_copying_to_tmp_table= { 0, "Copying to tmp table", 0};
PSI_stage_info stage_copy_to_tmp_table= { 0, "Copy to tmp table", 0};
PSI_stage_info stage_creating_delayed_handler= { 0, "Creating delayed handler", 0};
PSI_stage_info stage_creating_sort_index= { 0, "Creating sort index", 0};
PSI_stage_info stage_creating_table= { 0, "Creating table", 0};
PSI_stage_info stage_creating_tmp_table= { 0, "Creating tmp table", 0};
PSI_stage_info stage_deleting_from_main_table= { 0, "Deleting from main table", 0};
PSI_stage_info stage_deleting_from_reference_tables= { 0, "Deleting from reference tables", 0};
PSI_stage_info stage_discard_or_import_tablespace= { 0, "Discard_or_import_tablespace", 0};
PSI_stage_info stage_enabling_keys= { 0, "Enabling keys", 0};
PSI_stage_info stage_end= { 0, "End of update loop", 0};
PSI_stage_info stage_executing= { 0, "Executing", 0};
PSI_stage_info stage_execution_of_init_command= { 0, "Execution of init_command", 0};
PSI_stage_info stage_explaining= { 0, "Explaining", 0};
PSI_stage_info stage_finding_key_cache= { 0, "Finding key cache", 0};
PSI_stage_info stage_finished_reading_one_binlog_switching_to_next_binlog= { 0, "Finished reading one binlog; switching to next binlog", 0};
PSI_stage_info stage_flushing_relay_log_and_master_info_repository= { 0, "Flushing relay log and master info repository.", 0};
PSI_stage_info stage_flushing_relay_log_info_file= { 0, "Flushing relay-log info file.", 0};
PSI_stage_info stage_freeing_items= { 0, "Freeing items", 0};
PSI_stage_info stage_fulltext_initialization= { 0, "Fulltext initialization", 0};
PSI_stage_info stage_got_handler_lock= { 0, "Got handler lock", 0};
PSI_stage_info stage_got_old_table= { 0, "Got old table", 0};
PSI_stage_info stage_init= { 0, "Init", 0};
PSI_stage_info stage_init_update= { 0, "Init for update", 0};
PSI_stage_info stage_insert= { 0, "Insert", 0};
PSI_stage_info stage_invalidating_query_cache_entries_table= { 0, "Invalidating query cache entries (table)", 0};
PSI_stage_info stage_invalidating_query_cache_entries_table_list= { 0, "Invalidating query cache entries (table list)", 0};
PSI_stage_info stage_killing_slave= { 0, "Killing slave", 0};
PSI_stage_info stage_logging_slow_query= { 0, "Logging slow query", 0};
PSI_stage_info stage_making_temp_file_append_before_load_data= { 0, "Making temporary file (append) before replaying LOAD DATA INFILE.", 0};
PSI_stage_info stage_making_temp_file_create_before_load_data= { 0, "Making temporary file (create) before replaying LOAD DATA INFILE.", 0};
PSI_stage_info stage_manage_keys= { 0, "Manage keys", 0};
PSI_stage_info stage_master_has_sent_all_binlog_to_slave= { 0, "Master has sent all binlog to slave; waiting for binlog to be updated", 0};
PSI_stage_info stage_opening_tables= { 0, "Opening tables", 0};
PSI_stage_info stage_optimizing= { 0, "Optimizing", 0};
PSI_stage_info stage_preparing= { 0, "Preparing", 0};
PSI_stage_info stage_purging_old_relay_logs= { 0, "Purging old relay logs", 0};
PSI_stage_info stage_query_end= { 0, "Query end", 0};
PSI_stage_info stage_starting_cleanup= { 0, "Starting cleanup", 0};
PSI_stage_info stage_rollback= { 0, "Rollback", 0};
PSI_stage_info stage_rollback_implicit= { 0, "Rollback_implicit", 0};
PSI_stage_info stage_commit= { 0, "Commit", 0};
PSI_stage_info stage_commit_implicit= { 0, "Commit_implicit", 0};
PSI_stage_info stage_queueing_master_event_to_the_relay_log= { 0, "Queueing master event to the relay log", 0};
PSI_stage_info stage_reading_event_from_the_relay_log= { 0, "Reading event from the relay log", 0};
PSI_stage_info stage_recreating_table= { 0, "Recreating table", 0};
PSI_stage_info stage_registering_slave_on_master= { 0, "Registering slave on master", 0};
PSI_stage_info stage_removing_duplicates= { 0, "Removing duplicates", 0};
PSI_stage_info stage_removing_tmp_table= { 0, "Removing tmp table", 0};
PSI_stage_info stage_rename= { 0, "Rename", 0};
PSI_stage_info stage_rename_result_table= { 0, "Rename result table", 0};
PSI_stage_info stage_requesting_binlog_dump= { 0, "Requesting binlog dump", 0};
PSI_stage_info stage_reschedule= { 0, "Reschedule", 0};
PSI_stage_info stage_searching_rows_for_update= { 0, "Searching rows for update", 0};
PSI_stage_info stage_sending_binlog_event_to_slave= { 0, "Sending binlog event to slave", 0};
PSI_stage_info stage_sending_cached_result_to_client= { 0, "Sending cached result to client", 0};
PSI_stage_info stage_sending_data= { 0, "Sending data", 0};
PSI_stage_info stage_setup= { 0, "Setup", 0};
PSI_stage_info stage_show_explain= { 0, "Show explain", 0};
PSI_stage_info stage_slave_has_read_all_relay_log= { 0, "Slave has read all relay log; waiting for the slave I/O thread to update it", 0};
PSI_stage_info stage_sorting= { 0, "Sorting", 0};
PSI_stage_info stage_sorting_for_group= { 0, "Sorting for group", 0};
PSI_stage_info stage_sorting_for_order= { 0, "Sorting for order", 0};
PSI_stage_info stage_sorting_result= { 0, "Sorting result", 0};
PSI_stage_info stage_statistics= { 0, "Statistics", 0};
PSI_stage_info stage_sql_thd_waiting_until_delay= { 0, "Waiting until MASTER_DELAY seconds after master executed event", 0 };
PSI_stage_info stage_storing_result_in_query_cache= { 0, "Storing result in query cache", 0};
PSI_stage_info stage_storing_row_into_queue= { 0, "Storing row into queue", 0};
PSI_stage_info stage_system_lock= { 0, "System lock", 0};
PSI_stage_info stage_unlocking_tables= { 0, "Unlocking tables", 0};
PSI_stage_info stage_table_lock= { 0, "Table lock", 0};
PSI_stage_info stage_filling_schema_table= { 0, "Filling schema table", 0};
PSI_stage_info stage_update= { 0, "Update", 0};
PSI_stage_info stage_updating= { 0, "Updating", 0};
PSI_stage_info stage_updating_main_table= { 0, "Updating main table", 0};
PSI_stage_info stage_updating_reference_tables= { 0, "Updating reference tables", 0};
PSI_stage_info stage_upgrading_lock= { 0, "Upgrading lock", 0};
PSI_stage_info stage_user_lock= { 0, "User lock", 0};
PSI_stage_info stage_user_sleep= { 0, "User sleep", 0};
PSI_stage_info stage_verifying_table= { 0, "Verifying table", 0};
PSI_stage_info stage_waiting_for_delay_list= { 0, "Waiting for delay_list", 0};
PSI_stage_info stage_waiting_for_gtid_to_be_written_to_binary_log= { 0, "Waiting for GTID to be written to binary log", 0};
PSI_stage_info stage_waiting_for_handler_insert= { 0, "Waiting for handler insert", 0};
PSI_stage_info stage_waiting_for_handler_lock= { 0, "Waiting for handler lock", 0};
PSI_stage_info stage_waiting_for_handler_open= { 0, "Waiting for handler open", 0};
PSI_stage_info stage_waiting_for_insert= { 0, "Waiting for INSERT", 0};
PSI_stage_info stage_waiting_for_master_to_send_event= { 0, "Waiting for master to send event", 0};
PSI_stage_info stage_waiting_for_master_update= { 0, "Waiting for master update", 0};
PSI_stage_info stage_waiting_for_relay_log_space= { 0, "Waiting for the slave SQL thread to free enough relay log space", 0};
PSI_stage_info stage_waiting_for_semi_sync_ack_from_slave=
{ 0, "Waiting for semi-sync ACK from slave", 0};
PSI_stage_info stage_waiting_for_semi_sync_slave={ 0, "Waiting for semi-sync slave connection", 0};
PSI_stage_info stage_reading_semi_sync_ack={ 0, "Reading semi-sync ACK from slave", 0};
PSI_stage_info stage_waiting_for_slave_mutex_on_exit= { 0, "Waiting for slave mutex on exit", 0};
PSI_stage_info stage_waiting_for_slave_thread_to_start= { 0, "Waiting for slave thread to start", 0};
PSI_stage_info stage_waiting_for_table_flush= { 0, "Waiting for table flush", 0};
PSI_stage_info stage_waiting_for_query_cache_lock= { 0, "Waiting for query cache lock", 0};
PSI_stage_info stage_waiting_for_the_next_event_in_relay_log= { 0, "Waiting for the next event in relay log", 0};
PSI_stage_info stage_waiting_for_the_slave_thread_to_advance_position= { 0, "Waiting for the slave SQL thread to advance position", 0};
PSI_stage_info stage_waiting_to_finalize_termination= { 0, "Waiting to finalize termination", 0};
PSI_stage_info stage_waiting_to_get_readlock= { 0, "Waiting to get readlock", 0};
PSI_stage_info stage_binlog_waiting_background_tasks= { 0, "Waiting for background binlog tasks", 0};
PSI_stage_info stage_binlog_write= { 0, "Writing to binlog", 0};
PSI_stage_info stage_binlog_processing_checkpoint_notify= { 0, "Processing binlog checkpoint notification", 0};
PSI_stage_info stage_binlog_stopping_background_thread= { 0, "Stopping binlog background thread", 0};
PSI_stage_info stage_waiting_for_work_from_sql_thread= { 0, "Waiting for work from SQL thread", 0};
PSI_stage_info stage_waiting_for_prior_transaction_to_commit= { 0, "Waiting for prior transaction to commit", 0};
PSI_stage_info stage_waiting_for_prior_transaction_to_start_commit= { 0, "Waiting for prior transaction to start commit before starting next transaction", 0};
PSI_stage_info stage_waiting_for_room_in_worker_thread= { 0, "Waiting for room in worker thread event queue", 0};
PSI_stage_info stage_waiting_for_workers_idle= { 0, "Waiting for worker threads to be idle", 0};
PSI_stage_info stage_waiting_for_ftwrl= { 0, "Waiting due to global read lock", 0};
PSI_stage_info stage_waiting_for_ftwrl_threads_to_pause= { 0, "Waiting for worker threads to pause for global read lock", 0};
PSI_stage_info stage_waiting_for_rpl_thread_pool= { 0, "Waiting while replication worker thread pool is busy", 0};
PSI_stage_info stage_master_gtid_wait_primary= { 0, "Waiting in MASTER_GTID_WAIT() (primary waiter)", 0};
PSI_stage_info stage_master_gtid_wait= { 0, "Waiting in MASTER_GTID_WAIT()", 0};
PSI_stage_info stage_gtid_wait_other_connection= { 0, "Waiting for other master connection to process GTID received on multiple master connections", 0};
PSI_stage_info stage_slave_background_process_request= { 0, "Processing requests", 0};
PSI_stage_info stage_slave_background_wait_request= { 0, "Waiting for requests", 0};
PSI_stage_info stage_waiting_for_deadlock_kill= { 0, "Waiting for parallel replication deadlock handling to complete", 0};

#ifdef HAVE_PSI_INTERFACE

PSI_stage_info *all_server_stages[]=
{
  & stage_after_apply_event,
  & stage_after_create,
  & stage_after_opening_tables,
  & stage_after_table_lock,
  & stage_allocating_local_table,
  & stage_alter_inplace,
  & stage_alter_inplace_commit,
  & stage_alter_inplace_prepare,
  & stage_apply_event,
  & stage_binlog_write,
  & stage_binlog_processing_checkpoint_notify,
  & stage_binlog_stopping_background_thread,
  & stage_binlog_waiting_background_tasks,
  & stage_changing_master,
  & stage_checking_master_version,
  & stage_checking_permissions,
  & stage_checking_privileges_on_cached_query,
  & stage_checking_query_cache_for_query,
  & stage_cleaning_up,
  & stage_closing_tables,
  & stage_commit,
  & stage_commit_implicit,
  & stage_connecting_to_master,
  & stage_converting_heap_to_myisam,
  & stage_copy_to_tmp_table,
  & stage_copying_to_group_table,
  & stage_copying_to_tmp_table,
  & stage_creating_delayed_handler,
  & stage_creating_sort_index,
  & stage_creating_table,
  & stage_creating_tmp_table,
  & stage_deleting_from_main_table,
  & stage_deleting_from_reference_tables,
  & stage_discard_or_import_tablespace,
  & stage_enabling_keys,
  & stage_end,
  & stage_executing,
  & stage_execution_of_init_command,
  & stage_explaining,
  & stage_finding_key_cache,
  & stage_finished_reading_one_binlog_switching_to_next_binlog,
  & stage_flushing_relay_log_and_master_info_repository,
  & stage_flushing_relay_log_info_file,
  & stage_freeing_items,
  & stage_fulltext_initialization,
  & stage_got_handler_lock,
  & stage_got_old_table,
  & stage_init,
  & stage_init_update,
  & stage_insert,
  & stage_invalidating_query_cache_entries_table,
  & stage_invalidating_query_cache_entries_table_list,
  & stage_killing_slave,
  & stage_logging_slow_query,
  & stage_making_temp_file_append_before_load_data,
  & stage_making_temp_file_create_before_load_data,
  & stage_manage_keys,
  & stage_master_has_sent_all_binlog_to_slave,
  & stage_opening_tables,
  & stage_optimizing,
  & stage_preparing,
  & stage_purging_old_relay_logs,
  & stage_starting_cleanup,
  & stage_query_end,
  & stage_queueing_master_event_to_the_relay_log,
  & stage_reading_event_from_the_relay_log,
  & stage_recreating_table,
  & stage_registering_slave_on_master,
  & stage_removing_duplicates,
  & stage_removing_tmp_table,
  & stage_rename,
  & stage_rename_result_table,
  & stage_requesting_binlog_dump,
  & stage_reschedule,
  & stage_rollback,
  & stage_rollback_implicit,
  & stage_searching_rows_for_update,
  & stage_sending_binlog_event_to_slave,
  & stage_sending_cached_result_to_client,
  & stage_sending_data,
  & stage_setup,
  & stage_show_explain,
  & stage_slave_has_read_all_relay_log,
  & stage_sorting,
  & stage_sorting_for_group,
  & stage_sorting_for_order,
  & stage_sorting_result,
  & stage_sql_thd_waiting_until_delay,
  & stage_statistics,
  & stage_storing_result_in_query_cache,
  & stage_storing_row_into_queue,
  & stage_system_lock,
  & stage_unlocking_tables,
  & stage_table_lock,
  & stage_filling_schema_table,
  & stage_update,
  & stage_updating,
  & stage_updating_main_table,
  & stage_updating_reference_tables,
  & stage_upgrading_lock,
  & stage_user_lock,
  & stage_user_sleep,
  & stage_verifying_table,
  & stage_waiting_for_delay_list,
  & stage_waiting_for_gtid_to_be_written_to_binary_log,
  & stage_waiting_for_handler_insert,
  & stage_waiting_for_handler_lock,
  & stage_waiting_for_handler_open,
  & stage_waiting_for_insert,
  & stage_waiting_for_master_to_send_event,
  & stage_waiting_for_master_update,
  & stage_waiting_for_prior_transaction_to_commit,
  & stage_waiting_for_prior_transaction_to_start_commit,
  & stage_waiting_for_query_cache_lock,
  & stage_waiting_for_relay_log_space,
  & stage_waiting_for_room_in_worker_thread,
  & stage_waiting_for_slave_mutex_on_exit,
  & stage_waiting_for_slave_thread_to_start,
  & stage_waiting_for_table_flush,
  & stage_waiting_for_the_next_event_in_relay_log,
  & stage_waiting_for_the_slave_thread_to_advance_position,
  & stage_waiting_for_work_from_sql_thread,
  & stage_waiting_to_finalize_termination,
  & stage_waiting_to_get_readlock,
  & stage_master_gtid_wait_primary,
  & stage_master_gtid_wait,
  & stage_gtid_wait_other_connection,
  & stage_slave_background_process_request,
  & stage_slave_background_wait_request,
  & stage_waiting_for_semi_sync_ack_from_slave,
  & stage_waiting_for_semi_sync_slave,
  & stage_reading_semi_sync_ack,
  & stage_waiting_for_deadlock_kill
};

PSI_socket_key key_socket_tcpip, key_socket_unix, key_socket_client_connection;

static PSI_socket_info all_server_sockets[]=
{
  { &key_socket_tcpip, "server_tcpip_socket", PSI_FLAG_GLOBAL},
  { &key_socket_unix, "server_unix_socket", PSI_FLAG_GLOBAL},
  { &key_socket_client_connection, "client_connection", 0}
};

/**
  Initialise all the performance schema instrumentation points
  used by the server.
*/
void init_server_psi_keys(void)
{
  const char* category= "sql";
  int count;

  count= array_elements(all_server_mutexes);
  mysql_mutex_register(category, all_server_mutexes, count);

  count= array_elements(all_server_rwlocks);
  mysql_rwlock_register(category, all_server_rwlocks, count);

  count= array_elements(all_server_conds);
  mysql_cond_register(category, all_server_conds, count);

  count= array_elements(all_server_threads);
  mysql_thread_register(category, all_server_threads, count);

  count= array_elements(all_server_files);
  mysql_file_register(category, all_server_files, count);

  count= array_elements(all_server_stages);
  mysql_stage_register(category, all_server_stages, count);

  count= array_elements(all_server_sockets);
  mysql_socket_register(category, all_server_sockets, count);

#ifdef HAVE_PSI_STATEMENT_INTERFACE
  init_sql_statement_info();
  count= array_elements(sql_statement_info);
  mysql_statement_register(category, sql_statement_info, count);

  category= "com";
  init_com_statement_info();

  /*
    Register [0 .. COM_QUERY - 1] as "statement/com/..."
  */
  count= (int) COM_QUERY;
  mysql_statement_register(category, com_statement_info, count);

  /*
    Register [COM_QUERY + 1 .. COM_END] as "statement/com/..."
  */
  count= (int) COM_END - (int) COM_QUERY;
  mysql_statement_register(category, & com_statement_info[(int) COM_QUERY + 1], count);

  category= "abstract";
  /*
    Register [COM_QUERY] as "statement/abstract/com_query"
  */
  mysql_statement_register(category, & com_statement_info[(int) COM_QUERY], 1);

  /*
    When a new packet is received,
    it is instrumented as "statement/abstract/new_packet".
    Based on the packet type found, it later mutates to the
    proper narrow type, for example
    "statement/abstract/query" or "statement/com/ping".
    In cases of "statement/abstract/query", SQL queries are given to
    the parser, which mutates the statement type to an even more
    narrow classification, for example "statement/sql/select".
  */
  stmt_info_new_packet.m_key= 0;
  stmt_info_new_packet.m_name= "new_packet";
  stmt_info_new_packet.m_flags= PSI_FLAG_MUTABLE;
  mysql_statement_register(category, &stmt_info_new_packet, 1);

  /*
    Statements processed from the relay log are initially instrumented as
    "statement/abstract/relay_log". The parser will mutate the statement type to
    a more specific classification, for example "statement/sql/insert".
  */
  stmt_info_rpl.m_key= 0;
  stmt_info_rpl.m_name= "relay_log";
  stmt_info_rpl.m_flags= PSI_FLAG_MUTABLE;
  mysql_statement_register(category, &stmt_info_rpl, 1);
#endif
}

#endif /* HAVE_PSI_INTERFACE */


/*
  Connection ID allocation.

  We need to maintain thread_ids in the 32bit range,
  because this is how it is passed to the client in the protocol.

  The idea is to maintain a id range, initially set to
 (0,UINT32_MAX). Whenever new id is needed, we increment the
  lower limit and return its new value.

  On "overflow", if id can not be generated anymore(i.e lower == upper -1),
  we recalculate the range boundaries.
  To do that, we first collect thread ids that are in use, by traversing
  THD list, and find largest region within (0,UINT32_MAX), that is still free.

*/

static my_thread_id thread_id_max= UINT_MAX32;

#include <vector>
#include <algorithm>

/*
  Find largest unused thread_id range.

  i.e for every number N within the returned range,
  there is no existing connection with thread_id equal to N.

  The range is exclusive, lower bound is always >=0 and
  upper bound <=MAX_UINT32.

  @param[out] low  - lower bound for the range
  @param[out] high - upper bound for the range
*/

static my_bool recalculate_callback(THD *thd, std::vector<my_thread_id> *ids)
{
  ids->push_back(thd->thread_id);
  return 0;
}


static void recalculate_thread_id_range(my_thread_id *low, my_thread_id *high)
{
  std::vector<my_thread_id> ids;

  // Add sentinels
  ids.push_back(0);
  ids.push_back(UINT_MAX32);
  server_threads.iterate(recalculate_callback, &ids);

  std::sort(ids.begin(), ids.end());
  my_thread_id max_gap= 0;
  for (size_t i= 0; i < ids.size() - 1; i++)
  {
    my_thread_id gap= ids[i+1] - ids[i];
    if (gap > max_gap)
    {
      *low= ids[i];
      *high= ids[i+1];
      max_gap= gap;
    }
  }

  if (max_gap < 2)
  {
    /* Can't find free id. This is not really possible,
      we'd need 2^32 connections for this to happen.*/
    sql_print_error("Cannot find free connection id.");
    abort();
  }
}


my_thread_id next_thread_id(void)
{
  my_thread_id retval;
  DBUG_EXECUTE_IF("thread_id_overflow", global_thread_id= thread_id_max-2;);

  mysql_mutex_lock(&LOCK_thread_id);

  if (unlikely(global_thread_id == thread_id_max - 1))
  {
    recalculate_thread_id_range(&global_thread_id, &thread_id_max);
  }

  retval= ++global_thread_id;

  mysql_mutex_unlock(&LOCK_thread_id);
  return retval;
}<|MERGE_RESOLUTION|>--- conflicted
+++ resolved
@@ -5725,16 +5725,11 @@
   }
 
 #ifdef WITH_WSREP
-<<<<<<< HEAD
   WSREP_ON_= (global_system_variables.wsrep_on &&
           wsrep_provider &&
           strcmp(wsrep_provider, WSREP_NONE));
 
   if (WSREP_ON && wsrep_check_opts()) unireg_abort(1);
-=======
-  if (WSREP_ON && wsrep_check_opts())
-    global_system_variables.wsrep_on= 0;
->>>>>>> 3568fad5
 #endif
 
   /* 
