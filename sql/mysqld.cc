--- conflicted
+++ resolved
@@ -7973,6 +7973,7 @@
   set_one_keycache_var("blocks_not_flushed", blocks_changed);
   set_one_keycache_var("blocks_unused",      blocks_unused);
   set_one_keycache_var("blocks_used",        blocks_used);
+  set_one_keycache_var("blocks_warm",        blocks_warm);
   set_one_keycache_var("read_requests",      read_requests);
   set_one_keycache_var("reads",              reads);
   set_one_keycache_var("write_requests",     write_requests);
@@ -8029,18 +8030,7 @@
   {"Handler_savepoint_rollback",(char*) offsetof(STATUS_VAR, ha_savepoint_rollback_count), SHOW_LONG_STATUS},
   {"Handler_update",           (char*) offsetof(STATUS_VAR, ha_update_count), SHOW_LONG_STATUS},
   {"Handler_write",            (char*) offsetof(STATUS_VAR, ha_write_count), SHOW_LONG_STATUS},
-<<<<<<< HEAD
   {"Key",                      (char*) &show_default_keycache, SHOW_FUNC},
-=======
-  {"Key_blocks_not_flushed",   (char*) offsetof(KEY_CACHE, global_blocks_changed), SHOW_KEY_CACHE_LONG},
-  {"Key_blocks_unused",        (char*) offsetof(KEY_CACHE, blocks_unused), SHOW_KEY_CACHE_LONG},
-  {"Key_blocks_used",          (char*) offsetof(KEY_CACHE, blocks_used), SHOW_KEY_CACHE_LONG},
-  {"Key_blocks_warm",          (char*) offsetof(KEY_CACHE, warm_blocks), SHOW_KEY_CACHE_LONG},
-  {"Key_read_requests",        (char*) offsetof(KEY_CACHE, global_cache_r_requests), SHOW_KEY_CACHE_LONGLONG},
-  {"Key_reads",                (char*) offsetof(KEY_CACHE, global_cache_read), SHOW_KEY_CACHE_LONGLONG},
-  {"Key_write_requests",       (char*) offsetof(KEY_CACHE, global_cache_w_requests), SHOW_KEY_CACHE_LONGLONG},
-  {"Key_writes",               (char*) offsetof(KEY_CACHE, global_cache_write), SHOW_KEY_CACHE_LONGLONG},
->>>>>>> d3072fcd
   {"Last_query_cost",          (char*) offsetof(STATUS_VAR, last_query_cost), SHOW_DOUBLE_STATUS},
   {"Max_used_connections",     (char*) &max_used_connections,  SHOW_LONG},
   {"Not_flushed_delayed_rows", (char*) &delayed_rows_in_use,    SHOW_LONG_NOFLUSH},
