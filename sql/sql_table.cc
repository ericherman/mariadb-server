/*
   Copyright (c) 2000, 2019, Oracle and/or its affiliates.
   Copyright (c) 2010, 2021, MariaDB

   This program is free software; you can redistribute it and/or modify
   it under the terms of the GNU General Public License as published by
   the Free Software Foundation; version 2 of the License.

   This program is distributed in the hope that it will be useful,
   but WITHOUT ANY WARRANTY; without even the implied warranty of
   MERCHANTABILITY or FITNESS FOR A PARTICULAR PURPOSE.  See the
   GNU General Public License for more details.

   You should have received a copy of the GNU General Public License
   along with this program; if not, write to the Free Software
   Foundation, Inc., 51 Franklin St, Fifth Floor, Boston, MA 02110-1335  USA
*/

/* drop and alter of tables */

#include "mariadb.h"
#include "sql_priv.h"
#include "unireg.h"
#include "debug_sync.h"
#include "sql_table.h"
#include "sql_parse.h"                        // test_if_data_home_dir
#include "sql_cache.h"                          // query_cache_*
#include "sql_base.h"   // lock_table_names
#include "lock.h"       // mysql_unlock_tables
#include "strfunc.h"    // find_type2, find_set
#include "sql_truncate.h"                       // regenerate_locked_table
#include "ha_partition.h"                       // PAR_EXT
                                                // mem_alloc_error,
                                                // partition_info
                                                // NOT_A_PARTITION_ID
#include "sql_db.h"                             // load_db_opt_by_name
#include "records.h"             // init_read_record, end_read_record
#include "filesort.h"            // filesort_free_buffers
#include "sql_select.h"                // setup_order
#include "sql_handler.h"               // mysql_ha_rm_tables
#include "discover.h"                  // readfrm
#include "my_pthread.h"                // pthread_mutex_t
#include "log_event.h"                 // Query_log_event
#include "sql_statistics.h"
#include <hash.h>
#include <myisam.h>
#include <my_dir.h>
#include "create_options.h"
#include "sp_head.h"
#include "sp.h"
#include "sql_trigger.h"
#include "sql_parse.h"
#include "sql_show.h"
#include "transaction.h"
#include "sql_audit.h"
#include "sql_sequence.h"
#include "tztime.h"
#include "sql_insert.h"                        // binlog_drop_table
#include <algorithm>

#ifdef __WIN__
#include <io.h>
#endif

const char *primary_key_name="PRIMARY";

static int check_if_keyname_exists(const char *name,KEY *start, KEY *end);
static char *make_unique_key_name(THD *, const char *, KEY *, KEY *);
static bool make_unique_constraint_name(THD *, LEX_CSTRING *, const char *,
                                        List<Virtual_column_info> *, uint *);
static const char *make_unique_invisible_field_name(THD *, const char *,
                                                    List<Create_field> *);
static int copy_data_between_tables(THD *, TABLE *,TABLE *,
                                    List<Create_field> &, bool, uint, ORDER *,
                                    ha_rows *, ha_rows *,
                                    Alter_info::enum_enable_or_disable,
                                    Alter_table_ctx *);
static int append_system_key_parts(THD *thd, HA_CREATE_INFO *create_info,
                                   Key *key);
static int mysql_prepare_create_table(THD *, HA_CREATE_INFO *, Alter_info *,
                                      uint *, handler *, KEY **, uint *, int,
                                      const LEX_CSTRING db,
                                      const LEX_CSTRING table_name);
static uint blob_length_by_type(enum_field_types type);
static bool fix_constraints_names(THD *, List<Virtual_column_info> *,
                                  const HA_CREATE_INFO *);

/**
  @brief Helper function for explain_filename
  @param thd          Thread handle
  @param to_p         Explained name in system_charset_info
  @param end_p        End of the to_p buffer
  @param name         Name to be converted
  @param name_len     Length of the name, in bytes
*/
static char* add_identifier(THD* thd, char *to_p, const char * end_p,
                            const char* name, size_t name_len)
{
  uint res;
  uint errors;
  const char *conv_name, *conv_name_end;
  char tmp_name[FN_REFLEN];
  char conv_string[FN_REFLEN];
  int quote;

  DBUG_ENTER("add_identifier");
  if (!name[name_len])
    conv_name= name;
  else
  {
    strnmov(tmp_name, name, name_len);
    tmp_name[name_len]= 0;
    conv_name= tmp_name;
  }
  res= strconvert(&my_charset_filename, conv_name, name_len,
                  system_charset_info,
                  conv_string, FN_REFLEN, &errors);
  if (unlikely(!res || errors))
  {
    DBUG_PRINT("error", ("strconvert of '%s' failed with %u (errors: %u)", conv_name, res, errors));
    conv_name= name;
    conv_name_end= name + name_len;
  }
  else
  {
    DBUG_PRINT("info", ("conv '%s' -> '%s'", conv_name, conv_string));
    conv_name= conv_string;
    conv_name_end= conv_string + res;
  }

  quote= (likely(thd) ?
          get_quote_char_for_identifier(thd, conv_name, res - 1) :
          '`');

  if (quote != EOF && (end_p - to_p > 2))
  {
    *(to_p++)= (char) quote;
    while (*conv_name && (end_p - to_p - 1) > 0)
    {
      int length= system_charset_info->charlen(conv_name, conv_name_end);
      if (length <= 0)
        length= 1;
      if (length == 1 && *conv_name == (char) quote)
      { 
        if ((end_p - to_p) < 3)
          break;
        *(to_p++)= (char) quote;
        *(to_p++)= *(conv_name++);
      }
      else if (((long) length) < (end_p - to_p))
      {
        to_p= strnmov(to_p, conv_name, length);
        conv_name+= length;
      }
      else
        break;                               /* string already filled */
    }
    if (end_p > to_p) {
      *(to_p++)= (char) quote;
      if (end_p > to_p)
	*to_p= 0; /* terminate by NUL, but do not include it in the count */
    }
  }
  else
    to_p= strnmov(to_p, conv_name, end_p - to_p);
  DBUG_RETURN(to_p);
}


/**
  @brief Explain a path name by split it to database, table etc.
  
  @details Break down the path name to its logic parts
  (database, table, partition, subpartition).
  filename_to_tablename cannot be used on partitions, due to the #P# part.
  There can be up to 6 '#', #P# for partition, #SP# for subpartition
  and #TMP# or #REN# for temporary or renamed partitions.
  This should be used when something should be presented to a user in a
  diagnostic, error etc. when it would be useful to know what a particular
  file [and directory] means. Such as SHOW ENGINE STATUS, error messages etc.

  Examples:

    t1#P#p1                 table t1 partition p1
    t1#P#p1#SP#sp1          table t1 partition p1 subpartition sp1
    t1#P#p1#SP#sp1#TMP#     table t1 partition p1 subpartition sp1 temporary
    t1#P#p1#SP#sp1#REN#     table t1 partition p1 subpartition sp1 renamed

   @param      thd          Thread handle
   @param      from         Path name in my_charset_filename
                            Null terminated in my_charset_filename, normalized
                            to use '/' as directory separation character.
   @param      to           Explained name in system_charset_info
   @param      to_length    Size of to buffer
   @param      explain_mode Requested output format.
                            EXPLAIN_ALL_VERBOSE ->
                            [Database `db`, ]Table `tbl`[,[ Temporary| Renamed]
                            Partition `p` [, Subpartition `sp`]]
                            EXPLAIN_PARTITIONS_VERBOSE -> `db`.`tbl`
                            [[ Temporary| Renamed] Partition `p`
                            [, Subpartition `sp`]]
                            EXPLAIN_PARTITIONS_AS_COMMENT -> `db`.`tbl` |*
                            [,[ Temporary| Renamed] Partition `p`
                            [, Subpartition `sp`]] *|
                            (| is really a /, and it is all in one line)

   @retval     Length of returned string
*/

uint explain_filename(THD* thd,
		      const char *from,
                      char *to,
                      uint to_length,
                      enum_explain_filename_mode explain_mode)
{
  char *to_p= to;
  char *end_p= to_p + to_length;
  const char *db_name= NULL;
  size_t  db_name_len= 0;
  const char *table_name;
  size_t  table_name_len= 0;
  const char *part_name= NULL;
  size_t  part_name_len= 0;
  const char *subpart_name= NULL;
  size_t  subpart_name_len= 0;
  uint part_type= NORMAL_PART_NAME;

  const char *tmp_p;
  DBUG_ENTER("explain_filename");
  DBUG_PRINT("enter", ("from '%s'", from));
  tmp_p= from;
  table_name= from;
  /*
    If '/' then take last directory part as database.
    '/' is the directory separator, not FN_LIB_CHAR
  */
  while ((tmp_p= strchr(tmp_p, '/')))
  {
    db_name= table_name;
    /* calculate the length */
    db_name_len= (int)(tmp_p - db_name);
    tmp_p++;
    table_name= tmp_p;
  }
  tmp_p= table_name;
  /* Look if there are partition tokens in the table name. */
  while ((tmp_p= strchr(tmp_p, '#')))
  {
    tmp_p++;
    switch (tmp_p[0]) {
    case 'P':
    case 'p':
      if (tmp_p[1] == '#')
      {
        part_name= tmp_p + 2;
        tmp_p+= 2;
      }
      break;
    case 'S':
    case 's':
      if ((tmp_p[1] == 'P' || tmp_p[1] == 'p') && tmp_p[2] == '#')
      {
        part_name_len= (int)(tmp_p - part_name - 1);
        subpart_name= tmp_p + 3;
	tmp_p+= 3;
      }
      break;
    case 'T':
    case 't':
      if ((tmp_p[1] == 'M' || tmp_p[1] == 'm') &&
          (tmp_p[2] == 'P' || tmp_p[2] == 'p') &&
          tmp_p[3] == '#' && !tmp_p[4])
      {
        part_type= TEMP_PART_NAME;
        tmp_p+= 4;
      }
      break;
    case 'R':
    case 'r':
      if ((tmp_p[1] == 'E' || tmp_p[1] == 'e') &&
          (tmp_p[2] == 'N' || tmp_p[2] == 'n') &&
          tmp_p[3] == '#' && !tmp_p[4])
      {
        part_type= RENAMED_PART_NAME;
        tmp_p+= 4;
      }
      break;
    default:
      /* Not partition name part. */
      ;
    }
  }
  if (part_name)
  {
    table_name_len= (int)(part_name - table_name - 3);
    if (subpart_name)
      subpart_name_len= strlen(subpart_name);
    else
      part_name_len= strlen(part_name);
    if (part_type != NORMAL_PART_NAME)
    {
      if (subpart_name)
        subpart_name_len-= 5;
      else
        part_name_len-= 5;
    }
  }
  else
    table_name_len= strlen(table_name);
  if (db_name)
  {
    if (explain_mode == EXPLAIN_ALL_VERBOSE)
    {
      to_p= strnmov(to_p, ER_THD_OR_DEFAULT(thd, ER_DATABASE_NAME),
                                            end_p - to_p);
      *(to_p++)= ' ';
      to_p= add_identifier(thd, to_p, end_p, db_name, db_name_len);
      to_p= strnmov(to_p, ", ", end_p - to_p);
    }
    else
    {
      to_p= add_identifier(thd, to_p, end_p, db_name, db_name_len);
      to_p= strnmov(to_p, ".", end_p - to_p);
    }
  }
  if (explain_mode == EXPLAIN_ALL_VERBOSE)
  {
    to_p= strnmov(to_p, ER_THD_OR_DEFAULT(thd, ER_TABLE_NAME), end_p - to_p);
    *(to_p++)= ' ';
    to_p= add_identifier(thd, to_p, end_p, table_name, table_name_len);
  }
  else
    to_p= add_identifier(thd, to_p, end_p, table_name, table_name_len);
  if (part_name)
  {
    if (explain_mode == EXPLAIN_PARTITIONS_AS_COMMENT)
      to_p= strnmov(to_p, " /* ", end_p - to_p);
    else if (explain_mode == EXPLAIN_PARTITIONS_VERBOSE)
      to_p= strnmov(to_p, " ", end_p - to_p);
    else
      to_p= strnmov(to_p, ", ", end_p - to_p);
    if (part_type != NORMAL_PART_NAME)
    {
      if (part_type == TEMP_PART_NAME)
        to_p= strnmov(to_p, ER_THD_OR_DEFAULT(thd, ER_TEMPORARY_NAME),
                      end_p - to_p);
      else
        to_p= strnmov(to_p, ER_THD_OR_DEFAULT(thd, ER_RENAMED_NAME),
                      end_p - to_p);
      to_p= strnmov(to_p, " ", end_p - to_p);
    }
    to_p= strnmov(to_p, ER_THD_OR_DEFAULT(thd, ER_PARTITION_NAME),
                  end_p - to_p);
    *(to_p++)= ' ';
    to_p= add_identifier(thd, to_p, end_p, part_name, part_name_len);
    if (subpart_name)
    {
      to_p= strnmov(to_p, ", ", end_p - to_p);
      to_p= strnmov(to_p, ER_THD_OR_DEFAULT(thd, ER_SUBPARTITION_NAME),
                    end_p - to_p);
      *(to_p++)= ' ';
      to_p= add_identifier(thd, to_p, end_p, subpart_name, subpart_name_len);
    }
    if (explain_mode == EXPLAIN_PARTITIONS_AS_COMMENT)
      to_p= strnmov(to_p, " */", end_p - to_p);
  }
  DBUG_PRINT("exit", ("to '%s'", to));
  DBUG_RETURN((uint)(to_p - to));
}


/*
  Translate a file name to a table name (WL #1324).

  SYNOPSIS
    filename_to_tablename()
      from                      The file name in my_charset_filename.
      to                OUT     The table name in system_charset_info.
      to_length                 The size of the table name buffer.

  RETURN
    Table name length.
*/

uint filename_to_tablename(const char *from, char *to, size_t to_length, 
                           bool stay_quiet)
{
  uint errors;
  size_t res;
  DBUG_ENTER("filename_to_tablename");
  DBUG_PRINT("enter", ("from '%s'", from));

  res= strconvert(&my_charset_filename, from, FN_REFLEN,
                  system_charset_info,  to, to_length, &errors);
  if (unlikely(errors)) // Old 5.0 name
  {
    res= (strxnmov(to, to_length, MYSQL50_TABLE_NAME_PREFIX,  from, NullS) -
          to);
    if (!stay_quiet)
      sql_print_error("Invalid (old?) table or database name '%s'", from);
  }

  DBUG_PRINT("exit", ("to '%s'", to));
  DBUG_RETURN((uint)res);
}


/**
  Check if given string begins with "#mysql50#" prefix
  
  @param   name          string to check cut 
  
  @retval
    FALSE  no prefix found
  @retval
    TRUE   prefix found
*/

bool check_mysql50_prefix(const char *name)
{
  return (name[0] == '#' && 
         !strncmp(name, MYSQL50_TABLE_NAME_PREFIX,
                  MYSQL50_TABLE_NAME_PREFIX_LENGTH));
}


/**
  Check if given string begins with "#mysql50#" prefix, cut it if so.
  
  @param   from          string to check and cut 
  @param   to[out]       buffer for result string
  @param   to_length     its size
  
  @retval
    0      no prefix found
  @retval
    non-0  result string length
*/

uint check_n_cut_mysql50_prefix(const char *from, char *to, size_t to_length)
{
  if (check_mysql50_prefix(from))
    return (uint) (strmake(to, from + MYSQL50_TABLE_NAME_PREFIX_LENGTH,
                           to_length - 1) - to);
  return 0;
}


static bool check_if_frm_exists(char *path, const char *db, const char *table)
{
  fn_format(path, table, db, reg_ext, MYF(0));
  return !access(path, F_OK);
}


/*
  Translate a table name to a file name (WL #1324).

  SYNOPSIS
    tablename_to_filename()
      from                      The table name in system_charset_info.
      to                OUT     The file name in my_charset_filename.
      to_length                 The size of the file name buffer.

  RETURN
    File name length.
*/

uint tablename_to_filename(const char *from, char *to, size_t to_length)
{
  uint errors, length;
  DBUG_ENTER("tablename_to_filename");
  DBUG_PRINT("enter", ("from '%s'", from));

  if ((length= check_n_cut_mysql50_prefix(from, to, to_length)))
  {
    /*
      Check if the name supplied is a valid mysql 5.0 name and 
      make the name a zero length string if it's not.
      Note that just returning zero length is not enough : 
      a lot of places don't check the return value and expect 
      a zero terminated string.
    */  
    if (check_table_name(to, length, TRUE))
    {
      to[0]= 0;
      length= 0;
    }
    DBUG_RETURN(length);
  }
  length= strconvert(system_charset_info, from, FN_REFLEN,
                     &my_charset_filename, to, to_length, &errors);
  if (check_if_legal_tablename(to) &&
      length + 4 < to_length)
  {
    memcpy(to + length, "@@@", 4);
    length+= 3;
  }
  DBUG_PRINT("exit", ("to '%s'", to));
  DBUG_RETURN(length);
}


/*
  Creates path to a file: mysql_data_dir/db/table.ext

  SYNOPSIS
   build_table_filename()
     buff                       Where to write result in my_charset_filename.
                                This may be the same as table_name.
     bufflen                    buff size
     db                         Database name in system_charset_info.
     table_name                 Table name in system_charset_info.
     ext                        File extension.
     flags                      FN_FROM_IS_TMP or FN_TO_IS_TMP or FN_IS_TMP
                                table_name is temporary, do not change.

  NOTES

    Uses database and table name, and extension to create
    a file name in mysql_data_dir. Database and table
    names are converted from system_charset_info into "fscs".
    Unless flags indicate a temporary table name.
    'db' is always converted.
    'ext' is not converted.

    The conversion suppression is required for ALTER TABLE. This
    statement creates intermediate tables. These are regular
    (non-temporary) tables with a temporary name. Their path names must
    be derivable from the table name. So we cannot use
    build_tmptable_filename() for them.

  RETURN
    path length
*/

uint build_table_filename(char *buff, size_t bufflen, const char *db,
                          const char *table_name, const char *ext, uint flags)
{
  char dbbuff[FN_REFLEN];
  char tbbuff[FN_REFLEN];
  DBUG_ENTER("build_table_filename");
  DBUG_PRINT("enter", ("db: '%s'  table_name: '%s'  ext: '%s'  flags: %x",
                       db, table_name, ext, flags));

  (void) tablename_to_filename(db, dbbuff, sizeof(dbbuff));

  /* Check if this is a temporary table name. Allow it if a corresponding .frm file exists */
  if (is_prefix(table_name, tmp_file_prefix) && strlen(table_name) < NAME_CHAR_LEN &&
      check_if_frm_exists(tbbuff, dbbuff, table_name))
    flags|= FN_IS_TMP;

  if (flags & FN_IS_TMP) // FN_FROM_IS_TMP | FN_TO_IS_TMP
    strmake(tbbuff, table_name, sizeof(tbbuff)-1);
  else
    (void) tablename_to_filename(table_name, tbbuff, sizeof(tbbuff));

  char *end = buff + bufflen;
  /* Don't add FN_ROOTDIR if mysql_data_home already includes it */
  char *pos = strnmov(buff, mysql_data_home, bufflen);
  size_t rootdir_len= strlen(FN_ROOTDIR);
  if (pos - rootdir_len >= buff &&
      memcmp(pos - rootdir_len, FN_ROOTDIR, rootdir_len) != 0)
    pos= strnmov(pos, FN_ROOTDIR, end - pos);
  pos= strxnmov(pos, end - pos, dbbuff, FN_ROOTDIR, NullS);
#ifdef USE_SYMDIR
  if (!(flags & SKIP_SYMDIR_ACCESS))
  {
    unpack_dirname(buff, buff);
    pos= strend(buff);
  }
#endif
  pos= strxnmov(pos, end - pos, tbbuff, ext, NullS);

  DBUG_PRINT("exit", ("buff: '%s'", buff));
  DBUG_RETURN((uint)(pos - buff));
}


/**
  Create path to a temporary table mysql_tmpdir/#sql-temptable-1234-12-1
  (i.e. to its .FRM file but without an extension).

  @param thd      The thread handle.
  @param buff     Where to write result in my_charset_filename.
  @param bufflen  buff size

  @note
    Uses current_pid, thread_id, and tmp_table counter to create
    a file name in mysql_tmpdir.

  @return Path length.
*/

uint build_tmptable_filename(THD* thd, char *buff, size_t bufflen)
{
  DBUG_ENTER("build_tmptable_filename");

  char *p= strnmov(buff, mysql_tmpdir, bufflen);
  my_snprintf(p, bufflen - (p - buff), "/%s-temptable-%lx-%llx-%x",
              tmp_file_prefix, current_pid,
              thd->thread_id, thd->tmp_table++);

  if (lower_case_table_names)
  {
    /* Convert all except tmpdir to lower case */
    my_casedn_str(files_charset_info, p);
  }

  size_t length= unpack_filename(buff, buff);
  DBUG_PRINT("exit", ("buff: '%s'", buff));
  DBUG_RETURN((uint)length);
}

/*
--------------------------------------------------------------------------

   MODULE: DDL log
   -----------------

   This module is used to ensure that we can recover from crashes that occur
   in the middle of a meta-data operation in MySQL. E.g. DROP TABLE t1, t2;
   We need to ensure that both t1 and t2 are dropped and not only t1 and
   also that each table drop is entirely done and not "half-baked".

   To support this we create log entries for each meta-data statement in the
   ddl log while we are executing. These entries are dropped when the
   operation is completed.

   At recovery those entries that were not completed will be executed.

   There is only one ddl log in the system and it is protected by a mutex
   and there is a global struct that contains information about its current
   state.

   History:
   First version written in 2006 by Mikael Ronstrom
--------------------------------------------------------------------------
*/

struct st_global_ddl_log
{
  /*
    We need to adjust buffer size to be able to handle downgrades/upgrades
    where IO_SIZE has changed. We'll set the buffer size such that we can
    handle that the buffer size was upto 4 times bigger in the version
    that wrote the DDL log.
  */
  char file_entry_buf[4*IO_SIZE];
  char file_name_str[FN_REFLEN];
  char *file_name;
  DDL_LOG_MEMORY_ENTRY *first_free;
  DDL_LOG_MEMORY_ENTRY *first_used;
  uint num_entries;
  File file_id;
  uint name_len;
  uint io_size;
  bool inited;
  bool do_release;
  bool recovery_phase;
  st_global_ddl_log() : inited(false), do_release(false) {}
};

st_global_ddl_log global_ddl_log;

mysql_mutex_t LOCK_gdl;

#define DDL_LOG_ENTRY_TYPE_POS 0
#define DDL_LOG_ACTION_TYPE_POS 1
#define DDL_LOG_PHASE_POS 2
#define DDL_LOG_NEXT_ENTRY_POS 4
#define DDL_LOG_NAME_POS 8

#define DDL_LOG_NUM_ENTRY_POS 0
#define DDL_LOG_NAME_LEN_POS 4
#define DDL_LOG_IO_SIZE_POS 8

/**
  Read one entry from ddl log file.

  @param entry_no                     Entry number to read

  @return Operation status
    @retval true   Error
    @retval false  Success
*/

static bool read_ddl_log_file_entry(uint entry_no)
{
  bool error= FALSE;
  File file_id= global_ddl_log.file_id;
  uchar *file_entry_buf= (uchar*)global_ddl_log.file_entry_buf;
  size_t io_size= global_ddl_log.io_size;
  DBUG_ENTER("read_ddl_log_file_entry");

  mysql_mutex_assert_owner(&LOCK_gdl);
  if (mysql_file_pread(file_id, file_entry_buf, io_size, io_size * entry_no,
                       MYF(MY_WME)) != io_size)
    error= TRUE;
  DBUG_RETURN(error);
}


/**
  Write one entry to ddl log file.

  @param entry_no                     Entry number to write

  @return Operation status
    @retval true   Error
    @retval false  Success
*/

static bool write_ddl_log_file_entry(uint entry_no)
{
  bool error= FALSE;
  File file_id= global_ddl_log.file_id;
  uchar *file_entry_buf= (uchar*)global_ddl_log.file_entry_buf;
  DBUG_ENTER("write_ddl_log_file_entry");

  mysql_mutex_assert_owner(&LOCK_gdl);
  if (mysql_file_pwrite(file_id, file_entry_buf,
                        IO_SIZE, IO_SIZE * entry_no, MYF(MY_WME)) != IO_SIZE)
    error= TRUE;
  DBUG_RETURN(error);
}


/**
  Sync the ddl log file.

  @return Operation status
    @retval FALSE  Success
    @retval TRUE   Error
*/


static bool sync_ddl_log_file()
{
  DBUG_ENTER("sync_ddl_log_file");
  DBUG_RETURN(mysql_file_sync(global_ddl_log.file_id, MYF(MY_WME)));
}


/**
  Write ddl log header.

  @return Operation status
    @retval TRUE                      Error
    @retval FALSE                     Success
*/

static bool write_ddl_log_header()
{
  uint16 const_var;
  DBUG_ENTER("write_ddl_log_header");

  int4store(&global_ddl_log.file_entry_buf[DDL_LOG_NUM_ENTRY_POS],
            global_ddl_log.num_entries);
  const_var= FN_REFLEN;
  int4store(&global_ddl_log.file_entry_buf[DDL_LOG_NAME_LEN_POS],
            (ulong) const_var);
  const_var= IO_SIZE;
  int4store(&global_ddl_log.file_entry_buf[DDL_LOG_IO_SIZE_POS],
            (ulong) const_var);
  if (write_ddl_log_file_entry(0UL))
  {
    sql_print_error("Error writing ddl log header");
    DBUG_RETURN(TRUE);
  }
  DBUG_RETURN(sync_ddl_log_file());
}


/**
  Create ddl log file name.
  @param file_name                   Filename setup
*/

static inline void create_ddl_log_file_name(char *file_name)
{
  strxmov(file_name, mysql_data_home, "/", "ddl_log.log", NullS);
}


/**
  Read header of ddl log file.

  When we read the ddl log header we get information about maximum sizes
  of names in the ddl log and we also get information about the number
  of entries in the ddl log.

  @return Last entry in ddl log (0 if no entries)
*/

static uint read_ddl_log_header()
{
  uchar *file_entry_buf= (uchar*)global_ddl_log.file_entry_buf;
  char file_name[FN_REFLEN];
  uint entry_no;
  bool successful_open= FALSE;
  DBUG_ENTER("read_ddl_log_header");

  mysql_mutex_init(key_LOCK_gdl, &LOCK_gdl, MY_MUTEX_INIT_SLOW);
  mysql_mutex_lock(&LOCK_gdl);
  create_ddl_log_file_name(file_name);
  if ((global_ddl_log.file_id= mysql_file_open(key_file_global_ddl_log,
                                               file_name,
                                               O_RDWR | O_BINARY, MYF(0))) >= 0)
  {
    if (read_ddl_log_file_entry(0UL))
    {
      /* Write message into error log */
      sql_print_error("Failed to read ddl log file in recovery");
    }
    else
      successful_open= TRUE;
  }
  if (successful_open)
  {
    entry_no= uint4korr(&file_entry_buf[DDL_LOG_NUM_ENTRY_POS]);
    global_ddl_log.name_len= uint4korr(&file_entry_buf[DDL_LOG_NAME_LEN_POS]);
    global_ddl_log.io_size= uint4korr(&file_entry_buf[DDL_LOG_IO_SIZE_POS]);
    DBUG_ASSERT(global_ddl_log.io_size <=
                sizeof(global_ddl_log.file_entry_buf));
  }
  else
  {
    entry_no= 0;
  }
  global_ddl_log.first_free= NULL;
  global_ddl_log.first_used= NULL;
  global_ddl_log.num_entries= 0;
  global_ddl_log.do_release= true;
  mysql_mutex_unlock(&LOCK_gdl);
  DBUG_RETURN(entry_no);
}


/**
  Convert from ddl_log_entry struct to file_entry_buf binary blob.

  @param ddl_log_entry   filled in ddl_log_entry struct.
*/

static void set_global_from_ddl_log_entry(const DDL_LOG_ENTRY *ddl_log_entry)
{
  mysql_mutex_assert_owner(&LOCK_gdl);
  global_ddl_log.file_entry_buf[DDL_LOG_ENTRY_TYPE_POS]=
                                    (char)DDL_LOG_ENTRY_CODE;
  global_ddl_log.file_entry_buf[DDL_LOG_ACTION_TYPE_POS]=
                                    (char)ddl_log_entry->action_type;
  global_ddl_log.file_entry_buf[DDL_LOG_PHASE_POS]= 0;
  int4store(&global_ddl_log.file_entry_buf[DDL_LOG_NEXT_ENTRY_POS],
            ddl_log_entry->next_entry);
  DBUG_ASSERT(strlen(ddl_log_entry->name) < FN_REFLEN);
  strmake(&global_ddl_log.file_entry_buf[DDL_LOG_NAME_POS],
          ddl_log_entry->name, FN_REFLEN - 1);
  if (ddl_log_entry->action_type == DDL_LOG_RENAME_ACTION ||
      ddl_log_entry->action_type == DDL_LOG_REPLACE_ACTION ||
      ddl_log_entry->action_type == DDL_LOG_EXCHANGE_ACTION)
  {
    DBUG_ASSERT(strlen(ddl_log_entry->from_name) < FN_REFLEN);
    strmake(&global_ddl_log.file_entry_buf[DDL_LOG_NAME_POS + FN_REFLEN],
          ddl_log_entry->from_name, FN_REFLEN - 1);
  }
  else
    global_ddl_log.file_entry_buf[DDL_LOG_NAME_POS + FN_REFLEN]= 0;
  DBUG_ASSERT(strlen(ddl_log_entry->handler_name) < FN_REFLEN);
  strmake(&global_ddl_log.file_entry_buf[DDL_LOG_NAME_POS + (2*FN_REFLEN)],
          ddl_log_entry->handler_name, FN_REFLEN - 1);
  if (ddl_log_entry->action_type == DDL_LOG_EXCHANGE_ACTION)
  {
    DBUG_ASSERT(strlen(ddl_log_entry->tmp_name) < FN_REFLEN);
    strmake(&global_ddl_log.file_entry_buf[DDL_LOG_NAME_POS + (3*FN_REFLEN)],
          ddl_log_entry->tmp_name, FN_REFLEN - 1);
  }
  else
    global_ddl_log.file_entry_buf[DDL_LOG_NAME_POS + (3*FN_REFLEN)]= 0;
}


/**
  Convert from file_entry_buf binary blob to ddl_log_entry struct.

  @param[out] ddl_log_entry   struct to fill in.

  @note Strings (names) are pointing to the global_ddl_log structure,
  so LOCK_gdl needs to be hold until they are read or copied.
*/

static void set_ddl_log_entry_from_global(DDL_LOG_ENTRY *ddl_log_entry,
                                          const uint read_entry)
{
  char *file_entry_buf= (char*) global_ddl_log.file_entry_buf;
  uint inx;
  uchar single_char;

  mysql_mutex_assert_owner(&LOCK_gdl);
  ddl_log_entry->entry_pos= read_entry;
  single_char= file_entry_buf[DDL_LOG_ENTRY_TYPE_POS];
  ddl_log_entry->entry_type= (enum ddl_log_entry_code)single_char;
  single_char= file_entry_buf[DDL_LOG_ACTION_TYPE_POS];
  ddl_log_entry->action_type= (enum ddl_log_action_code)single_char;
  ddl_log_entry->phase= file_entry_buf[DDL_LOG_PHASE_POS];
  ddl_log_entry->next_entry= uint4korr(&file_entry_buf[DDL_LOG_NEXT_ENTRY_POS]);
  ddl_log_entry->name= &file_entry_buf[DDL_LOG_NAME_POS];
  inx= DDL_LOG_NAME_POS + global_ddl_log.name_len;
  ddl_log_entry->from_name= &file_entry_buf[inx];
  inx+= global_ddl_log.name_len;
  ddl_log_entry->handler_name= &file_entry_buf[inx];
  if (ddl_log_entry->action_type == DDL_LOG_EXCHANGE_ACTION)
  {
    inx+= global_ddl_log.name_len;
    ddl_log_entry->tmp_name= &file_entry_buf[inx];
  }
  else
    ddl_log_entry->tmp_name= NULL;
}


/**
  Read a ddl log entry.

  Read a specified entry in the ddl log.

  @param read_entry               Number of entry to read
  @param[out] entry_info          Information from entry

  @return Operation status
    @retval TRUE                     Error
    @retval FALSE                    Success
*/

static bool read_ddl_log_entry(uint read_entry, DDL_LOG_ENTRY *ddl_log_entry)
{
  DBUG_ENTER("read_ddl_log_entry");

  if (read_ddl_log_file_entry(read_entry))
  {
    DBUG_RETURN(TRUE);
  }
  set_ddl_log_entry_from_global(ddl_log_entry, read_entry);
  DBUG_RETURN(FALSE);
}


/**
  Initialise ddl log.

  Write the header of the ddl log file and length of names. Also set
  number of entries to zero.

  @return Operation status
    @retval TRUE                     Error
    @retval FALSE                    Success
*/

static bool init_ddl_log()
{
  char file_name[FN_REFLEN];
  DBUG_ENTER("init_ddl_log");

  if (global_ddl_log.inited)
    goto end;

  global_ddl_log.io_size= IO_SIZE;
  global_ddl_log.name_len= FN_REFLEN;
  create_ddl_log_file_name(file_name);
  if ((global_ddl_log.file_id= mysql_file_create(key_file_global_ddl_log,
                                                 file_name, CREATE_MODE,
                                                 O_RDWR | O_TRUNC | O_BINARY,
                                                 MYF(MY_WME))) < 0)
  {
    /* Couldn't create ddl log file, this is serious error */
    sql_print_error("Failed to open ddl log file");
    DBUG_RETURN(TRUE);
  }
  global_ddl_log.inited= TRUE;
  if (write_ddl_log_header())
  {
    (void) mysql_file_close(global_ddl_log.file_id, MYF(MY_WME));
    global_ddl_log.inited= FALSE;
    DBUG_RETURN(TRUE);
  }

end:
  DBUG_RETURN(FALSE);
}


/**
  Sync ddl log file.

  @return Operation status
    @retval TRUE        Error
    @retval FALSE       Success
*/

static bool sync_ddl_log_no_lock()
{
  DBUG_ENTER("sync_ddl_log_no_lock");

  mysql_mutex_assert_owner(&LOCK_gdl);
  if ((!global_ddl_log.recovery_phase) &&
      init_ddl_log())
  {
    DBUG_RETURN(TRUE);
  }
  DBUG_RETURN(sync_ddl_log_file());
}


/**
  @brief Deactivate an individual entry.

  @details For complex rename operations we need to deactivate individual
  entries.

  During replace operations where we start with an existing table called
  t1 and a replacement table called t1#temp or something else and where
  we want to delete t1 and rename t1#temp to t1 this is not possible to
  do in a safe manner unless the ddl log is informed of the phases in
  the change.

  Delete actions are 1-phase actions that can be ignored immediately after
  being executed.
  Rename actions from x to y is also a 1-phase action since there is no
  interaction with any other handlers named x and y.
  Replace action where drop y and x -> y happens needs to be a two-phase
  action. Thus the first phase will drop y and the second phase will
  rename x -> y.

  @param entry_no     Entry position of record to change

  @return Operation status
    @retval TRUE      Error
    @retval FALSE     Success
*/

static bool deactivate_ddl_log_entry_no_lock(uint entry_no)
{
  uchar *file_entry_buf= (uchar*)global_ddl_log.file_entry_buf;
  DBUG_ENTER("deactivate_ddl_log_entry_no_lock");

  mysql_mutex_assert_owner(&LOCK_gdl);
  if (!read_ddl_log_file_entry(entry_no))
  {
    if (file_entry_buf[DDL_LOG_ENTRY_TYPE_POS] == DDL_LOG_ENTRY_CODE)
    {
      /*
        Log entry, if complete mark it done (IGNORE).
        Otherwise increase the phase by one.
      */
      if (file_entry_buf[DDL_LOG_ACTION_TYPE_POS] == DDL_LOG_DELETE_ACTION ||
          file_entry_buf[DDL_LOG_ACTION_TYPE_POS] == DDL_LOG_RENAME_ACTION ||
          (file_entry_buf[DDL_LOG_ACTION_TYPE_POS] == DDL_LOG_REPLACE_ACTION &&
           file_entry_buf[DDL_LOG_PHASE_POS] == 1) ||
          (file_entry_buf[DDL_LOG_ACTION_TYPE_POS] == DDL_LOG_EXCHANGE_ACTION &&
           file_entry_buf[DDL_LOG_PHASE_POS] >= EXCH_PHASE_TEMP_TO_FROM))
        file_entry_buf[DDL_LOG_ENTRY_TYPE_POS]= DDL_IGNORE_LOG_ENTRY_CODE;
      else if (file_entry_buf[DDL_LOG_ACTION_TYPE_POS] == DDL_LOG_REPLACE_ACTION)
      {
        DBUG_ASSERT(file_entry_buf[DDL_LOG_PHASE_POS] == 0);
        file_entry_buf[DDL_LOG_PHASE_POS]= 1;
      }
      else if (file_entry_buf[DDL_LOG_ACTION_TYPE_POS] == DDL_LOG_EXCHANGE_ACTION)
      {
        DBUG_ASSERT(file_entry_buf[DDL_LOG_PHASE_POS] <=
                                                 EXCH_PHASE_FROM_TO_NAME);
        file_entry_buf[DDL_LOG_PHASE_POS]++;
      }
      else
      {
        DBUG_ASSERT(0);
      }
      if (write_ddl_log_file_entry(entry_no))
      {
        sql_print_error("Error in deactivating log entry. Position = %u",
                        entry_no);
        DBUG_RETURN(TRUE);
      }
    }
  }
  else
  {
    sql_print_error("Failed in reading entry before deactivating it");
    DBUG_RETURN(TRUE);
  }
  DBUG_RETURN(FALSE);
}


/**
  Execute one action in a ddl log entry

  @param ddl_log_entry              Information in action entry to execute

  @return Operation status
    @retval TRUE                       Error
    @retval FALSE                      Success
*/

static int execute_ddl_log_action(THD *thd, DDL_LOG_ENTRY *ddl_log_entry)
{
  bool frm_action= FALSE;
  LEX_CSTRING handler_name;
  handler *file= NULL;
  MEM_ROOT mem_root;
  int error= 1;
  char to_path[FN_REFLEN];
  char from_path[FN_REFLEN];
  handlerton *hton;
  DBUG_ENTER("execute_ddl_log_action");

  mysql_mutex_assert_owner(&LOCK_gdl);
  if (ddl_log_entry->entry_type == DDL_IGNORE_LOG_ENTRY_CODE)
  {
    DBUG_RETURN(FALSE);
  }
  DBUG_PRINT("ddl_log",
             ("execute type %c next %u name '%s' from_name '%s' handler '%s'"
              " tmp_name '%s'",
             ddl_log_entry->action_type,
             ddl_log_entry->next_entry,
             ddl_log_entry->name,
             ddl_log_entry->from_name,
             ddl_log_entry->handler_name,
             ddl_log_entry->tmp_name));
  handler_name.str= (char*)ddl_log_entry->handler_name;
  handler_name.length= strlen(ddl_log_entry->handler_name);
  init_sql_alloc(key_memory_gdl, &mem_root, TABLE_ALLOC_BLOCK_SIZE, 0,
                 MYF(MY_THREAD_SPECIFIC));
  if (!strcmp(ddl_log_entry->handler_name, reg_ext))
    frm_action= TRUE;
  else
  {
    plugin_ref plugin= ha_resolve_by_name(thd, &handler_name, false);
    if (!plugin)
    {
      my_error(ER_UNKNOWN_STORAGE_ENGINE, MYF(0), ddl_log_entry->handler_name);
      goto error;
    }
    hton= plugin_data(plugin, handlerton*);
    file= get_new_handler((TABLE_SHARE*)0, &mem_root, hton);
    if (unlikely(!file))
      goto error;
  }
  switch (ddl_log_entry->action_type)
  {
    case DDL_LOG_REPLACE_ACTION:
    case DDL_LOG_DELETE_ACTION:
    {
      if (ddl_log_entry->phase == 0)
      {
        if (frm_action)
        {
          strxmov(to_path, ddl_log_entry->name, reg_ext, NullS);
          if (unlikely((error= mysql_file_delete(key_file_frm, to_path,
                                                 MYF(MY_WME |
                                                     MY_IGNORE_ENOENT)))))
            break;
#ifdef WITH_PARTITION_STORAGE_ENGINE
          strxmov(to_path, ddl_log_entry->name, PAR_EXT, NullS);
          (void) mysql_file_delete(key_file_partition_ddl_log, to_path,
                                   MYF(0));
#endif
        }
        else
        {
          if (unlikely((error= hton->drop_table(hton, ddl_log_entry->name))))
          {
            if (!non_existing_table_error(error))
              break;
          }
        }
        if ((deactivate_ddl_log_entry_no_lock(ddl_log_entry->entry_pos)))
          break;
        (void) sync_ddl_log_no_lock();
        error= 0;
        if (ddl_log_entry->action_type == DDL_LOG_DELETE_ACTION)
          break;
      }
      DBUG_ASSERT(ddl_log_entry->action_type == DDL_LOG_REPLACE_ACTION);
      /*
        Fall through and perform the rename action of the replace
        action. We have already indicated the success of the delete
        action in the log entry by stepping up the phase.
      */
    }
    /* fall through */
    case DDL_LOG_RENAME_ACTION:
    {
      error= TRUE;
      if (frm_action)
      {
        strxmov(to_path, ddl_log_entry->name, reg_ext, NullS);
        strxmov(from_path, ddl_log_entry->from_name, reg_ext, NullS);
        if (mysql_file_rename(key_file_frm, from_path, to_path, MYF(MY_WME)))
          break;
#ifdef WITH_PARTITION_STORAGE_ENGINE
        strxmov(to_path, ddl_log_entry->name, PAR_EXT, NullS);
        strxmov(from_path, ddl_log_entry->from_name, PAR_EXT, NullS);
        (void) mysql_file_rename(key_file_partition_ddl_log, from_path, to_path, MYF(MY_WME));
#endif
      }
      else
      {
        if (file->ha_rename_table(ddl_log_entry->from_name,
                                  ddl_log_entry->name))
          break;
      }
      if ((deactivate_ddl_log_entry_no_lock(ddl_log_entry->entry_pos)))
        break;
      (void) sync_ddl_log_no_lock();
      error= FALSE;
      break;
    }
    case DDL_LOG_EXCHANGE_ACTION:
    {
      /* We hold LOCK_gdl, so we can alter global_ddl_log.file_entry_buf */
      char *file_entry_buf= (char*)&global_ddl_log.file_entry_buf;
      /* not yet implemented for frm */
      DBUG_ASSERT(!frm_action);
      /*
        Using a case-switch here to revert all currently done phases,
        since it will fall through until the first phase is undone.
      */
      switch (ddl_log_entry->phase) {
        case EXCH_PHASE_TEMP_TO_FROM:
          /* tmp_name -> from_name possibly done */
          (void) file->ha_rename_table(ddl_log_entry->from_name,
                                       ddl_log_entry->tmp_name);
          /* decrease the phase and sync */
          file_entry_buf[DDL_LOG_PHASE_POS]--;
          if (write_ddl_log_file_entry(ddl_log_entry->entry_pos))
            break;
          if (sync_ddl_log_no_lock())
            break;
          /* fall through */
        case EXCH_PHASE_FROM_TO_NAME:
          /* from_name -> name possibly done */
          (void) file->ha_rename_table(ddl_log_entry->name,
                                       ddl_log_entry->from_name);
          /* decrease the phase and sync */
          file_entry_buf[DDL_LOG_PHASE_POS]--;
          if (write_ddl_log_file_entry(ddl_log_entry->entry_pos))
            break;
          if (sync_ddl_log_no_lock())
            break;
          /* fall through */
        case EXCH_PHASE_NAME_TO_TEMP:
          /* name -> tmp_name possibly done */
          (void) file->ha_rename_table(ddl_log_entry->tmp_name,
                                       ddl_log_entry->name);
          /* disable the entry and sync */
          file_entry_buf[DDL_LOG_ENTRY_TYPE_POS]= DDL_IGNORE_LOG_ENTRY_CODE;
          if (write_ddl_log_file_entry(ddl_log_entry->entry_pos))
            break;
          if (sync_ddl_log_no_lock())
            break;
          error= FALSE;
          break;
        default:
          DBUG_ASSERT(0);
          break;
      }

      break;
    }
    default:
      DBUG_ASSERT(0);
      break;
  }
  delete file;
error:
  free_root(&mem_root, MYF(0)); 
  DBUG_RETURN(error);
}


/**
  Get a free entry in the ddl log

  @param[out] active_entry     A ddl log memory entry returned

  @return Operation status
    @retval TRUE               Error
    @retval FALSE              Success
*/

static bool get_free_ddl_log_entry(DDL_LOG_MEMORY_ENTRY **active_entry,
                                   bool *write_header)
{
  DDL_LOG_MEMORY_ENTRY *used_entry;
  DDL_LOG_MEMORY_ENTRY *first_used= global_ddl_log.first_used;
  DBUG_ENTER("get_free_ddl_log_entry");

  if (global_ddl_log.first_free == NULL)
  {
    if (!(used_entry= (DDL_LOG_MEMORY_ENTRY*)my_malloc(key_memory_DDL_LOG_MEMORY_ENTRY,
                              sizeof(DDL_LOG_MEMORY_ENTRY), MYF(MY_WME))))
    {
      sql_print_error("Failed to allocate memory for ddl log free list");
      DBUG_RETURN(TRUE);
    }
    global_ddl_log.num_entries++;
    used_entry->entry_pos= global_ddl_log.num_entries;
    *write_header= TRUE;
  }
  else
  {
    used_entry= global_ddl_log.first_free;
    global_ddl_log.first_free= used_entry->next_log_entry;
    *write_header= FALSE;
  }
  /*
    Move from free list to used list
  */
  used_entry->next_log_entry= first_used;
  used_entry->prev_log_entry= NULL;
  used_entry->next_active_log_entry= NULL;
  global_ddl_log.first_used= used_entry;
  if (first_used)
    first_used->prev_log_entry= used_entry;

  *active_entry= used_entry;
  DBUG_RETURN(FALSE);
}


/**
  Execute one entry in the ddl log.
  
  Executing an entry means executing a linked list of actions.

  @param first_entry           Reference to first action in entry

  @return Operation status
    @retval TRUE               Error
    @retval FALSE              Success
*/

static bool execute_ddl_log_entry_no_lock(THD *thd, uint first_entry)
{
  DDL_LOG_ENTRY ddl_log_entry;
  uint read_entry= first_entry;
  DBUG_ENTER("execute_ddl_log_entry_no_lock");

  mysql_mutex_assert_owner(&LOCK_gdl);
  do
  {
    if (read_ddl_log_entry(read_entry, &ddl_log_entry))
    {
      /* Write to error log and continue with next log entry */
      sql_print_error("Failed to read entry = %u from ddl log",
                      read_entry);
      break;
    }
    DBUG_ASSERT(ddl_log_entry.entry_type == DDL_LOG_ENTRY_CODE ||
                ddl_log_entry.entry_type == DDL_IGNORE_LOG_ENTRY_CODE);

    if (execute_ddl_log_action(thd, &ddl_log_entry))
    {
      /* Write to error log and continue with next log entry */
      sql_print_error("Failed to execute action for entry = %u from ddl log",
                      read_entry);
      break;
    }
    read_entry= ddl_log_entry.next_entry;
  } while (read_entry);
  DBUG_RETURN(FALSE);
}


/*
  External interface methods for the DDL log Module
  ---------------------------------------------------
*/

/**
  Write a ddl log entry.

  A careful write of the ddl log is performed to ensure that we can
  handle crashes occurring during CREATE and ALTER TABLE processing.

  @param ddl_log_entry         Information about log entry
  @param[out] entry_written    Entry information written into   

  @return Operation status
    @retval TRUE               Error
    @retval FALSE              Success
*/

bool write_ddl_log_entry(DDL_LOG_ENTRY *ddl_log_entry,
                         DDL_LOG_MEMORY_ENTRY **active_entry)
{
  bool error, write_header;
  DBUG_ENTER("write_ddl_log_entry");

  mysql_mutex_assert_owner(&LOCK_gdl);
  if (init_ddl_log())
  {
    DBUG_RETURN(TRUE);
  }
  set_global_from_ddl_log_entry(ddl_log_entry);
  if (get_free_ddl_log_entry(active_entry, &write_header))
  {
    DBUG_RETURN(TRUE);
  }
  error= FALSE;
  DBUG_PRINT("ddl_log",
             ("write type %c next %u name '%s' from_name '%s' handler '%s'"
              " tmp_name '%s'",
             (char) global_ddl_log.file_entry_buf[DDL_LOG_ACTION_TYPE_POS],
             ddl_log_entry->next_entry,
             (char*) &global_ddl_log.file_entry_buf[DDL_LOG_NAME_POS],
             (char*) &global_ddl_log.file_entry_buf[DDL_LOG_NAME_POS
                                                    + FN_REFLEN],
             (char*) &global_ddl_log.file_entry_buf[DDL_LOG_NAME_POS
                                                    + (2*FN_REFLEN)],
             (char*) &global_ddl_log.file_entry_buf[DDL_LOG_NAME_POS
                                                    + (3*FN_REFLEN)]));
  if (unlikely(write_ddl_log_file_entry((*active_entry)->entry_pos)))
  {
    error= TRUE;
    sql_print_error("Failed to write entry_no = %u",
                    (*active_entry)->entry_pos);
  }
  if (write_header && likely(!error))
  {
    (void) sync_ddl_log_no_lock();
    if (write_ddl_log_header())
      error= TRUE;
  }
  if (unlikely(error))
    release_ddl_log_memory_entry(*active_entry);
  DBUG_RETURN(error);
}


/**
  @brief Write final entry in the ddl log.

  @details This is the last write in the ddl log. The previous log entries
  have already been written but not yet synched to disk.
  We write a couple of log entries that describes action to perform.
  This entries are set-up in a linked list, however only when a first
  execute entry is put as the first entry these will be executed.
  This routine writes this first.

  @param first_entry               First entry in linked list of entries
                                   to execute, if 0 = NULL it means that
                                   the entry is removed and the entries
                                   are put into the free list.
  @param complete                  Flag indicating we are simply writing
                                   info about that entry has been completed
  @param[in,out] active_entry      Entry to execute, 0 = NULL if the entry
                                   is written first time and needs to be
                                   returned. In this case the entry written
                                   is returned in this parameter

  @return Operation status
    @retval TRUE                   Error
    @retval FALSE                  Success
*/ 

bool write_execute_ddl_log_entry(uint first_entry,
                                 bool complete,
                                 DDL_LOG_MEMORY_ENTRY **active_entry)
{
  bool write_header= FALSE;
  char *file_entry_buf= (char*)global_ddl_log.file_entry_buf;
  DBUG_ENTER("write_execute_ddl_log_entry");

  mysql_mutex_assert_owner(&LOCK_gdl);
  if (init_ddl_log())
  {
    DBUG_RETURN(TRUE);
  }
  if (!complete)
  {
    /*
      We haven't synched the log entries yet, we synch them now before
      writing the execute entry. If complete is true we haven't written
      any log entries before, we are only here to write the execute
      entry to indicate it is done.
    */
    (void) sync_ddl_log_no_lock();
    file_entry_buf[DDL_LOG_ENTRY_TYPE_POS]= (char)DDL_LOG_EXECUTE_CODE;
  }
  else
    file_entry_buf[DDL_LOG_ENTRY_TYPE_POS]= (char)DDL_IGNORE_LOG_ENTRY_CODE;
  file_entry_buf[DDL_LOG_ACTION_TYPE_POS]= 0; /* Ignored for execute entries */
  file_entry_buf[DDL_LOG_PHASE_POS]= 0;
  int4store(&file_entry_buf[DDL_LOG_NEXT_ENTRY_POS], first_entry);
  file_entry_buf[DDL_LOG_NAME_POS]= 0;
  file_entry_buf[DDL_LOG_NAME_POS + FN_REFLEN]= 0;
  file_entry_buf[DDL_LOG_NAME_POS + 2*FN_REFLEN]= 0;
  if (!(*active_entry))
  {
    if (get_free_ddl_log_entry(active_entry, &write_header))
    {
      DBUG_RETURN(TRUE);
    }
    write_header= TRUE;
  }
  if (write_ddl_log_file_entry((*active_entry)->entry_pos))
  {
    sql_print_error("Error writing execute entry in ddl log");
    release_ddl_log_memory_entry(*active_entry);
    DBUG_RETURN(TRUE);
  }
  (void) sync_ddl_log_no_lock();
  if (write_header)
  {
    if (write_ddl_log_header())
    {
      release_ddl_log_memory_entry(*active_entry);
      DBUG_RETURN(TRUE);
    }
  }
  DBUG_RETURN(FALSE);
}


/**
  Deactivate an individual entry.

  @details see deactivate_ddl_log_entry_no_lock.

  @param entry_no     Entry position of record to change

  @return Operation status
    @retval TRUE      Error
    @retval FALSE     Success
*/

bool deactivate_ddl_log_entry(uint entry_no)
{
  bool error;
  DBUG_ENTER("deactivate_ddl_log_entry");

  mysql_mutex_lock(&LOCK_gdl);
  error= deactivate_ddl_log_entry_no_lock(entry_no);
  mysql_mutex_unlock(&LOCK_gdl);
  DBUG_RETURN(error);
}


/**
  Sync ddl log file.

  @return Operation status
    @retval TRUE        Error
    @retval FALSE       Success
*/

bool sync_ddl_log()
{
  bool error;
  DBUG_ENTER("sync_ddl_log");

  mysql_mutex_lock(&LOCK_gdl);
  error= sync_ddl_log_no_lock();
  mysql_mutex_unlock(&LOCK_gdl);

  DBUG_RETURN(error);
}


/**
  Release a log memory entry.
  @param log_memory_entry                Log memory entry to release
*/

void release_ddl_log_memory_entry(DDL_LOG_MEMORY_ENTRY *log_entry)
{
  DDL_LOG_MEMORY_ENTRY *first_free= global_ddl_log.first_free;
  DDL_LOG_MEMORY_ENTRY *next_log_entry= log_entry->next_log_entry;
  DDL_LOG_MEMORY_ENTRY *prev_log_entry= log_entry->prev_log_entry;
  DBUG_ENTER("release_ddl_log_memory_entry");

  mysql_mutex_assert_owner(&LOCK_gdl);
  global_ddl_log.first_free= log_entry;
  log_entry->next_log_entry= first_free;

  if (prev_log_entry)
    prev_log_entry->next_log_entry= next_log_entry;
  else
    global_ddl_log.first_used= next_log_entry;
  if (next_log_entry)
    next_log_entry->prev_log_entry= prev_log_entry;
  DBUG_VOID_RETURN;
}


/**
  Execute one entry in the ddl log.
  
  Executing an entry means executing a linked list of actions.

  @param first_entry           Reference to first action in entry

  @return Operation status
    @retval TRUE               Error
    @retval FALSE              Success
*/

bool execute_ddl_log_entry(THD *thd, uint first_entry)
{
  bool error;
  DBUG_ENTER("execute_ddl_log_entry");

  mysql_mutex_lock(&LOCK_gdl);
  error= execute_ddl_log_entry_no_lock(thd, first_entry);
  mysql_mutex_unlock(&LOCK_gdl);
  DBUG_RETURN(error);
}


/**
  Close the ddl log.
*/

static void close_ddl_log()
{
  DBUG_ENTER("close_ddl_log");
  if (global_ddl_log.file_id >= 0)
  {
    (void) mysql_file_close(global_ddl_log.file_id, MYF(MY_WME));
    global_ddl_log.file_id= (File) -1;
  }
  DBUG_VOID_RETURN;
}


/**
  Execute the ddl log at recovery of MySQL Server.
*/

void execute_ddl_log_recovery()
{
  uint num_entries, i;
  THD *thd;
  DDL_LOG_ENTRY ddl_log_entry;
  char file_name[FN_REFLEN];
  static char recover_query_string[]= "INTERNAL DDL LOG RECOVER IN PROGRESS";
  DBUG_ENTER("execute_ddl_log_recovery");

  /*
    Initialise global_ddl_log struct
  */
  bzero(global_ddl_log.file_entry_buf, sizeof(global_ddl_log.file_entry_buf));
  global_ddl_log.inited= FALSE;
  global_ddl_log.recovery_phase= TRUE;
  global_ddl_log.io_size= IO_SIZE;
  global_ddl_log.file_id= (File) -1;

  /*
    To be able to run this from boot, we allocate a temporary THD
  */
  if (!(thd=new THD(0)))
    DBUG_VOID_RETURN;
  thd->thread_stack= (char*) &thd;
  thd->store_globals();

  thd->set_query(recover_query_string, strlen(recover_query_string));

  /* this also initialize LOCK_gdl */
  num_entries= read_ddl_log_header();
  mysql_mutex_lock(&LOCK_gdl);
  for (i= 1; i < num_entries + 1; i++)
  {
    if (read_ddl_log_entry(i, &ddl_log_entry))
    {
      sql_print_error("Failed to read entry no = %u from ddl log",
                       i);
      continue;
    }
    if (ddl_log_entry.entry_type == DDL_LOG_EXECUTE_CODE)
    {
      if (execute_ddl_log_entry_no_lock(thd, ddl_log_entry.next_entry))
      {
        /* Real unpleasant scenario but we continue anyways.  */
        continue;
      }
    }
  }
  close_ddl_log();
  create_ddl_log_file_name(file_name);
  (void) mysql_file_delete(key_file_global_ddl_log, file_name, MYF(0));
  global_ddl_log.recovery_phase= FALSE;
  mysql_mutex_unlock(&LOCK_gdl);
  thd->reset_query();
  delete thd;
  DBUG_VOID_RETURN;
}


/**
  Release all memory allocated to the ddl log.
*/

void release_ddl_log()
{
  DDL_LOG_MEMORY_ENTRY *free_list;
  DDL_LOG_MEMORY_ENTRY *used_list;
  DBUG_ENTER("release_ddl_log");

  if (!global_ddl_log.do_release)
    DBUG_VOID_RETURN;

  mysql_mutex_lock(&LOCK_gdl);
  free_list= global_ddl_log.first_free;
  used_list= global_ddl_log.first_used;
  while (used_list)
  {
    DDL_LOG_MEMORY_ENTRY *tmp= used_list->next_log_entry;
    my_free(used_list);
    used_list= tmp;
  }
  while (free_list)
  {
    DDL_LOG_MEMORY_ENTRY *tmp= free_list->next_log_entry;
    my_free(free_list);
    free_list= tmp;
  }
  close_ddl_log();
  global_ddl_log.inited= 0;
  mysql_mutex_unlock(&LOCK_gdl);
  mysql_mutex_destroy(&LOCK_gdl);
  global_ddl_log.do_release= false;
  DBUG_VOID_RETURN;
}


/*
---------------------------------------------------------------------------

  END MODULE DDL log
  --------------------

---------------------------------------------------------------------------
*/


/**
   @brief construct a temporary shadow file name.

   @details Make a shadow file name used by ALTER TABLE to construct the
   modified table (with keeping the original). The modified table is then
   moved back as original table. The name must start with the temp file
   prefix so it gets filtered out by table files listing routines. 
    
   @param[out] buff      buffer to receive the constructed name
   @param      bufflen   size of buff
   @param      lpt       alter table data structure

   @retval     path length
*/

uint build_table_shadow_filename(char *buff, size_t bufflen, 
                                 ALTER_PARTITION_PARAM_TYPE *lpt)
{
  char tmp_name[FN_REFLEN];
  my_snprintf(tmp_name, sizeof (tmp_name), "%s-shadow-%lx-%s", tmp_file_prefix,
              (ulong) current_thd->thread_id, lpt->table_name.str);
  return build_table_filename(buff, bufflen, lpt->db.str, tmp_name, "",
                              FN_IS_TMP);
}


/*
  SYNOPSIS
    mysql_write_frm()
    lpt                    Struct carrying many parameters needed for this
                           method
    flags                  Flags as defined below
      WFRM_INITIAL_WRITE        If set we need to prepare table before
                                creating the frm file
      WFRM_INSTALL_SHADOW       If set we should install the new frm
      WFRM_KEEP_SHARE           If set we know that the share is to be
                                retained and thus we should ensure share
                                object is correct, if not set we don't
                                set the new partition syntax string since
                                we know the share object is destroyed.
      WFRM_PACK_FRM             If set we should pack the frm file and delete
                                the frm file

  RETURN VALUES
    TRUE                   Error
    FALSE                  Success

  DESCRIPTION
    A support method that creates a new frm file and in this process it
    regenerates the partition data. It works fine also for non-partitioned
    tables since it only handles partitioned data if it exists.
*/

bool mysql_write_frm(ALTER_PARTITION_PARAM_TYPE *lpt, uint flags)
{
  /*
    Prepare table to prepare for writing a new frm file where the
    partitions in add/drop state have temporarily changed their state
    We set tmp_table to avoid get errors on naming of primary key index.
  */
  int error= 0;
  char path[FN_REFLEN+1];
  char shadow_path[FN_REFLEN+1];
  char shadow_frm_name[FN_REFLEN+1];
  char frm_name[FN_REFLEN+1];
#ifdef WITH_PARTITION_STORAGE_ENGINE
  char *part_syntax_buf;
  uint syntax_len;
#endif
  DBUG_ENTER("mysql_write_frm");

  /*
    Build shadow frm file name
  */
  build_table_shadow_filename(shadow_path, sizeof(shadow_path) - 1, lpt);
  strxmov(shadow_frm_name, shadow_path, reg_ext, NullS);
  if (flags & WFRM_WRITE_SHADOW)
  {
    if (mysql_prepare_create_table(lpt->thd, lpt->create_info, lpt->alter_info,
                                   &lpt->db_options, lpt->table->file,
                                   &lpt->key_info_buffer, &lpt->key_count,
                                   C_ALTER_TABLE, lpt->db, lpt->table_name))
    {
      DBUG_RETURN(TRUE);
    }
#ifdef WITH_PARTITION_STORAGE_ENGINE
    {
      partition_info *part_info= lpt->table->part_info;
      if (part_info)
      {
        part_syntax_buf= generate_partition_syntax_for_frm(lpt->thd, part_info,
                               &syntax_len, lpt->create_info, lpt->alter_info);
        if (!part_syntax_buf)
          DBUG_RETURN(TRUE);
        part_info->part_info_string= part_syntax_buf;
        part_info->part_info_len= syntax_len;
      }
    }
#endif
    /* Write shadow frm file */
    lpt->create_info->table_options= lpt->db_options;
    LEX_CUSTRING frm= build_frm_image(lpt->thd, lpt->table_name,
                                      lpt->create_info,
                                      lpt->alter_info->create_list,
                                      lpt->key_count, lpt->key_info_buffer,
                                      lpt->table->file);
    if (!frm.str)
    {
      error= 1;
      goto end;
    }

    int error= writefile(shadow_frm_name, lpt->db.str, lpt->table_name.str,
                         lpt->create_info->tmp_table(), frm.str, frm.length);
    my_free(const_cast<uchar*>(frm.str));

    if (unlikely(error) ||
        unlikely(lpt->table->file->
                 ha_create_partitioning_metadata(shadow_path,
                                                 NULL, CHF_CREATE_FLAG)))
    {
      mysql_file_delete(key_file_frm, shadow_frm_name, MYF(0));
      error= 1;
      goto end;
    }
  }
  if (flags & WFRM_INSTALL_SHADOW)
  {
#ifdef WITH_PARTITION_STORAGE_ENGINE
    partition_info *part_info= lpt->part_info;
#endif
    /*
      Build frm file name
    */
    build_table_filename(path, sizeof(path) - 1, lpt->db.str,
                         lpt->table_name.str, "", 0);
    strxnmov(frm_name, sizeof(frm_name), path, reg_ext, NullS);
    /*
      When we are changing to use new frm file we need to ensure that we
      don't collide with another thread in process to open the frm file.
      We start by deleting the .frm file and possible .par file. Then we
      write to the DDL log that we have completed the delete phase by
      increasing the phase of the log entry. Next step is to rename the
      new .frm file and the new .par file to the real name. After
      completing this we write a new phase to the log entry that will
      deactivate it.
    */
    if (mysql_file_delete(key_file_frm, frm_name, MYF(MY_WME)) ||
#ifdef WITH_PARTITION_STORAGE_ENGINE
        lpt->table->file->ha_create_partitioning_metadata(path, shadow_path,
                                                          CHF_DELETE_FLAG) ||
        deactivate_ddl_log_entry(part_info->frm_log_entry->entry_pos) ||
        (sync_ddl_log(), FALSE) ||
        mysql_file_rename(key_file_frm,
                          shadow_frm_name, frm_name, MYF(MY_WME)) ||
        lpt->table->file->ha_create_partitioning_metadata(path, shadow_path,
                                                          CHF_RENAME_FLAG))
#else
        mysql_file_rename(key_file_frm,
                          shadow_frm_name, frm_name, MYF(MY_WME)))
#endif
    {
      error= 1;
      goto err;
    }
#ifdef WITH_PARTITION_STORAGE_ENGINE
    if (part_info && (flags & WFRM_KEEP_SHARE))
    {
      TABLE_SHARE *share= lpt->table->s;
      char *tmp_part_syntax_str;
      part_syntax_buf= generate_partition_syntax_for_frm(lpt->thd,
                   part_info, &syntax_len, lpt->create_info, lpt->alter_info);
      if (!part_syntax_buf)
      {
        error= 1;
        goto err;
      }
      if (share->partition_info_buffer_size < syntax_len + 1)
      {
        share->partition_info_buffer_size= syntax_len+1;
        if (!(tmp_part_syntax_str= (char*) strmake_root(&share->mem_root,
                                                        part_syntax_buf,
                                                        syntax_len)))
        {
          error= 1;
          goto err;
        }
        share->partition_info_str= tmp_part_syntax_str;
      }
      else
        memcpy((char*) share->partition_info_str, part_syntax_buf,
               syntax_len + 1);
      share->partition_info_str_len= part_info->part_info_len= syntax_len;
      part_info->part_info_string= part_syntax_buf;
    }
#endif

err:
#ifdef WITH_PARTITION_STORAGE_ENGINE
    deactivate_ddl_log_entry(part_info->frm_log_entry->entry_pos);
    part_info->frm_log_entry= NULL;
    (void) sync_ddl_log();
#endif
    ;
  }

end:
  DBUG_RETURN(error);
}


/*
  SYNOPSIS
    write_bin_log()
    thd                           Thread object
    clear_error                   is clear_error to be called
    query                         Query to log
    query_length                  Length of query
    is_trans                      if the event changes either
                                  a trans or non-trans engine.

  RETURN VALUES
    NONE

  DESCRIPTION
    Write the binlog if open, routine used in multiple places in this
    file
*/

int write_bin_log(THD *thd, bool clear_error,
                  char const *query, ulong query_length, bool is_trans)
{
  int error= 0;
  if (mysql_bin_log.is_open())
  {
    int errcode= 0;
    thd_proc_info(thd, "Writing to binlog");
    if (clear_error)
      thd->clear_error();
    else
      errcode= query_error_code(thd, TRUE);
    error= thd->binlog_query(THD::STMT_QUERY_TYPE,
                             query, query_length, is_trans, FALSE, FALSE,
                             errcode) > 0;
    thd_proc_info(thd, 0);
  }
  return error;
}


/*
  Write to binary log with optional adding "IF EXISTS"

  The query is taken from thd->query()
*/

int write_bin_log_with_if_exists(THD *thd, bool clear_error,
                                 bool is_trans, bool add_if_exists)
{
  int result;
  ulonglong save_option_bits= thd->variables.option_bits;
  if (add_if_exists)
    thd->variables.option_bits|= OPTION_IF_EXISTS;
  result= write_bin_log(thd, clear_error, thd->query(), thd->query_length(),
                        is_trans);
  thd->variables.option_bits= save_option_bits;
  return result;
}


/*
 delete (drop) tables.

  SYNOPSIS
   mysql_rm_table()
   thd			Thread handle
   tables		List of tables to delete
   if_exists		If 1, don't give error if one table doesn't exists
   drop_temporary       1 if DROP TEMPORARY
   drop_sequence        1 if DROP SEQUENCE
   dont_log_query       1 if no write to binary log and no send of ok

  NOTES
    Will delete all tables that can be deleted and give a compact error
    messages for tables that could not be deleted.
    If a table is in use, we will wait for all users to free the table
    before dropping it

    Wait if global_read_lock (FLUSH TABLES WITH READ LOCK) is set, but
    not if under LOCK TABLES.

  RETURN
    FALSE OK.  In this case ok packet is sent to user
    TRUE  Error

*/

bool mysql_rm_table(THD *thd,TABLE_LIST *tables, bool if_exists,
                    bool drop_temporary, bool drop_sequence,
                    bool dont_log_query)
{
  bool error;
  Drop_table_error_handler err_handler;
  TABLE_LIST *table;
  DBUG_ENTER("mysql_rm_table");

  /* Disable drop of enabled log tables, must be done before name locking */
  for (table= tables; table; table= table->next_local)
  {
    if (check_if_log_table(table, TRUE, "DROP"))
      DBUG_RETURN(true);
  }

  if (!drop_temporary)
  {
    if (!thd->locked_tables_mode)
    {
      if (drop_sequence)
      {
        /* We are trying to drop a sequence.
           Change all temporary tables that are not sequences to
           normal tables so that we can try to drop them instead.
           If we don't do this, we will get an error 'not a sequence'
           when trying to drop a sequence that is hidden by a temporary
           table.
        */
        for (table= tables; table; table= table->next_global)
        {
          if (table->open_type == OT_TEMPORARY_OR_BASE &&
            is_temporary_table(table) && !table->table->s->sequence)
          {
            thd->mark_tmp_table_as_free_for_reuse(table->table);
            table->table= NULL;
          }
        }
      }
      if (lock_table_names(thd, tables, NULL,
                           thd->variables.lock_wait_timeout, 0))
        DBUG_RETURN(true);
    }
    else
    {
      for (table= tables; table; table= table->next_local)
      {
        if (is_temporary_table(table))
        {
          /*
            A temporary table.

            Don't try to find a corresponding MDL lock or assign it
            to table->mdl_request.ticket. There can't be metadata
            locks for temporary tables: they are local to the session.

            Later in this function we release the MDL lock only if
            table->mdl_requeset.ticket is not NULL. Thus here we
            ensure that we won't release the metadata lock on the base
            table locked with LOCK TABLES as a side effect of temporary
            table drop.
          */
          DBUG_ASSERT(table->mdl_request.ticket == NULL);
        }
        else
        {
          /*
            Not a temporary table.

            Since 'tables' list can't contain duplicates (this is ensured
            by parser) it is safe to cache pointer to the TABLE instances
            in its elements.
          */
          table->table= find_table_for_mdl_upgrade(thd, table->db.str,
                                                   table->table_name.str, NULL);
          if (!table->table)
            DBUG_RETURN(true);
          table->mdl_request.ticket= table->table->mdl_ticket;
        }
      }
    }
    /* We remove statistics for table last, after we have the DDL lock */
    for (table= tables; table; table= table->next_local)
    {
      LEX_CSTRING db_name= table->db;
      LEX_CSTRING table_name= table->table_name;
      if (table->open_type == OT_BASE_ONLY ||
          !thd->find_temporary_table(table))
        (void) delete_statistics_for_table(thd, &db_name, &table_name);
    }
  }

  /* mark for close and remove all cached entries */
  thd->push_internal_handler(&err_handler);
  error= mysql_rm_table_no_locks(thd, tables, if_exists, drop_temporary,
                                 false, drop_sequence, dont_log_query,
                                 false);
  thd->pop_internal_handler();

  if (unlikely(error))
    DBUG_RETURN(TRUE);
  if (!dont_log_query)
    my_ok(thd);
  DBUG_RETURN(FALSE);
}


/**
  Find the comment in the query.
  That's auxiliary function to be used handling DROP TABLE [comment].

  @param  thd             Thread handler
  @param  comment_pos     How many characters to skip before the comment.
                          Can be either 9 for DROP TABLE or
                          17 for DROP TABLE IF EXISTS
  @param  comment_start   returns the beginning of the comment if found.

  @retval  0  no comment found
  @retval  >0 the lenght of the comment found

*/
static uint32 comment_length(THD *thd, uint32 comment_pos,
                             const char **comment_start)
{
  /* We use uchar * here to make array indexing portable */
  const uchar *query= (uchar*) thd->query();
  const uchar *query_end= (uchar*) query + thd->query_length();
  const uchar *const state_map= thd->charset()->state_map;

  for (; query < query_end; query++)
  {
    if (state_map[static_cast<uchar>(*query)] == MY_LEX_SKIP)
      continue;
    if (comment_pos-- == 0)
      break;
  }
  if (query > query_end - 3 /* comment can't be shorter than 4 */ ||
      state_map[static_cast<uchar>(*query)] != MY_LEX_LONG_COMMENT || query[1] != '*')
    return 0;
  
  *comment_start= (char*) query;
  
  for (query+= 3; query < query_end; query++)
  {
    if (query[-1] == '*' && query[0] == '/')
      return (uint32)((char*) query - *comment_start + 1);
  }
  return 0;
}

/**
  Execute the drop of a normal or temporary table.

  @param  thd             Thread handler
  @param  tables          Tables to drop
  @param  if_exists       If set, don't give an error if table doesn't exists.
                          In this case we give an warning of level 'NOTE'
  @param  drop_temporary  Only drop temporary tables
  @param  drop_view       Allow to delete VIEW .frm
  @param  dont_log_query  Don't write query to log files. This will also not
                          generate warnings if the handler files doesn't exists
  @param  dont_free_locks Don't do automatic UNLOCK TABLE if no more locked
                          tables

  @retval  0  ok
  @retval  1  Error
  @retval -1  Thread was killed

  @note This function assumes that metadata locks have already been taken.
        It is also assumed that the tables have been removed from TDC.

  @note This function assumes that temporary tables to be dropped have
        been pre-opened using corresponding table list elements.

  @todo When logging to the binary log, we should log
        tmp_tables and transactional tables as separate statements if we
        are in a transaction;  This is needed to get these tables into the
        cached binary log that is only written on COMMIT.
        The current code only writes DROP statements that only uses temporary
        tables to the cache binary log.  This should be ok on most cases, but
        not all.
*/

int mysql_rm_table_no_locks(THD *thd, TABLE_LIST *tables, bool if_exists,
                            bool drop_temporary, bool drop_view,
                            bool drop_sequence,
                            bool dont_log_query,
                            bool dont_free_locks)
{
  TABLE_LIST *table;
  char path[FN_REFLEN + 1];
  LEX_CSTRING alias= null_clex_str;
  StringBuffer<160> unknown_tables(system_charset_info);
  uint not_found_errors= 0;
  int error= 0;
  int non_temp_tables_count= 0;
  bool trans_tmp_table_deleted= 0, non_trans_tmp_table_deleted= 0;
  bool non_tmp_table_deleted= 0;
  bool is_drop_tmp_if_exists_added= 0;
  bool was_view= 0, was_table= 0, log_if_exists= if_exists;
  const char *object_to_drop= (drop_sequence) ? "SEQUENCE" : "TABLE";
  String normal_tables;
  String built_trans_tmp_query, built_non_trans_tmp_query;
  DBUG_ENTER("mysql_rm_table_no_locks");

  unknown_tables.length(0);
  /*
    Prepares the drop statements that will be written into the binary
    log as follows:

    1 - If we are not processing a "DROP TEMPORARY" it prepares a
    "DROP".

    2 - A "DROP" may result in a "DROP TEMPORARY" but the opposite is
    not true.

    3 - If the current format is row, the IF EXISTS token needs to be
    appended because one does not know if CREATE TEMPORARY was previously
    written to the binary log.

    4 - Add the IF_EXISTS token if necessary, i.e. if_exists is TRUE.

    5 - For temporary tables, there is a need to differentiate tables
    in transactional and non-transactional storage engines. For that,
    reason, two types of drop statements are prepared.

    The need to different the type of tables when dropping a temporary
    table stems from the fact that such drop does not commit an ongoing
    transaction and changes to non-transactional tables must be written
    ahead of the transaction in some circumstances.

    6- Slave SQL thread ignores all replicate-* filter rules
    for temporary tables with 'IF EXISTS' clause. (See sql/sql_parse.cc:
    mysql_execute_command() for details). These commands will be binlogged
    as they are, even if the default database (from USE `db`) is not present
    on the Slave. This can cause point in time recovery failures later
    when user uses the slave's binlog to re-apply. Hence at the time of binary
    logging, these commands will be written with fully qualified table names
    and use `db` will be suppressed.
  */

  normal_tables.set_charset(thd->charset());
  if (!dont_log_query)
  {
    built_trans_tmp_query.set_charset(system_charset_info);
    built_trans_tmp_query.append("DROP TEMPORARY ");
    built_trans_tmp_query.append(object_to_drop);
    built_trans_tmp_query.append(' ');
    if (thd->is_current_stmt_binlog_format_row() || if_exists)
    {
      is_drop_tmp_if_exists_added= true;
      built_trans_tmp_query.append("IF EXISTS ");
    }
    built_non_trans_tmp_query.set_charset(system_charset_info);
    built_non_trans_tmp_query.copy(built_trans_tmp_query);
  }

  for (table= tables; table; table= table->next_local)
  {
    bool is_trans= 0, temporary_table_was_dropped= 0;
    bool table_creation_was_logged= 0;
    bool wrong_drop_sequence= 0;
    bool table_dropped= 0;
    const LEX_CSTRING db= table->db;
    const LEX_CSTRING table_name= table->table_name;
    handlerton *hton= 0;
    Table_type table_type;
    size_t path_length= 0;
    char *path_end= 0;
    error= 0;

    DBUG_PRINT("table", ("table_l: '%s'.'%s'  table: %p  s: %p",
                         db.str, table_name.str,  table->table,
                         table->table ?  table->table->s : NULL));

    /*
      If we are in locked tables mode and are dropping a temporary table,
      the ticket should be NULL to ensure that we don't release a lock
      on a base table later.
    */
    DBUG_ASSERT(!(thd->locked_tables_mode &&
                  table->open_type != OT_BASE_ONLY &&
                  thd->find_temporary_table(table) &&
                  table->mdl_request.ticket != NULL));

    if (drop_sequence && table->table &&
        table->table->s->table_type != TABLE_TYPE_SEQUENCE)
    {
      if (if_exists)
      {
        char buff[FN_REFLEN];
        String tbl_name(buff, sizeof(buff), system_charset_info);
        tbl_name.length(0);
        tbl_name.append(&db);
        tbl_name.append('.');
        tbl_name.append(&table->table_name);
        push_warning_printf(thd, Sql_condition::WARN_LEVEL_NOTE,
                            ER_NOT_SEQUENCE2, ER_THD(thd, ER_NOT_SEQUENCE2),
                            tbl_name.c_ptr_safe());

        /*
          Our job is done here. This statement was added to avoid executing
          unnecessary code farther below which in some strange corner cases
          caused the server to crash (see MDEV-17896).
        */
        continue;
      }
      /* "DROP SEQUENCE" but a sequence table was not found */
      unknown_tables.append(&db);
      unknown_tables.append('.');
      unknown_tables.append(&table_name);
      unknown_tables.append(',');
      error= ENOENT;
      not_found_errors++;
      continue;
    }

    /* First try to delete temporary tables and temporary sequences */
    if ((table->open_type != OT_BASE_ONLY && is_temporary_table(table)))
    {
      table_creation_was_logged= table->table->s->table_creation_was_logged;
      if (thd->drop_temporary_table(table->table, &is_trans, true))
        error= 1;
      else
      {
        table->table= 0;
        temporary_table_was_dropped= 1;
      }
    }

    if ((drop_temporary && if_exists) || temporary_table_was_dropped)
    {
      /*
        This handles the case of temporary tables. We have the following cases:

          - "DROP TEMPORARY" was executed and table was dropped
            temporary_table_was_dropped == 1
          - "DROP TEMPORARY IF EXISTS" was specified but no temporary table
            existed
            temporary_table_was_dropped == 0
      */
      if (!dont_log_query && table_creation_was_logged)
      {
        if (is_trans)
          trans_tmp_table_deleted= TRUE;
        else
          non_trans_tmp_table_deleted= TRUE;

        String *built_ptr_query=
          (is_trans ? &built_trans_tmp_query : &built_non_trans_tmp_query);
        /*
          Write the database name if it is not the current one or if
          thd->db is NULL or 'IF EXISTS' clause is present in 'DROP TEMPORARY'
          query.
        */
        if (thd->db.str == NULL || cmp(&db, &thd->db) ||
            is_drop_tmp_if_exists_added )
        {
          append_identifier(thd, built_ptr_query, &db);
          built_ptr_query->append(".");
        }
        append_identifier(thd, built_ptr_query, &table_name);
        built_ptr_query->append(",");
      }
      /*
        This means that a temporary table was droped and as such there
        is no need to proceed with the code that tries to drop a regular
        table.
      */
      if (temporary_table_was_dropped)
        continue;
    }
    else if (!drop_temporary)
    {
      non_temp_tables_count++;

      DBUG_ASSERT(thd->mdl_context.is_lock_owner(MDL_key::TABLE, db.str,
                                                 table_name.str, MDL_SHARED));

      alias= (lower_case_table_names == 2) ? table->alias : table_name;
      /* remove .frm file and engine files */
      path_length= build_table_filename(path, sizeof(path) - 1, db.str,
                                        alias.str, reg_ext, 0);
      path_end= path + path_length - reg_ext_length;
    }

    DEBUG_SYNC(thd, "rm_table_no_locks_before_delete_table");
    if (drop_temporary)
    {
      /* "DROP TEMPORARY" but a temporary table was not found */
      unknown_tables.append(&db);
      unknown_tables.append('.');
      unknown_tables.append(&table_name);
      unknown_tables.append(',');
      error= ENOENT;
      not_found_errors++;
      continue;
    }

    {
      char engine_buf[NAME_CHAR_LEN + 1];
      LEX_CSTRING engine= { engine_buf, 0 };

      table_type= dd_frm_type(thd, path, &engine);
      if (table_type == TABLE_TYPE_NORMAL || table_type == TABLE_TYPE_SEQUENCE)
      {
        plugin_ref p= plugin_lock_by_name(thd, &engine,
                                           MYSQL_STORAGE_ENGINE_PLUGIN);
        hton= p ? plugin_hton(p) : NULL;
      }
      // note that for TABLE_TYPE_VIEW and TABLE_TYPE_UNKNOWN hton == NULL
    }

    thd->replication_flags= 0;
    was_view= table_type == TABLE_TYPE_VIEW;
    if ((table_type == TABLE_TYPE_UNKNOWN) || (was_view && !drop_view) ||
        (table_type != TABLE_TYPE_SEQUENCE && drop_sequence))
    {
      /*
        One of the following cases happened:
          . "DROP" but table was not found
          . "DROP TABLE" statement, but it's a view.
          . "DROP SEQUENCE", but it's not a sequence
      */
      wrong_drop_sequence= drop_sequence && hton;
      was_table|= wrong_drop_sequence;
      error= table_type == TABLE_TYPE_UNKNOWN ? ENOENT : -1;
      tdc_remove_table(thd, db.str, table_name.str);
    }
    else
    {
      if (WSREP(thd) && hton && !wsrep_should_replicate_ddl(thd, hton->db_type))
      {
        error= 1;
        goto err;
      }

      if (thd->locked_tables_mode == LTM_LOCK_TABLES ||
          thd->locked_tables_mode == LTM_PRELOCKED_UNDER_LOCK_TABLES)
      {
        if (wait_while_table_is_used(thd, table->table, HA_EXTRA_NOT_USED))
        {
          error= -1;
          goto err;
        }
        close_all_tables_for_name(thd, table->table->s,
                                  HA_EXTRA_PREPARE_FOR_DROP, NULL);
        table->table= 0;
      }
      else
        tdc_remove_table(thd, db.str, table_name.str);

      /* Check that we have an exclusive lock on the table to be dropped. */
      DBUG_ASSERT(thd->mdl_context.is_lock_owner(MDL_key::TABLE, db.str,
                                                table_name.str, MDL_EXCLUSIVE));

      // Remove extension for delete
      *path_end= '\0';

      if (hton && hton->flags & HTON_TABLE_MAY_NOT_EXIST_ON_SLAVE)
        log_if_exists= 1;

      bool enoent_warning= !dont_log_query && !(hton && hton->discover_table);
      error= ha_delete_table(thd, hton, path, &db, &table_name, enoent_warning);

      if (!error)
        table_dropped= 1;
      else if (error < 0)
        error= 0;                            // Table didn't exists
      else if (error)
      {
        if (thd->is_killed())
        {
          error= -1;
          goto err;
        }
      }

      /*
        Delete the .frm file if we managed to delete the table from the
        engine or the table didn't exists in the engine
      */
      strmov(path_end, reg_ext);
      if ((likely(!error) || non_existing_table_error(error)) &&
          !access(path, F_OK))
      {
        int frm_delete_error= 0;
        /* Delete the table definition file */
        if (hton && (hton->discover_table || error))
        {
          /*
            Table type is using discovery and may not need a .frm file
            or the .frm file existed but no table in engine.
            Delete it silently if it exists
          */
          if (mysql_file_delete(key_file_frm, path,
                                MYF(MY_WME | MY_IGNORE_ENOENT)))
            frm_delete_error= my_errno;
        }
        else if (unlikely(mysql_file_delete(key_file_frm, path,
                                            !error ? MYF(MY_WME) :
                                            MYF(MY_WME | MY_IGNORE_ENOENT))))
        {
          frm_delete_error= my_errno;
          DBUG_ASSERT(frm_delete_error);
        }

        if (frm_delete_error)
        {
          /* Remember unexpected error from dropping the .frm file */
          error= frm_delete_error;
        }
        else
        {
          error= 0;                         // We succeeded to delete the frm
          table_dropped= 1;
        }
      }
    }

    /*
      If there was no .frm file and the table is not temporary,
      scan all engines try to drop the table from there.
      This is to ensure we don't have any partial table files left.
    */
    if (non_existing_table_error(error) && !wrong_drop_sequence)
    {
      int ferror= 0;
      DBUG_ASSERT(!was_view);

      /* Remove extension for delete */
      *path_end= '\0';
      ferror= ha_delete_table_force(thd, path, &db, &table_name);
      if (!ferror)
      {
        table_dropped= 1;
        error= 0;
      }
      if (ferror <= 0)
      {
        ferror= 0;                              // Ignore table not found

        /* Delete the frm file again (just in case it was rediscovered) */
        strmov(path_end, reg_ext);
        if (mysql_file_delete(key_file_frm, path, MYF(MY_WME|MY_IGNORE_ENOENT)))
          ferror= my_errno;
      }
      if (!error)
        error= ferror;
    }

    /*
      This may be set
       - by the storage engine in handler::delete_table()
       - when deleting a table without .frm file: delete_table_force() will
         check if the storage engine that had the table had
         HTON_TABLE_MAY_NOT_EXIST_ON_SLAVE flag
    */
    if (thd->replication_flags & OPTION_IF_EXISTS)
      log_if_exists= 1;

    if (likely(!error) || non_existing_table_error(error))
    {
      if (Table_triggers_list::drop_all_triggers(thd, &db, &table_name,
                                               MYF(MY_WME | MY_IGNORE_ENOENT)))
        error= error ? error : -1;
    }

    if (error)
    {
      StringBuffer<FN_REFLEN> tbl_name(system_charset_info);
      uint is_note= (if_exists && (was_view || wrong_drop_sequence) ?
                     ME_NOTE : 0);

      tbl_name.length(0);
      tbl_name.append(&db);
      tbl_name.append('.');
      tbl_name.append(&table_name);

      if (!non_existing_table_error(error) || is_note)
      {
        /*
          Error from engine already given. Here we only have to take
          care about errors for trying to drop view or sequence
        */
        if (was_view)
          my_error(ER_IT_IS_A_VIEW, MYF(is_note), tbl_name.c_ptr_safe());
        else if (wrong_drop_sequence)
          my_error(ER_NOT_SEQUENCE2, MYF(is_note), tbl_name.c_ptr_safe());
        if (is_note)
          error= ENOENT;
      }
      else
      {
        not_found_errors++;
        if (unknown_tables.append(tbl_name) || unknown_tables.append(','))
        {
          error= 1;
          goto err;
        }
      }
    }

    /*
      Don't give an error if we are using IF EXISTS for a table that
      didn't exists
    */
    if (if_exists && non_existing_table_error(error))
      error= 0;

    if (!error && table_dropped)
    {
      PSI_CALL_drop_table_share(temporary_table_was_dropped,
                                db.str, (uint)db.length,
                                table_name.str, (uint)table_name.length);
      mysql_audit_drop_table(thd, table);
    }

    if (!dont_log_query &&
        (!error || table_dropped || non_existing_table_error(error)))
    {
      non_tmp_table_deleted|= (if_exists || table_dropped);
      /*
         Don't write the database name if it is the current one (or if
         thd->db is NULL).
       */
      if (thd->db.str == NULL || cmp(&db, &thd->db) != 0)
      {
        append_identifier(thd, &normal_tables, &db);
        normal_tables.append(".");
      }

      append_identifier(thd, &normal_tables, &table_name);
      normal_tables.append(",");
    }
    DBUG_PRINT("table", ("table: %p  s: %p", table->table,
                         table->table ?  table->table->s :  NULL));
  }
  DEBUG_SYNC(thd, "rm_table_no_locks_before_binlog");
  thd->thread_specific_used= TRUE;
  error= 0;

err:
  if (unknown_tables.length() > 1)
  {
    uint is_note= if_exists ? ME_NOTE : 0;
    unknown_tables.chop();
    my_error((drop_sequence ? ER_UNKNOWN_SEQUENCES : ER_BAD_TABLE_ERROR),
             MYF(is_note), unknown_tables.c_ptr_safe());
  }
  error= thd->is_error();

  /*
    We are always logging drop of temporary tables.
    The reason is to handle the following case:
    - Use statement based replication
    - CREATE TEMPORARY TABLE foo (logged)
    - set row based replication
    - DROP TEMPORAY TABLE foo    (needs to be logged)
    This should be fixed so that we remember if creation of the
    temporary table was logged and only log it if the creation was
    logged.
  */

  if (non_trans_tmp_table_deleted ||
      trans_tmp_table_deleted || non_tmp_table_deleted)
  {
    if (non_trans_tmp_table_deleted || trans_tmp_table_deleted)
      thd->transaction->stmt.mark_dropped_temp_table();

    query_cache_invalidate3(thd, tables, 0);
    if (!dont_log_query && mysql_bin_log.is_open())
    {
      if (non_trans_tmp_table_deleted)
      {
          /* Chop of the last comma */
          built_non_trans_tmp_query.chop();
          built_non_trans_tmp_query.append(" /* generated by server */");
          error |= (thd->binlog_query(THD::STMT_QUERY_TYPE,
                                      built_non_trans_tmp_query.ptr(),
                                      built_non_trans_tmp_query.length(),
                                      FALSE, FALSE,
                                      is_drop_tmp_if_exists_added,
                                      0) > 0);
      }
      if (trans_tmp_table_deleted)
      {
          /* Chop of the last comma */
          built_trans_tmp_query.chop();
          built_trans_tmp_query.append(" /* generated by server */");
          error |= (thd->binlog_query(THD::STMT_QUERY_TYPE,
                                      built_trans_tmp_query.ptr(),
                                      built_trans_tmp_query.length(),
                                      TRUE, FALSE,
                                      is_drop_tmp_if_exists_added,
                                      0) > 0);
      }
      if (non_tmp_table_deleted)
      {
        String built_query;
        const char *comment_start;
        uint32 comment_len;

        built_query.set_charset(thd->charset());
        built_query.append("DROP ");
        built_query.append(object_to_drop);
        built_query.append(' ');
        if (log_if_exists)
          built_query.append("IF EXISTS ");

        /* Preserve comment in original query */
        if ((comment_len= comment_length(thd, if_exists ? 17:9,
                                         &comment_start)))
        {
          built_query.append(comment_start, comment_len);
          built_query.append(" ");
        }

        /* Chop of the last comma */
        normal_tables.chop();
        built_query.append(normal_tables.ptr(), normal_tables.length());
        built_query.append(" /* generated by server */");
        error |= (thd->binlog_query(THD::STMT_QUERY_TYPE,
                                    built_query.ptr(),
                                    built_query.length(),
                                    TRUE, FALSE, FALSE, 0) > 0);
      }
    }
  }

  if (!drop_temporary)
  {
    /*
      Under LOCK TABLES we should release meta-data locks on the tables
      which were dropped.

      Leave LOCK TABLES mode if we managed to drop all tables which were
      locked. Additional check for 'non_temp_tables_count' is to avoid
      leaving LOCK TABLES mode if we have dropped only temporary tables.
    */
    if (thd->locked_tables_mode)
    {
      if (thd->lock && thd->lock->table_count == 0 &&
          non_temp_tables_count > 0 && !dont_free_locks)
      {
        if (thd->locked_tables_list.unlock_locked_tables(thd))
          error= 1;
        goto end;
      }
      for (table= tables; table; table= table->next_local)
      {
        /* Drop locks for all successfully dropped tables. */
        if (table->table == NULL && table->mdl_request.ticket)
        {
          /*
            Under LOCK TABLES we may have several instances of table open
            and locked and therefore have to remove several metadata lock
            requests associated with them.
          */
          thd->mdl_context.release_all_locks_for_name(table->mdl_request.ticket);
        }
      }
    }
    /*
      Rely on the caller to implicitly commit the transaction
      and release metadata locks.
    */
  }

end:
  DBUG_RETURN(error || thd->is_error());
}


/**
  Log the drop of a table.

  @param thd	           Thread handler
  @param db_name           Database name
  @param table_name        Table name
  @param temporary_table   1 if table was a temporary table

  This code is only used in the case of failed CREATE OR REPLACE TABLE
  when the original table was dropped but we could not create the new one.
*/

bool log_drop_table(THD *thd, const LEX_CSTRING *db_name,
                    const LEX_CSTRING *table_name,
                    bool temporary_table)
{
  char buff[NAME_LEN*2 + 80];
  String query(buff, sizeof(buff), system_charset_info);
  bool error;
  DBUG_ENTER("log_drop_table");

  if (!mysql_bin_log.is_open())
    DBUG_RETURN(0);
  
  query.length(0);
  query.append(STRING_WITH_LEN("DROP "));
  if (temporary_table)
    query.append(STRING_WITH_LEN("TEMPORARY "));
  query.append(STRING_WITH_LEN("TABLE IF EXISTS "));
  append_identifier(thd, &query, db_name);
  query.append(".");
  append_identifier(thd, &query, table_name);
  query.append(STRING_WITH_LEN("/* Generated to handle "
                               "failed CREATE OR REPLACE */"));

  /*
    In case of temporary tables we don't have to log the database name
    in the binary log. We log this for non temporary tables, as the slave
    may use a filter to ignore queries for a specific database.
  */
  error= thd->binlog_query(THD::STMT_QUERY_TYPE,
                           query.ptr(), query.length(),
                           FALSE, FALSE, temporary_table, 0) > 0;
  DBUG_RETURN(error);
}


/**
  Quickly remove a table without bin logging

  @param thd         Thread context.
  @param base        The handlerton handle.
  @param db          The database name.
  @param table_name  The table name.
  @param flags       Flags for build_table_filename() as well as describing
                     if handler files / .FRM should be deleted as well.

  @return False in case of success, True otherwise.
*/

bool quick_rm_table(THD *thd, handlerton *base, const LEX_CSTRING *db,
                    const LEX_CSTRING *table_name, uint flags,
                    const char *table_path)
{
  char path[FN_REFLEN + 1];
  int error= 0;
  DBUG_ENTER("quick_rm_table");

  size_t path_length= table_path ?
    (strxnmov(path, sizeof(path) - 1, table_path, reg_ext, NullS) - path) :
    build_table_filename(path, sizeof(path)-1, db->str, table_name->str,
                         reg_ext, flags);
  if (!(flags & NO_FRM_RENAME))
    if (mysql_file_delete(key_file_frm, path, MYF(0)))
      error= 1; /* purecov: inspected */
  path[path_length - reg_ext_length]= '\0'; // Remove reg_ext
  if ((flags & (NO_HA_TABLE | NO_PAR_TABLE)) == NO_HA_TABLE)
  {
    handler *file= get_new_handler((TABLE_SHARE*) 0, thd->mem_root, base);
    if (!file)
      DBUG_RETURN(true);
    (void) file->ha_create_partitioning_metadata(path, NULL, CHF_DELETE_FLAG);
    delete file;
  }
  if (!(flags & (FRM_ONLY|NO_HA_TABLE)))
    if (ha_delete_table(thd, base, path, db, table_name, 0) > 0)
    error= 1;

  if (likely(error == 0))
  {
    PSI_CALL_drop_table_share(flags & FN_IS_TMP, db->str, (uint)db->length,
                              table_name->str, (uint)table_name->length);
  }

  DBUG_RETURN(error);
}


/*
  Sort keys in the following order:
  - PRIMARY KEY
  - UNIQUE keys where all column are NOT NULL
  - UNIQUE keys that don't contain partial segments
  - Other UNIQUE keys
  - LONG UNIQUE keys
  - Normal keys
  - Fulltext keys

  This will make checking for duplicated keys faster and ensure that
  PRIMARY keys are prioritized.
*/

static int sort_keys(KEY *a, KEY *b)
{
  ulong a_flags= a->flags, b_flags= b->flags;
  
  /*
    Do not reorder LONG_HASH indexes, because they must match the order
    of their LONG_UNIQUE_HASH_FIELD's.
  */
  if (a->algorithm == HA_KEY_ALG_LONG_HASH &&
      b->algorithm == HA_KEY_ALG_LONG_HASH)
    return a->usable_key_parts - b->usable_key_parts;

  if (a_flags & HA_NOSAME)
  {
    if (!(b_flags & HA_NOSAME))
      return -1;
    /*
      Long Unique keys should always be last unique key.
      Before this patch they used to change order wrt to partial keys (MDEV-19049)
    */
    if (a->algorithm == HA_KEY_ALG_LONG_HASH)
      return 1;
    if (b->algorithm == HA_KEY_ALG_LONG_HASH)
      return -1;
    if ((a_flags ^ b_flags) & HA_NULL_PART_KEY)
    {
      /* Sort NOT NULL keys before other keys */
      return (a_flags & HA_NULL_PART_KEY) ? 1 : -1;
    }
    if (a->name.str == primary_key_name)
      return -1;
    if (b->name.str == primary_key_name)
      return 1;
    /* Sort keys don't containing partial segments before others */
    if ((a_flags ^ b_flags) & HA_KEY_HAS_PART_KEY_SEG)
      return (a_flags & HA_KEY_HAS_PART_KEY_SEG) ? 1 : -1;
  }
  else if (b_flags & HA_NOSAME)
    return 1;					// Prefer b

  if ((a_flags ^ b_flags) & HA_FULLTEXT)
  {
    return (a_flags & HA_FULLTEXT) ? 1 : -1;
  }
  /*
    Prefer original key order.	usable_key_parts contains here
    the original key position.
  */
  return a->usable_key_parts - b->usable_key_parts;
}

/*
  Check TYPELIB (set or enum) for duplicates

  SYNOPSIS
    check_duplicates_in_interval()
    set_or_name   "SET" or "ENUM" string for warning message
    name	  name of the checked column
    typelib	  list of values for the column
    dup_val_count  returns count of duplicate elements

  DESCRIPTION
    This function prints an warning for each value in list
    which has some duplicates on its right

  RETURN VALUES
    0             ok
    1             Error
*/

bool check_duplicates_in_interval(const char *set_or_name,
                                  const char *name, const TYPELIB *typelib,
                                  CHARSET_INFO *cs, unsigned int *dup_val_count)
{
  TYPELIB tmp= *typelib;
  const char **cur_value= typelib->type_names;
  unsigned int *cur_length= typelib->type_lengths;
  *dup_val_count= 0;  
  
  for ( ; tmp.count > 1; cur_value++, cur_length++)
  {
    tmp.type_names++;
    tmp.type_lengths++;
    tmp.count--;
    if (find_type2(&tmp, (const char*)*cur_value, *cur_length, cs))
    {
      THD *thd= current_thd;
      ErrConvString err(*cur_value, *cur_length, cs);
      if (current_thd->is_strict_mode())
      {
        my_error(ER_DUPLICATED_VALUE_IN_TYPE, MYF(0),
                 name, err.ptr(), set_or_name);
        return 1;
      }
      push_warning_printf(thd,Sql_condition::WARN_LEVEL_NOTE,
                          ER_DUPLICATED_VALUE_IN_TYPE,
                          ER_THD(thd, ER_DUPLICATED_VALUE_IN_TYPE),
                          name, err.ptr(), set_or_name);
      (*dup_val_count)++;
    }
  }
  return 0;
}


bool Column_definition::
       prepare_charset_for_string(const Column_derived_attributes *dattr)
{
  if (!charset)
    charset= dattr->charset();
  return (flags & BINCMP_FLAG) && !(charset= find_bin_collation(charset));
}


bool Column_definition::prepare_stage2_blob(handler *file,
                                            ulonglong table_flags,
                                            uint field_flags)
{
  if (table_flags & HA_NO_BLOBS)
  {
    my_error(ER_TABLE_CANT_HANDLE_BLOB, MYF(0), file->table_type());
    return true;
  }
  pack_flag= field_flags |
             pack_length_to_packflag(pack_length - portable_sizeof_char_ptr);
  if (charset->state & MY_CS_BINSORT)
    pack_flag|= FIELDFLAG_BINARY;
  length= 8;                        // Unireg field length
  return false;
}


bool Column_definition::prepare_stage2_typelib(const char *type_name,
                                               uint field_flags,
                                               uint *dup_val_count)
{
  pack_flag= pack_length_to_packflag(pack_length) | field_flags;
  if (charset->state & MY_CS_BINSORT)
    pack_flag|= FIELDFLAG_BINARY;
  return check_duplicates_in_interval(type_name, field_name.str, interval,
                                      charset, dup_val_count);
}


uint Column_definition::pack_flag_numeric() const
{
  return (FIELDFLAG_NUMBER |
          (flags & UNSIGNED_FLAG ? 0 : FIELDFLAG_DECIMAL)  |
          (flags & ZEROFILL_FLAG ? FIELDFLAG_ZEROFILL : 0));
}


bool Column_definition::prepare_stage2_varchar(ulonglong table_flags)
{
  pack_flag= (charset->state & MY_CS_BINSORT) ? FIELDFLAG_BINARY : 0;
  return false;
}


/*
  Prepare a Column_definition instance for packing
  Members such as pack_flag are valid after this call.

  @param IN     handler      - storage engine handler,
                               or NULL if preparing for an SP variable
  @param IN     table_flags  - table flags

  @retval false  -  ok
  @retval true   -  error (not supported type, bad definition, etc)
*/

bool Column_definition::prepare_stage2(handler *file,
                                       ulonglong table_flags)
{
  DBUG_ENTER("Column_definition::prepare_stage2");

  /*
    This code came from mysql_prepare_create_table.
    Indent preserved to make patching easier
  */
  DBUG_ASSERT(charset);

  if (type_handler()->Column_definition_prepare_stage2(this, file, table_flags))
    DBUG_RETURN(true);

  if (!(flags & NOT_NULL_FLAG) ||
      (vcol_info))  /* Make virtual columns allow NULL values */
    pack_flag|= FIELDFLAG_MAYBE_NULL;
  if (flags & NO_DEFAULT_VALUE_FLAG)
    pack_flag|= FIELDFLAG_NO_DEFAULT;
  DBUG_RETURN(false);
}


/**
   Modifies the first column definition whose SQL type is TIMESTAMP
   by adding the features DEFAULT CURRENT_TIMESTAMP ON UPDATE CURRENT_TIMESTAMP.

   If the first TIMESTAMP column appears to be nullable, or to have an
   explicit default, or to be a virtual column, or to be part of table period,
   then no promotion is done.

   @param column_definitions The list of column definitions, in the physical
                             order in which they appear in the table.
*/

void promote_first_timestamp_column(List<Create_field> *column_definitions)
{
  for (Create_field &column_definition : *column_definitions)
  {
    if (column_definition.is_timestamp_type() ||    // TIMESTAMP
        column_definition.unireg_check == Field::TIMESTAMP_OLD_FIELD) // Legacy
    {
      DBUG_PRINT("info", ("field-ptr:%p", column_definition.field));
      if ((column_definition.flags & NOT_NULL_FLAG) != 0 && // NOT NULL,
          column_definition.default_value == NULL &&   // no constant default,
          column_definition.unireg_check == Field::NONE && // no function default
          column_definition.vcol_info == NULL &&
          column_definition.period == NULL &&
          !(column_definition.flags & VERS_SYSTEM_FIELD)) // column isn't generated
      {
        DBUG_PRINT("info", ("First TIMESTAMP column '%s' was promoted to "
                            "DEFAULT CURRENT_TIMESTAMP ON UPDATE "
                            "CURRENT_TIMESTAMP",
                            column_definition.field_name.str
                            ));
        column_definition.unireg_check= Field::TIMESTAMP_DNUN_FIELD;
      }
      return;
    }
  }
}

static bool key_cmp(const Key_part_spec &a, const Key_part_spec &b)
{
  return a.length == b.length &&
         !lex_string_cmp(system_charset_info, &a.field_name, &b.field_name);
}

/**
  Check if there is a duplicate key. Report a warning for every duplicate key.

  @param thd              Thread context.
  @param key              Key to be checked.
  @param key_info         Key meta-data info.
  @param key_list         List of existing keys.
*/
static void check_duplicate_key(THD *thd, const Key *key, const KEY *key_info,
                                const List<Key> *key_list)
{
  /*
    We only check for duplicate indexes if it is requested and the
    key is not auto-generated.

    Check is requested if the key was explicitly created or altered
    by the user (unless it's a foreign key).
  */
  if (!key->key_create_info.check_for_duplicate_indexes || key->generated)
    return;

  for (const Key &k : *key_list)
  {
    // Looking for a similar key...

    if (&k == key)
      break;

    if (k.generated ||
        (key->type != k.type) ||
        (key->key_create_info.algorithm != k.key_create_info.algorithm) ||
        (key->columns.elements != k.columns.elements))
    {
      // Keys are different.
      continue;
    }

    if (std::equal(key->columns.begin(), key->columns.end(), k.columns.begin(),
                   key_cmp))
    {
      push_warning_printf(thd, Sql_condition::WARN_LEVEL_NOTE, ER_DUP_INDEX,
                          ER_THD(thd, ER_DUP_INDEX), key_info->name.str);
      return;
    }
  }
}


bool Column_definition::prepare_stage1_typelib(THD *thd,
                                               MEM_ROOT *mem_root,
                                               handler *file,
                                               ulonglong table_flags)
{
  /*
    Pass the last parameter to prepare_interval_field() as follows:
    - If we are preparing for an SP variable (file is NULL), we pass "false",
      to force allocation and full copying of TYPELIB values on the given
      mem_root, even if no character set conversion is needed. This is needed
      because a life cycle of an SP variable is longer than the current query.

    - If we are preparing for a CREATE TABLE, (file != NULL), we pass "true".
      This will create the typelib in runtime memory - we will free the
      occupied memory at the same time when we free this
      sql_field -- at the end of execution.
      Pass "true" as the last argument to reuse "interval_list"
      values in "interval" in cases when no character conversion is needed,
      to avoid extra copying.
  */
  if (prepare_interval_field(mem_root, file != NULL))
    return true; // E.g. wrong values with commas: SET('a,b')
  create_length_to_internal_length_typelib();

  DBUG_ASSERT(file || !default_value); // SP variables have no default_value
  if (default_value && default_value->expr->basic_const_item())
  {
    if ((charset != default_value->expr->collation.collation &&
         prepare_stage1_convert_default(thd, mem_root, charset)) ||
         prepare_stage1_check_typelib_default())
      return true;
  }
  return false;
}


bool Column_definition::prepare_stage1_string(THD *thd,
                                              MEM_ROOT *mem_root,
                                              handler *file,
                                              ulonglong table_flags)
{
  create_length_to_internal_length_string();
  if (prepare_blob_field(thd))
    return true;
  DBUG_ASSERT(file || !default_value); // SP variables have no default_value
  /*
    Convert the default value from client character
    set into the column character set if necessary.
    We can only do this for constants as we have not yet run fix_fields.
    But not for blobs, as they will be stored as SQL expressions, not
    written down into the record image.
  */
  if (!(flags & BLOB_FLAG) && default_value &&
      default_value->expr->basic_const_item() &&
      charset != default_value->expr->collation.collation)
  {
    if (prepare_stage1_convert_default(thd, mem_root, charset))
      return true;
  }
  return false;
}


bool Column_definition::prepare_stage1_bit(THD *thd,
                                           MEM_ROOT *mem_root,
                                           handler *file,
                                           ulonglong table_flags)
{
  pack_flag= FIELDFLAG_NUMBER;
  if (!(table_flags & HA_CAN_BIT_FIELD))
    pack_flag|= FIELDFLAG_TREAT_BIT_AS_CHAR;
  create_length_to_internal_length_bit();
  return false;
}


bool Column_definition::prepare_stage1(THD *thd,
                                       MEM_ROOT *mem_root,
                                       handler *file,
                                       ulonglong table_flags,
                                       const Column_derived_attributes
                                             *derived_attr)
{
  return type_handler()->Column_definition_prepare_stage1(thd, mem_root,
                                                          this, file,
                                                          table_flags,
                                                          derived_attr);
}


bool Column_definition::prepare_stage1_convert_default(THD *thd,
                                                       MEM_ROOT *mem_root,
                                                       CHARSET_INFO *cs)
{
  DBUG_ASSERT(thd->mem_root == mem_root);
  Item *item;
  if (!(item= default_value->expr->safe_charset_converter(thd, cs)))
  {
    my_error(ER_INVALID_DEFAULT, MYF(0), field_name.str);
    return true; // Could not convert
  }
  /* Fix for prepare statement */
  thd->change_item_tree(&default_value->expr, item);
  return false;
}


bool Column_definition::prepare_stage1_check_typelib_default()
{
  StringBuffer<MAX_FIELD_WIDTH> str;
  String *def= default_value->expr->val_str(&str);
  bool not_found;
  if (def == NULL) /* SQL "NULL" maps to NULL */
  {
    not_found= flags & NOT_NULL_FLAG;
  }
  else
  {
    not_found= false;
    if (real_field_type() == MYSQL_TYPE_SET)
    {
      char *not_used;
      uint not_used2;
      find_set(interval, def->ptr(), def->length(),
               charset, &not_used, &not_used2, &not_found);
    }
    else /* MYSQL_TYPE_ENUM */
    {
      def->length(charset->lengthsp(def->ptr(), def->length()));
      not_found= !find_type2(interval, def->ptr(), def->length(), charset);
    }
  }
  if (not_found)
  {
    my_error(ER_INVALID_DEFAULT, MYF(0), field_name.str);
    return true;
  }
  return false;
}
/*
   This function adds a invisible field to field_list
   SYNOPSIS
    mysql_add_invisible_field()
      thd                      Thread Object
      field_list               list of all table fields
      field_name               name/prefix of invisible field
                               ( Prefix in the case when it is
                                *INVISIBLE_FULL*
                               and given name is duplicate)
      type_handler             field data type
      invisible
      default value
    RETURN VALUE
      Create_field pointer
*/
int mysql_add_invisible_field(THD *thd, List<Create_field> * field_list,
        const char *field_name, Type_handler *type_handler,
        field_visibility_t invisible, Item* default_value)
{
  Create_field *fld= new(thd->mem_root)Create_field();
  const char *new_name= NULL;
  /* Get unique field name if invisible == INVISIBLE_FULL */
  if (invisible == INVISIBLE_FULL)
  {
    if ((new_name= make_unique_invisible_field_name(thd, field_name,
                                                     field_list)))
    {
      fld->field_name.str= new_name;
      fld->field_name.length= strlen(new_name);
    }
    else
      return 1;  //Should not happen
  }
  else
  {
    fld->field_name.str= thd->strmake(field_name, strlen(field_name));
    fld->field_name.length= strlen(field_name);
  }
  fld->set_handler(type_handler);
  fld->invisible= invisible;
  if (default_value)
  {
    Virtual_column_info *v= new (thd->mem_root) Virtual_column_info();
    v->expr= default_value;
    v->utf8= 0;
    fld->default_value= v;
  }
  field_list->push_front(fld, thd->mem_root);
  return 0;
}

#define LONG_HASH_FIELD_NAME_LENGTH 30
static inline void make_long_hash_field_name(LEX_CSTRING *buf, uint num)
{
  buf->length= my_snprintf((char *)buf->str,
          LONG_HASH_FIELD_NAME_LENGTH, "DB_ROW_HASH_%u", num);
}

/**
  Add fully invisible hash field to table in case of long
  unique column
  @param  thd           Thread Context.
  @param  create_list   List of table fields.
  @param  key_info      current long unique key info
*/
static Create_field * add_hash_field(THD * thd, List<Create_field> *create_list,
                                      KEY *key_info)
{
  List_iterator<Create_field> it(*create_list);
  Create_field *dup_field, *cf= new (thd->mem_root) Create_field();
  cf->flags|= UNSIGNED_FLAG | LONG_UNIQUE_HASH_FIELD;
  cf->decimals= 0;
  cf->length= cf->char_length= cf->pack_length= HA_HASH_FIELD_LENGTH;
  cf->invisible= INVISIBLE_FULL;
  cf->pack_flag|= FIELDFLAG_MAYBE_NULL;
  cf->vcol_info= new (thd->mem_root) Virtual_column_info();
  cf->vcol_info->stored_in_db= false;
  uint num= 1;
  LEX_CSTRING field_name;
  field_name.str= (char *)thd->alloc(LONG_HASH_FIELD_NAME_LENGTH);
  make_long_hash_field_name(&field_name, num);
  /*
    Check for collisions
   */
  while ((dup_field= it++))
  {
    if (!my_strcasecmp(system_charset_info, field_name.str, dup_field->field_name.str))
    {
      num++;
      make_long_hash_field_name(&field_name, num);
      it.rewind();
    }
  }
  cf->field_name= field_name;
  cf->set_handler(&type_handler_slonglong);
  key_info->algorithm= HA_KEY_ALG_LONG_HASH;
  create_list->push_back(cf,thd->mem_root);
  return cf;
}

Key *
mysql_add_invisible_index(THD *thd, List<Key> *key_list,
        LEX_CSTRING* field_name, enum Key::Keytype type)
{
  Key *key= new (thd->mem_root) Key(type, &null_clex_str, HA_KEY_ALG_UNDEF,
                                    false, DDL_options(DDL_options::OPT_NONE));
  key->columns.push_back(new(thd->mem_root) Key_part_spec(field_name, 0, true),
          thd->mem_root);
  key_list->push_back(key, thd->mem_root);
  return key;
}


bool Type_handler_string::Key_part_spec_init_ft(Key_part_spec *part,
                                                const Column_definition &def)
                                                const
{
  /*
    Set length to 0. It's set to the real column width later for CHAR.
    It has to be the correct col width for CHAR, as its data are not
    prefixed with length (unlike blobs).
  */
  part->length= 0;
  return !Charset(def.charset).is_good_for_ft();
}


bool Type_handler_varchar::Key_part_spec_init_ft(Key_part_spec *part,
                                                 const Column_definition &def)
                                                 const
{
  part->length= 0;
  return !Charset(def.charset).is_good_for_ft();
}


bool
Type_handler_blob_common::Key_part_spec_init_ft(Key_part_spec *part,
                                                const Column_definition &def)
                                                const
{
  /*
    Set keyseg length to 1 for blobs.
    It's ignored in ft code: the data length is taken from the length prefix.
  */
  part->length= 1;
  return !Charset(def.charset).is_good_for_ft();
}


static bool
key_add_part_check_null(const handler *file, KEY *key_info,
                        const Column_definition *sql_field,
                        const Key_part_spec *column)
{
  if (!(sql_field->flags & NOT_NULL_FLAG))
  {
    key_info->flags|= HA_NULL_PART_KEY;
    if (!(file->ha_table_flags() & HA_NULL_IN_KEY))
    {
      my_error(ER_NULL_COLUMN_IN_INDEX, MYF(0), column->field_name.str);
      return true;
    }
  }
  return false;
}


/*
  Preparation for table creation

  SYNOPSIS
    mysql_prepare_create_table()
      thd                       Thread object.
      create_info               Create information (like MAX_ROWS).
      alter_info                List of columns and indexes to create
      db_options          INOUT Table options (like HA_OPTION_PACK_RECORD).
      file                      The handler for the new table.
      key_info_buffer     OUT   An array of KEY structs for the indexes.
      key_count           OUT   The number of elements in the array.
      create_table_mode         C_ORDINARY_CREATE, C_ALTER_TABLE,
                                C_CREATE_SELECT, C_ASSISTED_DISCOVERY

  DESCRIPTION
    Prepares the table and key structures for table creation.

  NOTES
    sets create_info->varchar if the table has a varchar

  RETURN VALUES
    FALSE    OK
    TRUE     error
*/

static int
mysql_prepare_create_table(THD *thd, HA_CREATE_INFO *create_info,
                           Alter_info *alter_info, uint *db_options,
                           handler *file, KEY **key_info_buffer,
                           uint *key_count, int create_table_mode,
                           const LEX_CSTRING db, const LEX_CSTRING table_name)
{
  const char	*key_name;
  Create_field	*sql_field,*dup_field;
  uint		field,null_fields,max_key_length;
  ulong		record_offset= 0;
  KEY_PART_INFO *key_part_info;
  int		field_no,dup_no;
  int		select_field_pos,auto_increment=0;
  List_iterator_fast<Create_field> it(alter_info->create_list);
  List_iterator<Create_field> it2(alter_info->create_list);
  uint total_uneven_bit_length= 0;
  int select_field_count= C_CREATE_SELECT(create_table_mode);
  bool tmp_table= create_table_mode == C_ALTER_TABLE;
  const bool create_simple= thd->lex->create_simple();
  bool is_hash_field_needed= false;
  const Column_derived_attributes dattr(create_info->default_table_charset);
  const Column_bulk_alter_attributes
    battr(create_info->alter_table_convert_to_charset);
  DBUG_ENTER("mysql_prepare_create_table");

  DBUG_EXECUTE_IF("test_pseudo_invisible",{
          mysql_add_invisible_field(thd, &alter_info->create_list,
                      "invisible", &type_handler_slong, INVISIBLE_SYSTEM,
                      new (thd->mem_root)Item_int(thd, 9));
          });
  DBUG_EXECUTE_IF("test_completely_invisible",{
          mysql_add_invisible_field(thd, &alter_info->create_list,
                      "invisible", &type_handler_slong, INVISIBLE_FULL,
                      new (thd->mem_root)Item_int(thd, 9));
          });
  DBUG_EXECUTE_IF("test_invisible_index",{
          LEX_CSTRING temp;
          temp.str= "invisible";
          temp.length= strlen("invisible");
          mysql_add_invisible_index(thd, &alter_info->key_list
                  , &temp, Key::MULTIPLE);
          });
  LEX_CSTRING* connect_string = &create_info->connect_string;
  if (connect_string->length != 0 &&
      connect_string->length > CONNECT_STRING_MAXLEN &&
      (system_charset_info->charpos(connect_string->str,
                                    (connect_string->str +
                                     connect_string->length),
                                    CONNECT_STRING_MAXLEN)
      < connect_string->length))
  {
    my_error(ER_WRONG_STRING_LENGTH, MYF(0),
             connect_string->str, "CONNECTION", CONNECT_STRING_MAXLEN);
    DBUG_RETURN(TRUE);
  }

  select_field_pos= alter_info->create_list.elements - select_field_count;
  null_fields= 0;
  create_info->varchar= 0;
  max_key_length= file->max_key_length();

  /* Handle creation of sequences */
  if (create_info->sequence)
  {
    if (!(file->ha_table_flags() & HA_CAN_TABLES_WITHOUT_ROLLBACK))
    {
      my_error(ER_ILLEGAL_HA_CREATE_OPTION, MYF(0), file->table_type(),
               "SEQUENCE");
      DBUG_RETURN(TRUE);
    }

    /* The user specified fields: check that structure is ok */
    if (check_sequence_fields(thd->lex, &alter_info->create_list))
      DBUG_RETURN(TRUE);
  }

  for (field_no=0; (sql_field=it++) ; field_no++)
  {
    /* Virtual fields are always NULL */
    if (sql_field->vcol_info)
      sql_field->flags&= ~NOT_NULL_FLAG;

    /*
      Initialize length from its original value (number of characters),
      which was set in the parser. This is necessary if we're
      executing a prepared statement for the second time.
    */
    sql_field->length= sql_field->char_length;

    if (sql_field->bulk_alter(&dattr, &battr))
      DBUG_RETURN(true);

    if (sql_field->prepare_stage1(thd, thd->mem_root,
                                  file, file->ha_table_flags(),
                                  &dattr))
      DBUG_RETURN(true);

    DBUG_ASSERT(sql_field->charset);

    if (sql_field->real_field_type() == MYSQL_TYPE_BIT &&
        file->ha_table_flags() & HA_CAN_BIT_FIELD)
      total_uneven_bit_length+= sql_field->length & 7;

    if (!(sql_field->flags & NOT_NULL_FLAG))
      null_fields++;

    if (check_column_name(sql_field->field_name.str))
    {
      my_error(ER_WRONG_COLUMN_NAME, MYF(0), sql_field->field_name.str);
      DBUG_RETURN(TRUE);
    }

    /* Check if we have used the same field name before */
    for (dup_no=0; (dup_field=it2++) != sql_field; dup_no++)
    {
      if (lex_string_cmp(system_charset_info,
                         &sql_field->field_name,
                         &dup_field->field_name) == 0)
      {
	/*
	  If this was a CREATE ... SELECT statement, accept a field
	  redefinition if we are changing a field in the SELECT part
	*/
	if (field_no < select_field_pos || dup_no >= select_field_pos ||
            dup_field->invisible >= INVISIBLE_SYSTEM)
	{
	  my_error(ER_DUP_FIELDNAME, MYF(0), sql_field->field_name.str);
	  DBUG_RETURN(TRUE);
	}
	else
	{
	  /* Field redefined */

          /*
            If we are replacing a BIT field, revert the increment
            of total_uneven_bit_length that was done above.
          */
          if (sql_field->real_field_type() == MYSQL_TYPE_BIT &&
              file->ha_table_flags() & HA_CAN_BIT_FIELD)
            total_uneven_bit_length-= sql_field->length & 7;

          /* 
            We're making one field from two, the result field will have
            dup_field->flags as flags. If we've incremented null_fields
            because of sql_field->flags, decrement it back.
          */
          if (!(sql_field->flags & NOT_NULL_FLAG))
            null_fields--;

          if (sql_field->redefine_stage1(dup_field, file))
            DBUG_RETURN(true);

	  it2.remove();			// Remove first (create) definition
	  select_field_pos--;
	  break;
	}
      }
    }
    /* Don't pack rows in old tables if the user has requested this */
    if ((sql_field->flags & BLOB_FLAG) ||
	(sql_field->real_field_type() == MYSQL_TYPE_VARCHAR &&
         create_info->row_type != ROW_TYPE_FIXED))
      (*db_options)|= HA_OPTION_PACK_RECORD;
    it2.rewind();
  }

  /* record_offset will be increased with 'length-of-null-bits' later */
  record_offset= 0;
  null_fields+= total_uneven_bit_length;

  it.rewind();
  while ((sql_field=it++))
  {
    DBUG_ASSERT(sql_field->charset != 0);
    if (sql_field->prepare_stage2(file, file->ha_table_flags()))
      DBUG_RETURN(TRUE);
    if (sql_field->real_field_type() == MYSQL_TYPE_VARCHAR)
      create_info->varchar= TRUE;
    sql_field->offset= record_offset;
    if (MTYP_TYPENR(sql_field->unireg_check) == Field::NEXT_NUMBER)
      auto_increment++;
    if (parse_option_list(thd, create_info->db_type, &sql_field->option_struct,
                          &sql_field->option_list,
                          create_info->db_type->field_options, FALSE,
                          thd->mem_root))
      DBUG_RETURN(TRUE);
    /*
      For now skip fields that are not physically stored in the database
      (virtual fields) and update their offset later 
      (see the next loop).
    */
    if (sql_field->stored_in_db())
      record_offset+= sql_field->pack_length;
    if (sql_field->flags & VERS_SYSTEM_FIELD)
      continue;
  }
  /* Update virtual fields' offset and give error if
     All fields are invisible */
  bool is_all_invisible= true;
  it.rewind();
  while ((sql_field=it++))
  {
    if (!sql_field->stored_in_db())
    {
      sql_field->offset= record_offset;
      record_offset+= sql_field->pack_length;
    }
    if (sql_field->invisible == VISIBLE)
      is_all_invisible= false;
  }
  if (is_all_invisible)
  {
    my_error(ER_TABLE_MUST_HAVE_COLUMNS, MYF(0));
    DBUG_RETURN(TRUE);
  }
  if (auto_increment > 1)
  {
    my_message(ER_WRONG_AUTO_KEY, ER_THD(thd, ER_WRONG_AUTO_KEY), MYF(0));
    DBUG_RETURN(TRUE);
  }
  if (auto_increment &&
      (file->ha_table_flags() & HA_NO_AUTO_INCREMENT))
  {
    my_error(ER_TABLE_CANT_HANDLE_AUTO_INCREMENT, MYF(0), file->table_type());
    DBUG_RETURN(TRUE);
  }

  /*
   CREATE TABLE[with auto_increment column] SELECT is unsafe as the rows
   inserted in the created table depends on the order of the rows fetched
   from the select tables. This order may differ on master and slave. We
   therefore mark it as unsafe.
  */
  if (select_field_count > 0 && auto_increment)
    thd->lex->set_stmt_unsafe(LEX::BINLOG_STMT_UNSAFE_CREATE_SELECT_AUTOINC);

  /* Create keys */

  List_iterator<Key> key_iterator(alter_info->key_list);
  List_iterator<Key> key_iterator2(alter_info->key_list);
  uint key_parts=0, fk_key_count=0;
  bool primary_key=0,unique_key=0;
  Key *key, *key2;
  uint tmp, key_number;
  /* special marker for keys to be ignored */
  static char ignore_key[1];

  /* Calculate number of key segements */
  *key_count= 0;

  while ((key=key_iterator++))
  {
    DBUG_PRINT("info", ("key name: '%s'  type: %d", key->name.str ? key->name.str :
                        "(none)" , key->type));
    if (key->type == Key::FOREIGN_KEY)
    {
      fk_key_count++;
      Foreign_key *fk_key= (Foreign_key*) key;
      if (fk_key->validate(alter_info->create_list))
        DBUG_RETURN(TRUE);
      if (fk_key->ref_columns.elements &&
	  fk_key->ref_columns.elements != fk_key->columns.elements)
      {
        my_error(ER_WRONG_FK_DEF, MYF(0),
                 (fk_key->name.str ? fk_key->name.str :
                                     "foreign key without name"),
                 ER_THD(thd, ER_KEY_REF_DO_NOT_MATCH_TABLE_REF));
	DBUG_RETURN(TRUE);
      }
      continue;
    }
    (*key_count)++;
    tmp=file->max_key_parts();
    if (key->columns.elements > tmp)
    {
      my_error(ER_TOO_MANY_KEY_PARTS,MYF(0),tmp);
      DBUG_RETURN(TRUE);
    }
    if (check_ident_length(&key->name))
      DBUG_RETURN(TRUE);
    key_iterator2.rewind ();
    if (key->type != Key::FOREIGN_KEY)
    {
      while ((key2 = key_iterator2++) != key)
      {
	/*
          foreign_key_prefix(key, key2) returns 0 if key or key2, or both, is
          'generated', and a generated key is a prefix of the other key.
          Then we do not need the generated shorter key.
        */
        if ((key2->type != Key::FOREIGN_KEY &&
             key2->name.str != ignore_key &&
             !foreign_key_prefix(key, key2)))
        {
          /* TODO: issue warning message */
          /* mark that the generated key should be ignored */
          if (!key2->generated ||
              (key->generated && key->columns.elements <
               key2->columns.elements))
            key->name.str= ignore_key;
          else
          {
            key2->name.str= ignore_key;
            key_parts-= key2->columns.elements;
            (*key_count)--;
          }
          break;
        }
      }
    }
    if (key->name.str != ignore_key)
      key_parts+=key->columns.elements;
    else
      (*key_count)--;
    if (key->name.str && !tmp_table && (key->type != Key::PRIMARY) &&
	!my_strcasecmp(system_charset_info, key->name.str, primary_key_name))
    {
      my_error(ER_WRONG_NAME_FOR_INDEX, MYF(0), key->name.str);
      DBUG_RETURN(TRUE);
    }
    if (key->type == Key::PRIMARY && key->name.str &&
        my_strcasecmp(system_charset_info, key->name.str, primary_key_name) != 0)
    {
      bool sav_abort_on_warning= thd->abort_on_warning;
      thd->abort_on_warning= FALSE; /* Don't make an error out of this. */
      push_warning_printf(thd, Sql_condition::WARN_LEVEL_WARN,
                          ER_WRONG_NAME_FOR_INDEX,
                          "Name '%-.100s' ignored for PRIMARY key.",
                          key->name.str);
      thd->abort_on_warning= sav_abort_on_warning;
    }
  }

  KEY *key_info= *key_info_buffer= (KEY*)thd->calloc(sizeof(KEY) * (*key_count));
  if (!*key_info_buffer)
    DBUG_RETURN(true);				// Out of memory

  key_iterator.rewind();
  while ((key=key_iterator++))
  {
    if (key->name.str == ignore_key || key->type == Key::FOREIGN_KEY)
      continue;
    /* Create the key->ame based on the first column (if not given) */
    if (key->type == Key::PRIMARY)
    {
      if (primary_key)
      {
        my_message(ER_MULTIPLE_PRI_KEY, ER_THD(thd, ER_MULTIPLE_PRI_KEY),
                   MYF(0));
        DBUG_RETURN(true);
      }
      key_name=primary_key_name;
      primary_key=1;
    }
    else if (!(key_name= key->name.str))
    {
      auto field_name= key->columns.elem(0)->field_name;
      it.rewind();
      while ((sql_field=it++) &&
             lex_string_cmp(system_charset_info,
                            &field_name,
                            &sql_field->field_name));
      if (sql_field)
        field_name= sql_field->field_name;
      key_name=make_unique_key_name(thd, field_name.str,
                                    *key_info_buffer, key_info);
    }
    if (check_if_keyname_exists(key_name, *key_info_buffer, key_info))
    {
      my_error(ER_DUP_KEYNAME, MYF(0), key_name);
      DBUG_RETURN(true);
    }

    key_info->name.str= (char*) key_name;
    key_info->name.length= strlen(key_name);
    key->name= key_info->name;

    int parts_added= append_system_key_parts(thd, create_info, key);
    if (parts_added < 0)
      DBUG_RETURN(true);
    key_parts += parts_added;
    key_info++;
  }
  tmp=file->max_keys();
  if (*key_count > tmp)
  {
    my_error(ER_TOO_MANY_KEYS,MYF(0),tmp);
    DBUG_RETURN(TRUE);
  }

  key_part_info=(KEY_PART_INFO*) thd->calloc(sizeof(KEY_PART_INFO)*key_parts);
  if (!key_part_info)
    DBUG_RETURN(true);				// Out of memory

  key_info= *key_info_buffer;
  key_iterator.rewind();
  key_number=0;
  for (; (key=key_iterator++) ; key_number++)
  {
    uint key_length=0;
    Create_field *auto_increment_key= 0;
    Key_part_spec *column;

    is_hash_field_needed= false;
    if (key->name.str == ignore_key)
    {
      /* ignore redundant keys */
      do
	key=key_iterator++;
      while (key && key->name.str == ignore_key);
      if (!key)
	break;
    }

    switch (key->type) {
    case Key::MULTIPLE:
	key_info->flags= 0;
	break;
    case Key::FULLTEXT:
	key_info->flags= HA_FULLTEXT;
	if ((key_info->parser_name= &key->key_create_info.parser_name)->str)
          key_info->flags|= HA_USES_PARSER;
        else
          key_info->parser_name= 0;
	break;
    case Key::SPATIAL:
#ifdef HAVE_SPATIAL
	key_info->flags= HA_SPATIAL;
	break;
#else
	my_error(ER_FEATURE_DISABLED, MYF(0),
                 sym_group_geom.name, sym_group_geom.needed_define);
	DBUG_RETURN(TRUE);
#endif
    case Key::FOREIGN_KEY:
      key_number--;				// Skip this key
      continue;
    default:
      key_info->flags = HA_NOSAME;
      break;
    }
    if (key->generated)
      key_info->flags|= HA_GENERATED_KEY;

    key_info->user_defined_key_parts=(uint8) key->columns.elements;
    key_info->key_part=key_part_info;
    key_info->usable_key_parts= key_number;
    key_info->algorithm= key->key_create_info.algorithm;
    key_info->option_list= key->option_list;
    if (parse_option_list(thd, create_info->db_type, &key_info->option_struct,
                          &key_info->option_list,
                          create_info->db_type->index_options, FALSE,
                          thd->mem_root))
      DBUG_RETURN(TRUE);

    if (key->type == Key::FULLTEXT)
    {
      if (!(file->ha_table_flags() & HA_CAN_FULLTEXT))
      {
	my_error(ER_TABLE_CANT_HANDLE_FT, MYF(0), file->table_type());
	DBUG_RETURN(TRUE);
      }
    }
    /*
       Make SPATIAL to be RTREE by default
       SPATIAL only on BLOB or at least BINARY, this
       actually should be replaced by special GEOM type
       in near future when new frm file is ready
       checking for proper key parts number:
    */

    /* TODO: Add proper checks if handler supports key_type and algorithm */
    if (key_info->flags & HA_SPATIAL)
    {
      if (!(file->ha_table_flags() & HA_CAN_RTREEKEYS))
      {
	my_error(ER_TABLE_CANT_HANDLE_SPKEYS, MYF(0), file->table_type());
        DBUG_RETURN(TRUE);
      }
      if (key_info->user_defined_key_parts != 1)
      {
	my_error(ER_WRONG_ARGUMENTS, MYF(0), "SPATIAL INDEX");
	DBUG_RETURN(TRUE);
      }
    }
    else if (key_info->algorithm == HA_KEY_ALG_RTREE)
    {
#ifdef HAVE_RTREE_KEYS
      if ((key_info->user_defined_key_parts & 1) == 1)
      {
	my_error(ER_WRONG_ARGUMENTS, MYF(0), "RTREE INDEX");
	DBUG_RETURN(TRUE);
      }
      /* TODO: To be deleted */
      my_error(ER_NOT_SUPPORTED_YET, MYF(0), "RTREE INDEX");
      DBUG_RETURN(TRUE);
#else
      my_error(ER_FEATURE_DISABLED, MYF(0),
               sym_group_rtree.name, sym_group_rtree.needed_define);
      DBUG_RETURN(TRUE);
#endif
    }

    /* Take block size from key part or table part */
    /*
      TODO: Add warning if block size changes. We can't do it here, as
      this may depend on the size of the key
    */
    key_info->block_size= (key->key_create_info.block_size ?
                           key->key_create_info.block_size :
                           create_info->key_block_size);

    /*
      Remember block_size for the future if the block size was given
      either for key or table and it was given for the key during
      create/alter table or we have an active key_block_size for the
      table.
      The idea is that table specific key_block_size > 0 will only affect
      new keys and old keys will remember their original value.
    */
    if (key_info->block_size &&
        ((key->key_create_info.flags & HA_USES_BLOCK_SIZE) ||
         create_info->key_block_size))
      key_info->flags|= HA_USES_BLOCK_SIZE;

    List_iterator<Key_part_spec> cols(key->columns), cols2(key->columns);
    CHARSET_INFO *ft_key_charset=0;  // for FULLTEXT
    for (uint column_nr=0 ; (column=cols++) ; column_nr++)
    {
      Key_part_spec *dup_column;

      it.rewind();
      field=0;
      while ((sql_field=it++) &&
	     lex_string_cmp(system_charset_info,
                            &column->field_name,
                            &sql_field->field_name))
	field++;
      /*
         Either field is not present or field visibility is > INVISIBLE_USER
      */
      if (!sql_field || (sql_field->invisible > INVISIBLE_USER &&
                         !column->generated))
      {
	my_error(ER_KEY_COLUMN_DOES_NOT_EXITS, MYF(0), column->field_name.str);
	DBUG_RETURN(TRUE);
      }
      if (sql_field->invisible > INVISIBLE_USER &&
          !(sql_field->flags & VERS_SYSTEM_FIELD) &&
          !key->invisible && DBUG_EVALUATE_IF("test_invisible_index", 0, 1))
      {
        my_error(ER_KEY_COLUMN_DOES_NOT_EXITS, MYF(0), column->field_name.str);
        DBUG_RETURN(TRUE);
      }
      while ((dup_column= cols2++) != column)
      {
        if (!lex_string_cmp(system_charset_info,
                            &column->field_name, &dup_column->field_name))
	{
	  my_error(ER_DUP_FIELDNAME, MYF(0), column->field_name.str);
	  DBUG_RETURN(TRUE);
	}
      }

      if (sql_field->compression_method())
      {
        my_error(ER_COMPRESSED_COLUMN_USED_AS_KEY, MYF(0),
                 column->field_name.str);
        DBUG_RETURN(TRUE);
      }

      cols2.rewind();
      switch(key->type) {

      case Key::FULLTEXT:
        if (sql_field->type_handler()->Key_part_spec_init_ft(column,
	                                                     *sql_field) ||
            (ft_key_charset && sql_field->charset != ft_key_charset))
        {
          my_error(ER_BAD_FT_COLUMN, MYF(0), column->field_name.str);
          DBUG_RETURN(-1);
        }
        ft_key_charset= sql_field->charset;
        break;

      case Key::SPATIAL:
        if (sql_field->type_handler()->Key_part_spec_init_spatial(column,
                                                                  *sql_field) ||
            sql_field->check_vcol_for_key(thd))
          DBUG_RETURN(TRUE);
        if (!(sql_field->flags & NOT_NULL_FLAG))
        {
          my_message(ER_SPATIAL_CANT_HAVE_NULL,
                     ER_THD(thd, ER_SPATIAL_CANT_HAVE_NULL), MYF(0));
          DBUG_RETURN(TRUE);
        }
        break;

      case Key::PRIMARY:
        if (sql_field->vcol_info)
        {
          my_error(ER_PRIMARY_KEY_BASED_ON_GENERATED_COLUMN, MYF(0));
          DBUG_RETURN(TRUE);
        }
        if (sql_field->type_handler()->Key_part_spec_init_primary(column,
	                                                          *sql_field,
	                                                          file))
          DBUG_RETURN(TRUE);
        if (!(sql_field->flags & NOT_NULL_FLAG))
        {
          /* Implicitly set primary key fields to NOT NULL for ISO conf. */
          sql_field->flags|= NOT_NULL_FLAG;
          sql_field->pack_flag&= ~FIELDFLAG_MAYBE_NULL;
          null_fields--;
        }
        break;

      case Key::MULTIPLE:
        if (sql_field->type_handler()->Key_part_spec_init_multiple(column,
                                                                   *sql_field,
                                                                   file) ||
            sql_field->check_vcol_for_key(thd) ||
            key_add_part_check_null(file, key_info, sql_field, column))
          DBUG_RETURN(TRUE);
        break;

      case Key::FOREIGN_KEY:
        if (sql_field->type_handler()->Key_part_spec_init_foreign(column,
                                                                  *sql_field,
                                                                  file) ||
            sql_field->check_vcol_for_key(thd) ||
            key_add_part_check_null(file, key_info, sql_field, column))
          DBUG_RETURN(TRUE);
        break;

      case Key::UNIQUE:
        if (sql_field->type_handler()->Key_part_spec_init_unique(column,
                                                      *sql_field, file,
                                                      &is_hash_field_needed) ||
            sql_field->check_vcol_for_key(thd) ||
            key_add_part_check_null(file, key_info, sql_field, column))
          DBUG_RETURN(TRUE);
        break;
      }

      if (MTYP_TYPENR(sql_field->unireg_check) == Field::NEXT_NUMBER)
      {
        DBUG_ASSERT(key->type != Key::FULLTEXT);
        DBUG_ASSERT(key->type != Key::SPATIAL);
        if (column_nr == 0 || (file->ha_table_flags() & HA_AUTO_PART_KEY))
         auto_increment--;                        // Field is used
        auto_increment_key= sql_field;
      }

      key_part_info->fieldnr= field;
      key_part_info->offset=  (uint16) sql_field->offset;
      key_part_info->key_type=sql_field->pack_flag;
      uint key_part_length= sql_field->type_handler()->
                              calc_key_length(*sql_field);

      if (column->length)
      {
        if (f_is_blob(sql_field->pack_flag))
        {
          key_part_length= MY_MIN(column->length,
                                  blob_length_by_type(sql_field->real_field_type())
                                  * sql_field->charset->mbmaxlen);
          if (key_part_length > max_key_length ||
              key_part_length > file->max_key_part_length())
          {
            if (key->type == Key::MULTIPLE)
            {
              key_part_length= MY_MIN(max_key_length, file->max_key_part_length());
              /* not a critical problem */
              push_warning_printf(thd, Sql_condition::WARN_LEVEL_NOTE,
                                  ER_TOO_LONG_KEY, ER_THD(thd, ER_TOO_LONG_KEY),
                                  key_part_length);
              /* Align key length to multibyte char boundary */
              key_part_length-= key_part_length % sql_field->charset->mbmaxlen;
            }
            else
              is_hash_field_needed= true;
          }
        }
        // Catch invalid use of partial keys 
        else if (!f_is_geom(sql_field->pack_flag) &&
                 // is the key partial? 
                 column->length != key_part_length &&
                 // is prefix length bigger than field length? 
                 (column->length > key_part_length ||
                  // can the field have a partial key? 
                  !sql_field->type_handler()->type_can_have_key_part() ||
                  // a packed field can't be used in a partial key
                  f_is_packed(sql_field->pack_flag) ||
                  // does the storage engine allow prefixed search?
                  ((file->ha_table_flags() & HA_NO_PREFIX_CHAR_KEYS) &&
                   // and is this a 'unique' key?
                   (key_info->flags & HA_NOSAME))))
        {
          my_message(ER_WRONG_SUB_KEY, ER_THD(thd, ER_WRONG_SUB_KEY), MYF(0));
          DBUG_RETURN(TRUE);
        }
        else if (!(file->ha_table_flags() & HA_NO_PREFIX_CHAR_KEYS))
          key_part_length= column->length;
      }
      else if (key_part_length == 0 && (sql_field->flags & NOT_NULL_FLAG) &&
              !is_hash_field_needed)
      {
	my_error(ER_WRONG_KEY_COLUMN, MYF(0), file->table_type(),
                 column->field_name.str);
	  DBUG_RETURN(TRUE);
      }
      if (key_part_length > file->max_key_part_length() &&
          key->type != Key::FULLTEXT)
      {
        if (key->type == Key::MULTIPLE)
        {
          key_part_length= file->max_key_part_length();
          /* not a critical problem */
          push_warning_printf(thd, Sql_condition::WARN_LEVEL_NOTE,
                              ER_TOO_LONG_KEY, ER_THD(thd, ER_TOO_LONG_KEY),
                              key_part_length);
          /* Align key length to multibyte char boundary */
          key_part_length-= key_part_length % sql_field->charset->mbmaxlen;
        }
        else
        {
          if (key->type == Key::UNIQUE)
          {
            is_hash_field_needed= true;
          }
          else
          {
            key_part_length= MY_MIN(max_key_length, file->max_key_part_length());
            my_error(ER_TOO_LONG_KEY, MYF(0), key_part_length);
            DBUG_RETURN(TRUE);
          }
        }
      }

      /* We can not store key_part_length more then 2^16 - 1 in frm */
      if (is_hash_field_needed && column->length > UINT_MAX16)
      {
        my_error(ER_TOO_LONG_KEYPART, MYF(0),  UINT_MAX16);
        DBUG_RETURN(TRUE);
      }
      else
        key_part_info->length= (uint16) key_part_length;
      /* Use packed keys for long strings on the first column */
      if (!((*db_options) & HA_OPTION_NO_PACK_KEYS) &&
          !((create_info->table_options & HA_OPTION_NO_PACK_KEYS)) &&
          (key_part_length >= KEY_DEFAULT_PACK_LENGTH) &&
          !is_hash_field_needed)
      {
        key_info->flags|= sql_field->type_handler()->KEY_pack_flags(column_nr);
      }
      /* Check if the key segment is partial, set the key flag accordingly */
      if (key_part_length != sql_field->type_handler()->
                                          calc_key_length(*sql_field) &&
          key_part_length != sql_field->type_handler()->max_octet_length())
        key_info->flags|= HA_KEY_HAS_PART_KEY_SEG;

      key_length+= key_part_length;
      key_part_info++;
    }
    if (!key_info->name.str || check_column_name(key_info->name.str))
    {
      my_error(ER_WRONG_NAME_FOR_INDEX, MYF(0), key_info->name.str);
      DBUG_RETURN(TRUE);
    }
    if (key->type == Key::UNIQUE && !(key_info->flags & HA_NULL_PART_KEY))
      unique_key=1;
    key_info->key_length=(uint16) key_length;
    if (key_info->key_length > max_key_length && key->type == Key::UNIQUE)
      is_hash_field_needed= true;
    if (key_length > max_key_length && key->type != Key::FULLTEXT &&
        !is_hash_field_needed)
    {
      my_error(ER_TOO_LONG_KEY, MYF(0), max_key_length);
      DBUG_RETURN(TRUE);
    }

    /* Check long unique keys */
    if (is_hash_field_needed)
    {
      if (auto_increment_key)
      {
        my_error(ER_NO_AUTOINCREMENT_WITH_UNIQUE, MYF(0),
                 sql_field->field_name.str,
                 key_info->name.str);
        DBUG_RETURN(TRUE);
      }
      if (key_info->algorithm != HA_KEY_ALG_UNDEF &&
          key_info->algorithm != HA_KEY_ALG_HASH )
      {
        my_error(ER_TOO_LONG_KEY, MYF(0), max_key_length);
        DBUG_RETURN(TRUE);
      }
    }
    if (is_hash_field_needed ||
        (key_info->algorithm == HA_KEY_ALG_HASH &&
         key->type != Key::PRIMARY &&
         key_info->flags & HA_NOSAME &&
         !(file->ha_table_flags() & HA_CAN_HASH_KEYS ) &&
         file->ha_table_flags() & HA_CAN_VIRTUAL_COLUMNS))
    {
      Create_field *hash_fld= add_hash_field(thd, &alter_info->create_list,
                                             key_info);
      if (!hash_fld)
        DBUG_RETURN(TRUE);
      hash_fld->offset= record_offset;
      hash_fld->charset= create_info->default_table_charset;
      record_offset+= hash_fld->pack_length;
      if (key_info->flags & HA_NULL_PART_KEY)
        null_fields++;
      else
      {
        hash_fld->flags|= NOT_NULL_FLAG;
        hash_fld->pack_flag&= ~FIELDFLAG_MAYBE_NULL;
      }
    }
    if (validate_comment_length(thd, &key->key_create_info.comment,
                                INDEX_COMMENT_MAXLEN,
                                ER_TOO_LONG_INDEX_COMMENT,
                                key_info->name.str))
       DBUG_RETURN(TRUE);

    key_info->comment.length= key->key_create_info.comment.length;
    if (key_info->comment.length > 0)
    {
      key_info->flags|= HA_USES_COMMENT;
      key_info->comment.str= key->key_create_info.comment.str;
    }

    // Check if a duplicate index is defined.
    check_duplicate_key(thd, key, key_info, &alter_info->key_list);

    key_info->without_overlaps= key->without_overlaps;
    if (key_info->without_overlaps)
    {
      if (key_info->algorithm == HA_KEY_ALG_HASH ||
          key_info->algorithm == HA_KEY_ALG_LONG_HASH)

      {
without_overlaps_err:
        my_error(ER_KEY_CANT_HAVE_WITHOUT_OVERLAPS, MYF(0), key_info->name.str);
        DBUG_RETURN(true);
      }
      key_iterator2.rewind();
      while ((key2 = key_iterator2++))
      {
        if (key2->type != Key::FOREIGN_KEY)
          continue;
        DBUG_ASSERT(key != key2);
        Foreign_key *fk= (Foreign_key*) key2;
        if (fk->update_opt != FK_OPTION_CASCADE)
          continue;
        for (Key_part_spec& kp: key->columns)
        {
          for (Key_part_spec& kp2: fk->columns)
          {
            if (!lex_string_cmp(system_charset_info, &kp.field_name,
                               &kp2.field_name))
            {
              goto without_overlaps_err;
            }
          }
        }
      }
      create_info->period_info.unique_keys++;
    }

    key_info++;
  }

  if (!unique_key && !primary_key && !create_info->sequence &&
      (file->ha_table_flags() & HA_REQUIRE_PRIMARY_KEY))
  {
    my_message(ER_REQUIRES_PRIMARY_KEY, ER_THD(thd, ER_REQUIRES_PRIMARY_KEY),
               MYF(0));
    DBUG_RETURN(TRUE);
  }
  if (auto_increment > 0)
  {
    my_message(ER_WRONG_AUTO_KEY, ER_THD(thd, ER_WRONG_AUTO_KEY), MYF(0));
    DBUG_RETURN(TRUE);
  }
  /* Sort keys in optimized order */
  my_qsort((uchar*) *key_info_buffer, *key_count, sizeof(KEY),
	   (qsort_cmp) sort_keys);
  create_info->null_bits= null_fields;

  /* Check fields. */
  Item::Check_table_name_prm walk_prm(db, table_name);
  it.rewind();
  while ((sql_field=it++))
  {
    Field::utype type= (Field::utype) MTYP_TYPENR(sql_field->unireg_check);

    /*
      Set NO_DEFAULT_VALUE_FLAG if this field doesn't have a default value and
      it is NOT NULL, not an AUTO_INCREMENT field, not a TIMESTAMP and not
      updated trough a NOW() function.
    */
    if (!sql_field->default_value &&
        !sql_field->has_default_function() &&
        (sql_field->flags & NOT_NULL_FLAG) &&
        (!sql_field->is_timestamp_type() ||
         opt_explicit_defaults_for_timestamp)&&
        !sql_field->vers_sys_field())
    {
      sql_field->flags|= NO_DEFAULT_VALUE_FLAG;
      sql_field->pack_flag|= FIELDFLAG_NO_DEFAULT;
    }

    if (thd->variables.sql_mode & MODE_NO_ZERO_DATE &&
        !sql_field->default_value && !sql_field->vcol_info &&
        !sql_field->vers_sys_field() &&
        sql_field->is_timestamp_type() &&
        !opt_explicit_defaults_for_timestamp &&
        (sql_field->flags & NOT_NULL_FLAG) &&
        (type == Field::NONE || type == Field::TIMESTAMP_UN_FIELD))
    {
      /*
        An error should be reported if:
          - NO_ZERO_DATE SQL mode is active;
          - there is no explicit DEFAULT clause (default column value);
          - this is a TIMESTAMP column;
          - the column is not NULL;
          - this is not the DEFAULT CURRENT_TIMESTAMP column.

        In other words, an error should be reported if
          - NO_ZERO_DATE SQL mode is active;
          - the column definition is equivalent to
            'column_name TIMESTAMP DEFAULT 0'.
      */

      my_error(ER_INVALID_DEFAULT, MYF(0), sql_field->field_name.str);
      DBUG_RETURN(TRUE);
    }
    if (sql_field->invisible == INVISIBLE_USER &&
        sql_field->flags & NOT_NULL_FLAG &&
        sql_field->flags & NO_DEFAULT_VALUE_FLAG)
    {
      my_error(ER_INVISIBLE_NOT_NULL_WITHOUT_DEFAULT, MYF(0),
                          sql_field->field_name.str);
      DBUG_RETURN(TRUE);
    }

    if (create_simple)
    {
      /*
        NOTE: we cannot do this in check_vcol_func_processor() as there is already
        no table name qualifier in expression.
      */
      if (sql_field->vcol_info && sql_field->vcol_info->expr &&
          sql_field->vcol_info->expr->walk(&Item::check_table_name_processor,
                                           false, (void *) &walk_prm))
      {
        my_error(ER_BAD_FIELD_ERROR, MYF(0), walk_prm.field.c_ptr(), "GENERATED ALWAYS");
        DBUG_RETURN(TRUE);
      }

      if (sql_field->default_value &&
          sql_field->default_value->expr->walk(&Item::check_table_name_processor,
                                              false, (void *) &walk_prm))
      {
        my_error(ER_BAD_FIELD_ERROR, MYF(0), walk_prm.field.c_ptr(), "DEFAULT");
        DBUG_RETURN(TRUE);
      }

      if (sql_field->check_constraint &&
          sql_field->check_constraint->expr->walk(&Item::check_table_name_processor,
                                                  false, (void *) &walk_prm))
      {
        my_error(ER_BAD_FIELD_ERROR, MYF(0), walk_prm.field.c_ptr(), "CHECK");
        DBUG_RETURN(TRUE);
      }
    }
  }

  /* Check table level constraints */
  create_info->check_constraint_list= &alter_info->check_constraint_list;
  {
    List_iterator_fast<Virtual_column_info> c_it(alter_info->check_constraint_list);
    Virtual_column_info *check;
    while ((check= c_it++))
    {
      if (create_simple && check->expr->walk(&Item::check_table_name_processor, false,
                            (void *) &walk_prm))
      {
        my_error(ER_BAD_FIELD_ERROR, MYF(0), walk_prm.field.c_ptr(), "CHECK");
        DBUG_RETURN(TRUE);
      }
      if (!check->name.length || check->automatic_name)
      {
        if (check_expression(check, &check->name, VCOL_CHECK_TABLE, alter_info))
          DBUG_RETURN(TRUE);
        continue;
      }

      {
        /* Check that there's no repeating table CHECK constraint names. */
        List_iterator_fast<Virtual_column_info>
          dup_it(alter_info->check_constraint_list);
        const Virtual_column_info *dup_check;
        while ((dup_check= dup_it++) && dup_check != check)
        {
          if (!lex_string_cmp(system_charset_info,
                              &check->name, &dup_check->name))
          {
            my_error(ER_DUP_CONSTRAINT_NAME, MYF(0), "CHECK", check->name.str);
            DBUG_RETURN(TRUE);
          }
        }
      }

      /* Check that there's no repeating key constraint names. */
      List_iterator_fast<Key> key_it(alter_info->key_list);
      while (const Key *key= key_it++)
      {
        /*
          Not all keys considered to be the CONSTRAINT
          Noly Primary Key UNIQUE and Foreign keys.
        */
        if (key->type != Key::PRIMARY && key->type != Key::UNIQUE &&
            key->type != Key::FOREIGN_KEY)
          continue;

        if (check->name.length == key->name.length &&
            my_strcasecmp(system_charset_info,
              check->name.str, key->name.str) == 0)
        {
          my_error(ER_DUP_CONSTRAINT_NAME, MYF(0), "CHECK", check->name.str);
          DBUG_RETURN(TRUE);
        }
      }

      if (check_string_char_length(&check->name, 0, NAME_CHAR_LEN,
                                   system_charset_info, 1))
      {
        my_error(ER_TOO_LONG_IDENT, MYF(0), check->name.str);
        DBUG_RETURN(TRUE);
      }
      if (check_expression(check, &check->name, VCOL_CHECK_TABLE))
        DBUG_RETURN(TRUE);
    }
  }

  /* Give warnings for not supported table options */
  extern handlerton *maria_hton;
  if (file->partition_ht() != maria_hton && create_info->transactional &&
      !file->has_transaction_manager())
      push_warning_printf(thd, Sql_condition::WARN_LEVEL_WARN,
                          ER_ILLEGAL_HA_CREATE_OPTION,
                          ER_THD(thd, ER_ILLEGAL_HA_CREATE_OPTION),
                          file->engine_name()->str,
                          create_info->transactional == HA_CHOICE_YES
                          ? "TRANSACTIONAL=1" : "TRANSACTIONAL=0");

  if (parse_option_list(thd, file->partition_ht(), &create_info->option_struct,
                          &create_info->option_list,
                          file->partition_ht()->table_options, FALSE,
                          thd->mem_root))
      DBUG_RETURN(TRUE);

  DBUG_RETURN(FALSE);
}

/**
  check comment length of table, column, index and partition

  If comment length is more than the standard length
  truncate it and store the comment length upto the standard
  comment length size

  @param          thd             Thread handle
  @param[in,out]  comment         Comment
  @param          max_len         Maximum allowed comment length
  @param          err_code        Error message
  @param          name            Name of commented object

  @return Operation status
    @retval       true            Error found
    @retval       false           On Success
*/
bool validate_comment_length(THD *thd, LEX_CSTRING *comment, size_t max_len,
                             uint err_code, const char *name)
{
  DBUG_ENTER("validate_comment_length");
  if (comment->length == 0)
    DBUG_RETURN(false);

  size_t tmp_len=
      Well_formed_prefix(system_charset_info, *comment, max_len).length();
  if (tmp_len < comment->length)
  {
    if (comment->length <= max_len)
    {
      if (thd->is_strict_mode())
      {
         my_error(ER_INVALID_CHARACTER_STRING, MYF(0),
                  system_charset_info->csname, comment->str);
         DBUG_RETURN(true);
      }
      push_warning_printf(thd, Sql_condition::WARN_LEVEL_WARN,
                          ER_INVALID_CHARACTER_STRING,
                          ER_THD(thd, ER_INVALID_CHARACTER_STRING),
                          system_charset_info->csname, comment->str);
      comment->length= tmp_len;
      DBUG_RETURN(false);
    }
    if (thd->is_strict_mode())
    {
       my_error(err_code, MYF(0), name, static_cast<ulong>(max_len));
       DBUG_RETURN(true);
    }
    push_warning_printf(thd, Sql_condition::WARN_LEVEL_WARN, err_code,
                        ER_THD(thd, err_code), name,
                        static_cast<ulong>(max_len));
    comment->length= tmp_len;
  }
  DBUG_RETURN(false);
}


/*
  Set table default charset, if not set

  SYNOPSIS
    set_table_default_charset()
    create_info        Table create information

  DESCRIPTION
    If the table character set was not given explicitly,
    let's fetch the database default character set and
    apply it to the table.
*/

static void set_table_default_charset(THD *thd, HA_CREATE_INFO *create_info,
                                      const LEX_CSTRING &db)
{
  /*
    If the table character set was not given explicitly,
    let's fetch the database default character set and
    apply it to the table.
  */
  if (!create_info->default_table_charset)
  {
    Schema_specification_st db_info;

    load_db_opt_by_name(thd, db.str, &db_info);

    create_info->default_table_charset= db_info.default_table_charset;
  }
}


/*
  Extend long VARCHAR fields to blob & prepare field if it's a blob

  SYNOPSIS
    prepare_blob_field()

  RETURN
    0	ok
    1	Error (sql_field can't be converted to blob)
        In this case the error is given
*/

bool Column_definition::prepare_blob_field(THD *thd)
{
  DBUG_ENTER("Column_definition::prepare_blob_field");

  if (length > MAX_FIELD_VARCHARLENGTH && !(flags & BLOB_FLAG))
  {
    /* Convert long VARCHAR columns to TEXT or BLOB */
    char warn_buff[MYSQL_ERRMSG_SIZE];

    if (thd->is_strict_mode())
    {
      my_error(ER_TOO_BIG_FIELDLENGTH, MYF(0), field_name.str,
               static_cast<ulong>(MAX_FIELD_VARCHARLENGTH / charset->mbmaxlen));
      DBUG_RETURN(1);
    }
    set_handler(&type_handler_blob);
    flags|= BLOB_FLAG;
    my_snprintf(warn_buff, sizeof(warn_buff), ER_THD(thd, ER_AUTO_CONVERT),
                field_name.str,
                (charset == &my_charset_bin) ? "VARBINARY" : "VARCHAR",
                (charset == &my_charset_bin) ? "BLOB" : "TEXT");
    push_warning(thd, Sql_condition::WARN_LEVEL_NOTE, ER_AUTO_CONVERT,
                 warn_buff);
  }

  if ((flags & BLOB_FLAG) && length)
  {
    if (real_field_type() == FIELD_TYPE_BLOB ||
        real_field_type() == FIELD_TYPE_TINY_BLOB ||
        real_field_type() == FIELD_TYPE_MEDIUM_BLOB)
    {
      /* The user has given a length to the blob column */
      set_handler(Type_handler::blob_type_handler((uint) length));
      pack_length= type_handler()->calc_pack_length(0);
    }
    length= 0;
  }
  DBUG_RETURN(0);
}


/*
  Preparation of Create_field for SP function return values.
  Based on code used in the inner loop of mysql_prepare_create_table()
  above.

  SYNOPSIS
    sp_prepare_create_field()
    thd                 Thread object
    mem_root            Memory root to allocate components on (e.g. interval)

  DESCRIPTION
    Prepares the field structures for field creation.

*/

bool Column_definition::sp_prepare_create_field(THD *thd, MEM_ROOT *mem_root)
{
  DBUG_ASSERT(charset);
  const Column_derived_attributes dattr(&my_charset_bin);
  return prepare_stage1(thd, mem_root, NULL, HA_CAN_GEOMETRY, &dattr) ||
         prepare_stage2(NULL, HA_CAN_GEOMETRY);
}


/**
  Appends key parts generated by mariadb server.
  Adds row_end in UNIQUE keys for system versioning,
  and period fields for WITHOUT OVERLAPS.
  @param thd Thread data
  @param create_info Table create info
  @param key Parsed key
  @return a number of key parts added to key.
 */
static int append_system_key_parts(THD *thd, HA_CREATE_INFO *create_info,
                                    Key *key)
{
  const Lex_ident &row_start_field= create_info->vers_info.as_row.start;
  const Lex_ident &row_end_field= create_info->vers_info.as_row.end;
  DBUG_ASSERT(!create_info->versioned() || (row_start_field && row_end_field));

  int result = 0;
  if (create_info->versioned() && (key->type == Key::PRIMARY
                                   || key->type == Key::UNIQUE))
  {
    Key_part_spec *key_part=NULL;
    List_iterator<Key_part_spec> part_it(key->columns);
    while ((key_part=part_it++))
    {
      if (row_start_field.streq(key_part->field_name) ||
          row_end_field.streq(key_part->field_name))
        break;
    }
    if (!key_part)
    {
      key->columns.push_back(new (thd->mem_root)
                               Key_part_spec(&row_end_field, 0, true));
      result++;
    }

  }

  if (key->without_overlaps)
  {
    DBUG_ASSERT(key->type == Key::PRIMARY || key->type == Key::UNIQUE);
    if (!create_info->period_info.is_set()
        || !key->period.streq(create_info->period_info.name))
    {
      my_error(ER_PERIOD_NOT_FOUND, MYF(0), key->period.str);
      return -1;
    }

    const auto &period_start= create_info->period_info.period.start;
    const auto &period_end= create_info->period_info.period.end;
    List_iterator<Key_part_spec> part_it(key->columns);
    while (Key_part_spec *key_part= part_it++)
    {
      if (period_start.streq(key_part->field_name)
          || period_end.streq(key_part->field_name))
      {
        my_error(ER_KEY_CONTAINS_PERIOD_FIELDS, MYF(0), key->name.str,
                 key_part->field_name.str);
        return -1;
      }
    }
    const auto &period= create_info->period_info.period;
    key->columns.push_back(new (thd->mem_root)
                           Key_part_spec(&period.end, 0, true));
    key->columns.push_back(new (thd->mem_root)
                           Key_part_spec(&period.start, 0, true));
    result += 2;
  }

  return result;
}

handler *mysql_create_frm_image(THD *thd, const LEX_CSTRING &db,
                                const LEX_CSTRING &table_name,
                                HA_CREATE_INFO *create_info,
                                Alter_info *alter_info, int create_table_mode,
                                KEY **key_info, uint *key_count,
                                LEX_CUSTRING *frm)
{
  uint		db_options;
  handler       *file;
  DBUG_ENTER("mysql_create_frm_image");

  if (!alter_info->create_list.elements)
  {
    my_error(ER_TABLE_MUST_HAVE_COLUMNS, MYF(0));
    DBUG_RETURN(NULL);
  }

  set_table_default_charset(thd, create_info, db);

  db_options= create_info->table_options_with_row_type();

  if (unlikely(!(file= get_new_handler((TABLE_SHARE*) 0, thd->mem_root,
                                       create_info->db_type))))
    DBUG_RETURN(NULL);

#ifdef WITH_PARTITION_STORAGE_ENGINE
  partition_info *part_info= thd->work_part_info;

  if (!part_info && create_info->db_type->partition_flags &&
      (create_info->db_type->partition_flags() & HA_USE_AUTO_PARTITION))
  {
    /*
      Table is not defined as a partitioned table but the engine handles
      all tables as partitioned. The handler will set up the partition info
      object with the default settings.
    */
    thd->work_part_info= part_info= new partition_info();
    if (unlikely(!part_info))
      goto err;

    file->set_auto_partitions(part_info);
    part_info->default_engine_type= create_info->db_type;
    part_info->is_auto_partitioned= TRUE;
  }
  if (part_info)
  {
    /*
      The table has been specified as a partitioned table.
      If this is part of an ALTER TABLE the handler will be the partition
      handler but we need to specify the default handler to use for
      partitions also in the call to check_partition_info. We transport
      this information in the default_db_type variable, it is either
      DB_TYPE_DEFAULT or the engine set in the ALTER TABLE command.
    */
    handlerton *part_engine_type= create_info->db_type;
    char *part_syntax_buf;
    uint syntax_len;
    handlerton *engine_type;
    List_iterator<partition_element> part_it(part_info->partitions);
    partition_element *part_elem;

    while ((part_elem= part_it++))
    {
      if (part_elem->part_comment)
      {
        LEX_CSTRING comment= { part_elem->part_comment,
                               strlen(part_elem->part_comment)
        };
        if (validate_comment_length(thd, &comment,
                                     TABLE_PARTITION_COMMENT_MAXLEN,
                                     ER_TOO_LONG_TABLE_PARTITION_COMMENT,
                                     part_elem->partition_name))
          DBUG_RETURN(NULL);
        /* cut comment length. Safe to do in all cases */
        ((char*)part_elem->part_comment)[comment.length]= '\0';
      }
      if (part_elem->subpartitions.elements)
      {
        List_iterator<partition_element> sub_it(part_elem->subpartitions);
        partition_element *subpart_elem;
        while ((subpart_elem= sub_it++))
        {
          if (subpart_elem->part_comment)
          {
            LEX_CSTRING comment= {
              subpart_elem->part_comment, strlen(subpart_elem->part_comment)
            };
            if (validate_comment_length(thd, &comment,
                                         TABLE_PARTITION_COMMENT_MAXLEN,
                                         ER_TOO_LONG_TABLE_PARTITION_COMMENT,
                                         subpart_elem->partition_name))
              DBUG_RETURN(NULL);
            /* cut comment length. Safe to do in all cases */
            ((char*)subpart_elem->part_comment)[comment.length]= '\0';
          }
        }
      }
    } 

    if (create_info->tmp_table())
    {
      my_error(ER_FEATURE_NOT_SUPPORTED_WITH_PARTITIONING, MYF(0), "CREATE TEMPORARY TABLE");
      goto err;
    }
    if ((part_engine_type == partition_hton) &&
        part_info->default_engine_type)
    {
      /*
        This only happens at ALTER TABLE.
        default_engine_type was assigned from the engine set in the ALTER
        TABLE command.
      */
      ;
    }
    else
    {
      if (create_info->used_fields & HA_CREATE_USED_ENGINE)
      {
        part_info->default_engine_type= create_info->db_type;
      }
      else
      {
        if (part_info->default_engine_type == NULL)
        {
          part_info->default_engine_type= ha_default_handlerton(thd);
        }
      }
    }
    DBUG_PRINT("info", ("db_type = %s create_info->db_type = %s",
             ha_resolve_storage_engine_name(part_info->default_engine_type),
             ha_resolve_storage_engine_name(create_info->db_type)));
    if (part_info->check_partition_info(thd, &engine_type, file,
                                        create_info, FALSE))
      goto err;
    part_info->default_engine_type= engine_type;

    if (part_info->vers_info && !create_info->versioned())
    {
      my_error(ER_VERS_NOT_VERSIONED, MYF(0), table_name.str);
      goto err;
    }

    /*
      We reverse the partitioning parser and generate a standard format
      for syntax stored in frm file.
    */
    part_syntax_buf= generate_partition_syntax_for_frm(thd, part_info,
                                      &syntax_len, create_info, alter_info);
    if (!part_syntax_buf)
      goto err;
    part_info->part_info_string= part_syntax_buf;
    part_info->part_info_len= syntax_len;
    if ((!(engine_type->partition_flags &&
           ((engine_type->partition_flags() & HA_CAN_PARTITION) ||
            (part_info->part_type == VERSIONING_PARTITION &&
            engine_type->partition_flags() & HA_ONLY_VERS_PARTITION))
          )) ||
        create_info->db_type == partition_hton)
    {
      /*
        The handler assigned to the table cannot handle partitioning.
        Assign the partition handler as the handler of the table.
      */
      DBUG_PRINT("info", ("db_type: %s",
                        ha_resolve_storage_engine_name(create_info->db_type)));
      delete file;
      create_info->db_type= partition_hton;
      if (!(file= get_ha_partition(part_info)))
        DBUG_RETURN(NULL);

      /*
        If we have default number of partitions or subpartitions we
        might require to set-up the part_info object such that it
        creates a proper .par file. The current part_info object is
        only used to create the frm-file and .par-file.
      */
      if (part_info->use_default_num_partitions &&
          part_info->num_parts &&
          (int)part_info->num_parts !=
          file->get_default_no_partitions(create_info))
      {
        uint i;
        List_iterator<partition_element> part_it(part_info->partitions);
        part_it++;
        DBUG_ASSERT(thd->lex->sql_command != SQLCOM_CREATE_TABLE);
        for (i= 1; i < part_info->partitions.elements; i++)
          (part_it++)->part_state= PART_TO_BE_DROPPED;
      }
      else if (part_info->is_sub_partitioned() &&
               part_info->use_default_num_subpartitions &&
               part_info->num_subparts &&
               (int)part_info->num_subparts !=
                 file->get_default_no_partitions(create_info))
      {
        DBUG_ASSERT(thd->lex->sql_command != SQLCOM_CREATE_TABLE);
        part_info->num_subparts= file->get_default_no_partitions(create_info);
      }
    }
    else if (create_info->db_type != engine_type)
    {
      /*
        We come here when we don't use a partitioned handler.
        Since we use a partitioned table it must be "native partitioned".
        We have switched engine from defaults, most likely only specified
        engines in partition clauses.
      */
      delete file;
      if (unlikely(!(file= get_new_handler((TABLE_SHARE*) 0, thd->mem_root,
                                           engine_type))))
        DBUG_RETURN(NULL);
    }
  }
  /*
    Unless table's storage engine supports partitioning natively
    don't allow foreign keys on partitioned tables (they won't
    work work even with InnoDB beneath of partitioning engine).
    If storage engine handles partitioning natively (like NDB)
    foreign keys support is possible, so we let the engine decide.
  */
  if (create_info->db_type == partition_hton)
  {
    List_iterator_fast<Key> key_iterator(alter_info->key_list);
    Key *key;
    while ((key= key_iterator++))
    {
      if (key->type == Key::FOREIGN_KEY)
      {
        my_error(ER_FEATURE_NOT_SUPPORTED_WITH_PARTITIONING, MYF(0), 
                 "FOREIGN KEY");
        goto err;
      }
    }
  }
#endif

  if (mysql_prepare_create_table(thd, create_info, alter_info, &db_options,
                                 file, key_info, key_count,
                                 create_table_mode, db, table_name))
    goto err;
  create_info->table_options=db_options;

  *frm= build_frm_image(thd, table_name, create_info,
                        alter_info->create_list, *key_count,
                        *key_info, file);

  if (frm->str)
    DBUG_RETURN(file);

err:
  delete file;
  DBUG_RETURN(NULL);
}


/**
  Create a table

  @param thd                 Thread object
  @param orig_db             Database for error messages
  @param orig_table_name     Table name for error messages
                             (it's different from table_name for ALTER TABLE)
  @param db                  Database
  @param table_name          Table name
  @param path                Path to table (i.e. to its .FRM file without
                             the extension).
  @param create_info         Create information (like MAX_ROWS)
  @param alter_info          Description of fields and keys for new table
  @param create_table_mode   C_ORDINARY_CREATE, C_ALTER_TABLE, C_ASSISTED_DISCOVERY
                             or any positive number (for C_CREATE_SELECT).
  @param[out] is_trans       Identifies the type of engine where the table
                             was created: either trans or non-trans.
  @param[out] key_info       Array of KEY objects describing keys in table
                             which was created.
  @param[out] key_count      Number of keys in table which was created.

  If one creates a temporary table, its is automatically opened and its
  TABLE_SHARE is added to THD::all_temp_tables list.

  Note that this function assumes that caller already have taken
  exclusive metadata lock on table being created or used some other
  way to ensure that concurrent operations won't intervene.
  mysql_create_table() is a wrapper that can be used for this.

  @retval 0 OK
  @retval 1 error
  @retval -1 table existed but IF NOT EXISTS was used
*/

static
int create_table_impl(THD *thd, const LEX_CSTRING &orig_db,
                      const LEX_CSTRING &orig_table_name,
                      const LEX_CSTRING &db, const LEX_CSTRING &table_name,
                      const char *path, const DDL_options_st options,
                      HA_CREATE_INFO *create_info, Alter_info *alter_info,
                      int create_table_mode, bool *is_trans, KEY **key_info,
                      uint *key_count, LEX_CUSTRING *frm)
{
  LEX_CSTRING	*alias;
  handler	*file= 0;
  int		error= 1;
  bool          frm_only= create_table_mode == C_ALTER_TABLE_FRM_ONLY;
  bool          internal_tmp_table= create_table_mode == C_ALTER_TABLE || frm_only;
  handlerton *exists_hton;
  DBUG_ENTER("mysql_create_table_no_lock");
  DBUG_PRINT("enter", ("db: '%s'  table: '%s'  tmp: %d  path: %s",
                       db.str, table_name.str, internal_tmp_table, path));

  if (fix_constraints_names(thd, &alter_info->check_constraint_list,
                            create_info))
    DBUG_RETURN(1);

  if (thd->variables.sql_mode & MODE_NO_DIR_IN_CREATE)
  {
    if (create_info->data_file_name)
      push_warning_printf(thd, Sql_condition::WARN_LEVEL_WARN,
                          WARN_OPTION_IGNORED,
                          ER_THD(thd, WARN_OPTION_IGNORED),
                          "DATA DIRECTORY");
    if (create_info->index_file_name)
      push_warning_printf(thd, Sql_condition::WARN_LEVEL_WARN,
                          WARN_OPTION_IGNORED,
                          ER_THD(thd, WARN_OPTION_IGNORED),
                          "INDEX DIRECTORY");
    create_info->data_file_name= create_info->index_file_name= 0;
  }
  else
  {
    if (unlikely(error_if_data_home_dir(create_info->data_file_name,
                                        "DATA DIRECTORY")) ||
        unlikely(error_if_data_home_dir(create_info->index_file_name,
                                        "INDEX DIRECTORY")) ||
        unlikely(check_partition_dirs(thd->lex->part_info)))
      goto err;
  }

  alias= const_cast<LEX_CSTRING*>(table_case_name(create_info, &table_name));

  /* Check if table exists */
  if (create_info->tmp_table())
  {
    /*
      If a table exists, it must have been pre-opened. Try looking for one
      in-use in THD::all_temp_tables list of TABLE_SHAREs.
    */
    TABLE *tmp_table= thd->find_temporary_table(db.str, table_name.str,
                                                THD::TMP_TABLE_ANY);

    if (tmp_table)
    {
      bool table_creation_was_logged= tmp_table->s->table_creation_was_logged;
      if (options.or_replace())
      {
        /*
          We are using CREATE OR REPLACE on an existing temporary table
          Remove the old table so that we can re-create it.
        */
        if (thd->drop_temporary_table(tmp_table, NULL, true))
          goto err;
      }
      else if (options.if_not_exists())
        goto warn;
      else
      {
        my_error(ER_TABLE_EXISTS_ERROR, MYF(0), alias->str);
        goto err;
      }
      /*
        We have to log this query, even if it failed later to ensure the
        drop is done.
      */
      if (table_creation_was_logged)
      {
        thd->variables.option_bits|= OPTION_KEEP_LOG;
        thd->log_current_statement= 1;
        create_info->table_was_deleted= 1;
      }
    }
  }
  else
  {
    if (ha_check_if_updates_are_ignored(thd, create_info->db_type, "CREATE"))
    {
      /*
        Don't create table. CREATE will still be logged in binary log
        This can happen for shared storage engines that supports
        ENGINE= in the create statement (Note that S3 doesn't support this.
      */
      error= 0;
      goto err;
    }

    if (!internal_tmp_table && ha_table_exists(thd, &db, &table_name,
                                               &exists_hton))
    {
      if (ha_check_if_updates_are_ignored(thd, exists_hton, "CREATE"))
      {
        /* Don't create table. CREATE will still be logged in binary log */
        error= 0;
        goto err;
      }

      if (options.or_replace())
      {
        (void) delete_statistics_for_table(thd, &db, &table_name);

        TABLE_LIST table_list;
        table_list.init_one_table(&db, &table_name, 0, TL_WRITE_ALLOW_WRITE);
        table_list.table= create_info->table;

        if (check_if_log_table(&table_list, TRUE, "CREATE OR REPLACE"))
          goto err;
        
        /*
          Rollback the empty transaction started in mysql_create_table()
          call to open_and_lock_tables() when we are using LOCK TABLES.
        */
        (void) trans_rollback_stmt(thd);
        /* Remove normal table without logging. Keep tables locked */
        if (mysql_rm_table_no_locks(thd, &table_list, 0, 0, 0, 0, 1, 1))
          goto err;

        /*
          We have to log this query, even if it failed later to ensure the
          drop is done.
        */
        thd->variables.option_bits|= OPTION_KEEP_LOG;
        thd->log_current_statement= 1;
        create_info->table_was_deleted= 1;
        DBUG_EXECUTE_IF("send_kill_after_delete",
                        thd->set_killed(KILL_QUERY); );

        /*
          Restart statement transactions for the case of CREATE ... SELECT.
        */
        if (thd->lex->first_select_lex()->item_list.elements &&
            restart_trans_for_tables(thd, thd->lex->query_tables))
          goto err;
      }
      else if (options.if_not_exists())
      {
        /*
          We never come here as part of normal create table as table existance
          is  checked in open_and_lock_tables(). We may come here as part of
          ALTER TABLE when converting a table for a distributed engine to a
          a local one.
        */

        /* Log CREATE IF NOT EXISTS on slave for distributed engines */
        if (thd->slave_thread && (exists_hton && exists_hton->flags &
                                  HTON_IGNORE_UPDATES))
          thd->log_current_statement= 1;
        goto warn;
      }
      else
      {
        my_error(ER_TABLE_EXISTS_ERROR, MYF(0), table_name.str);
        goto err;
      }
    }
  }

  THD_STAGE_INFO(thd, stage_creating_table);

  if (check_engine(thd, orig_db.str, orig_table_name.str, create_info))
    goto err;

  if (create_table_mode == C_ASSISTED_DISCOVERY)
  {
    /* check that it's used correctly */
    DBUG_ASSERT(alter_info->create_list.elements == 0);
    DBUG_ASSERT(alter_info->key_list.elements == 0);

    TABLE_SHARE share;
    handlerton *hton= create_info->db_type;
    int ha_err;
    Field *no_fields= 0;

    if (!hton->discover_table_structure)
    {
      my_error(ER_TABLE_MUST_HAVE_COLUMNS, MYF(0));
      goto err;
    }

    init_tmp_table_share(thd, &share, db.str, 0, table_name.str, path);

    /* prepare everything for discovery */
    share.field= &no_fields;
    share.db_plugin= ha_lock_engine(thd, hton);
    share.option_list= create_info->option_list;
    share.connect_string= create_info->connect_string;

    if (parse_engine_table_options(thd, hton, &share))
      goto err;

    ha_err= hton->discover_table_structure(hton, thd, &share, create_info);

    /*
      if discovery failed, the plugin will be auto-unlocked, as it
      was locked on the THD, see above.
      if discovery succeeded, the plugin was replaced by a globally
      locked plugin, that will be unlocked by free_table_share()
    */
    if (ha_err)
      share.db_plugin= 0; // will be auto-freed, locked above on the THD

    free_table_share(&share);

    if (ha_err)
    {
      my_error(ER_GET_ERRNO, MYF(0), ha_err, hton_name(hton)->str);
      goto err;
    }
  }
  else
  {
    file= mysql_create_frm_image(thd, orig_db, orig_table_name, create_info,
                                 alter_info, create_table_mode, key_info,
                                 key_count, frm);
    /*
    TODO: remove this check of thd->is_error() (now it intercept
    errors in some val_*() methoids and bring some single place to
    such error interception).
    */
    if (!file || thd->is_error())
      goto err;

    if (thd->variables.keep_files_on_create)
      create_info->options|= HA_CREATE_KEEP_FILES;

    if (file->ha_create_partitioning_metadata(path, NULL, CHF_CREATE_FLAG))
      goto err;

    if (!frm_only)
    {
      if (ha_create_table(thd, path, db.str, table_name.str, create_info, frm))
      {
        file->ha_create_partitioning_metadata(path, NULL, CHF_DELETE_FLAG);
        deletefrm(path);
        goto err;
      }
    }
  }

  create_info->table= 0;
  if (!frm_only && create_info->tmp_table())
  {
    TABLE *table= thd->create_and_open_tmp_table(frm, path, db.str,
                                                 table_name.str,
                                                 false);

    if (!table)
    {
      (void) thd->rm_temporary_table(create_info->db_type, path);
      goto err;
    }

    if (is_trans != NULL)
      *is_trans= table->file->has_transactions();

    thd->thread_specific_used= TRUE;
    create_info->table= table;                  // Store pointer to table
  }

  error= 0;
err:
  THD_STAGE_INFO(thd, stage_after_create);
  delete file;
  DBUG_PRINT("exit", ("return: %d", error));
  DBUG_RETURN(error);

warn:
  error= -1;
  push_warning_printf(thd, Sql_condition::WARN_LEVEL_NOTE,
                      ER_TABLE_EXISTS_ERROR,
                      ER_THD(thd, ER_TABLE_EXISTS_ERROR),
                      alias->str);
  goto err;
}

/**
  Simple wrapper around create_table_impl() to be used
  in various version of CREATE TABLE statement.

  @result
    1 unspefied error
    2 error; Don't log create statement
    0 ok
    -1 Table was used with IF NOT EXISTS and table existed (warning, not error)
*/

int mysql_create_table_no_lock(THD *thd, const LEX_CSTRING *db,
                               const LEX_CSTRING *table_name,
                               Table_specification_st *create_info,
                               Alter_info *alter_info, bool *is_trans,
                               int create_table_mode, TABLE_LIST *table_list)
{
  KEY *not_used_1;
  uint not_used_2;
  int res;
  char path[FN_REFLEN + 1];
  LEX_CUSTRING frm= {0,0};

  if (create_info->tmp_table())
    build_tmptable_filename(thd, path, sizeof(path));
  else
  {
    int length;
    const LEX_CSTRING *alias= table_case_name(create_info, table_name);
    length= build_table_filename(path, sizeof(path) - 1, db->str, alias->str, "", 0);
    // Check if we hit FN_REFLEN bytes along with file extension.
    if (length+reg_ext_length > FN_REFLEN)
    {
      my_error(ER_IDENT_CAUSES_TOO_LONG_PATH, MYF(0), (int) sizeof(path)-1,
               path);
      return true;
    }
  }

  res= create_table_impl(thd, *db, *table_name, *db, *table_name, path,
                         *create_info, create_info,
                         alter_info, create_table_mode,
                         is_trans, &not_used_1, &not_used_2, &frm);
  my_free(const_cast<uchar*>(frm.str));

  if (!res && create_info->sequence)
  {
    /* Set create_info.table if temporary table */
    if (create_info->tmp_table())
      table_list->table= create_info->table;
    else
      table_list->table= 0;
    res= sequence_insert(thd, thd->lex, table_list);
    if (res)
    {
      DBUG_ASSERT(thd->is_error());
      /* Drop the table as it wasn't completely done */
      if (!mysql_rm_table_no_locks(thd, table_list, 1,
                                   create_info->tmp_table(),
                                   false, true /* Sequence*/,
                                   true /* Don't log_query */,
                                   true /* Don't free locks */ ))
      {
        /*
          From the user point of view, the table creation failed
          We return 2 to indicate that this statement doesn't have
          to be logged.
        */
        res= 2;
      }
    }
  }

  return res;
}

/**
  Implementation of SQLCOM_CREATE_TABLE.

  Take the metadata locks (including a shared lock on the affected
  schema) and create the table. Is written to be called from
  mysql_execute_command(), to which it delegates the common parts
  with other commands (i.e. implicit commit before and after,
  close of thread tables.
*/

bool mysql_create_table(THD *thd, TABLE_LIST *create_table,
                        Table_specification_st *create_info,
                        Alter_info *alter_info)
{
  bool is_trans= FALSE;
  bool result;
  int create_table_mode;
  TABLE_LIST *pos_in_locked_tables= 0;
  MDL_ticket *mdl_ticket= 0;
  DBUG_ENTER("mysql_create_table");

  DBUG_ASSERT(create_table == thd->lex->query_tables);

  /* Copy temporarily the statement flags to thd for lock_table_names() */
  uint save_thd_create_info_options= thd->lex->create_info.options;
  thd->lex->create_info.options|= create_info->options;

  /* Open or obtain an exclusive metadata lock on table being created  */
  create_table->db_type= 0;
  result= open_and_lock_tables(thd, *create_info, create_table, FALSE, 0);

  thd->lex->create_info.options= save_thd_create_info_options;

  if (result)
  {
    if (thd->slave_thread &&
        !thd->is_error() && create_table->db_type &&
        (create_table->db_type->flags & HTON_IGNORE_UPDATES))
    {
      /* Table existed in distributed engine. Log query to binary log */
      result= 0;
      goto err;
    }
    /* is_error() may be 0 if table existed and we generated a warning */
    DBUG_RETURN(thd->is_error());
  }
  /* The following is needed only in case of lock tables */
  if ((create_info->table= create_table->table))
  {
    pos_in_locked_tables= create_info->table->pos_in_locked_tables;
    mdl_ticket= create_table->table->mdl_ticket;
  }
  
  /* Got lock. */
  DEBUG_SYNC(thd, "locked_table_name");

  if (alter_info->create_list.elements || alter_info->key_list.elements)
    create_table_mode= C_ORDINARY_CREATE;
  else
    create_table_mode= C_ASSISTED_DISCOVERY;

  if (!opt_explicit_defaults_for_timestamp)
    promote_first_timestamp_column(&alter_info->create_list);

  /* We can abort create table for any table type */
  thd->abort_on_warning= thd->is_strict_mode();

  if (mysql_create_table_no_lock(thd, &create_table->db,
                                 &create_table->table_name, create_info,
                                 alter_info,
                                 &is_trans, create_table_mode,
                                 create_table) > 0)
  {
    result= 1;
    goto err;
  }

  /*
    Check if we are doing CREATE OR REPLACE TABLE under LOCK TABLES
    on a non temporary table
  */
  if (thd->locked_tables_mode && pos_in_locked_tables &&
      create_info->or_replace())
  {
    DBUG_ASSERT(thd->variables.option_bits & OPTION_TABLE_LOCK);
    /*
      Add back the deleted table and re-created table as a locked table
      This should always work as we have a meta lock on the table.
     */
    thd->locked_tables_list.add_back_last_deleted_lock(pos_in_locked_tables);
    if (thd->locked_tables_list.reopen_tables(thd, false))
    {
      thd->locked_tables_list.unlink_all_closed_tables(thd, NULL, 0);
      result= 1;
      goto err;
    }
    else
    {
      TABLE *table= pos_in_locked_tables->table;
      table->mdl_ticket->downgrade_lock(MDL_SHARED_NO_READ_WRITE);
    }
  }

err:
  thd->abort_on_warning= 0;

  /* In RBR or readonly server we don't need to log CREATE TEMPORARY TABLE */
  if (!result && create_info->tmp_table() &&
      (thd->is_current_stmt_binlog_format_row() || (opt_readonly && !thd->slave_thread)))
  {
    /* Note that table->s->table_creation_was_logged is not set! */
    DBUG_RETURN(result);
  }

  if (create_info->tmp_table())
    thd->transaction->stmt.mark_created_temp_table();

  /* Write log if no error or if we already deleted a table */
  if (likely(!result) || thd->log_current_statement)
  {
    if (unlikely(result) && create_info->table_was_deleted &&
        pos_in_locked_tables)
    {
      /*
        Possible locked table was dropped. We should remove meta data locks
        associated with it and do UNLOCK_TABLES if no more locked tables.
      */
      (void) thd->locked_tables_list.unlock_locked_table(thd, mdl_ticket);
    }
    else if (likely(!result) && create_info->table)
    {
      /*
        Remember that table creation was logged so that we know if
        we should log a delete of it.
        If create_info->table was not set, it's a normal table and
        table_creation_was_logged will be set when the share is created.
      */
      create_info->table->s->table_creation_was_logged= 1;
    }
    if (unlikely(write_bin_log(thd, result ? FALSE : TRUE, thd->query(),
                               thd->query_length(), is_trans)))
      result= 1;
  }
  DBUG_RETURN(result);
}


/*
** Give the key name after the first field with an optional '_#' after
   @returns
    0        if keyname does not exists
    [1..)    index + 1 of duplicate key name
**/

static int
check_if_keyname_exists(const char *name, KEY *start, KEY *end)
{
  uint i= 1;
  for (KEY *key=start; key != end ; key++, i++)
    if (!my_strcasecmp(system_charset_info, name, key->name.str))
      return i;
  return 0;
}

/**
 Returns 1 if field name exists otherwise 0
*/
static bool
check_if_field_name_exists(const char *name, List<Create_field> * fields)
{
  Create_field *fld;
  List_iterator<Create_field>it(*fields);
  while ((fld = it++))
  {
    if (!my_strcasecmp(system_charset_info, fld->field_name.str, name))
      return 1;
  }
  return 0;
}

static char *
make_unique_key_name(THD *thd, const char *field_name,KEY *start,KEY *end)
{
  char buff[MAX_FIELD_NAME],*buff_end;

  if (!check_if_keyname_exists(field_name,start,end) &&
      my_strcasecmp(system_charset_info,field_name,primary_key_name))
    return (char*) field_name;			// Use fieldname
  buff_end=strmake(buff,field_name, sizeof(buff)-4);

  /*
    Only 3 chars + '\0' left, so need to limit to 2 digit
    This is ok as we can't have more than 100 keys anyway
  */
  for (uint i=2 ; i< 100; i++)
  {
    *buff_end= '_';
    int10_to_str(i, buff_end+1, 10);
    if (!check_if_keyname_exists(buff,start,end))
      return thd->strdup(buff);
  }
  return (char*) "not_specified";		// Should never happen
}

/**
   Make an unique name for constraints without a name
*/

static bool make_unique_constraint_name(THD *thd, LEX_CSTRING *name,
                                        const char *own_name_base,
                                        List<Virtual_column_info> *vcol,
                                        uint *nr)
{
  char buff[MAX_FIELD_NAME], *end;
  List_iterator_fast<Virtual_column_info> it(*vcol);
  end=strmov(buff, own_name_base ? own_name_base : "CONSTRAINT_");
  for (int round= 0;; round++)
  {
    Virtual_column_info *check;
    char *real_end= end;
    if (round == 1 && own_name_base)
        *end++= '_';
    // if own_base_name provided, try it first
    if (round != 0 || !own_name_base)
      real_end= int10_to_str((*nr)++, end, 10);
    it.rewind();
    while ((check= it++))
    {
      if (check->name.str &&
          !my_strcasecmp(system_charset_info, buff, check->name.str))
        break;
    }
    if (!check)                                 // Found unique name
    {
      name->length= (size_t) (real_end - buff);
      name->str= strmake_root(thd->stmt_arena->mem_root, buff, name->length);
      return (name->str == NULL);
    }
  }
  return FALSE;
}

/**
  INVISIBLE_FULL are internally created. They are completely invisible
  to Alter command (Opposite of SYSTEM_INVISIBLE which throws an
  error when same name column is added by Alter). So in the case of when
  user added a same column name as of INVISIBLE_FULL , we change
  INVISIBLE_FULL column name.
*/
static const
char * make_unique_invisible_field_name(THD *thd, const char *field_name,
                        List<Create_field> *fields)
{
  if (!check_if_field_name_exists(field_name, fields))
    return field_name;
  char buff[MAX_FIELD_NAME], *buff_end;
  buff_end= strmake_buf(buff, field_name);
  if (buff_end - buff < 5)
    return NULL; // Should not happen

  for (uint i=1 ; i < 10000; i++)
  {
    char *real_end= int10_to_str(i, buff_end, 10);
    if (check_if_field_name_exists(buff, fields))
      continue;
    return (const char *)thd->strmake(buff, real_end - buff);
  }
  return NULL; //Should not happen
}

/****************************************************************************
** Alter a table definition
****************************************************************************/

bool operator!=(const MYSQL_TIME &lhs, const MYSQL_TIME &rhs)
{
  return lhs.year != rhs.year || lhs.month != rhs.month || lhs.day != rhs.day ||
         lhs.hour != rhs.hour || lhs.minute != rhs.minute ||
         lhs.second_part != rhs.second_part || lhs.neg != rhs.neg ||
         lhs.time_type != rhs.time_type;
}

/**
  Rename a table.

  @param base      The handlerton handle.
  @param old_db    The old database name.
  @param old_name  The old table name.
  @param new_db    The new database name.
  @param new_name  The new table name.
  @param flags     flags
                   FN_FROM_IS_TMP old_name is temporary.
                   FN_TO_IS_TMP   new_name is temporary.
                   NO_FRM_RENAME  Don't rename the FRM file
                                  but only the table in the storage engine.
                   NO_HA_TABLE    Don't rename table in engine.
                   NO_FK_CHECKS   Don't check FK constraints during rename.

  @return false    OK
  @return true     Error
*/

bool
mysql_rename_table(handlerton *base, const LEX_CSTRING *old_db,
                   const LEX_CSTRING *old_name, const LEX_CSTRING *new_db,
                   const LEX_CSTRING *new_name, uint flags)
{
  THD *thd= current_thd;
  char from[FN_REFLEN + 1], to[FN_REFLEN + 1],
    lc_from[FN_REFLEN + 1], lc_to[FN_REFLEN + 1];
  char *from_base= from, *to_base= to;
  char tmp_name[SAFE_NAME_LEN+1], tmp_db_name[SAFE_NAME_LEN+1];
  handler *file;
  int error=0;
  ulonglong save_bits= thd->variables.option_bits;
  int length;
  DBUG_ENTER("mysql_rename_table");
  DBUG_ASSERT(base);
  DBUG_PRINT("enter", ("old: '%s'.'%s'  new: '%s'.'%s'",
                       old_db->str, old_name->str, new_db->str,
                       new_name->str));

  // Temporarily disable foreign key checks
  if (flags & NO_FK_CHECKS) 
    thd->variables.option_bits|= OPTION_NO_FOREIGN_KEY_CHECKS;

  file= get_new_handler((TABLE_SHARE*) 0, thd->mem_root, base);

  build_table_filename(from, sizeof(from) - 1, old_db->str, old_name->str, "",
                       flags & FN_FROM_IS_TMP);
  length= build_table_filename(to, sizeof(to) - 1, new_db->str,
                               new_name->str, "", flags & FN_TO_IS_TMP);
  // Check if we hit FN_REFLEN bytes along with file extension.
  if (length+reg_ext_length > FN_REFLEN)
  {
    my_error(ER_IDENT_CAUSES_TOO_LONG_PATH, MYF(0), (int) sizeof(to)-1, to);
    DBUG_RETURN(TRUE);
  }

  /*
    If lower_case_table_names == 2 (case-preserving but case-insensitive
    file system) and the storage is not HA_FILE_BASED, we need to provide
    a lowercase file name, but we leave the .frm in mixed case.
   */
  if (lower_case_table_names == 2 && file &&
      !(file->ha_table_flags() & HA_FILE_BASED))
  {
    strmov(tmp_name, old_name->str);
    my_casedn_str(files_charset_info, tmp_name);
    strmov(tmp_db_name, old_db->str);
    my_casedn_str(files_charset_info, tmp_db_name);

    build_table_filename(lc_from, sizeof(lc_from) - 1, tmp_db_name, tmp_name,
                         "", flags & FN_FROM_IS_TMP);
    from_base= lc_from;

    strmov(tmp_name, new_name->str);
    my_casedn_str(files_charset_info, tmp_name);
    strmov(tmp_db_name, new_db->str);
    my_casedn_str(files_charset_info, tmp_db_name);

    build_table_filename(lc_to, sizeof(lc_to) - 1, tmp_db_name, tmp_name, "",
                         flags & FN_TO_IS_TMP);
    to_base= lc_to;
  }

  if (flags & NO_HA_TABLE)
  {
    if (rename_file_ext(from,to,reg_ext))
      error= my_errno;
    if (!(flags & NO_PAR_TABLE))
      (void) file->ha_create_partitioning_metadata(to, from, CHF_RENAME_FLAG);
  }
  else if (!file || likely(!(error=file->ha_rename_table(from_base, to_base))))
  {
    if (!(flags & NO_FRM_RENAME) && unlikely(rename_file_ext(from,to,reg_ext)))
    {
      error=my_errno;
      if (file)
      {
        if (error == ENOENT)
          error= 0; // this is ok if file->ha_rename_table() succeeded
        else
          file->ha_rename_table(to_base, from_base); // Restore old file name
      }
    }
  }
  delete file;

  if (error == HA_ERR_WRONG_COMMAND)
    my_error(ER_NOT_SUPPORTED_YET, MYF(0), "ALTER TABLE");
  else if (error ==  ENOTDIR)
    my_error(ER_BAD_DB_ERROR, MYF(0), new_db->str);
  else if (error)
    my_error(ER_ERROR_ON_RENAME, MYF(0), from, to, error);
  else if (!(flags & FN_IS_TMP))
    mysql_audit_rename_table(thd, old_db, old_name, new_db, new_name);

  /*
    Remove the old table share from the pfs table share array. The new table
    share will be created when the renamed table is first accessed.
   */
  if (likely(error == 0))
  {
    PSI_CALL_drop_table_share(flags & FN_FROM_IS_TMP,
                              old_db->str, (uint)old_db->length,
                              old_name->str, (uint)old_name->length);
  }

  // Restore options bits to the original value
  thd->variables.option_bits= save_bits;

  DBUG_RETURN(error != 0);
}


/*
  Create a table identical to the specified table

  SYNOPSIS
    mysql_create_like_table()
    thd		Thread object
    table       Table list element for target table
    src_table   Table list element for source table
    create_info Create info

  RETURN VALUES
    FALSE OK
    TRUE  error
*/

bool mysql_create_like_table(THD* thd, TABLE_LIST* table,
                             TABLE_LIST* src_table,
                             Table_specification_st *create_info)
{
  Table_specification_st local_create_info;
  TABLE_LIST *pos_in_locked_tables= 0;
  Alter_info local_alter_info;
  Alter_table_ctx local_alter_ctx; // Not used
  int res= 1;
  bool is_trans= FALSE;
  bool do_logging= FALSE;
  bool force_generated_create= false;
  uint not_used;
  int create_res;
  DBUG_ENTER("mysql_create_like_table");

#ifdef WITH_WSREP
  if (WSREP(thd) && !thd->wsrep_applier &&
      wsrep_create_like_table(thd, table, src_table, create_info))
  {
    DBUG_RETURN(res);
  }
#endif

  /*
    We the open source table to get its description in HA_CREATE_INFO
    and Alter_info objects. This also acquires a shared metadata lock
    on this table which ensures that no concurrent DDL operation will
    mess with it.
    Also in case when we create non-temporary table open_tables()
    call obtains an exclusive metadata lock on target table ensuring
    that we can safely perform table creation.
    Thus by holding both these locks we ensure that our statement is
    properly isolated from all concurrent operations which matter.
  */

  res= open_tables(thd, *create_info, &thd->lex->query_tables, &not_used, 0);

  if (res)
  {
    /* is_error() may be 0 if table existed and we generated a warning */
    res= thd->is_error();
    goto err;
  }
  /* Ensure we don't try to create something from which we select from */
  if (create_info->or_replace() && !create_info->tmp_table())
  {
    TABLE_LIST *duplicate;
    if ((duplicate= unique_table(thd, table, src_table, 0)))
    {
      update_non_unique_table_error(src_table, "CREATE", duplicate);
      goto err;
    }
  }

  src_table->table->use_all_columns();

  DEBUG_SYNC(thd, "create_table_like_after_open");

  /*
    Fill Table_specification_st and Alter_info with the source table description.
    Set OR REPLACE and IF NOT EXISTS option as in the CREATE TABLE LIKE
    statement.
  */
  local_create_info.init(create_info->create_like_options());
  local_create_info.db_type= src_table->table->s->db_type();
  local_create_info.row_type= src_table->table->s->row_type;
  local_create_info.alter_info= &local_alter_info;
  if (mysql_prepare_alter_table(thd, src_table->table, &local_create_info,
                                &local_alter_info, &local_alter_ctx))
    goto err;
#ifdef WITH_PARTITION_STORAGE_ENGINE
  /* Partition info is not handled by mysql_prepare_alter_table() call. */
  if (src_table->table->part_info)
    thd->work_part_info= src_table->table->part_info->get_clone(thd);
#endif

  /*
    Adjust description of source table before using it for creation of
    target table.

    Similarly to SHOW CREATE TABLE we ignore MAX_ROWS attribute of
    temporary table which represents I_S table.
  */
  if (src_table->schema_table)
    local_create_info.max_rows= 0;
  /* Replace type of source table with one specified in the statement. */
  local_create_info.options&= ~HA_LEX_CREATE_TMP_TABLE;
  local_create_info.options|= create_info->options;
  /* Reset auto-increment counter for the new table. */
  local_create_info.auto_increment_value= 0;
  /*
    Do not inherit values of DATA and INDEX DIRECTORY options from
    the original table. This is documented behavior.
  */
  local_create_info.data_file_name= local_create_info.index_file_name= NULL;

  if (src_table->table->versioned() &&
      local_create_info.vers_info.fix_create_like(local_alter_info, local_create_info,
                                                  *src_table, *table))
  {
    goto err;
  }

  /* The following is needed only in case of lock tables */
  if ((local_create_info.table= thd->lex->query_tables->table))
    pos_in_locked_tables= local_create_info.table->pos_in_locked_tables;    

  res= ((create_res=
         mysql_create_table_no_lock(thd, &table->db, &table->table_name,
                                    &local_create_info, &local_alter_info,
                                    &is_trans, C_ORDINARY_CREATE,
                                    table)) > 0);
  /* Remember to log if we deleted something */
  do_logging= thd->log_current_statement;
  if (res)
    goto err;

  /*
    Check if we are doing CREATE OR REPLACE TABLE under LOCK TABLES
    on a non temporary table
  */
  if (thd->locked_tables_mode && pos_in_locked_tables &&
      create_info->or_replace())
  {
    /*
      Add back the deleted table and re-created table as a locked table
      This should always work as we have a meta lock on the table.
     */
    thd->locked_tables_list.add_back_last_deleted_lock(pos_in_locked_tables);
    if (thd->locked_tables_list.reopen_tables(thd, false))
    {
      thd->locked_tables_list.unlink_all_closed_tables(thd, NULL, 0);
      res= 1;                                   // We got an error
    }
    else
    {
      /*
        Get pointer to the newly opened table. We need this to ensure we
        don't reopen the table when doing statment logging below.
      */
      table->table= pos_in_locked_tables->table;
      table->table->mdl_ticket->downgrade_lock(MDL_SHARED_NO_READ_WRITE);
    }
  }
  else
  {
    /*
      Ensure that we have an exclusive lock on target table if we are creating
      non-temporary table.
      If we're creating non-temporary table, then either
     - there is an exclusive lock on the table
     or
     - there was CREATE IF EXIST, and the table was not created
      (it existed), and was previously locked
    */
    DBUG_ASSERT((create_info->tmp_table()) ||
                thd->mdl_context.is_lock_owner(MDL_key::TABLE, table->db.str,
                                               table->table_name.str,
                                               MDL_EXCLUSIVE) ||
                (thd->locked_tables_mode && pos_in_locked_tables &&
                 create_info->if_not_exists()));
  }

  DEBUG_SYNC(thd, "create_table_like_before_binlog");

  /*
    We have to write the query before we unlock the tables.
  */
  if (thd->is_current_stmt_binlog_disabled())
    goto err;

#ifdef ENABLE_WHEN_S3_CAN_CREATE_TABLES
  /*
    If we do a create based on a shared table, log the full create of the
    resulting table. This is needed as a shared table may look different
    when the slave executes the command.
  */
  force_generated_create=
    (((src_table->table->file->partition_ht()->flags &
       HTON_TABLE_MAY_NOT_EXIST_ON_SLAVE) &&
      src_table->table->s->db_type() != local_create_info.db_type));
#endif

  if (thd->is_current_stmt_binlog_format_row() || force_generated_create)
  {
    /*
       Since temporary tables are not replicated under row-based
       replication, CREATE TABLE ... LIKE ... needs special
       treatement.  We have some cases to consider, according to the
       following decision table:

           ==== ========= ========= ==============================
           Case    Target    Source Write to binary log
           ==== ========= ========= ==============================
           1       normal    normal Original statement
           2       normal temporary Generated statement if the table
                                    was created.
           3    temporary    normal Nothing
           4    temporary temporary Nothing
           5       any       shared Generated statement if the table
                                    was created if engine changed
           ==== ========= ========= ==============================
    */
    if (!(create_info->tmp_table()) || force_generated_create)
    {
      // Case 2 & 5
      if (src_table->table->s->tmp_table || force_generated_create)
      {
        char buf[2048];
        String query(buf, sizeof(buf), system_charset_info);
        query.length(0);  // Have to zero it since constructor doesn't
        Open_table_context ot_ctx(thd, MYSQL_OPEN_REOPEN |
                                  MYSQL_OPEN_IGNORE_KILLED);
        bool new_table= FALSE; // Whether newly created table is open.

        if (create_res != 0)
        {
          /*
            Table or view with same name already existed and we where using
            IF EXISTS. Continue without logging anything.
          */
          do_logging= 0;
          goto err;
        }
        if (!table->table)
        {
          TABLE_LIST::enum_open_strategy save_open_strategy;
          int open_res;
          /* Force the newly created table to be opened */
          save_open_strategy= table->open_strategy;
          table->open_strategy= TABLE_LIST::OPEN_NORMAL;

          /*
            In order for show_create_table() to work we need to open
            destination table if it is not already open (i.e. if it
            has not existed before). We don't need acquire metadata
            lock in order to do this as we already hold exclusive
            lock on this table. The table will be closed by
            close_thread_table() at the end of this branch.
          */
          open_res= open_table(thd, table, &ot_ctx);
          /* Restore */
          table->open_strategy= save_open_strategy;
          if (open_res)
          {
            res= 1;
            goto err;
          }
          new_table= TRUE;
        }
        /*
          We have to re-test if the table was a view as the view may not
          have been opened until just above.
        */
        if (!table->view)
        {
          /*
            After opening a MERGE table add the children to the query list of
            tables, so that children tables info can be used on "CREATE TABLE"
            statement generation by the binary log.
            Note that placeholders don't have the handler open.
          */
          if (table->table->file->extra(HA_EXTRA_ADD_CHILDREN_LIST))
            goto err;

          /*
            As the reference table is temporary and may not exist on slave, we
            must force the ENGINE to be present into CREATE TABLE.
          */
          create_info->used_fields|= HA_CREATE_USED_ENGINE;

          int result __attribute__((unused))=
            show_create_table(thd, table, &query, create_info, WITH_DB_NAME);

          DBUG_ASSERT(result == 0); // show_create_table() always return 0
          do_logging= FALSE;
          if (write_bin_log(thd, TRUE, query.ptr(), query.length()))
          {
            res= 1;
            do_logging= 0;
            goto err;
          }

          if (new_table)
          {
            DBUG_ASSERT(thd->open_tables == table->table);
            /*
              When opening the table, we ignored the locked tables
              (MYSQL_OPEN_GET_NEW_TABLE). Now we can close the table
              without risking to close some locked table.
            */
            close_thread_table(thd, &thd->open_tables);
          }
        }
      }
      else                                      // Case 1
        do_logging= TRUE;
    }
    /*
      Case 3 and 4 does nothing under RBR
    */
  }
  else
  {
    DBUG_PRINT("info",
               ("res: %d  tmp_table: %d  create_info->table: %p",
                res, create_info->tmp_table(), local_create_info.table));
    if (create_info->tmp_table())
    {
      thd->transaction->stmt.mark_created_temp_table();
      if (!res && local_create_info.table)
      {
        /*
          Remember that tmp table creation was logged so that we know if
          we should log a delete of it.
        */
        local_create_info.table->s->table_creation_was_logged= 1;
      }
    }
    do_logging= TRUE;
  }

err:
  if (do_logging)
  {
    if (res && create_info->table_was_deleted)
    {
      /*
        Table was not deleted. Original table was deleted.
        We have to log it.
      */
      log_drop_table(thd, &table->db, &table->table_name, create_info->tmp_table());
    }
    else if (res != 2)                         // Table was not dropped
    {
      if (write_bin_log(thd, res ? FALSE : TRUE, thd->query(),
                        thd->query_length(), is_trans))
      res= 1;
    }
  }

  DBUG_RETURN(res != 0);
}


/* table_list should contain just one table */
int mysql_discard_or_import_tablespace(THD *thd,
                                       TABLE_LIST *table_list,
                                       bool discard)
{
  Alter_table_prelocking_strategy alter_prelocking_strategy;
  int error;
  DBUG_ENTER("mysql_discard_or_import_tablespace");

  mysql_audit_alter_table(thd, table_list);

  /*
    Note that DISCARD/IMPORT TABLESPACE always is the only operation in an
    ALTER TABLE
  */

  THD_STAGE_INFO(thd, stage_discard_or_import_tablespace);

 /*
   We set this flag so that ha_innobase::open and ::external_lock() do
   not complain when we lock the table
 */
  thd->tablespace_op= TRUE;
  /*
    Adjust values of table-level and metadata which was set in parser
    for the case general ALTER TABLE.
  */
  table_list->mdl_request.set_type(MDL_EXCLUSIVE);
  table_list->lock_type= TL_WRITE;
  /* Do not open views. */
  table_list->required_type= TABLE_TYPE_NORMAL;

  if (open_and_lock_tables(thd, table_list, FALSE, 0,
                           &alter_prelocking_strategy))
  {
    thd->tablespace_op=FALSE;
    DBUG_RETURN(-1);
  }

  error= table_list->table->file->ha_discard_or_import_tablespace(discard);

  THD_STAGE_INFO(thd, stage_end);

  if (unlikely(error))
    goto err;

  /*
    The 0 in the call below means 'not in a transaction', which means
    immediate invalidation; that is probably what we wish here
  */
  query_cache_invalidate3(thd, table_list, 0);

  /* The ALTER TABLE is always in its own transaction */
  error= trans_commit_stmt(thd);
  if (unlikely(trans_commit_implicit(thd)))
    error=1;
  if (likely(!error))
    error= write_bin_log(thd, FALSE, thd->query(), thd->query_length());

err:
  thd->tablespace_op=FALSE;

  if (likely(error == 0))
  {
    my_ok(thd);
    DBUG_RETURN(0);
  }

  table_list->table->file->print_error(error, MYF(0));

  DBUG_RETURN(-1);
}


/**
  Check if key is a candidate key, i.e. a unique index with no index
  fields partial or nullable.
*/

static bool is_candidate_key(KEY *key)
{
  KEY_PART_INFO *key_part;
  KEY_PART_INFO *key_part_end= key->key_part + key->user_defined_key_parts;

  if (!(key->flags & HA_NOSAME) || (key->flags & HA_NULL_PART_KEY) ||
      (key->flags & HA_KEY_HAS_PART_KEY_SEG))
    return false;

  for (key_part= key->key_part; key_part < key_part_end; key_part++)
  {
    if (key_part->key_part_flag & HA_PART_KEY_SEG)
      return false;
  }
  return true;
}


/*
   Preparation for table creation

   SYNOPSIS
     handle_if_exists_option()
       thd                       Thread object.
       table                     The altered table.
       alter_info                List of columns and indexes to create
       period_info               Application-time period info

   DESCRIPTION
     Looks for the IF [NOT] EXISTS options, checks the states and remove items
     from the list if existing found.

   RETURN VALUES
     TRUE error
     FALSE OK
*/

static bool
handle_if_exists_options(THD *thd, TABLE *table, Alter_info *alter_info,
                         Table_period_info *period_info)
{
  Field **f_ptr;
  DBUG_ENTER("handle_if_exists_option");

  /* Handle ADD COLUMN IF NOT EXISTS. */
  {
    List_iterator<Create_field> it(alter_info->create_list);
    Create_field *sql_field;

    while ((sql_field=it++))
    {
      if (!sql_field->create_if_not_exists || sql_field->change.str)
        continue;
      /*
         If there is a field with the same name in the table already,
         remove the sql_field from the list.
      */
      for (f_ptr=table->field; *f_ptr; f_ptr++)
      {
        if (lex_string_cmp(system_charset_info,
                           &sql_field->field_name,
                           &(*f_ptr)->field_name) == 0)
          goto drop_create_field;
      }
      {
        /*
          If in the ADD list there is a field with the same name,
          remove the sql_field from the list.
        */
        List_iterator<Create_field> chk_it(alter_info->create_list);
        Create_field *chk_field;
        while ((chk_field= chk_it++) && chk_field != sql_field)
        {
          if (lex_string_cmp(system_charset_info,
                             &sql_field->field_name,
                             &chk_field->field_name) == 0)
            goto drop_create_field;
        }
      }
      continue;
drop_create_field:
      push_warning_printf(thd, Sql_condition::WARN_LEVEL_NOTE,
                          ER_DUP_FIELDNAME, ER_THD(thd, ER_DUP_FIELDNAME),
                          sql_field->field_name.str);
      it.remove();
      if (alter_info->create_list.is_empty())
      {
        alter_info->flags&= ~ALTER_PARSER_ADD_COLUMN;
        if (alter_info->key_list.is_empty())
          alter_info->flags&= ~(ALTER_ADD_INDEX | ALTER_ADD_FOREIGN_KEY);
      }
    }
  }

  /* Handle MODIFY COLUMN IF EXISTS. */
  {
    List_iterator<Create_field> it(alter_info->create_list);
    Create_field *sql_field;

    while ((sql_field=it++))
    {
      if (!sql_field->create_if_not_exists || !sql_field->change.str)
        continue;
      /*
         If there is NO field with the same name in the table already,
         remove the sql_field from the list.
      */
      for (f_ptr=table->field; *f_ptr; f_ptr++)
      {
        if (lex_string_cmp(system_charset_info,
                           &sql_field->change,
                           &(*f_ptr)->field_name) == 0)
        {
          break;
        }
      }
      if (unlikely(*f_ptr == NULL))
      {
        push_warning_printf(thd, Sql_condition::WARN_LEVEL_NOTE,
                            ER_BAD_FIELD_ERROR,
                            ER_THD(thd, ER_BAD_FIELD_ERROR),
                            sql_field->change.str, table->s->table_name.str);
        it.remove();
        if (alter_info->create_list.is_empty())
        {
          alter_info->flags&= ~(ALTER_PARSER_ADD_COLUMN | ALTER_CHANGE_COLUMN);
          if (alter_info->key_list.is_empty())
            alter_info->flags&= ~ALTER_ADD_INDEX;
        }
      }
    }
  }

  /* Handle ALTER/RENAME COLUMN IF EXISTS. */
  {
    List_iterator<Alter_column> it(alter_info->alter_list);
    Alter_column *acol;

    while ((acol=it++))
    {
      if (!acol->alter_if_exists)
        continue;
      /*
         If there is NO field with the same name in the table already,
         remove the acol from the list.
      */
      for (f_ptr=table->field; *f_ptr; f_ptr++)
      {
        if (my_strcasecmp(system_charset_info,
                           acol->name.str, (*f_ptr)->field_name.str) == 0)
          break;
      }
      if (unlikely(*f_ptr == NULL))
      {
        push_warning_printf(thd, Sql_condition::WARN_LEVEL_NOTE,
                            ER_BAD_FIELD_ERROR,
                            ER_THD(thd, ER_BAD_FIELD_ERROR),
                            acol->name.str, table->s->table_name.str);
        it.remove();
        if (alter_info->alter_list.is_empty())
        {
          alter_info->flags&= ~(ALTER_CHANGE_COLUMN_DEFAULT);
        }
      }
    }
  }

  /* Handle DROP COLUMN/KEY IF EXISTS. */
  {
    List_iterator<Alter_drop> drop_it(alter_info->drop_list);
    Alter_drop *drop;
    bool remove_drop;
    ulonglong left_flags= 0;
    while ((drop= drop_it++))
    {
      ulonglong cur_flag= 0;
      switch (drop->type) {
      case Alter_drop::COLUMN:
        cur_flag= ALTER_PARSER_DROP_COLUMN;
        break;
      case Alter_drop::FOREIGN_KEY:
        cur_flag= ALTER_DROP_FOREIGN_KEY;
        break;
      case Alter_drop::KEY:
        cur_flag= ALTER_DROP_INDEX;
        break;
      default:
        break;
      }
      if (!drop->drop_if_exists)
      {
        left_flags|= cur_flag;
        continue;
      }
      remove_drop= TRUE;
      if (drop->type == Alter_drop::COLUMN)
      {
        /*
           If there is NO field with that name in the table,
           remove the 'drop' from the list.
        */
        for (f_ptr=table->field; *f_ptr; f_ptr++)
        {
          if (my_strcasecmp(system_charset_info,
                            drop->name, (*f_ptr)->field_name.str) == 0)
          {
            remove_drop= FALSE;
            break;
          }
        }
      }
      else if (drop->type == Alter_drop::CHECK_CONSTRAINT)
      {
        for (uint i=table->s->field_check_constraints;
             i < table->s->table_check_constraints;
             i++)
        {
          if (my_strcasecmp(system_charset_info, drop->name,
                            table->check_constraints[i]->name.str) == 0)
          {
            remove_drop= FALSE;
            break;
          }
        }
      }
      else if (drop->type == Alter_drop::PERIOD)
      {
        if (table->s->period.name.streq(drop->name))
          remove_drop= FALSE;
      }
      else /* Alter_drop::KEY and Alter_drop::FOREIGN_KEY */
      {
        uint n_key;
        if (drop->type != Alter_drop::FOREIGN_KEY)
        {
          for (n_key=0; n_key < table->s->keys; n_key++)
          {
            if (my_strcasecmp(system_charset_info,
                              drop->name,
                              table->key_info[n_key].name.str) == 0)
            {
              remove_drop= FALSE;
              break;
            }
          }
        }
        else
        {
          List <FOREIGN_KEY_INFO> fk_child_key_list;
          FOREIGN_KEY_INFO *f_key;
          table->file->get_foreign_key_list(thd, &fk_child_key_list);
          List_iterator<FOREIGN_KEY_INFO> fk_key_it(fk_child_key_list);
          while ((f_key= fk_key_it++))
          {
            if (my_strcasecmp(system_charset_info, f_key->foreign_id->str,
                  drop->name) == 0)
            {
              remove_drop= FALSE;
              break;
            }
          }
        }
      }

      if (!remove_drop)
      {
        /*
          Check if the name appears twice in the DROP list.
        */
        List_iterator<Alter_drop> chk_it(alter_info->drop_list);
        Alter_drop *chk_drop;
        while ((chk_drop= chk_it++) && chk_drop != drop)
        {
          if (drop->type == chk_drop->type &&
              my_strcasecmp(system_charset_info,
                            drop->name, chk_drop->name) == 0)
          {
            remove_drop= TRUE;
            break;
          }
        }
      }

      if (remove_drop)
      {
        push_warning_printf(thd, Sql_condition::WARN_LEVEL_NOTE,
                            ER_CANT_DROP_FIELD_OR_KEY,
                            ER_THD(thd, ER_CANT_DROP_FIELD_OR_KEY),
                            drop->type_name(), drop->name);
        drop_it.remove();
      }
      else
        left_flags|= cur_flag;
    }
    /* Reset state to what's left in drop list */
    alter_info->flags&= ~(ALTER_PARSER_DROP_COLUMN |
                          ALTER_DROP_INDEX |
                          ALTER_DROP_FOREIGN_KEY);
    alter_info->flags|= left_flags;
  }

  /* Handle RENAME KEY IF EXISTS. */
  {
    List_iterator<Alter_rename_key> rename_key_it(alter_info->alter_rename_key_list);
    Alter_rename_key *rename_key;
    while ((rename_key= rename_key_it++))
    {
      if (!rename_key->alter_if_exists)
        continue;
      bool exists= false;
      for (uint n_key= 0; n_key < table->s->keys; n_key++)
      {
        if (my_strcasecmp(system_charset_info,
                          rename_key->old_name.str,
                          table->key_info[n_key].name.str) == 0)
        {
          exists= true;
          break;
        }
      }
      if (exists)
        continue;
      push_warning_printf(thd, Sql_condition::WARN_LEVEL_NOTE,
                          ER_KEY_DOES_NOT_EXISTS,
                          ER_THD(thd, ER_KEY_DOES_NOT_EXISTS),
                          rename_key->old_name.str, table->s->table_name.str);
      rename_key_it.remove();
    }
  }

  /* ALTER TABLE ADD KEY IF NOT EXISTS */
  /* ALTER TABLE ADD FOREIGN KEY IF NOT EXISTS */
  {
    Key *key;
    List_iterator<Key> key_it(alter_info->key_list);
    uint n_key;
    const char *keyname= NULL;
    while ((key=key_it++))
    {
      if (!key->if_not_exists() && !key->or_replace())
        continue;

      /* Check if the table already has a PRIMARY KEY */
      bool dup_primary_key=
            key->type == Key::PRIMARY &&
            table->s->primary_key != MAX_KEY &&
            (keyname= table->s->key_info[table->s->primary_key].name.str) &&
            my_strcasecmp(system_charset_info, keyname, primary_key_name) == 0;
      if (dup_primary_key)
        goto remove_key;

      /* If the name of the key is not specified,     */
      /* let us check the name of the first key part. */
      if ((keyname= key->name.str) == NULL)
      {
        if (key->type == Key::PRIMARY)
          keyname= primary_key_name;
        else
        {
          List_iterator<Key_part_spec> part_it(key->columns);
          Key_part_spec *kp;
          if ((kp= part_it++))
            keyname= kp->field_name.str;
          if (keyname == NULL)
            continue;
        }
      }
      if (key->type != Key::FOREIGN_KEY)
      {
        for (n_key=0; n_key < table->s->keys; n_key++)
        {
          if (my_strcasecmp(system_charset_info,
                keyname, table->key_info[n_key].name.str) == 0)
          {
            goto remove_key;
          }
        }
      }
      else
      {
        List <FOREIGN_KEY_INFO> fk_child_key_list;
        FOREIGN_KEY_INFO *f_key;
        table->file->get_foreign_key_list(thd, &fk_child_key_list);
        List_iterator<FOREIGN_KEY_INFO> fk_key_it(fk_child_key_list);
        while ((f_key= fk_key_it++))
        {
          if (my_strcasecmp(system_charset_info, f_key->foreign_id->str,
                keyname) == 0)
            goto remove_key;
        }
      }

      {
        Key *chk_key;
        List_iterator<Key> chk_it(alter_info->key_list);
        const char *chkname;
        while ((chk_key=chk_it++) && chk_key != key)
        {
          if ((chkname= chk_key->name.str) == NULL)
          {
            List_iterator<Key_part_spec> part_it(chk_key->columns);
            Key_part_spec *kp;
            if ((kp= part_it++))
              chkname= kp->field_name.str;
            if (chkname == NULL)
              continue;
          }
          if (key->type == chk_key->type &&
              my_strcasecmp(system_charset_info, keyname, chkname) == 0)
            goto remove_key;
        }
      }
      continue;

remove_key:
      if (key->if_not_exists())
      {
        push_warning_printf(thd, Sql_condition::WARN_LEVEL_NOTE,
                            ER_DUP_KEYNAME, ER_THD(thd, dup_primary_key
                            ? ER_MULTIPLE_PRI_KEY : ER_DUP_KEYNAME), keyname);
        key_it.remove();
        if (key->type == Key::FOREIGN_KEY)
        {
          /* ADD FOREIGN KEY appends two items. */
          key_it.remove();
        }
        if (alter_info->key_list.is_empty())
          alter_info->flags&= ~(ALTER_ADD_INDEX | ALTER_ADD_FOREIGN_KEY);
      }
      else
      {
        DBUG_ASSERT(key->or_replace());
        Alter_drop::drop_type type= (key->type == Key::FOREIGN_KEY) ?
          Alter_drop::FOREIGN_KEY : Alter_drop::KEY;
        Alter_drop *ad= new (thd->mem_root) Alter_drop(type, key->name.str, FALSE);
        if (ad != NULL)
        {
          // Adding the index into the drop list for replacing
          alter_info->flags |= ALTER_DROP_INDEX;
          alter_info->drop_list.push_back(ad, thd->mem_root);
        }
      }
    }
  }

#ifdef WITH_PARTITION_STORAGE_ENGINE
  partition_info *tab_part_info= table->part_info;
  thd->work_part_info= thd->lex->part_info;
  if (tab_part_info)
  {
    /* ALTER TABLE ADD PARTITION IF NOT EXISTS */
    if ((alter_info->partition_flags & ALTER_PARTITION_ADD) &&
        thd->lex->create_info.if_not_exists())
    {
      partition_info *alt_part_info= thd->lex->part_info;
      if (alt_part_info)
      {
        List_iterator<partition_element> new_part_it(alt_part_info->partitions);
        partition_element *pe;
        while ((pe= new_part_it++))
        {
          if (!tab_part_info->has_unique_name(pe))
          {
            push_warning_printf(thd, Sql_condition::WARN_LEVEL_NOTE,
                                ER_SAME_NAME_PARTITION,
                                ER_THD(thd, ER_SAME_NAME_PARTITION),
                                pe->partition_name);
            alter_info->partition_flags&= ~ALTER_PARTITION_ADD;
            thd->work_part_info= NULL;
            break;
          }
        }
      }
    }
    /* ALTER TABLE DROP PARTITION IF EXISTS */
    if ((alter_info->partition_flags & ALTER_PARTITION_DROP) &&
        thd->lex->if_exists())
    {
      List_iterator<const char> names_it(alter_info->partition_names);
      const char *name;

      while ((name= names_it++))
      {
        List_iterator<partition_element> part_it(tab_part_info->partitions);
        partition_element *part_elem;
        while ((part_elem= part_it++))
        {
          if (my_strcasecmp(system_charset_info,
                              part_elem->partition_name, name) == 0)
            break;
        }
        if (!part_elem)
        {
          push_warning_printf(thd, Sql_condition::WARN_LEVEL_NOTE,
                              ER_DROP_PARTITION_NON_EXISTENT,
                              ER_THD(thd, ER_DROP_PARTITION_NON_EXISTENT),
                              "DROP");
          names_it.remove();
        }
      }
      if (alter_info->partition_names.elements == 0)
        alter_info->partition_flags&= ~ALTER_PARTITION_DROP;
    }
  }
#endif /*WITH_PARTITION_STORAGE_ENGINE*/

  /* ADD CONSTRAINT IF NOT EXISTS. */
  {
    List_iterator<Virtual_column_info> it(alter_info->check_constraint_list);
    Virtual_column_info *check;
    TABLE_SHARE *share= table->s;
    uint c;

    while ((check=it++))
    {
      if (!(check->flags & VCOL_CHECK_CONSTRAINT_IF_NOT_EXISTS) &&
          check->name.length)
        continue;
      check->flags= 0;
      for (c= share->field_check_constraints;
           c < share->table_check_constraints ; c++)
      {
        Virtual_column_info *dup= table->check_constraints[c];
        if (dup->name.length == check->name.length &&
            lex_string_cmp(system_charset_info,
                           &check->name, &dup->name) == 0)
        {
          push_warning_printf(thd, Sql_condition::WARN_LEVEL_NOTE,
            ER_DUP_CONSTRAINT_NAME, ER_THD(thd, ER_DUP_CONSTRAINT_NAME),
            "CHECK", check->name.str);
          it.remove();
          if (alter_info->check_constraint_list.elements == 0)
            alter_info->flags&= ~ALTER_ADD_CHECK_CONSTRAINT;

          break;
        }
      }
    }
  }

  /* ADD PERIOD */

  if (period_info->create_if_not_exists && table->s->period.name
      && table->s->period.name.streq(period_info->name))
  {
    DBUG_ASSERT(period_info->is_set());
    push_warning_printf(thd, Sql_condition::WARN_LEVEL_NOTE,
                        ER_DUP_FIELDNAME, ER_THD(thd, ER_DUP_FIELDNAME),
                        period_info->name.str, table->s->table_name.str);

    List_iterator<Virtual_column_info> vit(alter_info->check_constraint_list);
    while (vit++ != period_info->constr)
    {
      // do nothing
    }
    vit.remove();

    *period_info= {};
  }

  DBUG_RETURN(false);
}


static bool fix_constraints_names(THD *thd, List<Virtual_column_info>
                                  *check_constraint_list,
                                  const HA_CREATE_INFO *create_info)
{
  List_iterator<Virtual_column_info> it((*check_constraint_list));
  Virtual_column_info *check;
  uint nr= 1;
  DBUG_ENTER("fix_constraints_names");
  if (!check_constraint_list)
    DBUG_RETURN(FALSE);
  // Prevent accessing freed memory during generating unique names
  while ((check=it++))
  {
    if (check->automatic_name)
    {
      check->name.str= NULL;
      check->name.length= 0;
    }
  }
  it.rewind();
  // Generate unique names if needed
  while ((check=it++))
  {
    if (!check->name.length)
    {
      check->automatic_name= TRUE;

      const char *own_name_base= create_info->period_info.constr == check
        ? create_info->period_info.name.str : NULL;

      if (make_unique_constraint_name(thd, &check->name,
                                      own_name_base,
                                      check_constraint_list,
                                      &nr))
        DBUG_RETURN(TRUE);
    }
  }
  DBUG_RETURN(FALSE);
}


static int compare_uint(const uint *s, const uint *t)
{
  return (*s < *t) ? -1 : ((*s > *t) ? 1 : 0);
}

static Compare_keys merge(Compare_keys current, Compare_keys add) {
  if (current == Compare_keys::Equal)
    return add;

  if (add == Compare_keys::Equal)
    return current;

  if (current == add)
    return current;

  if (current == Compare_keys::EqualButComment) {
    return Compare_keys::NotEqual;
  }

  if (current == Compare_keys::EqualButKeyPartLength) {
    if (add == Compare_keys::EqualButComment)
      return Compare_keys::NotEqual;
    DBUG_ASSERT(add == Compare_keys::NotEqual);
    return Compare_keys::NotEqual;
  }

  DBUG_ASSERT(current == Compare_keys::NotEqual);
  return current;
}

Compare_keys compare_keys_but_name(const KEY *table_key, const KEY *new_key,
                                   Alter_info *alter_info, const TABLE *table,
                                   const KEY *const new_pk,
                                   const KEY *const old_pk)
{
  if (table_key->algorithm != new_key->algorithm)
    return Compare_keys::NotEqual;

  if ((table_key->flags & HA_KEYFLAG_MASK) !=
      (new_key->flags & HA_KEYFLAG_MASK))
    return Compare_keys::NotEqual;

  if (table_key->user_defined_key_parts != new_key->user_defined_key_parts)
    return Compare_keys::NotEqual;

  if (table_key->block_size != new_key->block_size)
    return Compare_keys::NotEqual;

  /*
  Rebuild the index if following condition get satisfied:

  (i) Old table doesn't have primary key, new table has it and vice-versa
  (ii) Primary key changed to another existing index
  */
  if ((new_key == new_pk) != (table_key == old_pk))
    return Compare_keys::NotEqual;

  if (engine_options_differ(table_key->option_struct, new_key->option_struct,
                            table->file->ht->index_options))
    return Compare_keys::NotEqual;

  Compare_keys result= Compare_keys::Equal;

  for (const KEY_PART_INFO *
           key_part= table_key->key_part,
          *new_part= new_key->key_part,
          *end= table_key->key_part + table_key->user_defined_key_parts;
       key_part < end; key_part++, new_part++)
  {
    /*
      For prefix keys KEY_PART_INFO::field points to cloned Field
      object with adjusted length. So below we have to check field
      indexes instead of simply comparing pointers to Field objects.
    */
    const Create_field &new_field=
        *alter_info->create_list.elem(new_part->fieldnr);

    if (!new_field.field ||
        new_field.field->field_index != key_part->fieldnr - 1)
    {
      return Compare_keys::NotEqual;
    }

    auto compare= table->file->compare_key_parts(
        *table->field[key_part->fieldnr - 1], new_field, *key_part, *new_part);
    result= merge(result, compare);
  }

  /* Check that key comment is not changed. */
  if (cmp(table_key->comment, new_key->comment) != 0)
    result= merge(result, Compare_keys::EqualButComment);

  return result;
}

/**
   Compare original and new versions of a table and fill Alter_inplace_info
   describing differences between those versions.

   @param          thd                Thread
   @param          table              The original table.
   @param          varchar            Indicates that new definition has new
                                      VARCHAR column.
   @param[in/out]  ha_alter_info      Data structure which already contains
                                      basic information about create options,
                                      field and keys for the new version of
                                      table and which should be completed with
                                      more detailed information needed for
                                      in-place ALTER.

   First argument 'table' contains information of the original
   table, which includes all corresponding parts that the new
   table has in arguments create_list, key_list and create_info.

   Compare the changes between the original and new table definitions.
   The result of this comparison is then passed to SE which determines
   whether it can carry out these changes in-place.

   Mark any changes detected in the ha_alter_flags.
   We generally try to specify handler flags only if there are real
   changes. But in cases when it is cumbersome to determine if some
   attribute has really changed we might choose to set flag
   pessimistically, for example, relying on parser output only.

   If there are no data changes, but index changes, 'index_drop_buffer'
   and/or 'index_add_buffer' are populated with offsets into
   table->key_info or key_info_buffer respectively for the indexes
   that need to be dropped and/or (re-)created.

   Note that this function assumes that it is OK to change Alter_info
   and HA_CREATE_INFO which it gets. It is caller who is responsible
   for creating copies for this structures if he needs them unchanged.

   @retval true  error
   @retval false success
*/

static bool fill_alter_inplace_info(THD *thd, TABLE *table, bool varchar,
                                    Alter_inplace_info *ha_alter_info)
{
  Field **f_ptr, *field;
  List_iterator_fast<Create_field> new_field_it;
  Create_field *new_field;
  Alter_info *alter_info= ha_alter_info->alter_info;
  DBUG_ENTER("fill_alter_inplace_info");
  DBUG_PRINT("info", ("alter_info->flags: %llu", alter_info->flags));

  /* Allocate result buffers. */
  DBUG_ASSERT(ha_alter_info->rename_keys.mem_root() == thd->mem_root);
  if (! (ha_alter_info->index_drop_buffer=
          (KEY**) thd->alloc(sizeof(KEY*) * table->s->keys)) ||
      ! (ha_alter_info->index_add_buffer=
          (uint*) thd->alloc(sizeof(uint) *
                            alter_info->key_list.elements)) ||
      ha_alter_info->rename_keys.reserve(ha_alter_info->index_add_count))
    DBUG_RETURN(true);

  /*
    Copy parser flags, but remove some flags that handlers doesn't
    need to care about (old engines may not ignore these parser flags).
    ALTER_RENAME_COLUMN is replaced by ALTER_COLUMN_NAME.
    ALTER_CHANGE_COLUMN_DEFAULT is replaced by ALTER_CHANGE_COLUMN
    ALTER_PARSE_ADD_COLUMN, ALTER_PARSE_DROP_COLUMN, ALTER_ADD_INDEX and
    ALTER_DROP_INDEX are replaced with versions that have higher granuality.
  */

  alter_table_operations flags_to_remove=
      ALTER_ADD_INDEX | ALTER_DROP_INDEX | ALTER_PARSER_ADD_COLUMN |
      ALTER_PARSER_DROP_COLUMN | ALTER_COLUMN_ORDER | ALTER_RENAME_COLUMN |
      ALTER_CHANGE_COLUMN;

  if (!table->file->native_versioned())
    flags_to_remove|= ALTER_COLUMN_UNVERSIONED;

  ha_alter_info->handler_flags|= (alter_info->flags & ~flags_to_remove);
  /*
    Comparing new and old default values of column is cumbersome.
    So instead of using such a comparison for detecting if default
    has really changed we rely on flags set by parser to get an
    approximate value for storage engine flag.
  */
  if (alter_info->flags & ALTER_CHANGE_COLUMN)
    ha_alter_info->handler_flags|= ALTER_COLUMN_DEFAULT;

  /*
    If we altering table with old VARCHAR fields we will be automatically
    upgrading VARCHAR column types.
  */
  if (table->s->frm_version < FRM_VER_TRUE_VARCHAR && varchar)
    ha_alter_info->handler_flags|=  ALTER_STORED_COLUMN_TYPE;

  DBUG_PRINT("info", ("handler_flags: %llu", ha_alter_info->handler_flags));

  /*
    Go through fields in old version of table and detect changes to them.
    We don't want to rely solely on Alter_info flags for this since:
    a) new definition of column can be fully identical to the old one
       despite the fact that this column is mentioned in MODIFY clause.
    b) even if new column type differs from its old column from metadata
       point of view, it might be identical from storage engine point
       of view (e.g. when ENUM('a','b') is changed to ENUM('a','b',c')).
    c) flags passed to storage engine contain more detailed information
       about nature of changes than those provided from parser.
  */
  bool maybe_alter_vcol= false;
  uint field_stored_index= 0;
  for (f_ptr= table->field; (field= *f_ptr); f_ptr++,
                               field_stored_index+= field->stored_in_db())
  {
    /* Clear marker for renamed or dropped field
    which we are going to set later. */
    field->flags&= ~(FIELD_IS_RENAMED | FIELD_IS_DROPPED);

    /* Use transformed info to evaluate flags for storage engine. */
    uint new_field_index= 0, new_field_stored_index= 0;
    new_field_it.init(alter_info->create_list);
    while ((new_field= new_field_it++))
    {
      if (new_field->field == field)
        break;
      new_field_index++;
      new_field_stored_index+= new_field->stored_in_db();
    }

    if (new_field)
    {
      /* Field is not dropped. Evaluate changes bitmap for it. */

      /*
        Check if type of column has changed.
      */
      bool is_equal= field->is_equal(*new_field);
      if (!is_equal)
      {
        if (field->can_be_converted_by_engine(*new_field))
        {
          /*
            New column type differs from the old one, but storage engine can
            change it by itself.
            (for example, VARCHAR(300) is changed to VARCHAR(400)).
          */
          ha_alter_info->handler_flags|= ALTER_COLUMN_TYPE_CHANGE_BY_ENGINE;
        }
        else
        {
          /* New column type is incompatible with old one. */
          ha_alter_info->handler_flags|= field->stored_in_db()
                                             ? ALTER_STORED_COLUMN_TYPE
                                             : ALTER_VIRTUAL_COLUMN_TYPE;

          if (table->s->tmp_table == NO_TMP_TABLE)
          {
            delete_statistics_for_column(thd, table, field);
            KEY *key_info= table->key_info;
            for (uint i= 0; i < table->s->keys; i++, key_info++)
            {
              if (!field->part_of_key.is_set(i))
                continue;

              uint key_parts= table->actual_n_key_parts(key_info);
              for (uint j= 0; j < key_parts; j++)
              {
                if (key_info->key_part[j].fieldnr - 1 == field->field_index)
                {
                  delete_statistics_for_index(
                      thd, table, key_info,
                      j >= key_info->user_defined_key_parts);
                  break;
                }
              }
            }
          }
        }
      }

      if (field->vcol_info || new_field->vcol_info)
      {
        /* base <-> virtual or stored <-> virtual */
        if (field->stored_in_db() != new_field->stored_in_db())
          ha_alter_info->handler_flags|= ( ALTER_STORED_COLUMN_TYPE |
                                           ALTER_VIRTUAL_COLUMN_TYPE);
        if (field->vcol_info && new_field->vcol_info)
        {
          bool value_changes= !is_equal;
          alter_table_operations alter_expr;
          if (field->stored_in_db())
            alter_expr= ALTER_STORED_GCOL_EXPR;
          else
            alter_expr= ALTER_VIRTUAL_GCOL_EXPR;
          if (!field->vcol_info->is_equal(new_field->vcol_info))
          {
            ha_alter_info->handler_flags|= alter_expr;
            value_changes= true;
          }

          if ((ha_alter_info->handler_flags & ALTER_COLUMN_DEFAULT)
              && !(ha_alter_info->handler_flags & alter_expr))
          { /*
              a DEFAULT value of a some column was changed.  see if this vcol
              uses DEFAULT() function. The check is kind of expensive, so don't
              do it if ALTER_COLUMN_VCOL is already set.
            */
            if (field->vcol_info->expr->walk(
                                 &Item::check_func_default_processor, 0, 0))
            {
              ha_alter_info->handler_flags|= alter_expr;
              value_changes= true;
            }
          }

          if (field->vcol_info->is_in_partitioning_expr() ||
              field->flags & PART_KEY_FLAG || field->stored_in_db())
          {
            if (value_changes)
              ha_alter_info->handler_flags|= ALTER_COLUMN_VCOL;
            else
              maybe_alter_vcol= true;
          }
        }
        else /* base <-> stored */
          ha_alter_info->handler_flags|= ALTER_STORED_COLUMN_TYPE;
      }

      /* Check if field was renamed (case-sensitive for detecting case change) */
      if (cmp(&field->field_name, &new_field->field_name))
      {
        field->flags|= FIELD_IS_RENAMED;
        ha_alter_info->handler_flags|= ALTER_COLUMN_NAME;
        rename_column_in_stat_tables(thd, table, field,
                                     new_field->field_name.str);
      }

      /* Check that NULL behavior is same for old and new fields */
      if ((new_field->flags & NOT_NULL_FLAG) !=
          (uint) (field->flags & NOT_NULL_FLAG))
      {
        if (new_field->flags & NOT_NULL_FLAG)
          ha_alter_info->handler_flags|= ALTER_COLUMN_NOT_NULLABLE;
        else
          ha_alter_info->handler_flags|= ALTER_COLUMN_NULLABLE;
      }

      /*
        We do not detect changes to default values in this loop.
        See comment above for more details.
      */

      /*
        Detect changes in column order.
      */
      if (field->stored_in_db())
      {
        if (field_stored_index != new_field_stored_index)
          ha_alter_info->handler_flags|= ALTER_STORED_COLUMN_ORDER;
      }
      else
      {
        if (field->field_index != new_field_index)
          ha_alter_info->handler_flags|= ALTER_VIRTUAL_COLUMN_ORDER;
      }

      /* Detect changes in storage type of column */
      if (new_field->field_storage_type() != field->field_storage_type())
        ha_alter_info->handler_flags|= ALTER_COLUMN_STORAGE_TYPE;

      /* Detect changes in column format of column */
      if (new_field->column_format() != field->column_format())
        ha_alter_info->handler_flags|= ALTER_COLUMN_COLUMN_FORMAT;

      if (engine_options_differ(field->option_struct, new_field->option_struct,
                                table->file->ht->field_options))
      {
        ha_alter_info->handler_flags|= ALTER_COLUMN_OPTION;
        ha_alter_info->create_info->fields_option_struct[f_ptr - table->field]=
          new_field->option_struct;
      }
    }
    else
    {
      // Field is not present in new version of table and therefore was dropped.
      field->flags|= FIELD_IS_DROPPED;
      if (field->stored_in_db())
        ha_alter_info->handler_flags|= ALTER_DROP_STORED_COLUMN;
      else
        ha_alter_info->handler_flags|= ALTER_DROP_VIRTUAL_COLUMN;
    }
  }

  if (maybe_alter_vcol)
  {
    /*
      What if one of the normal columns was altered and it was part of the some
      virtual column expression?  Currently we don't detect this correctly
      (FIXME), so let's just say that a vcol *might* be affected if any other
      column was altered.
    */
    if (ha_alter_info->handler_flags & (ALTER_STORED_COLUMN_TYPE |
                                        ALTER_VIRTUAL_COLUMN_TYPE |
                                        ALTER_COLUMN_NOT_NULLABLE |
                                        ALTER_COLUMN_OPTION))
      ha_alter_info->handler_flags|= ALTER_COLUMN_VCOL;
  }

  new_field_it.init(alter_info->create_list);
  while ((new_field= new_field_it++))
  {
    if (! new_field->field)
    {
      // Field is not present in old version of table and therefore was added.
      if (new_field->vcol_info)
      {
        if (new_field->stored_in_db())
          ha_alter_info->handler_flags|= ALTER_ADD_STORED_GENERATED_COLUMN;
        else
          ha_alter_info->handler_flags|= ALTER_ADD_VIRTUAL_COLUMN;
      }
      else
        ha_alter_info->handler_flags|= ALTER_ADD_STORED_BASE_COLUMN;
    }
  }

  /*
    Go through keys and check if the original ones are compatible
    with new table.
  */
  KEY *table_key;
  KEY *table_key_end= table->key_info + table->s->keys;
  KEY *new_key;
  KEY *new_key_end=
    ha_alter_info->key_info_buffer + ha_alter_info->key_count;
  /*
    Primary key index for the new table
  */
  const KEY* const new_pk= (ha_alter_info->key_count > 0 &&
                            (!my_strcasecmp(system_charset_info,
                                ha_alter_info->key_info_buffer->name.str,
                                primary_key_name) ||
                            is_candidate_key(ha_alter_info->key_info_buffer))) ?
                           ha_alter_info->key_info_buffer : NULL;
  const KEY *const old_pk= table->s->primary_key == MAX_KEY ? NULL :
                           table->key_info + table->s->primary_key;

  DBUG_PRINT("info", ("index count old: %d  new: %d",
                      table->s->keys, ha_alter_info->key_count));

  /*
    Step through all keys of the old table and search matching new keys.
  */
  ha_alter_info->index_drop_count= 0;
  ha_alter_info->index_add_count= 0;
  for (table_key= table->key_info; table_key < table_key_end; table_key++)
  {
    /* Search a new key with the same name. */
    for (new_key= ha_alter_info->key_info_buffer;
         new_key < new_key_end;
         new_key++)
    {
      if (!lex_string_cmp(system_charset_info, &table_key->name,
                          &new_key->name))
        break;
    }
    if (new_key >= new_key_end)
    {
      /* Key not found. Add the key to the drop buffer. */
      ha_alter_info->index_drop_buffer
        [ha_alter_info->index_drop_count++]=
        table_key;
      DBUG_PRINT("info", ("index dropped: '%s'", table_key->name.str));
      continue;
    }

    switch (compare_keys_but_name(table_key, new_key, alter_info, table, new_pk,
                                  old_pk))
    {
    case Compare_keys::Equal:
      continue;
    case Compare_keys::EqualButKeyPartLength:
      ha_alter_info->handler_flags|= ALTER_COLUMN_INDEX_LENGTH;
      continue;
    case Compare_keys::EqualButComment:
      ha_alter_info->handler_flags|= ALTER_CHANGE_INDEX_COMMENT;
      continue;
    case Compare_keys::NotEqual:
      break;
    }

    /* Key modified. Add the key / key offset to both buffers. */
    ha_alter_info->index_drop_buffer
      [ha_alter_info->index_drop_count++]=
      table_key;
    ha_alter_info->index_add_buffer
      [ha_alter_info->index_add_count++]=
      (uint)(new_key - ha_alter_info->key_info_buffer);
    /* Mark all old fields which are used in newly created index. */
    DBUG_PRINT("info", ("index changed: '%s'", table_key->name.str));
  }
  /*end of for (; table_key < table_key_end;) */

  /*
    Step through all keys of the new table and find matching old keys.
  */
  for (new_key= ha_alter_info->key_info_buffer;
       new_key < new_key_end;
       new_key++)
  {
    /* Search an old key with the same name. */
    for (table_key= table->key_info; table_key < table_key_end; table_key++)
    {
      if (!lex_string_cmp(system_charset_info, &table_key->name,
                          &new_key->name))
        break;
    }
    if (table_key >= table_key_end)
    {
      /* Key not found. Add the offset of the key to the add buffer. */
      ha_alter_info->index_add_buffer
        [ha_alter_info->index_add_count++]=
        (uint)(new_key - ha_alter_info->key_info_buffer);
      DBUG_PRINT("info", ("index added: '%s'", new_key->name.str));
    }
    else
      ha_alter_info->create_info->indexes_option_struct[table_key - table->key_info]=
        new_key->option_struct;
  }

  for (uint i= 0; i < ha_alter_info->index_add_count; i++)
  {
    uint *add_buffer= ha_alter_info->index_add_buffer;
    const KEY *new_key= ha_alter_info->key_info_buffer + add_buffer[i];

    for (uint j= 0; j < ha_alter_info->index_drop_count; j++)
    {
      KEY **drop_buffer= ha_alter_info->index_drop_buffer;
      const KEY *old_key= drop_buffer[j];

      if (compare_keys_but_name(old_key, new_key, alter_info, table, new_pk,
                                old_pk) != Compare_keys::Equal)
      {
        continue;
      }

      DBUG_ASSERT(
          lex_string_cmp(system_charset_info, &old_key->name, &new_key->name));

      ha_alter_info->handler_flags|= ALTER_RENAME_INDEX;
      ha_alter_info->rename_keys.push_back(
          Alter_inplace_info::Rename_key_pair(old_key, new_key));

      --ha_alter_info->index_add_count;
      --ha_alter_info->index_drop_count;
      memmove(add_buffer + i, add_buffer + i + 1,
              sizeof(add_buffer[0]) * (ha_alter_info->index_add_count - i));
      memmove(drop_buffer + j, drop_buffer + j + 1,
              sizeof(drop_buffer[0]) * (ha_alter_info->index_drop_count - j));
      --i; // this index once again
      break;
    }
  }

  /*
    Sort index_add_buffer according to how key_info_buffer is sorted.
    I.e. with primary keys first - see sort_keys().
  */
  my_qsort(ha_alter_info->index_add_buffer,
           ha_alter_info->index_add_count,
           sizeof(uint), (qsort_cmp) compare_uint);

  /* Now let us calculate flags for storage engine API. */

  /* Figure out what kind of indexes we are dropping. */
  KEY **dropped_key;
  KEY **dropped_key_end= ha_alter_info->index_drop_buffer +
                         ha_alter_info->index_drop_count;

  for (dropped_key= ha_alter_info->index_drop_buffer;
       dropped_key < dropped_key_end; dropped_key++)
  {
    table_key= *dropped_key;

    if (table_key->flags & HA_NOSAME)
    {
      if (table_key == old_pk)
        ha_alter_info->handler_flags|= ALTER_DROP_PK_INDEX;
      else
        ha_alter_info->handler_flags|= ALTER_DROP_UNIQUE_INDEX;
    }
    else
      ha_alter_info->handler_flags|= ALTER_DROP_NON_UNIQUE_NON_PRIM_INDEX;
  }

  /* Now figure out what kind of indexes we are adding. */
  for (uint add_key_idx= 0; add_key_idx < ha_alter_info->index_add_count; add_key_idx++)
  {
    new_key= ha_alter_info->key_info_buffer + ha_alter_info->index_add_buffer[add_key_idx];

    if (new_key->flags & HA_NOSAME)
    {
      if (new_key == new_pk)
        ha_alter_info->handler_flags|= ALTER_ADD_PK_INDEX;
      else
        ha_alter_info->handler_flags|= ALTER_ADD_UNIQUE_INDEX;
    }
    else
      ha_alter_info->handler_flags|= ALTER_ADD_NON_UNIQUE_NON_PRIM_INDEX;
  }

  DBUG_PRINT("exit", ("handler_flags: %llu", ha_alter_info->handler_flags));
  DBUG_RETURN(false);
}


/**
  Mark fields participating in newly added indexes in TABLE object which
  corresponds to new version of altered table.

  @param ha_alter_info  Alter_inplace_info describing in-place ALTER.
  @param altered_table  TABLE object for new version of TABLE in which
                        fields should be marked.
*/

static void update_altered_table(const Alter_inplace_info &ha_alter_info,
                                 TABLE *altered_table)
{
  uint field_idx, add_key_idx;
  KEY *key;
  KEY_PART_INFO *end, *key_part;

  /*
    Clear marker for all fields, as we are going to set it only
    for fields which participate in new indexes.
  */
  for (field_idx= 0; field_idx < altered_table->s->fields; ++field_idx)
    altered_table->field[field_idx]->flags&= ~FIELD_IN_ADD_INDEX;

  /*
    Go through array of newly added indexes and mark fields
    participating in them.
  */
  for (add_key_idx= 0; add_key_idx < ha_alter_info.index_add_count;
       add_key_idx++)
  {
    key= ha_alter_info.key_info_buffer +
         ha_alter_info.index_add_buffer[add_key_idx];

    end= key->key_part + key->user_defined_key_parts;
    for (key_part= key->key_part; key_part < end; key_part++)
      altered_table->field[key_part->fieldnr]->flags|= FIELD_IN_ADD_INDEX;
  }
}


/**
  Compare two tables to see if their metadata are compatible.
  One table specified by a TABLE instance, the other using Alter_info
  and HA_CREATE_INFO.

  @param[in]  table          The first table.
  @param[in]  alter_info     Alter options, fields and keys for the
                             second table.
  @param[in]  create_info    Create options for the second table.
  @param[out] metadata_equal Result of comparison.

  @retval true   error
  @retval false  success
*/

bool mysql_compare_tables(TABLE *table,
                          Alter_info *alter_info,
                          HA_CREATE_INFO *create_info,
                          bool *metadata_equal)
{
  DBUG_ENTER("mysql_compare_tables");

  uint changes= IS_EQUAL_NO;
  uint key_count;
  List_iterator_fast<Create_field> tmp_new_field_it;
  THD *thd= table->in_use;
  *metadata_equal= false;

  /*
    Create a copy of alter_info.
    To compare definitions, we need to "prepare" the definition - transform it
    from parser output to a format that describes the table layout (all column
    defaults are initialized, duplicate columns are removed). This is done by
    mysql_prepare_create_table.  Unfortunately, mysql_prepare_create_table
    performs its transformations "in-place", that is, modifies the argument.
    Since we would like to keep mysql_compare_tables() idempotent (not altering
    any of the arguments) we create a copy of alter_info here and pass it to
    mysql_prepare_create_table, then use the result to compare the tables, and
    then destroy the copy.
  */
  Alter_info tmp_alter_info(*alter_info, thd->mem_root);
  uint db_options= 0; /* not used */
  KEY *key_info_buffer= NULL;
  LEX_CSTRING db= { table->s->db.str, table->s->db.length };
  LEX_CSTRING table_name= { table->s->db.str, table->s->table_name.length };

  /* Create the prepared information. */
  int create_table_mode= table->s->tmp_table == NO_TMP_TABLE ?
                           C_ORDINARY_CREATE : C_ALTER_TABLE;
  if (mysql_prepare_create_table(thd, create_info, &tmp_alter_info,
                                 &db_options, table->file, &key_info_buffer,
                                 &key_count, create_table_mode, db, table_name))
    DBUG_RETURN(1);

  /* Some very basic checks. */
  if (table->s->fields != alter_info->create_list.elements ||
      table->s->db_type() != create_info->db_type ||
      table->s->tmp_table ||
      (table->s->row_type != create_info->row_type))
    DBUG_RETURN(false);

  /* Go through fields and check if they are compatible. */
  tmp_new_field_it.init(tmp_alter_info.create_list);
  for (Field **f_ptr= table->field; *f_ptr; f_ptr++)
  {
    Field *field= *f_ptr;
    Create_field *tmp_new_field= tmp_new_field_it++;

    /* Check that NULL behavior is the same. */
    if ((tmp_new_field->flags & NOT_NULL_FLAG) !=
	(uint) (field->flags & NOT_NULL_FLAG))
      DBUG_RETURN(false);

    /*
      mysql_prepare_alter_table() clears HA_OPTION_PACK_RECORD bit when
      preparing description of existing table. In ALTER TABLE it is later
      updated to correct value by create_table_impl() call.
      So to get correct value of this bit in this function we have to
      mimic behavior of create_table_impl().
    */
    if (create_info->row_type == ROW_TYPE_DYNAMIC ||
        create_info->row_type == ROW_TYPE_PAGE ||
	(tmp_new_field->flags & BLOB_FLAG) ||
	(tmp_new_field->real_field_type() == MYSQL_TYPE_VARCHAR &&
	create_info->row_type != ROW_TYPE_FIXED))
      create_info->table_options|= HA_OPTION_PACK_RECORD;

    /* Check if field was renamed */
    if (lex_string_cmp(system_charset_info,
                       &field->field_name,
                       &tmp_new_field->field_name))
      DBUG_RETURN(false);

    /* Evaluate changes bitmap and send to check_if_incompatible_data() */
    uint field_changes= field->is_equal(*tmp_new_field);
    if (field_changes != IS_EQUAL_YES)
      DBUG_RETURN(false);

    changes|= field_changes;
  }

  /* Check if changes are compatible with current handler. */
  if (table->file->check_if_incompatible_data(create_info, changes))
    DBUG_RETURN(false);

  /* Go through keys and check if they are compatible. */
  KEY *table_key;
  KEY *table_key_end= table->key_info + table->s->keys;
  KEY *new_key;
  KEY *new_key_end= key_info_buffer + key_count;

  /* Step through all keys of the first table and search matching keys. */
  for (table_key= table->key_info; table_key < table_key_end; table_key++)
  {
    /* Search a key with the same name. */
    for (new_key= key_info_buffer; new_key < new_key_end; new_key++)
    {
      if (!lex_string_cmp(system_charset_info, &table_key->name,
                          &new_key->name))
        break;
    }
    if (new_key >= new_key_end)
      DBUG_RETURN(false);

    /* Check that the key types are compatible. */
    if ((table_key->algorithm != new_key->algorithm) ||
	((table_key->flags & HA_KEYFLAG_MASK) !=
         (new_key->flags & HA_KEYFLAG_MASK)) ||
        (table_key->user_defined_key_parts !=
         new_key->user_defined_key_parts))
      DBUG_RETURN(false);

    /* Check that the key parts remain compatible. */
    KEY_PART_INFO *table_part;
    KEY_PART_INFO *table_part_end= table_key->key_part + table_key->user_defined_key_parts;
    KEY_PART_INFO *new_part;
    for (table_part= table_key->key_part, new_part= new_key->key_part;
         table_part < table_part_end;
         table_part++, new_part++)
    {
      /*
	Key definition is different if we are using a different field or
	if the used key part length is different. We know that the fields
        are equal. Comparing field numbers is sufficient.
      */
      if ((table_part->length != new_part->length) ||
          (table_part->fieldnr - 1 != new_part->fieldnr))
        DBUG_RETURN(false);
    }
  }

  /* Step through all keys of the second table and find matching keys. */
  for (new_key= key_info_buffer; new_key < new_key_end; new_key++)
  {
    /* Search a key with the same name. */
    for (table_key= table->key_info; table_key < table_key_end; table_key++)
    {
      if (!lex_string_cmp(system_charset_info, &table_key->name,
                          &new_key->name))
        break;
    }
    if (table_key >= table_key_end)
      DBUG_RETURN(false);
  }

  *metadata_equal= true; // Tables are compatible
  DBUG_RETURN(false);
}


/*
  Manages enabling/disabling of indexes for ALTER TABLE

  SYNOPSIS
    alter_table_manage_keys()
      table                  Target table
      indexes_were_disabled  Whether the indexes of the from table
                             were disabled
      keys_onoff             ENABLE | DISABLE | LEAVE_AS_IS

  RETURN VALUES
    FALSE  OK
    TRUE   Error
*/

static
bool alter_table_manage_keys(TABLE *table, int indexes_were_disabled,
                             Alter_info::enum_enable_or_disable keys_onoff)
{
  int error= 0;
  DBUG_ENTER("alter_table_manage_keys");
  DBUG_PRINT("enter", ("table=%p were_disabled=%d on_off=%d",
             table, indexes_were_disabled, keys_onoff));

  switch (keys_onoff) {
  case Alter_info::ENABLE:
    DEBUG_SYNC(table->in_use, "alter_table_enable_indexes");
    error= table->file->ha_enable_indexes(HA_KEY_SWITCH_NONUNIQ_SAVE);
    break;
  case Alter_info::LEAVE_AS_IS:
    if (!indexes_were_disabled)
      break;
    /* fall through */
  case Alter_info::DISABLE:
    error= table->file->ha_disable_indexes(HA_KEY_SWITCH_NONUNIQ_SAVE);
  }

  if (unlikely(error))
  {
    if (error == HA_ERR_WRONG_COMMAND)
    {
      THD *thd= table->in_use;
      push_warning_printf(thd, Sql_condition::WARN_LEVEL_NOTE,
                          ER_ILLEGAL_HA, ER_THD(thd, ER_ILLEGAL_HA),
                          table->file->table_type(),
                          table->s->db.str, table->s->table_name.str);
      error= 0;
    }
    else
      table->file->print_error(error, MYF(0));
  }
  DBUG_RETURN(error);
}


/**
  Check if the pending ALTER TABLE operations support the in-place
  algorithm based on restrictions in the SQL layer or given the
  nature of the operations themselves. If in-place isn't supported,
  it won't be necessary to check with the storage engine.

  @param table        The original TABLE.
  @param create_info  Information from the parsing phase about new
                      table properties.
  @param alter_info   Data related to detected changes.

  @return false       In-place is possible, check with storage engine.
  @return true        Incompatible operations, must use table copy.
*/

static bool is_inplace_alter_impossible(TABLE *table,
                                        HA_CREATE_INFO *create_info,
                                        const Alter_info *alter_info)
{
  DBUG_ENTER("is_inplace_alter_impossible");

  /* At the moment we can't handle altering temporary tables without a copy. */
  if (table->s->tmp_table)
    DBUG_RETURN(true);

  /*
    For the ALTER TABLE tbl_name ORDER BY ... we always use copy
    algorithm. In theory, this operation can be done in-place by some
    engine, but since a) no current engine does this and b) our current
    API lacks infrastructure for passing information about table ordering
    to storage engine we simply always do copy now.

    ENABLE/DISABLE KEYS is a MyISAM/Heap specific operation that is
    not supported for in-place in combination with other operations.
    Alone, it will be done by simple_rename_or_index_change().
  */
  if (alter_info->flags & (ALTER_ORDER | ALTER_KEYS_ONOFF))
    DBUG_RETURN(true);

  /*
    If the table engine is changed explicitly (using ENGINE clause)
    or implicitly (e.g. when non-partitioned table becomes
    partitioned) a regular alter table (copy) needs to be
    performed.
  */
  if (create_info->db_type != table->s->db_type())
    DBUG_RETURN(true);

  /*
    There was a bug prior to mysql-4.0.25. Number of null fields was
    calculated incorrectly. As a result frm and data files gets out of
    sync after fast alter table. There is no way to determine by which
    mysql version (in 4.0 and 4.1 branches) table was created, thus we
    disable fast alter table for all tables created by mysql versions
    prior to 5.0 branch.
    See BUG#6236.
  */
  if (!table->s->mysql_version)
    DBUG_RETURN(true);

  /*
    If we are using a MySQL 5.7 table with virtual fields, ALTER TABLE must
    recreate the table as we need to rewrite generated fields
  */
  if (table->s->mysql_version > 50700 && table->s->mysql_version < 100000 &&
      table->s->virtual_fields)
    DBUG_RETURN(TRUE);

  DBUG_RETURN(false);
}


/**
  Perform in-place alter table.

  @param thd                Thread handle.
  @param table_list         TABLE_LIST for the table to change.
  @param table              The original TABLE.
  @param altered_table      TABLE object for new version of the table.
  @param ha_alter_info      Structure describing ALTER TABLE to be carried
                            out and serving as a storage place for data
                            used during different phases.
  @param target_mdl_request Metadata request/lock on the target table name.
  @param alter_ctx          ALTER TABLE runtime context.

  @retval   true              Error
  @retval   false             Success

  @note
    If mysql_alter_table does not need to copy the table, it is
    either an alter table where the storage engine does not
    need to know about the change, only the frm will change,
    or the storage engine supports performing the alter table
    operation directly, in-place without mysql having to copy
    the table.

  @note This function frees the TABLE object associated with the new version of
        the table and removes the .FRM file for it in case of both success and
        failure.
*/

static bool mysql_inplace_alter_table(THD *thd,
                                      TABLE_LIST *table_list,
                                      TABLE *table,
                                      TABLE *altered_table,
                                      Alter_inplace_info *ha_alter_info,
                                      MDL_request *target_mdl_request,
                                      Alter_table_ctx *alter_ctx)
{
  Open_table_context ot_ctx(thd, MYSQL_OPEN_REOPEN | MYSQL_OPEN_IGNORE_KILLED);
  handlerton *db_type= table->s->db_type();
  Alter_info *alter_info= ha_alter_info->alter_info;
  bool reopen_tables= false;
  bool res;

  const enum_alter_inplace_result inplace_supported=
    ha_alter_info->inplace_supported;

  DBUG_ENTER("mysql_inplace_alter_table");

  /* Downgrade DDL lock while we are waiting for exclusive lock below */
  backup_set_alter_copy_lock(thd, table);

  /*
    Upgrade to EXCLUSIVE lock if:
    - This is requested by the storage engine
    - Or the storage engine needs exclusive lock for just the prepare
      phase
    - Or requested by the user

    Note that we handle situation when storage engine needs exclusive
    lock for prepare phase under LOCK TABLES in the same way as when
    exclusive lock is required for duration of the whole statement.
  */
  if (inplace_supported == HA_ALTER_INPLACE_EXCLUSIVE_LOCK ||
      ((inplace_supported == HA_ALTER_INPLACE_COPY_NO_LOCK ||
        inplace_supported == HA_ALTER_INPLACE_COPY_LOCK ||
        inplace_supported == HA_ALTER_INPLACE_NOCOPY_NO_LOCK ||
        inplace_supported == HA_ALTER_INPLACE_NOCOPY_LOCK ||
        inplace_supported == HA_ALTER_INPLACE_INSTANT) &&
       (thd->locked_tables_mode == LTM_LOCK_TABLES ||
        thd->locked_tables_mode == LTM_PRELOCKED_UNDER_LOCK_TABLES)) ||
      alter_info->requested_lock == Alter_info::ALTER_TABLE_LOCK_EXCLUSIVE)
  {
    if (wait_while_table_is_used(thd, table, HA_EXTRA_FORCE_REOPEN))
      goto cleanup;
    /*
      Get rid of all TABLE instances belonging to this thread
      except one to be used for in-place ALTER TABLE.

      This is mostly needed to satisfy InnoDB assumptions/asserts.
    */
    close_all_tables_for_name(thd, table->s,
                              alter_ctx->is_table_renamed() ?
                              HA_EXTRA_PREPARE_FOR_RENAME :
			      HA_EXTRA_NOT_USED,
                              table);
    /*
      If we are under LOCK TABLES we will need to reopen tables which we
      just have closed in case of error.
    */
    reopen_tables= true;
  }
  else if (inplace_supported == HA_ALTER_INPLACE_COPY_LOCK ||
           inplace_supported == HA_ALTER_INPLACE_COPY_NO_LOCK ||
           inplace_supported == HA_ALTER_INPLACE_NOCOPY_LOCK ||
           inplace_supported == HA_ALTER_INPLACE_NOCOPY_NO_LOCK ||
           inplace_supported == HA_ALTER_INPLACE_INSTANT)
  {
    /*
      Storage engine has requested exclusive lock only for prepare phase
      and we are not under LOCK TABLES.
      Don't mark TABLE_SHARE as old in this case, as this won't allow opening
      of table by other threads during main phase of in-place ALTER TABLE.
    */
    if (thd->mdl_context.upgrade_shared_lock(table->mdl_ticket, MDL_EXCLUSIVE,
                                             thd->variables.lock_wait_timeout))
      goto cleanup;

    table->s->tdc->flush(thd, false);
  }

  /*
    Upgrade to SHARED_NO_WRITE lock if:
    - The storage engine needs writes blocked for the whole duration
    - Or this is requested by the user
    Note that under LOCK TABLES, we will already have SHARED_NO_READ_WRITE.
  */
  if ((inplace_supported == HA_ALTER_INPLACE_SHARED_LOCK ||
       alter_info->requested_lock == Alter_info::ALTER_TABLE_LOCK_SHARED) &&
      thd->mdl_context.upgrade_shared_lock(table->mdl_ticket,
                                           MDL_SHARED_NO_WRITE,
                                           thd->variables.lock_wait_timeout))
    goto cleanup;

  // It's now safe to take the table level lock.
  if (lock_tables(thd, table_list, alter_ctx->tables_opened, 0))
    goto cleanup;

  DEBUG_SYNC(thd, "alter_table_inplace_after_lock_upgrade");
  THD_STAGE_INFO(thd, stage_alter_inplace_prepare);

  switch (inplace_supported) {
  case HA_ALTER_ERROR:
  case HA_ALTER_INPLACE_NOT_SUPPORTED:
    DBUG_ASSERT(0);
    // fall through
  case HA_ALTER_INPLACE_NO_LOCK:
  case HA_ALTER_INPLACE_INSTANT:
  case HA_ALTER_INPLACE_COPY_NO_LOCK:
  case HA_ALTER_INPLACE_NOCOPY_NO_LOCK:
    switch (alter_info->requested_lock) {
    case Alter_info::ALTER_TABLE_LOCK_DEFAULT:
    case Alter_info::ALTER_TABLE_LOCK_NONE:
      ha_alter_info->online= true;
      break;
    case Alter_info::ALTER_TABLE_LOCK_SHARED:
    case Alter_info::ALTER_TABLE_LOCK_EXCLUSIVE:
      break;
    }
    break;
  case HA_ALTER_INPLACE_EXCLUSIVE_LOCK:
  case HA_ALTER_INPLACE_SHARED_LOCK:
  case HA_ALTER_INPLACE_COPY_LOCK:
  case HA_ALTER_INPLACE_NOCOPY_LOCK:
    break;
  }

  if (table->file->ha_prepare_inplace_alter_table(altered_table,
                                                  ha_alter_info))
    goto rollback;

  /*
    Downgrade the lock if storage engine has told us that exclusive lock was
    necessary only for prepare phase (unless we are not under LOCK TABLES) and
    user has not explicitly requested exclusive lock.
  */
  if ((inplace_supported == HA_ALTER_INPLACE_COPY_NO_LOCK ||
       inplace_supported == HA_ALTER_INPLACE_COPY_LOCK ||
       inplace_supported == HA_ALTER_INPLACE_NOCOPY_LOCK ||
       inplace_supported == HA_ALTER_INPLACE_NOCOPY_NO_LOCK) &&
      !(thd->locked_tables_mode == LTM_LOCK_TABLES ||
        thd->locked_tables_mode == LTM_PRELOCKED_UNDER_LOCK_TABLES) &&
      (alter_info->requested_lock != Alter_info::ALTER_TABLE_LOCK_EXCLUSIVE))
  {
    /* If storage engine or user requested shared lock downgrade to SNW. */
    if (inplace_supported == HA_ALTER_INPLACE_COPY_LOCK ||
        inplace_supported == HA_ALTER_INPLACE_NOCOPY_LOCK ||
        alter_info->requested_lock == Alter_info::ALTER_TABLE_LOCK_SHARED)
      table->mdl_ticket->downgrade_lock(MDL_SHARED_NO_WRITE);
    else
    {
      DBUG_ASSERT(inplace_supported == HA_ALTER_INPLACE_COPY_NO_LOCK ||
                  inplace_supported == HA_ALTER_INPLACE_NOCOPY_NO_LOCK);
      table->mdl_ticket->downgrade_lock(MDL_SHARED_UPGRADABLE);
    }
  }

  DEBUG_SYNC(thd, "alter_table_inplace_after_lock_downgrade");
  THD_STAGE_INFO(thd, stage_alter_inplace);

  /* We can abort alter table for any table type */
  thd->abort_on_warning= !ha_alter_info->ignore && thd->is_strict_mode();
  res= table->file->ha_inplace_alter_table(altered_table, ha_alter_info);
  thd->abort_on_warning= false;
  if (res)
    goto rollback;

  DEBUG_SYNC(thd, "alter_table_inplace_before_lock_upgrade");
  // Upgrade to EXCLUSIVE before commit.
  if (wait_while_table_is_used(thd, table, HA_EXTRA_PREPARE_FOR_RENAME))
    goto rollback;

  /* Set MDL_BACKUP_DDL */
  if (backup_reset_alter_copy_lock(thd))
    goto rollback;

  /*
    If we are killed after this point, we should ignore and continue.
    We have mostly completed the operation at this point, there should
    be no long waits left.
  */

  DBUG_EXECUTE_IF("alter_table_rollback_new_index", {
      table->file->ha_commit_inplace_alter_table(altered_table,
                                                 ha_alter_info,
                                                 false);
      my_error(ER_UNKNOWN_ERROR, MYF(0));
      goto cleanup;
    });

  DEBUG_SYNC(thd, "alter_table_inplace_before_commit");
  THD_STAGE_INFO(thd, stage_alter_inplace_commit);

  {
    TR_table trt(thd, true);
    if (trt != *table_list && table->file->ht->prepare_commit_versioned)
    {
      ulonglong trx_start_id= 0;
      ulonglong trx_end_id= table->file->ht->prepare_commit_versioned(thd, &trx_start_id);
      if (trx_end_id)
      {
        if (!TR_table::use_transaction_registry)
        {
          my_error(ER_VERS_TRT_IS_DISABLED, MYF(0));
          goto rollback;
        }
        if (trt.update(trx_start_id, trx_end_id))
        {
          goto rollback;
        }
      }
    }

    if (table->file->ha_commit_inplace_alter_table(altered_table,
                                                  ha_alter_info,
                                                  true))
    {
      goto rollback;
    }
    DEBUG_SYNC(thd, "alter_table_inplace_after_commit");
  }

  /* Notify the engine that the table definition has changed */

  if (table->file->partition_ht()->notify_tabledef_changed)
  {
    char db_buff[FN_REFLEN], table_buff[FN_REFLEN];
    handlerton *hton= table->file->ht;
    LEX_CSTRING tmp_db, tmp_table;

    tmp_db.str=       db_buff;
    tmp_table.str=    table_buff;
    tmp_db.length=    tablename_to_filename(table_list->db.str,
                                         db_buff, sizeof(db_buff));
    tmp_table.length= tablename_to_filename(table_list->table_name.str,
                                            table_buff, sizeof(table_buff));
    if ((hton->notify_tabledef_changed)(hton, &tmp_db, &tmp_table,
                                        table->s->frm_image,
                                        &table->s->tabledef_version,
                                        table->file))
    {
      my_error(HA_ERR_INCOMPATIBLE_DEFINITION, MYF(0));
      DBUG_RETURN(true);
    }
  }

  close_all_tables_for_name(thd, table->s,
                            alter_ctx->is_table_renamed() ?
                            HA_EXTRA_PREPARE_FOR_RENAME :
                            HA_EXTRA_NOT_USED,
                            NULL);
  table_list->table= table= NULL;

  /*
    Replace the old .FRM with the new .FRM, but keep the old name for now.
    Rename to the new name (if needed) will be handled separately below.

    TODO: remove this check of thd->is_error() (now it intercept
    errors in some val_*() methods and bring some single place to
    such error interception).
  */
  if (mysql_rename_table(db_type, &alter_ctx->new_db, &alter_ctx->tmp_name,
                         &alter_ctx->db, &alter_ctx->alias,
                         FN_FROM_IS_TMP | NO_HA_TABLE) ||
                         thd->is_error())
  {
    // Since changes were done in-place, we can't revert them.
    DBUG_RETURN(true);
  }

  // Rename altered table if requested.
  if (alter_ctx->is_table_renamed())
  {
    DBUG_ASSERT(!tdc_share_is_cached(thd, alter_ctx->db.str,
                                     alter_ctx->table_name.str));
    if (mysql_rename_table(db_type, &alter_ctx->db, &alter_ctx->table_name,
                           &alter_ctx->new_db, &alter_ctx->new_alias, 0))
    {
      /*
        If the rename fails we will still have a working table
        with the old name, but with other changes applied.
      */
      DBUG_RETURN(true);
    }
    if (Table_triggers_list::change_table_name(thd,
                                               &alter_ctx->db,
                                               &alter_ctx->alias,
                                               &alter_ctx->table_name,
                                               &alter_ctx->new_db,
                                               &alter_ctx->new_alias))
    {
      /*
        If the rename of trigger files fails, try to rename the table
        back so we at least have matching table and trigger files.
      */
      (void) mysql_rename_table(db_type,
                                &alter_ctx->new_db, &alter_ctx->new_alias,
                                &alter_ctx->db, &alter_ctx->alias, NO_FK_CHECKS);
      DBUG_RETURN(true);
    }
    rename_table_in_stat_tables(thd, &alter_ctx->db, &alter_ctx->alias,
                                &alter_ctx->new_db, &alter_ctx->new_alias);
  }

  DBUG_RETURN(false);

 rollback:
  table->file->ha_commit_inplace_alter_table(altered_table,
                                             ha_alter_info,
                                             false);
 cleanup:
  if (reopen_tables)
  {
    /* Close the only table instance which is still around. */
    close_all_tables_for_name(thd, table->s,
                              alter_ctx->is_table_renamed() ?
                              HA_EXTRA_PREPARE_FOR_RENAME :
                              HA_EXTRA_NOT_USED,
                              NULL);
    if (thd->locked_tables_list.reopen_tables(thd, false))
      thd->locked_tables_list.unlink_all_closed_tables(thd, NULL, 0);
    /* QQ; do something about metadata locks ? */
  }
  DBUG_RETURN(true);
}

/**
  maximum possible length for certain blob types.

  @param[in]      type        Blob type (e.g. MYSQL_TYPE_TINY_BLOB)

  @return
    length
*/

static uint
blob_length_by_type(enum_field_types type)
{
  switch (type)
  {
  case MYSQL_TYPE_TINY_BLOB:
    return 255;
  case MYSQL_TYPE_BLOB:
    return 65535;
  case MYSQL_TYPE_MEDIUM_BLOB:
    return 16777215;
  case MYSQL_TYPE_LONG_BLOB:
    return (uint) UINT_MAX32;
  default:
    DBUG_ASSERT(0); // we should never go here
    return 0;
  }
}


static inline
void append_drop_column(THD *thd, String *str, Field *field)
{
  if (str->length())
    str->append(STRING_WITH_LEN(", "));
  str->append(STRING_WITH_LEN("DROP COLUMN "));
  append_identifier(thd, str, &field->field_name);
}


/**
  Prepare column and key definitions for CREATE TABLE in ALTER TABLE.

  This function transforms parse output of ALTER TABLE - lists of
  columns and keys to add, drop or modify into, essentially,
  CREATE TABLE definition - a list of columns and keys of the new
  table. While doing so, it also performs some (bug not all)
  semantic checks.

  This function is invoked when we know that we're going to
  perform ALTER TABLE via a temporary table -- i.e. in-place ALTER TABLE
  is not possible, perhaps because the ALTER statement contains
  instructions that require change in table data, not only in
  table definition or indexes.

  @param[in,out]  thd         thread handle. Used as a memory pool
                              and source of environment information.
  @param[in]      table       the source table, open and locked
                              Used as an interface to the storage engine
                              to acquire additional information about
                              the original table.
  @param[in,out]  create_info A blob with CREATE/ALTER TABLE
                              parameters
  @param[in,out]  alter_info  Another blob with ALTER/CREATE parameters.
                              Originally create_info was used only in
                              CREATE TABLE and alter_info only in ALTER TABLE.
                              But since ALTER might end-up doing CREATE,
                              this distinction is gone and we just carry
                              around two structures.
  @param[in,out]  alter_ctx   Runtime context for ALTER TABLE.

  @return
    Fills various create_info members based on information retrieved
    from the storage engine.
    Sets create_info->varchar if the table has a VARCHAR column.
    Prepares alter_info->create_list and alter_info->key_list with
    columns and keys of the new table.

  @retval TRUE   error, out of memory or a semantical error in ALTER
                 TABLE instructions
  @retval FALSE  success
*/

bool
mysql_prepare_alter_table(THD *thd, TABLE *table,
                          HA_CREATE_INFO *create_info,
                          Alter_info *alter_info,
                          Alter_table_ctx *alter_ctx)
{
  /* New column definitions are added here */
  List<Create_field> new_create_list;
  /* New key definitions are added here */
  List<Key> new_key_list;
  List<Alter_rename_key> rename_key_list(alter_info->alter_rename_key_list);
  List_iterator<Alter_drop> drop_it(alter_info->drop_list);
  List_iterator<Create_field> def_it(alter_info->create_list);
  List_iterator<Alter_column> alter_it(alter_info->alter_list);
  List_iterator<Key> key_it(alter_info->key_list);
  List_iterator<Create_field> find_it(new_create_list);
  List_iterator<Create_field> field_it(new_create_list);
  List<Key_part_spec> key_parts;
  List<Virtual_column_info> new_constraint_list;
  uint db_create_options= (table->s->db_create_options
                           & ~(HA_OPTION_PACK_RECORD));
  Item::func_processor_rename column_rename_param;
  uint used_fields, dropped_sys_vers_fields= 0;
  KEY *key_info=table->key_info;
  bool rc= TRUE;
  bool modified_primary_key= FALSE;
  bool vers_system_invisible= false;
  Create_field *def;
  Field **f_ptr,*field;
  MY_BITMAP *dropped_fields= NULL; // if it's NULL - no dropped fields
  bool drop_period= false;
  LEX_CSTRING period_start_name= {nullptr, 0};
  LEX_CSTRING period_end_name= {nullptr, 0};
  if (table->s->period.name)
  {
    period_start_name= table->s->period_start_field()->field_name;
    period_end_name= table->s->period_end_field()->field_name;
  }
  DBUG_ENTER("mysql_prepare_alter_table");

  /*
    Merge incompatible changes flag in case of upgrade of a table from an
    old MariaDB or MySQL version.  This ensures that we don't try to do an
    online alter table if field packing or character set changes are required.
  */
  create_info->used_fields|= table->s->incompatible_version;
  used_fields= create_info->used_fields;

  create_info->varchar= FALSE;
  /* Let new create options override the old ones */
  if (!(used_fields & HA_CREATE_USED_MIN_ROWS))
    create_info->min_rows= table->s->min_rows;
  if (!(used_fields & HA_CREATE_USED_MAX_ROWS))
    create_info->max_rows= table->s->max_rows;
  if (!(used_fields & HA_CREATE_USED_AVG_ROW_LENGTH))
    create_info->avg_row_length= table->s->avg_row_length;
  if (!(used_fields & HA_CREATE_USED_DEFAULT_CHARSET))
    create_info->default_table_charset= table->s->table_charset;
  if (!(used_fields & HA_CREATE_USED_AUTO) && table->found_next_number_field)
  {
    /* Table has an autoincrement, copy value to new table */
    table->file->info(HA_STATUS_AUTO);
    create_info->auto_increment_value= table->file->stats.auto_increment_value;
  }

  if (!(used_fields & HA_CREATE_USED_KEY_BLOCK_SIZE))
    create_info->key_block_size= table->s->key_block_size;

  if (!(used_fields & HA_CREATE_USED_STATS_SAMPLE_PAGES))
    create_info->stats_sample_pages= table->s->stats_sample_pages;

  if (!(used_fields & HA_CREATE_USED_STATS_AUTO_RECALC))
    create_info->stats_auto_recalc= table->s->stats_auto_recalc;

  if (!(used_fields & HA_CREATE_USED_TRANSACTIONAL))
    create_info->transactional= table->s->transactional;

  if (!(used_fields & HA_CREATE_USED_CONNECTION))
    create_info->connect_string= table->s->connect_string;

  if (!(used_fields & HA_CREATE_USED_SEQUENCE))
    create_info->sequence= table->s->table_type == TABLE_TYPE_SEQUENCE;

  column_rename_param.db_name=       table->s->db;
  column_rename_param.table_name=    table->s->table_name;
  if (column_rename_param.fields.copy(&alter_info->create_list, thd->mem_root))
    DBUG_RETURN(1);                             // OOM

  restore_record(table, s->default_values);     // Empty record for DEFAULT

  if ((create_info->fields_option_struct= (ha_field_option_struct**)
         thd->calloc(sizeof(void*) * table->s->fields)) == NULL ||
      (create_info->indexes_option_struct= (ha_index_option_struct**)
         thd->calloc(sizeof(void*) * table->s->keys)) == NULL)
    DBUG_RETURN(1);

  create_info->option_list= merge_engine_table_options(table->s->option_list,
                                        create_info->option_list, thd->mem_root);

  /*
    First collect all fields from table which isn't in drop_list
  */
  bitmap_clear_all(&table->tmp_set);
  for (f_ptr=table->field ; (field= *f_ptr) ; f_ptr++)
  {
    if (field->invisible == INVISIBLE_FULL)
        continue;
    Alter_drop *drop;
    if (field->type() == MYSQL_TYPE_VARCHAR)
      create_info->varchar= TRUE;
    /* Check if field should be dropped */
    drop_it.rewind();
    while ((drop=drop_it++))
    {
      if (drop->type == Alter_drop::COLUMN &&
          !my_strcasecmp(system_charset_info,field->field_name.str, drop->name))
        break;
    }
    /*
      DROP COLULMN xxx
      1. it does not see INVISIBLE_SYSTEM columns
      2. otherwise, normally a column is dropped
      3. unless it's a system versioning column (but see below).
    */
    if (drop && field->invisible < INVISIBLE_SYSTEM &&
        !(field->flags & VERS_SYSTEM_FIELD &&
          !(alter_info->flags & ALTER_DROP_SYSTEM_VERSIONING)))
    {
      /* Reset auto_increment value if it was dropped */
      if (MTYP_TYPENR(field->unireg_check) == Field::NEXT_NUMBER &&
          !(used_fields & HA_CREATE_USED_AUTO))
      {
        create_info->auto_increment_value=0;
        create_info->used_fields|=HA_CREATE_USED_AUTO;
      }
      if (table->s->tmp_table == NO_TMP_TABLE)
        (void) delete_statistics_for_column(thd, table, field);
      dropped_sys_vers_fields|= field->flags;
      drop_it.remove();
      dropped_fields= &table->tmp_set;
      bitmap_set_bit(dropped_fields, field->field_index);
      continue;
    }
    if (field->invisible == INVISIBLE_SYSTEM &&
        field->flags & VERS_SYSTEM_FIELD)
    {
      vers_system_invisible= true;
    }
    /* invisible versioning column is dropped automatically on DROP SYSTEM VERSIONING */
    if (!drop && field->invisible >= INVISIBLE_SYSTEM &&
        field->flags & VERS_SYSTEM_FIELD &&
        alter_info->flags & ALTER_DROP_SYSTEM_VERSIONING)
    {
      if (table->s->tmp_table == NO_TMP_TABLE)
        (void) delete_statistics_for_column(thd, table, field);
      continue;
    }

    /* Check if field is changed */
    def_it.rewind();
    while ((def=def_it++))
    {
      if (def->change.str &&
	  !lex_string_cmp(system_charset_info, &field->field_name,
                          &def->change))
	break;
    }
    if (def && field->invisible < INVISIBLE_SYSTEM)
    {						// Field is changed
      def->field=field;
      /*
        Add column being updated to the list of new columns.
        Note that columns with AFTER clauses are added to the end
        of the list for now. Their positions will be corrected later.
      */
      new_create_list.push_back(def, thd->mem_root);
      if (field->stored_in_db() != def->stored_in_db())
      {
        my_error(ER_UNSUPPORTED_ACTION_ON_GENERATED_COLUMN, MYF(0));
        goto err;
      }
      if (!def->after.str)
      {
        /*
          If this ALTER TABLE doesn't have an AFTER clause for the modified
          column then remove this column from the list of columns to be
          processed. So later we can iterate over the columns remaining
          in this list and process modified columns with AFTER clause or
          add new columns.
        */
	def_it.remove();
      }
    }
    else if (alter_info->flags & ALTER_DROP_SYSTEM_VERSIONING &&
             field->flags & VERS_SYSTEM_FIELD &&
             field->invisible < INVISIBLE_SYSTEM)
    {
      StringBuffer<NAME_LEN*3> tmp;
      append_drop_column(thd, &tmp, field);
      my_error(ER_MISSING, MYF(0), table->s->table_name.str, tmp.c_ptr());
      goto err;
    }
    else if (drop && field->invisible < INVISIBLE_SYSTEM &&
             field->flags & VERS_SYSTEM_FIELD &&
             !(alter_info->flags & ALTER_DROP_SYSTEM_VERSIONING))
    {
      /* "dropping" a versioning field only hides it from the user */
      def= new (thd->mem_root) Create_field(thd, field, field);
      def->invisible= INVISIBLE_SYSTEM;
      alter_info->flags|= ALTER_CHANGE_COLUMN;
      if (field->flags & VERS_SYS_START_FLAG)
        create_info->vers_info.as_row.start= def->field_name= Vers_parse_info::default_start;
      else
        create_info->vers_info.as_row.end= def->field_name= Vers_parse_info::default_end;
      new_create_list.push_back(def, thd->mem_root);
      dropped_sys_vers_fields|= field->flags;
      drop_it.remove();
    }
    else
    {
      /*
        This field was not dropped and not changed, add it to the list
        for the new table.
      */
      def= new (thd->mem_root) Create_field(thd, field, field);
      new_create_list.push_back(def, thd->mem_root);
      alter_it.rewind();			// Change default if ALTER
      Alter_column *alter;
      while ((alter=alter_it++))
      {
	if (!my_strcasecmp(system_charset_info,field->field_name.str,
                           alter->name.str))
	  break;
      }
      if (alter && field->invisible < INVISIBLE_SYSTEM)
      {
        if (alter->is_rename())
        {
          def->change= alter->name;
          def->field_name= alter->new_name;
          column_rename_param.fields.push_back(def);
          if (field->flags & VERS_SYS_START_FLAG)
            create_info->vers_info.as_row.start= alter->new_name;
          else if (field->flags & VERS_SYS_END_FLAG)
            create_info->vers_info.as_row.end= alter->new_name;
          if (table->s->period.name)
          {
            if (field == table->period_start_field())
              period_start_name= alter->new_name;
            else if (field == table->period_end_field())
              period_end_name= alter->new_name;
          }
        }
        else
        {
          if ((def->default_value= alter->default_value))
            def->flags&= ~NO_DEFAULT_VALUE_FLAG;
          else
            def->flags|= NO_DEFAULT_VALUE_FLAG;
        }
	alter_it.remove();
      }
    }
  }

  /*
    If we are doing a rename of a column, update all references in virtual
    column expressions, constraints and defaults to use the new column name
  */
  if (alter_info->flags & ALTER_RENAME_COLUMN)
  {
    alter_it.rewind();
    Alter_column *alter;
    while ((alter=alter_it++))
    {
      if (alter->is_rename())
      {
        my_error(ER_BAD_FIELD_ERROR, MYF(0), alter->name.str,
                 table->s->table_name.str);
        goto err;
      }
    }
    for (f_ptr=table->field ; (field= *f_ptr) ; f_ptr++)
    {
      if (field->vcol_info)
        field->vcol_info->expr->walk(&Item::rename_fields_processor, 1,
                                    &column_rename_param);
      if (field->check_constraint)
        field->check_constraint->expr->walk(&Item::rename_fields_processor, 1,
                                            &column_rename_param);
      if (field->default_value)
        field->default_value->expr->walk(&Item::rename_fields_processor, 1,
                                        &column_rename_param);
    }
    // Force reopen because new column name is on thd->mem_root
    table->mark_table_for_reopen();
  }

  dropped_sys_vers_fields &= VERS_SYSTEM_FIELD;
  if ((dropped_sys_vers_fields ||
       alter_info->flags & ALTER_DROP_PERIOD) &&
      dropped_sys_vers_fields != VERS_SYSTEM_FIELD &&
      !vers_system_invisible)
  {
    StringBuffer<NAME_LEN*3> tmp;
    if (!(dropped_sys_vers_fields & VERS_SYS_START_FLAG))
      append_drop_column(thd, &tmp, table->vers_start_field());
    if (!(dropped_sys_vers_fields & VERS_SYS_END_FLAG))
      append_drop_column(thd, &tmp, table->vers_end_field());
    my_error(ER_MISSING, MYF(0), table->s->table_name.str, tmp.c_ptr());
    goto err;
  }
  else if (alter_info->flags & ALTER_DROP_PERIOD && vers_system_invisible)
  {
    my_error(ER_CANT_DROP_FIELD_OR_KEY, MYF(0), "PERIOD FOR SYSTEM_TIME on", table->s->table_name.str);
    goto err;
  }
  alter_info->flags &= ~(ALTER_DROP_PERIOD | ALTER_ADD_PERIOD);
  def_it.rewind();
  while ((def=def_it++))			// Add new columns
  {
    Create_field *find;
    if (def->change.str && ! def->field)
    {
      /*
        Check if there is modify for newly added field.
      */
      find_it.rewind();
      while((find=find_it++))
      {
        if (!my_strcasecmp(system_charset_info,find->field_name.str,
                           def->field_name.str))
          break;
      }

      if (likely(find && !find->field))
	find_it.remove();
      else
      {
        my_error(ER_BAD_FIELD_ERROR, MYF(0), def->change.str,
                 table->s->table_name.str);
        goto err;
      }
    }
    /*
      Check that the DATE/DATETIME not null field we are going to add is
      either has a default value or the '0000-00-00' is allowed by the
      set sql mode.
      If the '0000-00-00' value isn't allowed then raise the error_if_not_empty
      flag to allow ALTER TABLE only if the table to be altered is empty.
    */
    if (!alter_ctx->implicit_default_value_error_field && !def->field &&
        !(~def->flags & (NO_DEFAULT_VALUE_FLAG | NOT_NULL_FLAG)) &&
        def->type_handler()->validate_implicit_default_value(thd, *def))
    {
        alter_ctx->implicit_default_value_error_field= def;
        alter_ctx->error_if_not_empty= TRUE;
    }
    if (!def->after.str)
      new_create_list.push_back(def, thd->mem_root);
    else
    {
      if (def->change.str)
      {
        find_it.rewind();
        /*
          For columns being modified with AFTER clause we should first remove
          these columns from the list and then add them back at their correct
          positions.
        */
        while ((find=find_it++))
        {
          /*
            Create_fields representing changed columns are added directly
            from Alter_info::create_list to new_create_list. We can therefore
            safely use pointer equality rather than name matching here.
            This prevents removing the wrong column in case of column rename.
          */
          if (find == def)
          {
            find_it.remove();
            break;
          }
        }
      }
      if (def->after.str == first_keyword)
        new_create_list.push_front(def, thd->mem_root);
      else
      {
        find_it.rewind();
        while ((find=find_it++))
        {
          if (!lex_string_cmp(system_charset_info, &def->after,
                              &find->field_name))
            break;
        }
        if (unlikely(!find))
        {
          my_error(ER_BAD_FIELD_ERROR, MYF(0), def->after.str,
                   table->s->table_name.str);
          goto err;
        }
        find_it.after(def);			// Put column after this
      }
    }
    /*
      Check if there is alter for newly added field.
    */
    alter_it.rewind();
    Alter_column *alter;
    while ((alter=alter_it++))
    {
      if (!my_strcasecmp(system_charset_info,def->field_name.str,
                         alter->name.str))
        break;
    }
    if (alter)
    {
      if ((def->default_value= alter->default_value)) // Use new default
        def->flags&= ~NO_DEFAULT_VALUE_FLAG;
      else
        def->flags|= NO_DEFAULT_VALUE_FLAG;
      alter_it.remove();
    }
  }
  if (unlikely(alter_info->alter_list.elements))
  {
    my_error(ER_BAD_FIELD_ERROR, MYF(0),
             alter_info->alter_list.head()->name.str, table->s->table_name.str);
    goto err;
  }
  if (unlikely(!new_create_list.elements))
  {
    my_message(ER_CANT_REMOVE_ALL_FIELDS,
               ER_THD(thd, ER_CANT_REMOVE_ALL_FIELDS),
               MYF(0));
    goto err;
  }

  /*
    Collect all keys which isn't in drop list. Add only those
    for which some fields exists.
  */
  for (uint i=0 ; i < table->s->keys ; i++,key_info++)
  {
    bool long_hash_key= false;
    if (key_info->flags & HA_INVISIBLE_KEY)
      continue;
    const char *key_name= key_info->name.str;
    Alter_drop *drop;
    drop_it.rewind();
    while ((drop=drop_it++))
    {
      if (drop->type == Alter_drop::KEY &&
	  !my_strcasecmp(system_charset_info,key_name, drop->name))
	break;
    }
    if (drop)
    {
      if (table->s->tmp_table == NO_TMP_TABLE)
      {
        (void) delete_statistics_for_index(thd, table, key_info, FALSE);
        if (i == table->s->primary_key)
	{
          KEY *tab_key_info= table->key_info;
	  for (uint j=0; j < table->s->keys; j++, tab_key_info++)
	  {
            if (tab_key_info->user_defined_key_parts !=
                tab_key_info->ext_key_parts)
	      (void) delete_statistics_for_index(thd, table, tab_key_info,
                                                 TRUE);
	  }
	}
      }  
      drop_it.remove();
      continue;
    }

    /* If this index is to stay in the table check if it has to be renamed. */
    List_iterator<Alter_rename_key> rename_key_it(rename_key_list);
    Alter_rename_key *rename_key;

    while ((rename_key= rename_key_it++))
    {
      if (!my_strcasecmp(system_charset_info, key_name, rename_key->old_name.str))
      {
        if (!my_strcasecmp(system_charset_info, key_name, primary_key_name))
        {
          my_error(ER_WRONG_NAME_FOR_INDEX, MYF(0), rename_key->old_name.str);
          goto err;
        }
        else if (!my_strcasecmp(system_charset_info, rename_key->new_name.str,
                                primary_key_name))
        {
          my_error(ER_WRONG_NAME_FOR_INDEX, MYF(0), rename_key->new_name.str);
          goto err;
        }

        key_name= rename_key->new_name.str;
        rename_key_it.remove();
        /*
          If the user has explicitly renamed the key, we should no longer
          treat it as generated. Otherwise this key might be automatically
          dropped by mysql_prepare_create_table() and this will confuse
          code in fill_alter_inplace_info().
        */
        key_info->flags&= ~HA_GENERATED_KEY;
        break;
      }
    }

    if (key_info->algorithm == HA_KEY_ALG_LONG_HASH)
    {
      setup_keyinfo_hash(key_info);
      long_hash_key= true;
    }
    const char *dropped_key_part= NULL;
    bool user_keyparts= false; // some user-defined keyparts left
    KEY_PART_INFO *key_part= key_info->key_part;
    key_parts.empty();
    uint key_parts_nr= key_info->user_defined_key_parts;
    if (key_info->without_overlaps)
      key_parts_nr-= 2;

    bool delete_index_stat= FALSE;
    for (uint j=0 ; j < key_parts_nr ; j++,key_part++)
    {
      Field *kfield= key_part->field;
      if (!kfield)
	continue;				// Wrong field (from UNIREG)
      const char *key_part_name=kfield->field_name.str;
      Create_field *cfield;
      uint key_part_length;

      field_it.rewind();
      while ((cfield=field_it++))
      {
	if (cfield->change.str)
	{
	  if (!my_strcasecmp(system_charset_info, key_part_name,
			     cfield->change.str))
	    break;
	}
	else if (!my_strcasecmp(system_charset_info,
				key_part_name, cfield->field_name.str))
	  break;
      }
      if (!cfield)
      {
        if (table->s->primary_key == i)
          modified_primary_key= TRUE;
        delete_index_stat= TRUE;
        if (!(kfield->flags & VERS_SYSTEM_FIELD))
          dropped_key_part= key_part_name;
	continue;				// Field is removed
      }
      key_part_length= key_part->length;
      if (cfield->field)			// Not new field
      {
        /*
          If the field can't have only a part used in a key according to its
          new type, or should not be used partially according to its
          previous type, or the field length is less than the key part
          length, unset the key part length.

          We also unset the key part length if it is the same as the
          old field's length, so the whole new field will be used.

          BLOBs may have cfield->length == 0, which is why we test it before
          checking whether cfield->length < key_part_length (in chars).
          
          In case of TEXTs we check the data type maximum length *in bytes*
          to key part length measured *in characters* (i.e. key_part_length
          devided to mbmaxlen). This is because it's OK to have:
          CREATE TABLE t1 (a tinytext, key(a(254)) character set utf8);
          In case of this example:
          - data type maximum length is 255.
          - key_part_length is 1016 (=254*4, where 4 is mbmaxlen)
         */
        if (!cfield->field->type_handler()->type_can_have_key_part() ||
            !cfield->type_handler()->type_can_have_key_part() ||
            /* spatial keys can't have sub-key length */
            (key_info->flags & HA_SPATIAL) ||
            (cfield->field->field_length == key_part_length &&
             !f_is_blob(key_part->key_type)) ||
            (cfield->length &&
             (((cfield->real_field_type() >= MYSQL_TYPE_TINY_BLOB &&
                cfield->real_field_type() <= MYSQL_TYPE_BLOB) ?
                blob_length_by_type(cfield->real_field_type()) :
                cfield->length) <
	     key_part_length / kfield->charset()->mbmaxlen)))
	  key_part_length= 0;			// Use whole field
      }
      key_part_length /= kfield->charset()->mbmaxlen;
      key_parts.push_back(new (thd->mem_root) Key_part_spec(&cfield->field_name,
                                                            key_part_length, true),
                          thd->mem_root);
      if (!(cfield->invisible == INVISIBLE_SYSTEM && cfield->vers_sys_field()))
        user_keyparts= true;
    }
    if (table->s->tmp_table == NO_TMP_TABLE)
    {
      if (delete_index_stat) 
        (void) delete_statistics_for_index(thd, table, key_info, FALSE);
      else if (modified_primary_key &&
               key_info->user_defined_key_parts != key_info->ext_key_parts)
        (void) delete_statistics_for_index(thd, table, key_info, TRUE);
    }

    if (!user_keyparts && key_parts.elements)
    {
      /*
        If we dropped all user key-parts we also drop implicit system fields.
      */
      key_parts.empty();
    }

    if (key_parts.elements)
    {
      KEY_CREATE_INFO key_create_info;
      Key *key;
      enum Key::Keytype key_type;
      LEX_CSTRING tmp_name;
      bzero((char*) &key_create_info, sizeof(key_create_info));
      if (key_info->algorithm == HA_KEY_ALG_LONG_HASH)
        key_info->algorithm= HA_KEY_ALG_UNDEF;
      key_create_info.algorithm= key_info->algorithm;
      /*
        We copy block size directly as some engines, like Area, sets this
        automatically
      */
      key_create_info.block_size= key_info->block_size;
      key_create_info.flags=      key_info->flags;  // HA_USE_BLOCK_SIZE
      if (key_info->flags & HA_USES_PARSER)
        key_create_info.parser_name= *plugin_name(key_info->parser);
      if (key_info->flags & HA_USES_COMMENT)
        key_create_info.comment= key_info->comment;

      /*
        We're refreshing an already existing index. Since the index is not
        modified, there is no need to check for duplicate indexes again.
      */
      key_create_info.check_for_duplicate_indexes= false;

      if (key_info->flags & HA_SPATIAL)
        key_type= Key::SPATIAL;
      else if (key_info->flags & HA_NOSAME)
      {
        if (! my_strcasecmp(system_charset_info, key_name, primary_key_name))
          key_type= Key::PRIMARY;
        else
          key_type= Key::UNIQUE;
        if (dropped_key_part)
        {
          my_error(ER_KEY_COLUMN_DOES_NOT_EXITS, MYF(0), dropped_key_part);
          if (long_hash_key)
          {
            key_info->algorithm= HA_KEY_ALG_LONG_HASH;
            re_setup_keyinfo_hash(key_info);
          }
          goto err;
        }
      }
      else if (key_info->flags & HA_FULLTEXT)
        key_type= Key::FULLTEXT;
      else
        key_type= Key::MULTIPLE;

      tmp_name.str= key_name;
      tmp_name.length= strlen(key_name);
      /* We dont need LONG_UNIQUE_HASH_FIELD flag because it will be autogenerated */
      key= new (thd->mem_root) Key(key_type, &tmp_name, &key_create_info,
                   MY_TEST(key_info->flags & HA_GENERATED_KEY),
                   &key_parts, key_info->option_list, DDL_options());
      key->without_overlaps= key_info->without_overlaps;
      key->period= table->s->period.name;
      new_key_list.push_back(key, thd->mem_root);
    }
    if (long_hash_key)
    {
      key_info->algorithm= HA_KEY_ALG_LONG_HASH;
      re_setup_keyinfo_hash(key_info);
    }
  }
  {
    Key *key;
    while ((key=key_it++))			// Add new keys
    {
      if (key->type == Key::FOREIGN_KEY &&
          ((Foreign_key *)key)->validate(new_create_list))
        goto err;
      new_key_list.push_back(key, thd->mem_root);
      if (key->name.str &&
	  !my_strcasecmp(system_charset_info, key->name.str, primary_key_name))
      {
	my_error(ER_WRONG_NAME_FOR_INDEX, MYF(0), key->name.str);
        goto err;
      }
    }
  }

  if (table->s->period.name)
  {
    drop_it.rewind();
    Alter_drop *drop;
    for (bool found= false; !found && (drop= drop_it++); )
    {
      found= drop->type == Alter_drop::PERIOD &&
             table->s->period.name.streq(drop->name);
    }

    if (drop)
    {
      drop_period= true;
      drop_it.remove();
    }
    else if (create_info->period_info.is_set() && table->s->period.name)
    {
      my_error(ER_MORE_THAN_ONE_PERIOD, MYF(0));
      goto err;
    }
    else
    {
      create_info->period_info.set_period(period_start_name, period_end_name);
      create_info->period_info.name= table->s->period.name;
    }
  }

  /* Add all table level constraints which are not in the drop list */
  if (table->s->table_check_constraints)
  {
    TABLE_SHARE *share= table->s;

    for (uint i= share->field_check_constraints;
         i < share->table_check_constraints ; i++)
    {
      Virtual_column_info *check= table->check_constraints[i];
      Alter_drop *drop;
      bool keep= true;
      drop_it.rewind();
      while ((drop=drop_it++))
      {
        if (drop->type == Alter_drop::CHECK_CONSTRAINT &&
            !my_strcasecmp(system_charset_info, check->name.str, drop->name))
        {
          drop_it.remove();
          keep= false;
          break;
        }
      }

      if (share->period.constr_name.streq(check->name.str))
      {
        if (!drop_period && !keep)
        {
          my_error(ER_PERIOD_CONSTRAINT_DROP, MYF(0), check->name.str,
                   share->period.name.str);
          goto err;
        }
        keep= keep && !drop_period;

        DBUG_ASSERT(create_info->period_info.constr == NULL || drop_period);

        if (keep)
        {
          Item *expr_copy= check->expr->get_copy(thd);
          check= new Virtual_column_info();
          check->name= share->period.constr_name;
          check->automatic_name= true;
          check->expr= expr_copy;
          create_info->period_info.constr= check;
        }
      }
      /* see if the constraint depends on *only* on dropped fields */
      if (keep && dropped_fields)
      {
        table->default_column_bitmaps();
        bitmap_clear_all(table->read_set);
        check->expr->walk(&Item::register_field_in_read_map, 1, 0);
        if (bitmap_is_subset(table->read_set, dropped_fields))
          keep= false;
        else if (bitmap_is_overlapping(dropped_fields, table->read_set))
        {
          bitmap_intersect(table->read_set, dropped_fields);
          uint field_nr= bitmap_get_first_set(table->read_set);
          my_error(ER_BAD_FIELD_ERROR, MYF(0),
                   table->field[field_nr]->field_name.str, "CHECK");
          goto err;
        }
      }
      if (keep)
      {
        if (alter_info->flags & ALTER_RENAME_COLUMN)
        {
          check->expr->walk(&Item::rename_fields_processor, 1,
                            &column_rename_param);
          // Force reopen because new column name is on thd->mem_root
          table->mark_table_for_reopen();
        }
        new_constraint_list.push_back(check, thd->mem_root);
      }
    }
  }

  if (!alter_info->check_constraint_list.is_empty())
  {
    /* Check the table FOREIGN KEYs for name duplications. */
    List <FOREIGN_KEY_INFO> fk_child_key_list;
    FOREIGN_KEY_INFO *f_key;
    table->file->get_foreign_key_list(thd, &fk_child_key_list);
    List_iterator<FOREIGN_KEY_INFO> fk_key_it(fk_child_key_list);
    while ((f_key= fk_key_it++))
    {
      List_iterator_fast<Virtual_column_info>
        c_it(alter_info->check_constraint_list);
      Virtual_column_info *check;
      while ((check= c_it++))
      {
        if (!check->name.length || check->automatic_name)
          continue;

        if (check->name.length == f_key->foreign_id->length &&
            my_strcasecmp(system_charset_info, f_key->foreign_id->str,
                          check->name.str) == 0)
        {
          my_error(ER_DUP_CONSTRAINT_NAME, MYF(0), "CHECK", check->name.str);
          goto err;
        }
      }
    }
  }

  /* Add new constraints */
  new_constraint_list.append(&alter_info->check_constraint_list);

  if (alter_info->drop_list.elements)
  {
    Alter_drop *drop;
    drop_it.rewind();
    while ((drop=drop_it++)) {
      switch (drop->type) {
      case Alter_drop::KEY:
      case Alter_drop::COLUMN:
      case Alter_drop::CHECK_CONSTRAINT:
      case Alter_drop::PERIOD:
        my_error(ER_CANT_DROP_FIELD_OR_KEY, MYF(0), drop->type_name(),
                 alter_info->drop_list.head()->name);
        goto err;
      case Alter_drop::FOREIGN_KEY:
        // Leave the DROP FOREIGN KEY names in the alter_info->drop_list.
        break;
      }
    }
  }

  if (rename_key_list.elements)
  {
    my_error(ER_KEY_DOES_NOT_EXISTS, MYF(0), rename_key_list.head()->old_name.str,
             table->s->table_name.str);
    goto err;
  }

  if (!create_info->comment.str)
  {
    create_info->comment.str= table->s->comment.str;
    create_info->comment.length= table->s->comment.length;
  }

  table->file->update_create_info(create_info);
  if ((create_info->table_options &
       (HA_OPTION_PACK_KEYS | HA_OPTION_NO_PACK_KEYS)) ||
      (used_fields & HA_CREATE_USED_PACK_KEYS))
    db_create_options&= ~(HA_OPTION_PACK_KEYS | HA_OPTION_NO_PACK_KEYS);
  if ((create_info->table_options &
       (HA_OPTION_STATS_PERSISTENT | HA_OPTION_NO_STATS_PERSISTENT)) ||
      (used_fields & HA_CREATE_USED_STATS_PERSISTENT))
    db_create_options&= ~(HA_OPTION_STATS_PERSISTENT | HA_OPTION_NO_STATS_PERSISTENT);

  if (create_info->table_options &
      (HA_OPTION_CHECKSUM | HA_OPTION_NO_CHECKSUM))
    db_create_options&= ~(HA_OPTION_CHECKSUM | HA_OPTION_NO_CHECKSUM);
  if (create_info->table_options &
      (HA_OPTION_DELAY_KEY_WRITE | HA_OPTION_NO_DELAY_KEY_WRITE))
    db_create_options&= ~(HA_OPTION_DELAY_KEY_WRITE |
			  HA_OPTION_NO_DELAY_KEY_WRITE);
  create_info->table_options|= db_create_options;

  if (table->s->tmp_table)
    create_info->options|=HA_LEX_CREATE_TMP_TABLE;

  rc= FALSE;
  alter_info->create_list.swap(new_create_list);
  alter_info->key_list.swap(new_key_list);
  alter_info->check_constraint_list.swap(new_constraint_list);
err:
  DBUG_RETURN(rc);
}


/**
  Get Create_field object for newly created table by its name
  in the old version of table.

  @param alter_info  Alter_info describing newly created table.
  @param old_name    Name of field in old table.

  @returns Pointer to Create_field object, NULL - if field is
           not present in new version of table.
*/

static Create_field *get_field_by_old_name(Alter_info *alter_info,
                                           const char *old_name)
{
  List_iterator_fast<Create_field> new_field_it(alter_info->create_list);
  Create_field *new_field;

  while ((new_field= new_field_it++))
  {
    if (new_field->field &&
        (my_strcasecmp(system_charset_info,
                       new_field->field->field_name.str,
                       old_name) == 0))
      break;
  }
  return new_field;
}


/** Type of change to foreign key column, */

enum fk_column_change_type
{
  FK_COLUMN_NO_CHANGE, FK_COLUMN_DATA_CHANGE,
  FK_COLUMN_RENAMED, FK_COLUMN_DROPPED
};

/**
  Check that ALTER TABLE's changes on columns of a foreign key are allowed.

  @param[in]   thd              Thread context.
  @param[in]   alter_info       Alter_info describing changes to be done
                                by ALTER TABLE.
  @param[in]   fk_columns       List of columns of the foreign key to check.
  @param[out]  bad_column_name  Name of field on which ALTER TABLE tries to
                                do prohibited operation.

  @note This function takes into account value of @@foreign_key_checks
        setting.

  @retval FK_COLUMN_NO_CHANGE    No significant changes are to be done on
                                 foreign key columns.
  @retval FK_COLUMN_DATA_CHANGE  ALTER TABLE might result in value
                                 change in foreign key column (and
                                 foreign_key_checks is on).
  @retval FK_COLUMN_RENAMED      Foreign key column is renamed.
  @retval FK_COLUMN_DROPPED      Foreign key column is dropped.
*/

static enum fk_column_change_type
fk_check_column_changes(THD *thd, Alter_info *alter_info,
                        List<LEX_CSTRING> &fk_columns,
                        const char **bad_column_name)
{
  List_iterator_fast<LEX_CSTRING> column_it(fk_columns);
  LEX_CSTRING *column;

  *bad_column_name= NULL;

  while ((column= column_it++))
  {
    Create_field *new_field= get_field_by_old_name(alter_info, column->str);

    if (new_field)
    {
      Field *old_field= new_field->field;

      if (lex_string_cmp(system_charset_info, &old_field->field_name,
                         &new_field->field_name))
      {
        /*
          Copy algorithm doesn't support proper renaming of columns in
          the foreign key yet. At the moment we lack API which will tell
          SE that foreign keys should be updated to use new name of column
          like it happens in case of in-place algorithm.
        */
        *bad_column_name= column->str;
        return FK_COLUMN_RENAMED;
      }

      if ((old_field->is_equal(*new_field) == IS_EQUAL_NO) ||
          ((new_field->flags & NOT_NULL_FLAG) &&
           !(old_field->flags & NOT_NULL_FLAG)))
      {
        if (!(thd->variables.option_bits & OPTION_NO_FOREIGN_KEY_CHECKS))
        {
          /*
            Column in a FK has changed significantly. Unless
            foreign_key_checks are off we prohibit this since this
            means values in this column might be changed by ALTER
            and thus referential integrity might be broken,
          */
          *bad_column_name= column->str;
          return FK_COLUMN_DATA_CHANGE;
        }
      }
    }
    else
    {
      /*
        Column in FK was dropped. Most likely this will break
        integrity constraints of InnoDB data-dictionary (and thus
        InnoDB will emit an error), so we prohibit this right away
        even if foreign_key_checks are off.
        This also includes a rare case when another field replaces
        field being dropped since it is easy to break referential
        integrity in this case.
      */
      *bad_column_name= column->str;
      return FK_COLUMN_DROPPED;
    }
  }

  return FK_COLUMN_NO_CHANGE;
}


/**
  Check if ALTER TABLE we are about to execute using COPY algorithm
  is not supported as it might break referential integrity.

  @note If foreign_key_checks is disabled (=0), we allow to break
        referential integrity. But we still disallow some operations
        like dropping or renaming columns in foreign key since they
        are likely to break consistency of InnoDB data-dictionary
        and thus will end-up in error anyway.

  @param[in]  thd          Thread context.
  @param[in]  table        Table to be altered.
  @param[in]  alter_info   Lists of fields, keys to be changed, added
                           or dropped.
  @param[out] alter_ctx    ALTER TABLE runtime context.
                           Alter_table_ctx::fk_error_if_delete flag
                           is set if deletion during alter can break
                           foreign key integrity.

  @retval false  Success.
  @retval true   Error, ALTER - tries to do change which is not compatible
                 with foreign key definitions on the table.
*/

static bool fk_prepare_copy_alter_table(THD *thd, TABLE *table,
                                        Alter_info *alter_info,
                                        Alter_table_ctx *alter_ctx)
{
  List <FOREIGN_KEY_INFO> fk_parent_key_list;
  List <FOREIGN_KEY_INFO> fk_child_key_list;
  FOREIGN_KEY_INFO *f_key;

  DBUG_ENTER("fk_prepare_copy_alter_table");

  table->file->get_parent_foreign_key_list(thd, &fk_parent_key_list);

  /* OOM when building list. */
  if (unlikely(thd->is_error()))
    DBUG_RETURN(true);

  /*
    Remove from the list all foreign keys in which table participates as
    parent which are to be dropped by this ALTER TABLE. This is possible
    when a foreign key has the same table as child and parent.
  */
  List_iterator<FOREIGN_KEY_INFO> fk_parent_key_it(fk_parent_key_list);

  while ((f_key= fk_parent_key_it++))
  {
    Alter_drop *drop;
    List_iterator_fast<Alter_drop> drop_it(alter_info->drop_list);

    while ((drop= drop_it++))
    {
      /*
        InnoDB treats foreign key names in case-insensitive fashion.
        So we do it here too. For database and table name type of
        comparison used depends on lower-case-table-names setting.
        For l_c_t_n = 0 we use case-sensitive comparison, for
        l_c_t_n > 0 modes case-insensitive comparison is used.
      */
      if ((drop->type == Alter_drop::FOREIGN_KEY) &&
          (my_strcasecmp(system_charset_info, f_key->foreign_id->str,
                         drop->name) == 0) &&
          (lex_string_cmp(table_alias_charset, f_key->foreign_db,
                          &table->s->db) == 0) &&
          (lex_string_cmp(table_alias_charset, f_key->foreign_table,
                          &table->s->table_name) == 0))
        fk_parent_key_it.remove();
    }
  }

  /*
    If there are FKs in which this table is parent which were not
    dropped we need to prevent ALTER deleting rows from the table,
    as it might break referential integrity. OTOH it is OK to do
    so if foreign_key_checks are disabled.
  */
  if (!fk_parent_key_list.is_empty() &&
      !(thd->variables.option_bits & OPTION_NO_FOREIGN_KEY_CHECKS))
    alter_ctx->set_fk_error_if_delete_row(fk_parent_key_list.head());

  fk_parent_key_it.rewind();
  while ((f_key= fk_parent_key_it++))
  {
    enum fk_column_change_type changes;
    const char *bad_column_name;

    changes= fk_check_column_changes(thd, alter_info,
                                     f_key->referenced_fields,
                                     &bad_column_name);

    switch(changes)
    {
    case FK_COLUMN_NO_CHANGE:
      /* No significant changes. We can proceed with ALTER! */
      break;
    case FK_COLUMN_DATA_CHANGE:
    {
      char buff[NAME_LEN*2+2];
      strxnmov(buff, sizeof(buff)-1, f_key->foreign_db->str, ".",
               f_key->foreign_table->str, NullS);
      my_error(ER_FK_COLUMN_CANNOT_CHANGE_CHILD, MYF(0), bad_column_name,
               f_key->foreign_id->str, buff);
      DBUG_RETURN(true);
    }
    case FK_COLUMN_RENAMED:
      my_error(ER_ALTER_OPERATION_NOT_SUPPORTED_REASON, MYF(0),
               "ALGORITHM=COPY",
               ER_THD(thd, ER_ALTER_OPERATION_NOT_SUPPORTED_REASON_FK_RENAME),
               "ALGORITHM=INPLACE");
      DBUG_RETURN(true);
    case FK_COLUMN_DROPPED:
    {
      StringBuffer<NAME_LEN*2+2> buff(system_charset_info);
      LEX_CSTRING *db= f_key->foreign_db, *tbl= f_key->foreign_table;

      append_identifier(thd, &buff, db);
      buff.append('.');
      append_identifier(thd, &buff, tbl);
      my_error(ER_FK_COLUMN_CANNOT_DROP_CHILD, MYF(0), bad_column_name,
               f_key->foreign_id->str, buff.c_ptr());
      DBUG_RETURN(true);
    }
    default:
      DBUG_ASSERT(0);
    }
  }

  table->file->get_foreign_key_list(thd, &fk_child_key_list);

  /* OOM when building list. */
  if (unlikely(thd->is_error()))
    DBUG_RETURN(true);

  /*
    Remove from the list all foreign keys which are to be dropped
    by this ALTER TABLE.
  */
  List_iterator<FOREIGN_KEY_INFO> fk_key_it(fk_child_key_list);

  while ((f_key= fk_key_it++))
  {
    Alter_drop *drop;
    List_iterator_fast<Alter_drop> drop_it(alter_info->drop_list);

    while ((drop= drop_it++))
    {
      /* Names of foreign keys in InnoDB are case-insensitive. */
      if ((drop->type == Alter_drop::FOREIGN_KEY) &&
          (my_strcasecmp(system_charset_info, f_key->foreign_id->str,
                         drop->name) == 0))
        fk_key_it.remove();
    }
  }

  fk_key_it.rewind();
  while ((f_key= fk_key_it++))
  {
    enum fk_column_change_type changes;
    const char *bad_column_name;

    changes= fk_check_column_changes(thd, alter_info,
                                     f_key->foreign_fields,
                                     &bad_column_name);

    switch(changes)
    {
    case FK_COLUMN_NO_CHANGE:
      /* No significant changes. We can proceed with ALTER! */
      break;
    case FK_COLUMN_DATA_CHANGE:
      my_error(ER_FK_COLUMN_CANNOT_CHANGE, MYF(0), bad_column_name,
               f_key->foreign_id->str);
      DBUG_RETURN(true);
    case FK_COLUMN_RENAMED:
      my_error(ER_ALTER_OPERATION_NOT_SUPPORTED_REASON, MYF(0),
               "ALGORITHM=COPY",
               ER_THD(thd, ER_ALTER_OPERATION_NOT_SUPPORTED_REASON_FK_RENAME),
               "ALGORITHM=INPLACE");
      DBUG_RETURN(true);
    case FK_COLUMN_DROPPED:
      my_error(ER_FK_COLUMN_CANNOT_DROP, MYF(0), bad_column_name,
               f_key->foreign_id->str);
      DBUG_RETURN(true);
    default:
      DBUG_ASSERT(0);
    }
  }

  /*
    Normally, an attempt to modify an FK parent table will cause
    FK children to be prelocked, so the table-being-altered cannot
    be modified by a cascade FK action, because ALTER holds a lock
    and prelocking will wait.

    But if a new FK is being added by this very ALTER, then the target
    table is not locked yet (it's a temporary table). So, we have to
    lock FK parents explicitly.
  */
  if (alter_info->flags & ALTER_ADD_FOREIGN_KEY)
  {
    List_iterator<Key> fk_list_it(alter_info->key_list);

    while (Key *key= fk_list_it++)
    {
      if (key->type != Key::FOREIGN_KEY)
        continue;

      Foreign_key *fk= static_cast<Foreign_key*>(key);
      char dbuf[NAME_LEN];
      char tbuf[NAME_LEN];
      const char *ref_db= (fk->ref_db.str ?
                           fk->ref_db.str :
                           alter_ctx->new_db.str);
      const char *ref_table= fk->ref_table.str;
      MDL_request mdl_request;

      if (lower_case_table_names)
      {
        strmake_buf(dbuf, ref_db);
        my_casedn_str(system_charset_info, dbuf);
        strmake_buf(tbuf, ref_table);
        my_casedn_str(system_charset_info, tbuf);
        ref_db= dbuf;
        ref_table= tbuf;
      }

      MDL_REQUEST_INIT(&mdl_request, MDL_key::TABLE, ref_db, ref_table,
                       MDL_SHARED_NO_WRITE, MDL_TRANSACTION);
      if (thd->mdl_context.acquire_lock(&mdl_request,
                                        thd->variables.lock_wait_timeout))
        DBUG_RETURN(true);
    }
  }

  DBUG_RETURN(false);
}

/**
  Rename temporary table and/or turn indexes on/off without touching .FRM.
  Its a variant of simple_rename_or_index_change() to be used exclusively
  for temporary tables.

  @param thd            Thread handler
  @param table_list     TABLE_LIST for the table to change
  @param keys_onoff     ENABLE or DISABLE KEYS?
  @param alter_ctx      ALTER TABLE runtime context.

  @return Operation status
    @retval false           Success
    @retval true            Failure
*/
static bool
simple_tmp_rename_or_index_change(THD *thd, TABLE_LIST *table_list,
                                  Alter_info::enum_enable_or_disable keys_onoff,
                                  Alter_table_ctx *alter_ctx)
{
  DBUG_ENTER("simple_tmp_rename_or_index_change");

  TABLE *table= table_list->table;
  bool error= false;

  DBUG_ASSERT(table->s->tmp_table);

  if (keys_onoff != Alter_info::LEAVE_AS_IS)
  {
    THD_STAGE_INFO(thd, stage_manage_keys);
    error= alter_table_manage_keys(table, table->file->indexes_are_disabled(),
                                   keys_onoff);
  }

  if (likely(!error) && alter_ctx->is_table_renamed())
  {
    THD_STAGE_INFO(thd, stage_rename);

    /*
      If THD::rename_temporary_table() fails, there is no need to rename it
      back to the original name (unlike the case for non-temporary tables),
      as it was an allocation error and the table was not renamed.
    */
    error= thd->rename_temporary_table(table, &alter_ctx->new_db,
                                       &alter_ctx->new_alias);
  }

  if (likely(!error))
  {
    /*
      We do not replicate alter table statement on temporary tables under
      ROW-based replication.
    */
    if (!thd->is_current_stmt_binlog_format_row())
    {
      error= write_bin_log(thd, true, thd->query(), thd->query_length()) != 0;
    }
    if (likely(!error))
      my_ok(thd);
  }

  DBUG_RETURN(error);
}


/**
  Rename table and/or turn indexes on/off without touching .FRM

  @param thd            Thread handler
  @param table_list     TABLE_LIST for the table to change
  @param keys_onoff     ENABLE or DISABLE KEYS?
  @param alter_ctx      ALTER TABLE runtime context.

  @return Operation status
    @retval false           Success
    @retval true            Failure
*/

static bool
simple_rename_or_index_change(THD *thd, TABLE_LIST *table_list,
                              Alter_info::enum_enable_or_disable keys_onoff,
                              Alter_table_ctx *alter_ctx)
{
  TABLE *table= table_list->table;
  MDL_ticket *mdl_ticket= table->mdl_ticket;
  int error= 0;
  enum ha_extra_function extra_func= thd->locked_tables_mode
                                       ? HA_EXTRA_NOT_USED
                                       : HA_EXTRA_FORCE_REOPEN;
  DBUG_ENTER("simple_rename_or_index_change");

  if (keys_onoff != Alter_info::LEAVE_AS_IS)
  {
    if (wait_while_table_is_used(thd, table, extra_func))
      DBUG_RETURN(true);

    // It's now safe to take the table level lock.
    if (lock_tables(thd, table_list, alter_ctx->tables_opened, 0))
      DBUG_RETURN(true);

    THD_STAGE_INFO(thd, stage_manage_keys);
    error= alter_table_manage_keys(table,
                                   table->file->indexes_are_disabled(),
                                   keys_onoff);
  }

  if (likely(!error) && alter_ctx->is_table_renamed())
  {
    THD_STAGE_INFO(thd, stage_rename);
    handlerton *old_db_type= table->s->db_type();
    /*
      Then do a 'simple' rename of the table. First we need to close all
      instances of 'source' table.
      Note that if wait_while_table_is_used() returns error here (i.e. if
      this thread was killed) then it must be that previous step of
      simple rename did nothing and therefore we can safely return
      without additional clean-up.
    */
    if (wait_while_table_is_used(thd, table, extra_func))
      DBUG_RETURN(true);
    close_all_tables_for_name(thd, table->s, HA_EXTRA_PREPARE_FOR_RENAME,
                              NULL);

    if (mysql_rename_table(old_db_type, &alter_ctx->db, &alter_ctx->table_name,
                           &alter_ctx->new_db, &alter_ctx->new_alias, 0))
      error= -1;
    else if (Table_triggers_list::change_table_name(thd,
                                                 &alter_ctx->db,
                                                 &alter_ctx->alias,
                                                 &alter_ctx->table_name,
                                                 &alter_ctx->new_db,
                                                 &alter_ctx->new_alias))
    {
      (void) mysql_rename_table(old_db_type,
                                &alter_ctx->new_db, &alter_ctx->new_alias,
                                &alter_ctx->db, &alter_ctx->table_name,
                                NO_FK_CHECKS);
      error= -1;
    }
    /* Update stat tables last. This is to be able to handle rename of a stat table */
    if (error == 0)
      (void) rename_table_in_stat_tables(thd, &alter_ctx->db,
                                         &alter_ctx->table_name,
                                         &alter_ctx->new_db,
                                         &alter_ctx->new_alias);
  }

  if (likely(!error))
  {
    error= write_bin_log(thd, TRUE, thd->query(), thd->query_length());

    if (likely(!error))
      my_ok(thd);
  }
  table_list->table= NULL;                    // For query cache
  query_cache_invalidate3(thd, table_list, 0);

  if ((thd->locked_tables_mode == LTM_LOCK_TABLES ||
       thd->locked_tables_mode == LTM_PRELOCKED_UNDER_LOCK_TABLES))
  {
    /*
      Under LOCK TABLES we should adjust meta-data locks before finishing
      statement. Otherwise we can rely on them being released
      along with the implicit commit.
    */
    if (alter_ctx->is_table_renamed())
      thd->mdl_context.release_all_locks_for_name(mdl_ticket);
    else
      mdl_ticket->downgrade_lock(MDL_SHARED_NO_READ_WRITE);
  }
  DBUG_RETURN(error != 0);
}


static void cleanup_table_after_inplace_alter_keep_files(TABLE *table)
{
  TABLE_SHARE *share= table->s;
  closefrm(table);
  free_table_share(share);
}


static void cleanup_table_after_inplace_alter(TABLE *table)
{
  table->file->ha_create_partitioning_metadata(table->s->normalized_path.str, 0,
                                               CHF_DELETE_FLAG);
  deletefrm(table->s->normalized_path.str);
  cleanup_table_after_inplace_alter_keep_files(table);
}


static int create_table_for_inplace_alter(THD *thd,
                                          const Alter_table_ctx &alter_ctx,
                                          LEX_CUSTRING *frm,
                                          TABLE_SHARE *share,
                                          TABLE *table)
{
  init_tmp_table_share(thd, share, alter_ctx.new_db.str, 0,
                       alter_ctx.new_name.str, alter_ctx.get_tmp_path());
  if (share->init_from_binary_frm_image(thd, true, frm->str, frm->length) ||
      open_table_from_share(thd, share, &alter_ctx.new_name, 0,
                            EXTRA_RECORD, thd->open_options,
                            table, false))
  {
    free_table_share(share);
    deletefrm(alter_ctx.get_tmp_path());
    return 1;
  }
  if (table->internal_tables && open_and_lock_internal_tables(table, false))
  {
    cleanup_table_after_inplace_alter(table);
    return 1;
  }
  return 0;
}


/*
  log query if slave thread and send my_ok()

  Help function for mysql_alter_table()
*/

static bool log_and_ok(THD *thd)
{
  if (thd->slave_thread &&
      write_bin_log(thd, true, thd->query(), thd->query_length()))
    return(true);
  my_ok(thd);
  return(0);
}


/**
  Alter table

  @param thd              Thread handle
  @param new_db           If there is a RENAME clause
  @param new_name         If there is a RENAME clause
  @param create_info      Information from the parsing phase about new
                          table properties.
  @param table_list       The table to change.
  @param alter_info       Lists of fields, keys to be changed, added
                          or dropped.
  @param order_num        How many ORDER BY fields has been specified.
  @param order            List of fields to ORDER BY.
  @param ignore           Whether we have ALTER IGNORE TABLE

  @retval   true          Error
  @retval   false         Success

  This is a veery long function and is everything but the kitchen sink :)
  It is used to alter a table and not only by ALTER TABLE but also
  CREATE|DROP INDEX are mapped on this function.

  When the ALTER TABLE statement just does a RENAME or ENABLE|DISABLE KEYS,
  or both, then this function short cuts its operation by renaming
  the table and/or enabling/disabling the keys. In this case, the FRM is
  not changed, directly by mysql_alter_table. However, if there is a
  RENAME + change of a field, or an index, the short cut is not used.
  See how `create_list` is used to generate the new FRM regarding the
  structure of the fields. The same is done for the indices of the table.

  Altering a table can be done in two ways. The table can be modified
  directly using an in-place algorithm, or the changes can be done using
  an intermediate temporary table (copy). In-place is the preferred
  algorithm as it avoids copying table data. The storage engine
  selects which algorithm to use in check_if_supported_inplace_alter()
  based on information about the table changes from fill_alter_inplace_info().
*/

bool mysql_alter_table(THD *thd, const LEX_CSTRING *new_db,
                       const LEX_CSTRING *new_name,
                       HA_CREATE_INFO *create_info,
                       TABLE_LIST *table_list,
                       Alter_info *alter_info,
                       uint order_num, ORDER *order, bool ignore,
                       bool if_exists)
{
  bool engine_changed, error;
  bool no_ha_table= true;  /* We have not created table in storage engine yet */
  TABLE *table, *new_table;
#ifdef WITH_PARTITION_STORAGE_ENGINE
  bool partition_changed= false;
  bool fast_alter_partition= false;
#endif
  /*
    Create .FRM for new version of table with a temporary name.
    We don't log the statement, it will be logged later.

    Keep information about keys in newly created table as it
    will be used later to construct Alter_inplace_info object
    and by fill_alter_inplace_info() call.
  */
  KEY *key_info;
  uint key_count;
  /*
    Remember if the new definition has new VARCHAR column;
    create_info->varchar will be reset in create_table_impl()/
    mysql_prepare_create_table().
  */
  bool varchar= create_info->varchar, table_creation_was_logged= 0;
  bool binlog_as_create_select= 0, log_if_exists= 0;
  uint tables_opened;
  handlerton *new_db_type, *old_db_type;
  ha_rows copied=0, deleted=0;
  LEX_CUSTRING frm= {0,0};
  char index_file[FN_REFLEN], data_file[FN_REFLEN];
  MDL_request target_mdl_request;
  MDL_ticket *mdl_ticket= 0;
  Alter_table_prelocking_strategy alter_prelocking_strategy;
  DBUG_ENTER("mysql_alter_table");

  /*
    Check if we attempt to alter mysql.slow_log or
    mysql.general_log table and return an error if
    it is the case.
    TODO: this design is obsolete and will be removed.
  */
  int table_kind= check_if_log_table(table_list, FALSE, NullS);

  if (table_kind)
  {
    /* Disable alter of enabled log tables */
    if (logger.is_log_table_enabled(table_kind))
    {
      my_error(ER_BAD_LOG_STATEMENT, MYF(0), "ALTER");
      DBUG_RETURN(true);
    }

    /* Disable alter of log tables to unsupported engine */
    if ((create_info->used_fields & HA_CREATE_USED_ENGINE) &&
        (!create_info->db_type || /* unknown engine */
         !(create_info->db_type->flags & HTON_SUPPORT_LOG_TABLES)))
    {
    unsupported:
      my_error(ER_UNSUPORTED_LOG_ENGINE, MYF(0),
               hton_name(create_info->db_type)->str);
      DBUG_RETURN(true);
    }

    if (create_info->db_type == maria_hton &&
        create_info->transactional != HA_CHOICE_NO)
      goto unsupported;

#ifdef WITH_PARTITION_STORAGE_ENGINE
    if (alter_info->partition_flags & ALTER_PARTITION_INFO)
    {
      my_error(ER_WRONG_USAGE, MYF(0), "PARTITION", "log table");
      DBUG_RETURN(true);
    }
#endif
  }

  THD_STAGE_INFO(thd, stage_init_update);

  /* Check if the new table type is a shared table */
  if (ha_check_if_updates_are_ignored(thd, create_info->db_type, "ALTER"))
  {
    /*
      Remove old local .frm file if it exists. We should use the new
      shared one in the future. The drop is not logged, the ALTER table is
      logged.
    */
    table_list->mdl_request.type= MDL_EXCLUSIVE;
    /* This will only drop the .frm file and local tables, not shared ones */
    error= mysql_rm_table(thd, table_list, 1, 0, 0, 1);
    DBUG_RETURN(log_and_ok(thd));
  }

  /*
    Code below can handle only base tables so ensure that we won't open a view.
    Note that RENAME TABLE the only ALTER clause which is supported for views
    has been already processed.
  */
  table_list->required_type= TABLE_TYPE_NORMAL;

  DEBUG_SYNC(thd, "alter_table_before_open_tables");

  thd->open_options|= HA_OPEN_FOR_ALTER;
  thd->mdl_backup_ticket= 0;
  error= open_tables(thd, &table_list, &tables_opened, 0,
                     &alter_prelocking_strategy);
  thd->open_options&= ~HA_OPEN_FOR_ALTER;

  if (unlikely(error))
  {
    if (if_exists)
    {
      int tmp_errno= thd->get_stmt_da()->sql_errno();
      if (tmp_errno == ER_NO_SUCH_TABLE)
      {
        /*
          ALTER TABLE IF EXISTS was used on not existing table
          We have to log the query on a slave as the table may be a shared one
          from the master and we need to ensure that the next slave can see
          the statement as this slave may not have the table shared
        */
        thd->clear_error();
        DBUG_RETURN(log_and_ok(thd));
      }
    }
    DBUG_RETURN(true);
  }

  table= table_list->table;

#ifdef WITH_WSREP
  if (WSREP(thd) &&
      (thd->lex->sql_command == SQLCOM_ALTER_TABLE ||
       thd->lex->sql_command == SQLCOM_CREATE_INDEX ||
       thd->lex->sql_command == SQLCOM_DROP_INDEX) &&
      !wsrep_should_replicate_ddl(thd, table_list->table->s->db_type()->db_type))
    DBUG_RETURN(true);
#endif

  DEBUG_SYNC(thd, "alter_table_after_open_tables");

  if (table->versioned())
  {
    if (handlerton *hton1= create_info->db_type)
    {
      handlerton *hton2= table->file->partition_ht();
      if (hton1 != hton2 &&
          (ha_check_storage_engine_flag(hton1, HTON_NATIVE_SYS_VERSIONING) ||
           ha_check_storage_engine_flag(hton2, HTON_NATIVE_SYS_VERSIONING)))
      {
        my_error(ER_VERS_ALTER_ENGINE_PROHIBITED, MYF(0), table_list->db.str,
                 table_list->table_name.str);
        DBUG_RETURN(true);
      }
    }
    if (alter_info->vers_prohibited(thd))
    {
      my_error(ER_VERS_ALTER_NOT_ALLOWED, MYF(0),
               table_list->db.str, table_list->table_name.str);
      DBUG_RETURN(true);
    }
  }

  DEBUG_SYNC(thd, "alter_opened_table");

#ifdef WITH_WSREP
  DBUG_EXECUTE_IF("sync.alter_opened_table",
                  {
                    const char act[]=
                      "now "
                      "wait_for signal.alter_opened_table";
                    DBUG_ASSERT(!debug_sync_set_action(thd,
                                                       STRING_WITH_LEN(act)));
                  };);
#endif // WITH_WSREP

  Alter_table_ctx alter_ctx(thd, table_list, tables_opened, new_db, new_name);
  mdl_ticket= table->mdl_ticket;

  /*
    We have to do a check also after table is opened as there could be no
    ENGINE= on the command line or the table could a partitioned S3 table.
  */
  if (table->file->check_if_updates_are_ignored("ALTER"))
  {
    /*
      Table is a shared table. Remove the .frm file. Discovery will create
      a new one if needed.
    */
    table->s->tdc->flushed= 1;         // Force close of all instances
    if (thd->mdl_context.upgrade_shared_lock(mdl_ticket,
                                             MDL_EXCLUSIVE,
                                             thd->variables.lock_wait_timeout))
      DBUG_RETURN(1);
    quick_rm_table(thd, table->file->ht, &table_list->db,
                   &table_list->table_name,
                   NO_HA_TABLE, 0);
    goto end_inplace;
  }
  if (!if_exists &&
      (table->file->partition_ht()->flags &
       HTON_TABLE_MAY_NOT_EXIST_ON_SLAVE))
  {
    /*
      Table is a shared table that may not exist on the slave.
      We add 'if_exists' to the query if it was not used
    */
    log_if_exists= 1;
  }
  table_creation_was_logged= table->s->table_creation_was_logged;

  table->use_all_columns();

  /*
    Prohibit changing of the UNION list of a non-temporary MERGE table
    under LOCK tables. It would be quite difficult to reuse a shrinked
    set of tables from the old table or to open a new TABLE object for
    an extended list and verify that they belong to locked tables.
  */
  if ((thd->locked_tables_mode == LTM_LOCK_TABLES ||
       thd->locked_tables_mode == LTM_PRELOCKED_UNDER_LOCK_TABLES) &&
      (create_info->used_fields & HA_CREATE_USED_UNION) &&
      (table->s->tmp_table == NO_TMP_TABLE))
  {
    my_error(ER_LOCK_OR_ACTIVE_TRANSACTION, MYF(0));
    DBUG_RETURN(true);
  }

  /* Check that we are not trying to rename to an existing table */
  if (alter_ctx.is_table_renamed())
  {
    if (table->s->tmp_table != NO_TMP_TABLE)
    {
      /*
        Check whether a temporary table exists with same requested new name.
        If such table exists, there must be a corresponding TABLE_SHARE in
        THD::all_temp_tables list.
      */
      if (thd->find_tmp_table_share(alter_ctx.new_db.str,
                                    alter_ctx.new_name.str))
      {
        my_error(ER_TABLE_EXISTS_ERROR, MYF(0), alter_ctx.new_alias.str);
        DBUG_RETURN(true);
      }
    }
    else
    {
      MDL_request_list mdl_requests;
      MDL_request target_db_mdl_request;

      MDL_REQUEST_INIT(&target_mdl_request, MDL_key::TABLE,
                       alter_ctx.new_db.str, alter_ctx.new_name.str,
                       MDL_EXCLUSIVE, MDL_TRANSACTION);
      mdl_requests.push_front(&target_mdl_request);

      /*
        If we are moving the table to a different database, we also
        need IX lock on the database name so that the target database
        is protected by MDL while the table is moved.
      */
      if (alter_ctx.is_database_changed())
      {
        MDL_REQUEST_INIT(&target_db_mdl_request, MDL_key::SCHEMA,
                         alter_ctx.new_db.str, "", MDL_INTENTION_EXCLUSIVE,
                         MDL_TRANSACTION);
        mdl_requests.push_front(&target_db_mdl_request);
      }

      /*
        Protection against global read lock must have been acquired when table
        to be altered was being opened.
      */
      DBUG_ASSERT(thd->mdl_context.is_lock_owner(MDL_key::BACKUP,
                                                 "", "",
                                                 MDL_BACKUP_DDL));

      if (thd->mdl_context.acquire_locks(&mdl_requests,
                                         thd->variables.lock_wait_timeout))
        DBUG_RETURN(true);

      DEBUG_SYNC(thd, "locked_table_name");
      /*
        Table maybe does not exist, but we got an exclusive lock
        on the name, now we can safely try to find out for sure.
      */
      if (ha_table_exists(thd, &alter_ctx.new_db, &alter_ctx.new_name))
      {
        /* Table will be closed in do_command() */
        my_error(ER_TABLE_EXISTS_ERROR, MYF(0), alter_ctx.new_alias.str);
        DBUG_RETURN(true);
      }
    }
  }

  if (!create_info->db_type)
  {
#ifdef WITH_PARTITION_STORAGE_ENGINE
    if (table->part_info &&
        create_info->used_fields & HA_CREATE_USED_ENGINE)
    {
      /*
        This case happens when the user specified
        ENGINE = x where x is a non-existing storage engine
        We set create_info->db_type to default_engine_type
        to ensure we don't change underlying engine type
        due to a erroneously given engine name.
      */
      create_info->db_type= table->part_info->default_engine_type;
    }
    else
#endif
      create_info->db_type= table->s->db_type();
  }

  if (check_engine(thd, alter_ctx.new_db.str, alter_ctx.new_name.str, create_info))
    DBUG_RETURN(true);

  if (create_info->vers_info.fix_alter_info(thd, alter_info, create_info, table))
  {
    DBUG_RETURN(true);
  }

  if ((create_info->db_type != table->s->db_type() ||
       (alter_info->partition_flags & ALTER_PARTITION_INFO)) &&
      !table->file->can_switch_engines())
  {
    my_error(ER_ROW_IS_REFERENCED, MYF(0));
    DBUG_RETURN(true);
  }

  /*
   If foreign key is added then check permission to access parent table.

   In function "check_fk_parent_table_access", create_info->db_type is used
   to identify whether engine supports FK constraint or not. Since
   create_info->db_type is set here, check to parent table access is delayed
   till this point for the alter operation.
  */
  if ((alter_info->flags & ALTER_ADD_FOREIGN_KEY) &&
      check_fk_parent_table_access(thd, create_info, alter_info, new_db->str))
    DBUG_RETURN(true);

  /*
    If this is an ALTER TABLE and no explicit row type specified reuse
    the table's row type.
    Note: this is the same as if the row type was specified explicitly.
  */
  if (create_info->row_type == ROW_TYPE_NOT_USED)
  {
    /* ALTER TABLE without explicit row type */
    create_info->row_type= table->s->row_type;
  }
  else
  {
    /* ALTER TABLE with specific row type */
    create_info->used_fields |= HA_CREATE_USED_ROW_FORMAT;
  }

  DBUG_PRINT("info", ("old type: %s  new type: %s",
             ha_resolve_storage_engine_name(table->s->db_type()),
             ha_resolve_storage_engine_name(create_info->db_type)));
  if (ha_check_storage_engine_flag(table->s->db_type(), HTON_ALTER_NOT_SUPPORTED))
  {
    DBUG_PRINT("info", ("doesn't support alter"));
    my_error(ER_ILLEGAL_HA, MYF(0), hton_name(table->s->db_type())->str,
             alter_ctx.db.str, alter_ctx.table_name.str);
    DBUG_RETURN(true);
  }

  if (ha_check_storage_engine_flag(create_info->db_type,
                                   HTON_ALTER_NOT_SUPPORTED))
  {
    DBUG_PRINT("info", ("doesn't support alter"));
    my_error(ER_ILLEGAL_HA, MYF(0), hton_name(create_info->db_type)->str,
             alter_ctx.new_db.str, alter_ctx.new_name.str);
    DBUG_RETURN(true);
  }

  if (table->s->tmp_table == NO_TMP_TABLE)
    mysql_audit_alter_table(thd, table_list);
  else if (table_creation_was_logged && mysql_bin_log.is_open())
  {
    /* Protect against MDL error in binary logging */
    MDL_request mdl_request;
    DBUG_ASSERT(!mdl_ticket);
    MDL_REQUEST_INIT(&mdl_request, MDL_key::BACKUP, "", "", MDL_BACKUP_COMMIT,
                     MDL_TRANSACTION);
    if (thd->mdl_context.acquire_lock(&mdl_request,
                                      thd->variables.lock_wait_timeout))
      DBUG_RETURN(true);
  }

  THD_STAGE_INFO(thd, stage_setup);

  if (alter_info->flags & ALTER_DROP_CHECK_CONSTRAINT)
  {
    /*
      ALTER TABLE DROP CONSTRAINT
      should be replaced with ... DROP [FOREIGN] KEY
      if the constraint is the FOREIGN KEY or UNIQUE one.
    */

    List_iterator<Alter_drop> drop_it(alter_info->drop_list);
    Alter_drop *drop;
    List <FOREIGN_KEY_INFO> fk_child_key_list;
    table->file->get_foreign_key_list(thd, &fk_child_key_list);

    alter_info->flags&= ~ALTER_DROP_CHECK_CONSTRAINT;

    while ((drop= drop_it++))
    {
      if (drop->type == Alter_drop::CHECK_CONSTRAINT)
      {
        {
          /* Test if there is a FOREIGN KEY with this name. */
          FOREIGN_KEY_INFO *f_key;
          List_iterator<FOREIGN_KEY_INFO> fk_key_it(fk_child_key_list);

          while ((f_key= fk_key_it++))
          {
            if (my_strcasecmp(system_charset_info, f_key->foreign_id->str,
                  drop->name) == 0)
            {
              drop->type= Alter_drop::FOREIGN_KEY;
              alter_info->flags|= ALTER_DROP_FOREIGN_KEY;
              goto do_continue;
            }
          }
        }

        {
          /* Test if there is an UNIQUE with this name. */
          uint n_key;

          for (n_key=0; n_key < table->s->keys; n_key++)
          {
            if ((table->key_info[n_key].flags & HA_NOSAME) &&
                my_strcasecmp(system_charset_info,
                              drop->name, table->key_info[n_key].name.str) == 0)
            {
              drop->type= Alter_drop::KEY;
              alter_info->flags|= ALTER_DROP_INDEX;
              goto do_continue;
            }
          }
        }
      }
      alter_info->flags|= ALTER_DROP_CHECK_CONSTRAINT;
do_continue:;
    }
  }

  if (handle_if_exists_options(thd, table, alter_info,
                               &create_info->period_info) ||
      fix_constraints_names(thd, &alter_info->check_constraint_list,
                            create_info))
    DBUG_RETURN(true);

  /*
    Look if we have to do anything at all.
    ALTER can become NOOP after handling
    the IF (NOT) EXISTS options.
  */
  if (alter_info->flags == 0 && alter_info->partition_flags == 0)
  {
    my_snprintf(alter_ctx.tmp_buff, sizeof(alter_ctx.tmp_buff),
                ER_THD(thd, ER_INSERT_INFO), 0L, 0L,
                thd->get_stmt_da()->current_statement_warn_count());
    my_ok(thd, 0L, 0L, alter_ctx.tmp_buff);

    /* We don't replicate alter table statement on temporary tables */
    if (table_creation_was_logged)
    {
      if (write_bin_log_with_if_exists(thd, true, false, log_if_exists))
        DBUG_RETURN(true);
    }

    DBUG_RETURN(false);
  }

  /*
     Test if we are only doing RENAME or KEYS ON/OFF. This works
     as we are testing if flags == 0 above.
  */
  if (!(alter_info->flags & ~(ALTER_RENAME | ALTER_KEYS_ONOFF)) &&
      alter_info->partition_flags == 0 &&
      alter_info->algorithm(thd) !=
      Alter_info::ALTER_TABLE_ALGORITHM_COPY)   // No need to touch frm.
  {
    bool res;

    if (!table->s->tmp_table)
    {
      // This requires X-lock, no other lock levels supported.
      if (alter_info->requested_lock != Alter_info::ALTER_TABLE_LOCK_DEFAULT &&
          alter_info->requested_lock != Alter_info::ALTER_TABLE_LOCK_EXCLUSIVE)
      {
        my_error(ER_ALTER_OPERATION_NOT_SUPPORTED, MYF(0),
                 "LOCK=NONE/SHARED", "LOCK=EXCLUSIVE");
        DBUG_RETURN(true);
      }
      res= simple_rename_or_index_change(thd, table_list,
                                         alter_info->keys_onoff,
                                         &alter_ctx);
    }
    else
    {
      res= simple_tmp_rename_or_index_change(thd, table_list,
                                             alter_info->keys_onoff,
                                             &alter_ctx);
    }
    DBUG_RETURN(res);
  }

  /* We have to do full alter table. */

#ifdef WITH_PARTITION_STORAGE_ENGINE
  {
    if (prep_alter_part_table(thd, table, alter_info, create_info,
                              &partition_changed, &fast_alter_partition))
    {
      DBUG_RETURN(true);
    }
  }
#endif

  if (mysql_prepare_alter_table(thd, table, create_info, alter_info,
                                &alter_ctx))
  {
    DBUG_RETURN(true);
  }

  set_table_default_charset(thd, create_info, alter_ctx.db);

  if (create_info->check_fields(thd, alter_info,
                                table_list->table_name, table_list->db) ||
      create_info->fix_period_fields(thd, alter_info))
    DBUG_RETURN(true);

  if (!opt_explicit_defaults_for_timestamp)
    promote_first_timestamp_column(&alter_info->create_list);

#ifdef WITH_PARTITION_STORAGE_ENGINE
  if (fast_alter_partition)
  {
    /*
      ALGORITHM and LOCK clauses are generally not allowed by the
      parser for operations related to partitioning.
      The exceptions are ALTER_PARTITION_INFO and ALTER_PARTITION_REMOVE.
      For consistency, we report ER_ALTER_OPERATION_NOT_SUPPORTED here.
    */
    if (alter_info->requested_lock !=
        Alter_info::ALTER_TABLE_LOCK_DEFAULT)
    {
      my_error(ER_ALTER_OPERATION_NOT_SUPPORTED_REASON, MYF(0),
               "LOCK=NONE/SHARED/EXCLUSIVE",
               ER_THD(thd, ER_ALTER_OPERATION_NOT_SUPPORTED_REASON_PARTITION),
               "LOCK=DEFAULT");
      DBUG_RETURN(true);
    }
    else if (alter_info->algorithm(thd) !=
             Alter_info::ALTER_TABLE_ALGORITHM_DEFAULT)
    {
      my_error(ER_ALTER_OPERATION_NOT_SUPPORTED_REASON, MYF(0),
               "ALGORITHM=COPY/INPLACE",
               ER_THD(thd, ER_ALTER_OPERATION_NOT_SUPPORTED_REASON_PARTITION),
               "ALGORITHM=DEFAULT");
      DBUG_RETURN(true);
    }

    /*
      Upgrade from MDL_SHARED_UPGRADABLE to MDL_SHARED_NO_WRITE.
      Afterwards it's safe to take the table level lock.
    */
    if ((thd->mdl_context.upgrade_shared_lock(mdl_ticket, MDL_SHARED_NO_WRITE,
             thd->variables.lock_wait_timeout)) ||
        lock_tables(thd, table_list, alter_ctx.tables_opened, 0))
    {
      DBUG_RETURN(true);
    }

    // In-place execution of ALTER TABLE for partitioning.
    DBUG_RETURN(fast_alter_partition_table(thd, table, alter_info,
                                           create_info, table_list,
                                           &alter_ctx.db,
                                           &alter_ctx.table_name));
  }
#endif

  /*
    Use copy algorithm if:
    - old_alter_table system variable is set without in-place requested using
      the ALGORITHM clause.
    - Or if in-place is impossible for given operation.
    - Changes to partitioning which were not handled by fast_alter_part_table()
      needs to be handled using table copying algorithm unless the engine
      supports auto-partitioning as such engines can do some changes
      using in-place API.
  */
  if ((thd->variables.alter_algorithm == Alter_info::ALTER_TABLE_ALGORITHM_COPY &&
       alter_info->algorithm(thd) !=
       Alter_info::ALTER_TABLE_ALGORITHM_INPLACE)
      || is_inplace_alter_impossible(table, create_info, alter_info)
      || IF_PARTITIONING((partition_changed &&
          !(table->s->db_type()->partition_flags() & HA_USE_AUTO_PARTITION)), 0))
  {
    if (alter_info->algorithm(thd) ==
        Alter_info::ALTER_TABLE_ALGORITHM_INPLACE)
    {
      my_error(ER_ALTER_OPERATION_NOT_SUPPORTED, MYF(0),
               "ALGORITHM=INPLACE", "ALGORITHM=COPY");
      DBUG_RETURN(true);
    }
    alter_info->set_requested_algorithm(
      Alter_info::ALTER_TABLE_ALGORITHM_COPY);
  }

  /*
    ALTER TABLE ... ENGINE to the same engine is a common way to
    request table rebuild. Set ALTER_RECREATE flag to force table
    rebuild.
  */
  if (create_info->db_type == table->s->db_type() &&
      create_info->used_fields & HA_CREATE_USED_ENGINE)
    alter_info->flags|= ALTER_RECREATE;

  /*
    If the old table had partitions and we are doing ALTER TABLE ...
    engine= <new_engine>, the new table must preserve the original
    partitioning. This means that the new engine is still the
    partitioning engine, not the engine specified in the parser.
    This is discovered in prep_alter_part_table, which in such case
    updates create_info->db_type.
    It's therefore important that the assignment below is done
    after prep_alter_part_table.
  */
  new_db_type= create_info->db_type;
  old_db_type= table->s->db_type();
  new_table= NULL;

  /*
    Handling of symlinked tables:
    If no rename:
      Create new data file and index file on the same disk as the
      old data and index files.
      Copy data.
      Rename new data file over old data file and new index file over
      old index file.
      Symlinks are not changed.

   If rename:
      Create new data file and index file on the same disk as the
      old data and index files.  Create also symlinks to point at
      the new tables.
      Copy data.
      At end, rename intermediate tables, and symlinks to intermediate
      table, to final table name.
      Remove old table and old symlinks

    If rename is made to another database:
      Create new tables in new database.
      Copy data.
      Remove old table and symlinks.
  */
  if (!alter_ctx.is_database_changed())
  {
    if (create_info->index_file_name)
    {
      /* Fix index_file_name to have 'tmp_name' as basename */
      strmov(index_file, alter_ctx.tmp_name.str);
      create_info->index_file_name=fn_same(index_file,
                                           create_info->index_file_name,
                                           1);
    }
    if (create_info->data_file_name)
    {
      /* Fix data_file_name to have 'tmp_name' as basename */
      strmov(data_file, alter_ctx.tmp_name.str);
      create_info->data_file_name=fn_same(data_file,
                                          create_info->data_file_name,
                                          1);
    }
  }
  else
  {
    /* Ignore symlink if db is changed. */
    create_info->data_file_name=create_info->index_file_name=0;
  }

  DEBUG_SYNC(thd, "alter_table_before_create_table_no_lock");

  tmp_disable_binlog(thd);
  create_info->options|=HA_CREATE_TMP_ALTER;
  create_info->alias= alter_ctx.table_name;
  error= create_table_impl(thd, alter_ctx.db, alter_ctx.table_name,
                           alter_ctx.new_db, alter_ctx.tmp_name,
                           alter_ctx.get_tmp_path(),
                           thd->lex->create_info, create_info, alter_info,
                           C_ALTER_TABLE_FRM_ONLY, NULL,
                           &key_info, &key_count, &frm);
  reenable_binlog(thd);
  if (unlikely(error))
  {
    my_free(const_cast<uchar*>(frm.str));
    DBUG_RETURN(true);
  }

  if (alter_info->algorithm(thd) != Alter_info::ALTER_TABLE_ALGORITHM_COPY)
  {
    Alter_inplace_info ha_alter_info(create_info, alter_info,
                                     key_info, key_count,
                                     IF_PARTITIONING(thd->work_part_info, NULL),
                                     ignore, alter_ctx.error_if_not_empty);
    TABLE_SHARE altered_share;
    TABLE altered_table;
    bool use_inplace= true;

    /* Fill the Alter_inplace_info structure. */
    if (fill_alter_inplace_info(thd, table, varchar, &ha_alter_info))
      goto err_new_table_cleanup;

    /*
      We can ignore ALTER_COLUMN_ORDER and instead check
      ALTER_STORED_COLUMN_ORDER & ALTER_VIRTUAL_COLUMN_ORDER. This
      is ok as ALTER_COLUMN_ORDER may be wrong if we use AFTER last_field
      ALTER_COLUMN_NAME is set if field really was renamed.
    */

    if (!(ha_alter_info.handler_flags &
          ~(ALTER_COLUMN_ORDER | ALTER_RENAME_COLUMN)))
    {
      /*
        No-op ALTER, no need to call handler API functions.

        If this code path is entered for an ALTER statement that
        should not be a real no-op, new handler flags should be added
        and fill_alter_inplace_info() adjusted.

        Note that we can end up here if an ALTER statement has clauses
        that cancel each other out (e.g. ADD/DROP identically index).

        Also note that we ignore the LOCK clause here.

        TODO don't create partitioning metadata in the first place
      */
      table->file->ha_create_partitioning_metadata(alter_ctx.get_tmp_path(),
                                                   NULL, CHF_DELETE_FLAG);
      my_free(const_cast<uchar*>(frm.str));
      goto end_inplace;
    }

    // We assume that the table is non-temporary.
    DBUG_ASSERT(!table->s->tmp_table);

    if (create_table_for_inplace_alter(thd, alter_ctx, &frm, &altered_share,
                                       &altered_table))
      goto err_new_table_cleanup;

    /* Set markers for fields in TABLE object for altered table. */
    update_altered_table(ha_alter_info, &altered_table);

    /*
      Mark all columns in 'altered_table' as used to allow usage
      of its record[0] buffer and Field objects during in-place
      ALTER TABLE.
    */
    altered_table.column_bitmaps_set_no_signal(&altered_table.s->all_set,
                                               &altered_table.s->all_set);
    restore_record(&altered_table, s->default_values); // Create empty record
    /* Check that we can call default functions with default field values */
    thd->count_cuted_fields= CHECK_FIELD_EXPRESSION;
    altered_table.reset_default_fields();
    if (altered_table.default_field &&
        altered_table.update_default_fields(true))
    {
      cleanup_table_after_inplace_alter(&altered_table);
      goto err_new_table_cleanup;
    }
    thd->count_cuted_fields= CHECK_FIELD_IGNORE;

    if (alter_info->requested_lock == Alter_info::ALTER_TABLE_LOCK_NONE)
      ha_alter_info.online= true;
    // Ask storage engine whether to use copy or in-place
<<<<<<< HEAD
    ha_alter_info.inplace_supported=
      table->file->check_if_supported_inplace_alter(&altered_table,
                                                    &ha_alter_info);
    if (ha_alter_info.inplace_supported != HA_ALTER_INPLACE_NOT_SUPPORTED)
    {
      List_iterator<Key> it(alter_info->key_list);
      while (Key *k= it++)
      {
        if (k->without_overlaps)
        {
          ha_alter_info.inplace_supported= HA_ALTER_INPLACE_NOT_SUPPORTED;
          break;
        }
      }
=======
    {
      Check_level_instant_set check_level_save(thd, CHECK_FIELD_WARN);
      ha_alter_info.inplace_supported=
        table->file->check_if_supported_inplace_alter(&altered_table,
                                                      &ha_alter_info);
>>>>>>> c294443b
    }

    if (alter_info->supports_algorithm(thd, &ha_alter_info) ||
        alter_info->supports_lock(thd, &ha_alter_info))
    {
      cleanup_table_after_inplace_alter(&altered_table);
      goto err_new_table_cleanup;
    }

    // If SHARED lock and no particular algorithm was requested, use COPY.
    if (ha_alter_info.inplace_supported == HA_ALTER_INPLACE_EXCLUSIVE_LOCK &&
        alter_info->requested_lock == Alter_info::ALTER_TABLE_LOCK_SHARED &&
         alter_info->algorithm(thd) ==
                 Alter_info::ALTER_TABLE_ALGORITHM_DEFAULT &&
         thd->variables.alter_algorithm ==
                 Alter_info::ALTER_TABLE_ALGORITHM_DEFAULT)
      use_inplace= false;

    if (ha_alter_info.inplace_supported == HA_ALTER_INPLACE_NOT_SUPPORTED)
      use_inplace= false;

    if (use_inplace)
    {
      table->s->frm_image= &frm;
      /*
        Set the truncated column values of thd as warning
        for alter table.
      */
      Check_level_instant_set check_level_save(thd, CHECK_FIELD_WARN);
      int res= mysql_inplace_alter_table(thd, table_list, table, &altered_table,
                                         &ha_alter_info,
                                         &target_mdl_request, &alter_ctx);
      my_free(const_cast<uchar*>(frm.str));

      if (res)
      {
        cleanup_table_after_inplace_alter(&altered_table);
        DBUG_RETURN(true);
      }
      cleanup_table_after_inplace_alter_keep_files(&altered_table);

      goto end_inplace;
    }
    else
      cleanup_table_after_inplace_alter_keep_files(&altered_table);
  }

  /* ALTER TABLE using copy algorithm. */

  /* Check if ALTER TABLE is compatible with foreign key definitions. */
  if (fk_prepare_copy_alter_table(thd, table, alter_info, &alter_ctx))
    goto err_new_table_cleanup;

  if (!table->s->tmp_table)
  {
    // COPY algorithm doesn't work with concurrent writes.
    if (alter_info->requested_lock == Alter_info::ALTER_TABLE_LOCK_NONE)
    {
      my_error(ER_ALTER_OPERATION_NOT_SUPPORTED_REASON, MYF(0),
               "LOCK=NONE",
               ER_THD(thd, ER_ALTER_OPERATION_NOT_SUPPORTED_REASON_COPY),
               "LOCK=SHARED");
      goto err_new_table_cleanup;
    }

    // If EXCLUSIVE lock is requested, upgrade already.
    if (alter_info->requested_lock == Alter_info::ALTER_TABLE_LOCK_EXCLUSIVE &&
        wait_while_table_is_used(thd, table, HA_EXTRA_FORCE_REOPEN))
      goto err_new_table_cleanup;

    /*
      Otherwise upgrade to SHARED_NO_WRITE.
      Note that under LOCK TABLES, we will already have SHARED_NO_READ_WRITE.
    */
    if (alter_info->requested_lock != Alter_info::ALTER_TABLE_LOCK_EXCLUSIVE &&
        thd->mdl_context.upgrade_shared_lock(mdl_ticket, MDL_SHARED_NO_WRITE,
                                             thd->variables.lock_wait_timeout))
      goto err_new_table_cleanup;

    DEBUG_SYNC(thd, "alter_table_copy_after_lock_upgrade");
  }
  else
    thd->close_unused_temporary_table_instances(table_list);

  // It's now safe to take the table level lock.
  if (lock_tables(thd, table_list, alter_ctx.tables_opened,
                  MYSQL_LOCK_USE_MALLOC))
    goto err_new_table_cleanup;

  if (ha_create_table(thd, alter_ctx.get_tmp_path(),
                      alter_ctx.new_db.str, alter_ctx.new_name.str,
                      create_info, &frm))
    goto err_new_table_cleanup;

  /* Mark that we have created table in storage engine. */
  no_ha_table= false;
  DEBUG_SYNC(thd, "alter_table_intermediate_table_created");

  /* Open the table since we need to copy the data. */
  new_table= thd->create_and_open_tmp_table(&frm,
                                            alter_ctx.get_tmp_path(),
                                            alter_ctx.new_db.str,
                                            alter_ctx.new_name.str,
                                            true);
  if (!new_table)
    goto err_new_table_cleanup;

  if (table->s->tmp_table != NO_TMP_TABLE)
  {
    /* in case of alter temp table send the tracker in OK packet */
    thd->session_tracker.state_change.mark_as_changed(thd);
  }

  /*
    Note: In case of MERGE table, we do not attach children. We do not
    copy data for MERGE tables. Only the children have data.
  */

  /* Copy the data if necessary. */
  thd->count_cuted_fields= CHECK_FIELD_WARN;	// calc cuted fields
  thd->cuted_fields=0L;

  /*
    We do not copy data for MERGE tables. Only the children have data.
    MERGE tables have HA_NO_COPY_ON_ALTER set.
  */
  if (!(new_table->file->ha_table_flags() & HA_NO_COPY_ON_ALTER))
  {
    new_table->next_number_field=new_table->found_next_number_field;
    THD_STAGE_INFO(thd, stage_copy_to_tmp_table);
    DBUG_EXECUTE_IF("abort_copy_table", {
        my_error(ER_LOCK_WAIT_TIMEOUT, MYF(0));
        goto err_new_table_cleanup;
      });

    /*
      If old table was a shared table and new table is not same type,
      the slaves will not be able to recreate the data. In this case we
      write the CREATE TABLE statement for the new table to the log and
      log all inserted rows to the table.
    */
    if ((table->file->partition_ht()->flags &
         HTON_TABLE_MAY_NOT_EXIST_ON_SLAVE) &&
        (table->file->partition_ht() != new_table->file->partition_ht()) &&
        thd->binlog_table_should_be_logged(&new_table->s->db))
    {
      /*
        'new_table' is marked as internal temp table, but we want to have
        the logging based on the original table type
      */
      bool res;
      tmp_table_type org_tmp_table= new_table->s->tmp_table;
      new_table->s->tmp_table= table->s->tmp_table;

      /* Force row logging, even if the table was created as 'temporary' */
      new_table->s->can_do_row_logging= 1;
      thd->binlog_start_trans_and_stmt();
      thd->variables.option_bits|= OPTION_BIN_COMMIT_OFF;
      res= (binlog_drop_table(thd, table) ||
            binlog_create_table(thd, new_table, 1));
      new_table->s->tmp_table= org_tmp_table;
      if (res)
        goto err_new_table_cleanup;
      /*
        ha_write_row() will log inserted rows in copy_data_between_tables().
        No additional logging of query is needed
      */
      binlog_as_create_select= 1;
      DBUG_ASSERT(new_table->file->row_logging);
      new_table->mark_columns_needed_for_insert();
      thd->binlog_write_table_map(new_table, 1);
    }
    if (copy_data_between_tables(thd, table, new_table,
                                 alter_info->create_list, ignore,
                                 order_num, order, &copied, &deleted,
                                 alter_info->keys_onoff,
                                 &alter_ctx))
      goto err_new_table_cleanup;
  }
  else
  {
    if (!table->s->tmp_table &&
        wait_while_table_is_used(thd, table, HA_EXTRA_FORCE_REOPEN))
      goto err_new_table_cleanup;
    THD_STAGE_INFO(thd, stage_manage_keys);
    alter_table_manage_keys(table, table->file->indexes_are_disabled(),
                            alter_info->keys_onoff);
    if (trans_commit_stmt(thd) || trans_commit_implicit(thd))
      goto err_new_table_cleanup;
  }
  thd->count_cuted_fields= CHECK_FIELD_IGNORE;

  if (table->s->tmp_table != NO_TMP_TABLE)
  {
    /* Close lock if this is a transactional table */
    if (thd->lock)
    {
      if (thd->locked_tables_mode != LTM_LOCK_TABLES &&
          thd->locked_tables_mode != LTM_PRELOCKED_UNDER_LOCK_TABLES)
      {
        int tmp_error= mysql_unlock_tables(thd, thd->lock);
        thd->lock= NULL;
        if (tmp_error)
          goto err_new_table_cleanup;
      }
      else
      {
        /*
          If LOCK TABLES list is not empty and contains this table,
          unlock the table and remove the table from this list.
        */
        if (mysql_lock_remove(thd, thd->lock, table))
          goto err_new_table_cleanup;
      }
    }
    new_table->s->table_creation_was_logged=
      table->s->table_creation_was_logged;
    /* Remove link to old table and rename the new one */
    thd->drop_temporary_table(table, NULL, true);
    /* Should pass the 'new_name' as we store table name in the cache */
    if (thd->rename_temporary_table(new_table, &alter_ctx.new_db,
                                    &alter_ctx.new_name))
      goto err_new_table_cleanup;

    if (binlog_as_create_select)
    {
      /*
        The original table is now deleted. Copy the
        DROP + CREATE + data statement to the binary log
      */
      thd->variables.option_bits&= ~OPTION_BIN_COMMIT_OFF;
      (binlog_hton->commit)(binlog_hton, thd, 1);
    }

    /* We don't replicate alter table statement on temporary tables */
    if (!thd->is_current_stmt_binlog_format_row() &&
        table_creation_was_logged &&
        !binlog_as_create_select &&
        write_bin_log_with_if_exists(thd, true, false, log_if_exists))
      DBUG_RETURN(true);
    my_free(const_cast<uchar*>(frm.str));
    goto end_temporary;
  }

  /*
    Check if file names for the engine are unique.  If we change engine
    and file names are unique then we don't need to rename the original
    table to a temporary name during the rename phase

    File names are unique if engine changed and
    - Either new or old engine does not store the table in files
    - Neither old or new engine uses files from another engine
      The above is mainly true for the sequence and the partition engine.
  */
  engine_changed= ((new_table->file->ht != table->file->ht) &&
                   ((!(new_table->file->ha_table_flags() & HA_FILE_BASED) ||
                     !(table->file->ha_table_flags() & HA_FILE_BASED))) &&
                   !(table->file->ha_table_flags() & HA_REUSES_FILE_NAMES) &&
                   !(new_table->file->ha_table_flags() &
                     HA_REUSES_FILE_NAMES));
  /*
    Close the intermediate table that will be the new table, but do
    not delete it! Even though MERGE tables do not have their children
    attached here it is safe to call THD::drop_temporary_table().
  */
  thd->drop_temporary_table(new_table, NULL, false);
  new_table= NULL;

  DEBUG_SYNC(thd, "alter_table_before_rename_result_table");

  /*
    Data is copied. Now we:
    1) Wait until all other threads will stop using old version of table
       by upgrading shared metadata lock to exclusive one.
    2) Close instances of table open by this thread and replace them
       with placeholders to simplify reopen process.
    3) Rename the old table to a temp name, rename the new one to the
       old name.
    4) If we are under LOCK TABLES and don't do ALTER TABLE ... RENAME
       we reopen new version of table.
    5) Write statement to the binary log.
    6) If we are under LOCK TABLES and do ALTER TABLE ... RENAME we
       remove placeholders and release metadata locks.
    7) If we are not not under LOCK TABLES we rely on the caller
      (mysql_execute_command()) to release metadata locks.
  */

  THD_STAGE_INFO(thd, stage_rename_result_table);

  if (wait_while_table_is_used(thd, table, HA_EXTRA_PREPARE_FOR_RENAME))
    goto err_new_table_cleanup;

  close_all_tables_for_name(thd, table->s,
                            alter_ctx.is_table_renamed() ?
                            HA_EXTRA_PREPARE_FOR_RENAME:
                            HA_EXTRA_NOT_USED,
                            NULL);
  table_list->table= table= NULL;                  /* Safety */
  my_free(const_cast<uchar*>(frm.str));

  /*
    Rename the old table to temporary name to have a backup in case
    anything goes wrong while renaming the new table.
    We only have to do this if name of the table is not changed.
    If we are changing to use another table handler, we don't
    have to do the rename as the table names will not interfer.
  */
  char backup_name_buff[FN_LEN];
  LEX_CSTRING backup_name;
  backup_name.str= backup_name_buff;

  DBUG_PRINT("info", ("is_table_renamed: %d  engine_changed: %d",
                      alter_ctx.is_table_renamed(), engine_changed));

  /*
    InnoDB cannot use the rename optimization when foreign key
    constraint is involved because InnoDB fails to drop the
    parent table due to foreign key constraint
  */
  if (!alter_ctx.is_table_renamed() || alter_ctx.fk_error_if_delete_row)
  {
    backup_name.length= my_snprintf(backup_name_buff, sizeof(backup_name_buff),
                                    "%s-backup-%lx-%llx", tmp_file_prefix,
                                    current_pid, thd->thread_id);
    if (lower_case_table_names)
      my_casedn_str(files_charset_info, backup_name_buff);
    if (mysql_rename_table(old_db_type, &alter_ctx.db, &alter_ctx.table_name,
                           &alter_ctx.db, &backup_name,
                           FN_TO_IS_TMP |
                           (engine_changed ? NO_HA_TABLE | NO_PAR_TABLE : 0)))
    {
      // Rename to temporary name failed, delete the new table, abort ALTER.
      (void) quick_rm_table(thd, new_db_type, &alter_ctx.new_db,
                            &alter_ctx.tmp_name, FN_IS_TMP);
      goto err_with_mdl;
    }
  }
  else
  {
    /* The original table is the backup */
    backup_name= alter_ctx.table_name;
    PSI_CALL_drop_table_share(0, alter_ctx.db.str, (int) alter_ctx.db.length,
                              alter_ctx.table_name.str, (int) alter_ctx.table_name.length);
  }

  // Rename the new table to the correct name.
  if (mysql_rename_table(new_db_type, &alter_ctx.new_db, &alter_ctx.tmp_name,
                         &alter_ctx.new_db, &alter_ctx.new_alias,
                         FN_FROM_IS_TMP))
  {
    // Rename failed, delete the temporary table.
    (void) quick_rm_table(thd, new_db_type, &alter_ctx.new_db,
                          &alter_ctx.tmp_name, FN_IS_TMP);

    if (!alter_ctx.is_table_renamed() || alter_ctx.fk_error_if_delete_row)
    {
      // Restore the backup of the original table to the old name.
      (void) mysql_rename_table(old_db_type, &alter_ctx.db, &backup_name,
                                &alter_ctx.db, &alter_ctx.alias,
                                FN_FROM_IS_TMP | NO_FK_CHECKS |
                                (engine_changed ? NO_HA_TABLE | NO_PAR_TABLE :
                                 0));
    }
    goto err_with_mdl;
  }

  // Check if we renamed the table and if so update trigger files.
  if (alter_ctx.is_table_renamed())
  {
    if (Table_triggers_list::change_table_name(thd,
                                               &alter_ctx.db,
                                               &alter_ctx.alias,
                                               &alter_ctx.table_name,
                                               &alter_ctx.new_db,
                                               &alter_ctx.new_alias))
    {
      // Rename succeeded, delete the new table.
      (void) quick_rm_table(thd, new_db_type,
                            &alter_ctx.new_db, &alter_ctx.new_alias, 0);
      // Restore the backup of the original table to the old name.
      (void) mysql_rename_table(old_db_type, &alter_ctx.db, &backup_name,
                                &alter_ctx.db, &alter_ctx.alias,
                                FN_FROM_IS_TMP | NO_FK_CHECKS |
                                (engine_changed ? NO_HA_TABLE | NO_PAR_TABLE :
                                 0));
      goto err_with_mdl;
    }
    rename_table_in_stat_tables(thd, &alter_ctx.db, &alter_ctx.alias,
                                &alter_ctx.new_db, &alter_ctx.new_alias);
  }

  // ALTER TABLE succeeded, delete the backup of the old table.
  error= quick_rm_table(thd, old_db_type, &alter_ctx.db, &backup_name,
                        FN_IS_TMP |
                        (engine_changed ? NO_HA_TABLE | NO_PAR_TABLE: 0));
  if (engine_changed)
  {
    /* the .frm file was removed but not the original table */
    error|= quick_rm_table(thd, old_db_type, &alter_ctx.db,
                           &alter_ctx.table_name,
                           NO_FRM_RENAME |
                           (engine_changed ? 0 : FN_IS_TMP));
  }
  if (binlog_as_create_select)
  {
    /*
      The original table is now deleted. Copy the
      DROP + CREATE + data statement to the binary log
    */
    thd->variables.option_bits&= ~OPTION_BIN_COMMIT_OFF;
    binlog_hton->commit(binlog_hton, thd, 1);
  }

  if (error)
  {
    /*
      The fact that deletion of the backup failed is not critical
      error, but still worth reporting as it might indicate serious
      problem with server.
    */
    goto err_with_mdl_after_alter;
  }

end_inplace:
  thd->variables.option_bits&= ~OPTION_BIN_COMMIT_OFF;

  if (thd->locked_tables_list.reopen_tables(thd, false))
    goto err_with_mdl_after_alter;

  THD_STAGE_INFO(thd, stage_end);

  DEBUG_SYNC(thd, "alter_table_before_main_binlog");

  DBUG_ASSERT(!(mysql_bin_log.is_open() &&
                thd->is_current_stmt_binlog_format_row() &&
                (create_info->tmp_table())));
  if (!binlog_as_create_select)
  {
    if (write_bin_log_with_if_exists(thd, true, false, log_if_exists))
      DBUG_RETURN(true);
  }
  table_list->table= NULL;			// For query cache
  query_cache_invalidate3(thd, table_list, false);

  if (thd->locked_tables_mode == LTM_LOCK_TABLES ||
      thd->locked_tables_mode == LTM_PRELOCKED_UNDER_LOCK_TABLES)
  {
    if (alter_ctx.is_table_renamed())
      thd->mdl_context.release_all_locks_for_name(mdl_ticket);
    else
      mdl_ticket->downgrade_lock(MDL_SHARED_NO_READ_WRITE);
  }

end_temporary:
  thd->variables.option_bits&= ~OPTION_BIN_COMMIT_OFF;

  my_snprintf(alter_ctx.tmp_buff, sizeof(alter_ctx.tmp_buff),
              ER_THD(thd, ER_INSERT_INFO),
	      (ulong) (copied + deleted), (ulong) deleted,
	      (ulong) thd->get_stmt_da()->current_statement_warn_count());
  my_ok(thd, copied + deleted, 0L, alter_ctx.tmp_buff);
  DEBUG_SYNC(thd, "alter_table_inplace_trans_commit");
  DBUG_RETURN(false);

err_new_table_cleanup:
  DBUG_PRINT("error", ("err_new_table_cleanup"));
  thd->variables.option_bits&= ~OPTION_BIN_COMMIT_OFF;

  my_free(const_cast<uchar*>(frm.str));
  /*
    No default value was provided for a DATE/DATETIME field, the
    current sql_mode doesn't allow the '0000-00-00' value and
    the table to be altered isn't empty.
    Report error here.
  */
  if (unlikely(alter_ctx.error_if_not_empty &&
               thd->get_stmt_da()->current_row_for_warning()))
  {
    Abort_on_warning_instant_set aws(thd, true);
    alter_ctx.report_implicit_default_value_error(thd, new_table
                                                  ? new_table->s : table->s);
  }

  if (new_table)
  {
    thd->drop_temporary_table(new_table, NULL, true);
  }
  else
    (void) quick_rm_table(thd, new_db_type,
                          &alter_ctx.new_db, &alter_ctx.tmp_name,
                          (FN_IS_TMP | (no_ha_table ? NO_HA_TABLE : 0)),
                          alter_ctx.get_tmp_path());

  DBUG_RETURN(true);

err_with_mdl_after_alter:
  DBUG_PRINT("error", ("err_with_mdl_after_alter"));
  /* the table was altered. binlog the operation */
  DBUG_ASSERT(!(mysql_bin_log.is_open() &&
                thd->is_current_stmt_binlog_format_row() &&
                (create_info->tmp_table())));
  /*
    We can't reset error as we will return 'true' below and the server
    expects that error is set
  */
  if (!binlog_as_create_select)
    write_bin_log_with_if_exists(thd, FALSE, FALSE, log_if_exists);

err_with_mdl:
  /*
    An error happened while we were holding exclusive name metadata lock
    on table being altered. To be safe under LOCK TABLES we should
    remove all references to the altered table from the list of locked
    tables and release the exclusive metadata lock.
  */
  thd->locked_tables_list.unlink_all_closed_tables(thd, NULL, 0);
  if (!table_list->table)
    thd->mdl_context.release_all_locks_for_name(mdl_ticket);
  DBUG_RETURN(true);
}



/**
  Prepare the transaction for the alter table's copy phase.
*/

bool mysql_trans_prepare_alter_copy_data(THD *thd)
{
  DBUG_ENTER("mysql_trans_prepare_alter_copy_data");
  /*
    Turn off recovery logging since rollback of an alter table is to
    delete the new table so there is no need to log the changes to it.

    This needs to be done before external_lock.
  */
  DBUG_RETURN(ha_enable_transaction(thd, FALSE) != 0);
}


/**
  Commit the copy phase of the alter table.
*/

bool mysql_trans_commit_alter_copy_data(THD *thd)
{
  bool error= FALSE;
  uint save_unsafe_rollback_flags;
  DBUG_ENTER("mysql_trans_commit_alter_copy_data");

  /* Save flags as trans_commit_implicit are deleting them */
  save_unsafe_rollback_flags= thd->transaction->stmt.m_unsafe_rollback_flags;

  DEBUG_SYNC(thd, "alter_table_copy_trans_commit");

  if (ha_enable_transaction(thd, TRUE))
    DBUG_RETURN(TRUE);

  /*
    Ensure that the new table is saved properly to disk before installing
    the new .frm.
    And that InnoDB's internal latches are released, to avoid deadlock
    when waiting on other instances of the table before rename (Bug#54747).
  */
  if (trans_commit_stmt(thd))
    error= TRUE;
  if (trans_commit_implicit(thd))
    error= TRUE;

  thd->transaction->stmt.m_unsafe_rollback_flags= save_unsafe_rollback_flags;
  DBUG_RETURN(error);
}


static int
copy_data_between_tables(THD *thd, TABLE *from, TABLE *to,
			 List<Create_field> &create, bool ignore,
			 uint order_num, ORDER *order,
			 ha_rows *copied, ha_rows *deleted,
                         Alter_info::enum_enable_or_disable keys_onoff,
                         Alter_table_ctx *alter_ctx)
{
  int error= 1;
  Copy_field *copy= NULL, *copy_end;
  ha_rows found_count= 0, delete_count= 0;
  SORT_INFO  *file_sort= 0;
  READ_RECORD info;
  TABLE_LIST   tables;
  List<Item>   fields;
  List<Item>   all_fields;
  bool auto_increment_field_copied= 0;
  bool cleanup_done= 0;
  bool init_read_record_done= 0;
  sql_mode_t save_sql_mode= thd->variables.sql_mode;
  ulonglong prev_insert_id, time_to_report_progress;
  Field **dfield_ptr= to->default_field;
  uint save_to_s_default_fields= to->s->default_fields;
  bool make_versioned= !from->versioned() && to->versioned();
  bool make_unversioned= from->versioned() && !to->versioned();
  bool keep_versioned= from->versioned() && to->versioned();
  bool bulk_insert_started= 0;
  Field *to_row_start= NULL, *to_row_end= NULL, *from_row_end= NULL;
  MYSQL_TIME query_start;
  DBUG_ENTER("copy_data_between_tables");

  /* Two or 3 stages; Sorting, copying data and update indexes */
  thd_progress_init(thd, 2 + MY_TEST(order));

  if (!(copy= new (thd->mem_root) Copy_field[to->s->fields]))
    DBUG_RETURN(-1);

  if (mysql_trans_prepare_alter_copy_data(thd))
  {
    delete [] copy;
    DBUG_RETURN(-1);
  }

  /* We need external lock before we can disable/enable keys */
  if (to->file->ha_external_lock(thd, F_WRLCK))
  {
    /* Undo call to mysql_trans_prepare_alter_copy_data() */
    ha_enable_transaction(thd, TRUE);
    delete [] copy;
    DBUG_RETURN(-1);
  }

  backup_set_alter_copy_lock(thd, from);

  alter_table_manage_keys(to, from->file->indexes_are_disabled(), keys_onoff);

  from->default_column_bitmaps();

  /* We can abort alter table for any table type */
  thd->abort_on_warning= !ignore && thd->is_strict_mode();

  from->file->info(HA_STATUS_VARIABLE);
  to->file->extra(HA_EXTRA_PREPARE_FOR_ALTER_TABLE);
  to->file->ha_start_bulk_insert(from->file->stats.records,
                                 ignore ? 0 : HA_CREATE_UNIQUE_INDEX_BY_SORT);
  bulk_insert_started= 1;
  mysql_stage_set_work_estimated(thd->m_stage_progress_psi, from->file->stats.records);

  List_iterator<Create_field> it(create);
  Create_field *def;
  copy_end=copy;
  to->s->default_fields= 0;
  for (Field **ptr=to->field ; *ptr ; ptr++)
  {
    def=it++;
    if (def->field)
    {
      if (*ptr == to->next_number_field)
      {
        auto_increment_field_copied= TRUE;
        /*
          If we are going to copy contents of one auto_increment column to
          another auto_increment column it is sensible to preserve zeroes.
          This condition also covers case when we are don't actually alter
          auto_increment column.
        */
        if (def->field == from->found_next_number_field)
          thd->variables.sql_mode|= MODE_NO_AUTO_VALUE_ON_ZERO;
      }
      if (!(*ptr)->vcol_info)
      {
        bitmap_set_bit(from->read_set, def->field->field_index);
        (copy_end++)->set(*ptr,def->field,0);
      }
    }
    else
    {
      /*
        Update the set of auto-update fields to contain only the new fields
        added to the table. Only these fields should be updated automatically.
        Old fields keep their current values, and therefore should not be
        present in the set of autoupdate fields.
      */
      if ((*ptr)->default_value)
      {
        *(dfield_ptr++)= *ptr;
        ++to->s->default_fields;
      }
    }
  }
  if (dfield_ptr)
    *dfield_ptr= NULL;

  if (order)
  {
    if (to->s->primary_key != MAX_KEY &&
        to->file->ha_table_flags() & HA_TABLE_SCAN_ON_INDEX)
    {
      char warn_buff[MYSQL_ERRMSG_SIZE];
      Abort_on_warning_instant_set aws(thd, false);
      my_snprintf(warn_buff, sizeof(warn_buff),
                  "ORDER BY ignored as there is a user-defined clustered index"
                  " in the table '%-.192s'", from->s->table_name.str);
      push_warning(thd, Sql_condition::WARN_LEVEL_WARN, ER_UNKNOWN_ERROR,
                   warn_buff);
    }
    else
    {
      bzero((char *) &tables, sizeof(tables));
      tables.table= from;
      tables.alias= tables.table_name= from->s->table_name;
      tables.db= from->s->db;

      THD_STAGE_INFO(thd, stage_sorting);
      Filesort_tracker dummy_tracker(false);
      Filesort fsort(order, HA_POS_ERROR, true, NULL);

      if (thd->lex->first_select_lex()->setup_ref_array(thd, order_num) ||
          setup_order(thd, thd->lex->first_select_lex()->ref_pointer_array,
                      &tables, fields, all_fields, order))
        goto err;

      if (!(file_sort= filesort(thd, from, &fsort, &dummy_tracker)))
        goto err;
    }
    thd_progress_next_stage(thd);
  }

  if (make_versioned)
  {
    query_start= thd->query_start_TIME();
    to_row_start= to->vers_start_field();
    to_row_end= to->vers_end_field();
  }
  else if (make_unversioned)
  {
    from_row_end= from->vers_end_field();
  }

  if (from_row_end)
    bitmap_set_bit(from->read_set, from_row_end->field_index);

  from->file->column_bitmaps_signal();

  to->file->prepare_for_insert(0);
  DBUG_ASSERT(to->file->inited == handler::NONE);

  /* Tell handler that we have values for all columns in the to table */
  to->use_all_columns();
  /* Add virtual columns to vcol_set to ensure they are updated */
  if (to->vfield)
    to->mark_virtual_columns_for_write(TRUE);
  if (init_read_record(&info, thd, from, (SQL_SELECT *) 0, file_sort, 1, 1,
                       FALSE))
    goto err;
  init_read_record_done= 1;

  if (ignore && !alter_ctx->fk_error_if_delete_row)
    to->file->extra(HA_EXTRA_IGNORE_DUP_KEY);
  thd->get_stmt_da()->reset_current_row_for_warning();
  restore_record(to, s->default_values);        // Create empty record
  to->reset_default_fields();

  thd->progress.max_counter= from->file->records();
  time_to_report_progress= MY_HOW_OFTEN_TO_WRITE/10;
  if (!ignore) /* for now, InnoDB needs the undo log for ALTER IGNORE */
    to->file->extra(HA_EXTRA_BEGIN_ALTER_COPY);

  while (likely(!(error= info.read_record())))
  {
    if (unlikely(thd->killed))
    {
      thd->send_kill_message();
      error= 1;
      break;
    }

    if (make_unversioned)
    {
      if (!from_row_end->is_max())
        continue; // Drop history rows.
    }

    if (unlikely(++thd->progress.counter >= time_to_report_progress))
    {
      time_to_report_progress+= MY_HOW_OFTEN_TO_WRITE/10;
      thd_progress_report(thd, thd->progress.counter,
                          thd->progress.max_counter);
    }

    /* Return error if source table isn't empty. */
    if (unlikely(alter_ctx->error_if_not_empty))
    {
      error= 1;
      break;
    }

    for (Copy_field *copy_ptr=copy ; copy_ptr != copy_end ; copy_ptr++)
    {
      copy_ptr->do_copy(copy_ptr);
    }

    if (make_versioned)
    {
      to_row_start->set_notnull();
      to_row_start->store_time(&query_start);
      to_row_end->set_max();
    }

    prev_insert_id= to->file->next_insert_id;
    if (to->default_field)
      to->update_default_fields(ignore);
    if (to->vfield)
      to->update_virtual_fields(to->file, VCOL_UPDATE_FOR_WRITE);

    /* This will set thd->is_error() if fatal failure */
    if (to->verify_constraints(ignore) == VIEW_CHECK_SKIP)
      continue;
    if (unlikely(thd->is_error()))
    {
      error= 1;
      break;
    }
    if (keep_versioned && to->versioned(VERS_TRX_ID))
      to->vers_write= false;

    if (to->next_number_field)
    {
      if (auto_increment_field_copied)
        to->auto_increment_field_not_null= TRUE;
      else
        to->next_number_field->reset();
    }
    error= to->file->ha_write_row(to->record[0]);
    to->auto_increment_field_not_null= FALSE;
    if (unlikely(error))
    {
      if (to->file->is_fatal_error(error, HA_CHECK_DUP))
      {
        /* Not a duplicate key error. */
	to->file->print_error(error, MYF(0));
        error= 1;
	break;
      }
      else
      {
        /* Duplicate key error. */
        if (unlikely(alter_ctx->fk_error_if_delete_row))
        {
          /*
            We are trying to omit a row from the table which serves as parent
            in a foreign key. This might have broken referential integrity so
            emit an error. Note that we can't ignore this error even if we are
            executing ALTER IGNORE TABLE. IGNORE allows to skip rows, but
            doesn't allow to break unique or foreign key constraints,
          */
          my_error(ER_FK_CANNOT_DELETE_PARENT, MYF(0),
                   alter_ctx->fk_error_id,
                   alter_ctx->fk_error_table);
          break;
        }

        if (ignore)
        {
          /* This ALTER IGNORE TABLE. Simply skip row and continue. */
          to->file->restore_auto_increment(prev_insert_id);
          delete_count++;
        }
        else
        {
          /* Ordinary ALTER TABLE. Report duplicate key error. */
          uint key_nr= to->file->get_dup_key(error);
          if ((int) key_nr >= 0)
          {
            const char *err_msg= ER_THD(thd, ER_DUP_ENTRY_WITH_KEY_NAME);
            if (key_nr == 0 && to->s->keys > 0 &&
                (to->key_info[0].key_part[0].field->flags &
                 AUTO_INCREMENT_FLAG))
              err_msg= ER_THD(thd, ER_DUP_ENTRY_AUTOINCREMENT_CASE);
            print_keydup_error(to,
                               key_nr >= to->s->keys ? NULL :
                                   &to->key_info[key_nr],
                               err_msg, MYF(0));
          }
          else
            to->file->print_error(error, MYF(0));
          break;
        }
      }
    }
    else
    {
      DEBUG_SYNC(thd, "copy_data_between_tables_before");
      found_count++;
      mysql_stage_set_work_completed(thd->m_stage_progress_psi, found_count);
    }
    thd->get_stmt_da()->inc_current_row_for_warning();
  }

  THD_STAGE_INFO(thd, stage_enabling_keys);
  thd_progress_next_stage(thd);

  if (error > 0 && !from->s->tmp_table)
  {
    /* We are going to drop the temporary table */
    to->file->extra(HA_EXTRA_PREPARE_FOR_DROP);
  }
  if (unlikely(to->file->ha_end_bulk_insert()) && error <= 0)
  {
    /* Give error, if not already given */
    if (!thd->is_error())
      to->file->print_error(my_errno,MYF(0));
    error= 1;
  }
  bulk_insert_started= 0;
  if (!ignore)
    to->file->extra(HA_EXTRA_END_ALTER_COPY);

  cleanup_done= 1;
  to->file->extra(HA_EXTRA_NO_IGNORE_DUP_KEY);

  if (backup_reset_alter_copy_lock(thd))
    error= 1;

  if (unlikely(mysql_trans_commit_alter_copy_data(thd)))
    error= 1;

 err:
  if (bulk_insert_started)
    (void) to->file->ha_end_bulk_insert();

/* Free resources */
  if (init_read_record_done)
    end_read_record(&info);
  delete [] copy;
  delete file_sort;

  thd->variables.sql_mode= save_sql_mode;
  thd->abort_on_warning= 0;
  *copied= found_count;
  *deleted=delete_count;
  to->file->ha_release_auto_increment();
  to->s->default_fields= save_to_s_default_fields;

  if (!cleanup_done)
  {
    /* This happens if we get an error during initialization of data */
    DBUG_ASSERT(error);
    to->file->ha_end_bulk_insert();
    ha_enable_transaction(thd, TRUE);
  }

  if (to->file->ha_external_unlock(thd))
    error=1;
  if (error < 0 && !from->s->tmp_table &&
      to->file->extra(HA_EXTRA_PREPARE_FOR_RENAME))
    error= 1;
  thd_progress_end(thd);
  DBUG_RETURN(error > 0 ? -1 : 0);
}


/*
  Recreates one table by calling mysql_alter_table().

  SYNOPSIS
    mysql_recreate_table()
    thd			Thread handler
    table_list          Table to recreate
    table_copy          Recreate the table by using
                        ALTER TABLE COPY algorithm

 RETURN
    Like mysql_alter_table().
*/

bool mysql_recreate_table(THD *thd, TABLE_LIST *table_list, bool table_copy)
{
  HA_CREATE_INFO create_info;
  Alter_info alter_info;
  TABLE_LIST *next_table= table_list->next_global;
  DBUG_ENTER("mysql_recreate_table");

  /* Set lock type which is appropriate for ALTER TABLE. */
  table_list->lock_type= TL_READ_NO_INSERT;
  /* Same applies to MDL request. */
  table_list->mdl_request.set_type(MDL_SHARED_NO_WRITE);
  /* hide following tables from open_tables() */
  table_list->next_global= NULL;

  bzero((char*) &create_info, sizeof(create_info));
  create_info.row_type=ROW_TYPE_NOT_USED;
  create_info.default_table_charset=default_charset_info;
  create_info.alter_info= &alter_info;
  /* Force alter table to recreate table */
  alter_info.flags= (ALTER_CHANGE_COLUMN | ALTER_RECREATE);

  if (table_copy)
    alter_info.set_requested_algorithm(
      Alter_info::ALTER_TABLE_ALGORITHM_COPY);

  bool res= mysql_alter_table(thd, &null_clex_str, &null_clex_str, &create_info,
                              table_list, &alter_info, 0,
                              (ORDER *) 0, 0, 0);
  table_list->next_global= next_table;
  DBUG_RETURN(res);
}


bool mysql_checksum_table(THD *thd, TABLE_LIST *tables,
                          HA_CHECK_OPT *check_opt)
{
  TABLE_LIST *table;
  List<Item> field_list;
  Item *item;
  Protocol *protocol= thd->protocol;
  DBUG_ENTER("mysql_checksum_table");

  /*
    CHECKSUM TABLE returns results and rollbacks statement transaction,
    so it should not be used in stored function or trigger.
  */
  DBUG_ASSERT(! thd->in_sub_stmt);

  field_list.push_back(item= new (thd->mem_root)
                       Item_empty_string(thd, "Table", NAME_LEN*2),
                       thd->mem_root);
  item->maybe_null= 1;
  field_list.push_back(item= new (thd->mem_root)
                       Item_int(thd, "Checksum", (longlong) 1,
                                MY_INT64_NUM_DECIMAL_DIGITS),
                       thd->mem_root);
  item->maybe_null= 1;
  if (protocol->send_result_set_metadata(&field_list,
                            Protocol::SEND_NUM_ROWS | Protocol::SEND_EOF))
    DBUG_RETURN(TRUE);

  /*
    Close all temporary tables which were pre-open to simplify
    privilege checking. Clear all references to closed tables.
  */
  close_thread_tables(thd);
  for (table= tables; table; table= table->next_local)
    table->table= NULL;

  /* Open one table after the other to keep lock time as short as possible. */
  for (table= tables; table; table= table->next_local)
  {
    char table_name[SAFE_NAME_LEN*2+2];
    TABLE *t;
    TABLE_LIST *save_next_global;

    strxmov(table_name, table->db.str ,".", table->table_name.str, NullS);

    /* Remember old 'next' pointer and break the list.  */
    save_next_global= table->next_global;
    table->next_global= NULL;
    table->lock_type= TL_READ;
    /* Allow to open real tables only. */
    table->required_type= TABLE_TYPE_NORMAL;

    if (thd->open_temporary_tables(table) ||
        open_and_lock_tables(thd, table, FALSE, 0))
    {
      t= NULL;
    }
    else
      t= table->table;

    table->next_global= save_next_global;

    protocol->prepare_for_resend();
    protocol->store(table_name, system_charset_info);

    if (!t)
    {
      /* Table didn't exist */
      protocol->store_null();
    }
    else
    {
      /* Call ->checksum() if the table checksum matches 'old_mode' settings */
      if (!(check_opt->flags & T_EXTEND) &&
          (((t->file->ha_table_flags() & HA_HAS_OLD_CHECKSUM) && thd->variables.old_mode) ||
           ((t->file->ha_table_flags() & HA_HAS_NEW_CHECKSUM) && !thd->variables.old_mode)))
      {
        if (t->file->info(HA_STATUS_VARIABLE) || t->file->stats.checksum_null)
          protocol->store_null();
        else
          protocol->store((longlong)t->file->stats.checksum);
      }
      else if (check_opt->flags & T_QUICK)
        protocol->store_null();
      else
      {
        int error= t->file->calculate_checksum();
        if (thd->killed)
        {
          /*
             we've been killed; let handler clean up, and remove the
             partial current row from the recordset (embedded lib)
          */
          t->file->ha_rnd_end();
          thd->protocol->remove_last_row();
          goto err;
        }
        if (error || t->file->stats.checksum_null)
          protocol->store_null();
        else
          protocol->store((longlong)t->file->stats.checksum);
      }
      trans_rollback_stmt(thd);
      close_thread_tables(thd);
    }

    if (thd->transaction_rollback_request)
    {
      /*
        If transaction rollback was requested we honor it. To do this we
        abort statement and return error as not only CHECKSUM TABLE is
        rolled back but the whole transaction in which it was used.
      */
      thd->protocol->remove_last_row();
      goto err;
    }

    /* Hide errors from client. Return NULL for problematic tables instead. */
    thd->clear_error();

    if (protocol->write())
      goto err;
  }

  my_eof(thd);
  DBUG_RETURN(FALSE);

err:
  DBUG_RETURN(TRUE);
}

/**
  @brief Check if the table can be created in the specified storage engine.

  Checks if the storage engine is enabled and supports the given table
  type (e.g. normal, temporary, system). May do engine substitution
  if the requested engine is disabled.

  @param thd          Thread descriptor.
  @param db_name      Database name.
  @param table_name   Name of table to be created.
  @param create_info  Create info from parser, including engine.

  @retval true  Engine not available/supported, error has been reported.
  @retval false Engine available/supported.
*/

bool check_engine(THD *thd, const char *db_name,
                  const char *table_name, HA_CREATE_INFO *create_info)
{
  DBUG_ENTER("check_engine");
  handlerton **new_engine= &create_info->db_type;
  handlerton *req_engine= *new_engine;
  handlerton *enf_engine= NULL;
  bool no_substitution= thd->variables.sql_mode & MODE_NO_ENGINE_SUBSTITUTION;
  *new_engine= ha_checktype(thd, req_engine, no_substitution);
  DBUG_ASSERT(*new_engine);
  if (!*new_engine)
    DBUG_RETURN(true);

  /* Enforced storage engine should not be used in
  ALTER TABLE that does not use explicit ENGINE = x to
  avoid unwanted unrelated changes.*/
  if (!(thd->lex->sql_command == SQLCOM_ALTER_TABLE &&
        !(create_info->used_fields & HA_CREATE_USED_ENGINE)))
    enf_engine= thd->variables.enforced_table_plugin ?
       plugin_hton(thd->variables.enforced_table_plugin) : NULL;

  if (enf_engine && enf_engine != *new_engine)
  {
    if (no_substitution)
    {
      const char *engine_name= ha_resolve_storage_engine_name(req_engine);
      my_error(ER_UNKNOWN_STORAGE_ENGINE, MYF(0), engine_name);
      DBUG_RETURN(TRUE);
    }
    *new_engine= enf_engine;
  }

  if (req_engine && req_engine != *new_engine)
  {
    push_warning_printf(thd, Sql_condition::WARN_LEVEL_NOTE,
                        ER_WARN_USING_OTHER_HANDLER,
                        ER_THD(thd, ER_WARN_USING_OTHER_HANDLER),
                        ha_resolve_storage_engine_name(*new_engine),
                        table_name);
  }
  if (create_info->tmp_table() &&
      ha_check_storage_engine_flag(*new_engine, HTON_TEMPORARY_NOT_SUPPORTED))
  {
    if (create_info->used_fields & HA_CREATE_USED_ENGINE)
    {
      my_error(ER_ILLEGAL_HA_CREATE_OPTION, MYF(0),
               hton_name(*new_engine)->str, "TEMPORARY");
      *new_engine= 0;
      DBUG_RETURN(true);
    }
    *new_engine= myisam_hton;
  }

  DBUG_RETURN(false);
}


bool Sql_cmd_create_table_like::execute(THD *thd)
{
  DBUG_ENTER("Sql_cmd_create_table::execute");
  LEX *lex= thd->lex;
  SELECT_LEX *select_lex= lex->first_select_lex();
  TABLE_LIST *first_table= select_lex->table_list.first;
  DBUG_ASSERT(first_table == lex->query_tables);
  DBUG_ASSERT(first_table != 0);
  bool link_to_local;
  TABLE_LIST *create_table= first_table;
  TABLE_LIST *select_tables= lex->create_last_non_select_table->next_global;
  /* most outer SELECT_LEX_UNIT of query */
  SELECT_LEX_UNIT *unit= &lex->unit;
  int res= 0;

  const bool used_engine= lex->create_info.used_fields & HA_CREATE_USED_ENGINE;
  DBUG_ASSERT((m_storage_engine_name.str != NULL) == used_engine);
  if (used_engine)
  {
    if (resolve_storage_engine_with_error(thd, &lex->create_info.db_type,
                                          lex->create_info.tmp_table()))
      DBUG_RETURN(true); // Engine not found, substitution is not allowed

    if (!lex->create_info.db_type) // Not found, but substitution is allowed
    {
      lex->create_info.use_default_db_type(thd);
      push_warning_printf(thd, Sql_condition::WARN_LEVEL_WARN,
                          ER_WARN_USING_OTHER_HANDLER,
                          ER_THD(thd, ER_WARN_USING_OTHER_HANDLER),
                          hton_name(lex->create_info.db_type)->str,
                          create_table->table_name.str);
    }
  }

  if (lex->tmp_table())
  {
    status_var_decrement(thd->status_var.com_stat[SQLCOM_CREATE_TABLE]);
    status_var_increment(thd->status_var.com_create_tmp_table);
  }

  /*
    Code below (especially in mysql_create_table() and select_create
    methods) may modify HA_CREATE_INFO structure in LEX, so we have to
    use a copy of this structure to make execution prepared statement-
    safe. A shallow copy is enough as this code won't modify any memory
    referenced from this structure.
  */
  Table_specification_st create_info(lex->create_info);
  /*
    We need to copy alter_info for the same reasons of re-execution
    safety, only in case of Alter_info we have to do (almost) a deep
    copy.
  */
  Alter_info alter_info(lex->alter_info, thd->mem_root);

  if (unlikely(thd->is_fatal_error))
  {
    /* If out of memory when creating a copy of alter_info. */
    res= 1;
    goto end_with_restore_list;
  }

  /*
   Since CREATE_INFO is not full without Alter_info, it is better to pass them
   as a signle parameter. TODO: remove alter_info argument where create_info is
   passed.
  */
  create_info.alter_info= &alter_info;

  /* Check privileges */
  if ((res= create_table_precheck(thd, select_tables, create_table)))
    goto end_with_restore_list;

  /* Might have been updated in create_table_precheck */
  create_info.alias= create_table->alias;

  /* Fix names if symlinked or relocated tables */
  if (append_file_to_dir(thd, &create_info.data_file_name,
                         &create_table->table_name) ||
      append_file_to_dir(thd, &create_info.index_file_name,
                         &create_table->table_name))
    goto end_with_restore_list;

  /*
    If no engine type was given, work out the default now
    rather than at parse-time.
  */
  if (!(create_info.used_fields & HA_CREATE_USED_ENGINE))
    create_info.use_default_db_type(thd);
  /*
    If we are using SET CHARSET without DEFAULT, add an implicit
    DEFAULT to not confuse old users. (This may change).
  */
  if ((create_info.used_fields &
       (HA_CREATE_USED_DEFAULT_CHARSET | HA_CREATE_USED_CHARSET)) ==
      HA_CREATE_USED_CHARSET)
  {
    create_info.used_fields&= ~HA_CREATE_USED_CHARSET;
    create_info.used_fields|= HA_CREATE_USED_DEFAULT_CHARSET;
    create_info.default_table_charset= create_info.alter_table_convert_to_charset;
    create_info.alter_table_convert_to_charset= 0;
  }

  /*
    If we are a slave, we should add OR REPLACE if we don't have
    IF EXISTS. This will help a slave to recover from
    CREATE TABLE OR EXISTS failures by dropping the table and
    retrying the create.
  */
  if (thd->slave_thread &&
      slave_ddl_exec_mode_options == SLAVE_EXEC_MODE_IDEMPOTENT &&
      !lex->create_info.if_not_exists())
  {
    create_info.add(DDL_options_st::OPT_OR_REPLACE);
    create_info.add(DDL_options_st::OPT_OR_REPLACE_SLAVE_GENERATED);
  }

#ifdef WITH_PARTITION_STORAGE_ENGINE
  thd->work_part_info= 0;
  {
    partition_info *part_info= thd->lex->part_info;
    if (part_info && !(part_info= part_info->get_clone(thd)))
    {
      res= -1;
      goto end_with_restore_list;
    }
    thd->work_part_info= part_info;
  }
#endif

  if (select_lex->item_list.elements || select_lex->tvc) // With select or TVC
  {
    select_result *result;

    /*
      CREATE TABLE...IGNORE/REPLACE SELECT... can be unsafe, unless
      ORDER BY PRIMARY KEY clause is used in SELECT statement. We therefore
      use row based logging if mixed or row based logging is available.
      TODO: Check if the order of the output of the select statement is
      deterministic. Waiting for BUG#42415
    */
    if(lex->ignore)
      lex->set_stmt_unsafe(LEX::BINLOG_STMT_UNSAFE_CREATE_IGNORE_SELECT);

    if(lex->duplicates == DUP_REPLACE)
      lex->set_stmt_unsafe(LEX::BINLOG_STMT_UNSAFE_CREATE_REPLACE_SELECT);

    /*
      If:
      a) we inside an SP and there was NAME_CONST substitution,
      b) binlogging is on (STMT mode),
      c) we log the SP as separate statements
      raise a warning, as it may cause problems
      (see 'NAME_CONST issues' in 'Binary Logging of Stored Programs')
     */
    if (thd->query_name_consts && mysql_bin_log.is_open() &&
        thd->wsrep_binlog_format() == BINLOG_FORMAT_STMT &&
        !mysql_bin_log.is_query_in_union(thd, thd->query_id))
    {
      List_iterator_fast<Item> it(select_lex->item_list);
      Item *item;
      uint splocal_refs= 0;
      /* Count SP local vars in the top-level SELECT list */
      while ((item= it++))
      {
        if (item->get_item_splocal())
          splocal_refs++;
      }
      /*
        If it differs from number of NAME_CONST substitution applied,
        we may have a SOME_FUNC(NAME_CONST()) in the SELECT list,
        that may cause a problem with binary log (see BUG#35383),
        raise a warning.
      */
      if (splocal_refs != thd->query_name_consts)
        push_warning(thd,
                     Sql_condition::WARN_LEVEL_WARN,
                     ER_UNKNOWN_ERROR,
"Invoked routine ran a statement that may cause problems with "
"binary log, see 'NAME_CONST issues' in 'Binary Logging of Stored Programs' "
"section of the manual.");
    }

    select_lex->options|= SELECT_NO_UNLOCK;
    unit->set_limit(select_lex);

    /*
      Disable non-empty MERGE tables with CREATE...SELECT. Too
      complicated. See Bug #26379. Empty MERGE tables are read-only
      and don't allow CREATE...SELECT anyway.
    */
    if (create_info.used_fields & HA_CREATE_USED_UNION)
    {
      my_error(ER_WRONG_OBJECT, MYF(0), create_table->db.str,
               create_table->table_name.str, "BASE TABLE");
      res= 1;
      goto end_with_restore_list;
    }

    res= open_and_lock_tables(thd, create_info, lex->query_tables, TRUE, 0);
    if (unlikely(res))
    {
      /* Got error or warning. Set res to 1 if error */
      if (!(res= thd->is_error()))
        my_ok(thd);                           // CREATE ... IF NOT EXISTS
      goto end_with_restore_list;
    }

    /* Ensure we don't try to create something from which we select from */
    if (create_info.or_replace() && !create_info.tmp_table())
    {
      if (TABLE_LIST *duplicate= unique_table(thd, lex->query_tables,
                                              lex->query_tables->next_global,
                                              CHECK_DUP_FOR_CREATE |
                                              CHECK_DUP_SKIP_TEMP_TABLE))
      {
        update_non_unique_table_error(lex->query_tables, "CREATE",
                                      duplicate);
        res= TRUE;
        goto end_with_restore_list;
      }
    }
    {
      /*
        Remove target table from main select and name resolution
        context. This can't be done earlier as it will break view merging in
        statements like "CREATE TABLE IF NOT EXISTS existing_view SELECT".
      */
      lex->unlink_first_table(&link_to_local);

      /* Store reference to table in case of LOCK TABLES */
      create_info.table= create_table->table;

      /*
        select_create is currently not re-execution friendly and
        needs to be created for every execution of a PS/SP.
        Note: In wsrep-patch, CTAS is handled like a regular transaction.
      */
      if ((result= new (thd->mem_root) select_create(thd, create_table,
                                                     &create_info,
                                                     &alter_info,
                                                     select_lex->item_list,
                                                     lex->duplicates,
                                                     lex->ignore,
                                                     select_tables)))
      {
        /*
          CREATE from SELECT give its SELECT_LEX for SELECT,
          and item_list belong to SELECT
        */
        if (!(res= handle_select(thd, lex, result, 0)))
        {
          if (create_info.tmp_table())
            thd->variables.option_bits|= OPTION_KEEP_LOG;
        }
        delete result;
      }
      lex->link_first_table_back(create_table, link_to_local);
    }
  }
  else
  {
    /* regular create */
    if (create_info.like())
    {
      /* CREATE TABLE ... LIKE ... */
      res= mysql_create_like_table(thd, create_table, select_tables,
                                   &create_info);
    }
    else
    {
      if (create_info.fix_create_fields(thd, &alter_info, *create_table) ||
          create_info.check_fields(thd, &alter_info,
                                   create_table->table_name, create_table->db))
	goto end_with_restore_list;

      /*
        In STATEMENT format, we probably have to replicate also temporary
        tables, like mysql replication does. Also check if the requested
        engine is allowed/supported.
      */
      if (WSREP(thd) &&
          !check_engine(thd, create_table->db.str, create_table->table_name.str,
                        &create_info) &&
          (!thd->is_current_stmt_binlog_format_row() ||
           !create_info.tmp_table()))
      {
        WSREP_TO_ISOLATION_BEGIN_CREATE(create_table->db.str, create_table->table_name.str,
                                        create_table, &create_info);
      }
      /* Regular CREATE TABLE */
      res= mysql_create_table(thd, create_table, &create_info, &alter_info);
    }
    if (!res)
    {
      /* So that CREATE TEMPORARY TABLE gets to binlog at commit/rollback */
      if (create_info.tmp_table())
        thd->variables.option_bits|= OPTION_KEEP_LOG;
      /* in case of create temp tables if @@session_track_state_change is
         ON then send session state notification in OK packet */
      if (create_info.options & HA_LEX_CREATE_TMP_TABLE)
      {
        thd->session_tracker.state_change.mark_as_changed(thd);
      }
      my_ok(thd);
    }
  }

end_with_restore_list:
  DBUG_RETURN(res);

#ifdef WITH_WSREP
wsrep_error_label:
  DBUG_RETURN(true);
#endif
}<|MERGE_RESOLUTION|>--- conflicted
+++ resolved
@@ -10681,10 +10681,13 @@
     if (alter_info->requested_lock == Alter_info::ALTER_TABLE_LOCK_NONE)
       ha_alter_info.online= true;
     // Ask storage engine whether to use copy or in-place
-<<<<<<< HEAD
-    ha_alter_info.inplace_supported=
-      table->file->check_if_supported_inplace_alter(&altered_table,
-                                                    &ha_alter_info);
+    {
+      Check_level_instant_set check_level_save(thd, CHECK_FIELD_WARN);
+      ha_alter_info.inplace_supported=
+        table->file->check_if_supported_inplace_alter(&altered_table,
+                                                      &ha_alter_info);
+    }
+
     if (ha_alter_info.inplace_supported != HA_ALTER_INPLACE_NOT_SUPPORTED)
     {
       List_iterator<Key> it(alter_info->key_list);
@@ -10696,13 +10699,6 @@
           break;
         }
       }
-=======
-    {
-      Check_level_instant_set check_level_save(thd, CHECK_FIELD_WARN);
-      ha_alter_info.inplace_supported=
-        table->file->check_if_supported_inplace_alter(&altered_table,
-                                                      &ha_alter_info);
->>>>>>> c294443b
     }
 
     if (alter_info->supports_algorithm(thd, &ha_alter_info) ||
