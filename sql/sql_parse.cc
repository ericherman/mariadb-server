/* Copyright (c) 2000, 2017, Oracle and/or its affiliates.
   Copyright (c) 2008, 2021, MariaDB

   This program is free software; you can redistribute it and/or modify
   it under the terms of the GNU General Public License as published by
   the Free Software Foundation; version 2 of the License.

   This program is distributed in the hope that it will be useful,
   but WITHOUT ANY WARRANTY; without even the implied warranty of
   MERCHANTABILITY or FITNESS FOR A PARTICULAR PURPOSE.  See the
   GNU General Public License for more details.

   You should have received a copy of the GNU General Public License
   along with this program; if not, write to the Free Software
   Foundation, Inc., 51 Franklin St, Fifth Floor, Boston, MA  02110-1335  USA */

#define MYSQL_LEX 1
#include "mariadb.h"
#include "sql_priv.h"
#include "sql_parse.h"        // sql_kill, *_precheck, *_prepare
#include "lock.h"             // try_transactional_lock,
                              // check_transactional_lock,
                              // set_handler_table_locks,
                              // lock_global_read_lock,
                              // make_global_read_lock_block_commit
#include "sql_base.h"         // open_tables, open_and_lock_tables,
                              // lock_tables, unique_table,
                              // close_thread_tables, is_temporary_table
                              // table_cache.h
#include "sql_cache.h"        // QUERY_CACHE_FLAGS_SIZE, query_cache_*
#include "sql_show.h"         // mysqld_list_*, mysqld_show_*,
                              // calc_sum_of_all_status
#include "mysqld.h"
#include "sql_locale.h"                         // my_locale_en_US
#include "log.h"                                // flush_error_log
#include "sql_view.h"         // mysql_create_view, mysql_drop_view
#include "sql_delete.h"       // mysql_delete
#include "sql_insert.h"       // mysql_insert
#include "sql_update.h"       // mysql_update, mysql_multi_update
#include "sql_partition.h"    // struct partition_info
#include "sql_db.h"           // mysql_change_db, mysql_create_db,
                              // mysql_rm_db, mysql_upgrade_db,
                              // mysql_alter_db,
                              // check_db_dir_existence,
                              // my_dbopt_cleanup
#include "sql_table.h"        // mysql_create_like_table,
                              // mysql_create_table,
                              // mysql_alter_table,
                              // mysql_backup_table,
                              // mysql_restore_table
#include "sql_reload.h"       // reload_acl_and_cache
#include "sql_admin.h"        // mysql_assign_to_keycache
#include "sql_connect.h"      // decrease_user_connections,
                              // check_mqh,
                              // reset_mqh
#include "sql_rename.h"       // mysql_rename_tables
#include "sql_tablespace.h"   // mysql_alter_tablespace
#include "hostname.h"         // hostname_cache_refresh
#include "sql_test.h"         // mysql_print_status
#include "sql_select.h"       // handle_select, mysql_select,
                              // mysql_explain_union
#include "sql_load.h"         // mysql_load
#include "sql_servers.h"      // create_servers, alter_servers,
                              // drop_servers, servers_reload
#include "sql_handler.h"      // mysql_ha_open, mysql_ha_close,
                              // mysql_ha_read
#include "sql_binlog.h"       // mysql_client_binlog_statement
#include "sql_do.h"           // mysql_do
#include "sql_help.h"         // mysqld_help
#include "rpl_constants.h"    // Incident, INCIDENT_LOST_EVENTS
#include "log_event.h"
#include "sql_repl.h"
#include "rpl_filter.h"
#include "repl_failsafe.h"
#include <m_ctype.h>
#include <myisam.h>
#include <my_dir.h>
#include "rpl_mi.h"

#include "sql_digest.h"

#include "sp_head.h"
#include "sp.h"
#include "sp_cache.h"
#include "events.h"
#include "sql_trigger.h"
#include "transaction.h"
#include "sql_audit.h"
#include "sql_prepare.h"
#include "sql_cte.h"
#include "debug_sync.h"
#include "probes_mysql.h"
#include "set_var.h"
#include "sql_bootstrap.h"
#include "sql_sequence.h"
#include "opt_trace.h"
#include "mysql/psi/mysql_sp.h"

#include "my_json_writer.h" 

#define FLAGSTR(V,F) ((V)&(F)?#F" ":"")

#ifdef WITH_ARIA_STORAGE_ENGINE
#include "../storage/maria/ha_maria.h"
#endif

#include "wsrep.h"
#include "wsrep_mysqld.h"
#ifdef WITH_WSREP
#include "wsrep_thd.h"
#include "wsrep_trans_observer.h" /* wsrep transaction hooks */

static bool wsrep_mysql_parse(THD *thd, char *rawbuf, uint length,
                              Parser_state *parser_state);

#endif /* WITH_WSREP */
/**
  @defgroup Runtime_Environment Runtime Environment
  @{
*/

static bool execute_sqlcom_select(THD *thd, TABLE_LIST *all_tables);
static void sql_kill(THD *thd, longlong id, killed_state state, killed_type type);
static void sql_kill_user(THD *thd, LEX_USER *user, killed_state state);
static bool lock_tables_precheck(THD *thd, TABLE_LIST *tables);
static bool execute_show_status(THD *, TABLE_LIST *);
static bool check_rename_table(THD *, TABLE_LIST *, TABLE_LIST *);
static bool generate_incident_event(THD *thd);
static int  show_create_db(THD *thd, LEX *lex);
static bool alter_routine(THD *thd, LEX *lex);
static bool drop_routine(THD *thd, LEX *lex);

const LEX_CSTRING any_db= {STRING_WITH_LEN("*any*")};

const LEX_CSTRING command_name[257]={
  { STRING_WITH_LEN("Sleep") },           //0
  { STRING_WITH_LEN("Quit") },            //1
  { STRING_WITH_LEN("Init DB") },         //2
  { STRING_WITH_LEN("Query") },           //3
  { STRING_WITH_LEN("Field List") },      //4
  { STRING_WITH_LEN("Create DB") },       //5
  { STRING_WITH_LEN("Drop DB") },         //6
  { STRING_WITH_LEN("Refresh") },         //7
  { STRING_WITH_LEN("Shutdown") },        //8
  { STRING_WITH_LEN("Statistics") },      //9
  { STRING_WITH_LEN("Processlist") },     //10
  { STRING_WITH_LEN("Connect") },         //11
  { STRING_WITH_LEN("Kill") },            //12
  { STRING_WITH_LEN("Debug") },           //13
  { STRING_WITH_LEN("Ping") },            //14
  { STRING_WITH_LEN("Time") },            //15
  { STRING_WITH_LEN("Delayed insert") },  //16
  { STRING_WITH_LEN("Change user") },     //17
  { STRING_WITH_LEN("Binlog Dump") },     //18
  { STRING_WITH_LEN("Table Dump") },      //19
  { STRING_WITH_LEN("Connect Out") },     //20
  { STRING_WITH_LEN("Register Slave") },  //21
  { STRING_WITH_LEN("Prepare") },         //22
  { STRING_WITH_LEN("Execute") },         //23
  { STRING_WITH_LEN("Long Data") },       //24
  { STRING_WITH_LEN("Close stmt") },      //25
  { STRING_WITH_LEN("Reset stmt") },      //26
  { STRING_WITH_LEN("Set option") },      //27
  { STRING_WITH_LEN("Fetch") },           //28
  { STRING_WITH_LEN("Daemon") },          //29
  { STRING_WITH_LEN("Unimpl get tid") },  //30
  { STRING_WITH_LEN("Reset connection") },//31
  { 0, 0 }, //32
  { 0, 0 }, //33
  { 0, 0 }, //34
  { 0, 0 }, //35
  { 0, 0 }, //36
  { 0, 0 }, //37
  { 0, 0 }, //38
  { 0, 0 }, //39
  { 0, 0 }, //40
  { 0, 0 }, //41
  { 0, 0 }, //42
  { 0, 0 }, //43
  { 0, 0 }, //44
  { 0, 0 }, //45
  { 0, 0 }, //46
  { 0, 0 }, //47
  { 0, 0 }, //48
  { 0, 0 }, //49
  { 0, 0 }, //50
  { 0, 0 }, //51
  { 0, 0 }, //52
  { 0, 0 }, //53
  { 0, 0 }, //54
  { 0, 0 }, //55
  { 0, 0 }, //56
  { 0, 0 }, //57
  { 0, 0 }, //58
  { 0, 0 }, //59
  { 0, 0 }, //60
  { 0, 0 }, //61
  { 0, 0 }, //62
  { 0, 0 }, //63
  { 0, 0 }, //64
  { 0, 0 }, //65
  { 0, 0 }, //66
  { 0, 0 }, //67
  { 0, 0 }, //68
  { 0, 0 }, //69
  { 0, 0 }, //70
  { 0, 0 }, //71
  { 0, 0 }, //72
  { 0, 0 }, //73
  { 0, 0 }, //74
  { 0, 0 }, //75
  { 0, 0 }, //76
  { 0, 0 }, //77
  { 0, 0 }, //78
  { 0, 0 }, //79
  { 0, 0 }, //80
  { 0, 0 }, //81
  { 0, 0 }, //82
  { 0, 0 }, //83
  { 0, 0 }, //84
  { 0, 0 }, //85
  { 0, 0 }, //86
  { 0, 0 }, //87
  { 0, 0 }, //88
  { 0, 0 }, //89
  { 0, 0 }, //90
  { 0, 0 }, //91
  { 0, 0 }, //92
  { 0, 0 }, //93
  { 0, 0 }, //94
  { 0, 0 }, //95
  { 0, 0 }, //96
  { 0, 0 }, //97
  { 0, 0 }, //98
  { 0, 0 }, //99
  { 0, 0 }, //100
  { 0, 0 }, //101
  { 0, 0 }, //102
  { 0, 0 }, //103
  { 0, 0 }, //104
  { 0, 0 }, //105
  { 0, 0 }, //106
  { 0, 0 }, //107
  { 0, 0 }, //108
  { 0, 0 }, //109
  { 0, 0 }, //110
  { 0, 0 }, //111
  { 0, 0 }, //112
  { 0, 0 }, //113
  { 0, 0 }, //114
  { 0, 0 }, //115
  { 0, 0 }, //116
  { 0, 0 }, //117
  { 0, 0 }, //118
  { 0, 0 }, //119
  { 0, 0 }, //120
  { 0, 0 }, //121
  { 0, 0 }, //122
  { 0, 0 }, //123
  { 0, 0 }, //124
  { 0, 0 }, //125
  { 0, 0 }, //126
  { 0, 0 }, //127
  { 0, 0 }, //128
  { 0, 0 }, //129
  { 0, 0 }, //130
  { 0, 0 }, //131
  { 0, 0 }, //132
  { 0, 0 }, //133
  { 0, 0 }, //134
  { 0, 0 }, //135
  { 0, 0 }, //136
  { 0, 0 }, //137
  { 0, 0 }, //138
  { 0, 0 }, //139
  { 0, 0 }, //140
  { 0, 0 }, //141
  { 0, 0 }, //142
  { 0, 0 }, //143
  { 0, 0 }, //144
  { 0, 0 }, //145
  { 0, 0 }, //146
  { 0, 0 }, //147
  { 0, 0 }, //148
  { 0, 0 }, //149
  { 0, 0 }, //150
  { 0, 0 }, //151
  { 0, 0 }, //152
  { 0, 0 }, //153
  { 0, 0 }, //154
  { 0, 0 }, //155
  { 0, 0 }, //156
  { 0, 0 }, //157
  { 0, 0 }, //158
  { 0, 0 }, //159
  { 0, 0 }, //160
  { 0, 0 }, //161
  { 0, 0 }, //162
  { 0, 0 }, //163
  { 0, 0 }, //164
  { 0, 0 }, //165
  { 0, 0 }, //166
  { 0, 0 }, //167
  { 0, 0 }, //168
  { 0, 0 }, //169
  { 0, 0 }, //170
  { 0, 0 }, //171
  { 0, 0 }, //172
  { 0, 0 }, //173
  { 0, 0 }, //174
  { 0, 0 }, //175
  { 0, 0 }, //176
  { 0, 0 }, //177
  { 0, 0 }, //178
  { 0, 0 }, //179
  { 0, 0 }, //180
  { 0, 0 }, //181
  { 0, 0 }, //182
  { 0, 0 }, //183
  { 0, 0 }, //184
  { 0, 0 }, //185
  { 0, 0 }, //186
  { 0, 0 }, //187
  { 0, 0 }, //188
  { 0, 0 }, //189
  { 0, 0 }, //190
  { 0, 0 }, //191
  { 0, 0 }, //192
  { 0, 0 }, //193
  { 0, 0 }, //194
  { 0, 0 }, //195
  { 0, 0 }, //196
  { 0, 0 }, //197
  { 0, 0 }, //198
  { 0, 0 }, //199
  { 0, 0 }, //200
  { 0, 0 }, //201
  { 0, 0 }, //202
  { 0, 0 }, //203
  { 0, 0 }, //204
  { 0, 0 }, //205
  { 0, 0 }, //206
  { 0, 0 }, //207
  { 0, 0 }, //208
  { 0, 0 }, //209
  { 0, 0 }, //210
  { 0, 0 }, //211
  { 0, 0 }, //212
  { 0, 0 }, //213
  { 0, 0 }, //214
  { 0, 0 }, //215
  { 0, 0 }, //216
  { 0, 0 }, //217
  { 0, 0 }, //218
  { 0, 0 }, //219
  { 0, 0 }, //220
  { 0, 0 }, //221
  { 0, 0 }, //222
  { 0, 0 }, //223
  { 0, 0 }, //224
  { 0, 0 }, //225
  { 0, 0 }, //226
  { 0, 0 }, //227
  { 0, 0 }, //228
  { 0, 0 }, //229
  { 0, 0 }, //230
  { 0, 0 }, //231
  { 0, 0 }, //232
  { 0, 0 }, //233
  { 0, 0 }, //234
  { 0, 0 }, //235
  { 0, 0 }, //236
  { 0, 0 }, //237
  { 0, 0 }, //238
  { 0, 0 }, //239
  { 0, 0 }, //240
  { 0, 0 }, //241
  { 0, 0 }, //242
  { 0, 0 }, //243
  { 0, 0 }, //244
  { 0, 0 }, //245
  { 0, 0 }, //246
  { 0, 0 }, //247
  { 0, 0 }, //248
  { 0, 0 }, //249
  { STRING_WITH_LEN("Bulk_execute") }, //250
  { STRING_WITH_LEN("Slave_worker") }, //251
  { STRING_WITH_LEN("Slave_IO") }, //252
  { STRING_WITH_LEN("Slave_SQL") }, //253
  { 0, 0},
  { STRING_WITH_LEN("Error") }  // Last command number 255
};

#ifdef HAVE_REPLICATION
/**
  Returns true if all tables should be ignored.
*/
inline bool all_tables_not_ok(THD *thd, TABLE_LIST *tables)
{
  Rpl_filter *rpl_filter= thd->system_thread_info.rpl_sql_info->rpl_filter;
  return rpl_filter->is_on() && tables && !thd->spcont &&
         !rpl_filter->tables_ok(thd->db.str, tables);
}
#endif


static bool some_non_temp_table_to_be_updated(THD *thd, TABLE_LIST *tables)
{
  for (TABLE_LIST *table= tables; table; table= table->next_global)
  {
    DBUG_ASSERT(table->db.str && table->table_name.str);
    if (table->updating && !thd->find_tmp_table_share(table))
      return 1;
  }
  return 0;
}


/*
  Check whether the statement implicitly commits an active transaction.

  @param thd    Thread handle.
  @param mask   Bitmask used for the SQL command match.

  @return 0     No implicit commit
  @return 1     Do a commit
*/
bool stmt_causes_implicit_commit(THD *thd, uint mask)
{
  LEX *lex= thd->lex;
  bool skip= FALSE;
  DBUG_ENTER("stmt_causes_implicit_commit");

  if (!(sql_command_flags[lex->sql_command] & mask))
    DBUG_RETURN(FALSE);

  switch (lex->sql_command) {
  case SQLCOM_ALTER_TABLE:
  case SQLCOM_ALTER_SEQUENCE:
    /* If ALTER TABLE of non-temporary table, do implicit commit */
    skip= (lex->tmp_table());
    break;
  case SQLCOM_DROP_TABLE:
  case SQLCOM_DROP_SEQUENCE:
  case SQLCOM_CREATE_TABLE:
  case SQLCOM_CREATE_SEQUENCE:
    /*
      If CREATE TABLE of non-temporary table and the table is not part
      if a BEGIN GTID ... COMMIT group, do a implicit commit.
      This ensures that CREATE ... SELECT will in the same GTID group on the
      master and slave.
    */
    skip= (lex->tmp_table() ||
           (thd->variables.option_bits & OPTION_GTID_BEGIN));
    break;
  case SQLCOM_SET_OPTION:
    skip= lex->autocommit ? FALSE : TRUE;
    break;
  default:
    break;
  }

  DBUG_RETURN(!skip);
}


/**
  Mark all commands that somehow changes a table.

  This is used to check number of updates / hour.

  sql_command is actually set to SQLCOM_END sometimes
  so we need the +1 to include it in the array.

  See COMMAND_FLAG_xxx for different type of commands
     2  - query that returns meaningful ROW_COUNT() -
          a number of modified rows
*/

uint sql_command_flags[SQLCOM_END+1];
uint server_command_flags[COM_END+1];

void init_update_queries(void)
{
  /* Initialize the server command flags array. */
  memset(server_command_flags, 0, sizeof(server_command_flags));

  server_command_flags[COM_STATISTICS]= CF_SKIP_QUERY_ID | CF_SKIP_QUESTIONS | CF_SKIP_WSREP_CHECK;
  server_command_flags[COM_PING]=       CF_SKIP_QUERY_ID | CF_SKIP_QUESTIONS | CF_SKIP_WSREP_CHECK;

  server_command_flags[COM_QUIT]= CF_SKIP_WSREP_CHECK;
  server_command_flags[COM_PROCESS_INFO]= CF_SKIP_WSREP_CHECK;
  server_command_flags[COM_PROCESS_KILL]= CF_SKIP_WSREP_CHECK;
  server_command_flags[COM_SHUTDOWN]= CF_SKIP_WSREP_CHECK;
  server_command_flags[COM_SLEEP]= CF_SKIP_WSREP_CHECK;
  server_command_flags[COM_TIME]= CF_SKIP_WSREP_CHECK;
  server_command_flags[COM_INIT_DB]= CF_SKIP_WSREP_CHECK;
  server_command_flags[COM_END]= CF_SKIP_WSREP_CHECK;
  for (uint i= COM_MDB_GAP_BEG; i <= COM_MDB_GAP_END; i++)
  {
    server_command_flags[i]= CF_SKIP_WSREP_CHECK;
  }

  /*
    COM_QUERY, COM_SET_OPTION and COM_STMT_XXX are allowed to pass the early
    COM_xxx filter, they're checked later in mysql_execute_command().
  */
  server_command_flags[COM_QUERY]= CF_SKIP_WSREP_CHECK;
  server_command_flags[COM_SET_OPTION]= CF_SKIP_WSREP_CHECK;
  server_command_flags[COM_STMT_PREPARE]= CF_SKIP_QUESTIONS | CF_SKIP_WSREP_CHECK;
  server_command_flags[COM_STMT_EXECUTE]= CF_SKIP_WSREP_CHECK;
  server_command_flags[COM_STMT_FETCH]=   CF_SKIP_WSREP_CHECK;
  server_command_flags[COM_STMT_CLOSE]= CF_SKIP_QUESTIONS | CF_SKIP_WSREP_CHECK;
  server_command_flags[COM_STMT_RESET]= CF_SKIP_QUESTIONS | CF_SKIP_WSREP_CHECK;
  server_command_flags[COM_STMT_EXECUTE]= CF_SKIP_WSREP_CHECK;
  server_command_flags[COM_STMT_SEND_LONG_DATA]= CF_SKIP_WSREP_CHECK;
  server_command_flags[COM_REGISTER_SLAVE]= CF_SKIP_WSREP_CHECK;

  /* Initialize the sql command flags array. */
  memset(sql_command_flags, 0, sizeof(sql_command_flags));

  /*
    In general, DDL statements do not generate row events and do not go
    through a cache before being written to the binary log. However, the
    CREATE TABLE...SELECT is an exception because it may generate row
    events. For that reason,  the SQLCOM_CREATE_TABLE  which represents
    a CREATE TABLE, including the CREATE TABLE...SELECT, has the
    CF_CAN_GENERATE_ROW_EVENTS flag. The distinction between a regular
    CREATE TABLE and the CREATE TABLE...SELECT is made in other parts of
    the code, in particular in the Query_log_event's constructor.
  */
  sql_command_flags[SQLCOM_CREATE_TABLE]=   CF_CHANGES_DATA | CF_REEXECUTION_FRAGILE |
                                            CF_AUTO_COMMIT_TRANS | CF_REPORT_PROGRESS |
                                            CF_CAN_GENERATE_ROW_EVENTS |
                                            CF_SCHEMA_CHANGE;
  sql_command_flags[SQLCOM_CREATE_SEQUENCE]=  (CF_CHANGES_DATA |
                                            CF_REEXECUTION_FRAGILE |
                                            CF_AUTO_COMMIT_TRANS |
                                            CF_SCHEMA_CHANGE);
  sql_command_flags[SQLCOM_CREATE_INDEX]=   CF_CHANGES_DATA | CF_AUTO_COMMIT_TRANS |
                                            CF_ADMIN_COMMAND | CF_REPORT_PROGRESS;
  sql_command_flags[SQLCOM_ALTER_TABLE]=    CF_CHANGES_DATA | CF_WRITE_LOGS_COMMAND |
                                            CF_AUTO_COMMIT_TRANS | CF_REPORT_PROGRESS |
                                            CF_INSERTS_DATA | CF_ADMIN_COMMAND;
  sql_command_flags[SQLCOM_ALTER_SEQUENCE]= CF_CHANGES_DATA | CF_WRITE_LOGS_COMMAND |
                                            CF_AUTO_COMMIT_TRANS | CF_SCHEMA_CHANGE |
                                            CF_ADMIN_COMMAND;
  sql_command_flags[SQLCOM_TRUNCATE]=       CF_CHANGES_DATA | CF_WRITE_LOGS_COMMAND |
                                            CF_AUTO_COMMIT_TRANS;
  sql_command_flags[SQLCOM_DROP_TABLE]=     CF_CHANGES_DATA | CF_AUTO_COMMIT_TRANS | CF_SCHEMA_CHANGE;
  sql_command_flags[SQLCOM_DROP_SEQUENCE]=  CF_CHANGES_DATA | CF_AUTO_COMMIT_TRANS | CF_SCHEMA_CHANGE;
  sql_command_flags[SQLCOM_LOAD]=           CF_CHANGES_DATA | CF_REEXECUTION_FRAGILE |
                                            CF_CAN_GENERATE_ROW_EVENTS | CF_REPORT_PROGRESS |
                                            CF_INSERTS_DATA;
  sql_command_flags[SQLCOM_CREATE_DB]=      CF_CHANGES_DATA | CF_AUTO_COMMIT_TRANS | CF_DB_CHANGE;
  sql_command_flags[SQLCOM_DROP_DB]=        CF_CHANGES_DATA | CF_AUTO_COMMIT_TRANS | CF_DB_CHANGE;
  sql_command_flags[SQLCOM_CREATE_PACKAGE]= CF_CHANGES_DATA | CF_AUTO_COMMIT_TRANS;
  sql_command_flags[SQLCOM_DROP_PACKAGE]=   CF_CHANGES_DATA | CF_AUTO_COMMIT_TRANS;
  sql_command_flags[SQLCOM_CREATE_PACKAGE_BODY]= CF_CHANGES_DATA | CF_AUTO_COMMIT_TRANS;
  sql_command_flags[SQLCOM_DROP_PACKAGE_BODY]= CF_CHANGES_DATA | CF_AUTO_COMMIT_TRANS;
  sql_command_flags[SQLCOM_ALTER_DB_UPGRADE]= CF_AUTO_COMMIT_TRANS;
  sql_command_flags[SQLCOM_ALTER_DB]=       CF_CHANGES_DATA | CF_AUTO_COMMIT_TRANS | CF_DB_CHANGE;
  sql_command_flags[SQLCOM_RENAME_TABLE]=   CF_CHANGES_DATA | CF_AUTO_COMMIT_TRANS | CF_ADMIN_COMMAND;
  sql_command_flags[SQLCOM_DROP_INDEX]=     CF_CHANGES_DATA | CF_AUTO_COMMIT_TRANS |
                                            CF_REPORT_PROGRESS | CF_ADMIN_COMMAND;
  sql_command_flags[SQLCOM_CREATE_VIEW]=    CF_CHANGES_DATA | CF_REEXECUTION_FRAGILE |
                                            CF_AUTO_COMMIT_TRANS;
  sql_command_flags[SQLCOM_DROP_VIEW]=      CF_CHANGES_DATA | CF_AUTO_COMMIT_TRANS;
  sql_command_flags[SQLCOM_CREATE_TRIGGER]= CF_CHANGES_DATA | CF_AUTO_COMMIT_TRANS;
  sql_command_flags[SQLCOM_DROP_TRIGGER]=   CF_CHANGES_DATA | CF_AUTO_COMMIT_TRANS;
  sql_command_flags[SQLCOM_CREATE_EVENT]=   CF_CHANGES_DATA | CF_AUTO_COMMIT_TRANS;
  sql_command_flags[SQLCOM_ALTER_EVENT]=    CF_CHANGES_DATA | CF_AUTO_COMMIT_TRANS;
  sql_command_flags[SQLCOM_DROP_EVENT]=     CF_CHANGES_DATA | CF_AUTO_COMMIT_TRANS;

  sql_command_flags[SQLCOM_UPDATE]=	    CF_CHANGES_DATA | CF_REEXECUTION_FRAGILE |
                                            CF_CAN_GENERATE_ROW_EVENTS |
                                            CF_OPTIMIZER_TRACE |
                                            CF_CAN_BE_EXPLAINED |
                                            CF_UPDATES_DATA |
                                            CF_PS_ARRAY_BINDING_SAFE;
  sql_command_flags[SQLCOM_UPDATE_MULTI]=   CF_CHANGES_DATA | CF_REEXECUTION_FRAGILE |
                                            CF_CAN_GENERATE_ROW_EVENTS |
                                            CF_OPTIMIZER_TRACE |
                                            CF_CAN_BE_EXPLAINED |
                                            CF_UPDATES_DATA |
                                            CF_PS_ARRAY_BINDING_SAFE;
  sql_command_flags[SQLCOM_INSERT]=	    CF_CHANGES_DATA | CF_REEXECUTION_FRAGILE |
                                            CF_CAN_GENERATE_ROW_EVENTS |
                                            CF_OPTIMIZER_TRACE |
                                            CF_CAN_BE_EXPLAINED |
                                            CF_INSERTS_DATA |
                                            CF_PS_ARRAY_BINDING_SAFE |
                                            CF_PS_ARRAY_BINDING_OPTIMIZED;
  sql_command_flags[SQLCOM_INSERT_SELECT]=  CF_CHANGES_DATA | CF_REEXECUTION_FRAGILE |
                                            CF_CAN_GENERATE_ROW_EVENTS |
                                            CF_OPTIMIZER_TRACE |
                                            CF_CAN_BE_EXPLAINED |
                                            CF_INSERTS_DATA;
  sql_command_flags[SQLCOM_DELETE]=         CF_CHANGES_DATA | CF_REEXECUTION_FRAGILE |
                                            CF_CAN_GENERATE_ROW_EVENTS |
                                            CF_OPTIMIZER_TRACE |
                                            CF_CAN_BE_EXPLAINED |
                                            CF_DELETES_DATA |
                                            CF_PS_ARRAY_BINDING_SAFE;
  sql_command_flags[SQLCOM_DELETE_MULTI]=   CF_CHANGES_DATA | CF_REEXECUTION_FRAGILE |
                                            CF_CAN_GENERATE_ROW_EVENTS |
                                            CF_OPTIMIZER_TRACE |
                                            CF_CAN_BE_EXPLAINED |
                                            CF_DELETES_DATA;
  sql_command_flags[SQLCOM_REPLACE]=        CF_CHANGES_DATA | CF_REEXECUTION_FRAGILE |
                                            CF_CAN_GENERATE_ROW_EVENTS |
                                            CF_OPTIMIZER_TRACE |
                                            CF_CAN_BE_EXPLAINED |
                                            CF_INSERTS_DATA |
                                            CF_PS_ARRAY_BINDING_SAFE |
                                            CF_PS_ARRAY_BINDING_OPTIMIZED;
  sql_command_flags[SQLCOM_REPLACE_SELECT]= CF_CHANGES_DATA | CF_REEXECUTION_FRAGILE |
                                            CF_CAN_GENERATE_ROW_EVENTS |
                                            CF_OPTIMIZER_TRACE |
                                            CF_CAN_BE_EXPLAINED |
                                            CF_INSERTS_DATA;
  sql_command_flags[SQLCOM_SELECT]=         CF_REEXECUTION_FRAGILE |
                                            CF_CAN_GENERATE_ROW_EVENTS |
                                            CF_OPTIMIZER_TRACE |
                                            CF_CAN_BE_EXPLAINED;
  // (1) so that subquery is traced when doing "SET @var = (subquery)"
  /*
    @todo SQLCOM_SET_OPTION should have CF_CAN_GENERATE_ROW_EVENTS
    set, because it may invoke a stored function that generates row
    events. /Sven
  */
  sql_command_flags[SQLCOM_SET_OPTION]=     CF_REEXECUTION_FRAGILE |
                                            CF_AUTO_COMMIT_TRANS |
                                            CF_CAN_GENERATE_ROW_EVENTS |
                                            CF_OPTIMIZER_TRACE; // (1)
  // (1) so that subquery is traced when doing "DO @var := (subquery)"
  sql_command_flags[SQLCOM_DO]=             CF_REEXECUTION_FRAGILE |
                                            CF_CAN_GENERATE_ROW_EVENTS |
                                            CF_OPTIMIZER_TRACE; // (1)

  sql_command_flags[SQLCOM_SHOW_STATUS_PROC]= CF_STATUS_COMMAND | CF_REEXECUTION_FRAGILE;
  sql_command_flags[SQLCOM_SHOW_STATUS_PACKAGE]= CF_STATUS_COMMAND | CF_REEXECUTION_FRAGILE;
  sql_command_flags[SQLCOM_SHOW_STATUS_PACKAGE_BODY]= CF_STATUS_COMMAND | CF_REEXECUTION_FRAGILE;
  sql_command_flags[SQLCOM_SHOW_STATUS]=      CF_STATUS_COMMAND | CF_REEXECUTION_FRAGILE;
  sql_command_flags[SQLCOM_SHOW_DATABASES]=   CF_STATUS_COMMAND | CF_REEXECUTION_FRAGILE;
  sql_command_flags[SQLCOM_SHOW_TRIGGERS]=    CF_STATUS_COMMAND | CF_REEXECUTION_FRAGILE;
  sql_command_flags[SQLCOM_SHOW_EVENTS]=      CF_STATUS_COMMAND | CF_REEXECUTION_FRAGILE;
  sql_command_flags[SQLCOM_SHOW_OPEN_TABLES]= CF_STATUS_COMMAND | CF_REEXECUTION_FRAGILE;
  sql_command_flags[SQLCOM_SHOW_PLUGINS]=     CF_STATUS_COMMAND;
  sql_command_flags[SQLCOM_SHOW_GENERIC]=     CF_STATUS_COMMAND;
  sql_command_flags[SQLCOM_SHOW_FIELDS]=      CF_STATUS_COMMAND | CF_REEXECUTION_FRAGILE;
  sql_command_flags[SQLCOM_SHOW_KEYS]=        CF_STATUS_COMMAND | CF_REEXECUTION_FRAGILE;
  sql_command_flags[SQLCOM_SHOW_VARIABLES]=   CF_STATUS_COMMAND | CF_REEXECUTION_FRAGILE;
  sql_command_flags[SQLCOM_SHOW_CHARSETS]=    CF_STATUS_COMMAND | CF_REEXECUTION_FRAGILE;
  sql_command_flags[SQLCOM_SHOW_COLLATIONS]=  CF_STATUS_COMMAND | CF_REEXECUTION_FRAGILE;
  sql_command_flags[SQLCOM_SHOW_BINLOGS]=     CF_STATUS_COMMAND;
  sql_command_flags[SQLCOM_SHOW_SLAVE_HOSTS]= CF_STATUS_COMMAND;
  sql_command_flags[SQLCOM_SHOW_BINLOG_EVENTS]= CF_STATUS_COMMAND;
  sql_command_flags[SQLCOM_SHOW_STORAGE_ENGINES]= CF_STATUS_COMMAND;
  sql_command_flags[SQLCOM_SHOW_AUTHORS]=     CF_STATUS_COMMAND;
  sql_command_flags[SQLCOM_SHOW_CONTRIBUTORS]= CF_STATUS_COMMAND;
  sql_command_flags[SQLCOM_SHOW_PRIVILEGES]=  CF_STATUS_COMMAND;
  sql_command_flags[SQLCOM_SHOW_WARNS]=       CF_STATUS_COMMAND | CF_DIAGNOSTIC_STMT;
  sql_command_flags[SQLCOM_SHOW_ERRORS]=      CF_STATUS_COMMAND | CF_DIAGNOSTIC_STMT;
  sql_command_flags[SQLCOM_SHOW_ENGINE_STATUS]= CF_STATUS_COMMAND;
  sql_command_flags[SQLCOM_SHOW_ENGINE_MUTEX]= CF_STATUS_COMMAND;
  sql_command_flags[SQLCOM_SHOW_ENGINE_LOGS]= CF_STATUS_COMMAND;
  sql_command_flags[SQLCOM_SHOW_EXPLAIN]= CF_STATUS_COMMAND;
  sql_command_flags[SQLCOM_SHOW_PROCESSLIST]= CF_STATUS_COMMAND;
  sql_command_flags[SQLCOM_SHOW_GRANTS]=      CF_STATUS_COMMAND;
  sql_command_flags[SQLCOM_SHOW_CREATE_USER]= CF_STATUS_COMMAND;
  sql_command_flags[SQLCOM_SHOW_CREATE_DB]=   CF_STATUS_COMMAND;
  sql_command_flags[SQLCOM_SHOW_CREATE]=  CF_STATUS_COMMAND;
  sql_command_flags[SQLCOM_SHOW_BINLOG_STAT]= CF_STATUS_COMMAND;
  sql_command_flags[SQLCOM_SHOW_SLAVE_STAT]=  CF_STATUS_COMMAND;
  sql_command_flags[SQLCOM_SHOW_CREATE_PROC]= CF_STATUS_COMMAND;
  sql_command_flags[SQLCOM_SHOW_CREATE_FUNC]= CF_STATUS_COMMAND;
  sql_command_flags[SQLCOM_SHOW_CREATE_PACKAGE]= CF_STATUS_COMMAND;
  sql_command_flags[SQLCOM_SHOW_CREATE_PACKAGE_BODY]= CF_STATUS_COMMAND;
  sql_command_flags[SQLCOM_SHOW_CREATE_TRIGGER]=  CF_STATUS_COMMAND;
  sql_command_flags[SQLCOM_SHOW_STATUS_FUNC]= CF_STATUS_COMMAND | CF_REEXECUTION_FRAGILE;
  sql_command_flags[SQLCOM_SHOW_PROC_CODE]=   CF_STATUS_COMMAND;
  sql_command_flags[SQLCOM_SHOW_FUNC_CODE]=   CF_STATUS_COMMAND;
  sql_command_flags[SQLCOM_SHOW_PACKAGE_BODY_CODE]= CF_STATUS_COMMAND;
  sql_command_flags[SQLCOM_SHOW_CREATE_EVENT]= CF_STATUS_COMMAND;
  sql_command_flags[SQLCOM_SHOW_PROFILES]=    CF_STATUS_COMMAND;
  sql_command_flags[SQLCOM_SHOW_PROFILE]=     CF_STATUS_COMMAND;
  sql_command_flags[SQLCOM_BINLOG_BASE64_EVENT]= CF_STATUS_COMMAND | CF_CAN_GENERATE_ROW_EVENTS;
  sql_command_flags[SQLCOM_SHOW_TABLES]=       (CF_STATUS_COMMAND | CF_SHOW_TABLE_COMMAND | CF_REEXECUTION_FRAGILE);
  sql_command_flags[SQLCOM_SHOW_TABLE_STATUS]= (CF_STATUS_COMMAND | CF_SHOW_TABLE_COMMAND | CF_REEXECUTION_FRAGILE);


  sql_command_flags[SQLCOM_CREATE_USER]=       CF_CHANGES_DATA;
  sql_command_flags[SQLCOM_RENAME_USER]=       CF_CHANGES_DATA;
  sql_command_flags[SQLCOM_DROP_USER]=         CF_CHANGES_DATA;
  sql_command_flags[SQLCOM_ALTER_USER]=        CF_CHANGES_DATA;
  sql_command_flags[SQLCOM_CREATE_ROLE]=       CF_CHANGES_DATA;
  sql_command_flags[SQLCOM_GRANT]=             CF_CHANGES_DATA;
  sql_command_flags[SQLCOM_GRANT_ROLE]=        CF_CHANGES_DATA;
  sql_command_flags[SQLCOM_REVOKE]=            CF_CHANGES_DATA;
  sql_command_flags[SQLCOM_REVOKE_ROLE]=       CF_CHANGES_DATA;
  sql_command_flags[SQLCOM_OPTIMIZE]=          CF_CHANGES_DATA;
  sql_command_flags[SQLCOM_CREATE_FUNCTION]=   CF_CHANGES_DATA | CF_AUTO_COMMIT_TRANS;
  sql_command_flags[SQLCOM_CREATE_PROCEDURE]=  CF_CHANGES_DATA | CF_AUTO_COMMIT_TRANS;
  sql_command_flags[SQLCOM_CREATE_SPFUNCTION]= CF_CHANGES_DATA | CF_AUTO_COMMIT_TRANS;
  sql_command_flags[SQLCOM_DROP_PROCEDURE]=    CF_CHANGES_DATA | CF_AUTO_COMMIT_TRANS;
  sql_command_flags[SQLCOM_DROP_FUNCTION]=     CF_CHANGES_DATA | CF_AUTO_COMMIT_TRANS;
  sql_command_flags[SQLCOM_ALTER_PROCEDURE]=   CF_CHANGES_DATA | CF_AUTO_COMMIT_TRANS;
  sql_command_flags[SQLCOM_ALTER_FUNCTION]=    CF_CHANGES_DATA | CF_AUTO_COMMIT_TRANS;
  sql_command_flags[SQLCOM_INSTALL_PLUGIN]=    CF_CHANGES_DATA | CF_AUTO_COMMIT_TRANS;
  sql_command_flags[SQLCOM_UNINSTALL_PLUGIN]=  CF_CHANGES_DATA | CF_AUTO_COMMIT_TRANS;

  /*
    The following is used to preserver CF_ROW_COUNT during the
    a CALL or EXECUTE statement, so the value generated by the
    last called (or executed) statement is preserved.
    See mysql_execute_command() for how CF_ROW_COUNT is used.
  */
  /*
    (1): without it, in "CALL some_proc((subq))", subquery would not be
    traced.
  */
  sql_command_flags[SQLCOM_CALL]=      CF_REEXECUTION_FRAGILE |
                                       CF_CAN_GENERATE_ROW_EVENTS |
                                       CF_OPTIMIZER_TRACE; // (1)
  sql_command_flags[SQLCOM_EXECUTE]=   CF_CAN_GENERATE_ROW_EVENTS;
  sql_command_flags[SQLCOM_EXECUTE_IMMEDIATE]= CF_CAN_GENERATE_ROW_EVENTS;
  sql_command_flags[SQLCOM_COMPOUND]=  CF_CAN_GENERATE_ROW_EVENTS;

  /*
    We don't want to change to statement based replication for these commands
  */
  sql_command_flags[SQLCOM_ROLLBACK]|= CF_FORCE_ORIGINAL_BINLOG_FORMAT;
  /* We don't want to replicate ALTER TABLE for temp tables in row format */
  sql_command_flags[SQLCOM_ALTER_TABLE]|= CF_FORCE_ORIGINAL_BINLOG_FORMAT;
  /* We don't want to replicate TRUNCATE for temp tables in row format */
  sql_command_flags[SQLCOM_TRUNCATE]|= CF_FORCE_ORIGINAL_BINLOG_FORMAT;
  /* We don't want to replicate DROP for temp tables in row format */
  sql_command_flags[SQLCOM_DROP_TABLE]|= CF_FORCE_ORIGINAL_BINLOG_FORMAT;
  sql_command_flags[SQLCOM_DROP_SEQUENCE]|= CF_FORCE_ORIGINAL_BINLOG_FORMAT;
  /* We don't want to replicate CREATE/DROP INDEX for temp tables in row format */
  sql_command_flags[SQLCOM_CREATE_INDEX]|= CF_FORCE_ORIGINAL_BINLOG_FORMAT;
  sql_command_flags[SQLCOM_DROP_INDEX]|= CF_FORCE_ORIGINAL_BINLOG_FORMAT;
  /* One can change replication mode with SET */
  sql_command_flags[SQLCOM_SET_OPTION]|= CF_FORCE_ORIGINAL_BINLOG_FORMAT;

  /*
    The following admin table operations are allowed
    on log tables.
  */
  sql_command_flags[SQLCOM_REPAIR]=    CF_WRITE_LOGS_COMMAND | CF_AUTO_COMMIT_TRANS |
                                       CF_REPORT_PROGRESS | CF_ADMIN_COMMAND;
  sql_command_flags[SQLCOM_OPTIMIZE]|= CF_WRITE_LOGS_COMMAND | CF_AUTO_COMMIT_TRANS |
                                       CF_REPORT_PROGRESS | CF_ADMIN_COMMAND;
  sql_command_flags[SQLCOM_ANALYZE]=   CF_WRITE_LOGS_COMMAND | CF_AUTO_COMMIT_TRANS |
                                       CF_REPORT_PROGRESS | CF_ADMIN_COMMAND;
  sql_command_flags[SQLCOM_CHECK]=     CF_WRITE_LOGS_COMMAND | CF_AUTO_COMMIT_TRANS |
                                       CF_REPORT_PROGRESS | CF_ADMIN_COMMAND;
  sql_command_flags[SQLCOM_CHECKSUM]=  CF_REPORT_PROGRESS;

  sql_command_flags[SQLCOM_CREATE_USER]|=       CF_AUTO_COMMIT_TRANS;
  sql_command_flags[SQLCOM_ALTER_USER]|=        CF_AUTO_COMMIT_TRANS;
  sql_command_flags[SQLCOM_DROP_USER]|=         CF_AUTO_COMMIT_TRANS;
  sql_command_flags[SQLCOM_RENAME_USER]|=       CF_AUTO_COMMIT_TRANS;
  sql_command_flags[SQLCOM_CREATE_ROLE]|=       CF_AUTO_COMMIT_TRANS;
  sql_command_flags[SQLCOM_DROP_ROLE]|=         CF_AUTO_COMMIT_TRANS;
  sql_command_flags[SQLCOM_REVOKE]|=            CF_AUTO_COMMIT_TRANS;
  sql_command_flags[SQLCOM_REVOKE_ALL]=         CF_AUTO_COMMIT_TRANS;
  sql_command_flags[SQLCOM_REVOKE_ROLE]|=       CF_AUTO_COMMIT_TRANS;
  sql_command_flags[SQLCOM_GRANT]|=             CF_AUTO_COMMIT_TRANS;
  sql_command_flags[SQLCOM_GRANT_ROLE]|=        CF_AUTO_COMMIT_TRANS;

  sql_command_flags[SQLCOM_FLUSH]=              CF_AUTO_COMMIT_TRANS;
  sql_command_flags[SQLCOM_RESET]=              CF_AUTO_COMMIT_TRANS;
  sql_command_flags[SQLCOM_CREATE_SERVER]=      CF_AUTO_COMMIT_TRANS;
  sql_command_flags[SQLCOM_ALTER_SERVER]=       CF_AUTO_COMMIT_TRANS;
  sql_command_flags[SQLCOM_DROP_SERVER]=        CF_AUTO_COMMIT_TRANS;
  sql_command_flags[SQLCOM_BACKUP]=             CF_AUTO_COMMIT_TRANS;
  sql_command_flags[SQLCOM_BACKUP_LOCK]=        CF_AUTO_COMMIT_TRANS;

  /*
    The following statements can deal with temporary tables,
    so temporary tables should be pre-opened for those statements to
    simplify privilege checking.

    There are other statements that deal with temporary tables and open
    them, but which are not listed here. The thing is that the order of
    pre-opening temporary tables for those statements is somewhat custom.

    Note that SQLCOM_RENAME_TABLE should not be in this list!
  */
  sql_command_flags[SQLCOM_CREATE_TABLE]|=    CF_PREOPEN_TMP_TABLES;
  sql_command_flags[SQLCOM_CREATE_INDEX]|=    CF_PREOPEN_TMP_TABLES;
  sql_command_flags[SQLCOM_ALTER_TABLE]|=     CF_PREOPEN_TMP_TABLES;
  sql_command_flags[SQLCOM_TRUNCATE]|=        CF_PREOPEN_TMP_TABLES;
  sql_command_flags[SQLCOM_LOAD]|=            CF_PREOPEN_TMP_TABLES;
  sql_command_flags[SQLCOM_DROP_INDEX]|=      CF_PREOPEN_TMP_TABLES;
  sql_command_flags[SQLCOM_UPDATE]|=          CF_PREOPEN_TMP_TABLES;
  sql_command_flags[SQLCOM_UPDATE_MULTI]|=    CF_PREOPEN_TMP_TABLES;
  sql_command_flags[SQLCOM_INSERT_SELECT]|=   CF_PREOPEN_TMP_TABLES;
  sql_command_flags[SQLCOM_DELETE]|=          CF_PREOPEN_TMP_TABLES;
  sql_command_flags[SQLCOM_DELETE_MULTI]|=    CF_PREOPEN_TMP_TABLES;
  sql_command_flags[SQLCOM_REPLACE_SELECT]|=  CF_PREOPEN_TMP_TABLES;
  sql_command_flags[SQLCOM_SELECT]|=          CF_PREOPEN_TMP_TABLES;
  sql_command_flags[SQLCOM_SET_OPTION]|=      CF_PREOPEN_TMP_TABLES;
  sql_command_flags[SQLCOM_DO]|=              CF_PREOPEN_TMP_TABLES;
  sql_command_flags[SQLCOM_HA_OPEN]|=         CF_PREOPEN_TMP_TABLES;
  sql_command_flags[SQLCOM_CALL]|=            CF_PREOPEN_TMP_TABLES;
  sql_command_flags[SQLCOM_CHECKSUM]|=        CF_PREOPEN_TMP_TABLES;
  sql_command_flags[SQLCOM_ANALYZE]|=         CF_PREOPEN_TMP_TABLES;
  sql_command_flags[SQLCOM_CHECK]|=           CF_PREOPEN_TMP_TABLES;
  sql_command_flags[SQLCOM_OPTIMIZE]|=        CF_PREOPEN_TMP_TABLES;
  sql_command_flags[SQLCOM_REPAIR]|=          CF_PREOPEN_TMP_TABLES;
  sql_command_flags[SQLCOM_PRELOAD_KEYS]|=    CF_PREOPEN_TMP_TABLES;
  sql_command_flags[SQLCOM_ASSIGN_TO_KEYCACHE]|= CF_PREOPEN_TMP_TABLES;

  /*
    DDL statements that should start with closing opened handlers.

    We use this flag only for statements for which open HANDLERs
    have to be closed before temporary tables are pre-opened.
  */
  sql_command_flags[SQLCOM_CREATE_TABLE]|=    CF_HA_CLOSE;
  sql_command_flags[SQLCOM_CREATE_SEQUENCE]|= CF_HA_CLOSE;
  sql_command_flags[SQLCOM_DROP_TABLE]|=      CF_HA_CLOSE;
  sql_command_flags[SQLCOM_DROP_SEQUENCE]|=   CF_HA_CLOSE;
  sql_command_flags[SQLCOM_ALTER_TABLE]|=     CF_HA_CLOSE;
  sql_command_flags[SQLCOM_TRUNCATE]|=        CF_HA_CLOSE;
  sql_command_flags[SQLCOM_REPAIR]|=          CF_HA_CLOSE;
  sql_command_flags[SQLCOM_OPTIMIZE]|=        CF_HA_CLOSE;
  sql_command_flags[SQLCOM_ANALYZE]|=         CF_HA_CLOSE;
  sql_command_flags[SQLCOM_CHECK]|=           CF_HA_CLOSE;
  sql_command_flags[SQLCOM_CREATE_INDEX]|=    CF_HA_CLOSE;
  sql_command_flags[SQLCOM_DROP_INDEX]|=      CF_HA_CLOSE;
  sql_command_flags[SQLCOM_PRELOAD_KEYS]|=    CF_HA_CLOSE;
  sql_command_flags[SQLCOM_ASSIGN_TO_KEYCACHE]|=  CF_HA_CLOSE;

  /*
    Mark statements that always are disallowed in read-only
    transactions. Note that according to the SQL standard,
    even temporary table DDL should be disallowed.
  */
  sql_command_flags[SQLCOM_CREATE_TABLE]|=     CF_DISALLOW_IN_RO_TRANS;
  sql_command_flags[SQLCOM_CREATE_SEQUENCE]|=  CF_DISALLOW_IN_RO_TRANS;
  sql_command_flags[SQLCOM_ALTER_TABLE]|=      CF_DISALLOW_IN_RO_TRANS;
  sql_command_flags[SQLCOM_DROP_TABLE]|=       CF_DISALLOW_IN_RO_TRANS;
  sql_command_flags[SQLCOM_DROP_SEQUENCE]|=    CF_DISALLOW_IN_RO_TRANS;
  sql_command_flags[SQLCOM_RENAME_TABLE]|=     CF_DISALLOW_IN_RO_TRANS;
  sql_command_flags[SQLCOM_CREATE_INDEX]|=     CF_DISALLOW_IN_RO_TRANS;
  sql_command_flags[SQLCOM_DROP_INDEX]|=       CF_DISALLOW_IN_RO_TRANS;
  sql_command_flags[SQLCOM_CREATE_DB]|=        CF_DISALLOW_IN_RO_TRANS;
  sql_command_flags[SQLCOM_DROP_DB]|=          CF_DISALLOW_IN_RO_TRANS;
  sql_command_flags[SQLCOM_CREATE_PACKAGE]|=   CF_DISALLOW_IN_RO_TRANS;
  sql_command_flags[SQLCOM_DROP_PACKAGE]|=     CF_DISALLOW_IN_RO_TRANS;
  sql_command_flags[SQLCOM_CREATE_PACKAGE_BODY]|= CF_DISALLOW_IN_RO_TRANS;
  sql_command_flags[SQLCOM_DROP_PACKAGE_BODY]|= CF_DISALLOW_IN_RO_TRANS;
  sql_command_flags[SQLCOM_ALTER_DB_UPGRADE]|= CF_DISALLOW_IN_RO_TRANS;
  sql_command_flags[SQLCOM_ALTER_DB]|=         CF_DISALLOW_IN_RO_TRANS;
  sql_command_flags[SQLCOM_CREATE_VIEW]|=      CF_DISALLOW_IN_RO_TRANS;
  sql_command_flags[SQLCOM_DROP_VIEW]|=        CF_DISALLOW_IN_RO_TRANS;
  sql_command_flags[SQLCOM_CREATE_TRIGGER]|=   CF_DISALLOW_IN_RO_TRANS;
  sql_command_flags[SQLCOM_DROP_TRIGGER]|=     CF_DISALLOW_IN_RO_TRANS;
  sql_command_flags[SQLCOM_CREATE_EVENT]|=     CF_DISALLOW_IN_RO_TRANS;
  sql_command_flags[SQLCOM_ALTER_EVENT]|=      CF_DISALLOW_IN_RO_TRANS;
  sql_command_flags[SQLCOM_DROP_EVENT]|=       CF_DISALLOW_IN_RO_TRANS;
  sql_command_flags[SQLCOM_CREATE_USER]|=      CF_DISALLOW_IN_RO_TRANS;
  sql_command_flags[SQLCOM_ALTER_USER]|=       CF_DISALLOW_IN_RO_TRANS;
  sql_command_flags[SQLCOM_RENAME_USER]|=      CF_DISALLOW_IN_RO_TRANS;
  sql_command_flags[SQLCOM_DROP_USER]|=        CF_DISALLOW_IN_RO_TRANS;
  sql_command_flags[SQLCOM_CREATE_SERVER]|=    CF_DISALLOW_IN_RO_TRANS;
  sql_command_flags[SQLCOM_ALTER_SERVER]|=     CF_DISALLOW_IN_RO_TRANS;
  sql_command_flags[SQLCOM_DROP_SERVER]|=      CF_DISALLOW_IN_RO_TRANS;
  sql_command_flags[SQLCOM_CREATE_FUNCTION]|=  CF_DISALLOW_IN_RO_TRANS;
  sql_command_flags[SQLCOM_CREATE_PROCEDURE]|= CF_DISALLOW_IN_RO_TRANS;
  sql_command_flags[SQLCOM_CREATE_SPFUNCTION]|=CF_DISALLOW_IN_RO_TRANS;
  sql_command_flags[SQLCOM_DROP_PROCEDURE]|=   CF_DISALLOW_IN_RO_TRANS;
  sql_command_flags[SQLCOM_DROP_FUNCTION]|=    CF_DISALLOW_IN_RO_TRANS;
  sql_command_flags[SQLCOM_ALTER_PROCEDURE]|=  CF_DISALLOW_IN_RO_TRANS;
  sql_command_flags[SQLCOM_ALTER_FUNCTION]|=   CF_DISALLOW_IN_RO_TRANS;
  sql_command_flags[SQLCOM_TRUNCATE]|=         CF_DISALLOW_IN_RO_TRANS;
  sql_command_flags[SQLCOM_ALTER_TABLESPACE]|= CF_DISALLOW_IN_RO_TRANS;
  sql_command_flags[SQLCOM_REPAIR]|=           CF_DISALLOW_IN_RO_TRANS;
  sql_command_flags[SQLCOM_OPTIMIZE]|=         CF_DISALLOW_IN_RO_TRANS;
  sql_command_flags[SQLCOM_GRANT]|=            CF_DISALLOW_IN_RO_TRANS;
  sql_command_flags[SQLCOM_REVOKE]|=           CF_DISALLOW_IN_RO_TRANS;
  sql_command_flags[SQLCOM_REVOKE_ALL]|=       CF_DISALLOW_IN_RO_TRANS;
  sql_command_flags[SQLCOM_INSTALL_PLUGIN]|=   CF_DISALLOW_IN_RO_TRANS;
  sql_command_flags[SQLCOM_UNINSTALL_PLUGIN]|= CF_DISALLOW_IN_RO_TRANS;
#ifdef WITH_WSREP
  /*
    Statements for which some errors are ignored when
    wsrep_ignore_apply_errors = WSREP_IGNORE_ERRORS_ON_RECONCILING_DDL
  */
  sql_command_flags[SQLCOM_DROP_DB]|=          CF_WSREP_MAY_IGNORE_ERRORS;
  sql_command_flags[SQLCOM_DROP_TABLE]|=       CF_WSREP_MAY_IGNORE_ERRORS;
  sql_command_flags[SQLCOM_DROP_INDEX]|=       CF_WSREP_MAY_IGNORE_ERRORS;
  sql_command_flags[SQLCOM_ALTER_TABLE]|=      CF_WSREP_MAY_IGNORE_ERRORS;
#endif /* WITH_WSREP */
}

bool sqlcom_can_generate_row_events(const THD *thd)
{
  return (sql_command_flags[thd->lex->sql_command] &
          CF_CAN_GENERATE_ROW_EVENTS);
}
 
bool is_update_query(enum enum_sql_command command)
{
  DBUG_ASSERT(command <= SQLCOM_END);
  return (sql_command_flags[command] & CF_CHANGES_DATA) != 0;
}

/**
  Check if a sql command is allowed to write to log tables.
  @param command The SQL command
  @return true if writing is allowed
*/
bool is_log_table_write_query(enum enum_sql_command command)
{
  DBUG_ASSERT(command <= SQLCOM_END);
  return (sql_command_flags[command] & CF_WRITE_LOGS_COMMAND) != 0;
}

void execute_init_command(THD *thd, LEX_STRING *init_command,
                          mysql_rwlock_t *var_lock)
{
  Vio* save_vio;
  ulonglong save_client_capabilities;

  mysql_rwlock_rdlock(var_lock);
  if (!init_command->length)
  {
    mysql_rwlock_unlock(var_lock);
    return;
  }

  /*
    copy the value under a lock, and release the lock.
    init_command has to be executed without a lock held,
    as it may try to change itself
  */
  size_t len= init_command->length;
  char *buf= thd->strmake(init_command->str, len);
  mysql_rwlock_unlock(var_lock);

  THD_STAGE_INFO(thd, stage_execution_of_init_command);
  save_client_capabilities= thd->client_capabilities;
  thd->client_capabilities|= CLIENT_MULTI_QUERIES;
  /*
    We don't need return result of execution to client side.
    To forbid this we should set thd->net.vio to 0.
  */
  save_vio= thd->net.vio;
  thd->net.vio= 0;
  thd->clear_error(1);
  dispatch_command(COM_QUERY, thd, buf, (uint)len);
  thd->client_capabilities= save_client_capabilities;
  thd->net.vio= save_vio;

}


static char *fgets_fn(char *buffer, size_t size, fgets_input_t input, int *error)
{
  MYSQL_FILE *in= static_cast<MYSQL_FILE*> (input);
  char *line= mysql_file_fgets(buffer, (int)size, in);
  if (unlikely(error))
    *error= (line == NULL) ? ferror(in->m_file) : 0;
  return line;
}


int bootstrap(MYSQL_FILE *file)
{
  int bootstrap_error= 0;
  DBUG_ENTER("handle_bootstrap");

  THD *thd= new THD(next_thread_id());
  char *buffer= new char[MAX_BOOTSTRAP_QUERY_SIZE];
#ifdef WITH_WSREP
  thd->variables.wsrep_on= 0;
#endif
  thd->bootstrap=1;
  my_net_init(&thd->net,(st_vio*) 0, thd, MYF(0));
  thd->max_client_packet_length= thd->net.max_packet;
  thd->security_ctx->master_access= ALL_KNOWN_ACL;

#ifndef EMBEDDED_LIBRARY
  mysql_thread_set_psi_id(thd->thread_id);
#else
  thd->mysql= 0;
#endif

  /* The following must be called before DBUG_ENTER */
  thd->thread_stack= (char*) &thd;
  thd->store_globals();

  thd->security_ctx->user= (char*) my_strdup(key_memory_MPVIO_EXT_auth_info,
                                             "boot", MYF(MY_WME));
  thd->security_ctx->priv_user[0]= thd->security_ctx->priv_host[0]=
    thd->security_ctx->priv_role[0]= 0;
  /*
    Make the "client" handle multiple results. This is necessary
    to enable stored procedures with SELECTs and Dynamic SQL
    in init-file.
  */
  thd->client_capabilities|= CLIENT_MULTI_RESULTS;

  thd->init_for_queries();

  for ( ; ; )
  {
    buffer[0]= 0;
    int rc, length;
    char *query;
    int error= 0;

    rc= read_bootstrap_query(buffer, &length, file, fgets_fn, 0, &error);

    if (rc == READ_BOOTSTRAP_EOF)
      break;
    /*
      Check for bootstrap file errors. SQL syntax errors will be
      caught below.
    */
    if (rc != READ_BOOTSTRAP_SUCCESS)
    {
      /*
        mysql_parse() may have set a successful error status for the previous
        query. We must clear the error status to report the bootstrap error.
      */
      thd->get_stmt_da()->reset_diagnostics_area();

      /* Get the nearest query text for reference. */
      char *err_ptr= buffer + (length <= MAX_BOOTSTRAP_ERROR_LEN ?
                                        0 : (length - MAX_BOOTSTRAP_ERROR_LEN));
      switch (rc)
      {
      case READ_BOOTSTRAP_ERROR:
        my_printf_error(ER_UNKNOWN_ERROR, "Bootstrap file error, return code (%d). "
                        "Nearest query: '%s'", MYF(0), error, err_ptr);
        break;

      case READ_BOOTSTRAP_QUERY_SIZE:
        my_printf_error(ER_UNKNOWN_ERROR, "Boostrap file error. Query size "
                        "exceeded %d bytes near '%s'.", MYF(0),
                        MAX_BOOTSTRAP_LINE_SIZE, err_ptr);
        break;

      default:
        DBUG_ASSERT(false);
        break;
      }

      thd->protocol->end_statement();
      bootstrap_error= 1;
      break;
    }

    query= (char *) thd->memdup_w_gap(buffer, length + 1,
                                      thd->db.length + 1 +
                                      QUERY_CACHE_DB_LENGTH_SIZE +
                                      QUERY_CACHE_FLAGS_SIZE);
    size_t db_len= 0;
    memcpy(query + length + 1, (char *) &db_len, sizeof(size_t));
    thd->set_query_and_id(query, length, thd->charset(), next_query_id());
    int2store(query + length + 1, 0);           // No db in bootstrap
    DBUG_PRINT("query",("%-.4096s",thd->query()));
#if defined(ENABLED_PROFILING)
    thd->profiling.start_new_query();
    thd->profiling.set_query_source(thd->query(), length);
#endif

    thd->set_time();
    Parser_state parser_state;
    if (parser_state.init(thd, thd->query(), length))
    {
      thd->protocol->end_statement();
      bootstrap_error= 1;
      break;
    }

    mysql_parse(thd, thd->query(), length, &parser_state);

    bootstrap_error= thd->is_error();
    thd->protocol->end_statement();

#if defined(ENABLED_PROFILING)
    thd->profiling.finish_current_query();
#endif
    delete_explain_query(thd->lex);

    if (unlikely(bootstrap_error))
      break;

    thd->reset_kill_query();  /* Ensure that killed_errmsg is released */
    free_root(thd->mem_root,MYF(MY_KEEP_PREALLOC));
    thd->lex->restore_set_statement_var();
  }
  delete thd;
  delete[] buffer;
  DBUG_RETURN(bootstrap_error);
}


/* This works because items are allocated on THD::mem_root */

void free_items(Item *item)
{
  Item *next;
  DBUG_ENTER("free_items");
  for (; item ; item=next)
  {
    next=item->next;
    item->delete_self();
  }
  DBUG_VOID_RETURN;
}

/**
   This works because items are allocated on THD::mem_root.
   @note The function also handles null pointers (empty list).
*/
void cleanup_items(Item *item)
{
  DBUG_ENTER("cleanup_items");  
  for (; item ; item=item->next)
    item->cleanup();
  DBUG_VOID_RETURN;
}

#ifdef WITH_WSREP
static bool wsrep_tables_accessible_when_detached(const TABLE_LIST *tables)
{
  for (const TABLE_LIST *table= tables; table; table= table->next_global)
  {
    LEX_CSTRING db= table->db, tn= table->table_name;
    if (get_table_category(&db, &tn)  < TABLE_CATEGORY_INFORMATION)
      return false;
  }
  return true;
}

static bool wsrep_command_no_result(char command)
{
  return (command == COM_STMT_PREPARE          ||
          command == COM_STMT_FETCH            ||
          command == COM_STMT_SEND_LONG_DATA   ||
          command == COM_STMT_CLOSE);
}
#endif /* WITH_WSREP */
#ifndef EMBEDDED_LIBRARY
static enum enum_server_command fetch_command(THD *thd, char *packet)
{
  enum enum_server_command
    command= (enum enum_server_command) (uchar) packet[0];
  DBUG_ENTER("fetch_command");

  if (command >= COM_END ||
      (command >= COM_MDB_GAP_BEG && command <= COM_MDB_GAP_END))
    command= COM_END;				// Wrong command

  DBUG_PRINT("info",("Command on %s = %d (%s)",
                     vio_description(thd->net.vio), command,
                     command_name[command].str));
  DBUG_RETURN(command);
}

/**
  Read one command from connection and execute it (query or simple command).
  This function is to be used by different schedulers (one-thread-per-connection,
  pool-of-threads)

  For profiling to work, it must never be called recursively.

  @param thd - client connection context

  @param blocking - wait for command to finish.
                    if false (nonblocking), then the function might
                    return when command is "half-finished", with
                    DISPATCH_COMMAND_WOULDBLOCK.
                    Currenly, this can *only* happen when using
                    threadpool. The command will resume, after all outstanding
                    async operations (i.e group commit) finish.
                    Threadpool scheduler takes care of "resume".

  @retval
    DISPATCH_COMMAND_SUCCESS - success
  @retval
    DISPATCH_COMMAND_CLOSE_CONNECTION  request of THD shutdown
          (s. dispatch_command() description)
  @retval
    DISPATCH_COMMAND_WOULDBLOCK - need to wait for asynchronous operations
                                  to finish. Only returned if parameter
                                  'blocking' is false.
*/

dispatch_command_return do_command(THD *thd, bool blocking)
{
  dispatch_command_return return_value;
  char *packet= 0;
  ulong packet_length;
  NET *net= &thd->net;
  enum enum_server_command command;
  DBUG_ENTER("do_command");

#ifdef WITH_WSREP
  DBUG_ASSERT(!thd->async_state.pending_ops() ||
              (WSREP(thd) &&
               thd->wsrep_trx().state() == wsrep::transaction::s_aborted));
#else
  DBUG_ASSERT(!thd->async_state.pending_ops());
#endif

  if (thd->async_state.m_state == thd_async_state::enum_async_state::RESUMED)
  {
    /*
     Resuming previously suspended command.
     Restore the state
    */
    command = thd->async_state.m_command;
    packet = thd->async_state.m_packet.str;
    packet_length = (ulong)thd->async_state.m_packet.length;
    goto resume;
  }

  /*
    indicator of uninitialized lex => normal flow of errors handling
    (see my_message_sql)
  */
  thd->lex->current_select= 0;

  /*
    This thread will do a blocking read from the client which
    will be interrupted when the next command is received from
    the client, the connection is closed or "net_wait_timeout"
    number of seconds has passed.
  */
  if (!thd->skip_wait_timeout)
    my_net_set_read_timeout(net, thd->get_net_wait_timeout());

  /* Errors and diagnostics are cleared once here before query */
  thd->clear_error(1);

  net_new_transaction(net);

  /* Save for user statistics */
  thd->start_bytes_received= thd->status_var.bytes_received;

  /*
    Synchronization point for testing of KILL_CONNECTION.
    This sync point can wait here, to simulate slow code execution
    between the last test of thd->killed and blocking in read().

    The goal of this test is to verify that a connection does not
    hang, if it is killed at this point of execution.
    (Bug#37780 - main.kill fails randomly)

    Note that the sync point wait itself will be terminated by a
    kill. In this case it consumes a condition broadcast, but does
    not change anything else. The consumed broadcast should not
    matter here, because the read/recv() below doesn't use it.
  */
  DEBUG_SYNC(thd, "before_do_command_net_read");

  packet_length= my_net_read_packet(net, 1);

  if (unlikely(packet_length == packet_error))
  {
    DBUG_PRINT("info",("Got error %d reading command from socket %s",
		       net->error,
		       vio_description(net->vio)));

    /* Instrument this broken statement as "statement/com/error" */
    thd->m_statement_psi= MYSQL_REFINE_STATEMENT(thd->m_statement_psi,
                                                 com_statement_info[COM_END].
                                                 m_key);


    /* Check if we can continue without closing the connection */

    /* The error must be set. */
    DBUG_ASSERT(thd->is_error());
    thd->protocol->end_statement();

    /* Mark the statement completed. */
    MYSQL_END_STATEMENT(thd->m_statement_psi, thd->get_stmt_da());
    thd->m_statement_psi= NULL;
    thd->m_digest= NULL;

    if (net->error != 3)
    {
      return_value= DISPATCH_COMMAND_CLOSE_CONNECTION;     // We have to close it.
      goto out;
    }

    net->error= 0;
    return_value= DISPATCH_COMMAND_SUCCESS;
    goto out;
  }

  packet= (char*) net->read_pos;
  /*
    'packet_length' contains length of data, as it was stored in packet
    header. In case of malformed header, my_net_read returns zero.
    If packet_length is not zero, my_net_read ensures that the returned
    number of bytes was actually read from network.
    There is also an extra safety measure in my_net_read:
    it sets packet[packet_length]= 0, but only for non-zero packets.
  */
  if (packet_length == 0)                       /* safety */
  {
    /* Initialize with COM_SLEEP packet */
    packet[0]= (uchar) COM_SLEEP;
    packet_length= 1;
  }
  /* Do not rely on my_net_read, extra safety against programming errors. */
  packet[packet_length]= '\0';                  /* safety */


  command= fetch_command(thd, packet);

#ifdef WITH_WSREP
  DEBUG_SYNC(thd, "wsrep_before_before_command");
  /*
    If this command does not return a result, then we
    instruct wsrep_before_command() to skip result handling.
    This causes BF aborted transaction to roll back but keep
    the error state until next command which is able to return
    a result to the client.
  */
  if (unlikely(wsrep_service_started) &&
      wsrep_before_command(thd, wsrep_command_no_result(command)))
  {
    /*
      Aborted by background rollbacker thread.
      Handle error here and jump straight to out.
      Notice that thd->store_globals() is called
      in wsrep_before_command().
    */
    WSREP_LOG_THD(thd, "enter found BF aborted");
    DBUG_ASSERT(!thd->mdl_context.has_locks());
    DBUG_ASSERT(!thd->get_stmt_da()->is_set());
    /* We let COM_QUIT and COM_STMT_CLOSE to execute even if wsrep aborted. */
    if (command != COM_STMT_CLOSE &&
        command != COM_QUIT)
    {
      my_error(ER_LOCK_DEADLOCK, MYF(0));
      WSREP_DEBUG("Deadlock error for: %s", thd->query());
      thd->reset_killed();
      thd->mysys_var->abort     = 0;
      thd->wsrep_retry_counter  = 0;

      /* Instrument this broken statement as "statement/com/error" */
      thd->m_statement_psi= MYSQL_REFINE_STATEMENT(thd->m_statement_psi,
                                                 com_statement_info[COM_END].
                                                 m_key);

      thd->protocol->end_statement();

      /* Mark the statement completed. */
      MYSQL_END_STATEMENT(thd->m_statement_psi, thd->get_stmt_da());
      thd->m_statement_psi= NULL;
      thd->m_digest= NULL;
      return_value= DISPATCH_COMMAND_SUCCESS;

      wsrep_after_command_before_result(thd);
      goto out;
    }
  }

  if (WSREP(thd))
  {
    /*
     * bail out if DB snapshot has not been installed. We however,
     * allow queries "SET" and "SHOW", they are trapped later in execute_command
     */
    if (!(thd->wsrep_applier) &&
        (!wsrep_ready_get() || wsrep_reject_queries != WSREP_REJECT_NONE) &&
        (server_command_flags[command] & CF_SKIP_WSREP_CHECK) == 0)
    {
      my_message(ER_UNKNOWN_COM_ERROR,
                 "WSREP has not yet prepared node for application use", MYF(0));
      thd->protocol->end_statement();

      /* Performance Schema Interface instrumentation end. */
      MYSQL_END_STATEMENT(thd->m_statement_psi, thd->get_stmt_da());
      thd->m_statement_psi= NULL;
      thd->m_digest= NULL;

      return_value= DISPATCH_COMMAND_SUCCESS;
      wsrep_after_command_before_result(thd);
      goto out;
    }
  }
#endif /* WITH_WSREP */
  /* Restore read timeout value */
  my_net_set_read_timeout(net, thd->variables.net_read_timeout);

  DBUG_ASSERT(packet_length);
  DBUG_ASSERT(!thd->apc_target.is_enabled());

resume:
  return_value= dispatch_command(command, thd, packet+1,
                                 (uint) (packet_length-1), blocking);
  if (return_value == DISPATCH_COMMAND_WOULDBLOCK)
  {
    /* Save current state, and resume later.*/
    thd->async_state.m_command= command;
    thd->async_state.m_packet={packet,packet_length};
    DBUG_RETURN(return_value);
  }

  DBUG_ASSERT(!thd->apc_target.is_enabled());

out:
  thd->lex->restore_set_statement_var();
  /* The statement instrumentation must be closed in all cases. */
  DBUG_ASSERT(thd->m_digest == NULL);
  DBUG_ASSERT(thd->m_statement_psi == NULL);
#ifdef WITH_WSREP
  if (packet_length != packet_error)
  {
    /* there was a command to process, and before_command() has been called */
    if (unlikely(wsrep_service_started))
      wsrep_after_command_after_result(thd);
  }
#endif /* WITH_WSREP */
  DBUG_RETURN(return_value);
}
#endif  /* EMBEDDED_LIBRARY */

/**
  @brief Determine if an attempt to update a non-temporary table while the
    read-only option was enabled has been made.

  This is a helper function to mysql_execute_command.

  @note SQLCOM_MULTI_UPDATE is an exception and dealt with elsewhere.

  @see mysql_execute_command
  @returns Status code
    @retval TRUE The statement should be denied.
    @retval FALSE The statement isn't updating any relevant tables.
*/

static bool deny_updates_if_read_only_option(THD *thd, TABLE_LIST *all_tables)
{
  DBUG_ENTER("deny_updates_if_read_only_option");

  if (!opt_readonly)
    DBUG_RETURN(FALSE);

  LEX *lex= thd->lex;

  /* Super user is allowed to do changes */
  if ((thd->security_ctx->master_access & PRIV_IGNORE_READ_ONLY) != NO_ACL)
    DBUG_RETURN(FALSE);

  /* Check if command doesn't update anything */
  if (!(sql_command_flags[lex->sql_command] & CF_CHANGES_DATA))
    DBUG_RETURN(FALSE);

  /* Multi update is an exception and is dealt with later. */
  if (lex->sql_command == SQLCOM_UPDATE_MULTI)
    DBUG_RETURN(FALSE);

  /*
    a table-to-be-created is not in the temp table list yet,
    so CREATE TABLE needs a special treatment
  */
  if (lex->sql_command == SQLCOM_CREATE_TABLE)
    DBUG_RETURN(!lex->tmp_table());

  /*
    a table-to-be-dropped might not exist (DROP TEMPORARY TABLE IF EXISTS),
    cannot use the temp table list either.
  */
  if (lex->sql_command == SQLCOM_DROP_TABLE && lex->tmp_table())
    DBUG_RETURN(FALSE);

  /* Check if we created, dropped, or renamed a database */
  if ((sql_command_flags[lex->sql_command] & CF_DB_CHANGE))
    DBUG_RETURN(TRUE);

  if (some_non_temp_table_to_be_updated(thd, all_tables))
    DBUG_RETURN(TRUE);

  /* Assuming that only temporary tables are modified. */
  DBUG_RETURN(FALSE);
}

#ifdef WITH_WSREP
static my_bool wsrep_read_only_option(THD *thd, TABLE_LIST *all_tables)
{
  int opt_readonly_saved = opt_readonly;
  privilege_t flag_saved= thd->security_ctx->master_access & PRIV_IGNORE_READ_ONLY;

  opt_readonly = 0;
  thd->security_ctx->master_access &= ~PRIV_IGNORE_READ_ONLY;

  my_bool ret = !deny_updates_if_read_only_option(thd, all_tables);

  opt_readonly = opt_readonly_saved;
  thd->security_ctx->master_access |= flag_saved;

  return ret;
}

static void wsrep_copy_query(THD *thd)
{
  thd->wsrep_retry_command   = thd->get_command();
  thd->wsrep_retry_query_len = thd->query_length();
  if (thd->wsrep_retry_query) {
      my_free(thd->wsrep_retry_query);
  }
  thd->wsrep_retry_query = (char *)my_malloc(PSI_INSTRUMENT_ME,
                                 thd->wsrep_retry_query_len + 1, MYF(0));
  strncpy(thd->wsrep_retry_query, thd->query(), thd->wsrep_retry_query_len);
  thd->wsrep_retry_query[thd->wsrep_retry_query_len] = '\0';
}
#endif /* WITH_WSREP */



#if defined(WITH_ARIA_STORAGE_ENGINE)
class Silence_all_errors : public Internal_error_handler
{
  char m_message[MYSQL_ERRMSG_SIZE];
  int error;
public:
  Silence_all_errors():error(0) {}
  virtual ~Silence_all_errors() {}

  virtual bool handle_condition(THD *thd,
                                uint sql_errno,
                                const char* sql_state,
                                Sql_condition::enum_warning_level *level,
                                const char* msg,
                                Sql_condition ** cond_hdl)
  {
    error= sql_errno;
    *cond_hdl= NULL;
    strmake_buf(m_message, msg);
    return true;                              // Error handled
  }
};
#endif


/**
  Perform one connection-level (COM_XXXX) command.

  @param command         type of command to perform
  @param thd             connection handle
  @param packet          data for the command, packet is always null-terminated
  @param packet_length   length of packet + 1 (to show that data is
                         null-terminated) except for COM_SLEEP, where it
                         can be zero.
  @param blocking        if false (nonblocking), then the function might
                         return when command is "half-finished", with
                         DISPATCH_COMMAND_WOULDBLOCK.
                         Currenly, this can *only* happen when using threadpool.
                         The current command will resume, after all outstanding
                         async operations (i.e group commit) finish.
                         Threadpool scheduler takes care of "resume".

  @todo
    set thd->lex->sql_command to SQLCOM_END here.
  @todo
    The following has to be changed to an 8 byte integer

  @retval
    0   ok
  @retval
    1   request of thread shutdown, i. e. if command is
        COM_QUIT/COM_SHUTDOWN
*/
dispatch_command_return dispatch_command(enum enum_server_command command, THD *thd,
		      char* packet, uint packet_length, bool blocking)
{
  NET *net= &thd->net;
  bool error= 0;
  bool do_end_of_statement= true;
  DBUG_ENTER("dispatch_command");
  DBUG_PRINT("info", ("command: %d %s", command,
                      (command_name[command].str != 0 ?
                       command_name[command].str :
                       "<?>")));
  bool drop_more_results= 0;

  if (thd->async_state.m_state == thd_async_state::enum_async_state::RESUMED)
  {
    thd->async_state.m_state = thd_async_state::enum_async_state::NONE;
    goto resume;
  }

  /* keep it withing 1 byte */
  compile_time_assert(COM_END == 255);

#if defined(ENABLED_PROFILING)
  thd->profiling.start_new_query();
#endif
  MYSQL_COMMAND_START(thd->thread_id, command,
                      &thd->security_ctx->priv_user[0],
                      (char *) thd->security_ctx->host_or_ip);
  
  DBUG_EXECUTE_IF("crash_dispatch_command_before",
                  { DBUG_PRINT("crash_dispatch_command_before", ("now"));
                    DBUG_SUICIDE(); });

  /* Performance Schema Interface instrumentation, begin */
  thd->m_statement_psi= MYSQL_REFINE_STATEMENT(thd->m_statement_psi,
                                               com_statement_info[command].
                                               m_key);
  /*
    We should always call reset_for_next_command() before a query.
    mysql_parse() will do this for queries. Ensure it's also done
    for other commands.
  */
  if (command != COM_QUERY)
    thd->reset_for_next_command();
  thd->set_command(command);

  thd->enable_slow_log= true;
  thd->query_plan_flags= QPLAN_INIT;
  thd->lex->sql_command= SQLCOM_END; /* to avoid confusing VIEW detectors */
  thd->reset_kill_query();

  DEBUG_SYNC(thd,"dispatch_command_before_set_time");

  thd->set_time();
  if (!(server_command_flags[command] & CF_SKIP_QUERY_ID))
    thd->set_query_id(next_query_id());
  else
  {
    /*
      ping, get statistics or similar stateless command.
      No reason to increase query id here.
    */
    thd->set_query_id(get_query_id());
  }
#ifdef WITH_WSREP
  if (WSREP(thd) && thd->wsrep_next_trx_id() == WSREP_UNDEFINED_TRX_ID)
  {
    thd->set_wsrep_next_trx_id(thd->query_id);
    WSREP_DEBUG("assigned new next trx id: %" PRIu64, thd->wsrep_next_trx_id());
  }
#endif /* WITH_WSREP */

  if (!(server_command_flags[command] & CF_SKIP_QUESTIONS))
    statistic_increment(thd->status_var.questions, &LOCK_status);

  /* Copy data for user stats */
  if ((thd->userstat_running= opt_userstat_running))
  {
    thd->start_cpu_time= my_getcputime();
    memcpy(&thd->org_status_var, &thd->status_var, sizeof(thd->status_var));
    thd->select_commands= thd->update_commands= thd->other_commands= 0;
  }

  /**
    Clear the set of flags that are expected to be cleared at the
    beginning of each command.
  */
  thd->server_status&= ~SERVER_STATUS_CLEAR_SET;

  if (unlikely(thd->security_ctx->password_expired &&
               command != COM_QUERY &&
               command != COM_PING &&
               command != COM_QUIT &&
               command != COM_STMT_PREPARE &&
               command != COM_STMT_EXECUTE &&
               command != COM_STMT_CLOSE))
  {
    my_error(ER_MUST_CHANGE_PASSWORD, MYF(0));
    goto dispatch_end;
  }

  switch (command) {
  case COM_INIT_DB:
  {
    LEX_CSTRING tmp;
    status_var_increment(thd->status_var.com_stat[SQLCOM_CHANGE_DB]);
    if (unlikely(thd->copy_with_error(system_charset_info, (LEX_STRING*) &tmp,
                                      thd->charset(), packet, packet_length)))
      break;
    if (!mysql_change_db(thd, &tmp, FALSE))
    {
      general_log_write(thd, command, thd->db.str, thd->db.length);
      my_ok(thd);
    }
    break;
  }
#ifdef HAVE_REPLICATION
  case COM_REGISTER_SLAVE:
  {
    status_var_increment(thd->status_var.com_register_slave);
    if (!thd->register_slave((uchar*) packet, packet_length))
      my_ok(thd);
    break;
  }
#endif
  case COM_RESET_CONNECTION:
  {
    thd->status_var.com_other++;
#ifdef WITH_WSREP
    if (unlikely(wsrep_service_started))
    {
      wsrep_after_command_ignore_result(thd);
      wsrep_close(thd);
    }
#endif /* WITH_WSREP */
    thd->change_user();
    thd->clear_error();                         // if errors from rollback
#ifdef WITH_WSREP
    if (unlikely(wsrep_service_started))
    {
      wsrep_open(thd);
      wsrep_before_command(thd);
    }
#endif /* WITH_WSREP */
    /* Restore original charset from client authentication packet.*/
    if(thd->org_charset)
      thd->update_charset(thd->org_charset,thd->org_charset,thd->org_charset);
    my_ok(thd, 0, 0, 0);
    break;
  }
  case COM_CHANGE_USER:
  {
    int auth_rc;
    status_var_increment(thd->status_var.com_other);

#ifdef WITH_WSREP
    if (unlikely(wsrep_service_started))
    {
      wsrep_after_command_ignore_result(thd);
      wsrep_close(thd);
    }
#endif /* WITH_WSREP */
    thd->change_user();
#ifdef WITH_WSREP
    if (unlikely(wsrep_service_started))
    {
      wsrep_open(thd);
      wsrep_before_command(thd);
    }
#endif /* WITH_WSREP */
    thd->clear_error();                         // if errors from rollback

    /* acl_authenticate() takes the data from net->read_pos */
    net->read_pos= (uchar*)packet;

    LEX_CSTRING save_db= thd->db;
    USER_CONN *save_user_connect= thd->user_connect;
    Security_context save_security_ctx= *thd->security_ctx;
    CHARSET_INFO *save_character_set_client=
      thd->variables.character_set_client;
    CHARSET_INFO *save_collation_connection=
      thd->variables.collation_connection;
    CHARSET_INFO *save_character_set_results=
      thd->variables.character_set_results;

    /* Ensure we don't free security_ctx->user in case we have to revert */
    thd->security_ctx->user= 0;
    thd->user_connect= 0;

    /*
      to limit COM_CHANGE_USER ability to brute-force passwords,
      we only allow three unsuccessful COM_CHANGE_USER per connection.
    */
    if (thd->failed_com_change_user >= 3)
    {
      my_message(ER_UNKNOWN_COM_ERROR, ER_THD(thd,ER_UNKNOWN_COM_ERROR),
                 MYF(0));
      auth_rc= 1;
    }
    else
      auth_rc= acl_authenticate(thd, packet_length);

    mysql_audit_notify_connection_change_user(thd, &save_security_ctx);
    if (auth_rc)
    {
      /* Free user if allocated by acl_authenticate */
      my_free(const_cast<char*>(thd->security_ctx->user));
      *thd->security_ctx= save_security_ctx;
      if (thd->user_connect)
	decrease_user_connections(thd->user_connect);
      thd->user_connect= save_user_connect;
      thd->reset_db(&save_db);
      thd->update_charset(save_character_set_client, save_collation_connection,
                          save_character_set_results);
      thd->failed_com_change_user++;
      my_sleep(1000000);
    }
    else
    {
#ifndef NO_EMBEDDED_ACCESS_CHECKS
      /* we've authenticated new user */
      if (save_user_connect)
	decrease_user_connections(save_user_connect);
#endif /* NO_EMBEDDED_ACCESS_CHECKS */
      my_free((char*) save_db.str);
      my_free(const_cast<char*>(save_security_ctx.user));
    }
    break;
  }
  case COM_STMT_BULK_EXECUTE:
  {
    mysqld_stmt_bulk_execute(thd, packet, packet_length);
#ifdef WITH_WSREP
    if (WSREP(thd))
    {
        (void)wsrep_after_statement(thd);
    }
#endif /* WITH_WSREP */
    break;
  }
  case COM_STMT_EXECUTE:
  {
    mysqld_stmt_execute(thd, packet, packet_length);
#ifdef WITH_WSREP
    if (WSREP(thd))
    {
        (void)wsrep_after_statement(thd);
    }
#endif /* WITH_WSREP */
    break;
  }
  case COM_STMT_FETCH:
  {
    mysqld_stmt_fetch(thd, packet, packet_length);
    break;
  }
  case COM_STMT_SEND_LONG_DATA:
  {
    mysql_stmt_get_longdata(thd, packet, packet_length);
    break;
  }
  case COM_STMT_PREPARE:
  {
    mysqld_stmt_prepare(thd, packet, packet_length);
    break;
  }
  case COM_STMT_CLOSE:
  {
    mysqld_stmt_close(thd, packet);
    break;
  }
  case COM_STMT_RESET:
  {
    mysqld_stmt_reset(thd, packet);
    break;
  }
  case COM_QUERY:
  {
    DBUG_ASSERT(thd->m_digest == NULL);
    thd->m_digest= & thd->m_digest_state;
    thd->m_digest->reset(thd->m_token_array, max_digest_length);

    if (unlikely(alloc_query(thd, packet, packet_length)))
      break;					// fatal error is set
    MYSQL_QUERY_START(thd->query(), thd->thread_id,
                      thd->get_db(),
                      &thd->security_ctx->priv_user[0],
                      (char *) thd->security_ctx->host_or_ip);
    char *packet_end= thd->query() + thd->query_length();
    general_log_write(thd, command, thd->query(), thd->query_length());
    DBUG_PRINT("query",("%-.4096s",thd->query()));
#if defined(ENABLED_PROFILING)
    thd->profiling.set_query_source(thd->query(), thd->query_length());
#endif
    MYSQL_SET_STATEMENT_TEXT(thd->m_statement_psi, thd->query(),
                             thd->query_length());

    Parser_state parser_state;
    if (unlikely(parser_state.init(thd, thd->query(), thd->query_length())))
      break;

#ifdef WITH_WSREP
    if (WSREP(thd))
    {
      if (wsrep_mysql_parse(thd, thd->query(), thd->query_length(),
                            &parser_state))
      {
        WSREP_DEBUG("Deadlock error for: %s", thd->query());
        mysql_mutex_lock(&thd->LOCK_thd_data);
        thd->reset_kill_query();
        thd->wsrep_retry_counter  = 0;
        mysql_mutex_unlock(&thd->LOCK_thd_data);
        goto dispatch_end;
      }
    }
    else
#endif /* WITH_WSREP */
      mysql_parse(thd, thd->query(), thd->query_length(), &parser_state);

    while (!thd->killed && (parser_state.m_lip.found_semicolon != NULL) &&
           ! thd->is_error())
    {
      /*
        Multiple queries exist, execute them individually
      */
      char *beginning_of_next_stmt= (char*) parser_state.m_lip.found_semicolon;

      /* Finalize server status flags after executing a statement. */
      thd->update_server_status();
      thd->protocol->end_statement();
      query_cache_end_of_result(thd);

      mysql_audit_general(thd, MYSQL_AUDIT_GENERAL_STATUS,
                          thd->get_stmt_da()->is_error()
                            ? thd->get_stmt_da()->sql_errno()
                            : 0,
                          command_name[command].str);

      ulong length= (ulong)(packet_end - beginning_of_next_stmt);

      log_slow_statement(thd);
      DBUG_ASSERT(!thd->apc_target.is_enabled());

      /* Remove garbage at start of query */
      while (length > 0 && my_isspace(thd->charset(), *beginning_of_next_stmt))
      {
        beginning_of_next_stmt++;
        length--;
      }

      /* PSI end */
      MYSQL_END_STATEMENT(thd->m_statement_psi, thd->get_stmt_da());
      thd->m_statement_psi= NULL;
      thd->m_digest= NULL;

      /* DTRACE end */
      if (MYSQL_QUERY_DONE_ENABLED())
      {
        MYSQL_QUERY_DONE(thd->is_error());
      }

#if defined(ENABLED_PROFILING)
      thd->profiling.finish_current_query();
      thd->profiling.start_new_query("continuing");
      thd->profiling.set_query_source(beginning_of_next_stmt, length);
#endif

      /* DTRACE begin */
      MYSQL_QUERY_START(beginning_of_next_stmt, thd->thread_id,
                        thd->get_db(),
                        &thd->security_ctx->priv_user[0],
                        (char *) thd->security_ctx->host_or_ip);

      /* PSI begin */
      thd->m_digest= & thd->m_digest_state;

      thd->m_statement_psi= MYSQL_START_STATEMENT(&thd->m_statement_state,
                                                  com_statement_info[command].m_key,
                                                  thd->db.str, thd->db.length,
                                                  thd->charset(), NULL);
      THD_STAGE_INFO(thd, stage_starting);
      MYSQL_SET_STATEMENT_TEXT(thd->m_statement_psi, beginning_of_next_stmt,
                               length);

      thd->set_query_and_id(beginning_of_next_stmt, length,
                            thd->charset(), next_query_id());

      /*
        Count each statement from the client.
      */
      statistic_increment(thd->status_var.questions, &LOCK_status);

      if (!WSREP(thd))
        thd->set_time(); /* Reset the query start time. */

      parser_state.reset(beginning_of_next_stmt, length);

#ifdef WITH_WSREP
      if (WSREP(thd))
      {
        if (wsrep_mysql_parse(thd, beginning_of_next_stmt,
                              length, &parser_state))
        {
          WSREP_DEBUG("Deadlock error for: %s", thd->query());
          mysql_mutex_lock(&thd->LOCK_thd_data);
          thd->reset_kill_query();
          thd->wsrep_retry_counter  = 0;
          mysql_mutex_unlock(&thd->LOCK_thd_data);

          goto dispatch_end;
        }
      }
      else
#endif /* WITH_WSREP */
      mysql_parse(thd, beginning_of_next_stmt, length, &parser_state);

    }

    DBUG_PRINT("info",("query ready"));
    break;
  }
  case COM_FIELD_LIST:				// This isn't actually needed
#ifdef DONT_ALLOW_SHOW_COMMANDS
    my_message(ER_NOT_ALLOWED_COMMAND, ER_THD(thd, ER_NOT_ALLOWED_COMMAND),
               MYF(0));	/* purecov: inspected */
    break;
#else
  {
    char *fields, *packet_end= packet + packet_length, *arg_end;
    /* Locked closure of all tables */
    TABLE_LIST table_list;
    LEX_STRING table_name;
    LEX_CSTRING db;
    /*
      SHOW statements should not add the used tables to the list of tables
      used in a transaction.
    */
    MDL_savepoint mdl_savepoint= thd->mdl_context.mdl_savepoint();

    status_var_increment(thd->status_var.com_stat[SQLCOM_SHOW_FIELDS]);
    if (thd->copy_db_to(&db))
      break;
    /*
      We have name + wildcard in packet, separated by endzero
      (The packet is guaranteed to end with an end zero)
    */
    arg_end= strend(packet);
    uint arg_length= (uint)(arg_end - packet);

    /* Check given table name length. */
    if (packet_length - arg_length > NAME_LEN + 1 || arg_length > SAFE_NAME_LEN)
    {
      my_message(ER_UNKNOWN_COM_ERROR, ER_THD(thd, ER_UNKNOWN_COM_ERROR),
                 MYF(0));
      break;
    }
    thd->convert_string(&table_name, system_charset_info,
			packet, arg_length, thd->charset());
    if (check_table_name(table_name.str, table_name.length, FALSE))
    {
      /* this is OK due to convert_string() null-terminating the string */
      my_error(ER_WRONG_TABLE_NAME, MYF(0), table_name.str);
      break;
    }
    packet= arg_end + 1;

    lex_start(thd);
    /* Must be before we init the table list. */
    if (lower_case_table_names)
    {
      table_name.length= my_casedn_str(files_charset_info, table_name.str);
      db.length= my_casedn_str(files_charset_info, (char*) db.str);
    }
    table_list.init_one_table(&db, (LEX_CSTRING*) &table_name, 0, TL_READ);
    /*
      Init TABLE_LIST members necessary when the undelrying
      table is view.
    */
    table_list.select_lex= thd->lex->first_select_lex();
    thd->lex->
      first_select_lex()->table_list.link_in_list(&table_list,
                                                  &table_list.next_local);
    thd->lex->add_to_query_tables(&table_list);

    if (is_infoschema_db(&table_list.db))
    {
      ST_SCHEMA_TABLE *schema_table= find_schema_table(thd, &table_list.alias);
      if (schema_table)
        table_list.schema_table= schema_table;
    }

    uint query_length= (uint) (packet_end - packet); // Don't count end \0
    if (!(fields= (char *) thd->memdup(packet, query_length + 1)))
      break;
    thd->set_query(fields, query_length);
    general_log_print(thd, command, "%s %s", table_list.table_name.str,
                      fields);

    if (thd->open_temporary_tables(&table_list))
      break;

    if (check_table_access(thd, SELECT_ACL, &table_list,
                           TRUE, UINT_MAX, FALSE))
      break;
    /*
      Turn on an optimization relevant if the underlying table
      is a view: do not fill derived tables.
    */
    thd->lex->sql_command= SQLCOM_SHOW_FIELDS;

    mysqld_list_fields(thd,&table_list,fields);
    thd->lex->unit.cleanup();
    /* No need to rollback statement transaction, it's not started. */
    DBUG_ASSERT(thd->transaction->stmt.is_empty());
    close_thread_tables(thd);
    thd->mdl_context.rollback_to_savepoint(mdl_savepoint);

    if (thd->transaction_rollback_request)
    {
      /*
        Transaction rollback was requested since MDL deadlock was
        discovered while trying to open tables. Rollback transaction
        in all storage engines including binary log and release all
        locks.
      */
      trans_rollback_implicit(thd);
      thd->release_transactional_locks();
    }

    thd->cleanup_after_query();
    break;
  }
#endif
  case COM_QUIT:
    /* Note: We don't calculate statistics for this command */

    /* Ensure that quit works even if max_mem_used is set */
    thd->variables.max_mem_used= LONGLONG_MAX;
    general_log_print(thd, command, NullS);
    net->error=0;				// Don't give 'abort' message
    thd->get_stmt_da()->disable_status();       // Don't send anything back
    error=TRUE;					// End server
    break;
#ifndef EMBEDDED_LIBRARY
  case COM_BINLOG_DUMP:
    {
      ulong pos;
      ushort flags;
      uint32 slave_server_id;

      status_var_increment(thd->status_var.com_other);

      thd->query_plan_flags|= QPLAN_ADMIN;
      if (check_global_access(thd, PRIV_COM_BINLOG_DUMP))
	break;

      /* TODO: The following has to be changed to an 8 byte integer */
      pos = uint4korr(packet);
      flags = uint2korr(packet + 4);
      thd->variables.server_id=0; /* avoid suicide */
      if ((slave_server_id= uint4korr(packet+6))) // mysqlbinlog.server_id==0
	kill_zombie_dump_threads(slave_server_id);
      thd->variables.server_id = slave_server_id;

      const char *name= packet + 10;
      size_t nlen= strlen(name);

      general_log_print(thd, command, "Log: '%s'  Pos: %lu", name, pos);
      if (nlen < FN_REFLEN)
        mysql_binlog_send(thd, thd->strmake(name, nlen), (my_off_t)pos, flags);
      thd->unregister_slave(); // todo: can be extraneous
      /*  fake COM_QUIT -- if we get here, the thread needs to terminate */
      error = TRUE;
      break;
    }
#endif
  case COM_REFRESH:
  {
    int not_used;

    /*
      Initialize thd->lex since it's used in many base functions, such as
      open_tables(). Otherwise, it remains unitialized and may cause crash
      during execution of COM_REFRESH.
    */
    lex_start(thd);
    
    status_var_increment(thd->status_var.com_stat[SQLCOM_FLUSH]);
    ulonglong options= (ulonglong) (uchar) packet[0];
    if (trans_commit_implicit(thd))
      break;
    thd->release_transactional_locks();
    if (check_global_access(thd,RELOAD_ACL))
      break;
    general_log_print(thd, command, NullS);
#ifndef DBUG_OFF
    bool debug_simulate= FALSE;
    DBUG_EXECUTE_IF("simulate_detached_thread_refresh", debug_simulate= TRUE;);
    if (debug_simulate)
    {
      /* This code doesn't work under FTWRL */
      DBUG_ASSERT(! (options & REFRESH_READ_LOCK));
      /*
        Simulate a reload without a attached thread session.
        Provides a environment similar to that of when the
        server receives a SIGHUP signal and reloads caches
        and flushes tables.
      */
      bool res;
      set_current_thd(0);
      res= reload_acl_and_cache(NULL, options | REFRESH_FAST,
                                NULL, &not_used);
      set_current_thd(thd);
      if (res)
        break;
    }
    else
#endif
    {
      thd->lex->relay_log_connection_name= empty_clex_str;
      if (reload_acl_and_cache(thd, options, (TABLE_LIST*) 0, &not_used))
        break;
    }
    if (trans_commit_implicit(thd))
      break;
    close_thread_tables(thd);
    thd->release_transactional_locks();
    my_ok(thd);
    break;
  }
#ifndef EMBEDDED_LIBRARY
  case COM_SHUTDOWN:
  {
    status_var_increment(thd->status_var.com_other);
    if (check_global_access(thd,SHUTDOWN_ACL))
      break; /* purecov: inspected */
    /*
      If the client is < 4.1.3, it is going to send us no argument; then
      packet_length is 0, packet[0] is the end 0 of the packet. Note that
      SHUTDOWN_DEFAULT is 0. If client is >= 4.1.3, the shutdown level is in
      packet[0].
    */
    enum mysql_enum_shutdown_level level;
    level= (enum mysql_enum_shutdown_level) (uchar) packet[0];
    thd->lex->is_shutdown_wait_for_slaves= false;  // "deferred" cleanup
    if (level == SHUTDOWN_DEFAULT)
      level= SHUTDOWN_WAIT_ALL_BUFFERS; // soon default will be configurable
    else if (level != SHUTDOWN_WAIT_ALL_BUFFERS)
    {
      my_error(ER_NOT_SUPPORTED_YET, MYF(0), "this shutdown level");
      break;
    }
    DBUG_PRINT("quit",("Got shutdown command for level %u", level));
    general_log_print(thd, command, NullS);
    my_eof(thd);
    kill_mysql(thd);
    error=TRUE;
    break;
  }
#endif
  case COM_STATISTICS:
  {
    STATUS_VAR *current_global_status_var;      // Big; Don't allocate on stack
    ulong uptime;
    ulonglong queries_per_second1000;
    char buff[250];
    uint buff_len= sizeof(buff);

    if (!(current_global_status_var= (STATUS_VAR*)
          thd->alloc(sizeof(STATUS_VAR))))
      break;
    general_log_print(thd, command, NullS);
    status_var_increment(thd->status_var.com_stat[SQLCOM_SHOW_STATUS]);
    *current_global_status_var= global_status_var;
    calc_sum_of_all_status(current_global_status_var);
    if (!(uptime= (ulong) (thd->start_time - server_start_time)))
      queries_per_second1000= 0;
    else
      queries_per_second1000= thd->query_id * 1000 / uptime;
#ifndef EMBEDDED_LIBRARY
    size_t length=
#endif
    my_snprintf(buff, buff_len - 1,
                        "Uptime: %lu  Threads: %u  Questions: %lu  "
                        "Slow queries: %lu  Opens: %lu  "
                        "Open tables: %u  Queries per second avg: %u.%03u",
                        uptime, THD_count::value(), (ulong) thd->query_id,
                        current_global_status_var->long_query_count,
                        current_global_status_var->opened_tables,
                        tc_records(),
                        (uint) (queries_per_second1000 / 1000),
                        (uint) (queries_per_second1000 % 1000));
#ifdef EMBEDDED_LIBRARY
    /* Store the buffer in permanent memory */
    my_ok(thd, 0, 0, buff);
#else
    (void) my_net_write(net, (uchar*) buff, length);
    (void) net_flush(net);
    thd->get_stmt_da()->disable_status();
#endif
    break;
  }
  case COM_PING:
    status_var_increment(thd->status_var.com_other);
    my_ok(thd);				// Tell client we are alive
    break;
  case COM_PROCESS_INFO:
    status_var_increment(thd->status_var.com_stat[SQLCOM_SHOW_PROCESSLIST]);
    if (!thd->security_ctx->priv_user[0] &&
        check_global_access(thd, PRIV_COM_PROCESS_INFO))
      break;
    general_log_print(thd, command, NullS);
    mysqld_list_processes(thd,
                     thd->security_ctx->master_access & PRIV_COM_PROCESS_INFO ?
                     NullS : thd->security_ctx->priv_user, 0);
    break;
  case COM_PROCESS_KILL:
  {
    status_var_increment(thd->status_var.com_stat[SQLCOM_KILL]);
    ulong id=(ulong) uint4korr(packet);
    sql_kill(thd, id, KILL_CONNECTION_HARD, KILL_TYPE_ID);
    break;
  }
  case COM_SET_OPTION:
  {
    status_var_increment(thd->status_var.com_stat[SQLCOM_SET_OPTION]);
    uint opt_command= uint2korr(packet);

    switch (opt_command) {
    case (int) MYSQL_OPTION_MULTI_STATEMENTS_ON:
      thd->client_capabilities|= CLIENT_MULTI_STATEMENTS;
      my_eof(thd);
      break;
    case (int) MYSQL_OPTION_MULTI_STATEMENTS_OFF:
      thd->client_capabilities&= ~CLIENT_MULTI_STATEMENTS;
      my_eof(thd);
      break;
    default:
      my_message(ER_UNKNOWN_COM_ERROR, ER_THD(thd, ER_UNKNOWN_COM_ERROR),
                 MYF(0));
      break;
    }
    break;
  }
  case COM_DEBUG:
    status_var_increment(thd->status_var.com_other);
    if (check_global_access(thd, PRIV_DEBUG))
      break;					/* purecov: inspected */
    mysql_print_status();
    general_log_print(thd, command, NullS);
    my_eof(thd);
    break;

  case COM_SLEEP:
  case COM_CONNECT:				// Impossible here
  case COM_TIME:				// Impossible from client
  case COM_DELAYED_INSERT:
  case COM_END:
  case COM_UNIMPLEMENTED:
  default:
    my_message(ER_UNKNOWN_COM_ERROR, ER_THD(thd, ER_UNKNOWN_COM_ERROR),
               MYF(0));
    break;
  }

dispatch_end:
  /*
   For the threadpool i.e if non-blocking call, if not all async operations
   are finished, return without cleanup. The cleanup will be done on
   later, when command execution is resumed.
  */
  if (!blocking && !error && thd->async_state.pending_ops())
  {
    DBUG_RETURN(DISPATCH_COMMAND_WOULDBLOCK);
  }

resume:

#ifdef WITH_WSREP
  /*
    Next test should really be WSREP(thd), but that causes a failure when doing
    'set WSREP_ON=0'
  */
  if (unlikely(wsrep_service_started))
  {
    if (thd->killed == KILL_QUERY)
    {
      WSREP_DEBUG("THD is killed at dispatch_end");
    }
    wsrep_after_command_before_result(thd);
    if (wsrep_current_error(thd) && !wsrep_command_no_result(command))
    {
      /* todo: Pass wsrep client state current error to override */
      wsrep_override_error(thd, wsrep_current_error(thd),
                           wsrep_current_error_status(thd));
      WSREP_LOG_THD(thd, "leave");
    }
    if (WSREP(thd))
    {
      /*
        MDEV-10812
        In the case of COM_QUIT/COM_STMT_CLOSE thread status should be disabled.
      */
      DBUG_ASSERT((command != COM_QUIT && command != COM_STMT_CLOSE)
                  || thd->get_stmt_da()->is_disabled());
      DBUG_ASSERT(thd->wsrep_trx().state() != wsrep::transaction::s_replaying);
      /* wsrep BF abort in query exec phase */
      mysql_mutex_lock(&thd->LOCK_thd_kill);
      do_end_of_statement= thd_is_connection_alive(thd);
      mysql_mutex_unlock(&thd->LOCK_thd_kill);
    }
  }
#endif /* WITH_WSREP */


  if (do_end_of_statement)
  {
    DBUG_ASSERT(thd->derived_tables == NULL &&
               (thd->open_tables == NULL ||
               (thd->locked_tables_mode == LTM_LOCK_TABLES)));

    thd_proc_info(thd, "Updating status");
    /* Finalize server status flags after executing a command. */
    thd->update_server_status();
    thd->protocol->end_statement();
    query_cache_end_of_result(thd);
  }
  if (drop_more_results)
    thd->server_status&= ~SERVER_MORE_RESULTS_EXISTS;

  if (likely(!thd->is_error() && !thd->killed_errno()))
    mysql_audit_general(thd, MYSQL_AUDIT_GENERAL_RESULT, 0, 0);

  mysql_audit_general(thd, MYSQL_AUDIT_GENERAL_STATUS,
                      thd->get_stmt_da()->is_error() ?
                      thd->get_stmt_da()->sql_errno() : 0,
                      command_name[command].str);

  thd->update_all_stats();

  /*
    Write to slow query log only those statements that received via the text
    protocol except the EXECUTE statement. The reason we do that way is
    that for statements received via binary protocol and for the EXECUTE
    statement, the slow statements have been already written to slow query log
    inside the method Prepared_statement::execute().
  */
  if(command == COM_QUERY &&
     thd->lex->sql_command != SQLCOM_EXECUTE)
    log_slow_statement(thd);
  else
    delete_explain_query(thd->lex);

  THD_STAGE_INFO(thd, stage_cleaning_up);
  thd->reset_query();

  /* Performance Schema Interface instrumentation, end */
  MYSQL_END_STATEMENT(thd->m_statement_psi, thd->get_stmt_da());
  thd->set_examined_row_count(0);                   // For processlist
  thd->set_command(COM_SLEEP);

  thd->m_statement_psi= NULL;
  thd->m_digest= NULL;

  thd->packet.shrink(thd->variables.net_buffer_length); // Reclaim some memory

  thd->reset_kill_query();  /* Ensure that killed_errmsg is released */
  /*
    LEX::m_sql_cmd can point to Sql_cmd allocated on thd->mem_root.
    Unlink it now, before freeing the root.
  */
  thd->lex->m_sql_cmd= NULL;
  free_root(thd->mem_root,MYF(MY_KEEP_PREALLOC));

#if defined(ENABLED_PROFILING)
  thd->profiling.finish_current_query();
#endif
  if (MYSQL_QUERY_DONE_ENABLED() || MYSQL_COMMAND_DONE_ENABLED())
  {
    int res __attribute__((unused));
    res= (int) thd->is_error();
    if (command == COM_QUERY)
    {
      MYSQL_QUERY_DONE(res);
    }
    MYSQL_COMMAND_DONE(res);
  }
  DEBUG_SYNC(thd,"dispatch_command_end");

  /* Check that some variables are reset properly */
  DBUG_ASSERT(thd->abort_on_warning == 0);
  thd->lex->restore_set_statement_var();
  DBUG_RETURN(error?DISPATCH_COMMAND_CLOSE_CONNECTION: DISPATCH_COMMAND_SUCCESS);
}

static bool slow_filter_masked(THD *thd, ulonglong mask)
{
  return thd->variables.log_slow_filter && !(thd->variables.log_slow_filter & mask);
}

/*
  Log query to slow queries, if it passes filtering

  @note
    This function must call delete_explain_query().
*/

void log_slow_statement(THD *thd)
{
  DBUG_ENTER("log_slow_statement");

  /*
    The following should never be true with our current code base,
    but better to keep this here so we don't accidently try to log a
    statement in a trigger or stored function
  */
  if (unlikely(thd->in_sub_stmt))
    goto end;                           // Don't set time for sub stmt
  /*
    Skip both long_query_count increment and logging if the current
    statement forces slow log suppression (e.g. an SP statement).

    Note, we don't check for global_system_variables.sql_log_slow here.
    According to the manual, the "Slow_queries" status variable does not require
    sql_log_slow to be ON. So even if sql_log_slow is OFF, we still need to
    continue and increment long_query_count (and skip only logging, see below):
  */
  if (!thd->enable_slow_log)
    goto end; // E.g. SP statement

  DBUG_EXECUTE_IF("simulate_slow_query", {
                  if (thd->get_command() == COM_QUERY ||
                      thd->get_command() == COM_STMT_EXECUTE)
                    thd->server_status|= SERVER_QUERY_WAS_SLOW;
                  });

  if ((thd->server_status &
       (SERVER_QUERY_NO_INDEX_USED | SERVER_QUERY_NO_GOOD_INDEX_USED)) &&
      !(thd->query_plan_flags & QPLAN_STATUS) &&
      !slow_filter_masked(thd, QPLAN_NOT_USING_INDEX))
  {
    thd->query_plan_flags|= QPLAN_NOT_USING_INDEX;
    /* We are always logging no index queries if enabled in filter */
    thd->server_status|= SERVER_QUERY_WAS_SLOW;
  }

  if ((thd->server_status & SERVER_QUERY_WAS_SLOW) &&
      thd->get_examined_row_count() >= thd->variables.min_examined_row_limit)
  {
    thd->status_var.long_query_count++;

    /*
      until log_slow_disabled_statements=admin is removed, it
      duplicates slow_log_filter=admin
    */
    if ((thd->query_plan_flags & QPLAN_ADMIN) &&
        (thd->variables.log_slow_disabled_statements & LOG_SLOW_DISABLE_ADMIN))
      goto end;

    if (!global_system_variables.sql_log_slow || !thd->variables.sql_log_slow)
      goto end;

    /*
      If rate limiting of slow log writes is enabled, decide whether to log
      this query to the log or not.
    */ 
    if (thd->variables.log_slow_rate_limit > 1 &&
        (global_query_id % thd->variables.log_slow_rate_limit) != 0)
      goto end;

    /*
      Follow the slow log filter configuration:
      skip logging if the current statement matches the filter.
    */
    if (slow_filter_masked(thd, thd->query_plan_flags))
      goto end;

    THD_STAGE_INFO(thd, stage_logging_slow_query);
    slow_log_print(thd, thd->query(), thd->query_length(), 
                   thd->utime_after_query);
  }

end:
  delete_explain_query(thd->lex);
  DBUG_VOID_RETURN;
}


/**
  Create a TABLE_LIST object for an INFORMATION_SCHEMA table.

    This function is used in the parser to convert a SHOW or DESCRIBE
    table_name command to a SELECT from INFORMATION_SCHEMA.
    It prepares a SELECT_LEX and a TABLE_LIST object to represent the
    given command as a SELECT parse tree.

  @param thd              thread handle
  @param lex              current lex
  @param table_ident      table alias if it's used
  @param schema_table_idx the type of the INFORMATION_SCHEMA table to be
                          created

  @note
    Due to the way this function works with memory and LEX it cannot
    be used outside the parser (parse tree transformations outside
    the parser break PS and SP).

  @retval
    0                 success
  @retval
    1                 out of memory or SHOW commands are not allowed
                      in this version of the server.
*/

int prepare_schema_table(THD *thd, LEX *lex, Table_ident *table_ident,
                         enum enum_schema_tables schema_table_idx)
{
  SELECT_LEX *schema_select_lex= NULL;
  DBUG_ENTER("prepare_schema_table");

  switch (schema_table_idx) {
  case SCH_SCHEMATA:
#if defined(DONT_ALLOW_SHOW_COMMANDS)
    my_message(ER_NOT_ALLOWED_COMMAND,
               ER_THD(thd, ER_NOT_ALLOWED_COMMAND), MYF(0));
    DBUG_RETURN(1);
#else
    break;
#endif

  case SCH_TABLE_NAMES:
  case SCH_TABLES:
  case SCH_CHECK_CONSTRAINTS:
  case SCH_VIEWS:
  case SCH_TRIGGERS:
  case SCH_EVENTS:
#ifdef DONT_ALLOW_SHOW_COMMANDS
    my_message(ER_NOT_ALLOWED_COMMAND,
               ER_THD(thd, ER_NOT_ALLOWED_COMMAND), MYF(0));
    DBUG_RETURN(1);
#else
    {
      if (lex->first_select_lex()->db.str == NULL &&
          lex->copy_db_to(&lex->first_select_lex()->db))
      {
        DBUG_RETURN(1);
      }
      schema_select_lex= new (thd->mem_root) SELECT_LEX();
      schema_select_lex->table_list.first= NULL;
      if (lower_case_table_names == 1)
        lex->first_select_lex()->db.str=
          thd->strdup(lex->first_select_lex()->db.str);
      schema_select_lex->db= lex->first_select_lex()->db;
      /*
        check_db_name() may change db.str if lower_case_table_names == 1,
        but that's ok as the db is allocted above in this case.
      */
      if (check_db_name((LEX_STRING*) &lex->first_select_lex()->db))
      {
        my_error(ER_WRONG_DB_NAME, MYF(0), lex->first_select_lex()->db.str);
        DBUG_RETURN(1);
      }
      break;
    }
#endif
  case SCH_COLUMNS:
  case SCH_STATISTICS:
#ifdef DONT_ALLOW_SHOW_COMMANDS
    my_message(ER_NOT_ALLOWED_COMMAND,
               ER_THD(thd, ER_NOT_ALLOWED_COMMAND), MYF(0));
    DBUG_RETURN(1);
#else
  {
    DBUG_ASSERT(table_ident);
    TABLE_LIST **query_tables_last= lex->query_tables_last;
    schema_select_lex= new (thd->mem_root) SELECT_LEX();
    /* 'parent_lex' is used in init_query() so it must be before it. */
    schema_select_lex->parent_lex= lex;
    schema_select_lex->init_query();
    schema_select_lex->select_number= 0;
    if (!schema_select_lex->add_table_to_list(thd, table_ident, 0, 0, TL_READ,
                                              MDL_SHARED_READ))
      DBUG_RETURN(1);
    lex->query_tables_last= query_tables_last;
    break;
#endif
  }
  case SCH_PROFILES:
    /* 
      Mark this current profiling record to be discarded.  We don't
      wish to have SHOW commands show up in profiling.
    */
#if defined(ENABLED_PROFILING)
    thd->profiling.discard_current_query();
#endif
    break;
  default:
    break;
  }
  if (schema_select_lex)
    schema_select_lex->set_master_unit(&lex->unit);
  SELECT_LEX *select_lex= lex->current_select;
  if (make_schema_select(thd, select_lex, get_schema_table(schema_table_idx)))
    DBUG_RETURN(1);

  select_lex->table_list.first->schema_select_lex= schema_select_lex;
  DBUG_RETURN(0);
}


/**
  Read query from packet and store in thd->query.
  Used in COM_QUERY and COM_STMT_PREPARE.

    Sets the following THD variables:
  - query
  - query_length

  @retval
    FALSE ok
  @retval
    TRUE  error;  In this case thd->fatal_error is set
*/

bool alloc_query(THD *thd, const char *packet, size_t packet_length)
{
  char *query;
  /* Remove garbage at start and end of query */
  while (packet_length > 0 && my_isspace(thd->charset(), packet[0]))
  {
    packet++;
    packet_length--;
  }
  const char *pos= packet + packet_length;     // Point at end null
  while (packet_length > 0 &&
	 (pos[-1] == ';' || my_isspace(thd->charset() ,pos[-1])))
  {
    pos--;
    packet_length--;
  }
  /* We must allocate some extra memory for query cache 

    The query buffer layout is:
       buffer :==
            <statement>   The input statement(s)
            '\0'          Terminating null char  (1 byte)
            <length>      Length of following current database name (size_t)
            <db_name>     Name of current database
            <flags>       Flags struct
  */
  if (! (query= (char*) thd->memdup_w_gap(packet,
                                          packet_length,
                                          1 + thd->db.length +
                                          QUERY_CACHE_DB_LENGTH_SIZE +
                                          QUERY_CACHE_FLAGS_SIZE)))
      return TRUE;
  query[packet_length]= '\0';
  /*
    Space to hold the name of the current database is allocated.  We
    also store this length, in case current database is changed during
    execution.  We might need to reallocate the 'query' buffer
  */
  int2store(query + packet_length + 1, thd->db.length);
    
  thd->set_query(query, packet_length);

  /* Reclaim some memory */
  thd->packet.shrink(thd->variables.net_buffer_length);
  thd->convert_buffer.shrink(thd->variables.net_buffer_length);

  return FALSE;
}


bool sp_process_definer(THD *thd)
{
  DBUG_ENTER("sp_process_definer");

  LEX *lex= thd->lex;

  /*
    If the definer is not specified, this means that CREATE-statement missed
    DEFINER-clause. DEFINER-clause can be missed in two cases:

      - The user submitted a statement w/o the clause. This is a normal
        case, we should assign CURRENT_USER as definer.

      - Our slave received an updated from the master, that does not
        replicate definer for stored rountines. We should also assign
        CURRENT_USER as definer here, but also we should mark this routine
        as NON-SUID. This is essential for the sake of backward
        compatibility.

        The problem is the slave thread is running under "special" user (@),
        that actually does not exist. In the older versions we do not fail
        execution of a stored routine if its definer does not exist and
        continue the execution under the authorization of the invoker
        (BUG#13198). And now if we try to switch to slave-current-user (@),
        we will fail.

        Actually, this leads to the inconsistent state of master and
        slave (different definers, different SUID behaviour), but it seems,
        this is the best we can do.
  */

  if (!lex->definer)
  {
    Query_arena original_arena;
    Query_arena *ps_arena= thd->activate_stmt_arena_if_needed(&original_arena);

    lex->definer= create_default_definer(thd, false);

    if (ps_arena)
      thd->restore_active_arena(ps_arena, &original_arena);

    /* Error has been already reported. */
    if (lex->definer == NULL)
      DBUG_RETURN(TRUE);

    if (thd->slave_thread && lex->sphead)
      lex->sphead->set_suid(SP_IS_NOT_SUID);
  }
  else
  {
    LEX_USER *d= lex->definer= get_current_user(thd, lex->definer);
    if (!d)
      DBUG_RETURN(TRUE);

    /*
      If the specified definer differs from the current user or role, we
      should check that the current user has SUPER privilege (in order
      to create a stored routine under another user one must have
      SUPER privilege).
    */
    bool curuser= !strcmp(d->user.str, thd->security_ctx->priv_user);
    bool currole= !curuser && !strcmp(d->user.str, thd->security_ctx->priv_role);
    bool curuserhost= curuser && d->host.str &&
                  !my_strcasecmp(system_charset_info, d->host.str,
                                 thd->security_ctx->priv_host);
    if (!curuserhost && !currole &&
        check_global_access(thd, PRIV_DEFINER_CLAUSE, false))
      DBUG_RETURN(TRUE);
  }

  /* Check that the specified definer exists. Emit a warning if not. */

#ifndef NO_EMBEDDED_ACCESS_CHECKS
  if (!is_acl_user(lex->definer->host.str, lex->definer->user.str))
  {
    push_warning_printf(thd,
                        Sql_condition::WARN_LEVEL_NOTE,
                        ER_NO_SUCH_USER,
                        ER_THD(thd, ER_NO_SUCH_USER),
                        lex->definer->user.str,
                        lex->definer->host.str);
  }
#endif /* NO_EMBEDDED_ACCESS_CHECKS */

  DBUG_RETURN(FALSE);
}


/**
  Auxiliary call that opens and locks tables for LOCK TABLES statement
  and initializes the list of locked tables.

  @param thd     Thread context.
  @param tables  List of tables to be locked.

  @return FALSE in case of success, TRUE in case of error.
*/

static bool __attribute__ ((noinline))
lock_tables_open_and_lock_tables(THD *thd, TABLE_LIST *tables)
{
  Lock_tables_prelocking_strategy lock_tables_prelocking_strategy;
  MDL_deadlock_and_lock_abort_error_handler deadlock_handler;
  MDL_savepoint mdl_savepoint= thd->mdl_context.mdl_savepoint();
  uint counter;
  TABLE_LIST *table;

  thd->in_lock_tables= 1;

retry:

  if (open_tables(thd, &tables, &counter, 0, &lock_tables_prelocking_strategy))
    goto err;

  for (table= tables; table; table= table->next_global)
  {
    if (!table->placeholder())
    {
      if (table->table->s->tmp_table)
      {
        /*
          We allow to change temporary tables even if they were locked for read
          by LOCK TABLES. To avoid a discrepancy between lock acquired at LOCK
          TABLES time and by the statement which is later executed under LOCK
          TABLES we ensure that for temporary tables we always request a write
          lock (such discrepancy can cause problems for the storage engine).
          We don't set TABLE_LIST::lock_type in this case as this might result
          in extra warnings from THD::decide_logging_format() even though
          binary logging is totally irrelevant for LOCK TABLES.
        */
        table->table->reginfo.lock_type= TL_WRITE;
      }
      else if (table->mdl_request.type == MDL_SHARED_READ &&
               ! table->prelocking_placeholder &&
               table->table->file->lock_count() == 0)
      {
        enum enum_mdl_type lock_type;
        /*
          In case when LOCK TABLE ... READ LOCAL was issued for table with
          storage engine which doesn't support READ LOCAL option and doesn't
          use THR_LOCK locks we need to upgrade weak SR metadata lock acquired
          in open_tables() to stronger SRO metadata lock.
          This is not needed for tables used through stored routines or
          triggers as we always acquire SRO (or even stronger SNRW) metadata
          lock for them.
        */
        deadlock_handler.init();
        thd->push_internal_handler(&deadlock_handler);

        lock_type= table->table->mdl_ticket->get_type() == MDL_SHARED_WRITE ?
                   MDL_SHARED_NO_READ_WRITE : MDL_SHARED_READ_ONLY;

        bool result= thd->mdl_context.upgrade_shared_lock(
                                        table->table->mdl_ticket,
                                        lock_type,
                                        thd->variables.lock_wait_timeout);

        thd->pop_internal_handler();

        if (deadlock_handler.need_reopen())
        {
          /*
            Deadlock occurred during upgrade of metadata lock.
            Let us restart acquring and opening tables for LOCK TABLES.
          */
          close_tables_for_reopen(thd, &tables, mdl_savepoint);
          if (thd->open_temporary_tables(tables))
            goto err;
          goto retry;
        }

        if (result)
          goto err;
      }
    }
    /*
       Check privileges of view tables here, after views were opened.
       Either definer or invoker has to have PRIV_LOCK_TABLES to be able
       to lock view and its tables. For mysqldump (that locks views
       before dumping their structures) compatibility we allow locking
       views that select from I_S or P_S tables, but downrade the lock
       to TL_READ
     */
    if (table->belong_to_view &&
        check_single_table_access(thd, PRIV_LOCK_TABLES, table, 1))
    {
      if (table->grant.m_internal.m_schema_access)
        table->lock_type= TL_READ;
      else
      {
        bool error= true;
        if (Security_context *sctx= table->security_ctx)
        {
          table->security_ctx= 0;
          error= check_single_table_access(thd, PRIV_LOCK_TABLES, table, 1);
          table->security_ctx= sctx;
        }
        if (error)
        {
          my_error(ER_VIEW_INVALID, MYF(0), table->belong_to_view->view_db.str,
                   table->belong_to_view->view_name.str);
          goto err;
        }
      }
    }
  }

  if (lock_tables(thd, tables, counter, 0) ||
      thd->locked_tables_list.init_locked_tables(thd))
    goto err;

  thd->in_lock_tables= 0;

  return FALSE;

err:
  thd->in_lock_tables= 0;

  trans_rollback_stmt(thd);
  /*
    Need to end the current transaction, so the storage engine (InnoDB)
    can free its locks if LOCK TABLES locked some tables before finding
    that it can't lock a table in its list
  */
  trans_rollback(thd);
  /* Close tables and release metadata locks. */
  close_thread_tables(thd);
  DBUG_ASSERT(!thd->locked_tables_mode);
  thd->release_transactional_locks();
  return TRUE;
}


static bool do_execute_sp(THD *thd, sp_head *sp)
{
  /* bits that should be cleared in thd->server_status */
  uint bits_to_be_cleared= 0;
  ulonglong affected_rows;
  if (sp->m_flags & sp_head::MULTI_RESULTS)
  {
    if (!(thd->client_capabilities & CLIENT_MULTI_RESULTS))
    {
      /* The client does not support multiple result sets being sent back */
      my_error(ER_SP_BADSELECT, MYF(0), ErrConvDQName(sp).ptr());
      return 1;
    }
  }
  /*
    If SERVER_MORE_RESULTS_EXISTS is not set,
    then remember that it should be cleared
  */
  bits_to_be_cleared= (~thd->server_status &
                       SERVER_MORE_RESULTS_EXISTS);
  thd->server_status|= SERVER_MORE_RESULTS_EXISTS;
  ha_rows select_limit= thd->variables.select_limit;
  thd->variables.select_limit= HA_POS_ERROR;

  /*
    Reset current_select as it may point to random data as a
    result of previous parsing.
  */
  thd->lex->current_select= NULL;
  thd->lex->in_sum_func= 0;                     // For Item_field::fix_fields()

  /*
    We never write CALL statements into binlog:
     - If the mode is non-prelocked, each statement will be logged
       separately.
     - If the mode is prelocked, the invoking statement will care
       about writing into binlog.
    So just execute the statement.
  */
  int res= sp->execute_procedure(thd, &thd->lex->value_list);

  thd->variables.select_limit= select_limit;
  thd->server_status&= ~bits_to_be_cleared;

  if (res)
  {
    DBUG_ASSERT(thd->is_error() || thd->killed);
    return 1;  		// Substatement should already have sent error
  }

  affected_rows= thd->affected_rows; // Affected rows for all sub statements
  thd->affected_rows= 0;             // Reset total, as my_ok() adds to it
  my_ok(thd, affected_rows);
  return 0;
}


static int __attribute__ ((noinline))
mysql_create_routine(THD *thd, LEX *lex)
{
  DBUG_ASSERT(lex->sphead != 0);
  DBUG_ASSERT(lex->sphead->m_db.str); /* Must be initialized in the parser */
  /*
    Verify that the database name is allowed, optionally
    lowercase it.
  */
  if (check_db_name((LEX_STRING*) &lex->sphead->m_db))
  {
    my_error(ER_WRONG_DB_NAME, MYF(0), lex->sphead->m_db.str);
    return true;
  }

  if (check_access(thd, CREATE_PROC_ACL, lex->sphead->m_db.str,
                   NULL, NULL, 0, 0))
    return true;

  /* Checking the drop permissions if CREATE OR REPLACE is used */
  if (lex->create_info.or_replace())
  {
    if (check_routine_access(thd, ALTER_PROC_ACL, &lex->sphead->m_db,
                             &lex->sphead->m_name,
                             Sp_handler::handler(lex->sql_command), 0))
      return true;
  }

  const LEX_CSTRING *name= lex->sphead->name();
#ifdef HAVE_DLOPEN
  if (lex->sphead->m_handler->type() == SP_TYPE_FUNCTION)
  {
    udf_func *udf = find_udf(name->str, name->length);

    if (udf)
    {
      my_error(ER_UDF_EXISTS, MYF(0), name->str);
      return true;
    }
  }
#endif

  if (sp_process_definer(thd))
    return true;

  WSREP_TO_ISOLATION_BEGIN(WSREP_MYSQL_DB, NULL, NULL);

  if (!lex->sphead->m_handler->sp_create_routine(thd, lex->sphead))
  {
#ifndef NO_EMBEDDED_ACCESS_CHECKS
    /* only add privileges if really neccessary */

    Security_context security_context;
    bool restore_backup_context= false;
    Security_context *backup= NULL;
    LEX_USER *definer= thd->lex->definer;
    /*
      We're going to issue an implicit GRANT statement so we close all
      open tables. We have to keep metadata locks as this ensures that
      this statement is atomic against concurent FLUSH TABLES WITH READ
      LOCK. Deadlocks which can arise due to fact that this implicit
      statement takes metadata locks should be detected by a deadlock
      detector in MDL subsystem and reported as errors.

      TODO: Long-term we should either ensure that implicit GRANT statement
            is written into binary log as a separate statement or make both
            creation of routine and implicit GRANT parts of one fully atomic
            statement.
      */
    if (trans_commit_stmt(thd))
      goto wsrep_error_label;
    close_thread_tables(thd);
    /*
      Check if the definer exists on slave,
      then use definer privilege to insert routine privileges to mysql.procs_priv.

      For current user of SQL thread has GLOBAL_ACL privilege,
      which doesn't any check routine privileges,
      so no routine privilege record  will insert into mysql.procs_priv.
    */
    if (thd->slave_thread && is_acl_user(definer->host.str, definer->user.str))
    {
      security_context.change_security_context(thd,
                                               &thd->lex->definer->user,
                                               &thd->lex->definer->host,
                                               &thd->lex->sphead->m_db,
                                               &backup);
      restore_backup_context= true;
    }

    if (sp_automatic_privileges && !opt_noacl &&
        check_routine_access(thd, DEFAULT_CREATE_PROC_ACLS,
                             &lex->sphead->m_db, name,
                             Sp_handler::handler(lex->sql_command), 1))
    {
      if (sp_grant_privileges(thd, lex->sphead->m_db.str, name->str,
                              Sp_handler::handler(lex->sql_command)))
        push_warning(thd, Sql_condition::WARN_LEVEL_WARN,
                     ER_PROC_AUTO_GRANT_FAIL, ER_THD(thd, ER_PROC_AUTO_GRANT_FAIL));
      thd->clear_error();
    }

    /*
      Restore current user with GLOBAL_ACL privilege of SQL thread
    */
    if (restore_backup_context)
    {
      DBUG_ASSERT(thd->slave_thread == 1);
      thd->security_ctx->restore_security_context(thd, backup);
    }

#endif
    return false;
  }
  (void) trans_commit_stmt(thd);

#if !defined(NO_EMBEDDED_ACCESS_CHECKS) || defined(WITH_WSREP)
wsrep_error_label:
#endif
  return true;
}


/**
  Prepare for CREATE DATABASE, ALTER DATABASE, DROP DATABASE.

  @param thd         - current THD
  @param want_access - access needed
  @param dbname      - the database name

  @retval false      - Ok to proceed with CREATE/ALTER/DROP
  @retval true       - not OK to proceed (error, or filtered)

  Note, on slave this function returns true if the database
  is in the ignore filter. The caller must distinguish this case
  from other cases: bad database error, no access error.
  This can be done by testing thd->is_error().
*/
static bool prepare_db_action(THD *thd, privilege_t want_access,
                              LEX_CSTRING *dbname)
{
  if (check_db_name((LEX_STRING*)dbname))
  {
    my_error(ER_WRONG_DB_NAME, MYF(0), dbname->str);
    return true;
  }
  /*
    If in a slave thread :
    - CREATE DATABASE DB was certainly not preceded by USE DB.
    - ALTER DATABASE DB may not be preceded by USE DB.
    - DROP DATABASE DB may not be preceded by USE DB.
    For that reason, db_ok() in sql/slave.cc did not check the
    do_db/ignore_db. And as this query involves no tables, tables_ok()
    was not called. So we have to check rules again here.
  */
#ifdef HAVE_REPLICATION
  if (thd->slave_thread)
  {
    Rpl_filter *rpl_filter;
    rpl_filter= thd->system_thread_info.rpl_sql_info->rpl_filter;
    if (!rpl_filter->db_ok(dbname->str) ||
        !rpl_filter->db_ok_with_wild_table(dbname->str))
    {
      my_message(ER_SLAVE_IGNORED_TABLE,
                 ER_THD(thd, ER_SLAVE_IGNORED_TABLE), MYF(0));
      return true;
    }
  }
#endif
  return check_access(thd, want_access, dbname->str, NULL, NULL, 1, 0);
}


bool Sql_cmd_call::execute(THD *thd)
{
  TABLE_LIST *all_tables= thd->lex->query_tables;
  sp_head *sp;
  /*
    This will cache all SP and SF and open and lock all tables
    required for execution.
  */
  if (check_table_access(thd, SELECT_ACL, all_tables, FALSE,
                         UINT_MAX, FALSE) ||
      open_and_lock_tables(thd, all_tables, TRUE, 0))
   return true;

  /*
    By this moment all needed SPs should be in cache so no need to look
    into DB.
  */
  if (!(sp= m_handler->sp_find_routine(thd, m_name, true)))
  {
    /*
      If the routine is not found, let's still check EXECUTE_ACL to decide
      whether to return "Access denied" or "Routine does not exist".
    */
    if (check_routine_access(thd, EXECUTE_ACL, &m_name->m_db,
                             &m_name->m_name,
                             &sp_handler_procedure,
                             false))
      return true;
    /*
      sp_find_routine can have issued an ER_SP_RECURSION_LIMIT error.
      Send message ER_SP_DOES_NOT_EXIST only if procedure is not found in
      cache.
    */
    if (!sp_cache_lookup(&thd->sp_proc_cache, m_name))
      my_error(ER_SP_DOES_NOT_EXIST, MYF(0), "PROCEDURE",
               ErrConvDQName(m_name).ptr());
    return true;
  }
  else
  {
    if (sp->check_execute_access(thd))
      return true;
    /*
      Check that the stored procedure doesn't contain Dynamic SQL
      and doesn't return result sets: such stored procedures can't
      be called from a function or trigger.
    */
    if (thd->in_sub_stmt)
    {
      const char *where= (thd->in_sub_stmt & SUB_STMT_TRIGGER ?
                          "trigger" : "function");
      if (sp->is_not_allowed_in_function(where))
        return true;
    }

    if (do_execute_sp(thd, sp))
      return true;

    /*
      Disable slow log for the above call(), if calls are disabled.
      Instead we will log the executed statements to the slow log.
    */
    if (thd->variables.log_slow_disabled_statements & LOG_SLOW_DISABLE_CALL)
      thd->enable_slow_log= 0;
  }
  return false;
}


/**
  Check whether the SQL statement being processed is prepended by
  SET STATEMENT clause and handle variables assignment if it is.

  @param thd  thread handle
  @param lex  current lex

  @return false in case of success, true in case of error.
*/

bool run_set_statement_if_requested(THD *thd, LEX *lex)
{
  if (!lex->stmt_var_list.is_empty() && !thd->slave_thread)
  {
    Query_arena backup;
    DBUG_PRINT("info", ("SET STATEMENT %d vars", lex->stmt_var_list.elements));

    lex->old_var_list.empty();
    List_iterator_fast<set_var_base> it(lex->stmt_var_list);
    set_var_base *var;

    if (lex->set_arena_for_set_stmt(&backup))
      return true;

    MEM_ROOT *mem_root= thd->mem_root;
    while ((var= it++))
    {
      DBUG_ASSERT(var->is_system());
      set_var *o= NULL, *v= (set_var*)var;
      if (!v->var->is_set_stmt_ok())
      {
        my_error(ER_SET_STATEMENT_NOT_SUPPORTED, MYF(0), v->var->name.str);
        lex->reset_arena_for_set_stmt(&backup);
        lex->old_var_list.empty();
        lex->free_arena_for_set_stmt();
        return true;
      }
      if (v->var->session_is_default(thd))
        o= new set_var(thd,v->type, v->var, &v->base, NULL);
      else
      {
        switch (v->var->option.var_type & GET_TYPE_MASK)
        {
          case GET_BOOL:
          case GET_INT:
          case GET_LONG:
          case GET_LL:
          {
            bool null_value;
            longlong val= v->var->val_int(&null_value, thd, v->type, &v->base);
            o= new set_var(thd, v->type, v->var, &v->base,
                           (null_value ?
                            (Item *) new (mem_root) Item_null(thd) :
                            (Item *) new (mem_root) Item_int(thd, val)));
          }
          break;
          case GET_UINT:
          case GET_ULONG:
          case GET_ULL:
          {
            bool null_value;
            ulonglong val= v->var->val_int(&null_value, thd, v->type, &v->base);
            o= new set_var(thd, v->type, v->var, &v->base,
                           (null_value ?
                            (Item *) new (mem_root) Item_null(thd) :
                            (Item *) new (mem_root) Item_uint(thd, val)));
          }
          break;
          case GET_DOUBLE:
          {
            bool null_value;
            double val= v->var->val_real(&null_value, thd, v->type, &v->base);
            o= new set_var(thd, v->type, v->var, &v->base,
                           (null_value ?
                            (Item *) new (mem_root) Item_null(thd) :
                            (Item *) new (mem_root) Item_float(thd, val, 1)));
          }
          break;
          default:
          case GET_NO_ARG:
          case GET_DISABLED:
            DBUG_ASSERT(0);
            /* fall through */
          case 0:
          case GET_FLAGSET:
          case GET_ENUM:
          case GET_SET:
          case GET_STR:
          case GET_STR_ALLOC:
          {
            char buff[STRING_BUFFER_USUAL_SIZE];
            String tmp(buff, sizeof(buff), v->var->charset(thd)),*val;
            val= v->var->val_str(&tmp, thd, v->type, &v->base);
            if (val)
            {
              Item_string *str=
		new (mem_root) Item_string(thd, v->var->charset(thd),
                                           val->ptr(), val->length());
              o= new set_var(thd, v->type, v->var, &v->base, str);
            }
            else
              o= new set_var(thd, v->type, v->var, &v->base,
                             new (mem_root) Item_null(thd));
          }
          break;
        }
      }
      DBUG_ASSERT(o);
      lex->old_var_list.push_back(o, thd->mem_root);
    }
    lex->reset_arena_for_set_stmt(&backup);

    if (lex->old_var_list.is_empty())
      lex->free_arena_for_set_stmt();

    if (thd->is_error() ||
        sql_set_variables(thd, &lex->stmt_var_list, false))
    {
      if (!thd->is_error())
        my_error(ER_WRONG_ARGUMENTS, MYF(0), "SET");
      lex->restore_set_statement_var();
      return true;
    }
    /*
      The value of last_insert_id is remembered in THD to be written to binlog
      when it's used *the first time* in the statement. But SET STATEMENT
      must read the old value of last_insert_id to be able to restore it at
      the end. This should not count at "reading of last_insert_id" and
      should not remember last_insert_id for binlog. That is, it should clear
      stmt_depends_on_first_successful_insert_id_in_prev_stmt flag.
    */
    if (!thd->in_sub_stmt)
    {
      thd->stmt_depends_on_first_successful_insert_id_in_prev_stmt= 0;
    }
  }
  return false;
}


/**
  Execute command saved in thd and lex->sql_command.

  @param thd                       Thread handle

  @todo
    - Invalidate the table in the query cache if something changed
    after unlocking when changes become visible.
    TODO: this is workaround. right way will be move invalidating in
    the unlock procedure.
    - TODO: use check_change_password()

  @retval
    FALSE       OK
  @retval
    TRUE        Error
*/

int
mysql_execute_command(THD *thd, bool is_called_from_prepared_stmt)
{
  int res= 0;
  int  up_result= 0;
  LEX  *lex= thd->lex;
  /* first SELECT_LEX (have special meaning for many of non-SELECTcommands) */
  SELECT_LEX *select_lex= lex->first_select_lex();
  /* first table of first SELECT_LEX */
  TABLE_LIST *first_table= select_lex->table_list.first;
  /* list of all tables in query */
  TABLE_LIST *all_tables;
  /* most outer SELECT_LEX_UNIT of query */
  SELECT_LEX_UNIT *unit= &lex->unit;
#ifdef HAVE_REPLICATION
  /* have table map for update for multi-update statement (BUG#37051) */
  bool have_table_map_for_update= FALSE;
  /* */
  Rpl_filter *rpl_filter;
#endif
  DBUG_ENTER("mysql_execute_command");

  // check that we correctly marked first table for data insertion
  DBUG_ASSERT(!(sql_command_flags[lex->sql_command] & CF_INSERTS_DATA) ||
              first_table->for_insert_data);

  if (thd->security_ctx->password_expired &&
      lex->sql_command != SQLCOM_SET_OPTION &&
      lex->sql_command != SQLCOM_PREPARE &&
      lex->sql_command != SQLCOM_EXECUTE &&
      lex->sql_command != SQLCOM_DEALLOCATE_PREPARE)
  {
    my_error(ER_MUST_CHANGE_PASSWORD, MYF(0));
    DBUG_RETURN(1);
  }

  DBUG_ASSERT(thd->transaction->stmt.is_empty() || thd->in_sub_stmt);
  /*
    Each statement or replication event which might produce deadlock
    should handle transaction rollback on its own. So by the start of
    the next statement transaction rollback request should be fulfilled
    already.
  */
  DBUG_ASSERT(! thd->transaction_rollback_request || thd->in_sub_stmt);
  /*
    In many cases first table of main SELECT_LEX have special meaning =>
    check that it is first table in global list and relink it first in 
    queries_tables list if it is necessary (we need such relinking only
    for queries with subqueries in select list, in this case tables of
    subqueries will go to global list first)

    all_tables will differ from first_table only if most upper SELECT_LEX
    do not contain tables.

    Because of above in place where should be at least one table in most
    outer SELECT_LEX we have following check:
    DBUG_ASSERT(first_table == all_tables);
    DBUG_ASSERT(first_table == all_tables && first_table != 0);
  */
  lex->first_lists_tables_same();
  lex->fix_first_select_number();
  /* should be assigned after making first tables same */
  all_tables= lex->query_tables;
  /* set context for commands which do not use setup_tables */
  select_lex->
    context.resolve_in_table_list_only(select_lex->
                                       table_list.first);

  /*
    Remember last commmand executed, so that we can use it in functions called by
    dispatch_command()
  */
  thd->last_sql_command= lex->sql_command;

  /*
    Reset warning count for each query that uses tables
    A better approach would be to reset this for any commands
    that is not a SHOW command or a select that only access local
    variables, but for now this is probably good enough.
  */
  if ((sql_command_flags[lex->sql_command] & CF_DIAGNOSTIC_STMT) != 0)
    thd->get_stmt_da()->set_warning_info_read_only(TRUE);
  else
  {
    thd->get_stmt_da()->set_warning_info_read_only(FALSE);
    if (all_tables)
      thd->get_stmt_da()->opt_clear_warning_info(thd->query_id);
  }

#ifdef HAVE_REPLICATION
  if (unlikely(thd->slave_thread))
  {
    if (lex->sql_command == SQLCOM_DROP_TRIGGER)
    {
      /*
        When dropping a trigger, we need to load its table name
        before checking slave filter rules.
      */
      add_table_for_trigger(thd, thd->lex->spname, 1, &all_tables);
      
      if (!all_tables)
      {
        /*
          If table name cannot be loaded,
          it means the trigger does not exists possibly because
          CREATE TRIGGER was previously skipped for this trigger
          according to slave filtering rules.
          Returning success without producing any errors in this case.
        */
        if (!thd->lex->create_info.if_exists() &&
            !(thd->variables.option_bits & OPTION_IF_EXISTS))
          DBUG_RETURN(0);
        /*
          DROP TRIGGER IF NOT EXISTS will return without an error later
          after possibly writing the query to a binlog
        */
      }
      else // force searching in slave.cc:tables_ok()
        all_tables->updating= 1;
    }

    /*
      For fix of BUG#37051, the master stores the table map for update
      in the Query_log_event, and the value is assigned to
      thd->variables.table_map_for_update before executing the update
      query.

      If thd->variables.table_map_for_update is set, then we are
      replicating from a new master, we can use this value to apply
      filter rules without opening all the tables. However If
      thd->variables.table_map_for_update is not set, then we are
      replicating from an old master, so we just skip this and
      continue with the old method. And of course, the bug would still
      exist for old masters.
    */
    if (lex->sql_command == SQLCOM_UPDATE_MULTI &&
        thd->table_map_for_update)
    {
      have_table_map_for_update= TRUE;
      table_map table_map_for_update= thd->table_map_for_update;
      uint nr= 0;
      TABLE_LIST *table;
      for (table=all_tables; table; table=table->next_global, nr++)
      {
        if (table_map_for_update & ((table_map)1 << nr))
          table->updating= TRUE;
        else
          table->updating= FALSE;
      }

      if (all_tables_not_ok(thd, all_tables))
      {
        /* we warn the slave SQL thread */
        my_message(ER_SLAVE_IGNORED_TABLE, ER_THD(thd, ER_SLAVE_IGNORED_TABLE),
                   MYF(0));
      }
    }
    
    /*
      Check if statment should be skipped because of slave filtering
      rules

      Exceptions are:
      - UPDATE MULTI: For this statement, we want to check the filtering
        rules later in the code
      - SET: we always execute it (Not that many SET commands exists in
        the binary log anyway -- only 4.1 masters write SET statements,
	in 5.0 there are no SET statements in the binary log)
      - DROP TEMPORARY TABLE IF EXISTS: we always execute it (otherwise we
        have stale files on slave caused by exclusion of one tmp table).
    */
    if (!(lex->sql_command == SQLCOM_UPDATE_MULTI) &&
	!(lex->sql_command == SQLCOM_SET_OPTION) &&
	!((lex->sql_command == SQLCOM_DROP_TABLE ||
           lex->sql_command == SQLCOM_DROP_SEQUENCE) &&
          lex->tmp_table() && lex->if_exists()) &&
        all_tables_not_ok(thd, all_tables))
    {
      /* we warn the slave SQL thread */
      my_message(ER_SLAVE_IGNORED_TABLE, ER_THD(thd, ER_SLAVE_IGNORED_TABLE),
                 MYF(0));
      DBUG_RETURN(0);
    }
    /* 
       Execute deferred events first
    */
    if (slave_execute_deferred_events(thd))
      DBUG_RETURN(-1);
  }
  else
  {
#endif /* HAVE_REPLICATION */
    /*
      When option readonly is set deny operations which change non-temporary
      tables. Except for the replication thread and the 'super' users.
    */
    if (deny_updates_if_read_only_option(thd, all_tables))
    {
      my_error(ER_OPTION_PREVENTS_STATEMENT, MYF(0), "--read-only");
      DBUG_RETURN(-1);
    }
#ifdef HAVE_REPLICATION
  } /* endif unlikely slave */
#endif
  Opt_trace_start ots(thd);

  /* store old value of binlog format */
  enum_binlog_format orig_binlog_format,orig_current_stmt_binlog_format;

  thd->get_binlog_format(&orig_binlog_format,
                         &orig_current_stmt_binlog_format);
#ifdef WITH_WSREP
  if (WSREP(thd))
  {
    /*
      change LOCK TABLE WRITE to transaction
    */
    if (lex->sql_command== SQLCOM_LOCK_TABLES && wsrep_convert_LOCK_to_trx)
    {
      for (TABLE_LIST *table= all_tables; table; table= table->next_global)
      {
	if (table->lock_type >= TL_FIRST_WRITE)
        {
	  lex->sql_command= SQLCOM_BEGIN;
	  thd->wsrep_converted_lock_session= true;
	  break;
	}
      }
    }
    if (lex->sql_command== SQLCOM_UNLOCK_TABLES &&
	thd->wsrep_converted_lock_session)
    {
      thd->wsrep_converted_lock_session= false;
      lex->sql_command= SQLCOM_COMMIT;
      lex->tx_release= TVL_NO;
    }

    /*
     * Bail out if DB snapshot has not been installed. We however,
     * allow SET and SHOW queries and reads from information schema
     * and dirty reads (if configured)
     */
    if (!(thd->wsrep_applier) &&
        !(wsrep_ready_get() && wsrep_reject_queries == WSREP_REJECT_NONE)  &&
        !(thd->variables.wsrep_dirty_reads &&
          (sql_command_flags[lex->sql_command] & CF_CHANGES_DATA) == 0)    &&
        !wsrep_tables_accessible_when_detached(all_tables)                 &&
        lex->sql_command != SQLCOM_SET_OPTION                              &&
        !wsrep_is_show_query(lex->sql_command))
    {
      my_message(ER_UNKNOWN_COM_ERROR,
                 "WSREP has not yet prepared node for application use", MYF(0));
      goto error;
    }
  }
#endif /* WITH_WSREP */
  status_var_increment(thd->status_var.com_stat[lex->sql_command]);
  thd->progress.report_to_client= MY_TEST(sql_command_flags[lex->sql_command] &
                                          CF_REPORT_PROGRESS);

  DBUG_ASSERT(thd->transaction->stmt.modified_non_trans_table == FALSE);

  /*
    Assign system variables with values specified by the clause
    SET STATEMENT var1=value1 [, var2=value2, ...] FOR <statement>
    if they are any.
  */
  if (run_set_statement_if_requested(thd, lex))
    goto error;

  /* After SET STATEMENT is done, we can initialize the Optimizer Trace: */
  ots.init(thd, all_tables, lex->sql_command, &lex->var_list, thd->query(),
           thd->query_length(), thd->variables.character_set_client);

  if (thd->lex->mi.connection_name.str == NULL)
      thd->lex->mi.connection_name= thd->variables.default_master_connection;

  /*
    Force statement logging for DDL commands to allow us to update
    privilege, system or statistic tables directly without the updates
    getting logged.
  */
  if (!(sql_command_flags[lex->sql_command] &
        (CF_CAN_GENERATE_ROW_EVENTS | CF_FORCE_ORIGINAL_BINLOG_FORMAT |
         CF_STATUS_COMMAND)))
    thd->set_binlog_format_stmt();

  /*
    End a active transaction so that this command will have it's
    own transaction and will also sync the binary log. If a DDL is
    not run in it's own transaction it may simply never appear on
    the slave in case the outside transaction rolls back.
  */
  if (stmt_causes_implicit_commit(thd, CF_IMPLICIT_COMMIT_BEGIN))
  {
    /*
      Note that this should never happen inside of stored functions
      or triggers as all such statements prohibited there.
    */
    DBUG_ASSERT(! thd->in_sub_stmt);
    /* Statement transaction still should not be started. */
    DBUG_ASSERT(thd->transaction->stmt.is_empty());
    if (!(thd->variables.option_bits & OPTION_GTID_BEGIN))
    {
      /* Commit the normal transaction if one is active. */
      bool commit_failed= trans_commit_implicit(thd);
      /* Release metadata locks acquired in this transaction. */
      thd->release_transactional_locks();
      if (commit_failed)
      {
        WSREP_DEBUG("implicit commit failed, MDL released: %lld",
                    (longlong) thd->thread_id);
        goto error;
      }
    }
    thd->transaction->stmt.mark_trans_did_ddl();
#ifdef WITH_WSREP
    /* Clean up the previous transaction on implicit commit */
    if (WSREP_NNULL(thd) && wsrep_thd_is_local(thd) &&
        wsrep_after_statement(thd))
    {
      goto error;
    }
#endif /* WITH_WSREP */
  }

#ifndef DBUG_OFF
  if (lex->sql_command != SQLCOM_SET_OPTION)
    DEBUG_SYNC(thd,"before_execute_sql_command");
#endif

  /*
    Check if we are in a read-only transaction and we're trying to
    execute a statement which should always be disallowed in such cases.

    Note that this check is done after any implicit commits.
  */
  if (thd->tx_read_only &&
      (sql_command_flags[lex->sql_command] & CF_DISALLOW_IN_RO_TRANS))
  {
    my_error(ER_CANT_EXECUTE_IN_READ_ONLY_TRANSACTION, MYF(0));
    goto error;
  }

  /*
    Close tables open by HANDLERs before executing DDL statement
    which is going to affect those tables.

    This should happen before temporary tables are pre-opened as
    otherwise we will get errors about attempt to re-open tables
    if table to be changed is open through HANDLER.

    Note that even although this is done before any privilege
    checks there is no security problem here as closing open
    HANDLER doesn't require any privileges anyway.
  */
  if (sql_command_flags[lex->sql_command] & CF_HA_CLOSE)
    mysql_ha_rm_tables(thd, all_tables);

  /*
    Pre-open temporary tables to simplify privilege checking
    for statements which need this.
  */
  if (sql_command_flags[lex->sql_command] & CF_PREOPEN_TMP_TABLES)
  {
    if (thd->open_temporary_tables(all_tables))
      goto error;
  }

  if (sql_command_flags[lex->sql_command] & CF_STATUS_COMMAND)
    thd->query_plan_flags|= QPLAN_STATUS;
  if (sql_command_flags[lex->sql_command] & CF_ADMIN_COMMAND)
    thd->query_plan_flags|= QPLAN_ADMIN;

  /* Start timeouts */
  thd->set_query_timer();

#ifdef WITH_WSREP
  /* Check wsrep_mode rules before command execution. */
  if (WSREP_NNULL(thd) &&
      wsrep_thd_is_local(thd) && !wsrep_check_mode_before_cmd_execute(thd))
    goto error;

  /*
    Always start a new transaction for a wsrep THD unless the
    current command is DDL or explicit BEGIN. This will guarantee that
    the THD is BF abortable even if it does not generate any
    changes and takes only read locks. If the statement does not
    start a multi STMT transaction, the wsrep_transaction is
    committed as empty at the end of this function.

    Transaction is started for BEGIN in trans_begin(), for DDL the
    implicit commit took care of committing previous transaction
    above and a new transaction should not be started.

    Do not start transaction for stored procedures, it will be handled
    internally in SP processing.
  */
  if (WSREP_NNULL(thd)                    &&
      wsrep_thd_is_local(thd)             &&
      lex->sql_command != SQLCOM_BEGIN    &&
      lex->sql_command != SQLCOM_CALL     &&
      lex->sql_command != SQLCOM_EXECUTE  &&
      lex->sql_command != SQLCOM_EXECUTE_IMMEDIATE &&
      !(sql_command_flags[lex->sql_command] & CF_AUTO_COMMIT_TRANS))
  {
    wsrep_start_trx_if_not_started(thd);
  }
#endif /* WITH_WSREP */

  switch (lex->sql_command) {

  case SQLCOM_SHOW_EVENTS:
#ifndef HAVE_EVENT_SCHEDULER
    my_error(ER_NOT_SUPPORTED_YET, MYF(0), "embedded server");
    break;
#endif
  case SQLCOM_SHOW_STATUS:
  {
    WSREP_SYNC_WAIT(thd, WSREP_SYNC_WAIT_BEFORE_SHOW);
    execute_show_status(thd, all_tables);

    break;
  }
  case SQLCOM_SHOW_EXPLAIN:
  {
    if (!thd->security_ctx->priv_user[0] &&
        check_global_access(thd, PRIV_STMT_SHOW_EXPLAIN))
      break;

    /*
      The select should use only one table, it's the SHOW EXPLAIN pseudo-table
    */
    if (lex->sroutines.records || lex->query_tables->next_global)
    {
      my_message(ER_SET_CONSTANTS_ONLY, ER_THD(thd, ER_SET_CONSTANTS_ONLY),
		 MYF(0));
      goto error;
    }

    Item **it= lex->value_list.head_ref();
    if (!(*it)->basic_const_item() ||
        (*it)->fix_fields_if_needed_for_scalar(lex->thd, it))
    {
      my_message(ER_SET_CONSTANTS_ONLY, ER_THD(thd, ER_SET_CONSTANTS_ONLY),
		 MYF(0));
      goto error;
    }
  }
    /* fall through */
  case SQLCOM_SHOW_STATUS_PROC:
  case SQLCOM_SHOW_STATUS_FUNC:
  case SQLCOM_SHOW_STATUS_PACKAGE:
  case SQLCOM_SHOW_STATUS_PACKAGE_BODY:
  case SQLCOM_SHOW_DATABASES:
  case SQLCOM_SHOW_TABLES:
  case SQLCOM_SHOW_TRIGGERS:
  case SQLCOM_SHOW_TABLE_STATUS:
  case SQLCOM_SHOW_OPEN_TABLES:
  case SQLCOM_SHOW_GENERIC:
  case SQLCOM_SHOW_PLUGINS:
  case SQLCOM_SHOW_FIELDS:
  case SQLCOM_SHOW_KEYS:
  case SQLCOM_SHOW_VARIABLES:
  case SQLCOM_SHOW_CHARSETS:
  case SQLCOM_SHOW_COLLATIONS:
  case SQLCOM_SHOW_STORAGE_ENGINES:
  case SQLCOM_SHOW_PROFILE:
  case SQLCOM_SELECT:
  {
#ifdef WITH_WSREP
    if (lex->sql_command == SQLCOM_SELECT)
    {
      WSREP_SYNC_WAIT(thd, WSREP_SYNC_WAIT_BEFORE_READ);
    }
    else
    {
      WSREP_SYNC_WAIT(thd, WSREP_SYNC_WAIT_BEFORE_SHOW);
# ifdef ENABLED_PROFILING
      if (lex->sql_command == SQLCOM_SHOW_PROFILE)
        thd->profiling.discard_current_query();
# endif
    }
#endif /* WITH_WSREP */

    thd->status_var.last_query_cost= 0.0;

    /*
      lex->exchange != NULL implies SELECT .. INTO OUTFILE and this
      requires FILE_ACL access.
    */
    privilege_t privileges_requested= lex->exchange ? SELECT_ACL | FILE_ACL :
                                                      SELECT_ACL;

    if (all_tables)
      res= check_table_access(thd,
                              privileges_requested,
                              all_tables, FALSE, UINT_MAX, FALSE);
    else
      res= check_access(thd, privileges_requested, any_db.str, NULL,NULL,0,0);

    if (!res)
      res= execute_sqlcom_select(thd, all_tables);

    break;
  }
  case SQLCOM_EXECUTE_IMMEDIATE:
  {
    mysql_sql_stmt_execute_immediate(thd);
    break;
  }
  case SQLCOM_PREPARE:
  {
    mysql_sql_stmt_prepare(thd);
    break;
  }
  case SQLCOM_EXECUTE:
  {
    mysql_sql_stmt_execute(thd);
    break;
  }
  case SQLCOM_DEALLOCATE_PREPARE:
  {
    mysql_sql_stmt_close(thd);
    break;
  }
  case SQLCOM_DO:
    if (check_table_access(thd, SELECT_ACL, all_tables, FALSE, UINT_MAX, FALSE)
        || open_and_lock_tables(thd, all_tables, TRUE, 0))
      goto error;

    res= mysql_do(thd, *lex->insert_list);
    break;

  case SQLCOM_EMPTY_QUERY:
    my_ok(thd);
    break;

  case SQLCOM_HELP:
    res= mysqld_help(thd,lex->help_arg);
    break;

#ifndef EMBEDDED_LIBRARY
  case SQLCOM_PURGE:
  {
    if (check_global_access(thd, PRIV_STMT_PURGE_BINLOG))
      goto error;
    /* PURGE MASTER LOGS TO 'file' */
    res = purge_master_logs(thd, lex->to_log);
    break;
  }
  case SQLCOM_PURGE_BEFORE:
  {
    Item *it;

    if (check_global_access(thd, PRIV_STMT_PURGE_BINLOG))
      goto error;
    /* PURGE MASTER LOGS BEFORE 'data' */
    it= (Item *)lex->value_list.head();
    if (it->fix_fields_if_needed_for_scalar(lex->thd, &it))
    {
      my_error(ER_WRONG_ARGUMENTS, MYF(0), "PURGE LOGS BEFORE");
      goto error;
    }
    it= new (thd->mem_root) Item_func_unix_timestamp(thd, it);
    it->fix_fields(thd, &it);
    res = purge_master_logs_before_date(thd, (ulong)it->val_int());
    break;
  }
#endif
  case SQLCOM_SHOW_WARNS:
  {
    res= mysqld_show_warnings(thd, (ulong)
			      ((1L << (uint) Sql_condition::WARN_LEVEL_NOTE) |
			       (1L << (uint) Sql_condition::WARN_LEVEL_WARN) |
			       (1L << (uint) Sql_condition::WARN_LEVEL_ERROR)
			       ));
    break;
  }
  case SQLCOM_SHOW_ERRORS:
  {
    res= mysqld_show_warnings(thd, (ulong)
			      (1L << (uint) Sql_condition::WARN_LEVEL_ERROR));
    break;
  }
  case SQLCOM_SHOW_PROFILES:
  {
#if defined(ENABLED_PROFILING)
    thd->profiling.discard_current_query();
    res= thd->profiling.show_profiles();
    if (res)
      goto error;
#else
    my_error(ER_FEATURE_DISABLED, MYF(0), "SHOW PROFILES", "enable-profiling");
    goto error;
#endif
    break;
  }

#ifdef HAVE_REPLICATION
  case SQLCOM_SHOW_SLAVE_HOSTS:
  {
    if (check_global_access(thd, PRIV_STMT_SHOW_SLAVE_HOSTS))
      goto error;
    res = show_slave_hosts(thd);
    break;
  }
  case SQLCOM_SHOW_RELAYLOG_EVENTS:
  {
    WSREP_SYNC_WAIT(thd, WSREP_SYNC_WAIT_BEFORE_SHOW);
    if (check_global_access(thd, PRIV_STMT_SHOW_RELAYLOG_EVENTS))
      goto error;
    res = mysql_show_binlog_events(thd);
    break;
  }
  case SQLCOM_SHOW_BINLOG_EVENTS:
  {
    WSREP_SYNC_WAIT(thd, WSREP_SYNC_WAIT_BEFORE_SHOW);
    if (check_global_access(thd, PRIV_STMT_SHOW_BINLOG_EVENTS))
      goto error;
    res = mysql_show_binlog_events(thd);
    break;
  }
#endif

  case SQLCOM_ASSIGN_TO_KEYCACHE:
  {
    DBUG_ASSERT(first_table == all_tables && first_table != 0);
    if (check_access(thd, INDEX_ACL, first_table->db.str,
                     &first_table->grant.privilege,
                     &first_table->grant.m_internal,
                     0, 0))
      goto error;
    res= mysql_assign_to_keycache(thd, first_table, &lex->ident);
    break;
  }
  case SQLCOM_PRELOAD_KEYS:
  {
    DBUG_ASSERT(first_table == all_tables && first_table != 0);
    if (check_access(thd, INDEX_ACL, first_table->db.str,
                     &first_table->grant.privilege,
                     &first_table->grant.m_internal,
                     0, 0))
      goto error;
    res = mysql_preload_keys(thd, first_table);
    break;
  }
#ifdef HAVE_REPLICATION
  case SQLCOM_CHANGE_MASTER:
  {
    LEX_MASTER_INFO *lex_mi= &thd->lex->mi;
    Master_info *mi;
    bool new_master= 0;
    bool master_info_added;

    if (check_global_access(thd, PRIV_STMT_CHANGE_MASTER))
      goto error;
    /*
      In this code it's ok to use LOCK_active_mi as we are adding new things
      into master_info_index
    */
    mysql_mutex_lock(&LOCK_active_mi);
    if (!master_info_index)
    {
      mysql_mutex_unlock(&LOCK_active_mi);
      my_error(ER_SERVER_SHUTDOWN, MYF(0));
      goto error;
    }

    mi= master_info_index->get_master_info(&lex_mi->connection_name,
                                           Sql_condition::WARN_LEVEL_NOTE);

    if (mi == NULL)
    {
      /* New replication created */
      mi= new Master_info(&lex_mi->connection_name, relay_log_recovery); 
      if (unlikely(!mi || mi->error()))
      {
        delete mi;
        res= 1;
        mysql_mutex_unlock(&LOCK_active_mi);
        break;
      }
      new_master= 1;
    }

    res= change_master(thd, mi, &master_info_added);
    if (res && new_master)
    {
      /*
        If the new master was added by change_master(), remove it as it didn't
        work (this will free mi as well).

        If new master was not added, we still need to free mi.
      */
      if (master_info_added)
        master_info_index->remove_master_info(mi);
      else
        delete mi;
    }
    else
    {
      mi->rpl_filter= get_or_create_rpl_filter(lex_mi->connection_name.str,
                                               lex_mi->connection_name.length);
    }

    mysql_mutex_unlock(&LOCK_active_mi);
    break;
  }

  case SQLCOM_SHOW_BINLOG_STAT:
  {
    /* Accept one of two privileges */
    if (check_global_access(thd, PRIV_STMT_SHOW_BINLOG_STATUS))
      goto error;
    res = show_binlog_info(thd);
    break;
  }

#endif /* HAVE_REPLICATION */
  case SQLCOM_SHOW_ENGINE_STATUS:
    {
      if (check_global_access(thd, PRIV_STMT_SHOW_ENGINE_STATUS))
        goto error;
      res = ha_show_status(thd, lex->create_info.db_type, HA_ENGINE_STATUS);
      break;
    }
  case SQLCOM_SHOW_ENGINE_MUTEX:
    {
      if (check_global_access(thd, PRIV_STMT_SHOW_ENGINE_MUTEX))
        goto error;
      res = ha_show_status(thd, lex->create_info.db_type, HA_ENGINE_MUTEX);
      break;
    }
  case SQLCOM_DROP_INDEX:
    if (thd->variables.option_bits & OPTION_IF_EXISTS)
      lex->create_info.set(DDL_options_st::OPT_IF_EXISTS);
    /* fall through */
  case SQLCOM_CREATE_INDEX:
  /*
    CREATE INDEX and DROP INDEX are implemented by calling ALTER
    TABLE with proper arguments.

    In the future ALTER TABLE will notice that the request is to
    only add indexes and create these one by one for the existing
    table without having to do a full rebuild.
  */
  {
    /* Prepare stack copies to be re-execution safe */
    HA_CREATE_INFO create_info;
    Alter_info alter_info(lex->alter_info, thd->mem_root);

    if (unlikely(thd->is_fatal_error)) /* out of memory creating alter_info */
      goto error;

    DBUG_ASSERT(first_table == all_tables && first_table != 0);
    if (check_one_table_access(thd, INDEX_ACL, all_tables))
      goto error; /* purecov: inspected */

    bzero((char*) &create_info, sizeof(create_info));
    create_info.db_type= 0;
    create_info.row_type= ROW_TYPE_NOT_USED;
    create_info.default_table_charset= thd->variables.collation_database;
    create_info.alter_info= &alter_info;

    WSREP_TO_ISOLATION_BEGIN(first_table->db.str, first_table->table_name.str, NULL);

    res= mysql_alter_table(thd, &first_table->db, &first_table->table_name,
                           &create_info, first_table, &alter_info,
                           0, (ORDER*) 0, 0, lex->if_exists());
    break;
  }
#ifdef HAVE_REPLICATION
  case SQLCOM_SLAVE_START:
  {
    LEX_MASTER_INFO* lex_mi= &thd->lex->mi;
    Master_info *mi;
    int load_error;

    load_error= rpl_load_gtid_slave_state(thd);

    /*
      We don't need to ensure that only one user is using master_info
      as start_slave is protected against simultaneous usage
    */
    if (unlikely((mi= get_master_info(&lex_mi->connection_name,
                                      Sql_condition::WARN_LEVEL_ERROR))))
    {
      if (load_error)
      {
        /*
          We cannot start a slave using GTID if we cannot load the
          GTID position from the mysql.gtid_slave_pos table. But we
          can allow non-GTID replication (useful eg. during upgrade).
        */
        if (mi->using_gtid != Master_info::USE_GTID_NO)
        {
          mi->release();
          break;
        }
        else
          thd->clear_error();
      }
      if (!start_slave(thd, mi, 1 /* net report*/))
        my_ok(thd);
      mi->release();
    }
    break;
  }
  case SQLCOM_SLAVE_STOP:
  {
    LEX_MASTER_INFO *lex_mi;
    Master_info *mi;
    /*
      If the client thread has locked tables, a deadlock is possible.
      Assume that
      - the client thread does LOCK TABLE t READ.
      - then the master updates t.
      - then the SQL slave thread wants to update t,
        so it waits for the client thread because t is locked by it.
    - then the client thread does SLAVE STOP.
      SLAVE STOP waits for the SQL slave thread to terminate its
      update t, which waits for the client thread because t is locked by it.
      To prevent that, refuse SLAVE STOP if the
      client thread has locked tables
    */
    if (thd->locked_tables_mode ||
        thd->in_active_multi_stmt_transaction() ||
        thd->global_read_lock.is_acquired())
    {
      my_message(ER_LOCK_OR_ACTIVE_TRANSACTION,
                 ER_THD(thd, ER_LOCK_OR_ACTIVE_TRANSACTION), MYF(0));
      goto error;
    }

    lex_mi= &thd->lex->mi;
    if ((mi= get_master_info(&lex_mi->connection_name,
                             Sql_condition::WARN_LEVEL_ERROR)))
    {
      if (stop_slave(thd, mi, 1/* net report*/))
        res= 1;
      mi->release();
      if (rpl_parallel_resize_pool_if_no_slaves())
        res= 1;
      if (!res)
        my_ok(thd);
    }
    break;
  }
  case SQLCOM_SLAVE_ALL_START:
  {
    mysql_mutex_lock(&LOCK_active_mi);
    if (master_info_index && !master_info_index->start_all_slaves(thd))
      my_ok(thd);
    mysql_mutex_unlock(&LOCK_active_mi);
    break;
  }
  case SQLCOM_SLAVE_ALL_STOP:
  {
    if (thd->locked_tables_mode ||
        thd->in_active_multi_stmt_transaction() ||
        thd->global_read_lock.is_acquired())
    {
      my_message(ER_LOCK_OR_ACTIVE_TRANSACTION,
                 ER_THD(thd, ER_LOCK_OR_ACTIVE_TRANSACTION), MYF(0));
      goto error;
    }
    mysql_mutex_lock(&LOCK_active_mi);
    if (master_info_index && !master_info_index->stop_all_slaves(thd))
      my_ok(thd);      
    mysql_mutex_unlock(&LOCK_active_mi);
    break;
  }
#endif /* HAVE_REPLICATION */
  case SQLCOM_RENAME_TABLE:
  {
    if (check_rename_table(thd, first_table, all_tables))
      goto error;

    WSREP_TO_ISOLATION_BEGIN(0, 0, first_table);

    if (thd->variables.option_bits & OPTION_IF_EXISTS)
      lex->create_info.set(DDL_options_st::OPT_IF_EXISTS);

    if (mysql_rename_tables(thd, first_table, 0, lex->if_exists()))
      goto error;
    break;
  }
#ifndef EMBEDDED_LIBRARY
  case SQLCOM_SHOW_BINLOGS:
#ifdef DONT_ALLOW_SHOW_COMMANDS
    my_message(ER_NOT_ALLOWED_COMMAND, ER_THD(thd, ER_NOT_ALLOWED_COMMAND),
               MYF(0)); /* purecov: inspected */
    goto error;
#else
    {
      if (check_global_access(thd, PRIV_STMT_SHOW_BINARY_LOGS))
	goto error;
      WSREP_SYNC_WAIT(thd, WSREP_SYNC_WAIT_BEFORE_SHOW);
      res = show_binlogs(thd);
      break;
    }
#endif
#endif /* EMBEDDED_LIBRARY */
  case SQLCOM_SHOW_CREATE:
  {
     DBUG_ASSERT(first_table == all_tables && first_table != 0);
#ifdef DONT_ALLOW_SHOW_COMMANDS
    my_message(ER_NOT_ALLOWED_COMMAND, ER_THD(thd, ER_NOT_ALLOWED_COMMAND),
               MYF(0)); /* purecov: inspected */
    goto error;
#else
      WSREP_SYNC_WAIT(thd, WSREP_SYNC_WAIT_BEFORE_SHOW);

     /*
        Access check:
        SHOW CREATE TABLE require any privileges on the table level (ie
        effecting all columns in the table).
        SHOW CREATE VIEW require the SHOW_VIEW and SELECT ACLs on the table
        level.
        NOTE: SHOW_VIEW ACL is checked when the view is created.
      */

      DBUG_PRINT("debug", ("lex->only_view: %d, table: %s.%s",
                           lex->table_type == TABLE_TYPE_VIEW,
                           first_table->db.str, first_table->table_name.str));
      res= mysqld_show_create(thd, first_table);
      break;
#endif
  }
  case SQLCOM_CHECKSUM:
  {
    DBUG_ASSERT(first_table == all_tables && first_table != 0);
    WSREP_SYNC_WAIT(thd, WSREP_SYNC_WAIT_BEFORE_READ);

    if (check_table_access(thd, SELECT_ACL, all_tables,
                           FALSE, UINT_MAX, FALSE))
      goto error; /* purecov: inspected */

    res = mysql_checksum_table(thd, first_table, &lex->check_opt);
    break;
  }
  case SQLCOM_UPDATE:
  {
    WSREP_SYNC_WAIT(thd, WSREP_SYNC_WAIT_BEFORE_UPDATE_DELETE);
    ha_rows found= 0, updated= 0;
    DBUG_ASSERT(first_table == all_tables && first_table != 0);
    WSREP_SYNC_WAIT(thd, WSREP_SYNC_WAIT_BEFORE_UPDATE_DELETE);

    if (update_precheck(thd, all_tables))
      break;

    /*
      UPDATE IGNORE can be unsafe. We therefore use row based
      logging if mixed or row based logging is available.
      TODO: Check if the order of the output of the select statement is
      deterministic. Waiting for BUG#42415
    */
    if (lex->ignore)
      lex->set_stmt_unsafe(LEX::BINLOG_STMT_UNSAFE_UPDATE_IGNORE);

    DBUG_ASSERT(select_lex->limit_params.offset_limit == 0);
    unit->set_limit(select_lex);
    MYSQL_UPDATE_START(thd->query());
    res= up_result= mysql_update(thd, all_tables,
                                  select_lex->item_list,
                                  lex->value_list,
                                  select_lex->where,
                                  select_lex->order_list.elements,
                                  select_lex->order_list.first,
                                  unit->lim.get_select_limit(),
                                  lex->ignore, &found, &updated);
    MYSQL_UPDATE_DONE(res, found, updated);
    /* mysql_update return 2 if we need to switch to multi-update */
    if (up_result != 2)
      break;
    if (thd->lex->period_conditions.is_set())
    {
      DBUG_ASSERT(0); // Should never happen
      goto error;
    }
  }
  /* fall through */
  case SQLCOM_UPDATE_MULTI:
  {
    DBUG_ASSERT(first_table == all_tables && first_table != 0);
    /* if we switched from normal update, rights are checked */
    if (up_result != 2)
    {
      WSREP_SYNC_WAIT(thd, WSREP_SYNC_WAIT_BEFORE_UPDATE_DELETE);
      if ((res= multi_update_precheck(thd, all_tables)))
        break;
    }
    else
      res= 0;

    unit->set_limit(select_lex);
    /*
      We can not use mysql_explain_union() because of parameters of
      mysql_select in mysql_multi_update so just set the option if needed
    */
    if (thd->lex->describe)
    {
      select_lex->set_explain_type(FALSE);
      select_lex->options|= SELECT_DESCRIBE;
    }

    res= mysql_multi_update_prepare(thd);

#ifdef HAVE_REPLICATION
    /* Check slave filtering rules */
    if (unlikely(thd->slave_thread && !have_table_map_for_update))
    {
      if (all_tables_not_ok(thd, all_tables))
      {
        if (res!= 0)
        {
          res= 0;             /* don't care of prev failure  */
          thd->clear_error(); /* filters are of highest prior */
        }
        /* we warn the slave SQL thread */
        my_error(ER_SLAVE_IGNORED_TABLE, MYF(0));
        break;
      }
      if (res)
        break;
    }
    else
    {
#endif /* HAVE_REPLICATION */
      if (res)
        break;
      if (opt_readonly &&
	  !(thd->security_ctx->master_access & PRIV_IGNORE_READ_ONLY) &&
	  some_non_temp_table_to_be_updated(thd, all_tables))
      {
	my_error(ER_OPTION_PREVENTS_STATEMENT, MYF(0), "--read-only");
	break;
      }
#ifdef HAVE_REPLICATION
    }  /* unlikely */
#endif
    {
      multi_update *result_obj;
      MYSQL_MULTI_UPDATE_START(thd->query());
      res= mysql_multi_update(thd, all_tables,
                              &select_lex->item_list,
                              &lex->value_list,
                              select_lex->where,
                              select_lex->options,
                              lex->duplicates,
                              lex->ignore,
                              unit,
                              select_lex,
                              &result_obj);
      if (result_obj)
      {
        MYSQL_MULTI_UPDATE_DONE(res, result_obj->num_found(),
                                result_obj->num_updated());
        res= FALSE; /* Ignore errors here */
        delete result_obj;
      }
      else
      {
        MYSQL_MULTI_UPDATE_DONE(1, 0, 0);
      }
    }
    break;
  }
  case SQLCOM_REPLACE:
    if ((res= generate_incident_event(thd)))
      break;
    /* fall through */
  case SQLCOM_INSERT:
  {
    WSREP_SYNC_WAIT(thd, WSREP_SYNC_WAIT_BEFORE_INSERT_REPLACE);
    select_result *sel_result= NULL;
    DBUG_ASSERT(first_table == all_tables && first_table != 0);

    WSREP_SYNC_WAIT(thd, WSREP_SYNC_WAIT_BEFORE_INSERT_REPLACE);

    /*
      Since INSERT DELAYED doesn't support temporary tables, we could
      not pre-open temporary tables for SQLCOM_INSERT / SQLCOM_REPLACE.
      Open them here instead.
    */
    if (first_table->lock_type != TL_WRITE_DELAYED)
    {
      res= (thd->open_temporary_tables(all_tables)) ? TRUE : FALSE;
      if (res)
        break;
    }

    if ((res= insert_precheck(thd, all_tables)))
      break;

    MYSQL_INSERT_START(thd->query());
    Protocol* save_protocol=NULL;

    if (lex->has_returning())
    {
      status_var_increment(thd->status_var.feature_insert_returning);

      /* This is INSERT ... RETURNING. It will return output to the client */
      if (thd->lex->analyze_stmt)
      {
        /*
          Actually, it is ANALYZE .. INSERT .. RETURNING. We need to produce
          output and then discard it.
        */
        sel_result= new (thd->mem_root) select_send_analyze(thd);
        save_protocol= thd->protocol;
        thd->protocol= new Protocol_discard(thd);
      }
      else
      {
        if (!(sel_result= new (thd->mem_root) select_send(thd)))
          goto error;
      }
    }

    res= mysql_insert(thd, all_tables, lex->field_list, lex->many_values,
                      lex->update_list, lex->value_list,
                      lex->duplicates, lex->ignore, sel_result);
    if (save_protocol)
    {
      delete thd->protocol;
      thd->protocol= save_protocol;
    }
    if (!res && thd->lex->analyze_stmt)
      res= thd->lex->explain->send_explain(thd);
    delete sel_result;
    MYSQL_INSERT_DONE(res, (ulong) thd->get_row_count_func());
    /*
      If we have inserted into a VIEW, and the base table has
      AUTO_INCREMENT column, but this column is not accessible through
      a view, then we should restore LAST_INSERT_ID to the value it
      had before the statement.
    */
    if (first_table->view && !first_table->contain_auto_increment)
      thd->first_successful_insert_id_in_cur_stmt=
        thd->first_successful_insert_id_in_prev_stmt;

#ifdef ENABLED_DEBUG_SYNC
    DBUG_EXECUTE_IF("after_mysql_insert",
                    {
                      const char act1[]= "now wait_for signal.continue";
                      const char act2[]= "now signal signal.continued";
                      DBUG_ASSERT(debug_sync_service);
                      DBUG_ASSERT(!debug_sync_set_action(thd,
                                                         STRING_WITH_LEN(act1)));
                      DBUG_ASSERT(!debug_sync_set_action(thd,
                                                         STRING_WITH_LEN(act2)));
                    };);
    DEBUG_SYNC(thd, "after_mysql_insert");
#endif
    break;
  }
  case SQLCOM_REPLACE_SELECT:
  case SQLCOM_INSERT_SELECT:
  {
    WSREP_SYNC_WAIT(thd, WSREP_SYNC_WAIT_BEFORE_INSERT_REPLACE);
    select_insert *sel_result;
    select_result *result= NULL;
    bool explain= MY_TEST(lex->describe);
    DBUG_ASSERT(first_table == all_tables && first_table != 0);
    WSREP_SYNC_WAIT(thd, WSREP_SYNC_WAIT_BEFORE_UPDATE_DELETE);

    if ((res= insert_precheck(thd, all_tables)))
      break;
#ifdef WITH_WSREP
    if (WSREP(thd) && thd->wsrep_consistency_check == CONSISTENCY_CHECK_DECLARED)
    {
      thd->wsrep_consistency_check = CONSISTENCY_CHECK_RUNNING;
      WSREP_TO_ISOLATION_BEGIN(first_table->db.str, first_table->table_name.str, NULL);
    }
#endif /* WITH_WSREP */

    /*
      INSERT...SELECT...ON DUPLICATE KEY UPDATE/REPLACE SELECT/
      INSERT...IGNORE...SELECT can be unsafe, unless ORDER BY PRIMARY KEY
      clause is used in SELECT statement. We therefore use row based
      logging if mixed or row based logging is available.
      TODO: Check if the order of the output of the select statement is
      deterministic. Waiting for BUG#42415
    */
    if (lex->sql_command == SQLCOM_INSERT_SELECT &&
        lex->duplicates == DUP_UPDATE)
      lex->set_stmt_unsafe(LEX::BINLOG_STMT_UNSAFE_INSERT_SELECT_UPDATE);

    if (lex->sql_command == SQLCOM_INSERT_SELECT && lex->ignore)
      lex->set_stmt_unsafe(LEX::BINLOG_STMT_UNSAFE_INSERT_IGNORE_SELECT);

    if (lex->sql_command == SQLCOM_REPLACE_SELECT)
      lex->set_stmt_unsafe(LEX::BINLOG_STMT_UNSAFE_REPLACE_SELECT);

    /* Fix lock for first table */
    if (first_table->lock_type == TL_WRITE_DELAYED)
      first_table->lock_type= TL_WRITE;

    /* Don't unlock tables until command is written to binary log */
    select_lex->options|= SELECT_NO_UNLOCK;

    unit->set_limit(select_lex);

    if (!(res=open_and_lock_tables(thd, all_tables, TRUE, 0)))
    {
      MYSQL_INSERT_SELECT_START(thd->query());
      /*
        Only the INSERT table should be merged. Other will be handled by
        select.
      */

      Protocol* save_protocol=NULL;

      if (lex->has_returning())
      {
        status_var_increment(thd->status_var.feature_insert_returning);

        /* This is INSERT ... RETURNING. It will return output to the client */
        if (thd->lex->analyze_stmt)
        {
          /*
            Actually, it is ANALYZE .. INSERT .. RETURNING. We need to produce
            output and then discard it.
          */
          result= new (thd->mem_root) select_send_analyze(thd);
          save_protocol= thd->protocol;
          thd->protocol= new Protocol_discard(thd);
        }
        else
        {
          if (!(result= new (thd->mem_root) select_send(thd)))
            goto error;
        }
      }

      /* Skip first table, which is the table we are inserting in */
      TABLE_LIST *second_table= first_table->next_local;
      /*
        This is a hack: this leaves select_lex->table_list in an inconsistent
        state as 'elements' does not contain number of elements in the list.
        Moreover, if second_table == NULL then 'next' becomes invalid.
        TODO: fix it by removing the front element (restoring of it should
        be done properly as well)
      */
      select_lex->table_list.first= second_table;
      select_lex->context.table_list=
        select_lex->context.first_name_resolution_table= second_table;
      res= mysql_insert_select_prepare(thd, result);
      if (!res &&
          (sel_result= new (thd->mem_root)
                       select_insert(thd, first_table,
                                    first_table->table,
                                    &lex->field_list,
                                    &lex->update_list,
                                    &lex->value_list,
                                    lex->duplicates,
                                    lex->ignore,
                                    result)))
      {
        if (lex->analyze_stmt)
          ((select_result_interceptor*)sel_result)->disable_my_ok_calls();

        if (explain)
          res= mysql_explain_union(thd, &thd->lex->unit, sel_result);
        else
          res= handle_select(thd, lex, sel_result, OPTION_SETUP_TABLES_DONE);
        /*
          Invalidate the table in the query cache if something changed
          after unlocking when changes become visible.
          TODO: this is workaround. right way will be move invalidating in
          the unlock procedure.
        */
        if (!res && first_table->lock_type ==  TL_WRITE_CONCURRENT_INSERT &&
            thd->lock)
        {
          /* INSERT ... SELECT should invalidate only the very first table */
          TABLE_LIST *save_table= first_table->next_local;
          first_table->next_local= 0;
          query_cache_invalidate3(thd, first_table, 1);
          first_table->next_local= save_table;
        }
        if (explain)
        {
          /*
            sel_result needs to be cleaned up properly.
            INSERT... SELECT statement will call either send_eof() or
            abort_result_set(). EXPLAIN doesn't call either, so we need
            to cleanup manually.
          */
          sel_result->abort_result_set();
        }
        delete sel_result;
      }
      else if (res < 0)
      {
        /*
          Insert should be ignored but we have to log the query in statement
          format in the binary log
        */
        res= thd->binlog_current_query_unfiltered();
      }
      delete result;
      if (save_protocol)
      {
        delete thd->protocol;
        thd->protocol= save_protocol;
      }
      if (!res && (explain || lex->analyze_stmt))
        res= thd->lex->explain->send_explain(thd);

      /* revert changes for SP */
      MYSQL_INSERT_SELECT_DONE(res, (ulong) thd->get_row_count_func());
      select_lex->table_list.first= first_table;
    }
    /*
      If we have inserted into a VIEW, and the base table has
      AUTO_INCREMENT column, but this column is not accessible through
      a view, then we should restore LAST_INSERT_ID to the value it
      had before the statement.
    */
    if (first_table->view && !first_table->contain_auto_increment)
      thd->first_successful_insert_id_in_cur_stmt=
        thd->first_successful_insert_id_in_prev_stmt;

    break;
  }
  case SQLCOM_DELETE:
  {
    WSREP_SYNC_WAIT(thd, WSREP_SYNC_WAIT_BEFORE_UPDATE_DELETE);
    select_result *sel_result= NULL;
    DBUG_ASSERT(first_table == all_tables && first_table != 0);
    WSREP_SYNC_WAIT(thd, WSREP_SYNC_WAIT_BEFORE_UPDATE_DELETE);

    if ((res= delete_precheck(thd, all_tables)))
      break;
    DBUG_ASSERT(select_lex->limit_params.offset_limit == 0);
    unit->set_limit(select_lex);

    MYSQL_DELETE_START(thd->query());
    Protocol *save_protocol= NULL;

    if (lex->has_returning())
    {
      /* This is DELETE ... RETURNING.  It will return output to the client */
      if (thd->lex->analyze_stmt)
      {
        /* 
          Actually, it is ANALYZE .. DELETE .. RETURNING. We need to produce
          output and then discard it.
        */
        sel_result= new (thd->mem_root) select_send_analyze(thd);
        save_protocol= thd->protocol;
        thd->protocol= new Protocol_discard(thd);
      }
      else
      {
        if (!lex->result && !(sel_result= new (thd->mem_root) select_send(thd)))
          goto error;
      }
    }

    res = mysql_delete(thd, all_tables, 
                       select_lex->where, &select_lex->order_list,
                       unit->lim.get_select_limit(), select_lex->options,
                       lex->result ? lex->result : sel_result);

    if (save_protocol)
    {
      delete thd->protocol;
      thd->protocol= save_protocol;
    }

    if (thd->lex->analyze_stmt || thd->lex->describe)
    {
      if (!res)
        res= thd->lex->explain->send_explain(thd);
    }

    delete sel_result;
    MYSQL_DELETE_DONE(res, (ulong) thd->get_row_count_func());
    break;
  }
  case SQLCOM_DELETE_MULTI:
  {
    WSREP_SYNC_WAIT(thd, WSREP_SYNC_WAIT_BEFORE_UPDATE_DELETE);
    DBUG_ASSERT(first_table == all_tables && first_table != 0);
    TABLE_LIST *aux_tables= thd->lex->auxiliary_table_list.first;
    multi_delete *result;
    WSREP_SYNC_WAIT(thd, WSREP_SYNC_WAIT_BEFORE_UPDATE_DELETE);

    if ((res= multi_delete_precheck(thd, all_tables)))
      break;

    /* condition will be TRUE on SP re-excuting */
    if (select_lex->item_list.elements != 0)
      select_lex->item_list.empty();
    if (add_item_to_list(thd, new (thd->mem_root) Item_null(thd)))
      goto error;

    THD_STAGE_INFO(thd, stage_init);
    if ((res= open_and_lock_tables(thd, all_tables, TRUE, 0)))
      break;

    MYSQL_MULTI_DELETE_START(thd->query());
    if (unlikely(res= mysql_multi_delete_prepare(thd)))
    {
      MYSQL_MULTI_DELETE_DONE(1, 0);
      goto error;
    }

    if (likely(!thd->is_fatal_error))
    {
      result= new (thd->mem_root) multi_delete(thd, aux_tables,
                                               lex->table_count);
      if (likely(result))
      {
        if (unlikely(select_lex->vers_setup_conds(thd, aux_tables)))
          goto multi_delete_error;
        res= mysql_select(thd,
                          select_lex->get_table_list(),
                          select_lex->item_list,
                          select_lex->where,
                          0, (ORDER *)NULL, (ORDER *)NULL, (Item *)NULL,
                          (ORDER *)NULL,
                          (select_lex->options | thd->variables.option_bits |
                          SELECT_NO_JOIN_CACHE | SELECT_NO_UNLOCK |
                          OPTION_SETUP_TABLES_DONE) & ~OPTION_BUFFER_RESULT,
                          result, unit, select_lex);
        res|= (int)(thd->is_error());

        MYSQL_MULTI_DELETE_DONE(res, result->num_deleted());
        if (res)
          result->abort_result_set(); /* for both DELETE and EXPLAIN DELETE */
        else
        {
          if (lex->describe || lex->analyze_stmt)
            res= thd->lex->explain->send_explain(thd);
        }
      multi_delete_error:
        delete result;
      }
    }
    else
    {
      res= TRUE;                                // Error
      MYSQL_MULTI_DELETE_DONE(1, 0);
    }
    break;
  }
  case SQLCOM_DROP_SEQUENCE:
  case SQLCOM_DROP_TABLE:
  {
    int result;
    DBUG_ASSERT(first_table == all_tables && first_table != 0);

    thd->open_options|= HA_OPEN_FOR_REPAIR;
    result= thd->open_temporary_tables(all_tables);
    thd->open_options&= ~HA_OPEN_FOR_REPAIR;
    if (result)
      goto error;
    if (!lex->tmp_table())
    {
      if (check_table_access(thd, DROP_ACL, all_tables, FALSE, UINT_MAX, FALSE))
	goto error;				/* purecov: inspected */
    }
    else
    {
      if (thd->transaction->xid_state.check_has_uncommitted_xa())
        goto error;
      status_var_decrement(thd->status_var.com_stat[lex->sql_command]);
      status_var_increment(thd->status_var.com_drop_tmp_table);

      /* So that DROP TEMPORARY TABLE gets to binlog at commit/rollback */
      thd->variables.option_bits|= OPTION_KEEP_LOG;
    }
    /*
      If we are a slave, we should add IF EXISTS if the query executed
      on the master without an error. This will help a slave to
      recover from multi-table DROP TABLE that was aborted in the
      middle.
    */
    if ((thd->slave_thread && !thd->slave_expected_error &&
         slave_ddl_exec_mode_options == SLAVE_EXEC_MODE_IDEMPOTENT) ||
        thd->variables.option_bits & OPTION_IF_EXISTS)
      lex->create_info.set(DDL_options_st::OPT_IF_EXISTS);

#ifdef WITH_WSREP
    if (WSREP(thd))
    {
      for (TABLE_LIST *table= all_tables; table; table= table->next_global)
      {
        if (!lex->tmp_table() &&
           (!thd->is_current_stmt_binlog_format_row() ||
	    !is_temporary_table(table)))
        {
          WSREP_TO_ISOLATION_BEGIN(NULL, NULL, all_tables);
          break;
        }
      }
    }
#endif /* WITH_WSREP */

    /* DDL and binlog write order are protected by metadata locks. */
    res= mysql_rm_table(thd, first_table, lex->if_exists(), lex->tmp_table(),
                        lex->table_type == TABLE_TYPE_SEQUENCE, 0);

    /*
      When dropping temporary tables if @@session_track_state_change is ON
      then send the boolean tracker in the OK packet
    */
    if(!res && (lex->create_info.options & HA_LEX_CREATE_TMP_TABLE))
    {
      thd->session_tracker.state_change.mark_as_changed(thd);
    }
    break;
  }
  case SQLCOM_SHOW_PROCESSLIST:
    if (!thd->security_ctx->priv_user[0] &&
        check_global_access(thd, PRIV_STMT_SHOW_PROCESSLIST))
      break;
    mysqld_list_processes(thd,
                (thd->security_ctx->master_access & PRIV_STMT_SHOW_PROCESSLIST ?
                 NullS :
                 thd->security_ctx->priv_user),
                lex->verbose);
    break;
  case SQLCOM_SHOW_AUTHORS:
    res= mysqld_show_authors(thd);
    break;
  case SQLCOM_SHOW_CONTRIBUTORS:
    res= mysqld_show_contributors(thd);
    break;
  case SQLCOM_SHOW_PRIVILEGES:
    res= mysqld_show_privileges(thd);
    break;
  case SQLCOM_SHOW_ENGINE_LOGS:
#ifdef DONT_ALLOW_SHOW_COMMANDS
    my_message(ER_NOT_ALLOWED_COMMAND, ER_THD(thd, ER_NOT_ALLOWED_COMMAND),
               MYF(0));	/* purecov: inspected */
    goto error;
#else
    {
      if (check_access(thd, FILE_ACL, any_db.str, NULL, NULL, 0, 0))
	goto error;
      res= ha_show_status(thd, lex->create_info.db_type, HA_ENGINE_LOGS);
      break;
    }
#endif
  case SQLCOM_CHANGE_DB:
  {
    if (!mysql_change_db(thd, &select_lex->db, FALSE))
      my_ok(thd);

    break;
  }

  case SQLCOM_LOAD:
  {
    DBUG_ASSERT(first_table == all_tables && first_table != 0);
    privilege_t privilege= (lex->duplicates == DUP_REPLACE ?
                            INSERT_ACL | DELETE_ACL : INSERT_ACL) |
                           (lex->local_file ? NO_ACL : FILE_ACL);

    if (lex->local_file)
    {
      if (!(thd->client_capabilities & CLIENT_LOCAL_FILES) ||
          !opt_local_infile)
      {
        my_message(ER_LOAD_INFILE_CAPABILITY_DISABLED, 
                   ER_THD(thd, ER_LOAD_INFILE_CAPABILITY_DISABLED), MYF(0));
        goto error;
      }
    }

    if (check_one_table_access(thd, privilege, all_tables))
      goto error;

    res= mysql_load(thd, lex->exchange, first_table, lex->field_list,
                    lex->update_list, lex->value_list, lex->duplicates,
                    lex->ignore, (bool) lex->local_file);
    break;
  }

  case SQLCOM_SET_OPTION:
  {
    List<set_var_base> *lex_var_list= &lex->var_list;

    if ((check_table_access(thd, SELECT_ACL, all_tables, FALSE, UINT_MAX, FALSE)
         || open_and_lock_tables(thd, all_tables, TRUE, 0)))
      goto error;
    if (likely(!(res= sql_set_variables(thd, lex_var_list, true))))
    {
      if (likely(!thd->is_error()))
        my_ok(thd);
    }
    else
    {
      /*
        We encountered some sort of error, but no message was sent.
        Send something semi-generic here since we don't know which
        assignment in the list caused the error.
      */
      if (!thd->is_error())
        my_error(ER_WRONG_ARGUMENTS,MYF(0),"SET");
      goto error;
    }

    break;
  }

  case SQLCOM_UNLOCK_TABLES:
    /*
      It is critical for mysqldump --single-transaction --master-data that
      UNLOCK TABLES does not implicitely commit a connection which has only
      done FLUSH TABLES WITH READ LOCK + BEGIN. If this assumption becomes
      false, mysqldump will not work.
    */
    if (thd->variables.option_bits & OPTION_TABLE_LOCK)
    {
      res= trans_commit_implicit(thd);
      if (thd->locked_tables_list.unlock_locked_tables(thd))
        res= 1;
      thd->release_transactional_locks();
      thd->variables.option_bits&= ~(OPTION_TABLE_LOCK);
      thd->reset_binlog_for_next_statement();
    }
    if (thd->global_read_lock.is_acquired() &&
        thd->current_backup_stage == BACKUP_FINISHED)
      thd->global_read_lock.unlock_global_read_lock(thd);
    if (res)
      goto error;
    my_ok(thd);
    break;
  case SQLCOM_LOCK_TABLES:
    /* We must end the transaction first, regardless of anything */
    res= trans_commit_implicit(thd);
    if (thd->locked_tables_list.unlock_locked_tables(thd))
      res= 1;
    /* Release transactional metadata locks. */
    thd->release_transactional_locks();
    if (res)
      goto error;

#ifdef WITH_WSREP
    /* Clean up the previous transaction on implicit commit. */
    if (wsrep_on(thd) && !wsrep_not_committed(thd) && wsrep_after_statement(thd))
      goto error;
#endif

    /* We can't have any kind of table locks while backup is active */
    if (thd->current_backup_stage != BACKUP_FINISHED)
    {
      my_error(ER_BACKUP_LOCK_IS_ACTIVE, MYF(0));
      goto error;
    }

    /* Should not lock tables while BACKUP LOCK is active */
    if (thd->mdl_backup_lock)
    {
      my_error(ER_LOCK_OR_ACTIVE_TRANSACTION, MYF(0));
      goto error;
    }

    /*
      Here we have to pre-open temporary tables for LOCK TABLES.

      CF_PREOPEN_TMP_TABLES is not set for this SQL statement simply
      because LOCK TABLES calls close_thread_tables() as a first thing
      (it's called from unlock_locked_tables() above). So even if
      CF_PREOPEN_TMP_TABLES was set and the tables would be pre-opened
      in a usual way, they would have been closed.
    */
    if (thd->open_temporary_tables(all_tables))
      goto error;

    if (lock_tables_precheck(thd, all_tables))
      goto error;

    thd->variables.option_bits|= OPTION_TABLE_LOCK;

    res= lock_tables_open_and_lock_tables(thd, all_tables);

    if (res)
    {
      thd->variables.option_bits&= ~(OPTION_TABLE_LOCK);
    }
    else
    {
#ifdef HAVE_QUERY_CACHE
      if (thd->variables.query_cache_wlock_invalidate)
	query_cache.invalidate_locked_for_write(thd, first_table);
#endif /*HAVE_QUERY_CACHE*/
      my_ok(thd);
    }
    break;
  case SQLCOM_BACKUP:
    if (check_global_access(thd, RELOAD_ACL))
      goto error;
    if (!(res= run_backup_stage(thd, lex->backup_stage)))
      my_ok(thd);
    break;
  case SQLCOM_BACKUP_LOCK:
    if (check_global_access(thd, RELOAD_ACL))
      goto error;
    /* first table is set for lock. For unlock the list is empty */
    if (first_table)
      res= backup_lock(thd, first_table);
    else
      backup_unlock(thd);
    if (!res)
      my_ok(thd);
    break;
  case SQLCOM_CREATE_DB:
  {
    if (prepare_db_action(thd, lex->create_info.or_replace() ?
                          (CREATE_ACL | DROP_ACL) : CREATE_ACL,
                          &lex->name))
      break;

    WSREP_TO_ISOLATION_BEGIN(lex->name.str, NULL, NULL);

    res= mysql_create_db(thd, &lex->name,
                         lex->create_info, &lex->create_info);
    break;
  }
  case SQLCOM_DROP_DB:
  {
    if (thd->variables.option_bits & OPTION_IF_EXISTS)
      lex->create_info.set(DDL_options_st::OPT_IF_EXISTS);

    if (prepare_db_action(thd, DROP_ACL, &lex->name))
      break;

    WSREP_TO_ISOLATION_BEGIN(lex->name.str, NULL, NULL);

    res= mysql_rm_db(thd, &lex->name, lex->if_exists());
    break;
  }
  case SQLCOM_ALTER_DB_UPGRADE:
  {
    LEX_CSTRING *db= &lex->name;
#ifdef HAVE_REPLICATION
    if (thd->slave_thread)
    {
      rpl_filter= thd->system_thread_info.rpl_sql_info->rpl_filter;
      if (!rpl_filter->db_ok(db->str) ||
          !rpl_filter->db_ok_with_wild_table(db->str))
      {
        res= 1;
        my_message(ER_SLAVE_IGNORED_TABLE, ER_THD(thd, ER_SLAVE_IGNORED_TABLE), MYF(0));
        break;
      }
    }
#endif
    if (check_db_name((LEX_STRING*) db))
    {
      my_error(ER_WRONG_DB_NAME, MYF(0), db->str);
      break;
    }
    if (check_access(thd, ALTER_ACL, db->str, NULL, NULL, 1, 0) ||
        check_access(thd, DROP_ACL, db->str, NULL, NULL, 1, 0) ||
        check_access(thd, CREATE_ACL, db->str, NULL, NULL, 1, 0))
    {
      res= 1;
      break;
    }

    WSREP_TO_ISOLATION_BEGIN(db->str, NULL, NULL);

    res= mysql_upgrade_db(thd, db);
    if (!res)
      my_ok(thd);
    break;
  }
  case SQLCOM_ALTER_DB:
  {
    LEX_CSTRING *db= &lex->name;
    if (prepare_db_action(thd, ALTER_ACL, db))
      break;

    WSREP_TO_ISOLATION_BEGIN(db->str, NULL, NULL);

    res= mysql_alter_db(thd, db, &lex->create_info);
    break;
  }
  case SQLCOM_SHOW_CREATE_DB:
    WSREP_SYNC_WAIT(thd, WSREP_SYNC_WAIT_BEFORE_SHOW);
    res= show_create_db(thd, lex);
    break;
  case SQLCOM_CREATE_EVENT:
  case SQLCOM_ALTER_EVENT:
  #ifdef HAVE_EVENT_SCHEDULER
  do
  {
    DBUG_ASSERT(lex->event_parse_data);
    if (lex->table_or_sp_used())
    {
      my_error(ER_SUBQUERIES_NOT_SUPPORTED, MYF(0), "CREATE/ALTER EVENT");
      break;
    }

    res= sp_process_definer(thd);
    if (res)
      break;

    switch (lex->sql_command) {
    case SQLCOM_CREATE_EVENT:
    {
      res= Events::create_event(thd, lex->event_parse_data);
      break;
    }
    case SQLCOM_ALTER_EVENT:
      res= Events::update_event(thd, lex->event_parse_data,
                                lex->spname ? &lex->spname->m_db : NULL,
                                lex->spname ? &lex->spname->m_name : NULL);
      break;
    default:
      DBUG_ASSERT(0);
    }
    DBUG_PRINT("info",("DDL error code=%d", res));
    if (!res)
      my_ok(thd);

  } while (0);
  /* Don't do it, if we are inside a SP */
  if (!thd->spcont && !is_called_from_prepared_stmt)
  {
    sp_head::destroy(lex->sphead);
    lex->sphead= NULL;
  }
  /* lex->unit.cleanup() is called outside, no need to call it here */
  break;
  case SQLCOM_SHOW_CREATE_EVENT:
    WSREP_SYNC_WAIT(thd, WSREP_SYNC_WAIT_BEFORE_SHOW);
    res= Events::show_create_event(thd, &lex->spname->m_db,
                                   &lex->spname->m_name);
    break;
  case SQLCOM_DROP_EVENT:
    if (!(res= Events::drop_event(thd,
                                  &lex->spname->m_db, &lex->spname->m_name,
                                  lex->if_exists())))
      my_ok(thd);
    break;
#else
    my_error(ER_NOT_SUPPORTED_YET,MYF(0),"embedded server");
    break;
#endif
  case SQLCOM_CREATE_FUNCTION:                  // UDF function
  {
    if (check_access(thd, lex->create_info.or_replace() ?
                          (INSERT_ACL | DELETE_ACL) : INSERT_ACL,
                     "mysql", NULL, NULL, 1, 0))
      break;
#ifdef HAVE_DLOPEN
    WSREP_TO_ISOLATION_BEGIN(WSREP_MYSQL_DB, NULL, NULL);

    if (!(res = mysql_create_function(thd, &lex->udf)))
      my_ok(thd);
#else
    my_error(ER_CANT_OPEN_LIBRARY, MYF(0), lex->udf.dl, 0, "feature disabled");
    res= TRUE;
#endif
    break;
  }
#ifndef NO_EMBEDDED_ACCESS_CHECKS
  case SQLCOM_CREATE_USER:
  case SQLCOM_CREATE_ROLE:
  {
    if (check_access(thd, lex->create_info.or_replace() ?
                          INSERT_ACL | DELETE_ACL : INSERT_ACL,
                     "mysql", NULL, NULL, 1, 1) &&
        check_global_access(thd,CREATE_USER_ACL))
      break;

    WSREP_TO_ISOLATION_BEGIN(WSREP_MYSQL_DB, NULL, NULL);

    /* Conditionally writes to binlog */
    if (!(res= mysql_create_user(thd, lex->users_list,
                                 lex->sql_command == SQLCOM_CREATE_ROLE)))
      my_ok(thd);
    break;
  }
  case SQLCOM_DROP_USER:
  case SQLCOM_DROP_ROLE:
  {
    if (check_access(thd, DELETE_ACL, "mysql", NULL, NULL, 1, 1) &&
        check_global_access(thd,CREATE_USER_ACL))
      break;

    WSREP_TO_ISOLATION_BEGIN(WSREP_MYSQL_DB, NULL, NULL);

    /* Conditionally writes to binlog */
    if (!(res= mysql_drop_user(thd, lex->users_list,
                               lex->sql_command == SQLCOM_DROP_ROLE)))
      my_ok(thd);
    break;
  }
  case SQLCOM_ALTER_USER:
  case SQLCOM_RENAME_USER:
  {
    if (check_access(thd, UPDATE_ACL, "mysql", NULL, NULL, 1, 1) &&
        check_global_access(thd,CREATE_USER_ACL))
      break;

    WSREP_TO_ISOLATION_BEGIN(WSREP_MYSQL_DB, NULL, NULL);

    /* Conditionally writes to binlog */
    if (lex->sql_command == SQLCOM_ALTER_USER)
      res= mysql_alter_user(thd, lex->users_list);
    else
      res= mysql_rename_user(thd, lex->users_list);
    if (!res)
      my_ok(thd);
    break;
  }
  case SQLCOM_REVOKE_ALL:
  {
    if (check_access(thd, UPDATE_ACL, "mysql", NULL, NULL, 1, 1) &&
        check_global_access(thd,CREATE_USER_ACL))
      break;

    WSREP_TO_ISOLATION_BEGIN(WSREP_MYSQL_DB, NULL, NULL);

    /* Conditionally writes to binlog */
    if (!(res = mysql_revoke_all(thd, lex->users_list)))
      my_ok(thd);
    break;
  }

  case SQLCOM_REVOKE_ROLE:
  case SQLCOM_GRANT_ROLE:
  {
    WSREP_TO_ISOLATION_BEGIN(WSREP_MYSQL_DB, NULL, NULL);

    if (!(res= mysql_grant_role(thd, lex->users_list,
                                lex->sql_command != SQLCOM_GRANT_ROLE)))
      my_ok(thd);
    break;
  }
#endif /*!NO_EMBEDDED_ACCESS_CHECKS*/
  case SQLCOM_RESET:
    /*
      RESET commands are never written to the binary log, so we have to
      initialize this variable because RESET shares the same code as FLUSH
    */
    lex->no_write_to_binlog= 1;
    /* fall through */
  case SQLCOM_FLUSH:
  {
    int write_to_binlog;
    if (check_global_access(thd,RELOAD_ACL))
      goto error;

    if (first_table && lex->type & (REFRESH_READ_LOCK|REFRESH_FOR_EXPORT))
    {
      /* Check table-level privileges. */
      if (check_table_access(thd, PRIV_LOCK_TABLES, all_tables,
                             FALSE, UINT_MAX, FALSE))
        goto error;

      if (flush_tables_with_read_lock(thd, all_tables))
        goto error;

      my_ok(thd);
      break;
    }

#ifdef WITH_WSREP
    if (lex->type & (
    REFRESH_GRANT                           |
    REFRESH_HOSTS                           |
#ifdef HAVE_OPENSSL
    REFRESH_DES_KEY_FILE                    |
#endif
    /*
      Write all flush log statements except
      FLUSH LOGS
      FLUSH BINARY LOGS
      Check reload_acl_and_cache for why.
    */
    REFRESH_RELAY_LOG                       |
    REFRESH_SLOW_LOG                        |
    REFRESH_GENERAL_LOG                     |
    REFRESH_ENGINE_LOG                      |
    REFRESH_ERROR_LOG                       |
#ifdef HAVE_QUERY_CACHE
    REFRESH_QUERY_CACHE_FREE                |
#endif /* HAVE_QUERY_CACHE */
    REFRESH_STATUS                          |
    REFRESH_USER_RESOURCES))
    {
      WSREP_TO_ISOLATION_BEGIN_WRTCHK(WSREP_MYSQL_DB, NULL, NULL);
    }
#endif /* WITH_WSREP*/

#ifdef HAVE_REPLICATION
    if (lex->type & REFRESH_READ_LOCK)
    {
      /*
        We need to pause any parallel replication slave workers during FLUSH
        TABLES WITH READ LOCK. Otherwise we might cause a deadlock, as
        worker threads eun run in arbitrary order but need to commit in a
        specific given order.
      */
      if (rpl_pause_for_ftwrl(thd))
        goto error;
    }
#endif
    /*
      reload_acl_and_cache() will tell us if we are allowed to write to the
      binlog or not.
    */
    if (!reload_acl_and_cache(thd, lex->type, first_table, &write_to_binlog))
    {
#ifdef WITH_WSREP
      if ((lex->type & REFRESH_TABLES) && !(lex->type & (REFRESH_FOR_EXPORT|REFRESH_READ_LOCK)))
      {
        /*
          This is done after reload_acl_and_cache is because
          LOCK TABLES is not replicated in galera, the upgrade of which
          is checked in reload_acl_and_cache.
          Hence, done after/if we are able to upgrade locks.
        */
        if (first_table)
        {
          WSREP_TO_ISOLATION_BEGIN_WRTCHK(NULL, NULL, first_table);
        }
        else
        {
          WSREP_TO_ISOLATION_BEGIN_WRTCHK(WSREP_MYSQL_DB, NULL, NULL);
        }
      }
#endif /* WITH_WSREP */
      /*
        We WANT to write and we CAN write.
        ! we write after unlocking the table.
      */
      /*
        Presumably, RESET and binlog writing doesn't require synchronization
      */

      if (write_to_binlog > 0)  // we should write
      { 
        if (!lex->no_write_to_binlog)
          res= write_bin_log(thd, FALSE, thd->query(), thd->query_length());
      } else if (write_to_binlog < 0) 
      {
        /* 
           We should not write, but rather report error because 
           reload_acl_and_cache binlog interactions failed 
         */
        res= 1;
      }

      if (!res)
        my_ok(thd);
    } 
    else
      res= 1;                                   // reload_acl_and_cache failed
#ifdef HAVE_REPLICATION
    if (lex->type & REFRESH_READ_LOCK)
      rpl_unpause_after_ftwrl(thd);
#endif
    
    break;
  }
  case SQLCOM_KILL:
  {
    if (lex->table_or_sp_used())
    {
      my_error(ER_SUBQUERIES_NOT_SUPPORTED, MYF(0), "KILL");
      break;
    }

    if (lex->kill_type == KILL_TYPE_ID || lex->kill_type == KILL_TYPE_QUERY)
    {
      Item *it= (Item *)lex->value_list.head();
      if (it->fix_fields_if_needed_for_scalar(lex->thd, &it))
      {
        my_message(ER_SET_CONSTANTS_ONLY, ER_THD(thd, ER_SET_CONSTANTS_ONLY),
                   MYF(0));
        goto error;
      }
      sql_kill(thd, it->val_int(), lex->kill_signal, lex->kill_type);
    }
    else
      sql_kill_user(thd, get_current_user(thd, lex->users_list.head()),
                    lex->kill_signal);
    break;
  }
  case SQLCOM_SHUTDOWN:
#ifndef EMBEDDED_LIBRARY
    DBUG_EXECUTE_IF("crash_shutdown", DBUG_SUICIDE(););
    if (check_global_access(thd,SHUTDOWN_ACL))
      goto error;
    kill_mysql(thd);
    my_ok(thd);
#else
    my_error(ER_NOT_SUPPORTED_YET, MYF(0), "embedded server");
#endif
    break;

#ifndef NO_EMBEDDED_ACCESS_CHECKS
  case SQLCOM_SHOW_CREATE_USER:
  {
    LEX_USER *grant_user= lex->grant_user;
    if (!grant_user)
      goto error;

    res = mysql_show_create_user(thd, grant_user);
    break;
  }
  case SQLCOM_SHOW_GRANTS:
  {
    LEX_USER *grant_user= lex->grant_user;
    if (!grant_user)
      goto error;

    WSREP_SYNC_WAIT(thd, WSREP_SYNC_WAIT_BEFORE_SHOW);
    res = mysql_show_grants(thd, grant_user);
    break;
  }
#endif
  case SQLCOM_HA_OPEN:
    DBUG_ASSERT(first_table == all_tables && first_table != 0);
    if (check_table_access(thd, SELECT_ACL, all_tables, FALSE, UINT_MAX, FALSE))
      goto error;
    /* Close temporary tables which were pre-opened for privilege checking. */
    close_thread_tables(thd);
    all_tables->table= NULL;
    res= mysql_ha_open(thd, first_table, 0);
    break;
  case SQLCOM_HA_CLOSE:
    DBUG_ASSERT(first_table == all_tables && first_table != 0);
    res= mysql_ha_close(thd, first_table);
    break;
  case SQLCOM_HA_READ:
    DBUG_ASSERT(first_table == all_tables && first_table != 0);
    /*
      There is no need to check for table permissions here, because
      if a user has no permissions to read a table, he won't be
      able to open it (with SQLCOM_HA_OPEN) in the first place.
    */
    unit->set_limit(select_lex);

    res= mysql_ha_read(thd, first_table, lex->ha_read_mode, lex->ident.str,
                       lex->insert_list, lex->ha_rkey_mode, select_lex->where,
                       unit->lim.get_select_limit(),
                       unit->lim.get_offset_limit());
    break;

  case SQLCOM_BEGIN:
    DBUG_PRINT("info", ("Executing SQLCOM_BEGIN  thd: %p", thd));
    if (trans_begin(thd, lex->start_transaction_opt))
    {
      thd->release_transactional_locks();
      WSREP_DEBUG("BEGIN failed, MDL released: %lld",
                  (longlong) thd->thread_id);
      WSREP_DEBUG("stmt_da, sql_errno: %d", (thd->get_stmt_da()->is_error()) ? thd->get_stmt_da()->sql_errno() : 0);
      goto error;
    }
    my_ok(thd);
    break;
  case SQLCOM_COMMIT:
  {
    DBUG_ASSERT(thd->lock == NULL ||
                thd->locked_tables_mode == LTM_LOCK_TABLES);
    bool tx_chain= (lex->tx_chain == TVL_YES ||
                    (thd->variables.completion_type == 1 &&
                     lex->tx_chain != TVL_NO));
    bool tx_release= (lex->tx_release == TVL_YES ||
                      (thd->variables.completion_type == 2 &&
                       lex->tx_release != TVL_NO));
    bool commit_failed= trans_commit(thd);
    thd->release_transactional_locks();
    if (commit_failed)
    {
      WSREP_DEBUG("COMMIT failed, MDL released: %lld",
                  (longlong) thd->thread_id);
      goto error;
    }
    /* Begin transaction with the same isolation level. */
    if (tx_chain)
    {
      if (trans_begin(thd))
        goto error;
    }
    else
    {
      /* Reset the isolation level and access mode if no chaining transaction.*/
      trans_reset_one_shot_chistics(thd);
    }
    /* Disconnect the current client connection. */
    if (tx_release)
    {
      thd->set_killed(KILL_CONNECTION);
      thd->print_aborted_warning(3, "RELEASE");
    }
    my_ok(thd);
    break;
  }
  case SQLCOM_ROLLBACK:
  {
    DBUG_ASSERT(thd->lock == NULL ||
                thd->locked_tables_mode == LTM_LOCK_TABLES);
    bool tx_chain= (lex->tx_chain == TVL_YES ||
                    (thd->variables.completion_type == 1 &&
                     lex->tx_chain != TVL_NO));
    bool tx_release= (lex->tx_release == TVL_YES ||
                      (thd->variables.completion_type == 2 &&
                       lex->tx_release != TVL_NO));
    bool rollback_failed= trans_rollback(thd);
    thd->release_transactional_locks();

    if (rollback_failed)
    {
      WSREP_DEBUG("rollback failed, MDL released: %lld",
                  (longlong) thd->thread_id);
      goto error;
    }
    /* Begin transaction with the same isolation level. */
    if (tx_chain)
    {
#ifdef WITH_WSREP
      /* If there are pending changes after rollback we should clear them */
      if (wsrep_on(thd) && wsrep_has_changes(thd))
        wsrep_after_statement(thd);
#endif
      if (trans_begin(thd))
        goto error;
    }
    else
    {
      /* Reset the isolation level and access mode if no chaining transaction.*/
      trans_reset_one_shot_chistics(thd);
    }
    /* Disconnect the current client connection. */
    if (tx_release)
      thd->set_killed(KILL_CONNECTION);
    my_ok(thd);
   break;
  }
  case SQLCOM_RELEASE_SAVEPOINT:
    if (trans_release_savepoint(thd, lex->ident))
      goto error;
    my_ok(thd);
    break;
  case SQLCOM_ROLLBACK_TO_SAVEPOINT:
    if (trans_rollback_to_savepoint(thd, lex->ident))
      goto error;
    my_ok(thd);
    break;
  case SQLCOM_SAVEPOINT:
    if (trans_savepoint(thd, lex->ident))
      goto error;
    my_ok(thd);
    break;
  case SQLCOM_CREATE_PROCEDURE:
  case SQLCOM_CREATE_SPFUNCTION:
  case SQLCOM_CREATE_PACKAGE:
  case SQLCOM_CREATE_PACKAGE_BODY:
  {
    if (mysql_create_routine(thd, lex))
      goto error;
    my_ok(thd);
    break; /* break super switch */
  } /* end case group bracket */
  case SQLCOM_COMPOUND:
  {
    sp_head *sp= lex->sphead;
    DBUG_ASSERT(all_tables == 0);
    DBUG_ASSERT(thd->in_sub_stmt == 0);
    sp->m_sql_mode= thd->variables.sql_mode;
    sp->m_sp_share= MYSQL_GET_SP_SHARE(sp->m_handler->type(),
                                       sp->m_db.str, static_cast<uint>(sp->m_db.length),
                                       sp->m_name.str, static_cast<uint>(sp->m_name.length));
    if (do_execute_sp(thd, lex->sphead))
      goto error;
    break;
  }

  case SQLCOM_ALTER_PROCEDURE:
  case SQLCOM_ALTER_FUNCTION:
    if (thd->variables.option_bits & OPTION_IF_EXISTS)
      lex->create_info.set(DDL_options_st::OPT_IF_EXISTS);
    if (alter_routine(thd, lex))
      goto error;
    break;
  case SQLCOM_DROP_PROCEDURE:
  case SQLCOM_DROP_FUNCTION:
  case SQLCOM_DROP_PACKAGE:
  case SQLCOM_DROP_PACKAGE_BODY:
    if (thd->variables.option_bits & OPTION_IF_EXISTS)
      lex->create_info.set(DDL_options_st::OPT_IF_EXISTS);
    if (drop_routine(thd, lex))
      goto error;
    break;
  case SQLCOM_SHOW_CREATE_PROC:
  case SQLCOM_SHOW_CREATE_FUNC:
  case SQLCOM_SHOW_CREATE_PACKAGE:
  case SQLCOM_SHOW_CREATE_PACKAGE_BODY:
    {
      WSREP_SYNC_WAIT(thd, WSREP_SYNC_WAIT_BEFORE_SHOW);
      const Sp_handler *sph= Sp_handler::handler(lex->sql_command);
      if (sph->sp_show_create_routine(thd, lex->spname))
        goto error;
      break;
    }
  case SQLCOM_SHOW_PROC_CODE:
  case SQLCOM_SHOW_FUNC_CODE:
  case SQLCOM_SHOW_PACKAGE_BODY_CODE:
    {
#ifndef DBUG_OFF
      Database_qualified_name pkgname(&null_clex_str, &null_clex_str);
      sp_head *sp;
      const Sp_handler *sph= Sp_handler::handler(lex->sql_command);
      WSREP_SYNC_WAIT(thd, WSREP_SYNC_WAIT_BEFORE_SHOW);
      if (sph->sp_resolve_package_routine(thd, thd->lex->sphead,
                                          lex->spname, &sph, &pkgname))
        return true;
      if (sph->sp_cache_routine(thd, lex->spname, false, &sp))
        goto error;
      if (!sp || sp->show_routine_code(thd))
      {
        /* We don't distinguish between errors for now */
        my_error(ER_SP_DOES_NOT_EXIST, MYF(0),
                 sph->type_str(), lex->spname->m_name.str);
        goto error;
      }
      break;
#else
      my_error(ER_FEATURE_DISABLED, MYF(0),
               "SHOW PROCEDURE|FUNCTION CODE", "--with-debug");
      goto error;
#endif // ifndef DBUG_OFF
    }
  case SQLCOM_SHOW_CREATE_TRIGGER:
    {
      if (check_ident_length(&lex->spname->m_name))
        goto error;

      WSREP_SYNC_WAIT(thd, WSREP_SYNC_WAIT_BEFORE_SHOW);
      if (show_create_trigger(thd, lex->spname))
        goto error; /* Error has been already logged. */

      break;
    }
  case SQLCOM_CREATE_VIEW:
    {
      /*
        Note: SQLCOM_CREATE_VIEW also handles 'ALTER VIEW' commands
        as specified through the thd->lex->create_view->mode flag.
      */
      res= mysql_create_view(thd, first_table, thd->lex->create_view->mode);
      break;
    }
  case SQLCOM_DROP_VIEW:
    {
      if (check_table_access(thd, DROP_ACL, all_tables, FALSE, UINT_MAX, FALSE))
        goto error;

      WSREP_TO_ISOLATION_BEGIN(WSREP_MYSQL_DB, NULL, NULL);

      if (thd->variables.option_bits & OPTION_IF_EXISTS)
        lex->create_info.set(DDL_options_st::OPT_IF_EXISTS);

      /* Conditionally writes to binlog. */
      res= mysql_drop_view(thd, first_table, thd->lex->drop_mode);
      break;
    }
  case SQLCOM_CREATE_TRIGGER:
  {
    /* Conditionally writes to binlog. */
    res= mysql_create_or_drop_trigger(thd, all_tables, 1);

    break;
  }
  case SQLCOM_DROP_TRIGGER:
  {
    if (thd->variables.option_bits & OPTION_IF_EXISTS)
      lex->create_info.set(DDL_options_st::OPT_IF_EXISTS);

    /* Conditionally writes to binlog. */
    res= mysql_create_or_drop_trigger(thd, all_tables, 0);
    break;
  }
  case SQLCOM_XA_START:
#ifdef WITH_WSREP
    if (WSREP(thd))
    {
      my_error(ER_NOT_SUPPORTED_YET, MYF(0),
               "XA transactions with Galera replication");
      break;
    }
#endif /* WITH_WSREP */
    if (trans_xa_start(thd))
      goto error;
    my_ok(thd);
    break;
  case SQLCOM_XA_END:
    if (trans_xa_end(thd))
      goto error;
    my_ok(thd);
    break;
  case SQLCOM_XA_PREPARE:
    if (trans_xa_prepare(thd))
      goto error;
    my_ok(thd);
    break;
  case SQLCOM_XA_COMMIT:
  {
    bool commit_failed= trans_xa_commit(thd);
    if (commit_failed)
    {
      WSREP_DEBUG("XA commit failed, MDL released: %lld",
                  (longlong) thd->thread_id);
      goto error;
    }
    /*
      We've just done a commit, reset transaction
      isolation level and access mode to the session default.
    */
    trans_reset_one_shot_chistics(thd);
    my_ok(thd);
    break;
  }
  case SQLCOM_XA_ROLLBACK:
  {
    bool rollback_failed= trans_xa_rollback(thd);
    if (rollback_failed)
    {
      WSREP_DEBUG("XA rollback failed, MDL released: %lld",
                  (longlong) thd->thread_id);
      goto error;
    }
    /*
      We've just done a rollback, reset transaction
      isolation level and access mode to the session default.
    */
    trans_reset_one_shot_chistics(thd);
    my_ok(thd);
    break;
  }
  case SQLCOM_XA_RECOVER:
    res= mysql_xa_recover(thd);
    break;
  case SQLCOM_ALTER_TABLESPACE:
    if (check_global_access(thd, CREATE_TABLESPACE_ACL))
      break;
    if (!(res= mysql_alter_tablespace(thd, lex->alter_tablespace_info)))
      my_ok(thd);
    break;
  case SQLCOM_INSTALL_PLUGIN:
    if (! (res= mysql_install_plugin(thd, &thd->lex->comment,
                                     &thd->lex->ident)))
      my_ok(thd);
    break;
  case SQLCOM_UNINSTALL_PLUGIN:
    if (! (res= mysql_uninstall_plugin(thd, &thd->lex->comment,
                                       &thd->lex->ident)))
      my_ok(thd);
    break;
  case SQLCOM_BINLOG_BASE64_EVENT:
  {
#ifndef EMBEDDED_LIBRARY
    mysql_client_binlog_statement(thd);
#else /* EMBEDDED_LIBRARY */
    my_error(ER_OPTION_PREVENTS_STATEMENT, MYF(0), "embedded");
#endif /* EMBEDDED_LIBRARY */
    break;
  }
  case SQLCOM_CREATE_SERVER:
  {
    DBUG_PRINT("info", ("case SQLCOM_CREATE_SERVER"));

    if (check_global_access(thd, PRIV_STMT_CREATE_SERVER))
      break;

    WSREP_TO_ISOLATION_BEGIN(WSREP_MYSQL_DB, NULL, NULL);

    res= create_server(thd, &lex->server_options);
    break;
  }
  case SQLCOM_ALTER_SERVER:
  {
    int error;
    DBUG_PRINT("info", ("case SQLCOM_ALTER_SERVER"));

    if (check_global_access(thd, PRIV_STMT_ALTER_SERVER))
      break;

    WSREP_TO_ISOLATION_BEGIN(WSREP_MYSQL_DB, NULL, NULL);

    if (unlikely((error= alter_server(thd, &lex->server_options))))
    {
      DBUG_PRINT("info", ("problem altering server <%s>",
                          lex->server_options.server_name.str));
      my_error(error, MYF(0), lex->server_options.server_name.str);
      break;
    }
    my_ok(thd, 1);
    break;
  }
  case SQLCOM_DROP_SERVER:
  {
    int err_code;
    DBUG_PRINT("info", ("case SQLCOM_DROP_SERVER"));

    if (check_global_access(thd, PRIV_STMT_DROP_SERVER))
      break;

    WSREP_TO_ISOLATION_BEGIN(WSREP_MYSQL_DB, NULL, NULL);

    if ((err_code= drop_server(thd, &lex->server_options)))
    {
      if (! lex->if_exists() && err_code == ER_FOREIGN_SERVER_DOESNT_EXIST)
      {
        DBUG_PRINT("info", ("problem dropping server %s",
                            lex->server_options.server_name.str));
        my_error(err_code, MYF(0), lex->server_options.server_name.str);
      }
      else
      {
        my_ok(thd, 0);
      }
      break;
    }
    my_ok(thd, 1);
    break;
  }
  case SQLCOM_ANALYZE:
  case SQLCOM_CHECK:
  case SQLCOM_OPTIMIZE:
  case SQLCOM_REPAIR:
  case SQLCOM_TRUNCATE:
  case SQLCOM_CREATE_TABLE:
  case SQLCOM_CREATE_SEQUENCE:
  case SQLCOM_ALTER_TABLE:
      DBUG_ASSERT(first_table == all_tables && first_table != 0);
    /* fall through */
  case SQLCOM_ALTER_SEQUENCE:
  case SQLCOM_SHOW_SLAVE_STAT:
  case SQLCOM_SIGNAL:
  case SQLCOM_RESIGNAL:
  case SQLCOM_GET_DIAGNOSTICS:
  case SQLCOM_CALL:
  case SQLCOM_REVOKE:
  case SQLCOM_GRANT:
    if (thd->variables.option_bits & OPTION_IF_EXISTS)
      lex->create_info.set(DDL_options_st::OPT_IF_EXISTS);
    DBUG_ASSERT(lex->m_sql_cmd != NULL);
    res= lex->m_sql_cmd->execute(thd);
    DBUG_PRINT("result", ("res: %d  killed: %d  is_error(): %d",
                          res, thd->killed, thd->is_error()));
    break;
  default:

#ifndef EMBEDDED_LIBRARY
    DBUG_ASSERT(0);                             /* Impossible */
#endif
    my_ok(thd);
    break;
  }
  THD_STAGE_INFO(thd, stage_query_end);
  thd->update_stats();

  goto finish;

error:
#ifdef WITH_WSREP
wsrep_error_label:
#endif
  res= true;

finish:

  thd->reset_query_timer();
  DBUG_ASSERT(!thd->in_active_multi_stmt_transaction() ||
               thd->in_multi_stmt_transaction_mode());

  lex->unit.cleanup();

  /* close/reopen tables that were marked to need reopen under LOCK TABLES */
  if (unlikely(thd->locked_tables_list.some_table_marked_for_reopen) &&
      !thd->lex->requires_prelocking())
    thd->locked_tables_list.reopen_tables(thd, true);

  if (! thd->in_sub_stmt)
  {
    if (thd->killed != NOT_KILLED)
    {
      /* report error issued during command execution */
      if (thd->killed_errno())
      {
        /* If we already sent 'ok', we can ignore any kill query statements */
        if (! thd->get_stmt_da()->is_set())
          thd->send_kill_message();
      }
      thd->reset_kill_query();
    }
    if (unlikely(thd->is_error()) ||
        (thd->variables.option_bits & OPTION_MASTER_SQL_ERROR))
    {
      THD_STAGE_INFO(thd, stage_rollback);
      trans_rollback_stmt(thd);
    }
    else
    {
      /* If commit fails, we should be able to reset the OK status. */
      THD_STAGE_INFO(thd, stage_commit);
      thd->get_stmt_da()->set_overwrite_status(true);
      trans_commit_stmt(thd);
      thd->get_stmt_da()->set_overwrite_status(false);
    }
  }

  /* Free tables. Set stage 'closing tables' */
  close_thread_tables(thd);


#ifndef DBUG_OFF
  if (lex->sql_command != SQLCOM_SET_OPTION && ! thd->in_sub_stmt)
    DEBUG_SYNC(thd, "execute_command_after_close_tables");
#endif
  if (!(sql_command_flags[lex->sql_command] &
        (CF_CAN_GENERATE_ROW_EVENTS | CF_FORCE_ORIGINAL_BINLOG_FORMAT |
         CF_STATUS_COMMAND)))
    thd->set_binlog_format(orig_binlog_format,
                           orig_current_stmt_binlog_format);

  if (! thd->in_sub_stmt && thd->transaction_rollback_request)
  {
    /*
      We are not in sub-statement and transaction rollback was requested by
      one of storage engines (e.g. due to deadlock). Rollback transaction in
      all storage engines including binary log.
    */
    THD_STAGE_INFO(thd, stage_rollback_implicit);
    trans_rollback_implicit(thd);
    thd->release_transactional_locks();
  }
  else if (stmt_causes_implicit_commit(thd, CF_IMPLICIT_COMMIT_END))
  {
    /* No transaction control allowed in sub-statements. */
    DBUG_ASSERT(! thd->in_sub_stmt);
    if (!(thd->variables.option_bits & OPTION_GTID_BEGIN))
    {
      THD_STAGE_INFO(thd, stage_commit_implicit);
      /* If commit fails, we should be able to reset the OK status. */
      thd->get_stmt_da()->set_overwrite_status(true);
      /* Commit the normal transaction if one is active. */
      trans_commit_implicit(thd);
      thd->get_stmt_da()->set_overwrite_status(false);
      thd->release_transactional_locks();
    }
  }
  else if (! thd->in_sub_stmt && ! thd->in_multi_stmt_transaction_mode())
  {
    /*
      - If inside a multi-statement transaction,
      defer the release of metadata locks until the current
      transaction is either committed or rolled back. This prevents
      other statements from modifying the table for the entire
      duration of this transaction.  This provides commit ordering
      and guarantees serializability across multiple transactions.
      - If in autocommit mode, or outside a transactional context,
      automatically release metadata locks of the current statement.
    */
    thd->release_transactional_locks();
  }
  else if (! thd->in_sub_stmt)
  {
    thd->mdl_context.release_statement_locks();
  }

  THD_STAGE_INFO(thd, stage_starting_cleanup);

  TRANSACT_TRACKER(add_trx_state_from_thd(thd));

#ifdef WITH_WSREP
  thd->wsrep_consistency_check= NO_CONSISTENCY_CHECK;

  if (wsrep_thd_is_toi(thd) || wsrep_thd_is_in_rsu(thd))
    wsrep_to_isolation_end(thd);
  /*
    Force release of transactional locks if not in active MST and wsrep is on.
  */
  if (WSREP(thd) &&
      ! thd->in_sub_stmt &&
      ! thd->in_active_multi_stmt_transaction() &&
      thd->mdl_context.has_transactional_locks())
  {
    WSREP_DEBUG("Forcing release of transactional locks for thd: %lld",
                (longlong) thd->thread_id);
    thd->release_transactional_locks();
  }

  /*
    Current command did not start multi STMT transaction and the command
    did not cause commit to happen (e.g. read only). Commit the wsrep
    transaction as empty.
  */
  if (!thd->in_active_multi_stmt_transaction() &&
      !thd->in_sub_stmt &&
      thd->wsrep_trx().active() &&
      thd->wsrep_trx().state() == wsrep::transaction::s_executing)
  {
    wsrep_commit_empty(thd, true);
  }

  /* assume PA safety for next transaction */
  thd->wsrep_PA_safe= true;
#endif /* WITH_WSREP */

  DBUG_RETURN(res || thd->is_error());
 }

static bool execute_sqlcom_select(THD *thd, TABLE_LIST *all_tables)
{
  LEX	*lex= thd->lex;
  select_result *result=lex->result;
  bool res;
  /* assign global limit variable if limit is not given */
  {
    SELECT_LEX *param= lex->unit.global_parameters();
    if (!param->limit_params.explicit_limit)
      param->limit_params.select_limit=
        new (thd->mem_root) Item_int(thd,
                                     (ulonglong) thd->variables.select_limit);
  }

  if (!(res= open_and_lock_tables(thd, all_tables, TRUE, 0)))
  {
    if (lex->describe)
    {
      /*
        We always use select_send for EXPLAIN, even if it's an EXPLAIN
        for SELECT ... INTO OUTFILE: a user application should be able
        to prepend EXPLAIN to any query and receive output for it,
        even if the query itself redirects the output.
      */
      if (unlikely(!(result= new (thd->mem_root) select_send(thd))))
        return 1;                               /* purecov: inspected */
      thd->send_explain_fields(result, lex->describe, lex->analyze_stmt);
        
      /*
        This will call optimize() for all parts of query. The query plan is
        printed out below.
      */
      res= mysql_explain_union(thd, &lex->unit, result);
      
      /* Print EXPLAIN only if we don't have an error */
      if (likely(!res))
      {
        /* 
          Do like the original select_describe did: remove OFFSET from the
          top-level LIMIT
        */
        result->remove_offset_limit();
        if (lex->explain_json)
        {
          lex->explain->print_explain_json(result, lex->analyze_stmt);
        }
        else
        {
          lex->explain->print_explain(result, thd->lex->describe,
                                      thd->lex->analyze_stmt);
          if (lex->describe & DESCRIBE_EXTENDED)
          {
            char buff[1024];
            String str(buff,(uint32) sizeof(buff), system_charset_info);
            str.length(0);
            /*
              The warnings system requires input in utf8, @see
              mysqld_show_warnings().
            */
            lex->unit.print(&str, QT_EXPLAIN_EXTENDED);
            push_warning(thd, Sql_condition::WARN_LEVEL_NOTE,
                         ER_YES, str.c_ptr_safe());
          }
        }
      }

      if (res)
        result->abort_result_set();
      else
        result->send_eof();
      delete result;
    }
    else
    {
      Protocol *save_protocol= NULL;
      if (lex->analyze_stmt)
      {
        if (result && result->result_interceptor())
          result->result_interceptor()->disable_my_ok_calls();
        else 
        {
          DBUG_ASSERT(thd->protocol);
          result= new (thd->mem_root) select_send_analyze(thd);
          save_protocol= thd->protocol;
          thd->protocol= new Protocol_discard(thd);
        }
      }
      else
      {
        if (!result && !(result= new (thd->mem_root) select_send(thd)))
          return 1;                               /* purecov: inspected */
      }
      query_cache_store_query(thd, all_tables);
      res= handle_select(thd, lex, result, 0);
      if (result != lex->result)
        delete result;

      if (lex->analyze_stmt)
      {
        if (save_protocol)
        {
          delete thd->protocol;
          thd->protocol= save_protocol;
        }
        if (!res)
          res= thd->lex->explain->send_explain(thd);
      }
    }
  }
  /* Count number of empty select queries */
  if (!thd->get_sent_row_count() && !res)
    status_var_increment(thd->status_var.empty_queries);
  else
    status_var_add(thd->status_var.rows_sent, thd->get_sent_row_count());

  return res;
}


/**
   SHOW STATUS

   Notes: This is noinline as we don't want to have system_status_var (> 3K)
   to be on the stack of mysql_execute_command()
*/

static bool __attribute__ ((noinline))
execute_show_status(THD *thd, TABLE_LIST *all_tables)
{
  bool res;
  system_status_var old_status_var= thd->status_var;
  thd->initial_status_var= &old_status_var;
  WSREP_SYNC_WAIT(thd, WSREP_SYNC_WAIT_BEFORE_SHOW);
  if (!(res= check_table_access(thd, SELECT_ACL, all_tables, FALSE,
                                UINT_MAX, FALSE)))
    res= execute_sqlcom_select(thd, all_tables);

  thd->initial_status_var= NULL;
  /* Don't log SHOW STATUS commands to slow query log */
  thd->server_status&= ~(SERVER_QUERY_NO_INDEX_USED |
                         SERVER_QUERY_NO_GOOD_INDEX_USED);
  /*
    restore status variables, as we don't want 'show status' to cause
    changes
  */
  mysql_mutex_lock(&LOCK_status);
  add_diff_to_status(&global_status_var, &thd->status_var,
                     &old_status_var);
  memcpy(&thd->status_var, &old_status_var,
         offsetof(STATUS_VAR, last_cleared_system_status_var));
  mysql_mutex_unlock(&LOCK_status);
  return res;
#ifdef WITH_WSREP
wsrep_error_label: /* see WSREP_SYNC_WAIT() macro above */
  return true;
#endif /* WITH_WSREP */
}


/*
  Find out if a table is a temporary table

  A table is a temporary table if it's a temporary table or
  there has been before a temporary table that has been renamed
  to the current name.

  Some examples:
  A->B          B is a temporary table if and only if A is a temp.
  A->B, B->C    Second B is temp if A is temp
  A->B, A->C    Second A can't be temp as if A was temp then B is temp
                and Second A can only be a normal table. C is also not temp
*/

static TABLE *find_temporary_table_for_rename(THD *thd,
                                              TABLE_LIST *first_table,
                                              TABLE_LIST *cur_table)
{
  TABLE_LIST *table;
  TABLE *res= 0;
  bool found= 0;
  DBUG_ENTER("find_temporary_table_for_rename");

  /* Find last instance when cur_table is in TO part */
  for (table= first_table;
       table != cur_table;
       table= table->next_local->next_local)
  {
    TABLE_LIST *next= table->next_local;

    if (!strcmp(table->get_db_name(),   cur_table->get_db_name()) &&
        !strcmp(table->get_table_name(), cur_table->get_table_name()))
    {
      /* Table was moved away, can't be same as 'table' */
      found= 1;
      res= 0;                      // Table can't be a temporary table
    }
    if (!strcmp(next->get_db_name(),    cur_table->get_db_name()) &&
        !strcmp(next->get_table_name(), cur_table->get_table_name()))
    {
      /*
        Table has matching name with new name of this table. cur_table should
        have same temporary type as this table.
      */
      found= 1;
      res= table->table;
    }
  }
  if (!found)
    res= thd->find_temporary_table(table, THD::TMP_TABLE_ANY);
  DBUG_RETURN(res);
}


static bool __attribute__ ((noinline))
check_rename_table(THD *thd, TABLE_LIST *first_table,
                   TABLE_LIST *all_tables)
{
  DBUG_ASSERT(first_table == all_tables && first_table != 0);
  TABLE_LIST *table;
  for (table= first_table; table; table= table->next_local->next_local)
  {
    if (check_access(thd, ALTER_ACL | DROP_ACL, table->db.str,
                     &table->grant.privilege,
                     &table->grant.m_internal,
                     0, 0) ||
        check_access(thd, INSERT_ACL | CREATE_ACL, table->next_local->db.str,
                     &table->next_local->grant.privilege,
                     &table->next_local->grant.m_internal,
                     0, 0))
      return 1;

    /* check if these are referring to temporary tables */
    table->table= find_temporary_table_for_rename(thd, first_table, table);
    table->next_local->table= table->table;

    TABLE_LIST old_list, new_list;
    /*
      we do not need initialize old_list and new_list because we will
      copy table[0] and table->next[0] there
    */
    old_list= table[0];
    new_list= table->next_local[0];

    if (check_grant(thd, ALTER_ACL | DROP_ACL, &old_list, FALSE, 1, FALSE) ||
       (!test_all_bits(table->next_local->grant.privilege,
                       INSERT_ACL | CREATE_ACL) &&
        check_grant(thd, INSERT_ACL | CREATE_ACL, &new_list, FALSE, 1,
                    FALSE)))
      return 1;
  }

  return 0;
}

/*
  Generate an incident log event before writing the real event
  to the binary log.  We put this event is before the statement
  since that makes it simpler to check that the statement was
  not executed on the slave (since incidents usually stop the
  slave).

  Observe that any row events that are generated will be generated before.

  This is only for testing purposes and will not be present in a release build.
*/

#ifndef DBUG_OFF
static bool __attribute__ ((noinline)) generate_incident_event(THD *thd)
{
  if (mysql_bin_log.is_open())
  {

    Incident incident= INCIDENT_NONE;
    DBUG_PRINT("debug", ("Just before generate_incident()"));
    DBUG_EXECUTE_IF("incident_database_resync_on_replace",
                    incident= INCIDENT_LOST_EVENTS;);
    if (incident)
    {
      Incident_log_event ev(thd, incident);
      (void) mysql_bin_log.write(&ev);        /* error is ignored */
      if (mysql_bin_log.rotate_and_purge(true))
        return 1;
    }
    DBUG_PRINT("debug", ("Just after generate_incident()"));
  }
  return 0;
}
#else
static bool generate_incident_event(THD *thd)
{
  return 0;
}
#endif


static int __attribute__ ((noinline))
show_create_db(THD *thd, LEX *lex)
{
  char db_name_buff[NAME_LEN+1];
  LEX_CSTRING db_name;
  DBUG_EXECUTE_IF("4x_server_emul",
                  my_error(ER_UNKNOWN_ERROR, MYF(0)); return 1;);

  db_name.str= db_name_buff;
  db_name.length= lex->name.length;
  strmov(db_name_buff, lex->name.str);

  if (check_db_name((LEX_STRING*) &db_name))
  {
    my_error(ER_WRONG_DB_NAME, MYF(0), db_name.str);
    return 1;
  }
  return mysqld_show_create_db(thd, &db_name, &lex->name, lex->create_info);
}


/**
   Called on SQLCOM_ALTER_PROCEDURE and SQLCOM_ALTER_FUNCTION
*/

static bool __attribute__ ((noinline))
alter_routine(THD *thd, LEX *lex)
{
  int sp_result;
  const Sp_handler *sph= Sp_handler::handler(lex->sql_command);
  if (check_routine_access(thd, ALTER_PROC_ACL, &lex->spname->m_db,
                           &lex->spname->m_name, sph, 0))
    return 1;
  /*
    Note that if you implement the capability of ALTER FUNCTION to
    alter the body of the function, this command should be made to
    follow the restrictions that log-bin-trust-function-creators=0
    already puts on CREATE FUNCTION.
  */
  /* Conditionally writes to binlog */
  sp_result= sph->sp_update_routine(thd, lex->spname, &lex->sp_chistics);
  switch (sp_result) {
  case SP_OK:
    my_ok(thd);
    return 0;
  case SP_KEY_NOT_FOUND:
    my_error(ER_SP_DOES_NOT_EXIST, MYF(0),
             sph->type_str(), ErrConvDQName(lex->spname).ptr());
    return 1;
  default:
    my_error(ER_SP_CANT_ALTER, MYF(0),
             sph->type_str(), ErrConvDQName(lex->spname).ptr());
    return 1;
  }
  return 0;                                     /* purecov: deadcode */
}


static bool __attribute__ ((noinline))
drop_routine(THD *thd, LEX *lex)
{
  int sp_result;
#ifdef HAVE_DLOPEN
  if (lex->sql_command == SQLCOM_DROP_FUNCTION &&
      ! lex->spname->m_explicit_name)
  {
    /* DROP FUNCTION <non qualified name> */
    enum drop_udf_result rc= mysql_drop_function(thd, &lex->spname->m_name);
    switch (rc) {
    case UDF_DEL_RESULT_DELETED:
      my_ok(thd);
      return 0;
    case UDF_DEL_RESULT_ERROR:
      return 1;
    case UDF_DEL_RESULT_ABSENT:
      goto absent;
    }

    DBUG_ASSERT("wrong return code" == 0);
absent:
    // If there was no current database, so it cannot be SP
    if (!lex->spname->m_db.str)
    {
      if (lex->if_exists())
      {
        push_warning_printf(thd, Sql_condition::WARN_LEVEL_NOTE,
                            ER_SP_DOES_NOT_EXIST,
                            ER_THD(thd, ER_SP_DOES_NOT_EXIST),
                            "FUNCTION (UDF)", lex->spname->m_name.str);
        my_ok(thd);
        return 0;
      }
      my_error(ER_SP_DOES_NOT_EXIST, MYF(0),
               "FUNCTION (UDF)", lex->spname->m_name.str);
      return 1;
    }
    /* Fall trough to test for a stored function */
  }
#endif /* HAVE_DLOPEN */

  const Sp_handler *sph= Sp_handler::handler(lex->sql_command);

  if (check_routine_access(thd, ALTER_PROC_ACL, &lex->spname->m_db,
                           &lex->spname->m_name,
                           Sp_handler::handler(lex->sql_command), 0))
    return 1;

  WSREP_TO_ISOLATION_BEGIN(WSREP_MYSQL_DB, NULL, NULL);

  /* Conditionally writes to binlog */
  sp_result= sph->sp_drop_routine(thd, lex->spname);

#ifndef NO_EMBEDDED_ACCESS_CHECKS
  /*
    We're going to issue an implicit REVOKE statement so we close all
    open tables. We have to keep metadata locks as this ensures that
    this statement is atomic against concurent FLUSH TABLES WITH READ
    LOCK. Deadlocks which can arise due to fact that this implicit
    statement takes metadata locks should be detected by a deadlock
    detector in MDL subsystem and reported as errors.

    TODO: Long-term we should either ensure that implicit REVOKE statement
    is written into binary log as a separate statement or make both
    dropping of routine and implicit REVOKE parts of one fully atomic
    statement.
  */
  if (trans_commit_stmt(thd))
    sp_result= SP_INTERNAL_ERROR;
  close_thread_tables(thd);

  if (sp_result != SP_KEY_NOT_FOUND &&
      sp_automatic_privileges && !opt_noacl &&
      sp_revoke_privileges(thd, lex->spname->m_db.str, lex->spname->m_name.str,
                           Sp_handler::handler(lex->sql_command)))
  {
    push_warning(thd, Sql_condition::WARN_LEVEL_WARN,
                 ER_PROC_AUTO_REVOKE_FAIL,
                 ER_THD(thd, ER_PROC_AUTO_REVOKE_FAIL));
    /* If this happens, an error should have been reported. */
    return 1;
  }
#endif /* NO_EMBEDDED_ACCESS_CHECKS */

  switch (sp_result) {
  case SP_OK:
    my_ok(thd);
    return 0;
  case SP_KEY_NOT_FOUND:
    int res;
    if (lex->if_exists())
    {
      res= write_bin_log(thd, TRUE, thd->query(), thd->query_length());
      push_warning_printf(thd, Sql_condition::WARN_LEVEL_NOTE,
                          ER_SP_DOES_NOT_EXIST,
                          ER_THD(thd, ER_SP_DOES_NOT_EXIST),
                          sph->type_str(),
                          ErrConvDQName(lex->spname).ptr());
      if (res)
        return 1;
      my_ok(thd);
      return 0;
    }
    my_error(ER_SP_DOES_NOT_EXIST, MYF(0),
             sph->type_str(), ErrConvDQName(lex->spname).ptr());
    return 1;
  default:
    my_error(ER_SP_DROP_FAILED, MYF(0),
             sph->type_str(), ErrConvDQName(lex->spname).ptr());
    return 1;
  }

#ifdef WITH_WSREP
wsrep_error_label:
  return 1;
#endif
}

/**
  @brief Compare requested privileges with the privileges acquired from the
    User- and Db-tables.
  @param thd          Thread handler
  @param want_access  The requested access privileges.
  @param db           A pointer to the Db name.
  @param[out] save_priv A pointer to the granted privileges will be stored.
  @param grant_internal_info A pointer to the internal grant cache.
  @param dont_check_global_grants True if no global grants are checked.
  @param no_error     True if no errors should be sent to the client.

  'save_priv' is used to save the User-table (global) and Db-table grants for
  the supplied db name. Note that we don't store db level grants if the global
  grants is enough to satisfy the request AND the global grants contains a
  SELECT grant.

  For internal databases (INFORMATION_SCHEMA, PERFORMANCE_SCHEMA),
  additional rules apply, see ACL_internal_schema_access.

  @see check_grant

  @return Status of denial of access by exclusive ACLs.
    @retval FALSE Access can't exclusively be denied by Db- and User-table
      access unless Column- and Table-grants are checked too.
    @retval TRUE Access denied.
*/

bool
check_access(THD *thd, privilege_t want_access,
             const char *db, privilege_t *save_priv,
             GRANT_INTERNAL_INFO *grant_internal_info,
             bool dont_check_global_grants, bool no_errors)
{
#ifdef NO_EMBEDDED_ACCESS_CHECKS
  if (save_priv)
    *save_priv= GLOBAL_ACLS;
  return false;
#else
  Security_context *sctx= thd->security_ctx;
  privilege_t db_access(NO_ACL);

  /*
    GRANT command:
    In case of database level grant the database name may be a pattern,
    in case of table|column level grant the database name can not be a pattern.
    We use 'dont_check_global_grants' as a flag to determine
    if it's database level grant command
    (see SQLCOM_GRANT case, mysql_execute_command() function) and
    set db_is_pattern according to 'dont_check_global_grants' value.
  */
  bool  db_is_pattern= ((want_access & GRANT_ACL) && dont_check_global_grants);
  privilege_t dummy(NO_ACL);
  DBUG_ENTER("check_access");
  DBUG_PRINT("enter",("db: %s  want_access: %llx  master_access: %llx",
                      db ? db : "",
                      (longlong) want_access,
                      (longlong) sctx->master_access));

  if (save_priv)
    *save_priv= NO_ACL;
  else
  {
    save_priv= &dummy;
    dummy= NO_ACL;
  }

  /* check access may be called twice in a row. Don't change to same stage */
  if (thd->proc_info != stage_checking_permissions.m_name)
    THD_STAGE_INFO(thd, stage_checking_permissions);
  if (unlikely((!db || !db[0]) && !thd->db.str && !dont_check_global_grants))
  {
    DBUG_RETURN(FALSE); // CTE reference or an error later
  }

  if (likely((db != NULL) && (db != any_db.str)))
  {
    /*
      Check if this is reserved database, like information schema or
      performance schema
    */
    const ACL_internal_schema_access *access;
    access= get_cached_schema_access(grant_internal_info, db);
    if (access)
    {
      switch (access->check(want_access, save_priv))
      {
      case ACL_INTERNAL_ACCESS_GRANTED:
        /*
          All the privileges requested have been granted internally.
          [out] *save_privileges= Internal privileges.
        */
        DBUG_RETURN(FALSE);
      case ACL_INTERNAL_ACCESS_DENIED:
        if (! no_errors)
        {
          status_var_increment(thd->status_var.access_denied_errors);
          my_error(ER_DBACCESS_DENIED_ERROR, MYF(0),
                   sctx->priv_user, sctx->priv_host, db);
        }
        DBUG_RETURN(TRUE);
      case ACL_INTERNAL_ACCESS_CHECK_GRANT:
        /*
          Only some of the privilege requested have been granted internally,
          proceed with the remaining bits of the request (want_access).
        */
        want_access&= ~(*save_priv);
        break;
      }
    }
  }

  if ((sctx->master_access & want_access) == want_access)
  {
    /*
      1. If we don't have a global SELECT privilege, we have to get the
      database specific access rights to be able to handle queries of type
      UPDATE t1 SET a=1 WHERE b > 0
      2. Change db access if it isn't current db which is being addressed
    */
    if (!(sctx->master_access & SELECT_ACL))
    {
      if (db && (!thd->db.str || db_is_pattern || strcmp(db, thd->db.str)))
      {
        db_access= acl_get(sctx->host, sctx->ip, sctx->priv_user, db,
                           db_is_pattern);
        if (sctx->priv_role[0])
          db_access|= acl_get("", "", sctx->priv_role, db, db_is_pattern);
      }
      else
      {
        /* get access for current db */
        db_access= sctx->db_access;
      }
      /*
        The effective privileges are the union of the global privileges
        and the intersection of db- and host-privileges,
        plus the internal privileges.
      */
      *save_priv|= sctx->master_access | db_access;
    }
    else
      *save_priv|= sctx->master_access;
    DBUG_RETURN(FALSE);
  }
  if (unlikely(((want_access & ~sctx->master_access) & ~DB_ACLS) ||
               (! db && dont_check_global_grants)))
  {						// We can never grant this
    DBUG_PRINT("error",("No possible access"));
    if (!no_errors)
    {
      status_var_increment(thd->status_var.access_denied_errors);
      my_error(access_denied_error_code(thd->password), MYF(0),
               sctx->priv_user,
               sctx->priv_host,
               (thd->password ?
                ER_THD(thd, ER_YES) :
                ER_THD(thd, ER_NO)));                    /* purecov: tested */
    }
    DBUG_RETURN(TRUE);				/* purecov: tested */
  }

  if (unlikely(db == any_db.str))
  {
    /*
      Access granted; Allow select on *any* db.
      [out] *save_privileges= 0
    */
    DBUG_RETURN(FALSE);
  }

  if (db && (!thd->db.str || db_is_pattern || strcmp(db, thd->db.str)))
  {
    db_access= acl_get(sctx->host, sctx->ip, sctx->priv_user, db,
                       db_is_pattern);
    if (sctx->priv_role[0])
    {
      db_access|= acl_get("", "", sctx->priv_role, db, db_is_pattern);
    }
  }
  else
    db_access= sctx->db_access;
  DBUG_PRINT("info",("db_access: %llx  want_access: %llx",
                     (longlong) db_access, (longlong) want_access));

  /*
    Save the union of User-table and the intersection between Db-table and
    Host-table privileges, with the already saved internal privileges.
  */
  db_access= (db_access | sctx->master_access);
  *save_priv|= db_access;

  /*
    We need to investigate column- and table access if all requested privileges
    belongs to the bit set of .
  */
  bool need_table_or_column_check=
    (want_access & (TABLE_ACLS | PROC_ACLS | db_access)) == want_access;

  /*
    Grant access if the requested access is in the intersection of
    host- and db-privileges (as retrieved from the acl cache),
    also grant access if all the requested privileges are in the union of
    TABLES_ACLS and PROC_ACLS; see check_grant.
  */
  if ( (db_access & want_access) == want_access ||
      (!dont_check_global_grants &&
       need_table_or_column_check))
  {
    /*
       Ok; but need to check table- and column privileges.
       [out] *save_privileges is (User-priv | (Db-priv & Host-priv) | Internal-priv)
    */
    DBUG_RETURN(FALSE);
  }

  /*
    Access is denied;
    [out] *save_privileges is (User-priv | (Db-priv & Host-priv) | Internal-priv)
  */
  DBUG_PRINT("error",("Access denied"));
  if (!no_errors)
  {
    status_var_increment(thd->status_var.access_denied_errors);
    my_error(ER_DBACCESS_DENIED_ERROR, MYF(0),
             sctx->priv_user, sctx->priv_host,
             (db ? db : (thd->db.str ?
                         thd->db.str :
                         "unknown")));
  }
  DBUG_RETURN(TRUE);
#endif // NO_EMBEDDED_ACCESS_CHECKS
}


#ifndef NO_EMBEDDED_ACCESS_CHECKS
/**
  Check grants for commands which work only with one table.

  @param thd                    Thread handler
  @param privilege              requested privilege
  @param tables                 global table list of query
  @param no_errors              FALSE/TRUE - report/don't report error to
                            the client (using my_error() call).

  @retval
    0   OK
  @retval
    1   access denied, error is sent to client
*/

bool check_single_table_access(THD *thd, privilege_t privilege,
                               TABLE_LIST *tables, bool no_errors)
{
  if (tables->derived)
    return 0;

  Switch_to_definer_security_ctx backup_sctx(thd, tables);

  const char *db_name;
  if ((tables->view || tables->field_translation) && !tables->schema_table)
    db_name= tables->view_db.str;
  else
    db_name= tables->db.str;

  if (check_access(thd, privilege, db_name, &tables->grant.privilege,
                   &tables->grant.m_internal, 0, no_errors))
    return 1;

  /* Show only 1 table for check_grant */
  if (!(tables->belong_to_view &&
       (thd->lex->sql_command == SQLCOM_SHOW_FIELDS)) &&
      check_grant(thd, privilege, tables, FALSE, 1, no_errors))
    return 1;

  return 0;
}

/**
  Check grants for commands which work only with one table and all other
  tables belonging to subselects or implicitly opened tables.

  @param thd			Thread handler
  @param privilege		requested privilege
  @param all_tables		global table list of query

  @retval
    0   OK
  @retval
    1   access denied, error is sent to client
*/

bool check_one_table_access(THD *thd, privilege_t privilege,
                            TABLE_LIST *all_tables)
{
  if (check_single_table_access (thd,privilege,all_tables, FALSE))
    return 1;

  /* Check rights on tables of subselects and implictly opened tables */
  TABLE_LIST *subselects_tables, *view= all_tables->view ? all_tables : 0;
  if ((subselects_tables= all_tables->next_global))
  {
    /*
      Access rights asked for the first table of a view should be the same
      as for the view
    */
    if (view && subselects_tables->belong_to_view == view)
    {
      if (check_single_table_access (thd, privilege, subselects_tables, FALSE))
        return 1;
      subselects_tables= subselects_tables->next_global;
    }
    if (subselects_tables &&
        (check_table_access(thd, SELECT_ACL, subselects_tables, FALSE,
                            UINT_MAX, FALSE)))
      return 1;
  }
  return 0;
}


static bool check_show_access(THD *thd, TABLE_LIST *table)
{
  /*
    This is a SHOW command using an INFORMATION_SCHEMA table.
    check_access() has not been called for 'table',
    and SELECT is currently always granted on the I_S, so we automatically
    grant SELECT on table here, to bypass a call to check_access().
    Note that not calling check_access(table) is an optimization,
    which needs to be revisited if the INFORMATION_SCHEMA does
    not always automatically grant SELECT but use the grant tables.
    See Bug#38837 need a way to disable information_schema for security
  */
  table->grant.privilege= SELECT_ACL;

  switch (get_schema_table_idx(table->schema_table)) {
  case SCH_SCHEMATA:
    return (specialflag & SPECIAL_SKIP_SHOW_DB) &&
      check_global_access(thd, SHOW_DB_ACL);

  case SCH_TABLE_NAMES:
  case SCH_TABLES:
  case SCH_VIEWS:
  case SCH_TRIGGERS:
  case SCH_EVENTS:
  {
    const char *dst_db_name= table->schema_select_lex->db.str;

    DBUG_ASSERT(dst_db_name);

    if (check_access(thd, SELECT_ACL, dst_db_name,
                     &thd->col_access, NULL, FALSE, FALSE))
      return TRUE;

    if (!thd->col_access && check_grant_db(thd, dst_db_name))
    {
      status_var_increment(thd->status_var.access_denied_errors);
      my_error(ER_DBACCESS_DENIED_ERROR, MYF(0),
               thd->security_ctx->priv_user,
               thd->security_ctx->priv_host,
               dst_db_name);
      return TRUE;
    }

    return FALSE;
  }

  case SCH_COLUMNS:
  case SCH_STATISTICS:
  {
    TABLE_LIST *dst_table;
    dst_table= table->schema_select_lex->table_list.first;

    DBUG_ASSERT(dst_table);

    /*
      Open temporary tables to be able to detect them during privilege check.
    */
    if (thd->open_temporary_tables(dst_table))
      return TRUE;

    if (check_access(thd, SELECT_ACL, dst_table->db.str,
                     &dst_table->grant.privilege,
                     &dst_table->grant.m_internal,
                     FALSE, FALSE))
          return TRUE; /* Access denied */

    /*
      Check_grant will grant access if there is any column privileges on
      all of the tables thanks to the fourth parameter (bool show_table).
    */
    if (check_grant(thd, SELECT_ACL, dst_table, TRUE, 1, FALSE))
      return TRUE; /* Access denied */

    close_thread_tables(thd);
    dst_table->table= NULL;

    /* Access granted */
    return FALSE;
  }
  default:
    break;
  }

  return FALSE;
}



/**
  @brief Check if the requested privileges exists in either User-, Host- or
    Db-tables.
  @param thd          Thread context
  @param want_access  Privileges requested
  @param tables       List of tables to be compared against
  @param no_errors    Don't report error to the client (using my_error() call).
  @param any_combination_of_privileges_will_do TRUE if any privileges on any
    column combination is enough.
  @param number       Only the first 'number' tables in the linked list are
                      relevant.

  The suppled table list contains cached privileges. This functions calls the
  help functions check_access and check_grant to verify the first three steps
  in the privileges check queue:
  1. Global privileges
  2. OR (db privileges AND host privileges)
  3. OR table privileges
  4. OR column privileges (not checked by this function!)
  5. OR routine privileges (not checked by this function!)

  @see check_access
  @see check_grant

  @note This functions assumes that table list used and
  thd->lex->query_tables_own_last value correspond to each other
  (the latter should be either 0 or point to next_global member
  of one of elements of this table list).

  @return
    @retval FALSE OK
    @retval TRUE  Access denied; But column or routine privileges might need to
      be checked also.
*/

bool
check_table_access(THD *thd, privilege_t requirements, TABLE_LIST *tables,
		   bool any_combination_of_privileges_will_do,
                   uint number, bool no_errors)
{
  TABLE_LIST *org_tables= tables;
  TABLE_LIST *first_not_own_table= thd->lex->first_not_own_table();
  uint i= 0;
  /*
    The check that first_not_own_table is not reached is for the case when
    the given table list refers to the list for prelocking (contains tables
    of other queries). For simple queries first_not_own_table is 0.
  */
  for (; i < number && tables != first_not_own_table && tables;
       tables= tables->next_global, i++)
  {
    TABLE_LIST *const table_ref= tables->correspondent_table ?
      tables->correspondent_table : tables;
    Switch_to_definer_security_ctx backup_ctx(thd, table_ref);

    privilege_t want_access(requirements);

    /*
       Register access for view underlying table.
       Remove SHOW_VIEW_ACL, because it will be checked during making view
     */
    table_ref->grant.orig_want_privilege= (want_access & ~SHOW_VIEW_ACL);

    if (table_ref->schema_table_reformed)
    {
      if (check_show_access(thd, table_ref))
        return 1;
      continue;
    }

    DBUG_PRINT("info", ("derived: %d  view: %d", table_ref->derived != 0,
                        table_ref->view != 0));

    if (table_ref->is_anonymous_derived_table())
      continue;

    if (table_ref->sequence)
    {
      /* We want to have either SELECT or INSERT rights to sequences depending
         on how they are accessed
      */
      want_access= ((table_ref->lock_type >= TL_FIRST_WRITE) ?
                    INSERT_ACL : SELECT_ACL);
    }

    if (check_access(thd, want_access,
                     table_ref->get_db_name(),
                     &table_ref->grant.privilege,
                     &table_ref->grant.m_internal,
                     0, no_errors))
      return 1;
  }
  return check_grant(thd,requirements,org_tables,
                     any_combination_of_privileges_will_do,
                     number, no_errors);
}


bool
check_routine_access(THD *thd, privilege_t want_access, const LEX_CSTRING *db,
                     const LEX_CSTRING *name,
                     const Sp_handler *sph, bool no_errors)
{
  TABLE_LIST tables[1];
  
  bzero((char *)tables, sizeof(TABLE_LIST));
  tables->db= *db;
  tables->table_name= tables->alias= *name;
  
  /*
    The following test is just a shortcut for check_access() (to avoid
    calculating db_access) under the assumption that it's common to
    give persons global right to execute all stored SP (but not
    necessary to create them).
    Note that this effectively bypasses the ACL_internal_schema_access checks
    that are implemented for the INFORMATION_SCHEMA and PERFORMANCE_SCHEMA,
    which are located in check_access().
    Since the I_S and P_S do not contain routines, this bypass is ok,
    as long as this code path is not abused to create routines.
    The assert enforce that.
  */
  DBUG_ASSERT((want_access & CREATE_PROC_ACL) == NO_ACL);
  if ((thd->security_ctx->master_access & want_access) == want_access)
    tables->grant.privilege= want_access;
  else if (check_access(thd, want_access, db->str,
                        &tables->grant.privilege,
                        &tables->grant.m_internal,
                        0, no_errors))
    return TRUE;
  
  return check_grant_routine(thd, want_access, tables, sph, no_errors);
}


/**
  Check if the routine has any of the routine privileges.

  @param thd	       Thread handler
  @param db           Database name
  @param name         Routine name

  @retval
    0            ok
  @retval
    1            error
*/

bool check_some_routine_access(THD *thd, const char *db, const char *name,
                               const Sp_handler *sph)
{
  privilege_t save_priv(NO_ACL);
  /*
    The following test is just a shortcut for check_access() (to avoid
    calculating db_access)
    Note that this effectively bypasses the ACL_internal_schema_access checks
    that are implemented for the INFORMATION_SCHEMA and PERFORMANCE_SCHEMA,
    which are located in check_access().
    Since the I_S and P_S do not contain routines, this bypass is ok,
    as it only opens SHOW_PROC_ACLS.
  */
  if (thd->security_ctx->master_access & SHOW_PROC_ACLS)
    return FALSE;
  if (!check_access(thd, SHOW_PROC_ACLS, db, &save_priv, NULL, 0, 1) ||
      (save_priv & SHOW_PROC_ACLS))
    return FALSE;
  return check_routine_level_acl(thd, db, name, sph);
}


/*
  Check if the given table has any of the asked privileges

  @param thd		 Thread handler
  @param want_access	 Bitmap of possible privileges to check for

  @retval
    0  ok
  @retval
    1  error
*/

bool check_some_access(THD *thd, privilege_t want_access, TABLE_LIST *table)
{
  DBUG_ENTER("check_some_access");

  for (ulonglong bit= 1; bit < (ulonglong) want_access ; bit<<= 1)
  {
    if (bit & want_access)
    {
      privilege_t access= ALL_KNOWN_ACL & bit;
      if (!check_access(thd, access, table->db.str,
                        &table->grant.privilege,
                        &table->grant.m_internal,
                        0, 1) &&
           !check_grant(thd, access, table, FALSE, 1, TRUE))
        DBUG_RETURN(0);
    }
  }
  DBUG_PRINT("exit",("no matching access rights"));
  DBUG_RETURN(1);
}

#endif /*NO_EMBEDDED_ACCESS_CHECKS*/


/**
  check for global access and give descriptive error message if it fails.

  @param thd			Thread handler
  @param want_access		Use should have any of these global rights

  @warning
    Starting from 10.5.2 only one bit is allowed in want_access.
    Access denied error is returned if want_access has multiple bits set.

  @retval
    0	ok
  @retval
    1	Access denied.  In this case an error is sent to the client
*/

bool check_global_access(THD *thd, privilege_t want_access, bool no_errors)
{
#ifndef NO_EMBEDDED_ACCESS_CHECKS
  char command[128];
  if (thd->security_ctx->master_access & want_access)
    return 0;
  if (unlikely(!no_errors))
  {
    get_privilege_desc(command, sizeof(command), want_access);
    my_error(ER_SPECIFIC_ACCESS_DENIED_ERROR, MYF(0), command);
  }
  status_var_increment(thd->status_var.access_denied_errors);
  return 1;
#else
  return 0;
#endif
}


/**
  Checks foreign key's parent table access.

  @param thd	       [in]	Thread handler
  @param create_info   [in]     Create information (like MAX_ROWS, ENGINE or
                                temporary table flag)
  @param alter_info    [in]     Initial list of columns and indexes for the
                                table to be created
  @param create_db     [in]     Database of the created table

  @retval
   false  ok.
  @retval
   true	  error or access denied. Error is sent to client in this case.
*/
bool check_fk_parent_table_access(THD *thd,
                                  HA_CREATE_INFO *create_info,
                                  Alter_info *alter_info,
                                  const char* create_db)
{
  Key *key;
  List_iterator<Key> key_iterator(alter_info->key_list);

  while ((key= key_iterator++))
  {
    if (key->type == Key::FOREIGN_KEY)
    {
      TABLE_LIST parent_table;
      bool is_qualified_table_name;
      Foreign_key *fk_key= (Foreign_key *)key;
      LEX_CSTRING db_name;
      LEX_CSTRING table_name= { fk_key->ref_table.str,
                               fk_key->ref_table.length };
      const privilege_t privileges(COL_DML_ACLS | REFERENCES_ACL);

      // Check if tablename is valid or not.
      DBUG_ASSERT(table_name.str != NULL);
      if (check_table_name(table_name.str, table_name.length, false))
      {
        my_error(ER_WRONG_TABLE_NAME, MYF(0), table_name.str);
        return true;
      }

      if (fk_key->ref_db.str)
      {
        is_qualified_table_name= true;
        if (!(db_name.str= (char *) thd->memdup(fk_key->ref_db.str,
                                                fk_key->ref_db.length+1)))
          return true;
        db_name.length= fk_key->ref_db.length;

        // Check if database name is valid or not.
        if (check_db_name((LEX_STRING*) &db_name))
        {
          my_error(ER_WRONG_DB_NAME, MYF(0), db_name.str);
          return true;
        }
      }
      else
      {
        if (!thd->db.str)
        {
          DBUG_ASSERT(create_db);
          db_name.length= strlen(create_db);
          if (!(db_name.str= (char *) thd->memdup(create_db,
                                                  db_name.length+1)))
            return true;
          is_qualified_table_name= true;

          if (check_db_name((LEX_STRING*) &db_name))
          {
            my_error(ER_WRONG_DB_NAME, MYF(0), db_name.str);
            return true;
          }
        }
        else
        {
          if (thd->lex->copy_db_to(&db_name))
            return true;
          else
           is_qualified_table_name= false;
        }
      }

      // if lower_case_table_names is set then convert tablename to lower case.
      if (lower_case_table_names)
      {
        char *name;
        table_name.str= name= (char *) thd->memdup(fk_key->ref_table.str,
                                                   fk_key->ref_table.length+1);
        table_name.length= my_casedn_str(files_charset_info, name);
        db_name.length= my_casedn_str(files_charset_info, (char*) db_name.str);
      }

      parent_table.init_one_table(&db_name, &table_name, 0, TL_IGNORE);

      /*
       Check if user has any of the "privileges" at table level on
       "parent_table".
       Having privilege on any of the parent_table column is not
       enough so checking whether user has any of the "privileges"
       at table level only here.
      */
      if (check_some_access(thd, privileges, &parent_table) ||
          parent_table.grant.want_privilege)
      {
        if (is_qualified_table_name)
        {
          const size_t qualified_table_name_len= NAME_LEN + 1 + NAME_LEN + 1;
          char *qualified_table_name= (char *) thd->alloc(qualified_table_name_len);

          my_snprintf(qualified_table_name, qualified_table_name_len, "%s.%s",
                      db_name.str, table_name.str);
          table_name.str= qualified_table_name;
        }

        my_error(ER_TABLEACCESS_DENIED_ERROR, MYF(0),
                 "REFERENCES",
                 thd->security_ctx->priv_user,
                 thd->security_ctx->host_or_ip,
                 table_name.str);

        return true;
      }
    }
  }

  return false;
}


/****************************************************************************
	Check stack size; Send error if there isn't enough stack to continue
****************************************************************************/


#ifndef DBUG_OFF
long max_stack_used;
#endif

/**
  @note
  Note: The 'buf' parameter is necessary, even if it is unused here.
  - fix_fields functions has a "dummy" buffer large enough for the
    corresponding exec. (Thus we only have to check in fix_fields.)
  - Passing to check_stack_overrun() prevents the compiler from removing it.
*/

bool
#if defined __GNUC__ && !defined __clang__
/*
  Do not optimize the function in order to preserve a stack variable creation.
  Otherwise, the variable pointed as "buf" can be removed due to a missing
  usage.
 */
__attribute__((optimize("-O0")))
#endif
check_stack_overrun(THD *thd, long margin, uchar *buf __attribute__((unused)))
{
  long stack_used;
  DBUG_ASSERT(thd == current_thd);
  if ((stack_used= available_stack_size(thd->thread_stack, &stack_used)) >=
      (long) (my_thread_stack_size - margin))
  {
    thd->is_fatal_error= 1;
    /*
      Do not use stack for the message buffer to ensure correct
      behaviour in cases we have close to no stack left.
    */
    char* ebuff= new char[MYSQL_ERRMSG_SIZE];
    if (ebuff) {
      my_snprintf(ebuff, MYSQL_ERRMSG_SIZE, ER_THD(thd, ER_STACK_OVERRUN_NEED_MORE),
                  stack_used, my_thread_stack_size, margin);
      my_message(ER_STACK_OVERRUN_NEED_MORE, ebuff, MYF(ME_FATAL));
      delete [] ebuff;
    }
    return 1;
  }
#ifndef DBUG_OFF
  max_stack_used= MY_MAX(max_stack_used, stack_used);
#endif
  return 0;
}


#define MY_YACC_INIT 1000			// Start with big alloc
#define MY_YACC_MAX  32000			// Because of 'short'

bool my_yyoverflow(short **yyss, YYSTYPE **yyvs, size_t *yystacksize)
{
  Yacc_state *state= & current_thd->m_parser_state->m_yacc;
  size_t old_info=0;
  DBUG_ASSERT(state);
  if ( *yystacksize >= MY_YACC_MAX)
    return 1;
  if (!state->yacc_yyvs)
    old_info= *yystacksize;
  *yystacksize= set_zone((int)(*yystacksize)*2,MY_YACC_INIT,MY_YACC_MAX);
  if (!(state->yacc_yyvs= (uchar*)
        my_realloc(key_memory_bison_stack, state->yacc_yyvs,
                   *yystacksize*sizeof(**yyvs),
                   MYF(MY_ALLOW_ZERO_PTR | MY_FREE_ON_ERROR))) ||
      !(state->yacc_yyss= (uchar*)
        my_realloc(key_memory_bison_stack, state->yacc_yyss,
                   *yystacksize*sizeof(**yyss),
                   MYF(MY_ALLOW_ZERO_PTR | MY_FREE_ON_ERROR))))
    return 1;
  if (old_info)
  {
    /*
      Only copy the old stack on the first call to my_yyoverflow(),
      when replacing a static stack (YYINITDEPTH) by a dynamic stack.
      For subsequent calls, my_realloc already did preserve the old stack.
    */
    memcpy(state->yacc_yyss, *yyss, old_info*sizeof(**yyss));
    memcpy(state->yacc_yyvs, *yyvs, old_info*sizeof(**yyvs));
  }
  *yyss= (short*) state->yacc_yyss;
  *yyvs= (YYSTYPE*) state->yacc_yyvs;
  return 0;
}


/**
  Reset the part of THD responsible for the state of command
  processing.

  @param do_clear_error  Set if we should clear errors

  This needs to be called before execution of every statement
  (prepared or conventional).  It is not called by substatements of
  routines.

  @todo Call it after we use THD for queries, not before.
*/

void THD::reset_for_next_command(bool do_clear_error)
{
  DBUG_ENTER("THD::reset_for_next_command");
  DBUG_ASSERT(!spcont); /* not for substatements of routines */
  DBUG_ASSERT(!in_sub_stmt);
  /*
    Table maps should have been reset after previous statement except in the
    case where we have locked tables
  */
  DBUG_ASSERT(binlog_table_maps == 0 ||
              locked_tables_mode == LTM_LOCK_TABLES);

  if (likely(do_clear_error))
  {
    clear_error(1);
    /*
      The following variable can't be reset in clear_error() as
      clear_error() is called during auto_repair of table
    */
    error_printed_to_log= 0;
  }
  free_list= 0;
  /*
    We also assign stmt_lex in lex_start(), but during bootstrap this
    code is executed first.
  */
  DBUG_ASSERT(lex == &main_lex);
  main_lex.stmt_lex= &main_lex; main_lex.current_select_number= 0;
  /*
    Those two lines below are theoretically unneeded as
    THD::cleanup_after_query() should take care of this already.
  */
  auto_inc_intervals_in_cur_stmt_for_binlog.empty();
  stmt_depends_on_first_successful_insert_id_in_prev_stmt= 0;

#ifdef WITH_WSREP
  /*
    Autoinc variables should be adjusted only for locally executed
    transactions. Appliers and replayers are either processing ROW
    events or get autoinc variable values from Query_log_event and
    mysql slave may be processing STATEMENT format events, but he should
    use autoinc values passed in binlog events, not the values forced by
    the cluster.
  */
  if (WSREP_NNULL(this) && wsrep_thd_is_local(this) &&
      !slave_thread && wsrep_auto_increment_control)
  {
    variables.auto_increment_offset=
      global_system_variables.auto_increment_offset;
    variables.auto_increment_increment=
      global_system_variables.auto_increment_increment;
  }
#endif /* WITH_WSREP */
  query_start_sec_part_used= 0;
  is_fatal_error= time_zone_used= 0;
  log_current_statement= 0;

  /*
    Clear the status flag that are expected to be cleared at the
    beginning of each SQL statement.
  */
  server_status&= ~SERVER_STATUS_CLEAR_SET;
  /*
    If in autocommit mode and not in a transaction, reset
    OPTION_STATUS_NO_TRANS_UPDATE | OPTION_KEEP_LOG to not get warnings
    in ha_rollback_trans() about some tables couldn't be rolled back.
  */
  if (!in_multi_stmt_transaction_mode())
  {
    variables.option_bits&= ~OPTION_KEEP_LOG;
    transaction->all.reset();
  }
  DBUG_ASSERT(security_ctx== &main_security_ctx);
  thread_specific_used= FALSE;

  if (opt_bin_log)
    reset_dynamic(&user_var_events);
  DBUG_ASSERT(user_var_events_alloc == &main_mem_root);
  enable_slow_log= true;
  get_stmt_da()->reset_for_next_command();
  rand_used= 0;
  m_sent_row_count= m_examined_row_count= 0;
  accessed_rows_and_keys= 0;

  reset_slow_query_state();

  reset_current_stmt_binlog_format_row();
  binlog_unsafe_warning_flags= 0;

  save_prep_leaf_list= false;

#ifdef WITH_WSREP
#if !defined(DBUG_OFF)
  if (mysql_bin_log.is_open())
#endif
#endif
    DBUG_PRINT("debug",
               ("is_current_stmt_binlog_format_row(): %d",
                 is_current_stmt_binlog_format_row()));

  DBUG_VOID_RETURN;
}


/**
  Resets the lex->current_select object.
  @note It is assumed that lex->current_select != NULL

  This function is a wrapper around select_lex->init_select() with an added
  check for the special situation when using INTO OUTFILE and LOAD DATA.
*/

void
mysql_init_select(LEX *lex)
{
  lex->init_select();
}


/**
  Used to allocate a new SELECT_LEX object on the current thd mem_root and
  link it into the relevant lists.

  This function is always followed by mysql_init_select.

  @see mysql_init_select

  @retval TRUE An error occurred
  @retval FALSE The new SELECT_LEX was successfully allocated.
*/

bool
mysql_new_select(LEX *lex, bool move_down, SELECT_LEX *select_lex)
{
  THD *thd= lex->thd;
  bool new_select= select_lex == NULL;
  int old_nest_level= lex->current_select->nest_level;
  DBUG_ENTER("mysql_new_select");

  if (new_select)
  {
    if (!(select_lex= new (thd->mem_root) SELECT_LEX()))
      DBUG_RETURN(1);
    select_lex->select_number= ++thd->lex->stmt_lex->current_select_number;
    select_lex->parent_lex= lex; /* Used in init_query. */
    select_lex->init_query();
    select_lex->init_select();
  }
  select_lex->nest_level_base= &thd->lex->unit;
  if (move_down)
  {
    lex->nest_level++;
    if (select_lex->set_nest_level(old_nest_level + 1))
      DBUG_RETURN(1);
    SELECT_LEX_UNIT *unit;
    /* first select_lex of subselect or derived table */
    if (!(unit= lex->alloc_unit()))
      DBUG_RETURN(1);

    unit->include_down(lex->current_select);
    unit->return_to= lex->current_select;
    select_lex->include_down(unit);
    /*
      By default we assume that it is usual subselect and we have outer name
      resolution context, if no we will assign it to 0 later
    */
    select_lex->context.outer_context= &select_lex->outer_select()->context;
  }
  else
  {
    bool const outer_most= (lex->current_select->master_unit() == &lex->unit);
    if (outer_most && lex->result)
    {
      my_error(ER_WRONG_USAGE, MYF(0), "UNION", "INTO");
      DBUG_RETURN(TRUE);
    }

    /*
      This type of query is not possible in the grammar:
        SELECT 1 FROM t1 PROCEDURE ANALYSE() UNION ... ;

      But this type of query is still possible:
        (SELECT 1 FROM t1 PROCEDURE ANALYSE()) UNION ... ;
      and it's not easy to disallow this grammatically,
      because there can be any parenthesis nest level:
        (((SELECT 1 FROM t1 PROCEDURE ANALYSE()))) UNION ... ;
    */
    if (lex->proc_list.elements!=0)
    {
      my_error(ER_WRONG_USAGE, MYF(0), "UNION",
               "SELECT ... PROCEDURE ANALYSE()");
      DBUG_RETURN(TRUE);
    }

    SELECT_LEX_NODE *save_slave= select_lex->slave;
    select_lex->include_neighbour(lex->current_select);
    select_lex->slave= save_slave;
    SELECT_LEX_UNIT *unit= select_lex->master_unit();
    if (select_lex->set_nest_level(old_nest_level))
      DBUG_RETURN(1);
    if (!unit->fake_select_lex && unit->add_fake_select_lex(lex->thd))
      DBUG_RETURN(1);
    select_lex->context.outer_context= 
                unit->first_select()->context.outer_context;
  }

  if (new_select)
    select_lex->include_global((st_select_lex_node**)&lex->all_selects_list);
  lex->current_select= select_lex;
  /*
    in subquery is SELECT query and we allow resolution of names in SELECT
    list
  */
  select_lex->context.resolve_in_select_list= TRUE;
  DBUG_RETURN(0);
}

/**
  Create a select to return the same output as 'SELECT @@var_name'.

  Used for SHOW COUNT(*) [ WARNINGS | ERROR].

  This will crash with a core dump if the variable doesn't exists.

  @param var_name		Variable name
*/

void create_select_for_variable(THD *thd, LEX_CSTRING *var_name)
{
  LEX *lex;
  Item *var;
  char buff[MAX_SYS_VAR_LENGTH*2+4+8], *end;
  DBUG_ENTER("create_select_for_variable");

  lex= thd->lex;
  mysql_init_select(lex);
  lex->sql_command= SQLCOM_SELECT;
  /*
    We set the name of Item to @@session.var_name because that then is used
    as the column name in the output.
  */
  if ((var= get_system_var(thd, OPT_SESSION, var_name, &null_clex_str)))
  {
    end= strxmov(buff, "@@session.", var_name->str, NullS);
    var->set_name(thd, buff, (uint)(end-buff), system_charset_info);
    add_item_to_list(thd, var);
  }
  DBUG_VOID_RETURN;
}


void mysql_init_multi_delete(LEX *lex)
{
  lex->sql_command=  SQLCOM_DELETE_MULTI;
  mysql_init_select(lex);
  lex->first_select_lex()->limit_params.clear();
  lex->unit.lim.clear();
  lex->first_select_lex()->table_list.
    save_and_clear(&lex->auxiliary_table_list);
  lex->query_tables= 0;
  lex->query_tables_last= &lex->query_tables;
}

#ifdef WITH_WSREP
static void wsrep_prepare_for_autocommit_retry(THD* thd,
                                               char* rawbuf,
                                               uint length,
                                               Parser_state* parser_state)
{
  thd->clear_error();
  close_thread_tables(thd);
  thd->wsrep_retry_counter++;            // grow
  wsrep_copy_query(thd);
  thd->set_time();
  parser_state->reset(rawbuf, length);

  /* PSI end */
  MYSQL_END_STATEMENT(thd->m_statement_psi, thd->get_stmt_da());
  thd->m_statement_psi= NULL;
  thd->m_digest= NULL;

  /* DTRACE end */
  if (MYSQL_QUERY_DONE_ENABLED())
  {
    MYSQL_QUERY_DONE(thd->is_error());
  }

  /* SHOW PROFILE end */
#if defined(ENABLED_PROFILING)
  thd->profiling.finish_current_query();
#endif

  /* SHOW PROFILE begin */
#if defined(ENABLED_PROFILING)
  thd->profiling.start_new_query("continuing");
  thd->profiling.set_query_source(rawbuf, length);
#endif

  /* DTRACE begin */
  MYSQL_QUERY_START(rawbuf, thd->thread_id,
                    thd->get_db(),
                    &thd->security_ctx->priv_user[0],
                    (char *) thd->security_ctx->host_or_ip);

  /* Performance Schema Interface instrumentation, begin */
  thd->m_statement_psi= MYSQL_REFINE_STATEMENT(thd->m_statement_psi,
                                               com_statement_info[thd->get_command()].m_key);
  MYSQL_SET_STATEMENT_TEXT(thd->m_statement_psi, thd->query(),
                           thd->query_length());
 
  DBUG_ASSERT(thd->wsrep_trx().active() == false);
  thd->wsrep_cs().reset_error();
  thd->set_query_id(next_query_id());
}

static bool wsrep_mysql_parse(THD *thd, char *rawbuf, uint length,
                              Parser_state *parser_state)
{
  bool is_autocommit=
    !thd->in_multi_stmt_transaction_mode()                  &&
    wsrep_read_only_option(thd, thd->lex->query_tables);
  bool retry_autocommit;
  do
  {
    retry_autocommit= false;
    mysql_parse(thd, rawbuf, length, parser_state);

    /*
      Convert all ER_QUERY_INTERRUPTED errors to ER_LOCK_DEADLOCK
      if the transaction was BF aborted. This can happen when the
      transaction is being BF aborted via thd->awake() while it is
      still executing.

      Note that this must be done before wsrep_after_statement() call
      since it clears the transaction for autocommit queries.
     */
    if (((thd->get_stmt_da()->is_error() &&
          thd->get_stmt_da()->sql_errno() == ER_QUERY_INTERRUPTED) ||
         !thd->get_stmt_da()->is_set()) &&
        thd->wsrep_trx().bf_aborted())
    {
      WSREP_DEBUG("overriding error: %d with DEADLOCK",
                  (thd->get_stmt_da()->is_error()) ?
                   thd->get_stmt_da()->sql_errno() : 0);

      thd->reset_kill_query();
      wsrep_override_error(thd, ER_LOCK_DEADLOCK);
    }

#ifdef ENABLED_DEBUG_SYNC
    /* we need the test otherwise we get stuck in the "SET DEBUG_SYNC" itself */
    if (thd->lex->sql_command != SQLCOM_SET_OPTION)
      DEBUG_SYNC(thd, "wsrep_after_statement_enter");
#endif

    if (wsrep_after_statement(thd) &&
        is_autocommit              &&
        thd_is_connection_alive(thd))
    {
      thd->reset_for_next_command();
      thd->reset_kill_query();
      if (is_autocommit                           &&
          thd->lex->sql_command != SQLCOM_SELECT  &&
          thd->wsrep_retry_counter < thd->variables.wsrep_retry_autocommit)
      {
	DBUG_EXECUTE_IF("sync.wsrep_retry_autocommit",
                    {
                      const char act[]=
                        "now "
                        "SIGNAL wsrep_retry_autocommit_reached "
                        "WAIT_FOR wsrep_retry_autocommit_continue";
                      DBUG_ASSERT(!debug_sync_set_action(thd, STRING_WITH_LEN(act)));
                    });
        WSREP_DEBUG("wsrep retrying AC query: %lu  %s",
                    thd->wsrep_retry_counter, wsrep_thd_query(thd));
        wsrep_prepare_for_autocommit_retry(thd, rawbuf, length, parser_state);
        if (thd->lex->explain)
          delete_explain_query(thd->lex);
        retry_autocommit= true;
      }
      else
      {
        WSREP_DEBUG("%s, thd: %llu is_AC: %d, retry: %lu - %lu SQL: %s",
                    wsrep_thd_transaction_state_str(thd),
                    thd->thread_id,
                    is_autocommit,
                    thd->wsrep_retry_counter,
                    thd->variables.wsrep_retry_autocommit,
                    wsrep_thd_query(thd));
        my_error(ER_LOCK_DEADLOCK, MYF(0));
        thd->reset_kill_query();
        thd->wsrep_retry_counter= 0;             //  reset
      }
    }
    else
    {
      set_if_smaller(thd->wsrep_retry_counter, 0); // reset; eventually ok
    }
  }  while (retry_autocommit);

  if (thd->wsrep_retry_query)
  {
    WSREP_DEBUG("releasing retry_query: "
                "conf %s sent %d kill %d  errno %d SQL %s",
                wsrep_thd_transaction_state_str(thd),
                thd->get_stmt_da()->is_sent(),
                thd->killed,
                thd->get_stmt_da()->is_error() ?
                thd->get_stmt_da()->sql_errno() : 0,
                thd->wsrep_retry_query);
    my_free(thd->wsrep_retry_query);
    thd->wsrep_retry_query      = NULL;
    thd->wsrep_retry_query_len  = 0;
    thd->wsrep_retry_command    = COM_CONNECT;
  }
  return false;
}
#endif /* WITH_WSREP */


/*
  When you modify mysql_parse(), you may need to modify
  mysql_test_parse_for_slave() in this same file.
*/

/**
  Parse a query.

  @param       thd     Current thread
  @param       rawbuf  Begining of the query text
  @param       length  Length of the query text
*/

void mysql_parse(THD *thd, char *rawbuf, uint length,
                 Parser_state *parser_state)
{
  DBUG_ENTER("mysql_parse");
  DBUG_EXECUTE_IF("parser_debug", turn_parser_debug_on_MYSQLparse(););
  DBUG_EXECUTE_IF("parser_debug", turn_parser_debug_on_ORAparse(););

  /*
    Warning.
    The purpose of query_cache_send_result_to_client() is to lookup the
    query in the query cache first, to avoid parsing and executing it.
    So, the natural implementation would be to:
    - first, call query_cache_send_result_to_client,
    - second, if caching failed, initialise the lexical and syntactic parser.
    The problem is that the query cache depends on a clean initialization
    of (among others) lex->safe_to_cache_query and thd->server_status,
    which are reset respectively in
    - lex_start()
    - THD::reset_for_next_command()
    So, initializing the lexical analyser *before* using the query cache
    is required for the cache to work properly.
    FIXME: cleanup the dependencies in the code to simplify this.
  */
  lex_start(thd);
  thd->reset_for_next_command();

  if (query_cache_send_result_to_client(thd, rawbuf, length) <= 0)
  {
    LEX *lex= thd->lex;

    bool err= parse_sql(thd, parser_state, NULL, true);

    if (likely(!err))
    {
      thd->m_statement_psi=
        MYSQL_REFINE_STATEMENT(thd->m_statement_psi,
                               sql_statement_info[thd->lex->sql_command].
                               m_key);
#ifndef NO_EMBEDDED_ACCESS_CHECKS
      if (mqh_used && thd->user_connect &&
	  check_mqh(thd, lex->sql_command))
      {
	thd->net.error = 0;
      }
      else
#endif
      {
	if (likely(! thd->is_error()))
	{
          const char *found_semicolon= parser_state->m_lip.found_semicolon;
          /*
            Binlog logs a string starting from thd->query and having length
            thd->query_length; so we set thd->query_length correctly (to not
            log several statements in one event, when we executed only first).
            We set it to not see the ';' (otherwise it would get into binlog
            and Query_log_event::print() would give ';;' output).
            This also helps display only the current query in SHOW
            PROCESSLIST.
          */
          if (found_semicolon && (ulong) (found_semicolon - thd->query()))
            thd->set_query(thd->query(),
                           (uint32) (found_semicolon - thd->query() - 1),
                           thd->charset());
          /* Actually execute the query */
          if (found_semicolon)
          {
            lex->safe_to_cache_query= 0;
            thd->server_status|= SERVER_MORE_RESULTS_EXISTS;
          }
          lex->set_trg_event_type_for_tables();
          MYSQL_QUERY_EXEC_START(thd->query(),
                                 thd->thread_id,
                                 thd->get_db(),
                                 &thd->security_ctx->priv_user[0],
                                 (char *) thd->security_ctx->host_or_ip,
                                 0);

          int error __attribute__((unused));
          error= mysql_execute_command(thd);
          MYSQL_QUERY_EXEC_DONE(error);
	}
      }
    }
    else
    {
      /* Instrument this broken statement as "statement/sql/error" */
      thd->m_statement_psi=
        MYSQL_REFINE_STATEMENT(thd->m_statement_psi,
                               sql_statement_info[SQLCOM_END].m_key);
      DBUG_ASSERT(thd->is_error());
      DBUG_PRINT("info",("Command aborted. Fatal_error: %d",
			 thd->is_fatal_error));

      query_cache_abort(thd, &thd->query_cache_tls);
    }
    THD_STAGE_INFO(thd, stage_freeing_items);
    sp_cache_enforce_limit(thd->sp_proc_cache, stored_program_cache_size);
    sp_cache_enforce_limit(thd->sp_func_cache, stored_program_cache_size);
    sp_cache_enforce_limit(thd->sp_package_spec_cache, stored_program_cache_size);
    sp_cache_enforce_limit(thd->sp_package_body_cache, stored_program_cache_size);
    thd->end_statement();
    thd->Item_change_list::rollback_item_tree_changes();
    thd->cleanup_after_query();
  }
  else
  {
    /* Update statistics for getting the query from the cache */
    thd->lex->sql_command= SQLCOM_SELECT;
    thd->m_statement_psi=
      MYSQL_REFINE_STATEMENT(thd->m_statement_psi,
                             sql_statement_info[SQLCOM_SELECT].m_key);
    status_var_increment(thd->status_var.com_stat[SQLCOM_SELECT]);
    thd->update_stats();
#ifdef WITH_WSREP
    if (WSREP_CLIENT(thd))
    {
      thd->wsrep_sync_wait_gtid= WSREP_GTID_UNDEFINED;
    }
#endif /* WITH_WSREP */
  }
  DBUG_VOID_RETURN;
}


#ifdef HAVE_REPLICATION
/*
  Usable by the replication SQL thread only: just parse a query to know if it
  can be ignored because of replicate-*-table rules.

  @retval
    0	cannot be ignored
  @retval
    1	can be ignored
*/

bool mysql_test_parse_for_slave(THD *thd, char *rawbuf, uint length)
{
  LEX *lex= thd->lex;
  bool error= 0;
  DBUG_ENTER("mysql_test_parse_for_slave");

  Parser_state parser_state;
  if (likely(!(error= parser_state.init(thd, rawbuf, length))))
  {
    lex_start(thd);
    thd->reset_for_next_command();

    if (!parse_sql(thd, & parser_state, NULL, true) &&
        all_tables_not_ok(thd, lex->first_select_lex()->table_list.first))
      error= 1;                  /* Ignore question */
    thd->end_statement();
  }
  thd->cleanup_after_query();
  DBUG_RETURN(error);
}
#endif


bool
add_proc_to_list(THD* thd, Item *item)
{
  ORDER *order;
  Item	**item_ptr;

  if (unlikely(!(order = (ORDER *) thd->alloc(sizeof(ORDER)+sizeof(Item*)))))
    return 1;
  item_ptr = (Item**) (order+1);
  *item_ptr= item;
  order->item=item_ptr;
  thd->lex->proc_list.link_in_list(order, &order->next);
  return 0;
}


/**
  save order by and tables in own lists.
*/

bool add_to_list(THD *thd, SQL_I_List<ORDER> &list, Item *item,bool asc)
{
  ORDER *order;
  DBUG_ENTER("add_to_list");
  if (unlikely(!(order = (ORDER *) thd->alloc(sizeof(ORDER)))))
    DBUG_RETURN(1);
  order->item_ptr= item;
  order->item= &order->item_ptr;
  order->direction= (asc ? ORDER::ORDER_ASC : ORDER::ORDER_DESC);
  order->used=0;
  order->counter_used= 0;
  order->fast_field_copier_setup= 0; 
  list.link_in_list(order, &order->next);
  DBUG_RETURN(0);
}


/**
  Add a table to list of used tables.

  @param table		Table to add
  @param alias		alias for table (or null if no alias)
  @param table_options	A set of the following bits:
                         - TL_OPTION_UPDATING : Table will be updated
                         - TL_OPTION_FORCE_INDEX : Force usage of index
                         - TL_OPTION_ALIAS : an alias in multi table DELETE
  @param lock_type	How table should be locked
  @param mdl_type       Type of metadata lock to acquire on the table.
  @param use_index	List of indexed used in USE INDEX
  @param ignore_index	List of indexed used in IGNORE INDEX

  @retval
      0		Error
  @retval
    \#	Pointer to TABLE_LIST element added to the total table list
*/

TABLE_LIST *st_select_lex::add_table_to_list(THD *thd,
					     Table_ident *table,
					     LEX_CSTRING *alias,
					     ulong table_options,
					     thr_lock_type lock_type,
					     enum_mdl_type mdl_type,
					     List<Index_hint> *index_hints_arg,
                                             List<String> *partition_names,
                                             LEX_STRING *option)
{
  TABLE_LIST *ptr;
  TABLE_LIST *UNINIT_VAR(previous_table_ref); /* The table preceding the current one. */
  LEX_CSTRING alias_str;
  LEX *lex= thd->lex;
  DBUG_ENTER("add_table_to_list");
  DBUG_PRINT("enter", ("Table '%s' (%p)  Select %p (%u)",
                        (alias ? alias->str : table->table.str),
                        table,
                        this, select_number));
  DBUG_ASSERT(!is_service_select  || (table_options & TL_OPTION_SEQUENCE));

  if (unlikely(!table))
    DBUG_RETURN(0);				// End of memory
  alias_str= alias ? *alias : table->table;
  DBUG_ASSERT(alias_str.str);
  if (!MY_TEST(table_options & TL_OPTION_ALIAS) &&
      unlikely(check_table_name(table->table.str, table->table.length, FALSE)))
  {
    my_error(ER_WRONG_TABLE_NAME, MYF(0), table->table.str);
    DBUG_RETURN(0);
  }

  if (unlikely(table->is_derived_table() == FALSE && table->db.str &&
               !(table_options & TL_OPTION_TABLE_FUNCTION) &&
               check_db_name((LEX_STRING*) &table->db)))
  {
    my_error(ER_WRONG_DB_NAME, MYF(0), table->db.str);
    DBUG_RETURN(0);
  }

  if (!alias)                            /* Alias is case sensitive */
  {
    if (unlikely(table->sel))
    {
      my_message(ER_DERIVED_MUST_HAVE_ALIAS,
                 ER_THD(thd, ER_DERIVED_MUST_HAVE_ALIAS), MYF(0));
      DBUG_RETURN(0);
    }
    /* alias_str points to table->table;  Let's make a copy */
    if (unlikely(!(alias_str.str= (char*) thd->memdup(alias_str.str, alias_str.length+1))))
      DBUG_RETURN(0);
  }
  if (unlikely(!(ptr = (TABLE_LIST *) thd->calloc(sizeof(TABLE_LIST)))))
    DBUG_RETURN(0);				/* purecov: inspected */
  if (table->db.str)
  {
    ptr->is_fqtn= TRUE;
    ptr->db= table->db;
  }
  else if (!lex->with_cte_resolution && lex->copy_db_to(&ptr->db))
    DBUG_RETURN(0);
  else
    ptr->is_fqtn= FALSE;

  ptr->alias= alias_str;
  ptr->is_alias= alias ? TRUE : FALSE;
  if (lower_case_table_names)
  {
    if (table->table.length)
      table->table.length= my_casedn_str(files_charset_info,
                                         (char*) table->table.str);
    if (ptr->db.length && ptr->db.str != any_db.str)
      ptr->db.length= my_casedn_str(files_charset_info, (char*) ptr->db.str);
  }

  ptr->table_name= table->table;
  ptr->lock_type= lock_type;
  ptr->mdl_type= mdl_type;
  ptr->table_options= table_options;
  ptr->updating=    MY_TEST(table_options & TL_OPTION_UPDATING);
  /* TODO: remove TL_OPTION_FORCE_INDEX as it looks like it's not used */
  ptr->force_index= MY_TEST(table_options & TL_OPTION_FORCE_INDEX);
  ptr->ignore_leaves= MY_TEST(table_options & TL_OPTION_IGNORE_LEAVES);
  ptr->sequence=      MY_TEST(table_options & TL_OPTION_SEQUENCE);
  ptr->derived=	    table->sel;
  if (!ptr->derived && is_infoschema_db(&ptr->db))
  {
    if (ptr->updating &&
        /* Special cases which are processed by commands itself */
        lex->sql_command != SQLCOM_CHECK &&
        lex->sql_command != SQLCOM_CHECKSUM)
    {
      my_error(ER_DBACCESS_DENIED_ERROR, MYF(0),
               thd->security_ctx->priv_user,
               thd->security_ctx->priv_host,
               INFORMATION_SCHEMA_NAME.str);
      DBUG_RETURN(0);
    }
    ST_SCHEMA_TABLE *schema_table;
    schema_table= find_schema_table(thd, &ptr->table_name);
    ptr->schema_table_name= ptr->table_name;
    ptr->schema_table= schema_table;
  }
  ptr->select_lex= this;
  /*
    We can't cache internal temporary tables between prepares as the
    table may be deleted before next exection.
 */
  ptr->cacheable_table= !table->is_derived_table();
  ptr->index_hints= index_hints_arg;
  ptr->option= option ? option->str : 0;
  /* check that used name is unique. Sequences are ignored */
  if (lock_type != TL_IGNORE && !ptr->sequence)
  {
    TABLE_LIST *first_table= table_list.first;
    if (lex->sql_command == SQLCOM_CREATE_VIEW)
      first_table= first_table ? first_table->next_local : NULL;
    for (TABLE_LIST *tables= first_table ;
	 tables ;
	 tables=tables->next_local)
    {
      if (unlikely(!my_strcasecmp(table_alias_charset, alias_str.str,
                                  tables->alias.str) &&
                   (tables->db.str == any_db.str || ptr->db.str == any_db.str ||
                    !cmp(&ptr->db, &tables->db)) &&
                   !tables->sequence))
      {
	my_error(ER_NONUNIQ_TABLE, MYF(0), alias_str.str); /* purecov: tested */
	DBUG_RETURN(0);				/* purecov: tested */
      }
    }
  }
  /* Store the table reference preceding the current one. */
  if (table_list.elements > 0 && likely(!ptr->sequence))
  {
    /*
      table_list.next points to the last inserted TABLE_LIST->next_local'
      element
      We don't use the offsetof() macro here to avoid warnings from gcc
    */
    previous_table_ref= (TABLE_LIST*) ((char*) table_list.next -
                                       ((char*) &(ptr->next_local) -
                                        (char*) ptr));
    /*
      Set next_name_resolution_table of the previous table reference to point
      to the current table reference. In effect the list
      TABLE_LIST::next_name_resolution_table coincides with
      TABLE_LIST::next_local. Later this may be changed in
      store_top_level_join_columns() for NATURAL/USING joins.
    */
    previous_table_ref->next_name_resolution_table= ptr;
  }

  /*
    Link the current table reference in a local list (list for current select).
    Notice that as a side effect here we set the next_local field of the
    previous table reference to 'ptr'. Here we also add one element to the
    list 'table_list'.
    We don't store sequences into the local list to hide them from INSERT
    and SELECT.
  */
  if (likely(!ptr->sequence))
    table_list.link_in_list(ptr, &ptr->next_local);
  ptr->next_name_resolution_table= NULL;
#ifdef WITH_PARTITION_STORAGE_ENGINE
  ptr->partition_names= partition_names;
#endif /* WITH_PARTITION_STORAGE_ENGINE */
  /* Link table in global list (all used tables) */
  lex->add_to_query_tables(ptr);

  // Pure table aliases do not need to be locked:
  if (ptr->db.str && !(table_options & TL_OPTION_ALIAS))
  {
    MDL_REQUEST_INIT(&ptr->mdl_request, MDL_key::TABLE, ptr->db.str,
                     ptr->table_name.str, mdl_type, MDL_TRANSACTION);
  }
  DBUG_RETURN(ptr);
}


/**
  Initialize a new table list for a nested join.

    The function initializes a structure of the TABLE_LIST type
    for a nested join. It sets up its nested join list as empty.
    The created structure is added to the front of the current
    join list in the st_select_lex object. Then the function
    changes the current nest level for joins to refer to the newly
    created empty list after having saved the info on the old level
    in the initialized structure.

  @param thd         current thread

  @retval
    0   if success
  @retval
    1   otherwise
*/

bool st_select_lex::init_nested_join(THD *thd)
{
  TABLE_LIST *ptr;
  NESTED_JOIN *nested_join;
  DBUG_ENTER("init_nested_join");

  if (unlikely(!(ptr= (TABLE_LIST*) thd->calloc(ALIGN_SIZE(sizeof(TABLE_LIST))+
                                                sizeof(NESTED_JOIN)))))
    DBUG_RETURN(1);
  nested_join= ptr->nested_join=
    ((NESTED_JOIN*) ((uchar*) ptr + ALIGN_SIZE(sizeof(TABLE_LIST))));

  ptr->embedding= embedding;
  ptr->join_list= join_list;
  ptr->alias.str="(nested_join)";
  ptr->alias.length= sizeof("(nested_join)")-1;
  embedding= ptr;
  join_list= &nested_join->join_list;
  join_list->empty();
  DBUG_RETURN(0);
}


/**
  End a nested join table list.

    The function returns to the previous join nest level.
    If the current level contains only one member, the function
    moves it one level up, eliminating the nest.

  @param thd         current thread

  @return
    - Pointer to TABLE_LIST element added to the total table list, if success
    - 0, otherwise
*/

TABLE_LIST *st_select_lex::end_nested_join(THD *thd)
{
  TABLE_LIST *ptr;
  NESTED_JOIN *nested_join;
  DBUG_ENTER("end_nested_join");

  DBUG_ASSERT(embedding);
  ptr= embedding;
  join_list= ptr->join_list;
  embedding= ptr->embedding;
  nested_join= ptr->nested_join;
  if (nested_join->join_list.elements == 1)
  {
    TABLE_LIST *embedded= nested_join->join_list.head();
    join_list->pop();
    embedded->join_list= join_list;
    embedded->embedding= embedding;
    join_list->push_front(embedded, thd->mem_root);
    ptr= embedded;
    embedded->lifted= 1;
  }
  else if (nested_join->join_list.elements == 0)
  {
    join_list->pop();
    ptr= 0;                                     // return value
  }
  DBUG_RETURN(ptr);
}


/**
  Nest last join operation.

    The function nest last join operation as if it was enclosed in braces.

  @param thd         current thread

  @retval
    0  Error
  @retval
    \#  Pointer to TABLE_LIST element created for the new nested join
*/

TABLE_LIST *st_select_lex::nest_last_join(THD *thd)
{
  TABLE_LIST *ptr;
  NESTED_JOIN *nested_join;
  List<TABLE_LIST> *embedded_list;
  DBUG_ENTER("nest_last_join");

  TABLE_LIST *head= join_list->head();
  if (head->nested_join && (head->nested_join->nest_type & REBALANCED_NEST))
  {
    head= join_list->pop();
    DBUG_RETURN(head);
  }

  if (unlikely(!(ptr= (TABLE_LIST*) thd->calloc(ALIGN_SIZE(sizeof(TABLE_LIST))+
                                                sizeof(NESTED_JOIN)))))
    DBUG_RETURN(0);
  nested_join= ptr->nested_join=
    ((NESTED_JOIN*) ((uchar*) ptr + ALIGN_SIZE(sizeof(TABLE_LIST))));

  ptr->embedding= embedding;
  ptr->join_list= join_list;
  ptr->alias.str= "(nest_last_join)";
  ptr->alias.length= sizeof("(nest_last_join)")-1;
  embedded_list= &nested_join->join_list;
  embedded_list->empty();
  nested_join->nest_type= JOIN_OP_NEST;

  for (uint i=0; i < 2; i++)
  {
    TABLE_LIST *table= join_list->pop();
    if (unlikely(!table))
      DBUG_RETURN(NULL);
    table->join_list= embedded_list;
    table->embedding= ptr;
    embedded_list->push_back(table);
    if (table->natural_join)
    {
      ptr->is_natural_join= TRUE;
      /*
        If this is a JOIN ... USING, move the list of joined fields to the
        table reference that describes the join.
      */
      if (prev_join_using)
        ptr->join_using_fields= prev_join_using;
    }
  }
  nested_join->used_tables= nested_join->not_null_tables= (table_map) 0;
  DBUG_RETURN(ptr);
}


/**
  Add a table to the current join list.

    The function puts a table in front of the current join list
    of st_select_lex object.
    Thus, joined tables are put into this list in the reverse order
    (the most outer join operation follows first).

  @param table       the table to add

  @return
    None
*/

void st_select_lex::add_joined_table(TABLE_LIST *table)
{
  DBUG_ENTER("add_joined_table");
  join_list->push_front(table, parent_lex->thd->mem_root);
  table->join_list= join_list;
  table->embedding= embedding;
  DBUG_VOID_RETURN;
}


/**
  @brief
    Create a node for JOIN/INNER JOIN/CROSS JOIN/STRAIGHT_JOIN operation

  @param left_op     the node for the left operand constructed by the parser
  @param right_op    the node for the right operand constructed by the parser
  @param straight_fl TRUE if STRAIGHT_JOIN is used

  @retval
    false on success
    true  otherwise

  @details

    JOIN operator can be left-associative with other join operators in one
    context and right-associative in another context.

    In this query
      SELECT * FROM t1 JOIN t2 LEFT JOIN t3 ON t2.a=t3.a  (Q1)
    JOIN is left-associative and the query Q1 is interpreted as
      SELECT * FROM (t1 JOIN t2) LEFT JOIN t3 ON t2.a=t3.a.
    While in this query
      SELECT * FROM t1 JOIN t2 LEFT JOIN t3 ON t2.a=t3.a ON t1.b=t2.b (Q2)
    JOIN is right-associative and the query Q2 is interpreted as
      SELECT * FROM t1 JOIN (t2 LEFT JOIN t3 ON t2.a=t3.a) ON t1.b=t2.b

    JOIN is right-associative if it is used with ON clause or with USING clause.
    Otherwise it is left-associative.
    When parsing a join expression with JOIN operator we can't determine
    whether this operation left or right associative until either we read the
    corresponding ON clause or we reach the end of the expression. This creates
    a problem for the parser to build a proper internal representation of the
    used join expression.

    For Q1 and Q2 the trees representing the used join expressions look like

            LJ - ON                   J - ON
           /  \                      / \
          J    t3   (TQ1)          t1   LJ - ON      (TQ2)
         / \                           /  \
       t1   t2                       t2    t3

    To build TQ1 the parser has to reduce the expression for JOIN right after
    it has read the reference to t2. To build TQ2 the parser reduces JOIN
    when he has read the whole join expression. There is no way to determine
    whether an early reduction is needed until the whole join expression is
    read.
    A solution here is always to do a late reduction. In this case the parser
    first builds an incorrect tree TQ1* that has to be rebalanced right after
    it has been constructed.

             J                               LJ - ON
            / \                             /  \
          t1   LJ - ON    (TQ1*)    =>     J    t3
              /  \                        / \
            t2    t3                    t1   t2

    Actually the transformation is performed over the nodes t1 and LJ before the
    node for J is created in the function st_select_lex::add_cross_joined_table.
    The function creates a node for J which replaces the node t2. Then it
    attaches the nodes t1 and t2 to this newly created node. The node LJ becomes
    the top node of the tree.

    For the query
      SELECT * FROM t1 JOIN t2 RIGHT JOIN t3 ON t2.a=t3.a  (Q3)
    the transformation looks slightly differently because the parser
    replaces the RIGHT JOIN tree for an equivalent LEFT JOIN tree.

             J                               LJ - ON
            / \                             /  \
          t1   LJ - ON    (TQ3*)    =>    t3    J
              /  \                             / \
            t3    t2                         t1   t2

    With several left associative JOINs
      SELECT * FROM t1 JOIN t2 JOIN t3 LEFT JOIN t4 ON t3.a=t4.a (Q4)
    the newly created node for JOIN replaces the left most node of the tree:

          J1                         LJ - ON
         /  \                       /  \
       t1    J2                    J2   t4
            /  \          =>      /  \
           t2  LJ - ON          J1    t3
              /  \             /  \
            t3   t4          t1    t2

    Here's another example:
      SELECT *
      FROM t1 JOIN t2 LEFT JOIN t3 JOIN t4 ON t3.a=t4.a ON t2.b=t3.b (Q5)

          J                       LJ - ON
         / \                     /   \
       t1   LJ - ON             J     J - ON
           /  \          =>    / \   / \
         t2    J - ON         t1 t2 t3 t4
              / \
            t3   t4

    If the transformed nested join node node is a natural join node like in
    the following query
      SELECT * FROM t1 JOIN t2 LEFT JOIN t3 USING(a)  (Q6)
    the transformation additionally has to take care about setting proper
    references in the field natural_join for both operands of the natural
    join operation.

    The queries that combine comma syntax for join operation with
    JOIN expression require a special care. Consider the query
      SELECT * FROM t1, t2 JOIN t3 LEFT JOIN t4 ON t3.a=t4.a (Q7)
    This query is equivalent to the query
      SELECT * FROM (t1, t2) JOIN t3 LEFT JOIN t4 ON t3.a=t4.a
    The latter is transformed in the same way as query Q1

             J                               LJ - ON
            / \                             /  \
      (t1,t2)  LJ - ON      =>             J    t4
              /  \                        / \
            t3    t4                (t1,t2)   t3

    A transformation similar to the transformation for Q3 is done for
    the following query with RIGHT JOIN
      SELECT * FROM t1, t2 JOIN t3 RIGHT JOIN t4 ON t3.a=t4.a (Q8)

             J                               LJ - ON
            / \                             /  \
          t3   LJ - ON      =>            t4    J
              /  \                             / \
            t4   (t1,t2)                 (t1,t2)  t3

    The function also has to change the name resolution context for ON
    expressions used in the transformed join expression to take into
    account the tables of the left_op node.

  TODO:
    A more elegant solution would be to implement the transformation that
    eliminates nests for cross join operations. For Q7 it would work like this:

             J                               LJ - ON
            / \                             /  \
      (t1,t2)  LJ - ON      =>     (t1,t2,t3)   t4
              /  \
            t3    t4

    For Q8 with RIGHT JOIN the transformation would work similarly:

             J                               LJ - ON
            / \                             /  \
          t3   LJ - ON      =>            t4   (t1,t2,t3)
              /  \
            t4   (t1,t2)

*/

bool st_select_lex::add_cross_joined_table(TABLE_LIST *left_op,
                                           TABLE_LIST *right_op,
                                           bool straight_fl)
{
  DBUG_ENTER("add_cross_joined_table");
  THD *thd= parent_lex->thd;
  if (!(right_op->nested_join &&
	(right_op->nested_join->nest_type & JOIN_OP_NEST)))
  {
    /*
      This handles the cases when the right operand is not a nested join.
      like in queries
        SELECT * FROM t1 JOIN t2;
        SELECT * FROM t1 LEFT JOIN t2 ON t1.a=t2.a JOIN t3
    */
    add_joined_table(left_op);
    add_joined_table(right_op);
    right_op->straight= straight_fl;
    DBUG_RETURN(false);
  }

  TABLE_LIST *tbl;
  List<TABLE_LIST> *right_op_jl= right_op->join_list;
  TABLE_LIST *cj_nest;

  /*
    Create the node NJ for a new nested join for the future inclusion
    of left_op in it. Initially the nest is empty.
  */
  if (unlikely(!(cj_nest=
                 (TABLE_LIST*) thd->calloc(ALIGN_SIZE(sizeof(TABLE_LIST))+
                                           sizeof(NESTED_JOIN)))))
    DBUG_RETURN(true);
  cj_nest->nested_join=
    ((NESTED_JOIN*) ((uchar*) cj_nest + ALIGN_SIZE(sizeof(TABLE_LIST))));
  cj_nest->nested_join->nest_type= JOIN_OP_NEST;
  List<TABLE_LIST> *cjl=  &cj_nest->nested_join->join_list;
  cjl->empty();

  List<TABLE_LIST> *jl= &right_op->nested_join->join_list;
  DBUG_ASSERT(jl->elements == 2);
  /* Look for the left most node tbl of the right_op tree */
  for ( ; ; )
  {
    TABLE_LIST *pair_tbl= 0;  /* useful only for operands of natural joins */

    List_iterator<TABLE_LIST> li(*jl);
    tbl= li++;

    /* Expand name resolution context */
    Name_resolution_context *on_context;
    if ((on_context= tbl->on_context))
    {
      on_context->first_name_resolution_table=
        left_op->first_leaf_for_name_resolution();
    }

    if (!(tbl->outer_join & JOIN_TYPE_RIGHT))
    {
      pair_tbl= tbl;
      tbl= li++;
    }
    if (tbl->nested_join &&
        tbl->nested_join->nest_type & JOIN_OP_NEST)
    {
      jl= &tbl->nested_join->join_list;
      continue;
    }

    /* Replace the tbl node in the tree for the newly created NJ node */
    cj_nest->outer_join= tbl->outer_join;
    cj_nest->on_expr= tbl->on_expr;
    cj_nest->embedding= tbl->embedding;
    cj_nest->join_list= jl;
    cj_nest->alias.str= "(nest_last_join)";
    cj_nest->alias.length= sizeof("(nest_last_join)")-1;
    li.replace(cj_nest);

    /*
      If tbl is an operand of a natural join set properly the references
      in the fields natural_join for both operands of the operation.
    */
    if(tbl->embedding && tbl->embedding->is_natural_join)
    {
      if (!pair_tbl)
        pair_tbl= li++;
      pair_tbl->natural_join= cj_nest;
      cj_nest->natural_join= pair_tbl;
    }
    break;
  }

  /* Attach tbl as the right operand of NJ */
  if (unlikely(cjl->push_back(tbl, thd->mem_root)))
    DBUG_RETURN(true);
  tbl->outer_join= 0;
  tbl->on_expr= 0;
  tbl->straight= straight_fl;
  tbl->natural_join= 0;
  tbl->embedding= cj_nest;
  tbl->join_list= cjl;

  /* Add left_op as the left operand of NJ */
  if (unlikely(cjl->push_back(left_op, thd->mem_root)))
    DBUG_RETURN(true);
  left_op->embedding= cj_nest;
  left_op->join_list= cjl;

  /*
    Mark right_op as a rebalanced nested join in order not to
    create a new top level nested join node.
  */
  right_op->nested_join->nest_type|= REBALANCED_NEST;
  if (unlikely(right_op_jl->push_front(right_op)))
    DBUG_RETURN(true);
  DBUG_RETURN(false);
}


/**
  Convert a right join into equivalent left join.

    The function takes the current join list t[0],t[1] ... and
    effectively converts it into the list t[1],t[0] ...
    Although the outer_join flag for the new nested table contains
    JOIN_TYPE_RIGHT, it will be handled as the inner table of a left join
    operation.

  EXAMPLES
  @verbatim
    SELECT * FROM t1 RIGHT JOIN t2 ON on_expr =>
      SELECT * FROM t2 LEFT JOIN t1 ON on_expr

    SELECT * FROM t1,t2 RIGHT JOIN t3 ON on_expr =>
      SELECT * FROM t1,t3 LEFT JOIN t2 ON on_expr

    SELECT * FROM t1,t2 RIGHT JOIN (t3,t4) ON on_expr =>
      SELECT * FROM t1,(t3,t4) LEFT JOIN t2 ON on_expr

    SELECT * FROM t1 LEFT JOIN t2 ON on_expr1 RIGHT JOIN t3  ON on_expr2 =>
      SELECT * FROM t3 LEFT JOIN (t1 LEFT JOIN t2 ON on_expr2) ON on_expr1
   @endverbatim

  @param thd         current thread

  @return
    - Pointer to the table representing the inner table, if success
    - 0, otherwise
*/

TABLE_LIST *st_select_lex::convert_right_join()
{
  TABLE_LIST *tab2= join_list->pop();
  TABLE_LIST *tab1= join_list->pop();
  DBUG_ENTER("convert_right_join");

  join_list->push_front(tab2, parent_lex->thd->mem_root);
  join_list->push_front(tab1, parent_lex->thd->mem_root);
  tab1->outer_join|= JOIN_TYPE_RIGHT;

  DBUG_RETURN(tab1);
}


void st_select_lex::prepare_add_window_spec(THD *thd)
{
  LEX *lex= thd->lex;
  lex->save_group_list= group_list;
  lex->save_order_list= order_list;
  lex->win_ref= NULL;
  lex->win_frame= NULL;
  lex->frame_top_bound= NULL;
  lex->frame_bottom_bound= NULL;
  group_list.empty();
  order_list.empty();
}

bool st_select_lex::add_window_def(THD *thd,
                                   LEX_CSTRING *win_name,
                                   LEX_CSTRING *win_ref,
                                   SQL_I_List<ORDER> win_partition_list,
                                   SQL_I_List<ORDER> win_order_list,
                                   Window_frame *win_frame)
{
  SQL_I_List<ORDER> *win_part_list_ptr=
    new (thd->mem_root) SQL_I_List<ORDER> (win_partition_list);
  SQL_I_List<ORDER> *win_order_list_ptr=
    new (thd->mem_root) SQL_I_List<ORDER> (win_order_list);
  if (!(win_part_list_ptr && win_order_list_ptr))
    return true;
  Window_def *win_def= new (thd->mem_root) Window_def(win_name,
                                                      win_ref,
                                                      win_part_list_ptr,
                                                      win_order_list_ptr,
                                                      win_frame);
  group_list= thd->lex->save_group_list;
  order_list= thd->lex->save_order_list;
  if (parsing_place != SELECT_LIST)
  {
    fields_in_window_functions+= win_part_list_ptr->elements +
                                 win_order_list_ptr->elements;
  }
  return (win_def == NULL || window_specs.push_back(win_def));
}

bool st_select_lex::add_window_spec(THD *thd, 
                                    LEX_CSTRING *win_ref,
                                    SQL_I_List<ORDER> win_partition_list,
                                    SQL_I_List<ORDER> win_order_list,
                                    Window_frame *win_frame)
{
  SQL_I_List<ORDER> *win_part_list_ptr=
    new (thd->mem_root) SQL_I_List<ORDER> (win_partition_list);
  SQL_I_List<ORDER> *win_order_list_ptr=
    new (thd->mem_root) SQL_I_List<ORDER> (win_order_list);
  if (!(win_part_list_ptr && win_order_list_ptr))
    return true;
  Window_spec *win_spec= new (thd->mem_root) Window_spec(win_ref,
                                                         win_part_list_ptr,
                                                         win_order_list_ptr,
                                                         win_frame);
  group_list= thd->lex->save_group_list;
  order_list= thd->lex->save_order_list;
  if (parsing_place != SELECT_LIST)
  {
    fields_in_window_functions+= win_part_list_ptr->elements +
                                 win_order_list_ptr->elements;
  }
  thd->lex->win_spec= win_spec;
  return (win_spec == NULL || window_specs.push_back(win_spec));
}

/**
  Set lock for all tables in current select level.

  @param lock_type		Lock to set for tables
  @param skip_locked		(SELECT {FOR UPDATE/LOCK IN SHARED MODE} SKIP LOCKED)

  @note
    If lock is a write lock, then tables->updating is set 1
    This is to get tables_ok to know that the table is updated by the
    query
*/

void st_select_lex::set_lock_for_tables(thr_lock_type lock_type, bool for_update,
					bool skip_locked_arg)
{
  DBUG_ENTER("set_lock_for_tables");
  DBUG_PRINT("enter", ("lock_type: %d  for_update: %d  skip_locked %d",
                       lock_type, for_update, skip_locked));
  skip_locked= skip_locked_arg;
  for (TABLE_LIST *tables= table_list.first;
       tables;
       tables= tables->next_local)
  {
    tables->lock_type= lock_type;
    tables->skip_locked= skip_locked;
    tables->updating=  for_update;

    if (tables->db.length)
      tables->mdl_request.set_type((lock_type >= TL_FIRST_WRITE) ?
                                   MDL_SHARED_WRITE : MDL_SHARED_READ);
  }
  DBUG_VOID_RETURN;
}


/**
  Create a fake SELECT_LEX for a unit.

    The method create a fake SELECT_LEX object for a unit.
    This object is created for any union construct containing a union
    operation and also for any single select union construct of the form
    @verbatim
    (SELECT ... ORDER BY order_list [LIMIT n]) ORDER BY ... 
    @endvarbatim
    or of the form
    @varbatim
    (SELECT ... ORDER BY LIMIT n) ORDER BY ...
    @endvarbatim
  
  @param thd_arg		   thread handle

  @note
    The object is used to retrieve rows from the temporary table
    where the result on the union is obtained.

  @retval
    1     on failure to create the object
  @retval
    0     on success
*/

bool st_select_lex_unit::add_fake_select_lex(THD *thd_arg)
{
  SELECT_LEX *first_sl= first_select();
  DBUG_ENTER("st_select_lex_unit::add_fake_select_lex");
  DBUG_ASSERT(!fake_select_lex);

  if (!(fake_select_lex= new (thd_arg->mem_root) SELECT_LEX()))
      DBUG_RETURN(1);
  fake_select_lex->include_standalone(this, 
                                      (SELECT_LEX_NODE**)&fake_select_lex);
  fake_select_lex->select_number= FAKE_SELECT_LEX_ID;
  fake_select_lex->parent_lex= thd_arg->lex; /* Used in init_query. */
  fake_select_lex->make_empty_select();
  fake_select_lex->set_linkage(GLOBAL_OPTIONS_TYPE);

  fake_select_lex->no_table_names_allowed= 1;

  fake_select_lex->context.outer_context=first_sl->context.outer_context;
  /* allow item list resolving in fake select for ORDER BY */
  fake_select_lex->context.resolve_in_select_list= TRUE;
  fake_select_lex->context.select_lex= fake_select_lex;  

  fake_select_lex->nest_level_base= first_select()->nest_level_base;
  if (fake_select_lex->set_nest_level(first_select()->nest_level))
    DBUG_RETURN(1);

  if (!is_unit_op())
  {
    /* 
      This works only for 
      (SELECT ... ORDER BY list [LIMIT n]) ORDER BY order_list [LIMIT m],
      (SELECT ... LIMIT n) ORDER BY order_list [LIMIT m]
      just before the parser starts processing order_list
    */ 
    fake_select_lex->no_table_names_allowed= 1;
    thd_arg->lex->current_select= fake_select_lex;
  }
  //thd_arg->lex->pop_context("add fake");
  DBUG_RETURN(0);
}


/**
  Push a new name resolution context for a JOIN ... ON clause to the
  context stack of a query block.

    Create a new name resolution context for a JOIN ... ON clause,
    set the first and last leaves of the list of table references
    to be used for name resolution, and push the newly created
    context to the stack of contexts of the query.

  @param thd       pointer to current thread
  @param left_op   left  operand of the JOIN
  @param right_op  rigth operand of the JOIN

  @seealso
    push_table_function_arg_context() serves similar purpose for table
    functions

  @retval
    FALSE  if all is OK
  @retval
    TRUE   if a memory allocation error occurred
*/

bool
push_new_name_resolution_context(THD *thd,
                                 TABLE_LIST *left_op, TABLE_LIST *right_op)
{
  Name_resolution_context *on_context;
  if (!(on_context= new (thd->mem_root) Name_resolution_context))
    return TRUE;
  on_context->init();
  on_context->first_name_resolution_table=
    left_op->first_leaf_for_name_resolution();
  on_context->last_name_resolution_table=
    right_op->last_leaf_for_name_resolution();
  LEX *lex= thd->lex;
  on_context->select_lex = lex->current_select;
  st_select_lex *curr_select= lex->pop_select();
  st_select_lex *outer_sel= lex->select_stack_head();
  lex->push_select(curr_select);
  on_context->outer_context = outer_sel ? &outer_sel->context : 0;
  return lex->push_context(on_context);
}


/**
  Fix condition which contains only field (f turns to  f <> 0 )

  @param cond            The condition to fix

  @return fixed condition
*/

Item *normalize_cond(THD *thd, Item *cond)
{
  if (cond)
  {
    Item::Type type= cond->type();
    if (type == Item::FIELD_ITEM || type == Item::REF_ITEM)
    {
      cond= new (thd->mem_root) Item_func_ne(thd, cond, new (thd->mem_root) Item_int(thd, 0));
    }
  }
  return cond;
}


/**
  Add an ON condition to the second operand of a JOIN ... ON.

    Add an ON condition to the right operand of a JOIN ... ON clause.

  @param b     the second operand of a JOIN ... ON
  @param expr  the condition to be added to the ON clause

  @retval
    FALSE  if there was some error
  @retval
    TRUE   if all is OK
*/

void add_join_on(THD *thd, TABLE_LIST *b, Item *expr)
{
  if (expr)
  {
    expr= normalize_cond(thd, expr);
    if (!b->on_expr)
      b->on_expr= expr;
    else
    {
      /*
        If called from the parser, this happens if you have both a
        right and left join. If called later, it happens if we add more
        than one condition to the ON clause.
      */
      b->on_expr= new (thd->mem_root) Item_cond_and(thd, b->on_expr,expr);
    }
    b->on_expr->top_level_item();
  }
}


/**
  Mark that there is a NATURAL JOIN or JOIN ... USING between two
  tables.

    This function marks that table b should be joined with a either via
    a NATURAL JOIN or via JOIN ... USING. Both join types are special
    cases of each other, so we treat them together. The function
    setup_conds() creates a list of equal condition between all fields
    of the same name for NATURAL JOIN or the fields in 'using_fields'
    for JOIN ... USING. The list of equality conditions is stored
    either in b->on_expr, or in JOIN::conds, depending on whether there
    was an outer join.

  EXAMPLE
  @verbatim
    SELECT * FROM t1 NATURAL LEFT JOIN t2
     <=>
    SELECT * FROM t1 LEFT JOIN t2 ON (t1.i=t2.i and t1.j=t2.j ... )

    SELECT * FROM t1 NATURAL JOIN t2 WHERE <some_cond>
     <=>
    SELECT * FROM t1, t2 WHERE (t1.i=t2.i and t1.j=t2.j and <some_cond>)

    SELECT * FROM t1 JOIN t2 USING(j) WHERE <some_cond>
     <=>
    SELECT * FROM t1, t2 WHERE (t1.j=t2.j and <some_cond>)
   @endverbatim

  @param a		  Left join argumentex
  @param b		  Right join argument
  @param using_fields    Field names from USING clause
*/

void add_join_natural(TABLE_LIST *a, TABLE_LIST *b, List<String> *using_fields,
                      SELECT_LEX *lex)
{
  b->natural_join= a;
  lex->prev_join_using= using_fields;
}


/**
  Find a thread by id and return it, locking it LOCK_thd_kill

  @param id  Identifier of the thread we're looking for
  @param query_id If true, search by query_id instead of thread_id

  @return NULL    - not found
          pointer - thread found, and its LOCK_thd_kill is locked.
*/

struct find_thread_callback_arg
{
  find_thread_callback_arg(longlong id_arg, bool query_id_arg):
    thd(0), id(id_arg), query_id(query_id_arg) {}
  THD *thd;
  longlong id;
  bool query_id;
};


static my_bool find_thread_callback(THD *thd, find_thread_callback_arg *arg)
{
  if (arg->id == (arg->query_id ? thd->query_id : (longlong) thd->thread_id))
  {
    mysql_mutex_lock(&thd->LOCK_thd_kill);    // Lock from delete
    arg->thd= thd;
    return 1;
  }
  return 0;
}


THD *find_thread_by_id(longlong id, bool query_id)
{
  find_thread_callback_arg arg(id, query_id);
  server_threads.iterate(find_thread_callback, &arg);
  return arg.thd;
}

/**
  kill one thread.

  @param thd			Thread class
  @param id                     Thread id or query id
  @param kill_signal            Should it kill the query or the connection
  @param type                   Type of id: thread id or query id
*/

uint
kill_one_thread(THD *thd, longlong id, killed_state kill_signal, killed_type type)
{
  THD *tmp;
  uint error= (type == KILL_TYPE_QUERY ? ER_NO_SUCH_QUERY : ER_NO_SUCH_THREAD);
  DBUG_ENTER("kill_one_thread");
  DBUG_PRINT("enter", ("id: %lld  signal: %u", id, (uint) kill_signal));
  tmp= find_thread_by_id(id, type == KILL_TYPE_QUERY);
  if (!tmp)
    DBUG_RETURN(error);

  if (tmp->get_command() != COM_DAEMON)
  {
    /*
      If we're SUPER, we can KILL anything, including system-threads.
      No further checks.

      KILLer: thd->security_ctx->user could in theory be NULL while
      we're still in "unauthenticated" state. This is a theoretical
      case (the code suggests this could happen, so we play it safe).

      KILLee: tmp->security_ctx->user will be NULL for system threads.
      We need to check so Jane Random User doesn't crash the server
      when trying to kill a) system threads or b) unauthenticated users'
      threads (Bug#43748).

      If user of both killer and killee are non-NULL, proceed with
      slayage if both are string-equal.

      It's ok to also kill DELAYED threads with KILL_CONNECTION instead of
      KILL_SYSTEM_THREAD; The difference is that KILL_CONNECTION may be
      faster and do a harder kill than KILL_SYSTEM_THREAD;
    */

    mysql_mutex_lock(&tmp->LOCK_thd_data); // for various wsrep* checks below
#ifdef WITH_WSREP
    if (((thd->security_ctx->master_access & PRIV_KILL_OTHER_USER_PROCESS) ||
        thd->security_ctx->user_matches(tmp->security_ctx)) &&
        !wsrep_thd_is_BF(tmp, false) && !tmp->wsrep_applier)
#else
    if ((thd->security_ctx->master_access & PRIV_KILL_OTHER_USER_PROCESS) ||
        thd->security_ctx->user_matches(tmp->security_ctx))
#endif /* WITH_WSREP */
    {
#ifdef WITH_WSREP
      DEBUG_SYNC(thd, "before_awake_no_mutex");
      if (tmp->wsrep_aborter && tmp->wsrep_aborter != thd->thread_id)
      {
        /* victim is in hit list already, bail out */
	WSREP_DEBUG("victim has wsrep aborter: %lu, skipping awake()",
                    tmp->wsrep_aborter);
        error= 0;
      }
      else
#endif /* WITH_WSREP */
      {
        WSREP_DEBUG("kill_one_thread %llu, victim: %llu wsrep_aborter %llu by signal %d",
                    thd->thread_id, id, tmp->wsrep_aborter, kill_signal);
        tmp->awake_no_mutex(kill_signal);
        WSREP_DEBUG("victim: %llu taken care of", id);
        error= 0;
      }
    }
    else
      error= (type == KILL_TYPE_QUERY ? ER_KILL_QUERY_DENIED_ERROR :
                                        ER_KILL_DENIED_ERROR);
    mysql_mutex_unlock(&tmp->LOCK_thd_data);
  }
  mysql_mutex_unlock(&tmp->LOCK_thd_kill);
  DBUG_PRINT("exit", ("%d", error));
  DBUG_RETURN(error);
}


/**
  kill all threads from one user

  @param thd			Thread class
  @param user_name		User name for threads we should kill
  @param only_kill_query        Should it kill the query or the connection

  @note
    If we can't kill all threads because of security issues, no threads
    are killed.
*/

struct kill_threads_callback_arg
{
  kill_threads_callback_arg(THD *thd_arg, LEX_USER *user_arg):
    thd(thd_arg), user(user_arg) {}
  THD *thd;
  LEX_USER *user;
  List<THD> threads_to_kill;
};


static my_bool kill_threads_callback(THD *thd, kill_threads_callback_arg *arg)
{
  if (thd->security_ctx->user)
  {
    /*
      Check that hostname (if given) and user name matches.

      host.str[0] == '%' means that host name was not given. See sql_yacc.yy
    */
    if (((arg->user->host.str[0] == '%' && !arg->user->host.str[1]) ||
         !strcmp(thd->security_ctx->host_or_ip, arg->user->host.str)) &&
        !strcmp(thd->security_ctx->user, arg->user->user.str))
    {
      if (!(arg->thd->security_ctx->master_access &
            PRIV_KILL_OTHER_USER_PROCESS) &&
          !arg->thd->security_ctx->user_matches(thd->security_ctx))
        return 1;
      if (!arg->threads_to_kill.push_back(thd, arg->thd->mem_root))
      {
        mysql_mutex_lock(&thd->LOCK_thd_kill); // Lock from delete
        mysql_mutex_lock(&thd->LOCK_thd_data);
      }
    }
  }
  return 0;
}


static uint kill_threads_for_user(THD *thd, LEX_USER *user,
                                  killed_state kill_signal, ha_rows *rows)
{
  kill_threads_callback_arg arg(thd, user);
  DBUG_ENTER("kill_threads_for_user");

  *rows= 0;

  if (unlikely(thd->is_fatal_error))        // If we run out of memory
    DBUG_RETURN(ER_OUT_OF_RESOURCES);

  DBUG_PRINT("enter", ("user: %s  signal: %u", user->user.str,
                       (uint) kill_signal));

  if (server_threads.iterate(kill_threads_callback, &arg))
    DBUG_RETURN(ER_KILL_DENIED_ERROR);

  if (!arg.threads_to_kill.is_empty())
  {
    List_iterator_fast<THD> it2(arg.threads_to_kill);
    THD *next_ptr;
    THD *ptr= it2++;
    do
    {
      ptr->awake_no_mutex(kill_signal);
      /*
        Careful here: The list nodes are allocated on the memroots of the
        THDs to be awakened.
        But those THDs may be terminated and deleted as soon as we release
        LOCK_thd_kill, which will make the list nodes invalid.
        Since the operation "it++" dereferences the "next" pointer of the
        previous list node, we need to do this while holding LOCK_thd_kill.
      */
      next_ptr= it2++;
      mysql_mutex_unlock(&ptr->LOCK_thd_kill);
      mysql_mutex_unlock(&ptr->LOCK_thd_data);
      (*rows)++;
    } while ((ptr= next_ptr));
  }
  DBUG_RETURN(0);
}


/**
  kills a thread and sends response.

  @param thd                    Thread class
  @param id                     Thread id or query id
  @param state                  Should it kill the query or the connection
  @param type                   Type of id: thread id or query id
*/

static
void sql_kill(THD *thd, longlong id, killed_state state, killed_type type)
{
  uint error;
  if (likely(!(error= kill_one_thread(thd, id, state, type))))
  {
    if (!thd->killed)
      my_ok(thd);
    else
      thd->send_kill_message();
  }
  else
    my_error(error, MYF(0), id);
}


static void __attribute__ ((noinline))
sql_kill_user(THD *thd, LEX_USER *user, killed_state state)
{
  uint error;
  ha_rows rows;
<<<<<<< HEAD
  if (likely(!(error= kill_threads_for_user(thd, user, state, &rows))))
    my_ok(thd, rows);
  else
=======
#ifdef WITH_WSREP
  if (WSREP(thd))
  {
    WSREP_DEBUG("sql_kill_user called");
    if (thd->wsrep_applier)
    {
      WSREP_DEBUG("KILL in applying, bailing out here");
      return;
    }
    WSREP_TO_ISOLATION_BEGIN(WSREP_MYSQL_DB, NULL, NULL)
  }
#endif /* WITH_WSREP */
  switch (error= kill_threads_for_user(thd, user, state, &rows))
>>>>>>> 06e3bc43
  {
  case 0:
    my_ok(thd, rows);
    break;
  case ER_KILL_DENIED_ERROR:
    my_error(error, MYF(0), (long long) thd->thread_id);
    break;
  case ER_OUT_OF_RESOURCES:
  default:
    my_error(error, MYF(0));
  }
}


/** If pointer is not a null pointer, append filename to it. */

bool append_file_to_dir(THD *thd, const char **filename_ptr,
                        const LEX_CSTRING *table_name)
{
  char buff[FN_REFLEN],*ptr, *end;
  if (!*filename_ptr)
    return 0;					// nothing to do

  /* Check that the filename is not too long and it's a hard path */
  if (strlen(*filename_ptr)+table_name->length >= FN_REFLEN-1 ||
      !test_if_hard_path(*filename_ptr))
  {
    my_error(ER_WRONG_TABLE_NAME, MYF(0), *filename_ptr);
    return 1;
  }
  /* Fix is using unix filename format on dos */
  strmov(buff,*filename_ptr);
  end=convert_dirname(buff, *filename_ptr, NullS);
  if (unlikely(!(ptr= (char*) thd->alloc((size_t) (end-buff) +
                                         table_name->length + 1))))
    return 1;					// End of memory
  *filename_ptr=ptr;
  strxmov(ptr,buff,table_name->str,NullS);
  return 0;
}


Comp_creator *comp_eq_creator(bool invert)
{
  return invert?(Comp_creator *)&ne_creator:(Comp_creator *)&eq_creator;
}


Comp_creator *comp_ge_creator(bool invert)
{
  return invert?(Comp_creator *)&lt_creator:(Comp_creator *)&ge_creator;
}


Comp_creator *comp_gt_creator(bool invert)
{
  return invert?(Comp_creator *)&le_creator:(Comp_creator *)&gt_creator;
}


Comp_creator *comp_le_creator(bool invert)
{
  return invert?(Comp_creator *)&gt_creator:(Comp_creator *)&le_creator;
}


Comp_creator *comp_lt_creator(bool invert)
{
  return invert?(Comp_creator *)&ge_creator:(Comp_creator *)&lt_creator;
}


Comp_creator *comp_ne_creator(bool invert)
{
  return invert?(Comp_creator *)&eq_creator:(Comp_creator *)&ne_creator;
}


/**
  Construct ALL/ANY/SOME subquery Item.

  @param left_expr   pointer to left expression
  @param cmp         compare function creator
  @param all         true if we create ALL subquery
  @param select_lex  pointer on parsed subquery structure

  @return
    constructed Item (or 0 if out of memory)
*/
Item * all_any_subquery_creator(THD *thd, Item *left_expr,
				chooser_compare_func_creator cmp,
				bool all,
				SELECT_LEX *select_lex)
{
  if ((cmp == &comp_eq_creator) && !all)       //  = ANY <=> IN
    return new (thd->mem_root) Item_in_subselect(thd, left_expr, select_lex);

  if ((cmp == &comp_ne_creator) && all)        // <> ALL <=> NOT IN
    return new (thd->mem_root) Item_func_not(thd,
             new (thd->mem_root) Item_in_subselect(thd, left_expr, select_lex));

  Item_allany_subselect *it=
    new (thd->mem_root) Item_allany_subselect(thd, left_expr, cmp, select_lex,
                                              all);
  if (all) /* ALL */
    return it->upper_item= new (thd->mem_root) Item_func_not_all(thd, it);

  /* ANY/SOME */
  return it->upper_item= new (thd->mem_root) Item_func_nop_all(thd, it);
}


/**
  Multi update query pre-check.

  @param thd		Thread handler
  @param tables	Global/local table list (have to be the same)

  @retval
    FALSE OK
  @retval
    TRUE  Error
*/

bool multi_update_precheck(THD *thd, TABLE_LIST *tables)
{
  TABLE_LIST *table;
  LEX *lex= thd->lex;
  SELECT_LEX *select_lex= lex->first_select_lex();
  DBUG_ENTER("multi_update_precheck");

  if (select_lex->item_list.elements != lex->value_list.elements)
  {
    my_message(ER_WRONG_VALUE_COUNT, ER_THD(thd, ER_WRONG_VALUE_COUNT), MYF(0));
    DBUG_RETURN(TRUE);
  }
  /*
    Ensure that we have UPDATE or SELECT privilege for each table
    The exact privilege is checked in mysql_multi_update()
  */
  for (table= tables; table; table= table->next_local)
  {
    if (table->is_jtbm())
      continue;
    if (table->derived)
      table->grant.privilege= SELECT_ACL;
    else if ((check_access(thd, UPDATE_ACL, table->db.str,
                           &table->grant.privilege,
                           &table->grant.m_internal,
                           0, 1) ||
              check_grant(thd, UPDATE_ACL, table, FALSE, 1, TRUE)) &&
             (check_access(thd, SELECT_ACL, table->db.str,
                           &table->grant.privilege,
                           &table->grant.m_internal,
                           0, 0) ||
              check_grant(thd, SELECT_ACL, table, FALSE, 1, FALSE)))
      DBUG_RETURN(TRUE);

    table->grant.orig_want_privilege= NO_ACL;
    table->table_in_first_from_clause= 1;
  }
  /*
    Is there tables of subqueries?
  */
  if (lex->first_select_lex() != lex->all_selects_list)
  {
    DBUG_PRINT("info",("Checking sub query list"));
    for (table= tables; table; table= table->next_global)
    {
      if (!table->table_in_first_from_clause)
      {
	if (check_access(thd, SELECT_ACL, table->db.str,
                         &table->grant.privilege,
                         &table->grant.m_internal,
                         0, 0) ||
	    check_grant(thd, SELECT_ACL, table, FALSE, 1, FALSE))
	  DBUG_RETURN(TRUE);
      }
    }
  }

  DBUG_RETURN(FALSE);
}

/**
  Multi delete query pre-check.

  @param thd			Thread handler
  @param tables		Global/local table list

  @retval
    FALSE OK
  @retval
    TRUE  error
*/

bool multi_delete_precheck(THD *thd, TABLE_LIST *tables)
{
  SELECT_LEX *select_lex= thd->lex->first_select_lex();
  TABLE_LIST *aux_tables= thd->lex->auxiliary_table_list.first;
  TABLE_LIST **save_query_tables_own_last= thd->lex->query_tables_own_last;
  DBUG_ENTER("multi_delete_precheck");

  /*
    Temporary tables are pre-opened in 'tables' list only. Here we need to
    initialize TABLE instances in 'aux_tables' list.
  */
  for (TABLE_LIST *tl= aux_tables; tl; tl= tl->next_global)
  {
    if (tl->table)
      continue;

    if (tl->correspondent_table)
      tl->table= tl->correspondent_table->table;
  }

  /* sql_yacc guarantees that tables and aux_tables are not zero */
  DBUG_ASSERT(aux_tables != 0);
  if (check_table_access(thd, SELECT_ACL, tables, FALSE, UINT_MAX, FALSE))
    DBUG_RETURN(TRUE);

  /*
    Since aux_tables list is not part of LEX::query_tables list we
    have to juggle with LEX::query_tables_own_last value to be able
    call check_table_access() safely.
  */
  thd->lex->query_tables_own_last= 0;
  if (check_table_access(thd, DELETE_ACL, aux_tables, FALSE, UINT_MAX, FALSE))
  {
    thd->lex->query_tables_own_last= save_query_tables_own_last;
    DBUG_RETURN(TRUE);
  }
  thd->lex->query_tables_own_last= save_query_tables_own_last;

  if ((thd->variables.option_bits & OPTION_SAFE_UPDATES) && !select_lex->where)
  {
    my_message(ER_UPDATE_WITHOUT_KEY_IN_SAFE_MODE,
               ER_THD(thd, ER_UPDATE_WITHOUT_KEY_IN_SAFE_MODE), MYF(0));
    DBUG_RETURN(TRUE);
  }
  DBUG_RETURN(FALSE);
}


/*
  Given a table in the source list, find a correspondent table in the
  table references list.

  @param lex Pointer to LEX representing multi-delete.
  @param src Source table to match.
  @param ref Table references list.

  @remark The source table list (tables listed before the FROM clause
  or tables listed in the FROM clause before the USING clause) may
  contain table names or aliases that must match unambiguously one,
  and only one, table in the target table list (table references list,
  after FROM/USING clause).

  @return Matching table, NULL otherwise.
*/

static TABLE_LIST *multi_delete_table_match(LEX *lex, TABLE_LIST *tbl,
                                            TABLE_LIST *tables)
{
  TABLE_LIST *match= NULL;
  DBUG_ENTER("multi_delete_table_match");

  for (TABLE_LIST *elem= tables; elem; elem= elem->next_local)
  {
    int res;

    if (tbl->is_fqtn && elem->is_alias)
      continue; /* no match */
    if (tbl->is_fqtn && elem->is_fqtn)
      res= (my_strcasecmp(table_alias_charset, tbl->table_name.str, elem->table_name.str) ||
            cmp(&tbl->db, &elem->db));
    else if (elem->is_alias)
      res= my_strcasecmp(table_alias_charset, tbl->alias.str, elem->alias.str);
    else
      res= (my_strcasecmp(table_alias_charset, tbl->table_name.str, elem->table_name.str) ||
            cmp(&tbl->db, &elem->db));

    if (res)
      continue;

    if (match)
    {
      my_error(ER_NONUNIQ_TABLE, MYF(0), elem->alias.str);
      DBUG_RETURN(NULL);
    }

    match= elem;
  }

  if (!match)
    my_error(ER_UNKNOWN_TABLE, MYF(0), tbl->table_name.str, "MULTI DELETE");

  DBUG_RETURN(match);
}


/**
  Link tables in auxilary table list of multi-delete with corresponding
  elements in main table list, and set proper locks for them.

  @param lex   pointer to LEX representing multi-delete

  @retval
    FALSE   success
  @retval
    TRUE    error
*/

bool multi_delete_set_locks_and_link_aux_tables(LEX *lex)
{
  TABLE_LIST *tables= lex->first_select_lex()->table_list.first;
  TABLE_LIST *target_tbl;
  DBUG_ENTER("multi_delete_set_locks_and_link_aux_tables");

  lex->table_count= 0;

  for (target_tbl= lex->auxiliary_table_list.first;
       target_tbl; target_tbl= target_tbl->next_local)
  {
    lex->table_count++;
    /* All tables in aux_tables must be found in FROM PART */
    TABLE_LIST *walk= multi_delete_table_match(lex, target_tbl, tables);
    if (!walk)
      DBUG_RETURN(TRUE);
    if (!walk->derived)
      target_tbl->table_name= walk->table_name;
    walk->updating= target_tbl->updating;
    walk->lock_type= target_tbl->lock_type;
    /* We can assume that tables to be deleted from are locked for write. */
    DBUG_ASSERT(walk->lock_type >= TL_FIRST_WRITE);
    walk->mdl_request.set_type(MDL_SHARED_WRITE);
    target_tbl->correspondent_table= walk;	// Remember corresponding table
  }
  DBUG_RETURN(FALSE);
}


/**
  simple UPDATE query pre-check.

  @param thd		Thread handler
  @param tables	Global table list

  @retval
    FALSE OK
  @retval
    TRUE  Error
*/

bool update_precheck(THD *thd, TABLE_LIST *tables)
{
  DBUG_ENTER("update_precheck");
  if (thd->lex->first_select_lex()->item_list.elements !=
      thd->lex->value_list.elements)
  {
    my_message(ER_WRONG_VALUE_COUNT, ER_THD(thd, ER_WRONG_VALUE_COUNT), MYF(0));
    DBUG_RETURN(TRUE);
  }
  DBUG_RETURN(check_one_table_access(thd, UPDATE_ACL, tables));
}


/**
  simple DELETE query pre-check.

  @param thd		Thread handler
  @param tables	Global table list

  @retval
    FALSE  OK
  @retval
    TRUE   error
*/

bool delete_precheck(THD *thd, TABLE_LIST *tables)
{
  DBUG_ENTER("delete_precheck");
  if (tables->vers_conditions.delete_history)
  {
    if (check_one_table_access(thd, DELETE_HISTORY_ACL, tables))
      DBUG_RETURN(TRUE);
  }
  else
  {
    if (check_one_table_access(thd, DELETE_ACL, tables))
      DBUG_RETURN(TRUE);
    /* Set privilege for the WHERE clause */
    tables->grant.want_privilege=(SELECT_ACL & ~tables->grant.privilege);
  }
  DBUG_RETURN(FALSE);
}


/**
  simple INSERT query pre-check.

  @param thd		Thread handler
  @param tables	Global table list

  @retval
    FALSE  OK
  @retval
    TRUE   error
*/

bool insert_precheck(THD *thd, TABLE_LIST *tables)
{
  LEX *lex= thd->lex;
  DBUG_ENTER("insert_precheck");

  /*
    Check that we have modify privileges for the first table and
    select privileges for the rest
  */
  privilege_t privilege= (INSERT_ACL |
                    (lex->duplicates == DUP_REPLACE ? DELETE_ACL : NO_ACL) |
                    (lex->value_list.elements ? UPDATE_ACL : NO_ACL));

  if (check_one_table_access(thd, privilege, tables))
    DBUG_RETURN(TRUE);

  if (lex->update_list.elements != lex->value_list.elements)
  {
    my_message(ER_WRONG_VALUE_COUNT, ER_THD(thd, ER_WRONG_VALUE_COUNT), MYF(0));
    DBUG_RETURN(TRUE);
  }
  DBUG_RETURN(FALSE);
}


/**
   Set proper open mode and table type for element representing target table
   of CREATE TABLE statement, also adjust statement table list if necessary.
*/

void create_table_set_open_action_and_adjust_tables(LEX *lex)
{
  TABLE_LIST *create_table= lex->query_tables;

  if (lex->tmp_table())
    create_table->open_type= OT_TEMPORARY_ONLY;
  else
    create_table->open_type= OT_BASE_ONLY;

  if (!lex->first_select_lex()->item_list.elements)
  {
    /*
      Avoid opening and locking target table for ordinary CREATE TABLE
      or CREATE TABLE LIKE for write (unlike in CREATE ... SELECT we
      won't do any insertions in it anyway). Not doing this causes
      problems when running CREATE TABLE IF NOT EXISTS for already
      existing log table.
    */
    create_table->lock_type= TL_READ;
  }
}


/**
  CREATE TABLE query pre-check.

  @param thd			Thread handler
  @param tables		Global table list
  @param create_table	        Table which will be created

  @retval
    FALSE   OK
  @retval
    TRUE   Error
*/

bool create_table_precheck(THD *thd, TABLE_LIST *tables,
                           TABLE_LIST *create_table)
{
  LEX *lex= thd->lex;
  SELECT_LEX *select_lex= lex->first_select_lex();
  privilege_t want_priv(NO_ACL);
  bool error= TRUE;                                 // Error message is given
  DBUG_ENTER("create_table_precheck");

  /*
    Require CREATE [TEMPORARY] privilege on new table; for
    CREATE TABLE ... SELECT, also require INSERT.
  */

  want_priv= lex->tmp_table() ? CREATE_TMP_ACL :
             (CREATE_ACL | (select_lex->item_list.elements ? INSERT_ACL : NO_ACL));

  /* CREATE OR REPLACE on not temporary tables require DROP_ACL */
  if (lex->create_info.or_replace() && !lex->tmp_table())
    want_priv|= DROP_ACL;
                          
  if (check_access(thd, want_priv, create_table->db.str,
                   &create_table->grant.privilege,
                   &create_table->grant.m_internal,
                   0, 0))
    goto err;

  /* If it is a merge table, check privileges for merge children. */
  if (lex->create_info.merge_list)
  {
    /*
      The user must have (SELECT_ACL | UPDATE_ACL | DELETE_ACL) on the
      underlying base tables, even if there are temporary tables with the same
      names.

      From user's point of view, it might look as if the user must have these
      privileges on temporary tables to create a merge table over them. This is
      one of two cases when a set of privileges is required for operations on
      temporary tables (see also CREATE TABLE).

      The reason for this behavior stems from the following facts:

        - For merge tables, the underlying table privileges are checked only
          at CREATE TABLE / ALTER TABLE time.

          In other words, once a merge table is created, the privileges of
          the underlying tables can be revoked, but the user will still have
          access to the merge table (provided that the user has privileges on
          the merge table itself). 

        - Temporary tables shadow base tables.

          I.e. there might be temporary and base tables with the same name, and
          the temporary table takes the precedence in all operations.

        - For temporary MERGE tables we do not track if their child tables are
          base or temporary. As result we can't guarantee that privilege check
          which was done in presence of temporary child will stay relevant
          later as this temporary table might be removed.

      If SELECT_ACL | UPDATE_ACL | DELETE_ACL privileges were not checked for
      the underlying *base* tables, it would create a security breach as in
      Bug#12771903.
    */

    if (check_table_access(thd, SELECT_ACL | UPDATE_ACL | DELETE_ACL,
                           lex->create_info.merge_list, FALSE, UINT_MAX, FALSE))
      goto err;
  }

  if (want_priv != CREATE_TMP_ACL &&
      check_grant(thd, want_priv, create_table, FALSE, 1, FALSE))
    goto err;

  if (select_lex->item_list.elements)
  {
    /* Check permissions for used tables in CREATE TABLE ... SELECT */
    if (tables && check_table_access(thd, SELECT_ACL, tables, FALSE,
                                     UINT_MAX, FALSE))
      goto err;
  }
  else if (lex->create_info.like())
  {
    if (check_table_access(thd, SELECT_ACL, tables, FALSE, UINT_MAX, FALSE))
      goto err;
  }

  if (check_fk_parent_table_access(thd, &lex->create_info, &lex->alter_info,
                                   create_table->db.str))
    goto err;

  error= FALSE;

err:
  DBUG_RETURN(error);
}


/**
  Check privileges for LOCK TABLES statement.

  @param thd     Thread context.
  @param tables  List of tables to be locked.

  @retval FALSE - Success.
  @retval TRUE  - Failure.
*/

static bool lock_tables_precheck(THD *thd, TABLE_LIST *tables)
{
  TABLE_LIST *first_not_own_table= thd->lex->first_not_own_table();

  for (TABLE_LIST *table= tables; table != first_not_own_table && table;
       table= table->next_global)
  {
    if (is_temporary_table(table))
      continue;

    if (check_table_access(thd, PRIV_LOCK_TABLES, table,
                           FALSE, 1, FALSE))
      return TRUE;
  }

  return FALSE;
}


/**
  negate given expression.

  @param thd  thread handler
  @param expr expression for negation

  @return
    negated expression
*/

Item *negate_expression(THD *thd, Item *expr)
{
  Item *negated;
  if (expr->type() == Item::FUNC_ITEM &&
      ((Item_func *) expr)->functype() == Item_func::NOT_FUNC)
  {
    /* it is NOT(NOT( ... )) */
    Item *arg= ((Item_func *) expr)->arguments()[0];
    const Type_handler *fh= arg->fixed_type_handler();
    enum_parsing_place place= thd->lex->current_select->parsing_place;
    if ((fh && fh->is_bool_type()) || place == IN_WHERE || place == IN_HAVING)
      return arg;
    /*
      if it is not boolean function then we have to emulate value of
      not(not(a)), it will be a != 0
    */
    return new (thd->mem_root) Item_func_ne(thd, arg, new (thd->mem_root) Item_int(thd, (char*) "0", 0, 1));
  }

  if ((negated= expr->neg_transformer(thd)) != 0)
    return negated;
  return new (thd->mem_root) Item_func_not(thd, expr);
}

/**
  Set the specified definer to the default value, which is the
  current user in the thread.
 
  @param[in]  thd       thread handler
  @param[out] definer   definer
*/
 
void get_default_definer(THD *thd, LEX_USER *definer, bool role)
{
  const Security_context *sctx= thd->security_ctx;

  if (role)
  {
    definer->user.str= const_cast<char*>(sctx->priv_role);
    definer->host= empty_clex_str;
  }
  else
  {
    definer->user.str= const_cast<char*>(sctx->priv_user);
    definer->host.str= const_cast<char*>(sctx->priv_host);
    definer->host.length= strlen(definer->host.str);
  }
  definer->user.length= strlen(definer->user.str);
  definer->auth= NULL;
}


/**
  Create default definer for the specified THD.

  @param[in] thd         thread handler

  @return
    - On success, return a valid pointer to the created and initialized
    LEX_USER, which contains definer information.
    - On error, return 0.
*/

LEX_USER *create_default_definer(THD *thd, bool role)
{
  LEX_USER *definer;

  if (unlikely(! (definer= (LEX_USER*) thd->alloc(sizeof(LEX_USER)))))
    return 0;

  thd->get_definer(definer, role);

  if (role && definer->user.length == 0)
  {
    my_error(ER_MALFORMED_DEFINER, MYF(0));
    return 0;
  }
  else
    return definer;
}


/**
  Create definer with the given user and host names.

  @param[in] thd          thread handler
  @param[in] user_name    user name
  @param[in] host_name    host name

  @return
    - On success, return a valid pointer to the created and initialized
    LEX_USER, which contains definer information.
    - On error, return 0.
*/

LEX_USER *create_definer(THD *thd, LEX_CSTRING *user_name,
                         LEX_CSTRING *host_name)
{
  LEX_USER *definer;

  /* Create and initialize. */

  if (unlikely(!(definer= (LEX_USER*) thd->alloc(sizeof(LEX_USER)))))
    return 0;

  definer->user= *user_name;
  definer->host= *host_name;
  definer->auth= NULL;

  return definer;
}


/**
  Check that byte length of a string does not exceed some limit.

  @param str         string to be checked
  @param err_msg     Number of error message to be displayed if the string
		     is too long.  0 if empty error message.
  @param max_length  max length

  @retval
    FALSE   the passed string is not longer than max_length
  @retval
    TRUE    the passed string is longer than max_length

  NOTE
    The function is not used in existing code but can be useful later?
*/

bool check_string_byte_length(const LEX_CSTRING *str, uint err_msg,
                              size_t max_byte_length)
{
  if (str->length <= max_byte_length)
    return FALSE;

  my_error(ER_WRONG_STRING_LENGTH, MYF(0), str->str,
           err_msg ? ER(err_msg) : "", max_byte_length);

  return TRUE;
}


/*
  Check that char length of a string does not exceed some limit.

  SYNOPSIS
  check_string_char_length()
      str              string to be checked
      err_msg          Number of error message to be displayed if the string
		       is too long.  0 if empty error message.
      max_char_length  max length in symbols
      cs               string charset

  RETURN
    FALSE   the passed string is not longer than max_char_length
    TRUE    the passed string is longer than max_char_length
*/


bool check_string_char_length(const LEX_CSTRING *str, uint err_msg,
                              size_t max_char_length, CHARSET_INFO *cs,
                              bool no_error)
{
  Well_formed_prefix prefix(cs, str->str, str->length, max_char_length);
  if (likely(!prefix.well_formed_error_pos() &&
             str->length == prefix.length()))
    return FALSE;

  if (!no_error)
  {
    ErrConvString err(str->str, str->length, cs);
    my_error(ER_WRONG_STRING_LENGTH, MYF(0), err.ptr(),
             err_msg ? ER(err_msg) : "",
             max_char_length);
  }
  return TRUE;
}


bool check_ident_length(const LEX_CSTRING *ident)
{
  if (check_string_char_length(ident, 0, NAME_CHAR_LEN, system_charset_info, 1))
  {
    my_error(ER_TOO_LONG_IDENT, MYF(0), ident->str);
    return 1;
  }
  return 0;
}


/*
  Check if path does not contain mysql data home directory

  SYNOPSIS
    path_starts_from_data_home_dir()
    dir                     directory, with all symlinks resolved

  RETURN VALUES
    0	ok
    1	error ;  Given path contains data directory
*/
extern "C" {

int path_starts_from_data_home_dir(const char *path)
{
  size_t dir_len= strlen(path);
  DBUG_ENTER("path_starts_from_data_home_dir");

  if (mysql_unpacked_real_data_home_len<= dir_len)
  {
    if (dir_len > mysql_unpacked_real_data_home_len &&
        path[mysql_unpacked_real_data_home_len] != FN_LIBCHAR)
      DBUG_RETURN(0);

    if (lower_case_file_system)
    {
      if (!default_charset_info->strnncoll(path,
                                           mysql_unpacked_real_data_home_len,
                                           mysql_unpacked_real_data_home,
                                           mysql_unpacked_real_data_home_len))
      {
        DBUG_PRINT("error", ("Path is part of mysql_real_data_home"));
        DBUG_RETURN(1);
      }
    }
    else if (!memcmp(path, mysql_unpacked_real_data_home,
                     mysql_unpacked_real_data_home_len))
    {
      DBUG_PRINT("error", ("Path is part of mysql_real_data_home"));
      DBUG_RETURN(1);
    }
  }
  DBUG_RETURN(0);
}

}

/*
  Check if path does not contain mysql data home directory

  SYNOPSIS
    test_if_data_home_dir()
    dir                     directory

  RETURN VALUES
    0	ok
    1	error ;  Given path contains data directory
*/

int test_if_data_home_dir(const char *dir)
{
  char path[FN_REFLEN];
  DBUG_ENTER("test_if_data_home_dir");

  if (!dir)
    DBUG_RETURN(0);

  (void) fn_format(path, dir, "", "", MY_RETURN_REAL_PATH);
  DBUG_RETURN(path_starts_from_data_home_dir(path));
}


int error_if_data_home_dir(const char *path, const char *what)
{
  size_t dirlen;
  char   dirpath[FN_REFLEN];
  if (path)
  {
    dirname_part(dirpath, path, &dirlen);
    if (test_if_data_home_dir(dirpath))
    {
      my_error(ER_WRONG_ARGUMENTS, MYF(0), what);
      return 1;
    }
  }
  return 0;
}

/**
  Check that host name string is valid.

  @param[in] str string to be checked

  @return             Operation status
    @retval  FALSE    host name is ok
    @retval  TRUE     host name string is longer than max_length or
                      has invalid symbols
*/

bool check_host_name(LEX_CSTRING *str)
{
  const char *name= str->str;
  const char *end= str->str + str->length;
  if (check_string_byte_length(str, ER_HOSTNAME, HOSTNAME_LENGTH))
    return TRUE;

  while (name != end)
  {
    if (*name == '@')
    {
      my_printf_error(ER_UNKNOWN_ERROR, 
                      "Malformed hostname (illegal symbol: '%c')", MYF(0),
                      *name);
      return TRUE;
    }
    name++;
  }
  return FALSE;
}


extern int MYSQLparse(THD *thd); // from yy_mariadb.cc
extern int ORAparse(THD *thd);   // from yy_oracle.cc


/**
  This is a wrapper of MYSQLparse(). All the code should call parse_sql()
  instead of MYSQLparse().

  @param thd Thread context.
  @param parser_state Parser state.
  @param creation_ctx Object creation context.

  @return Error status.
    @retval FALSE on success.
    @retval TRUE on parsing error.
*/

bool parse_sql(THD *thd, Parser_state *parser_state,
               Object_creation_ctx *creation_ctx, bool do_pfs_digest)
{
  bool ret_value;
  DBUG_ENTER("parse_sql");
  DBUG_ASSERT(thd->m_parser_state == NULL);
  DBUG_ASSERT(thd->lex->m_sql_cmd == NULL);

  MYSQL_QUERY_PARSE_START(thd->query());
  /* Backup creation context. */

  Object_creation_ctx *backup_ctx= NULL;

  if (creation_ctx)
    backup_ctx= creation_ctx->set_n_backup(thd);

  /* Set parser state. */

  thd->m_parser_state= parser_state;

  parser_state->m_digest_psi= NULL;
  parser_state->m_lip.m_digest= NULL;

  if (do_pfs_digest)
  {
    /* Start Digest */
    parser_state->m_digest_psi= MYSQL_DIGEST_START(thd->m_statement_psi);

    if (parser_state->m_digest_psi != NULL)
    {
      /*
        If either:
        - the caller wants to compute a digest
        - the performance schema wants to compute a digest
        set the digest listener in the lexer.
      */
      parser_state->m_lip.m_digest= thd->m_digest;
      parser_state->m_lip.m_digest->m_digest_storage.m_charset_number= thd->charset()->number;
    }
  }

  /* Parse the query. */

  bool mysql_parse_status= thd->variables.sql_mode & MODE_ORACLE
                           ? ORAparse(thd) : MYSQLparse(thd);
  DBUG_ASSERT(opt_bootstrap || mysql_parse_status ||
              thd->lex->select_stack_top == 0);
  thd->lex->current_select= thd->lex->first_select_lex();

  /*
    Check that if MYSQLparse() failed either thd->is_error() is set, or an
    internal error handler is set.

    The assert will not catch a situation where parsing fails without an
    error reported if an error handler exists. The problem is that the
    error handler might have intercepted the error, so thd->is_error() is
    not set. However, there is no way to be 100% sure here (the error
    handler might be for other errors than parsing one).
  */

  DBUG_ASSERT(!mysql_parse_status ||
              thd->is_error() ||
              thd->get_internal_handler());

  /* Reset parser state. */

  thd->m_parser_state= NULL;

  /* Restore creation context. */

  if (creation_ctx)
    creation_ctx->restore_env(thd, backup_ctx);

  /* That's it. */

  ret_value= mysql_parse_status || thd->is_fatal_error;

  if ((ret_value == 0) && (parser_state->m_digest_psi != NULL))
  {
    /*
      On parsing success, record the digest in the performance schema.
    */
    DBUG_ASSERT(do_pfs_digest);
    DBUG_ASSERT(thd->m_digest != NULL);
    MYSQL_DIGEST_END(parser_state->m_digest_psi,
                     & thd->m_digest->m_digest_storage);
  }

  MYSQL_QUERY_PARSE_DONE(ret_value);
  DBUG_RETURN(ret_value);
}

/**
  @} (end of group Runtime_Environment)
*/



/**
  Check and merge "CHARACTER SET cs [ COLLATE cl ]" clause

  @param cs character set pointer.
  @param cl collation pointer.

  Check if collation "cl" is applicable to character set "cs".

  If "cl" is NULL (e.g. when COLLATE clause is not specified),
  then simply "cs" is returned.
  
  @return Error status.
    @retval NULL, if "cl" is not applicable to "cs".
    @retval pointer to merged CHARSET_INFO on success.
*/


CHARSET_INFO*
merge_charset_and_collation(CHARSET_INFO *cs, CHARSET_INFO *cl)
{
  if (cl)
  {
    if (!my_charset_same(cs, cl))
    {
      my_error(ER_COLLATION_CHARSET_MISMATCH, MYF(0), cl->coll_name.str,
               cs->cs_name.str);
      return NULL;
    }
    return cl;
  }
  return cs;
}

/** find a collation with binary comparison rules
*/
CHARSET_INFO *find_bin_collation(CHARSET_INFO *cs)
{
  const char *csname= cs->cs_name.str;
  THD *thd= current_thd;
  myf utf8_flag= thd->get_utf8_flag();

  cs= get_charset_by_csname(csname, MY_CS_BINSORT, MYF(utf8_flag));
  if (!cs)
  {
    char tmp[65];
    strxnmov(tmp, sizeof(tmp)-1, csname, "_bin", NULL);
    my_error(ER_UNKNOWN_COLLATION, MYF(0), tmp);
  }
  return cs;
}

void LEX::mark_first_table_as_inserting()
{
  TABLE_LIST *t= first_select_lex()->table_list.first;
  DBUG_ENTER("Query_tables_list::mark_tables_with_important_flags");
  DBUG_ASSERT(sql_command_flags[sql_command] & CF_INSERTS_DATA);
  t->for_insert_data= TRUE;
  DBUG_PRINT("info", ("table_list: %p  name: %s  db: %s  command: %u",
                      t, t->table_name.str,t->db.str, sql_command));
  DBUG_VOID_RETURN;
}<|MERGE_RESOLUTION|>--- conflicted
+++ resolved
@@ -9393,25 +9393,7 @@
 {
   uint error;
   ha_rows rows;
-<<<<<<< HEAD
-  if (likely(!(error= kill_threads_for_user(thd, user, state, &rows))))
-    my_ok(thd, rows);
-  else
-=======
-#ifdef WITH_WSREP
-  if (WSREP(thd))
-  {
-    WSREP_DEBUG("sql_kill_user called");
-    if (thd->wsrep_applier)
-    {
-      WSREP_DEBUG("KILL in applying, bailing out here");
-      return;
-    }
-    WSREP_TO_ISOLATION_BEGIN(WSREP_MYSQL_DB, NULL, NULL)
-  }
-#endif /* WITH_WSREP */
   switch (error= kill_threads_for_user(thd, user, state, &rows))
->>>>>>> 06e3bc43
   {
   case 0:
     my_ok(thd, rows);
