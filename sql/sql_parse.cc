/* Copyright (c) 2000, 2017, Oracle and/or its affiliates.
   Copyright (c) 2008, 2023, MariaDB

   This program is free software; you can redistribute it and/or modify
   it under the terms of the GNU General Public License as published by
   the Free Software Foundation; version 2 of the License.

   This program is distributed in the hope that it will be useful,
   but WITHOUT ANY WARRANTY; without even the implied warranty of
   MERCHANTABILITY or FITNESS FOR A PARTICULAR PURPOSE.  See the
   GNU General Public License for more details.

   You should have received a copy of the GNU General Public License
   along with this program; if not, write to the Free Software
   Foundation, Inc., 51 Franklin St, Fifth Floor, Boston, MA  02110-1335  USA */

#define MYSQL_LEX 1
#include "mariadb.h"
#include "sql_priv.h"
#include "sql_parse.h"        // sql_kill, *_precheck, *_prepare
#include "lock.h"             // try_transactional_lock,
                              // check_transactional_lock,
                              // set_handler_table_locks,
                              // lock_global_read_lock,
                              // make_global_read_lock_block_commit
#include "sql_base.h"         // open_tables, open_and_lock_tables,
                              // lock_tables, unique_table,
                              // close_thread_tables, is_temporary_table
                              // table_cache.h
#include "sql_cache.h"        // QUERY_CACHE_FLAGS_SIZE, query_cache_*
#include "sql_show.h"         // mysqld_list_*, mysqld_show_*,
                              // calc_sum_of_all_status
#include "mysqld.h"
#include "sql_locale.h"                         // my_locale_en_US
#include "log.h"                                // flush_error_log
#include "sql_view.h"         // mysql_create_view, mysql_drop_view
#include "sql_delete.h"       // mysql_delete
#include "sql_insert.h"       // mysql_insert
#include "sql_update.h"       // mysql_update, mysql_multi_update
#include "sql_partition.h"    // struct partition_info
#include "sql_db.h"           // mysql_change_db, mysql_create_db,
                              // mysql_rm_db, mysql_upgrade_db,
                              // mysql_alter_db,
                              // check_db_dir_existence,
                              // my_dbopt_cleanup
#include "sql_table.h"        // mysql_create_like_table,
                              // mysql_create_table,
                              // mysql_alter_table,
                              // mysql_backup_table,
                              // mysql_restore_table
#include "sql_reload.h"       // reload_acl_and_cache
#include "sql_admin.h"        // mysql_assign_to_keycache
#include "sql_connect.h"      // decrease_user_connections,
                              // check_mqh,
                              // reset_mqh
#include "sql_rename.h"       // mysql_rename_tables
#include "sql_tablespace.h"   // mysql_alter_tablespace
#include "hostname.h"         // hostname_cache_refresh
#include "sql_test.h"         // mysql_print_status
#include "sql_select.h"       // handle_select, mysql_select,
                              // mysql_explain_union
#include "sql_load.h"         // mysql_load
#include "sql_servers.h"      // create_servers, alter_servers,
                              // drop_servers, servers_reload
#include "sql_handler.h"      // mysql_ha_open, mysql_ha_close,
                              // mysql_ha_read
#include "sql_binlog.h"       // mysql_client_binlog_statement
#include "sql_do.h"           // mysql_do
#include "sql_help.h"         // mysqld_help
#include "rpl_constants.h"    // Incident, INCIDENT_LOST_EVENTS
#include "log_event.h"
#include "sql_repl.h"
#include "rpl_filter.h"
#include "repl_failsafe.h"
#include <m_ctype.h>
#include <myisam.h>
#include <my_dir.h>
#include "rpl_mi.h"

#include "sql_digest.h"

#include "sp_head.h"
#include "sp.h"
#include "sp_cache.h"
#include "events.h"
#include "sql_trigger.h"
#include "transaction.h"
#include "sql_audit.h"
#include "sql_prepare.h"
#include "sql_cte.h"
#include "debug_sync.h"
#include "probes_mysql.h"
#include "set_var.h"
#include "sql_bootstrap.h"
#include "sql_sequence.h"
#include "opt_trace.h"
#include "mysql/psi/mysql_sp.h"

#include "my_json_writer.h" 

#define FLAGSTR(V,F) ((V)&(F)?#F" ":"")

#ifdef WITH_ARIA_STORAGE_ENGINE
#include "../storage/maria/ha_maria.h"
#endif

#include "wsrep.h"
#include "wsrep_mysqld.h"
#ifdef WITH_WSREP
#include "wsrep_thd.h"
#include "wsrep_trans_observer.h" /* wsrep transaction hooks */

static bool wsrep_mysql_parse(THD *thd, char *rawbuf, uint length,
                              Parser_state *parser_state);

#endif /* WITH_WSREP */
/**
  @defgroup Runtime_Environment Runtime Environment
  @{
*/

static bool execute_sqlcom_select(THD *thd, TABLE_LIST *all_tables);
static void sql_kill(THD *thd, my_thread_id id, killed_state state, killed_type type);
static void sql_kill_user(THD *thd, LEX_USER *user, killed_state state);
static bool lock_tables_precheck(THD *thd, TABLE_LIST *tables);
static bool execute_show_status(THD *, TABLE_LIST *);
static bool check_rename_table(THD *, TABLE_LIST *, TABLE_LIST *);
static bool generate_incident_event(THD *thd);
static int  show_create_db(THD *thd, LEX *lex);
static bool alter_routine(THD *thd, LEX *lex);
static bool drop_routine(THD *thd, LEX *lex);

const LEX_CSTRING any_db= {STRING_WITH_LEN("*any*")};

const LEX_CSTRING command_name[257]={
  { STRING_WITH_LEN("Sleep") },           //0
  { STRING_WITH_LEN("Quit") },            //1
  { STRING_WITH_LEN("Init DB") },         //2
  { STRING_WITH_LEN("Query") },           //3
  { STRING_WITH_LEN("Field List") },      //4
  { STRING_WITH_LEN("Create DB") },       //5
  { STRING_WITH_LEN("Drop DB") },         //6
  { STRING_WITH_LEN("Refresh") },         //7
  { STRING_WITH_LEN("Shutdown") },        //8
  { STRING_WITH_LEN("Statistics") },      //9
  { STRING_WITH_LEN("Processlist") },     //10
  { STRING_WITH_LEN("Connect") },         //11
  { STRING_WITH_LEN("Kill") },            //12
  { STRING_WITH_LEN("Debug") },           //13
  { STRING_WITH_LEN("Ping") },            //14
  { STRING_WITH_LEN("Time") },            //15
  { STRING_WITH_LEN("Delayed insert") },  //16
  { STRING_WITH_LEN("Change user") },     //17
  { STRING_WITH_LEN("Binlog Dump") },     //18
  { STRING_WITH_LEN("Table Dump") },      //19
  { STRING_WITH_LEN("Connect Out") },     //20
  { STRING_WITH_LEN("Register Slave") },  //21
  { STRING_WITH_LEN("Prepare") },         //22
  { STRING_WITH_LEN("Execute") },         //23
  { STRING_WITH_LEN("Long Data") },       //24
  { STRING_WITH_LEN("Close stmt") },      //25
  { STRING_WITH_LEN("Reset stmt") },      //26
  { STRING_WITH_LEN("Set option") },      //27
  { STRING_WITH_LEN("Fetch") },           //28
  { STRING_WITH_LEN("Daemon") },          //29
  { STRING_WITH_LEN("Unimpl get tid") },  //30
  { STRING_WITH_LEN("Reset connection") },//31
  { 0, 0 }, //32
  { 0, 0 }, //33
  { 0, 0 }, //34
  { 0, 0 }, //35
  { 0, 0 }, //36
  { 0, 0 }, //37
  { 0, 0 }, //38
  { 0, 0 }, //39
  { 0, 0 }, //40
  { 0, 0 }, //41
  { 0, 0 }, //42
  { 0, 0 }, //43
  { 0, 0 }, //44
  { 0, 0 }, //45
  { 0, 0 }, //46
  { 0, 0 }, //47
  { 0, 0 }, //48
  { 0, 0 }, //49
  { 0, 0 }, //50
  { 0, 0 }, //51
  { 0, 0 }, //52
  { 0, 0 }, //53
  { 0, 0 }, //54
  { 0, 0 }, //55
  { 0, 0 }, //56
  { 0, 0 }, //57
  { 0, 0 }, //58
  { 0, 0 }, //59
  { 0, 0 }, //60
  { 0, 0 }, //61
  { 0, 0 }, //62
  { 0, 0 }, //63
  { 0, 0 }, //64
  { 0, 0 }, //65
  { 0, 0 }, //66
  { 0, 0 }, //67
  { 0, 0 }, //68
  { 0, 0 }, //69
  { 0, 0 }, //70
  { 0, 0 }, //71
  { 0, 0 }, //72
  { 0, 0 }, //73
  { 0, 0 }, //74
  { 0, 0 }, //75
  { 0, 0 }, //76
  { 0, 0 }, //77
  { 0, 0 }, //78
  { 0, 0 }, //79
  { 0, 0 }, //80
  { 0, 0 }, //81
  { 0, 0 }, //82
  { 0, 0 }, //83
  { 0, 0 }, //84
  { 0, 0 }, //85
  { 0, 0 }, //86
  { 0, 0 }, //87
  { 0, 0 }, //88
  { 0, 0 }, //89
  { 0, 0 }, //90
  { 0, 0 }, //91
  { 0, 0 }, //92
  { 0, 0 }, //93
  { 0, 0 }, //94
  { 0, 0 }, //95
  { 0, 0 }, //96
  { 0, 0 }, //97
  { 0, 0 }, //98
  { 0, 0 }, //99
  { 0, 0 }, //100
  { 0, 0 }, //101
  { 0, 0 }, //102
  { 0, 0 }, //103
  { 0, 0 }, //104
  { 0, 0 }, //105
  { 0, 0 }, //106
  { 0, 0 }, //107
  { 0, 0 }, //108
  { 0, 0 }, //109
  { 0, 0 }, //110
  { 0, 0 }, //111
  { 0, 0 }, //112
  { 0, 0 }, //113
  { 0, 0 }, //114
  { 0, 0 }, //115
  { 0, 0 }, //116
  { 0, 0 }, //117
  { 0, 0 }, //118
  { 0, 0 }, //119
  { 0, 0 }, //120
  { 0, 0 }, //121
  { 0, 0 }, //122
  { 0, 0 }, //123
  { 0, 0 }, //124
  { 0, 0 }, //125
  { 0, 0 }, //126
  { 0, 0 }, //127
  { 0, 0 }, //128
  { 0, 0 }, //129
  { 0, 0 }, //130
  { 0, 0 }, //131
  { 0, 0 }, //132
  { 0, 0 }, //133
  { 0, 0 }, //134
  { 0, 0 }, //135
  { 0, 0 }, //136
  { 0, 0 }, //137
  { 0, 0 }, //138
  { 0, 0 }, //139
  { 0, 0 }, //140
  { 0, 0 }, //141
  { 0, 0 }, //142
  { 0, 0 }, //143
  { 0, 0 }, //144
  { 0, 0 }, //145
  { 0, 0 }, //146
  { 0, 0 }, //147
  { 0, 0 }, //148
  { 0, 0 }, //149
  { 0, 0 }, //150
  { 0, 0 }, //151
  { 0, 0 }, //152
  { 0, 0 }, //153
  { 0, 0 }, //154
  { 0, 0 }, //155
  { 0, 0 }, //156
  { 0, 0 }, //157
  { 0, 0 }, //158
  { 0, 0 }, //159
  { 0, 0 }, //160
  { 0, 0 }, //161
  { 0, 0 }, //162
  { 0, 0 }, //163
  { 0, 0 }, //164
  { 0, 0 }, //165
  { 0, 0 }, //166
  { 0, 0 }, //167
  { 0, 0 }, //168
  { 0, 0 }, //169
  { 0, 0 }, //170
  { 0, 0 }, //171
  { 0, 0 }, //172
  { 0, 0 }, //173
  { 0, 0 }, //174
  { 0, 0 }, //175
  { 0, 0 }, //176
  { 0, 0 }, //177
  { 0, 0 }, //178
  { 0, 0 }, //179
  { 0, 0 }, //180
  { 0, 0 }, //181
  { 0, 0 }, //182
  { 0, 0 }, //183
  { 0, 0 }, //184
  { 0, 0 }, //185
  { 0, 0 }, //186
  { 0, 0 }, //187
  { 0, 0 }, //188
  { 0, 0 }, //189
  { 0, 0 }, //190
  { 0, 0 }, //191
  { 0, 0 }, //192
  { 0, 0 }, //193
  { 0, 0 }, //194
  { 0, 0 }, //195
  { 0, 0 }, //196
  { 0, 0 }, //197
  { 0, 0 }, //198
  { 0, 0 }, //199
  { 0, 0 }, //200
  { 0, 0 }, //201
  { 0, 0 }, //202
  { 0, 0 }, //203
  { 0, 0 }, //204
  { 0, 0 }, //205
  { 0, 0 }, //206
  { 0, 0 }, //207
  { 0, 0 }, //208
  { 0, 0 }, //209
  { 0, 0 }, //210
  { 0, 0 }, //211
  { 0, 0 }, //212
  { 0, 0 }, //213
  { 0, 0 }, //214
  { 0, 0 }, //215
  { 0, 0 }, //216
  { 0, 0 }, //217
  { 0, 0 }, //218
  { 0, 0 }, //219
  { 0, 0 }, //220
  { 0, 0 }, //221
  { 0, 0 }, //222
  { 0, 0 }, //223
  { 0, 0 }, //224
  { 0, 0 }, //225
  { 0, 0 }, //226
  { 0, 0 }, //227
  { 0, 0 }, //228
  { 0, 0 }, //229
  { 0, 0 }, //230
  { 0, 0 }, //231
  { 0, 0 }, //232
  { 0, 0 }, //233
  { 0, 0 }, //234
  { 0, 0 }, //235
  { 0, 0 }, //236
  { 0, 0 }, //237
  { 0, 0 }, //238
  { 0, 0 }, //239
  { 0, 0 }, //240
  { 0, 0 }, //241
  { 0, 0 }, //242
  { 0, 0 }, //243
  { 0, 0 }, //244
  { 0, 0 }, //245
  { 0, 0 }, //246
  { 0, 0 }, //247
  { 0, 0 }, //248
  { 0, 0 }, //249
  { STRING_WITH_LEN("Bulk_execute") }, //250
  { STRING_WITH_LEN("Slave_worker") }, //251
  { STRING_WITH_LEN("Slave_IO") }, //252
  { STRING_WITH_LEN("Slave_SQL") }, //253
  { 0, 0},
  { STRING_WITH_LEN("Error") }  // Last command number 255
};

#ifdef HAVE_REPLICATION
/**
  Returns true if all tables should be ignored.
*/
inline bool all_tables_not_ok(THD *thd, TABLE_LIST *tables)
{
  Rpl_filter *rpl_filter= thd->system_thread_info.rpl_sql_info->rpl_filter;
  return rpl_filter->is_on() && tables && !thd->spcont &&
         !rpl_filter->tables_ok(thd->db.str, tables);
}
#endif


static bool some_non_temp_table_to_be_updated(THD *thd, TABLE_LIST *tables)
{
  for (TABLE_LIST *table= tables; table; table= table->next_global)
  {
    DBUG_ASSERT(table->db.str && table->table_name.str);
    if (table->updating && !thd->find_tmp_table_share(table))
      return 1;
  }
  return 0;
}


/*
  Check whether the statement implicitly commits an active transaction.

  @param thd    Thread handle.
  @param mask   Bitmask used for the SQL command match.

  @return 0     No implicit commit
  @return 1     Do a commit
*/
bool stmt_causes_implicit_commit(THD *thd, uint mask)
{
  LEX *lex= thd->lex;
  bool skip= FALSE;
  DBUG_ENTER("stmt_causes_implicit_commit");

  if (!(sql_command_flags[lex->sql_command] & mask))
    DBUG_RETURN(FALSE);

  switch (lex->sql_command) {
  case SQLCOM_ALTER_TABLE:
  case SQLCOM_ALTER_SEQUENCE:
    /* If ALTER TABLE of non-temporary table, do implicit commit */
    skip= (lex->tmp_table());
    break;
  case SQLCOM_DROP_TABLE:
  case SQLCOM_DROP_SEQUENCE:
  case SQLCOM_CREATE_TABLE:
  case SQLCOM_CREATE_SEQUENCE:
    /*
      If CREATE TABLE of non-temporary table and the table is not part
      if a BEGIN GTID ... COMMIT group, do a implicit commit.
      This ensures that CREATE ... SELECT will in the same GTID group on the
      master and slave.
    */
    skip= (lex->tmp_table() ||
           (thd->variables.option_bits & OPTION_GTID_BEGIN));
    break;
  case SQLCOM_SET_OPTION:
    skip= lex->autocommit ? FALSE : TRUE;
    break;
  default:
    break;
  }

  DBUG_RETURN(!skip);
}


/**
  Mark all commands that somehow changes a table.

  This is used to check number of updates / hour.

  sql_command is actually set to SQLCOM_END sometimes
  so we need the +1 to include it in the array.

  See COMMAND_FLAG_xxx for different type of commands
     2  - query that returns meaningful ROW_COUNT() -
          a number of modified rows
*/

uint sql_command_flags[SQLCOM_END+1];
uint server_command_flags[COM_END+1];

void init_update_queries(void)
{
  /* Initialize the server command flags array. */
  memset(server_command_flags, 0, sizeof(server_command_flags));

  server_command_flags[COM_STATISTICS]= CF_SKIP_QUERY_ID | CF_SKIP_QUESTIONS | CF_SKIP_WSREP_CHECK;
  server_command_flags[COM_PING]=       CF_SKIP_QUERY_ID | CF_SKIP_QUESTIONS | CF_SKIP_WSREP_CHECK;

  server_command_flags[COM_QUIT]= CF_SKIP_WSREP_CHECK;
  server_command_flags[COM_PROCESS_INFO]= CF_SKIP_WSREP_CHECK;
  server_command_flags[COM_PROCESS_KILL]= CF_SKIP_WSREP_CHECK;
  server_command_flags[COM_SHUTDOWN]= CF_SKIP_WSREP_CHECK;
  server_command_flags[COM_SLEEP]= CF_SKIP_WSREP_CHECK;
  server_command_flags[COM_TIME]= CF_SKIP_WSREP_CHECK;
  server_command_flags[COM_INIT_DB]= CF_SKIP_WSREP_CHECK;
  server_command_flags[COM_END]= CF_SKIP_WSREP_CHECK;
  for (uint i= COM_MDB_GAP_BEG; i <= COM_MDB_GAP_END; i++)
  {
    server_command_flags[i]= CF_SKIP_WSREP_CHECK;
  }

  /*
    COM_QUERY, COM_SET_OPTION and COM_STMT_XXX are allowed to pass the early
    COM_xxx filter, they're checked later in mysql_execute_command().
  */
  server_command_flags[COM_QUERY]= CF_SKIP_WSREP_CHECK;
  server_command_flags[COM_SET_OPTION]= CF_SKIP_WSREP_CHECK;
  server_command_flags[COM_STMT_PREPARE]= CF_SKIP_QUESTIONS | CF_SKIP_WSREP_CHECK;
  server_command_flags[COM_STMT_EXECUTE]= CF_SKIP_WSREP_CHECK;
  server_command_flags[COM_STMT_FETCH]=   CF_SKIP_WSREP_CHECK;
  server_command_flags[COM_STMT_CLOSE]= CF_SKIP_QUESTIONS | CF_SKIP_WSREP_CHECK;
  server_command_flags[COM_STMT_RESET]= CF_SKIP_QUESTIONS | CF_SKIP_WSREP_CHECK;
  server_command_flags[COM_STMT_EXECUTE]= CF_SKIP_WSREP_CHECK;
  server_command_flags[COM_STMT_SEND_LONG_DATA]= CF_SKIP_WSREP_CHECK;
  server_command_flags[COM_REGISTER_SLAVE]= CF_SKIP_WSREP_CHECK;

  /* Initialize the sql command flags array. */
  memset(sql_command_flags, 0, sizeof(sql_command_flags));

  /*
    In general, DDL statements do not generate row events and do not go
    through a cache before being written to the binary log. However, the
    CREATE TABLE...SELECT is an exception because it may generate row
    events. For that reason,  the SQLCOM_CREATE_TABLE  which represents
    a CREATE TABLE, including the CREATE TABLE...SELECT, has the
    CF_CAN_GENERATE_ROW_EVENTS flag. The distinction between a regular
    CREATE TABLE and the CREATE TABLE...SELECT is made in other parts of
    the code, in particular in the Query_log_event's constructor.
  */
  sql_command_flags[SQLCOM_CREATE_TABLE]=   CF_CHANGES_DATA | CF_REEXECUTION_FRAGILE |
                                            CF_AUTO_COMMIT_TRANS | CF_REPORT_PROGRESS |
                                            CF_CAN_GENERATE_ROW_EVENTS |
                                            CF_SCHEMA_CHANGE;
  sql_command_flags[SQLCOM_CREATE_SEQUENCE]=  (CF_CHANGES_DATA |
                                            CF_REEXECUTION_FRAGILE |
                                            CF_AUTO_COMMIT_TRANS |
                                            CF_SCHEMA_CHANGE);
  sql_command_flags[SQLCOM_CREATE_INDEX]=   CF_CHANGES_DATA | CF_AUTO_COMMIT_TRANS |
                                            CF_ADMIN_COMMAND | CF_REPORT_PROGRESS;
  sql_command_flags[SQLCOM_ALTER_TABLE]=    CF_CHANGES_DATA | CF_WRITE_LOGS_COMMAND |
                                            CF_AUTO_COMMIT_TRANS | CF_REPORT_PROGRESS |
                                            CF_INSERTS_DATA | CF_ADMIN_COMMAND;
  sql_command_flags[SQLCOM_ALTER_SEQUENCE]= CF_CHANGES_DATA | CF_WRITE_LOGS_COMMAND |
                                            CF_AUTO_COMMIT_TRANS | CF_SCHEMA_CHANGE |
                                            CF_ADMIN_COMMAND;
  sql_command_flags[SQLCOM_TRUNCATE]=       CF_CHANGES_DATA | CF_WRITE_LOGS_COMMAND |
                                            CF_AUTO_COMMIT_TRANS;
  sql_command_flags[SQLCOM_DROP_TABLE]=     CF_CHANGES_DATA | CF_AUTO_COMMIT_TRANS | CF_SCHEMA_CHANGE;
  sql_command_flags[SQLCOM_DROP_SEQUENCE]=  CF_CHANGES_DATA | CF_AUTO_COMMIT_TRANS | CF_SCHEMA_CHANGE;
  sql_command_flags[SQLCOM_LOAD]=           CF_CHANGES_DATA | CF_REEXECUTION_FRAGILE |
                                            CF_CAN_GENERATE_ROW_EVENTS | CF_REPORT_PROGRESS |
                                            CF_INSERTS_DATA;
  sql_command_flags[SQLCOM_CREATE_DB]=      CF_CHANGES_DATA | CF_AUTO_COMMIT_TRANS | CF_DB_CHANGE;
  sql_command_flags[SQLCOM_DROP_DB]=        CF_CHANGES_DATA | CF_AUTO_COMMIT_TRANS | CF_DB_CHANGE;
  sql_command_flags[SQLCOM_CREATE_PACKAGE]= CF_CHANGES_DATA | CF_AUTO_COMMIT_TRANS;
  sql_command_flags[SQLCOM_DROP_PACKAGE]=   CF_CHANGES_DATA | CF_AUTO_COMMIT_TRANS;
  sql_command_flags[SQLCOM_CREATE_PACKAGE_BODY]= CF_CHANGES_DATA | CF_AUTO_COMMIT_TRANS;
  sql_command_flags[SQLCOM_DROP_PACKAGE_BODY]= CF_CHANGES_DATA | CF_AUTO_COMMIT_TRANS;
  sql_command_flags[SQLCOM_ALTER_DB_UPGRADE]= CF_AUTO_COMMIT_TRANS;
  sql_command_flags[SQLCOM_ALTER_DB]=       CF_CHANGES_DATA | CF_AUTO_COMMIT_TRANS | CF_DB_CHANGE;
  sql_command_flags[SQLCOM_RENAME_TABLE]=   CF_CHANGES_DATA | CF_AUTO_COMMIT_TRANS | CF_ADMIN_COMMAND;
  sql_command_flags[SQLCOM_DROP_INDEX]=     CF_CHANGES_DATA | CF_AUTO_COMMIT_TRANS |
                                            CF_REPORT_PROGRESS | CF_ADMIN_COMMAND;
  sql_command_flags[SQLCOM_CREATE_VIEW]=    CF_CHANGES_DATA | CF_REEXECUTION_FRAGILE |
                                            CF_AUTO_COMMIT_TRANS;
  sql_command_flags[SQLCOM_DROP_VIEW]=      CF_CHANGES_DATA | CF_AUTO_COMMIT_TRANS;
  sql_command_flags[SQLCOM_CREATE_TRIGGER]= CF_CHANGES_DATA | CF_AUTO_COMMIT_TRANS;
  sql_command_flags[SQLCOM_DROP_TRIGGER]=   CF_CHANGES_DATA | CF_AUTO_COMMIT_TRANS;
  sql_command_flags[SQLCOM_CREATE_EVENT]=   CF_CHANGES_DATA | CF_AUTO_COMMIT_TRANS;
  sql_command_flags[SQLCOM_ALTER_EVENT]=    CF_CHANGES_DATA | CF_AUTO_COMMIT_TRANS;
  sql_command_flags[SQLCOM_DROP_EVENT]=     CF_CHANGES_DATA | CF_AUTO_COMMIT_TRANS;

  sql_command_flags[SQLCOM_UPDATE]=	    CF_CHANGES_DATA | CF_REEXECUTION_FRAGILE |
                                            CF_CAN_GENERATE_ROW_EVENTS |
                                            CF_OPTIMIZER_TRACE |
                                            CF_CAN_BE_EXPLAINED |
                                            CF_UPDATES_DATA |
                                            CF_PS_ARRAY_BINDING_SAFE;
  sql_command_flags[SQLCOM_UPDATE_MULTI]=   CF_CHANGES_DATA | CF_REEXECUTION_FRAGILE |
                                            CF_CAN_GENERATE_ROW_EVENTS |
                                            CF_OPTIMIZER_TRACE |
                                            CF_CAN_BE_EXPLAINED |
                                            CF_UPDATES_DATA |
                                            CF_PS_ARRAY_BINDING_SAFE;
  sql_command_flags[SQLCOM_INSERT]=	    CF_CHANGES_DATA | CF_REEXECUTION_FRAGILE |
                                            CF_CAN_GENERATE_ROW_EVENTS |
                                            CF_OPTIMIZER_TRACE |
                                            CF_CAN_BE_EXPLAINED |
                                            CF_INSERTS_DATA |
                                            CF_PS_ARRAY_BINDING_SAFE |
                                            CF_PS_ARRAY_BINDING_OPTIMIZED;
  sql_command_flags[SQLCOM_INSERT_SELECT]=  CF_CHANGES_DATA | CF_REEXECUTION_FRAGILE |
                                            CF_CAN_GENERATE_ROW_EVENTS |
                                            CF_OPTIMIZER_TRACE |
                                            CF_CAN_BE_EXPLAINED |
                                            CF_INSERTS_DATA;
  sql_command_flags[SQLCOM_DELETE]=         CF_CHANGES_DATA | CF_REEXECUTION_FRAGILE |
                                            CF_CAN_GENERATE_ROW_EVENTS |
                                            CF_OPTIMIZER_TRACE |
                                            CF_CAN_BE_EXPLAINED |
                                            CF_DELETES_DATA |
                                            CF_PS_ARRAY_BINDING_SAFE;
  sql_command_flags[SQLCOM_DELETE_MULTI]=   CF_CHANGES_DATA | CF_REEXECUTION_FRAGILE |
                                            CF_CAN_GENERATE_ROW_EVENTS |
                                            CF_OPTIMIZER_TRACE |
                                            CF_CAN_BE_EXPLAINED |
                                            CF_DELETES_DATA;
  sql_command_flags[SQLCOM_REPLACE]=        CF_CHANGES_DATA | CF_REEXECUTION_FRAGILE |
                                            CF_CAN_GENERATE_ROW_EVENTS |
                                            CF_OPTIMIZER_TRACE |
                                            CF_CAN_BE_EXPLAINED |
                                            CF_INSERTS_DATA |
                                            CF_PS_ARRAY_BINDING_SAFE |
                                            CF_PS_ARRAY_BINDING_OPTIMIZED;
  sql_command_flags[SQLCOM_REPLACE_SELECT]= CF_CHANGES_DATA | CF_REEXECUTION_FRAGILE |
                                            CF_CAN_GENERATE_ROW_EVENTS |
                                            CF_OPTIMIZER_TRACE |
                                            CF_CAN_BE_EXPLAINED |
                                            CF_INSERTS_DATA;
  sql_command_flags[SQLCOM_SELECT]=         CF_REEXECUTION_FRAGILE |
                                            CF_CAN_GENERATE_ROW_EVENTS |
                                            CF_OPTIMIZER_TRACE |
                                            CF_CAN_BE_EXPLAINED;
  // (1) so that subquery is traced when doing "SET @var = (subquery)"
  /*
    @todo SQLCOM_SET_OPTION should have CF_CAN_GENERATE_ROW_EVENTS
    set, because it may invoke a stored function that generates row
    events. /Sven
  */
  sql_command_flags[SQLCOM_SET_OPTION]=     CF_REEXECUTION_FRAGILE |
                                            CF_AUTO_COMMIT_TRANS |
                                            CF_CAN_GENERATE_ROW_EVENTS |
                                            CF_OPTIMIZER_TRACE; // (1)
  // (1) so that subquery is traced when doing "DO @var := (subquery)"
  sql_command_flags[SQLCOM_DO]=             CF_REEXECUTION_FRAGILE |
                                            CF_CAN_GENERATE_ROW_EVENTS |
                                            CF_OPTIMIZER_TRACE; // (1)

  sql_command_flags[SQLCOM_SHOW_STATUS_PROC]= CF_STATUS_COMMAND | CF_REEXECUTION_FRAGILE;
  sql_command_flags[SQLCOM_SHOW_STATUS_PACKAGE]= CF_STATUS_COMMAND | CF_REEXECUTION_FRAGILE;
  sql_command_flags[SQLCOM_SHOW_STATUS_PACKAGE_BODY]= CF_STATUS_COMMAND | CF_REEXECUTION_FRAGILE;
  sql_command_flags[SQLCOM_SHOW_STATUS]=      CF_STATUS_COMMAND | CF_REEXECUTION_FRAGILE;
  sql_command_flags[SQLCOM_SHOW_DATABASES]=   CF_STATUS_COMMAND | CF_REEXECUTION_FRAGILE;
  sql_command_flags[SQLCOM_SHOW_TRIGGERS]=    CF_STATUS_COMMAND | CF_REEXECUTION_FRAGILE;
  sql_command_flags[SQLCOM_SHOW_EVENTS]=      CF_STATUS_COMMAND | CF_REEXECUTION_FRAGILE;
  sql_command_flags[SQLCOM_SHOW_OPEN_TABLES]= CF_STATUS_COMMAND | CF_REEXECUTION_FRAGILE;
  sql_command_flags[SQLCOM_SHOW_PLUGINS]=     CF_STATUS_COMMAND;
  sql_command_flags[SQLCOM_SHOW_GENERIC]=     CF_STATUS_COMMAND;
  sql_command_flags[SQLCOM_SHOW_FIELDS]=      CF_STATUS_COMMAND | CF_REEXECUTION_FRAGILE;
  sql_command_flags[SQLCOM_SHOW_KEYS]=        CF_STATUS_COMMAND | CF_REEXECUTION_FRAGILE;
  sql_command_flags[SQLCOM_SHOW_VARIABLES]=   CF_STATUS_COMMAND | CF_REEXECUTION_FRAGILE;
  sql_command_flags[SQLCOM_SHOW_CHARSETS]=    CF_STATUS_COMMAND | CF_REEXECUTION_FRAGILE;
  sql_command_flags[SQLCOM_SHOW_COLLATIONS]=  CF_STATUS_COMMAND | CF_REEXECUTION_FRAGILE;
  sql_command_flags[SQLCOM_SHOW_BINLOGS]=     CF_STATUS_COMMAND;
  sql_command_flags[SQLCOM_SHOW_SLAVE_HOSTS]= CF_STATUS_COMMAND;
  sql_command_flags[SQLCOM_SHOW_BINLOG_EVENTS]= CF_STATUS_COMMAND;
  sql_command_flags[SQLCOM_SHOW_STORAGE_ENGINES]= CF_STATUS_COMMAND;
  sql_command_flags[SQLCOM_SHOW_AUTHORS]=     CF_STATUS_COMMAND;
  sql_command_flags[SQLCOM_SHOW_CONTRIBUTORS]= CF_STATUS_COMMAND;
  sql_command_flags[SQLCOM_SHOW_PRIVILEGES]=  CF_STATUS_COMMAND;
  sql_command_flags[SQLCOM_SHOW_WARNS]=       CF_STATUS_COMMAND | CF_DIAGNOSTIC_STMT;
  sql_command_flags[SQLCOM_SHOW_ERRORS]=      CF_STATUS_COMMAND | CF_DIAGNOSTIC_STMT;
  sql_command_flags[SQLCOM_SHOW_ENGINE_STATUS]= CF_STATUS_COMMAND;
  sql_command_flags[SQLCOM_SHOW_ENGINE_MUTEX]= CF_STATUS_COMMAND;
  sql_command_flags[SQLCOM_SHOW_ENGINE_LOGS]= CF_STATUS_COMMAND;
  sql_command_flags[SQLCOM_SHOW_EXPLAIN]= CF_STATUS_COMMAND;
  sql_command_flags[SQLCOM_SHOW_PROCESSLIST]= CF_STATUS_COMMAND;
  sql_command_flags[SQLCOM_SHOW_GRANTS]=      CF_STATUS_COMMAND;
  sql_command_flags[SQLCOM_SHOW_CREATE_USER]= CF_STATUS_COMMAND;
  sql_command_flags[SQLCOM_SHOW_CREATE_DB]=   CF_STATUS_COMMAND;
  sql_command_flags[SQLCOM_SHOW_CREATE]=  CF_STATUS_COMMAND;
  sql_command_flags[SQLCOM_SHOW_BINLOG_STAT]= CF_STATUS_COMMAND;
  sql_command_flags[SQLCOM_SHOW_SLAVE_STAT]=  CF_STATUS_COMMAND;
  sql_command_flags[SQLCOM_SHOW_CREATE_PROC]= CF_STATUS_COMMAND;
  sql_command_flags[SQLCOM_SHOW_CREATE_FUNC]= CF_STATUS_COMMAND;
  sql_command_flags[SQLCOM_SHOW_CREATE_PACKAGE]= CF_STATUS_COMMAND;
  sql_command_flags[SQLCOM_SHOW_CREATE_PACKAGE_BODY]= CF_STATUS_COMMAND;
  sql_command_flags[SQLCOM_SHOW_CREATE_TRIGGER]=  CF_STATUS_COMMAND;
  sql_command_flags[SQLCOM_SHOW_STATUS_FUNC]= CF_STATUS_COMMAND | CF_REEXECUTION_FRAGILE;
  sql_command_flags[SQLCOM_SHOW_PROC_CODE]=   CF_STATUS_COMMAND;
  sql_command_flags[SQLCOM_SHOW_FUNC_CODE]=   CF_STATUS_COMMAND;
  sql_command_flags[SQLCOM_SHOW_PACKAGE_BODY_CODE]= CF_STATUS_COMMAND;
  sql_command_flags[SQLCOM_SHOW_CREATE_EVENT]= CF_STATUS_COMMAND;
  sql_command_flags[SQLCOM_SHOW_PROFILES]=    CF_STATUS_COMMAND;
  sql_command_flags[SQLCOM_SHOW_PROFILE]=     CF_STATUS_COMMAND;
  sql_command_flags[SQLCOM_BINLOG_BASE64_EVENT]= CF_STATUS_COMMAND | CF_CAN_GENERATE_ROW_EVENTS;
  sql_command_flags[SQLCOM_SHOW_TABLES]=       (CF_STATUS_COMMAND | CF_SHOW_TABLE_COMMAND | CF_REEXECUTION_FRAGILE);
  sql_command_flags[SQLCOM_SHOW_TABLE_STATUS]= (CF_STATUS_COMMAND | CF_SHOW_TABLE_COMMAND | CF_REEXECUTION_FRAGILE);


  sql_command_flags[SQLCOM_CREATE_USER]=       CF_CHANGES_DATA;
  sql_command_flags[SQLCOM_RENAME_USER]=       CF_CHANGES_DATA;
  sql_command_flags[SQLCOM_DROP_USER]=         CF_CHANGES_DATA;
  sql_command_flags[SQLCOM_ALTER_USER]=        CF_CHANGES_DATA;
  sql_command_flags[SQLCOM_CREATE_ROLE]=       CF_CHANGES_DATA;
  sql_command_flags[SQLCOM_GRANT]=             CF_CHANGES_DATA;
  sql_command_flags[SQLCOM_GRANT_ROLE]=        CF_CHANGES_DATA;
  sql_command_flags[SQLCOM_REVOKE]=            CF_CHANGES_DATA;
  sql_command_flags[SQLCOM_REVOKE_ROLE]=       CF_CHANGES_DATA;
  sql_command_flags[SQLCOM_OPTIMIZE]=          CF_CHANGES_DATA;
  sql_command_flags[SQLCOM_CREATE_FUNCTION]=   CF_CHANGES_DATA | CF_AUTO_COMMIT_TRANS;
  sql_command_flags[SQLCOM_CREATE_PROCEDURE]=  CF_CHANGES_DATA | CF_AUTO_COMMIT_TRANS;
  sql_command_flags[SQLCOM_CREATE_SPFUNCTION]= CF_CHANGES_DATA | CF_AUTO_COMMIT_TRANS;
  sql_command_flags[SQLCOM_DROP_PROCEDURE]=    CF_CHANGES_DATA | CF_AUTO_COMMIT_TRANS;
  sql_command_flags[SQLCOM_DROP_FUNCTION]=     CF_CHANGES_DATA | CF_AUTO_COMMIT_TRANS;
  sql_command_flags[SQLCOM_ALTER_PROCEDURE]=   CF_CHANGES_DATA | CF_AUTO_COMMIT_TRANS;
  sql_command_flags[SQLCOM_ALTER_FUNCTION]=    CF_CHANGES_DATA | CF_AUTO_COMMIT_TRANS;
  sql_command_flags[SQLCOM_INSTALL_PLUGIN]=    CF_CHANGES_DATA | CF_AUTO_COMMIT_TRANS;
  sql_command_flags[SQLCOM_UNINSTALL_PLUGIN]=  CF_CHANGES_DATA | CF_AUTO_COMMIT_TRANS;

  /*
    The following is used to preserver CF_ROW_COUNT during the
    a CALL or EXECUTE statement, so the value generated by the
    last called (or executed) statement is preserved.
    See mysql_execute_command() for how CF_ROW_COUNT is used.
  */
  /*
    (1): without it, in "CALL some_proc((subq))", subquery would not be
    traced.
  */
  sql_command_flags[SQLCOM_CALL]=      CF_REEXECUTION_FRAGILE |
                                       CF_CAN_GENERATE_ROW_EVENTS |
                                       CF_OPTIMIZER_TRACE; // (1)
  sql_command_flags[SQLCOM_EXECUTE]=   CF_CAN_GENERATE_ROW_EVENTS;
  sql_command_flags[SQLCOM_EXECUTE_IMMEDIATE]= CF_CAN_GENERATE_ROW_EVENTS;
  sql_command_flags[SQLCOM_COMPOUND]=  CF_CAN_GENERATE_ROW_EVENTS;

  /*
    We don't want to change to statement based replication for these commands
  */
  sql_command_flags[SQLCOM_ROLLBACK]|= CF_FORCE_ORIGINAL_BINLOG_FORMAT;
  /* We don't want to replicate ALTER TABLE for temp tables in row format */
  sql_command_flags[SQLCOM_ALTER_TABLE]|= CF_FORCE_ORIGINAL_BINLOG_FORMAT;
  /* We don't want to replicate TRUNCATE for temp tables in row format */
  sql_command_flags[SQLCOM_TRUNCATE]|= CF_FORCE_ORIGINAL_BINLOG_FORMAT;
  /* We don't want to replicate DROP for temp tables in row format */
  sql_command_flags[SQLCOM_DROP_TABLE]|= CF_FORCE_ORIGINAL_BINLOG_FORMAT;
  sql_command_flags[SQLCOM_DROP_SEQUENCE]|= CF_FORCE_ORIGINAL_BINLOG_FORMAT;
  /* We don't want to replicate CREATE/DROP INDEX for temp tables in row format */
  sql_command_flags[SQLCOM_CREATE_INDEX]|= CF_FORCE_ORIGINAL_BINLOG_FORMAT;
  sql_command_flags[SQLCOM_DROP_INDEX]|= CF_FORCE_ORIGINAL_BINLOG_FORMAT;
  /* One can change replication mode with SET */
  sql_command_flags[SQLCOM_SET_OPTION]|= CF_FORCE_ORIGINAL_BINLOG_FORMAT;

  /*
    The following admin table operations are allowed
    on log tables.
  */
  sql_command_flags[SQLCOM_REPAIR]=    CF_WRITE_LOGS_COMMAND | CF_AUTO_COMMIT_TRANS |
                                       CF_REPORT_PROGRESS | CF_ADMIN_COMMAND;
  sql_command_flags[SQLCOM_OPTIMIZE]|= CF_WRITE_LOGS_COMMAND | CF_AUTO_COMMIT_TRANS |
                                       CF_REPORT_PROGRESS | CF_ADMIN_COMMAND;
  sql_command_flags[SQLCOM_ANALYZE]=   CF_WRITE_LOGS_COMMAND | CF_AUTO_COMMIT_TRANS |
                                       CF_REPORT_PROGRESS | CF_ADMIN_COMMAND;
  sql_command_flags[SQLCOM_CHECK]=     CF_WRITE_LOGS_COMMAND | CF_AUTO_COMMIT_TRANS |
                                       CF_REPORT_PROGRESS | CF_ADMIN_COMMAND;
  sql_command_flags[SQLCOM_CHECKSUM]=  CF_REPORT_PROGRESS;

  sql_command_flags[SQLCOM_CREATE_USER]|=       CF_AUTO_COMMIT_TRANS;
  sql_command_flags[SQLCOM_ALTER_USER]|=        CF_AUTO_COMMIT_TRANS;
  sql_command_flags[SQLCOM_DROP_USER]|=         CF_AUTO_COMMIT_TRANS;
  sql_command_flags[SQLCOM_RENAME_USER]|=       CF_AUTO_COMMIT_TRANS;
  sql_command_flags[SQLCOM_CREATE_ROLE]|=       CF_AUTO_COMMIT_TRANS;
  sql_command_flags[SQLCOM_DROP_ROLE]|=         CF_AUTO_COMMIT_TRANS;
  sql_command_flags[SQLCOM_REVOKE]|=            CF_AUTO_COMMIT_TRANS;
  sql_command_flags[SQLCOM_REVOKE_ALL]=         CF_AUTO_COMMIT_TRANS;
  sql_command_flags[SQLCOM_REVOKE_ROLE]|=       CF_AUTO_COMMIT_TRANS;
  sql_command_flags[SQLCOM_GRANT]|=             CF_AUTO_COMMIT_TRANS;
  sql_command_flags[SQLCOM_GRANT_ROLE]|=        CF_AUTO_COMMIT_TRANS;

  sql_command_flags[SQLCOM_FLUSH]=              CF_AUTO_COMMIT_TRANS;
  sql_command_flags[SQLCOM_RESET]=              CF_AUTO_COMMIT_TRANS;
  sql_command_flags[SQLCOM_CREATE_SERVER]=      CF_AUTO_COMMIT_TRANS;
  sql_command_flags[SQLCOM_ALTER_SERVER]=       CF_AUTO_COMMIT_TRANS;
  sql_command_flags[SQLCOM_DROP_SERVER]=        CF_AUTO_COMMIT_TRANS;
  sql_command_flags[SQLCOM_BACKUP]=             CF_AUTO_COMMIT_TRANS;
  sql_command_flags[SQLCOM_BACKUP_LOCK]=        CF_AUTO_COMMIT_TRANS;

  /*
    The following statements can deal with temporary tables,
    so temporary tables should be pre-opened for those statements to
    simplify privilege checking.

    There are other statements that deal with temporary tables and open
    them, but which are not listed here. The thing is that the order of
    pre-opening temporary tables for those statements is somewhat custom.

    Note that SQLCOM_RENAME_TABLE should not be in this list!
  */
  sql_command_flags[SQLCOM_CREATE_TABLE]|=    CF_PREOPEN_TMP_TABLES;
  sql_command_flags[SQLCOM_CREATE_INDEX]|=    CF_PREOPEN_TMP_TABLES;
  sql_command_flags[SQLCOM_ALTER_TABLE]|=     CF_PREOPEN_TMP_TABLES;
  sql_command_flags[SQLCOM_TRUNCATE]|=        CF_PREOPEN_TMP_TABLES;
  sql_command_flags[SQLCOM_LOAD]|=            CF_PREOPEN_TMP_TABLES;
  sql_command_flags[SQLCOM_DROP_INDEX]|=      CF_PREOPEN_TMP_TABLES;
  sql_command_flags[SQLCOM_UPDATE]|=          CF_PREOPEN_TMP_TABLES;
  sql_command_flags[SQLCOM_UPDATE_MULTI]|=    CF_PREOPEN_TMP_TABLES;
  sql_command_flags[SQLCOM_INSERT_SELECT]|=   CF_PREOPEN_TMP_TABLES;
  sql_command_flags[SQLCOM_DELETE]|=          CF_PREOPEN_TMP_TABLES;
  sql_command_flags[SQLCOM_DELETE_MULTI]|=    CF_PREOPEN_TMP_TABLES;
  sql_command_flags[SQLCOM_REPLACE_SELECT]|=  CF_PREOPEN_TMP_TABLES;
  sql_command_flags[SQLCOM_SELECT]|=          CF_PREOPEN_TMP_TABLES;
  sql_command_flags[SQLCOM_SET_OPTION]|=      CF_PREOPEN_TMP_TABLES;
  sql_command_flags[SQLCOM_DO]|=              CF_PREOPEN_TMP_TABLES;
  sql_command_flags[SQLCOM_HA_OPEN]|=         CF_PREOPEN_TMP_TABLES;
  sql_command_flags[SQLCOM_CALL]|=            CF_PREOPEN_TMP_TABLES;
  sql_command_flags[SQLCOM_CHECKSUM]|=        CF_PREOPEN_TMP_TABLES;
  sql_command_flags[SQLCOM_ANALYZE]|=         CF_PREOPEN_TMP_TABLES;
  sql_command_flags[SQLCOM_CHECK]|=           CF_PREOPEN_TMP_TABLES;
  sql_command_flags[SQLCOM_OPTIMIZE]|=        CF_PREOPEN_TMP_TABLES;
  sql_command_flags[SQLCOM_REPAIR]|=          CF_PREOPEN_TMP_TABLES;
  sql_command_flags[SQLCOM_PRELOAD_KEYS]|=    CF_PREOPEN_TMP_TABLES;
  sql_command_flags[SQLCOM_ASSIGN_TO_KEYCACHE]|= CF_PREOPEN_TMP_TABLES;

  /*
    DDL statements that should start with closing opened handlers.

    We use this flag only for statements for which open HANDLERs
    have to be closed before temporary tables are pre-opened.
  */
  sql_command_flags[SQLCOM_CREATE_TABLE]|=    CF_HA_CLOSE;
  sql_command_flags[SQLCOM_CREATE_SEQUENCE]|= CF_HA_CLOSE;
  sql_command_flags[SQLCOM_DROP_TABLE]|=      CF_HA_CLOSE;
  sql_command_flags[SQLCOM_DROP_SEQUENCE]|=   CF_HA_CLOSE;
  sql_command_flags[SQLCOM_ALTER_TABLE]|=     CF_HA_CLOSE;
  sql_command_flags[SQLCOM_TRUNCATE]|=        CF_HA_CLOSE;
  sql_command_flags[SQLCOM_REPAIR]|=          CF_HA_CLOSE;
  sql_command_flags[SQLCOM_OPTIMIZE]|=        CF_HA_CLOSE;
  sql_command_flags[SQLCOM_ANALYZE]|=         CF_HA_CLOSE;
  sql_command_flags[SQLCOM_CHECK]|=           CF_HA_CLOSE;
  sql_command_flags[SQLCOM_CREATE_INDEX]|=    CF_HA_CLOSE;
  sql_command_flags[SQLCOM_DROP_INDEX]|=      CF_HA_CLOSE;
  sql_command_flags[SQLCOM_PRELOAD_KEYS]|=    CF_HA_CLOSE;
  sql_command_flags[SQLCOM_ASSIGN_TO_KEYCACHE]|=  CF_HA_CLOSE;

  /*
    Mark statements that always are disallowed in read-only
    transactions. Note that according to the SQL standard,
    even temporary table DDL should be disallowed.
  */
  sql_command_flags[SQLCOM_CREATE_TABLE]|=     CF_DISALLOW_IN_RO_TRANS;
  sql_command_flags[SQLCOM_CREATE_SEQUENCE]|=  CF_DISALLOW_IN_RO_TRANS;
  sql_command_flags[SQLCOM_ALTER_TABLE]|=      CF_DISALLOW_IN_RO_TRANS;
  sql_command_flags[SQLCOM_DROP_TABLE]|=       CF_DISALLOW_IN_RO_TRANS;
  sql_command_flags[SQLCOM_DROP_SEQUENCE]|=    CF_DISALLOW_IN_RO_TRANS;
  sql_command_flags[SQLCOM_RENAME_TABLE]|=     CF_DISALLOW_IN_RO_TRANS;
  sql_command_flags[SQLCOM_CREATE_INDEX]|=     CF_DISALLOW_IN_RO_TRANS;
  sql_command_flags[SQLCOM_DROP_INDEX]|=       CF_DISALLOW_IN_RO_TRANS;
  sql_command_flags[SQLCOM_CREATE_DB]|=        CF_DISALLOW_IN_RO_TRANS;
  sql_command_flags[SQLCOM_DROP_DB]|=          CF_DISALLOW_IN_RO_TRANS;
  sql_command_flags[SQLCOM_CREATE_PACKAGE]|=   CF_DISALLOW_IN_RO_TRANS;
  sql_command_flags[SQLCOM_DROP_PACKAGE]|=     CF_DISALLOW_IN_RO_TRANS;
  sql_command_flags[SQLCOM_CREATE_PACKAGE_BODY]|= CF_DISALLOW_IN_RO_TRANS;
  sql_command_flags[SQLCOM_DROP_PACKAGE_BODY]|= CF_DISALLOW_IN_RO_TRANS;
  sql_command_flags[SQLCOM_ALTER_DB_UPGRADE]|= CF_DISALLOW_IN_RO_TRANS;
  sql_command_flags[SQLCOM_ALTER_DB]|=         CF_DISALLOW_IN_RO_TRANS;
  sql_command_flags[SQLCOM_CREATE_VIEW]|=      CF_DISALLOW_IN_RO_TRANS;
  sql_command_flags[SQLCOM_DROP_VIEW]|=        CF_DISALLOW_IN_RO_TRANS;
  sql_command_flags[SQLCOM_CREATE_TRIGGER]|=   CF_DISALLOW_IN_RO_TRANS;
  sql_command_flags[SQLCOM_DROP_TRIGGER]|=     CF_DISALLOW_IN_RO_TRANS;
  sql_command_flags[SQLCOM_CREATE_EVENT]|=     CF_DISALLOW_IN_RO_TRANS;
  sql_command_flags[SQLCOM_ALTER_EVENT]|=      CF_DISALLOW_IN_RO_TRANS;
  sql_command_flags[SQLCOM_DROP_EVENT]|=       CF_DISALLOW_IN_RO_TRANS;
  sql_command_flags[SQLCOM_CREATE_USER]|=      CF_DISALLOW_IN_RO_TRANS;
  sql_command_flags[SQLCOM_ALTER_USER]|=       CF_DISALLOW_IN_RO_TRANS;
  sql_command_flags[SQLCOM_RENAME_USER]|=      CF_DISALLOW_IN_RO_TRANS;
  sql_command_flags[SQLCOM_DROP_USER]|=        CF_DISALLOW_IN_RO_TRANS;
  sql_command_flags[SQLCOM_CREATE_SERVER]|=    CF_DISALLOW_IN_RO_TRANS;
  sql_command_flags[SQLCOM_ALTER_SERVER]|=     CF_DISALLOW_IN_RO_TRANS;
  sql_command_flags[SQLCOM_DROP_SERVER]|=      CF_DISALLOW_IN_RO_TRANS;
  sql_command_flags[SQLCOM_CREATE_FUNCTION]|=  CF_DISALLOW_IN_RO_TRANS;
  sql_command_flags[SQLCOM_CREATE_PROCEDURE]|= CF_DISALLOW_IN_RO_TRANS;
  sql_command_flags[SQLCOM_CREATE_SPFUNCTION]|=CF_DISALLOW_IN_RO_TRANS;
  sql_command_flags[SQLCOM_DROP_PROCEDURE]|=   CF_DISALLOW_IN_RO_TRANS;
  sql_command_flags[SQLCOM_DROP_FUNCTION]|=    CF_DISALLOW_IN_RO_TRANS;
  sql_command_flags[SQLCOM_ALTER_PROCEDURE]|=  CF_DISALLOW_IN_RO_TRANS;
  sql_command_flags[SQLCOM_ALTER_FUNCTION]|=   CF_DISALLOW_IN_RO_TRANS;
  sql_command_flags[SQLCOM_TRUNCATE]|=         CF_DISALLOW_IN_RO_TRANS;
  sql_command_flags[SQLCOM_ALTER_TABLESPACE]|= CF_DISALLOW_IN_RO_TRANS;
  sql_command_flags[SQLCOM_REPAIR]|=           CF_DISALLOW_IN_RO_TRANS;
  sql_command_flags[SQLCOM_OPTIMIZE]|=         CF_DISALLOW_IN_RO_TRANS;
  sql_command_flags[SQLCOM_GRANT]|=            CF_DISALLOW_IN_RO_TRANS;
  sql_command_flags[SQLCOM_REVOKE]|=           CF_DISALLOW_IN_RO_TRANS;
  sql_command_flags[SQLCOM_REVOKE_ALL]|=       CF_DISALLOW_IN_RO_TRANS;
  sql_command_flags[SQLCOM_INSTALL_PLUGIN]|=   CF_DISALLOW_IN_RO_TRANS;
  sql_command_flags[SQLCOM_UNINSTALL_PLUGIN]|= CF_DISALLOW_IN_RO_TRANS;
#ifdef WITH_WSREP
  /*
    Statements for which some errors are ignored when
    wsrep_ignore_apply_errors = WSREP_IGNORE_ERRORS_ON_RECONCILING_DDL
  */
  sql_command_flags[SQLCOM_DROP_DB]|=          CF_WSREP_MAY_IGNORE_ERRORS;
  sql_command_flags[SQLCOM_DROP_TABLE]|=       CF_WSREP_MAY_IGNORE_ERRORS;
  sql_command_flags[SQLCOM_DROP_INDEX]|=       CF_WSREP_MAY_IGNORE_ERRORS;
  sql_command_flags[SQLCOM_ALTER_TABLE]|=      CF_WSREP_MAY_IGNORE_ERRORS;
#endif /* WITH_WSREP */
}

bool sqlcom_can_generate_row_events(const THD *thd)
{
  return (sql_command_flags[thd->lex->sql_command] &
          CF_CAN_GENERATE_ROW_EVENTS);
}
 
bool is_update_query(enum enum_sql_command command)
{
  DBUG_ASSERT(command <= SQLCOM_END);
  return (sql_command_flags[command] & CF_CHANGES_DATA) != 0;
}

/**
  Check if a sql command is allowed to write to log tables.
  @param command The SQL command
  @return true if writing is allowed
*/
bool is_log_table_write_query(enum enum_sql_command command)
{
  DBUG_ASSERT(command <= SQLCOM_END);
  return (sql_command_flags[command] & CF_WRITE_LOGS_COMMAND) != 0;
}

void execute_init_command(THD *thd, LEX_STRING *init_command,
                          mysql_rwlock_t *var_lock)
{
  Vio* save_vio;
  ulonglong save_client_capabilities;

  mysql_rwlock_rdlock(var_lock);
  if (!init_command->length)
  {
    mysql_rwlock_unlock(var_lock);
    return;
  }

  /*
    copy the value under a lock, and release the lock.
    init_command has to be executed without a lock held,
    as it may try to change itself
  */
  size_t len= init_command->length;
  char *buf= thd->strmake(init_command->str, len);
  mysql_rwlock_unlock(var_lock);

  THD_STAGE_INFO(thd, stage_execution_of_init_command);
  save_client_capabilities= thd->client_capabilities;
  thd->client_capabilities|= CLIENT_MULTI_QUERIES;
  /*
    We don't need return result of execution to client side.
    To forbid this we should set thd->net.vio to 0.
  */
  save_vio= thd->net.vio;
  thd->net.vio= 0;
  thd->clear_error(1);
  dispatch_command(COM_QUERY, thd, buf, (uint)len);
  thd->client_capabilities= save_client_capabilities;
  thd->net.vio= save_vio;

}


static char *fgets_fn(char *buffer, size_t size, fgets_input_t input, int *error)
{
  MYSQL_FILE *in= static_cast<MYSQL_FILE*> (input);
  char *line= mysql_file_fgets(buffer, (int)size, in);
  if (unlikely(error))
    *error= (line == NULL) ? ferror(in->m_file) : 0;
  return line;
}


int bootstrap(MYSQL_FILE *file)
{
  int bootstrap_error= 0;
  DBUG_ENTER("handle_bootstrap");

  THD *thd= new THD(next_thread_id());
  char *buffer= new char[MAX_BOOTSTRAP_QUERY_SIZE];
#ifdef WITH_WSREP
  thd->variables.wsrep_on= 0;
#endif
  thd->bootstrap=1;
  my_net_init(&thd->net,(st_vio*) 0, thd, MYF(0));
  thd->max_client_packet_length= thd->net.max_packet;
  thd->security_ctx->master_access= ALL_KNOWN_ACL;

#ifndef EMBEDDED_LIBRARY
  mysql_thread_set_psi_id(thd->thread_id);
#else
  thd->mysql= 0;
#endif

  /* The following must be called before DBUG_ENTER */
  thd->thread_stack= (char*) &thd;
  thd->store_globals();

  thd->security_ctx->user= (char*) my_strdup(key_memory_MPVIO_EXT_auth_info,
                                             "boot", MYF(MY_WME));
  thd->security_ctx->priv_user[0]= thd->security_ctx->priv_host[0]=
    thd->security_ctx->priv_role[0]= 0;
  /*
    Make the "client" handle multiple results. This is necessary
    to enable stored procedures with SELECTs and Dynamic SQL
    in init-file.
  */
  thd->client_capabilities|= CLIENT_MULTI_RESULTS;

  thd->init_for_queries();

  for ( ; ; )
  {
    buffer[0]= 0;
    int rc, length;
    char *query;
    int error= 0;

    rc= read_bootstrap_query(buffer, &length, file, fgets_fn, 0, &error);

    if (rc == READ_BOOTSTRAP_EOF)
      break;
    /*
      Check for bootstrap file errors. SQL syntax errors will be
      caught below.
    */
    if (rc != READ_BOOTSTRAP_SUCCESS)
    {
      /*
        mysql_parse() may have set a successful error status for the previous
        query. We must clear the error status to report the bootstrap error.
      */
      thd->get_stmt_da()->reset_diagnostics_area();

      /* Get the nearest query text for reference. */
      char *err_ptr= buffer + (length <= MAX_BOOTSTRAP_ERROR_LEN ?
                                        0 : (length - MAX_BOOTSTRAP_ERROR_LEN));
      switch (rc)
      {
      case READ_BOOTSTRAP_ERROR:
        my_printf_error(ER_UNKNOWN_ERROR, "Bootstrap file error, return code (%d). "
                        "Nearest query: '%s'", MYF(0), error, err_ptr);
        break;

      case READ_BOOTSTRAP_QUERY_SIZE:
        my_printf_error(ER_UNKNOWN_ERROR, "Bootstrap file error. Query size "
                        "exceeded %d bytes near '%s'.", MYF(0),
                        MAX_BOOTSTRAP_QUERY_SIZE, err_ptr);
        break;

      default:
        DBUG_ASSERT(false);
        break;
      }

      thd->protocol->end_statement();
      bootstrap_error= 1;
      break;
    }

    query= (char *) thd->memdup_w_gap(buffer, length + 1,
                                      thd->db.length + 1 +
                                      QUERY_CACHE_DB_LENGTH_SIZE +
                                      QUERY_CACHE_FLAGS_SIZE);
    size_t db_len= 0;
    memcpy(query + length + 1, (char *) &db_len, sizeof(size_t));
    thd->set_query_and_id(query, length, thd->charset(), next_query_id());
    int2store(query + length + 1, 0);           // No db in bootstrap
    DBUG_PRINT("query",("%-.4096s",thd->query()));
#if defined(ENABLED_PROFILING)
    thd->profiling.start_new_query();
    thd->profiling.set_query_source(thd->query(), length);
#endif

    thd->set_time();
    Parser_state parser_state;
    if (parser_state.init(thd, thd->query(), length))
    {
      thd->protocol->end_statement();
      bootstrap_error= 1;
      break;
    }

    mysql_parse(thd, thd->query(), length, &parser_state);

    bootstrap_error= thd->is_error();
    thd->protocol->end_statement();

#if defined(ENABLED_PROFILING)
    thd->profiling.finish_current_query();
#endif
    delete_explain_query(thd->lex);

    if (unlikely(bootstrap_error))
      break;

    thd->reset_kill_query();  /* Ensure that killed_errmsg is released */
    free_root(thd->mem_root,MYF(MY_KEEP_PREALLOC));
    thd->lex->restore_set_statement_var();
  }
  delete thd;
  delete[] buffer;
  DBUG_RETURN(bootstrap_error);
}


/* This works because items are allocated on THD::mem_root */

void free_items(Item *item)
{
  Item *next;
  DBUG_ENTER("free_items");
  for (; item ; item=next)
  {
    next=item->next;
    item->delete_self();
  }
  DBUG_VOID_RETURN;
}

/**
   This works because items are allocated on THD::mem_root.
   @note The function also handles null pointers (empty list).
*/
void cleanup_items(Item *item)
{
  DBUG_ENTER("cleanup_items");  
  for (; item ; item=item->next)
    item->cleanup();
  DBUG_VOID_RETURN;
}

#ifdef WITH_WSREP
static bool wsrep_tables_accessible_when_detached(const TABLE_LIST *tables)
{
  for (const TABLE_LIST *table= tables; table; table= table->next_global)
  {
    if (get_table_category(Lex_ident_db(table->db),
                           Lex_ident_table(table->table_name))
                           < TABLE_CATEGORY_INFORMATION)
      return false;
  }
  return tables != NULL;
}

static bool wsrep_command_no_result(char command)
{
  return (command == COM_STMT_FETCH            ||
          command == COM_STMT_SEND_LONG_DATA   ||
          command == COM_STMT_CLOSE);
}
#endif /* WITH_WSREP */
#ifndef EMBEDDED_LIBRARY
static enum enum_server_command fetch_command(THD *thd, char *packet)
{
  enum enum_server_command
    command= (enum enum_server_command) (uchar) packet[0];
  DBUG_ENTER("fetch_command");

  if (command >= COM_END ||
      (command >= COM_MDB_GAP_BEG && command <= COM_MDB_GAP_END))
    command= COM_END;				// Wrong command

  DBUG_PRINT("info",("Command on %s = %d (%s)",
                     vio_description(thd->net.vio), command,
                     command_name[command].str));
  DBUG_RETURN(command);
}

/**
  Read one command from connection and execute it (query or simple command).
  This function is to be used by different schedulers (one-thread-per-connection,
  pool-of-threads)

  For profiling to work, it must never be called recursively.

  @param thd - client connection context

  @param blocking - wait for command to finish.
                    if false (nonblocking), then the function might
                    return when command is "half-finished", with
                    DISPATCH_COMMAND_WOULDBLOCK.
                    Currenly, this can *only* happen when using
                    threadpool. The command will resume, after all outstanding
                    async operations (i.e group commit) finish.
                    Threadpool scheduler takes care of "resume".

  @retval
    DISPATCH_COMMAND_SUCCESS - success
  @retval
    DISPATCH_COMMAND_CLOSE_CONNECTION  request of THD shutdown
          (s. dispatch_command() description)
  @retval
    DISPATCH_COMMAND_WOULDBLOCK - need to wait for asynchronous operations
                                  to finish. Only returned if parameter
                                  'blocking' is false.
*/

dispatch_command_return do_command(THD *thd, bool blocking)
{
  dispatch_command_return return_value;
  char *packet= 0;
  ulong packet_length;
  NET *net= &thd->net;
  enum enum_server_command command;
  DBUG_ENTER("do_command");

#ifdef WITH_WSREP
  DBUG_ASSERT(!thd->async_state.pending_ops() ||
              (WSREP(thd) &&
               thd->wsrep_trx().state() == wsrep::transaction::s_aborted));
#else
  DBUG_ASSERT(!thd->async_state.pending_ops());
#endif

  if (thd->async_state.m_state == thd_async_state::enum_async_state::RESUMED)
  {
    /*
     Resuming previously suspended command.
     Restore the state
    */
    command = thd->async_state.m_command;
    packet = thd->async_state.m_packet.str;
    packet_length = (ulong)thd->async_state.m_packet.length;
    goto resume;
  }

  /*
    indicator of uninitialized lex => normal flow of errors handling
    (see my_message_sql)
  */
  thd->lex->current_select= 0;

  /*
    This thread will do a blocking read from the client which
    will be interrupted when the next command is received from
    the client, the connection is closed or "net_wait_timeout"
    number of seconds has passed.
  */
  if (!thd->skip_wait_timeout)
    my_net_set_read_timeout(net, thd->get_net_wait_timeout());

  /* Errors and diagnostics are cleared once here before query */
  thd->clear_error(1);

  net_new_transaction(net);

  /* Save for user statistics */
  thd->start_bytes_received= thd->status_var.bytes_received;

  /*
    Synchronization point for testing of KILL_CONNECTION.
    This sync point can wait here, to simulate slow code execution
    between the last test of thd->killed and blocking in read().

    The goal of this test is to verify that a connection does not
    hang, if it is killed at this point of execution.
    (Bug#37780 - main.kill fails randomly)

    Note that the sync point wait itself will be terminated by a
    kill. In this case it consumes a condition broadcast, but does
    not change anything else. The consumed broadcast should not
    matter here, because the read/recv() below doesn't use it.
  */
  DEBUG_SYNC(thd, "before_do_command_net_read");

  packet_length= my_net_read_packet(net, 1);

  if (unlikely(packet_length == packet_error))
  {
    DBUG_PRINT("info",("Got error %d reading command from socket %s",
		       net->error,
		       vio_description(net->vio)));

    /* Instrument this broken statement as "statement/com/error" */
    thd->m_statement_psi= MYSQL_REFINE_STATEMENT(thd->m_statement_psi,
                                                 com_statement_info[COM_END].
                                                 m_key);


    /* Check if we can continue without closing the connection */

    /* The error must be set. */
    DBUG_ASSERT(thd->is_error());
    thd->protocol->end_statement();

    /* Mark the statement completed. */
    MYSQL_END_STATEMENT(thd->m_statement_psi, thd->get_stmt_da());
    thd->m_statement_psi= NULL;
    thd->m_digest= NULL;

    if (net->error != 3)
    {
      return_value= DISPATCH_COMMAND_CLOSE_CONNECTION;     // We have to close it.
      goto out;
    }

    net->error= 0;
    return_value= DISPATCH_COMMAND_SUCCESS;
    goto out;
  }

  packet= (char*) net->read_pos;
  /*
    'packet_length' contains length of data, as it was stored in packet
    header. In case of malformed header, my_net_read returns zero.
    If packet_length is not zero, my_net_read ensures that the returned
    number of bytes was actually read from network.
    There is also an extra safety measure in my_net_read:
    it sets packet[packet_length]= 0, but only for non-zero packets.
  */
  if (packet_length == 0)                       /* safety */
  {
    /* Initialize with COM_SLEEP packet */
    packet[0]= (uchar) COM_SLEEP;
    packet_length= 1;
  }
  /* Do not rely on my_net_read, extra safety against programming errors. */
  packet[packet_length]= '\0';                  /* safety */


  command= fetch_command(thd, packet);

#ifdef WITH_WSREP
  DEBUG_SYNC(thd, "wsrep_before_before_command");
  /*
    If this command does not return a result, then we
    instruct wsrep_before_command() to skip result handling.
    This causes BF aborted transaction to roll back but keep
    the error state until next command which is able to return
    a result to the client.
  */
  if (unlikely(wsrep_service_started) &&
      wsrep_before_command(thd, wsrep_command_no_result(command)))
  {
    /*
      Aborted by background rollbacker thread.
      Handle error here and jump straight to out.
      Notice that thd->store_globals() is called
      in wsrep_before_command().
    */
    WSREP_LOG_THD(thd, "enter found BF aborted");
    DBUG_ASSERT(!thd->mdl_context.has_transactional_locks());
    DBUG_ASSERT(!thd->get_stmt_da()->is_set());
    /* We let COM_QUIT and COM_STMT_CLOSE to execute even if wsrep aborted. */
    if (command == COM_STMT_EXECUTE)
    {
      WSREP_DEBUG("PS BF aborted at do_command");
      thd->wsrep_delayed_BF_abort= true;
    }
    if (command != COM_STMT_CLOSE   &&
	command != COM_STMT_EXECUTE &&
        command != COM_QUIT)
    {
      my_error(ER_LOCK_DEADLOCK, MYF(0));
      WSREP_DEBUG("Deadlock error for: %s", thd->query());
      thd->reset_killed();
      thd->mysys_var->abort     = 0;
      thd->wsrep_retry_counter  = 0;

      /* Instrument this broken statement as "statement/com/error" */
      thd->m_statement_psi= MYSQL_REFINE_STATEMENT(thd->m_statement_psi,
                                                 com_statement_info[COM_END].
                                                 m_key);

      thd->protocol->end_statement();

      /* Mark the statement completed. */
      MYSQL_END_STATEMENT(thd->m_statement_psi, thd->get_stmt_da());
      thd->m_statement_psi= NULL;
      thd->m_digest= NULL;
      return_value= DISPATCH_COMMAND_SUCCESS;

      wsrep_after_command_before_result(thd);
      goto out;
    }
  }

  if (WSREP(thd))
  {
    /*
     * bail out if DB snapshot has not been installed. We however,
     * allow queries "SET" and "SHOW", they are trapped later in execute_command
     */
    if (!(thd->wsrep_applier) &&
        (!wsrep_ready_get() || wsrep_reject_queries != WSREP_REJECT_NONE) &&
        (server_command_flags[command] & CF_SKIP_WSREP_CHECK) == 0)
    {
      my_message(ER_UNKNOWN_COM_ERROR,
                 "WSREP has not yet prepared node for application use", MYF(0));
      thd->protocol->end_statement();

      /* Performance Schema Interface instrumentation end. */
      MYSQL_END_STATEMENT(thd->m_statement_psi, thd->get_stmt_da());
      thd->m_statement_psi= NULL;
      thd->m_digest= NULL;

      return_value= DISPATCH_COMMAND_SUCCESS;
      wsrep_after_command_before_result(thd);
      goto out;
    }
  }
#endif /* WITH_WSREP */
  /* Restore read timeout value */
  my_net_set_read_timeout(net, thd->variables.net_read_timeout);

  DBUG_ASSERT(packet_length);
  DBUG_ASSERT(!thd->apc_target.is_enabled());

resume:
  return_value= dispatch_command(command, thd, packet+1,
                                 (uint) (packet_length-1), blocking);
  if (return_value == DISPATCH_COMMAND_WOULDBLOCK)
  {
    /* Save current state, and resume later.*/
    thd->async_state.m_command= command;
    thd->async_state.m_packet={packet,packet_length};
    DBUG_RETURN(return_value);
  }

  DBUG_ASSERT(!thd->apc_target.is_enabled());

out:
  thd->lex->restore_set_statement_var();
  /* The statement instrumentation must be closed in all cases. */
  DBUG_ASSERT(thd->m_digest == NULL);
  DBUG_ASSERT(thd->m_statement_psi == NULL);
#ifdef WITH_WSREP
  if (packet_length != packet_error)
  {
    /* there was a command to process, and before_command() has been called */
    if (unlikely(wsrep_service_started))
      wsrep_after_command_after_result(thd);
  }

  if (thd->wsrep_delayed_BF_abort)
  {
      my_error(ER_LOCK_DEADLOCK, MYF(0));
      WSREP_DEBUG("Deadlock error for PS query: %s", thd->query());
      thd->reset_killed();
      thd->mysys_var->abort     = 0;
      thd->wsrep_retry_counter  = 0;

      thd->wsrep_delayed_BF_abort= false;
  }
#endif /* WITH_WSREP */
  DBUG_RETURN(return_value);
}
#endif  /* EMBEDDED_LIBRARY */

/**
  @brief Determine if an attempt to update a non-temporary table while the
    read-only option was enabled has been made.

  This is a helper function to mysql_execute_command.

  @note SQLCOM_MULTI_UPDATE is an exception and dealt with elsewhere.

  @see mysql_execute_command
  @returns Status code
    @retval TRUE The statement should be denied.
    @retval FALSE The statement isn't updating any relevant tables.
*/

static bool deny_updates_if_read_only_option(THD *thd, TABLE_LIST *all_tables)
{
  DBUG_ENTER("deny_updates_if_read_only_option");

  if (!opt_readonly)
    DBUG_RETURN(FALSE);

  LEX *lex= thd->lex;

  /* Super user is allowed to do changes */
  if ((thd->security_ctx->master_access & PRIV_IGNORE_READ_ONLY) != NO_ACL)
    DBUG_RETURN(FALSE);

  /* Check if command doesn't update anything */
  if (!(sql_command_flags[lex->sql_command] & CF_CHANGES_DATA))
    DBUG_RETURN(FALSE);

  /* Multi update is an exception and is dealt with later. */
  if (lex->sql_command == SQLCOM_UPDATE_MULTI)
    DBUG_RETURN(FALSE);

  /*
    a table-to-be-created is not in the temp table list yet,
    so CREATE TABLE needs a special treatment
  */
  if (lex->sql_command == SQLCOM_CREATE_TABLE)
    DBUG_RETURN(!lex->tmp_table());

  /*
    a table-to-be-dropped might not exist (DROP TEMPORARY TABLE IF EXISTS),
    cannot use the temp table list either.
  */
  if (lex->sql_command == SQLCOM_DROP_TABLE && lex->tmp_table())
    DBUG_RETURN(FALSE);

  /* Check if we created, dropped, or renamed a database */
  if ((sql_command_flags[lex->sql_command] & CF_DB_CHANGE))
    DBUG_RETURN(TRUE);

  if (some_non_temp_table_to_be_updated(thd, all_tables))
    DBUG_RETURN(TRUE);

  /* Assuming that only temporary tables are modified. */
  DBUG_RETURN(FALSE);
}

#ifdef WITH_WSREP
static void wsrep_copy_query(THD *thd)
{
  thd->wsrep_retry_command   = thd->get_command();
  thd->wsrep_retry_query_len = thd->query_length();
  if (thd->wsrep_retry_query) {
      my_free(thd->wsrep_retry_query);
  }
  thd->wsrep_retry_query = (char *)my_malloc(PSI_INSTRUMENT_ME,
                                 thd->wsrep_retry_query_len + 1, MYF(0));
  strncpy(thd->wsrep_retry_query, thd->query(), thd->wsrep_retry_query_len);
  thd->wsrep_retry_query[thd->wsrep_retry_query_len] = '\0';
}
#endif /* WITH_WSREP */



#if defined(WITH_ARIA_STORAGE_ENGINE)
class Silence_all_errors : public Internal_error_handler
{
  char m_message[MYSQL_ERRMSG_SIZE];
  int error;
public:
  Silence_all_errors():error(0) {}
  ~Silence_all_errors() override {}

  bool handle_condition(THD *thd,
                                uint sql_errno,
                                const char* sql_state,
                                Sql_condition::enum_warning_level *level,
                                const char* msg,
                                Sql_condition ** cond_hdl) override
  {
    error= sql_errno;
    *cond_hdl= NULL;
    strmake_buf(m_message, msg);
    return true;                              // Error handled
  }
};
#endif


/**
  Perform one connection-level (COM_XXXX) command.

  @param command         type of command to perform
  @param thd             connection handle
  @param packet          data for the command, packet is always null-terminated
  @param packet_length   length of packet + 1 (to show that data is
                         null-terminated) except for COM_SLEEP, where it
                         can be zero.
  @param blocking        if false (nonblocking), then the function might
                         return when command is "half-finished", with
                         DISPATCH_COMMAND_WOULDBLOCK.
                         Currenly, this can *only* happen when using threadpool.
                         The current command will resume, after all outstanding
                         async operations (i.e group commit) finish.
                         Threadpool scheduler takes care of "resume".

  @todo
    set thd->lex->sql_command to SQLCOM_END here.
  @todo
    The following has to be changed to an 8 byte integer

  @retval
    0   ok
  @retval
    1   request of thread shutdown, i. e. if command is
        COM_QUIT/COM_SHUTDOWN
*/
dispatch_command_return dispatch_command(enum enum_server_command command, THD *thd,
		      char* packet, uint packet_length, bool blocking)
{
  NET *net= &thd->net;
  bool error= 0;
  bool do_end_of_statement= true;
  DBUG_ENTER("dispatch_command");
  DBUG_PRINT("info", ("command: %d %s", command,
                      (command_name[command].str != 0 ?
                       command_name[command].str :
                       "<?>")));
  bool drop_more_results= 0;

  if (thd->async_state.m_state == thd_async_state::enum_async_state::RESUMED)
  {
    thd->async_state.m_state = thd_async_state::enum_async_state::NONE;
    goto resume;
  }

  /* keep it withing 1 byte */
  compile_time_assert(COM_END == 255);

#if defined(ENABLED_PROFILING)
  thd->profiling.start_new_query();
#endif
  MYSQL_COMMAND_START(thd->thread_id, command,
                      &thd->security_ctx->priv_user[0],
                      (char *) thd->security_ctx->host_or_ip);
  
  DBUG_EXECUTE_IF("crash_dispatch_command_before",
                  { DBUG_PRINT("crash_dispatch_command_before", ("now"));
                    DBUG_SUICIDE(); });

  /* Performance Schema Interface instrumentation, begin */
  thd->m_statement_psi= MYSQL_REFINE_STATEMENT(thd->m_statement_psi,
                                               com_statement_info[command].
                                               m_key);
  /*
    We should always call reset_for_next_command() before a query.
    mysql_parse() will do this for queries. Ensure it's also done
    for other commands.
  */
  if (command != COM_QUERY)
    thd->reset_for_next_command();
  thd->set_command(command);

  thd->enable_slow_log= true;
  thd->query_plan_flags= QPLAN_INIT;
  thd->lex->sql_command= SQLCOM_END; /* to avoid confusing VIEW detectors */
  thd->reset_kill_query();

  DEBUG_SYNC(thd,"dispatch_command_before_set_time");

  thd->set_time();
  if (!(server_command_flags[command] & CF_SKIP_QUERY_ID))
    thd->set_query_id(next_query_id());
  else
  {
    /*
      ping, get statistics or similar stateless command.
      No reason to increase query id here.
    */
    thd->set_query_id(get_query_id());
  }
#ifdef WITH_WSREP
  if (WSREP(thd) && thd->wsrep_next_trx_id() == WSREP_UNDEFINED_TRX_ID)
  {
    thd->set_wsrep_next_trx_id(thd->query_id);
    WSREP_DEBUG("assigned new next trx id: %" PRIu64, thd->wsrep_next_trx_id());
  }
#endif /* WITH_WSREP */

  if (!(server_command_flags[command] & CF_SKIP_QUESTIONS))
    statistic_increment(thd->status_var.questions, &LOCK_status);

  /* Copy data for user stats */
  if ((thd->userstat_running= opt_userstat_running))
  {
    thd->start_cpu_time= my_getcputime();
    memcpy(&thd->org_status_var, &thd->status_var, sizeof(thd->status_var));
    thd->select_commands= thd->update_commands= thd->other_commands= 0;
  }

  /**
    Clear the set of flags that are expected to be cleared at the
    beginning of each command.
  */
  thd->server_status&= ~SERVER_STATUS_CLEAR_SET;

  if (unlikely(thd->security_ctx->password_expired &&
               command != COM_QUERY &&
               command != COM_PING &&
               command != COM_QUIT &&
               command != COM_STMT_PREPARE &&
               command != COM_STMT_EXECUTE &&
               command != COM_STMT_CLOSE))
  {
    my_error(ER_MUST_CHANGE_PASSWORD, MYF(0));
    goto dispatch_end;
  }

  switch (command) {
  case COM_INIT_DB:
  {
    LEX_CSTRING tmp;
    status_var_increment(thd->status_var.com_stat[SQLCOM_CHANGE_DB]);
    if (unlikely(thd->copy_with_error(system_charset_info, (LEX_STRING*) &tmp,
                                      thd->charset(), packet, packet_length)))
      break;
    if (!mysql_change_db(thd, &tmp, FALSE))
    {
      general_log_write(thd, command, thd->db.str, thd->db.length);
      my_ok(thd);
    }
    break;
  }
#ifdef HAVE_REPLICATION
  case COM_REGISTER_SLAVE:
  {
    status_var_increment(thd->status_var.com_register_slave);
    if (!thd->register_slave((uchar*) packet, packet_length))
      my_ok(thd);
    break;
  }
#endif
  case COM_RESET_CONNECTION:
  {
    thd->status_var.com_other++;
#ifdef WITH_WSREP
    if (unlikely(wsrep_service_started))
    {
      wsrep_after_command_ignore_result(thd);
      wsrep_close(thd);
    }
#endif /* WITH_WSREP */
    thd->change_user();
    thd->clear_error();                         // if errors from rollback
#ifdef WITH_WSREP
    if (unlikely(wsrep_service_started))
    {
      wsrep_open(thd);
      wsrep_before_command(thd);
    }
#endif /* WITH_WSREP */
    /* Restore original charset from client authentication packet.*/
    if(thd->org_charset)
      thd->update_charset(thd->org_charset,thd->org_charset,thd->org_charset);
    my_ok(thd, 0, 0, 0);
    break;
  }
  case COM_CHANGE_USER:
  {
    int auth_rc;
    status_var_increment(thd->status_var.com_other);

#ifdef WITH_WSREP
    if (unlikely(wsrep_service_started))
    {
      wsrep_after_command_ignore_result(thd);
      wsrep_close(thd);
    }
#endif /* WITH_WSREP */
    thd->change_user();
#ifdef WITH_WSREP
    if (unlikely(wsrep_service_started))
    {
      wsrep_open(thd);
      wsrep_before_command(thd);
    }
#endif /* WITH_WSREP */
    thd->clear_error();                         // if errors from rollback

    /* acl_authenticate() takes the data from net->read_pos */
    net->read_pos= (uchar*)packet;

    LEX_CSTRING save_db= thd->db;
    USER_CONN *save_user_connect= thd->user_connect;
    Security_context save_security_ctx= *thd->security_ctx;
    CHARSET_INFO *save_character_set_client=
      thd->variables.character_set_client;
    CHARSET_INFO *save_collation_connection=
      thd->variables.collation_connection;
    CHARSET_INFO *save_character_set_results=
      thd->variables.character_set_results;

    /* Ensure we don't free security_ctx->user in case we have to revert */
    thd->security_ctx->user= 0;
    thd->user_connect= 0;

    /*
      to limit COM_CHANGE_USER ability to brute-force passwords,
      we only allow three unsuccessful COM_CHANGE_USER per connection.
    */
    if (thd->failed_com_change_user >= 3)
    {
      my_message(ER_UNKNOWN_COM_ERROR, ER_THD(thd,ER_UNKNOWN_COM_ERROR),
                 MYF(0));
      auth_rc= 1;
    }
    else
      auth_rc= acl_authenticate(thd, packet_length);

    mysql_audit_notify_connection_change_user(thd, &save_security_ctx);
    if (auth_rc)
    {
      /* Free user if allocated by acl_authenticate */
      my_free(const_cast<char*>(thd->security_ctx->user));
      *thd->security_ctx= save_security_ctx;
      if (thd->user_connect)
	decrease_user_connections(thd->user_connect);
      thd->user_connect= save_user_connect;
      thd->reset_db(&save_db);
      thd->update_charset(save_character_set_client, save_collation_connection,
                          save_character_set_results);
      thd->failed_com_change_user++;
      my_sleep(1000000);
    }
    else
    {
#ifndef NO_EMBEDDED_ACCESS_CHECKS
      /* we've authenticated new user */
      if (save_user_connect)
	decrease_user_connections(save_user_connect);
#endif /* NO_EMBEDDED_ACCESS_CHECKS */
      my_free((char*) save_db.str);
      my_free(const_cast<char*>(save_security_ctx.user));
    }
    break;
  }
  case COM_STMT_BULK_EXECUTE:
  {
    mysqld_stmt_bulk_execute(thd, packet, packet_length);
#ifdef WITH_WSREP
    if (WSREP(thd))
    {
        (void)wsrep_after_statement(thd);
    }
#endif /* WITH_WSREP */
    break;
  }
  case COM_STMT_EXECUTE:
  {
    mysqld_stmt_execute(thd, packet, packet_length);
#ifdef WITH_WSREP
    if (WSREP(thd))
    {
        (void)wsrep_after_statement(thd);
    }
#endif /* WITH_WSREP */
    break;
  }
  case COM_STMT_FETCH:
  {
    mysqld_stmt_fetch(thd, packet, packet_length);
    break;
  }
  case COM_STMT_SEND_LONG_DATA:
  {
    mysql_stmt_get_longdata(thd, packet, packet_length);
    break;
  }
  case COM_STMT_PREPARE:
  {
    mysqld_stmt_prepare(thd, packet, packet_length);
    break;
  }
  case COM_STMT_CLOSE:
  {
    mysqld_stmt_close(thd, packet);
    break;
  }
  case COM_STMT_RESET:
  {
    mysqld_stmt_reset(thd, packet);
    break;
  }
  case COM_QUERY:
  {
    DBUG_ASSERT(thd->m_digest == NULL);
    thd->m_digest= & thd->m_digest_state;
    thd->m_digest->reset(thd->m_token_array, max_digest_length);

    if (unlikely(alloc_query(thd, packet, packet_length)))
      break;					// fatal error is set
    MYSQL_QUERY_START(thd->query(), thd->thread_id,
                      thd->get_db(),
                      &thd->security_ctx->priv_user[0],
                      (char *) thd->security_ctx->host_or_ip);
    char *packet_end= thd->query() + thd->query_length();
    general_log_write(thd, command, thd->query(), thd->query_length());
    DBUG_PRINT("query",("%-.4096s",thd->query()));
#if defined(ENABLED_PROFILING)
    thd->profiling.set_query_source(thd->query(), thd->query_length());
#endif
    MYSQL_SET_STATEMENT_TEXT(thd->m_statement_psi, thd->query(),
                             thd->query_length());

    Parser_state parser_state;
    if (unlikely(parser_state.init(thd, thd->query(), thd->query_length())))
      break;

#ifdef WITH_WSREP
    if (WSREP(thd))
    {
      if (wsrep_mysql_parse(thd, thd->query(), thd->query_length(),
                            &parser_state))
      {
        WSREP_DEBUG("Deadlock error for: %s", thd->query());
        mysql_mutex_lock(&thd->LOCK_thd_data);
        thd->reset_kill_query();
        thd->wsrep_retry_counter  = 0;
        mysql_mutex_unlock(&thd->LOCK_thd_data);
        goto dispatch_end;
      }
    }
    else
#endif /* WITH_WSREP */
      mysql_parse(thd, thd->query(), thd->query_length(), &parser_state);

    while (!thd->killed && (parser_state.m_lip.found_semicolon != NULL) &&
           ! thd->is_error())
    {
      /*
        Multiple queries exist, execute them individually
      */
      char *beginning_of_next_stmt= (char*) parser_state.m_lip.found_semicolon;

      /* Finalize server status flags after executing a statement. */
      thd->update_server_status();
      thd->protocol->end_statement();
      query_cache_end_of_result(thd);

      mysql_audit_general(thd, MYSQL_AUDIT_GENERAL_STATUS,
                          thd->get_stmt_da()->is_error()
                            ? thd->get_stmt_da()->sql_errno()
                            : 0,
                          command_name[command].str);

      ulong length= (ulong)(packet_end - beginning_of_next_stmt);

      log_slow_statement(thd);
      DBUG_ASSERT(!thd->apc_target.is_enabled());

      /* Remove garbage at start of query */
      while (length > 0 && my_isspace(thd->charset(), *beginning_of_next_stmt))
      {
        beginning_of_next_stmt++;
        length--;
      }

      /* PSI end */
      MYSQL_END_STATEMENT(thd->m_statement_psi, thd->get_stmt_da());
      thd->m_statement_psi= NULL;
      thd->m_digest= NULL;

      /* DTRACE end */
      if (MYSQL_QUERY_DONE_ENABLED())
      {
        MYSQL_QUERY_DONE(thd->is_error());
      }

      thd->lex->restore_set_statement_var();

#if defined(ENABLED_PROFILING)
      thd->profiling.finish_current_query();
      thd->profiling.start_new_query("continuing");
      thd->profiling.set_query_source(beginning_of_next_stmt, length);
#endif

      /* DTRACE begin */
      MYSQL_QUERY_START(beginning_of_next_stmt, thd->thread_id,
                        thd->get_db(),
                        &thd->security_ctx->priv_user[0],
                        (char *) thd->security_ctx->host_or_ip);

      /* PSI begin */
      thd->m_digest= & thd->m_digest_state;

      thd->m_statement_psi= MYSQL_START_STATEMENT(&thd->m_statement_state,
                                                  com_statement_info[command].m_key,
                                                  thd->db.str, thd->db.length,
                                                  thd->charset(), NULL);
      THD_STAGE_INFO(thd, stage_starting);
      MYSQL_SET_STATEMENT_TEXT(thd->m_statement_psi, beginning_of_next_stmt,
                               length);

      thd->set_query_and_id(beginning_of_next_stmt, length,
                            thd->charset(), next_query_id());

      /*
        Count each statement from the client.
      */
      statistic_increment(thd->status_var.questions, &LOCK_status);

      if (!WSREP(thd))
        thd->set_time(); /* Reset the query start time. */

      parser_state.reset(beginning_of_next_stmt, length);

#ifdef WITH_WSREP
      if (WSREP(thd))
      {
        if (wsrep_mysql_parse(thd, beginning_of_next_stmt,
                              length, &parser_state))
        {
          WSREP_DEBUG("Deadlock error for: %s", thd->query());
          mysql_mutex_lock(&thd->LOCK_thd_data);
          thd->reset_kill_query();
          thd->wsrep_retry_counter  = 0;
          mysql_mutex_unlock(&thd->LOCK_thd_data);

          goto dispatch_end;
        }
      }
      else
#endif /* WITH_WSREP */
      mysql_parse(thd, beginning_of_next_stmt, length, &parser_state);

    }

    DBUG_PRINT("info",("query ready"));
    break;
  }
  case COM_FIELD_LIST:				// This isn't actually needed
#ifdef DONT_ALLOW_SHOW_COMMANDS
    my_message(ER_NOT_ALLOWED_COMMAND, ER_THD(thd, ER_NOT_ALLOWED_COMMAND),
               MYF(0));	/* purecov: inspected */
    break;
#else
  {
    char *fields, *packet_end= packet + packet_length, *arg_end;
    /* Locked closure of all tables */
    TABLE_LIST table_list;
    LEX_STRING table_name;
    LEX_CSTRING db;
    /*
      SHOW statements should not add the used tables to the list of tables
      used in a transaction.
    */
    MDL_savepoint mdl_savepoint= thd->mdl_context.mdl_savepoint();

    status_var_increment(thd->status_var.com_stat[SQLCOM_SHOW_FIELDS]);
    if (thd->copy_db_to(&db))
      break;
    /*
      We have name + wildcard in packet, separated by endzero
      (The packet is guaranteed to end with an end zero)
    */
    arg_end= strend(packet);
    uint arg_length= (uint)(arg_end - packet);

    /* Check given table name length. */
    if (packet_length - arg_length > NAME_LEN + 1 || arg_length > SAFE_NAME_LEN)
    {
      my_message(ER_UNKNOWN_COM_ERROR, ER_THD(thd, ER_UNKNOWN_COM_ERROR),
                 MYF(0));
      break;
    }
    thd->convert_string(&table_name, system_charset_info,
			packet, arg_length, thd->charset());
    if (check_table_name(table_name.str, table_name.length, FALSE))
    {
      /* this is OK due to convert_string() null-terminating the string */
      my_error(ER_WRONG_TABLE_NAME, MYF(0), table_name.str);
      break;
    }
    packet= arg_end + 1;

    lex_start(thd);
    /* Must be before we init the table list. */
    if (lower_case_table_names)
    {
      table_name.length= my_casedn_str(files_charset_info, table_name.str);
      db.length= my_casedn_str(files_charset_info, (char*) db.str);
    }
    table_list.init_one_table(&db, (LEX_CSTRING*) &table_name, 0, TL_READ);
    /*
      Init TABLE_LIST members necessary when the undelrying
      table is view.
    */
    table_list.select_lex= thd->lex->first_select_lex();
    thd->lex->
      first_select_lex()->table_list.link_in_list(&table_list,
                                                  &table_list.next_local);
    thd->lex->add_to_query_tables(&table_list);

    if (is_infoschema_db(&table_list.db))
    {
      ST_SCHEMA_TABLE *schema_table= find_schema_table(thd, &table_list.alias);
      if (schema_table)
        table_list.schema_table= schema_table;
    }

    uint query_length= (uint) (packet_end - packet); // Don't count end \0
    if (!(fields= (char *) thd->memdup(packet, query_length + 1)))
      break;
    thd->set_query(fields, query_length);
    general_log_print(thd, command, "%s %s", table_list.table_name.str,
                      fields);

    if (thd->open_temporary_tables(&table_list))
      break;

    if (check_table_access(thd, SELECT_ACL, &table_list,
                           TRUE, UINT_MAX, FALSE))
      break;
    /*
      Turn on an optimization relevant if the underlying table
      is a view: do not fill derived tables.
    */
    thd->lex->sql_command= SQLCOM_SHOW_FIELDS;

    mysqld_list_fields(thd,&table_list,fields);
    thd->lex->unit.cleanup();
    /* No need to rollback statement transaction, it's not started. */
    DBUG_ASSERT(thd->transaction->stmt.is_empty());
    close_thread_tables(thd);
    thd->mdl_context.rollback_to_savepoint(mdl_savepoint);

    if (thd->transaction_rollback_request)
    {
      /*
        Transaction rollback was requested since MDL deadlock was
        discovered while trying to open tables. Rollback transaction
        in all storage engines including binary log and release all
        locks.
      */
      trans_rollback_implicit(thd);
      thd->release_transactional_locks();
    }

    thd->cleanup_after_query();
    break;
  }
#endif
  case COM_QUIT:
    /* Note: We don't calculate statistics for this command */

    /* Ensure that quit works even if max_mem_used is set */
    thd->variables.max_mem_used= LONGLONG_MAX;
    general_log_print(thd, command, NullS);
    net->error=0;				// Don't give 'abort' message
    thd->get_stmt_da()->disable_status();       // Don't send anything back
    error=TRUE;					// End server
    break;
#ifndef EMBEDDED_LIBRARY
  case COM_BINLOG_DUMP:
    {
      ulong pos;
      ushort flags;

      status_var_increment(thd->status_var.com_other);

      thd->query_plan_flags|= QPLAN_ADMIN;
      if (check_global_access(thd, PRIV_COM_BINLOG_DUMP))
	break;

      /* TODO: The following has to be changed to an 8 byte integer */
      pos = uint4korr(packet);
      flags = uint2korr(packet + 4);
      if ((thd->variables.server_id= uint4korr(packet+6)))
      {
        bool got_error;

        got_error= kill_zombie_dump_threads(thd,
                                            thd->variables.server_id);
        if (got_error || thd->killed)
        {
          if (!thd->killed)
            my_printf_error(ER_MASTER_FATAL_ERROR_READING_BINLOG,
                            "Could not start dump thread for slave: %u as "
                            "it has already a running dump thread",
                            MYF(0), (uint) thd->variables.server_id);
          else if (! thd->get_stmt_da()->is_set())
            thd->send_kill_message();
          error= TRUE;
          thd->unregister_slave(); // todo: can be extraneous
          break;
        }
      }

      const char *name= packet + 10;
      size_t nlen= strlen(name);

      general_log_print(thd, command, "Log: '%s'  Pos: %lu", name, pos);
      if (nlen < FN_REFLEN)
        mysql_binlog_send(thd, thd->strmake(name, nlen), (my_off_t)pos, flags);
      if (thd->killed && ! thd->get_stmt_da()->is_set())
        thd->send_kill_message();
      thd->unregister_slave(); // todo: can be extraneous
      /*  fake COM_QUIT -- if we get here, the thread needs to terminate */
      error = TRUE;
      break;
    }
#endif
  case COM_REFRESH:
  {
    int not_used;

    /*
      Initialize thd->lex since it's used in many base functions, such as
      open_tables(). Otherwise, it remains unitialized and may cause crash
      during execution of COM_REFRESH.
    */
    lex_start(thd);
    
    status_var_increment(thd->status_var.com_stat[SQLCOM_FLUSH]);
    ulonglong options= (ulonglong) (uchar) packet[0];
    if (trans_commit_implicit(thd))
      break;
    thd->release_transactional_locks();
    if (check_global_access(thd,RELOAD_ACL))
      break;
    general_log_print(thd, command, NullS);
#ifndef DBUG_OFF
    bool debug_simulate= FALSE;
    DBUG_EXECUTE_IF("simulate_detached_thread_refresh", debug_simulate= TRUE;);
    if (debug_simulate)
    {
      /* This code doesn't work under FTWRL */
      DBUG_ASSERT(! (options & REFRESH_READ_LOCK));
      /*
        Simulate a reload without a attached thread session.
        Provides a environment similar to that of when the
        server receives a SIGHUP signal and reloads caches
        and flushes tables.
      */
      bool res;
      set_current_thd(0);
      res= reload_acl_and_cache(NULL, options | REFRESH_FAST,
                                NULL, &not_used);
      set_current_thd(thd);
      if (res)
        break;
    }
    else
#endif
    {
      thd->lex->relay_log_connection_name= empty_clex_str;
      if (reload_acl_and_cache(thd, options, (TABLE_LIST*) 0, &not_used))
        break;
    }
    if (trans_commit_implicit(thd))
      break;
    close_thread_tables(thd);
    thd->release_transactional_locks();
    my_ok(thd);
    break;
  }
#ifndef EMBEDDED_LIBRARY
  case COM_SHUTDOWN:
  {
    status_var_increment(thd->status_var.com_other);
    if (check_global_access(thd,SHUTDOWN_ACL))
      break; /* purecov: inspected */
    /*
      If the client is < 4.1.3, it is going to send us no argument; then
      packet_length is 0, packet[0] is the end 0 of the packet. Note that
      SHUTDOWN_DEFAULT is 0. If client is >= 4.1.3, the shutdown level is in
      packet[0].
    */
    enum mysql_enum_shutdown_level level;
    level= (enum mysql_enum_shutdown_level) (uchar) packet[0];
    thd->lex->is_shutdown_wait_for_slaves= false;  // "deferred" cleanup
    if (level == SHUTDOWN_DEFAULT)
      level= SHUTDOWN_WAIT_ALL_BUFFERS; // soon default will be configurable
    else if (level != SHUTDOWN_WAIT_ALL_BUFFERS)
    {
      my_error(ER_NOT_SUPPORTED_YET, MYF(0), "this shutdown level");
      break;
    }
    DBUG_PRINT("quit",("Got shutdown command for level %u", level));
    general_log_print(thd, command, NullS);
    my_eof(thd);
    kill_mysql(thd);
    error=TRUE;
    DBUG_EXECUTE_IF("simulate_slow_client_at_shutdown", my_sleep(2000000););
    break;
  }
#endif
  case COM_STATISTICS:
  {
    STATUS_VAR *current_global_status_var;      // Big; Don't allocate on stack
    ulong uptime;
    ulonglong queries_per_second1000;
    char buff[250];
    uint buff_len= sizeof(buff);

    if (!(current_global_status_var= (STATUS_VAR*)
          thd->alloc(sizeof(STATUS_VAR))))
      break;
    general_log_print(thd, command, NullS);
    status_var_increment(thd->status_var.com_stat[SQLCOM_SHOW_STATUS]);
    *current_global_status_var= global_status_var;
    calc_sum_of_all_status(current_global_status_var);
    if (!(uptime= (ulong) (thd->start_time - server_start_time)))
      queries_per_second1000= 0;
    else
      queries_per_second1000= thd->query_id * 1000 / uptime;
#ifndef EMBEDDED_LIBRARY
    size_t length=
#endif
    my_snprintf(buff, buff_len - 1,
                        "Uptime: %lu  Threads: %u  Questions: %lu  "
                        "Slow queries: %lu  Opens: %lu  "
                        "Open tables: %u  Queries per second avg: %u.%03u",
                        uptime, THD_count::value(), (ulong) thd->query_id,
                        current_global_status_var->long_query_count,
                        current_global_status_var->opened_tables,
                        tc_records(),
                        (uint) (queries_per_second1000 / 1000),
                        (uint) (queries_per_second1000 % 1000));
#ifdef EMBEDDED_LIBRARY
    /* Store the buffer in permanent memory */
    my_ok(thd, 0, 0, buff);
#else
    (void) my_net_write(net, (uchar*) buff, length);
    (void) net_flush(net);
    thd->get_stmt_da()->disable_status();
#endif
    break;
  }
  case COM_PING:
    status_var_increment(thd->status_var.com_other);
    my_ok(thd);				// Tell client we are alive
    break;
  case COM_PROCESS_INFO:
    status_var_increment(thd->status_var.com_stat[SQLCOM_SHOW_PROCESSLIST]);
    if (!thd->security_ctx->priv_user[0] &&
        check_global_access(thd, PRIV_COM_PROCESS_INFO))
      break;
    general_log_print(thd, command, NullS);
    mysqld_list_processes(thd,
                     thd->security_ctx->master_access & PRIV_COM_PROCESS_INFO ?
                     NullS : thd->security_ctx->priv_user, 0);
    break;
  case COM_PROCESS_KILL:
  {
    status_var_increment(thd->status_var.com_stat[SQLCOM_KILL]);
    ulong id=(ulong) uint4korr(packet);
    sql_kill(thd, id, KILL_CONNECTION_HARD, KILL_TYPE_ID);
    break;
  }
  case COM_SET_OPTION:
  {
    status_var_increment(thd->status_var.com_stat[SQLCOM_SET_OPTION]);
    uint opt_command= uint2korr(packet);

    switch (opt_command) {
    case (int) MYSQL_OPTION_MULTI_STATEMENTS_ON:
      thd->client_capabilities|= CLIENT_MULTI_STATEMENTS;
      my_eof(thd);
      break;
    case (int) MYSQL_OPTION_MULTI_STATEMENTS_OFF:
      thd->client_capabilities&= ~CLIENT_MULTI_STATEMENTS;
      my_eof(thd);
      break;
    default:
      my_message(ER_UNKNOWN_COM_ERROR, ER_THD(thd, ER_UNKNOWN_COM_ERROR),
                 MYF(0));
      break;
    }
    break;
  }
  case COM_DEBUG:
    status_var_increment(thd->status_var.com_other);
    if (check_global_access(thd, PRIV_DEBUG))
      break;					/* purecov: inspected */
    mysql_print_status();
    general_log_print(thd, command, NullS);
    my_eof(thd);
    break;

  case COM_SLEEP:
  case COM_CONNECT:				// Impossible here
  case COM_TIME:				// Impossible from client
  case COM_DELAYED_INSERT:
  case COM_END:
  case COM_UNIMPLEMENTED:
  default:
    my_message(ER_UNKNOWN_COM_ERROR, ER_THD(thd, ER_UNKNOWN_COM_ERROR),
               MYF(0));
    break;
  }

dispatch_end:
  /*
   For the threadpool i.e if non-blocking call, if not all async operations
   are finished, return without cleanup. The cleanup will be done on
   later, when command execution is resumed.
  */
  if (!blocking && !error && thd->async_state.pending_ops())
  {
    DBUG_RETURN(DISPATCH_COMMAND_WOULDBLOCK);
  }

resume:

#ifdef WITH_WSREP
  /*
    Next test should really be WSREP(thd), but that causes a failure when doing
    'set WSREP_ON=0'
  */
  if (unlikely(wsrep_service_started))
  {
    if (thd->killed == KILL_QUERY)
    {
      WSREP_DEBUG("THD is killed at dispatch_end");
    }
    wsrep_after_command_before_result(thd);
    if (wsrep_current_error(thd) && !wsrep_command_no_result(command))
    {
      /* todo: Pass wsrep client state current error to override */
      wsrep_override_error(thd, wsrep_current_error(thd),
                           wsrep_current_error_status(thd));
      WSREP_LOG_THD(thd, "leave");
    }
    if (WSREP(thd))
    {
      /*
        MDEV-10812
        In the case of COM_QUIT/COM_STMT_CLOSE thread status should be disabled.
      */
      DBUG_ASSERT((command != COM_QUIT && command != COM_STMT_CLOSE)
                  || thd->get_stmt_da()->is_disabled());
      DBUG_ASSERT(thd->wsrep_trx().state() != wsrep::transaction::s_replaying);
      /* wsrep BF abort in query exec phase */
      mysql_mutex_lock(&thd->LOCK_thd_kill);
      do_end_of_statement= thd_is_connection_alive(thd);
      mysql_mutex_unlock(&thd->LOCK_thd_kill);
    }
  }
#endif /* WITH_WSREP */

  if (thd->reset_sp_cache)
  {
    thd->sp_caches_empty();
    thd->reset_sp_cache= false;
  }

  if (do_end_of_statement)
  {
    DBUG_ASSERT(thd->derived_tables == NULL &&
               (thd->open_tables == NULL ||
               (thd->locked_tables_mode == LTM_LOCK_TABLES)));

    thd_proc_info(thd, "Updating status");
    /* Finalize server status flags after executing a command. */
    thd->update_server_status();
    thd->protocol->end_statement();
    query_cache_end_of_result(thd);
  }
  if (drop_more_results)
    thd->server_status&= ~SERVER_MORE_RESULTS_EXISTS;

  if (likely(!thd->is_error() && !thd->killed_errno()))
    mysql_audit_general(thd, MYSQL_AUDIT_GENERAL_RESULT, 0, 0);

  mysql_audit_general(thd, MYSQL_AUDIT_GENERAL_STATUS,
                      thd->get_stmt_da()->is_error() ?
                      thd->get_stmt_da()->sql_errno() : 0,
                      command_name[command].str);

  thd->update_all_stats();

  /*
    Write to slow query log only those statements that received via the text
    protocol except the EXECUTE statement. The reason we do that way is
    that for statements received via binary protocol and for the EXECUTE
    statement, the slow statements have been already written to slow query log
    inside the method Prepared_statement::execute().
  */
  if(command == COM_QUERY &&
     thd->lex->sql_command != SQLCOM_EXECUTE)
    log_slow_statement(thd);
  else
    delete_explain_query(thd->lex);

  THD_STAGE_INFO(thd, stage_cleaning_up);
  thd->reset_query();

  /* Performance Schema Interface instrumentation, end */
  MYSQL_END_STATEMENT(thd->m_statement_psi, thd->get_stmt_da());
  thd->set_examined_row_count(0);                   // For processlist
  thd->mark_connection_idle();

  thd->m_statement_psi= NULL;
  thd->m_digest= NULL;

  thd->packet.shrink(thd->variables.net_buffer_length); // Reclaim some memory

  thd->reset_kill_query();  /* Ensure that killed_errmsg is released */
  /*
    LEX::m_sql_cmd can point to Sql_cmd allocated on thd->mem_root.
    Unlink it now, before freeing the root.
  */
  thd->lex->m_sql_cmd= NULL;
  free_root(thd->mem_root,MYF(MY_KEEP_PREALLOC));
  DBUG_EXECUTE_IF("print_allocated_thread_memory",
                  SAFEMALLOC_REPORT_MEMORY(sf_malloc_dbug_id()););

#if defined(ENABLED_PROFILING)
  thd->profiling.finish_current_query();
#endif
  if (MYSQL_QUERY_DONE_ENABLED() || MYSQL_COMMAND_DONE_ENABLED())
  {
    int res __attribute__((unused));
    res= (int) thd->is_error();
    if (command == COM_QUERY)
    {
      MYSQL_QUERY_DONE(res);
    }
    MYSQL_COMMAND_DONE(res);
  }
  DEBUG_SYNC(thd,"dispatch_command_end");
  DEBUG_SYNC(thd,"dispatch_command_end2");

  /* Check that some variables are reset properly */
  DBUG_ASSERT(thd->abort_on_warning == 0);
  thd->lex->restore_set_statement_var();
  DBUG_RETURN(error?DISPATCH_COMMAND_CLOSE_CONNECTION: DISPATCH_COMMAND_SUCCESS);
}

static bool slow_filter_masked(THD *thd, ulonglong mask)
{
  return thd->variables.log_slow_filter && !(thd->variables.log_slow_filter & mask);
}

/*
  Log query to slow queries, if it passes filtering

  @note
    This function must call delete_explain_query().
*/

void log_slow_statement(THD *thd)
{
  DBUG_ENTER("log_slow_statement");

  /*
    The following should never be true with our current code base,
    but better to keep this here so we don't accidently try to log a
    statement in a trigger or stored function
  */
  if (unlikely(thd->in_sub_stmt))
    goto end;                           // Don't set time for sub stmt
  /*
    Skip both long_query_count increment and logging if the current
    statement forces slow log suppression (e.g. an SP statement).

    Note, we don't check for global_system_variables.sql_log_slow here.
    According to the manual, the "Slow_queries" status variable does not require
    sql_log_slow to be ON. So even if sql_log_slow is OFF, we still need to
    continue and increment long_query_count (and skip only logging, see below):
  */
  if (!thd->enable_slow_log)
    goto end; // E.g. SP statement

  DBUG_EXECUTE_IF("simulate_slow_query", {
                  if (thd->get_command() == COM_QUERY ||
                      thd->get_command() == COM_STMT_EXECUTE)
                    thd->server_status|= SERVER_QUERY_WAS_SLOW;
                  });

  if ((thd->server_status &
       (SERVER_QUERY_NO_INDEX_USED | SERVER_QUERY_NO_GOOD_INDEX_USED)) &&
      !(thd->query_plan_flags & QPLAN_STATUS) &&
      (thd->variables.log_slow_filter & QPLAN_NOT_USING_INDEX))
  {
    thd->query_plan_flags|= QPLAN_NOT_USING_INDEX;
    /* We are always logging no index queries if enabled in filter */
    thd->server_status|= SERVER_QUERY_WAS_SLOW;
  }

  if ((thd->server_status & SERVER_QUERY_WAS_SLOW) &&
      thd->get_examined_row_count() >= thd->variables.min_examined_row_limit)
  {
    thd->status_var.long_query_count++;

    /*
      until log_slow_disabled_statements=admin is removed, it
      duplicates slow_log_filter=admin
    */
    if ((thd->query_plan_flags & QPLAN_ADMIN) &&
        (thd->variables.log_slow_disabled_statements & LOG_SLOW_DISABLE_ADMIN))
      goto end;

    if (!global_system_variables.sql_log_slow || !thd->variables.sql_log_slow)
      goto end;

    /*
      If rate limiting of slow log writes is enabled, decide whether to log
      this query to the log or not.
    */ 
    if (thd->variables.log_slow_rate_limit > 1 &&
        (global_query_id % thd->variables.log_slow_rate_limit) != 0)
      goto end;

    /*
      Follow the slow log filter configuration:
      skip logging if the current statement matches the filter.
    */
    if (slow_filter_masked(thd, thd->query_plan_flags))
      goto end;

    THD_STAGE_INFO(thd, stage_logging_slow_query);
    slow_log_print(thd, thd->query(), thd->query_length(), 
                   thd->utime_after_query);
  }

end:
  delete_explain_query(thd->lex);
  DBUG_VOID_RETURN;
}


/**
  Create a TABLE_LIST object for an INFORMATION_SCHEMA table.

    This function is used in the parser to convert a SHOW or DESCRIBE
    table_name command to a SELECT from INFORMATION_SCHEMA.
    It prepares a SELECT_LEX and a TABLE_LIST object to represent the
    given command as a SELECT parse tree.

  @param thd              thread handle
  @param lex              current lex
  @param table_ident      table alias if it's used
  @param schema_table_idx the type of the INFORMATION_SCHEMA table to be
                          created

  @note
    Due to the way this function works with memory and LEX it cannot
    be used outside the parser (parse tree transformations outside
    the parser break PS and SP).

  @retval
    0                 success
  @retval
    1                 out of memory or SHOW commands are not allowed
                      in this version of the server.
*/

int prepare_schema_table(THD *thd, LEX *lex, Table_ident *table_ident,
                         enum enum_schema_tables schema_table_idx)
{
  SELECT_LEX *schema_select_lex= NULL;
  DBUG_ENTER("prepare_schema_table");

  switch (schema_table_idx) {
  case SCH_SCHEMATA:
#if defined(DONT_ALLOW_SHOW_COMMANDS)
    my_message(ER_NOT_ALLOWED_COMMAND,
               ER_THD(thd, ER_NOT_ALLOWED_COMMAND), MYF(0));
    DBUG_RETURN(1);
#else
    break;
#endif

  case SCH_TABLE_NAMES:
  case SCH_TABLES:
  case SCH_CHECK_CONSTRAINTS:
  case SCH_VIEWS:
  case SCH_TRIGGERS:
  case SCH_EVENTS:
#ifdef DONT_ALLOW_SHOW_COMMANDS
    my_message(ER_NOT_ALLOWED_COMMAND,
               ER_THD(thd, ER_NOT_ALLOWED_COMMAND), MYF(0));
    DBUG_RETURN(1);
#else
    {
      if (lex->first_select_lex()->db.str == NULL &&
          lex->copy_db_to(&lex->first_select_lex()->db))
      {
        DBUG_RETURN(1);
      }
      schema_select_lex= new (thd->mem_root) SELECT_LEX();
      schema_select_lex->table_list.first= NULL;
      if (lower_case_table_names == 1)
        lex->first_select_lex()->db.str=
          thd->strdup(lex->first_select_lex()->db.str);
      schema_select_lex->db= lex->first_select_lex()->db;
      /*
        check_db_name() may change db.str if lower_case_table_names == 1,
        but that's ok as the db is allocted above in this case.
      */
      if (check_db_name((LEX_STRING*) &lex->first_select_lex()->db))
      {
        my_error(ER_WRONG_DB_NAME, MYF(0), lex->first_select_lex()->db.str);
        DBUG_RETURN(1);
      }
      break;
    }
#endif
  case SCH_COLUMNS:
  case SCH_STATISTICS:
#ifdef DONT_ALLOW_SHOW_COMMANDS
    my_message(ER_NOT_ALLOWED_COMMAND,
               ER_THD(thd, ER_NOT_ALLOWED_COMMAND), MYF(0));
    DBUG_RETURN(1);
#else
  {
    DBUG_ASSERT(table_ident);
    TABLE_LIST **query_tables_last= lex->query_tables_last;
    schema_select_lex= new (thd->mem_root) SELECT_LEX();
    /* 'parent_lex' is used in init_query() so it must be before it. */
    schema_select_lex->parent_lex= lex;
    schema_select_lex->init_query();
    schema_select_lex->select_number= 0;
    if (!schema_select_lex->add_table_to_list(thd, table_ident, 0, 0, TL_READ,
                                              MDL_SHARED_READ))
      DBUG_RETURN(1);
    lex->query_tables_last= query_tables_last;
    break;
#endif
  }
  case SCH_PROFILES:
    /* 
      Mark this current profiling record to be discarded.  We don't
      wish to have SHOW commands show up in profiling.
    */
#if defined(ENABLED_PROFILING)
    thd->profiling.discard_current_query();
#endif
    break;
  default:
    break;
  }
  if (schema_select_lex)
    schema_select_lex->set_master_unit(&lex->unit);
  SELECT_LEX *select_lex= lex->current_select;
  if (make_schema_select(thd, select_lex, get_schema_table(schema_table_idx)))
    DBUG_RETURN(1);

  select_lex->table_list.first->schema_select_lex= schema_select_lex;
  DBUG_RETURN(0);
}


/**
  Read query from packet and store in thd->query.
  Used in COM_QUERY and COM_STMT_PREPARE.

    Sets the following THD variables:
  - query
  - query_length

  @retval
    FALSE ok
  @retval
    TRUE  error;  In this case thd->fatal_error is set
*/

bool alloc_query(THD *thd, const char *packet, size_t packet_length)
{
  char *query;
  /* Remove garbage at start and end of query */
  while (packet_length > 0 && my_isspace(thd->charset(), packet[0]))
  {
    packet++;
    packet_length--;
  }
  const char *pos= packet + packet_length;     // Point at end null
  while (packet_length > 0 &&
	 (pos[-1] == ';' || my_isspace(thd->charset() ,pos[-1])))
  {
    pos--;
    packet_length--;
  }
  /* We must allocate some extra memory for query cache 

    The query buffer layout is:
       buffer :==
            <statement>   The input statement(s)
            '\0'          Terminating null char  (1 byte)
            <length>      Length of following current database name (size_t)
            <db_name>     Name of current database
            <flags>       Flags struct
  */
  if (! (query= (char*) thd->memdup_w_gap(packet,
                                          packet_length,
                                          1 + thd->db.length +
                                          QUERY_CACHE_DB_LENGTH_SIZE +
                                          QUERY_CACHE_FLAGS_SIZE)))
      return TRUE;
  query[packet_length]= '\0';
  /*
    Space to hold the name of the current database is allocated.  We
    also store this length, in case current database is changed during
    execution.  We might need to reallocate the 'query' buffer
  */
  int2store(query + packet_length + 1, thd->db.length);
    
  thd->set_query(query, packet_length);

  /* Reclaim some memory */
  thd->packet.shrink(thd->variables.net_buffer_length);
  thd->convert_buffer.shrink(thd->variables.net_buffer_length);

  return FALSE;
}


bool sp_process_definer(THD *thd)
{
  DBUG_ENTER("sp_process_definer");

  LEX *lex= thd->lex;

  /*
    If the definer is not specified, this means that CREATE-statement missed
    DEFINER-clause. DEFINER-clause can be missed in two cases:

      - The user submitted a statement w/o the clause. This is a normal
        case, we should assign CURRENT_USER as definer.

      - Our slave received an updated from the master, that does not
        replicate definer for stored rountines. We should also assign
        CURRENT_USER as definer here, but also we should mark this routine
        as NON-SUID. This is essential for the sake of backward
        compatibility.

        The problem is the slave thread is running under "special" user (@),
        that actually does not exist. In the older versions we do not fail
        execution of a stored routine if its definer does not exist and
        continue the execution under the authorization of the invoker
        (BUG#13198). And now if we try to switch to slave-current-user (@),
        we will fail.

        Actually, this leads to the inconsistent state of master and
        slave (different definers, different SUID behaviour), but it seems,
        this is the best we can do.
  */

  if (!lex->definer)
  {
    Query_arena original_arena;
    Query_arena *ps_arena= thd->activate_stmt_arena_if_needed(&original_arena);

    lex->definer= create_default_definer(thd, false);

    if (ps_arena)
      thd->restore_active_arena(ps_arena, &original_arena);

    /* Error has been already reported. */
    if (lex->definer == NULL)
      DBUG_RETURN(TRUE);

    if (thd->slave_thread && lex->sphead)
      lex->sphead->set_suid(SP_IS_NOT_SUID);
  }
  else
  {
    LEX_USER *d= get_current_user(thd, lex->definer);
    if (!d)
      DBUG_RETURN(TRUE);
    thd->change_item_tree((Item**)&lex->definer, (Item*)d);

    /*
      If the specified definer differs from the current user or role, we
      should check that the current user has SUPER privilege (in order
      to create a stored routine under another user one must have
      SUPER privilege).
    */
    bool curuser= !strcmp(d->user.str, thd->security_ctx->priv_user);
    bool currole= !curuser && !strcmp(d->user.str, thd->security_ctx->priv_role);
    bool curuserhost= curuser && d->host.str &&
                  !my_strcasecmp(system_charset_info, d->host.str,
                                 thd->security_ctx->priv_host);
    if (!curuserhost && !currole &&
        check_global_access(thd, PRIV_DEFINER_CLAUSE, false))
      DBUG_RETURN(TRUE);
  }

  /* Check that the specified definer exists. Emit a warning if not. */

#ifndef NO_EMBEDDED_ACCESS_CHECKS
  if (!is_acl_user(lex->definer->host.str, lex->definer->user.str))
  {
    push_warning_printf(thd,
                        Sql_condition::WARN_LEVEL_NOTE,
                        ER_NO_SUCH_USER,
                        ER_THD(thd, ER_NO_SUCH_USER),
                        lex->definer->user.str,
                        lex->definer->host.str);
  }
#endif /* NO_EMBEDDED_ACCESS_CHECKS */

  DBUG_RETURN(FALSE);
}


/**
  Auxiliary call that opens and locks tables for LOCK TABLES statement
  and initializes the list of locked tables.

  @param thd     Thread context.
  @param tables  List of tables to be locked.

  @return FALSE in case of success, TRUE in case of error.
*/

static bool __attribute__ ((noinline))
lock_tables_open_and_lock_tables(THD *thd, TABLE_LIST *tables)
{
  Lock_tables_prelocking_strategy lock_tables_prelocking_strategy;
  MDL_deadlock_and_lock_abort_error_handler deadlock_handler;
  MDL_savepoint mdl_savepoint= thd->mdl_context.mdl_savepoint();
  uint counter;
  TABLE_LIST *table;

  thd->in_lock_tables= 1;

retry:

  if (open_tables(thd, &tables, &counter, 0, &lock_tables_prelocking_strategy))
    goto err;

  for (table= tables; table; table= table->next_global)
  {
    if (!table->placeholder())
    {
      if (table->table->s->tmp_table)
      {
        /*
          We allow to change temporary tables even if they were locked for read
          by LOCK TABLES. To avoid a discrepancy between lock acquired at LOCK
          TABLES time and by the statement which is later executed under LOCK
          TABLES we ensure that for temporary tables we always request a write
          lock (such discrepancy can cause problems for the storage engine).
          We don't set TABLE_LIST::lock_type in this case as this might result
          in extra warnings from THD::decide_logging_format() even though
          binary logging is totally irrelevant for LOCK TABLES.
        */
        table->table->reginfo.lock_type= TL_WRITE;
      }
      else if (table->mdl_request.type == MDL_SHARED_READ &&
               ! table->prelocking_placeholder &&
               table->table->file->lock_count() == 0)
      {
        enum enum_mdl_type lock_type;
        /*
          In case when LOCK TABLE ... READ LOCAL was issued for table with
          storage engine which doesn't support READ LOCAL option and doesn't
          use THR_LOCK locks we need to upgrade weak SR metadata lock acquired
          in open_tables() to stronger SRO metadata lock.
          This is not needed for tables used through stored routines or
          triggers as we always acquire SRO (or even stronger SNRW) metadata
          lock for them.
        */
        deadlock_handler.init();
        thd->push_internal_handler(&deadlock_handler);

        lock_type= table->table->mdl_ticket->get_type() == MDL_SHARED_WRITE ?
                   MDL_SHARED_NO_READ_WRITE : MDL_SHARED_READ_ONLY;

        bool result= thd->mdl_context.upgrade_shared_lock(
                                        table->table->mdl_ticket,
                                        lock_type,
                                        thd->variables.lock_wait_timeout);

        thd->pop_internal_handler();

        if (deadlock_handler.need_reopen())
        {
          /*
            Deadlock occurred during upgrade of metadata lock.
            Let us restart acquring and opening tables for LOCK TABLES.
          */
          close_tables_for_reopen(thd, &tables, mdl_savepoint);
          if (thd->open_temporary_tables(tables))
            goto err;
          goto retry;
        }

        if (result)
          goto err;
      }

#ifdef WITH_WSREP
      if (WSREP(thd) && table->table->s->table_type == TABLE_TYPE_SEQUENCE)
      {
        my_error(ER_NOT_SUPPORTED_YET, MYF(0),
                 "LOCK TABLE on SEQUENCES in Galera cluster");
        goto err;
      }
#endif

    }
    /*
       Check privileges of view tables here, after views were opened.
       Either definer or invoker has to have PRIV_LOCK_TABLES to be able
       to lock view and its tables. For mysqldump (that locks views
       before dumping their structures) compatibility we allow locking
       views that select from I_S or P_S tables, but downrade the lock
       to TL_READ
     */
    if (table->belong_to_view &&
        check_single_table_access(thd, PRIV_LOCK_TABLES, table, 1))
    {
      if (table->grant.m_internal.m_schema_access)
        table->lock_type= TL_READ;
      else
      {
        bool error= true;
        if (Security_context *sctx= table->security_ctx)
        {
          table->security_ctx= 0;
          error= check_single_table_access(thd, PRIV_LOCK_TABLES, table, 1);
          table->security_ctx= sctx;
        }
        if (error)
        {
          my_error(ER_VIEW_INVALID, MYF(0), table->belong_to_view->view_db.str,
                   table->belong_to_view->view_name.str);
          goto err;
        }
      }
    }
  }

  if (lock_tables(thd, tables, counter, 0) ||
      thd->locked_tables_list.init_locked_tables(thd))
    goto err;

  thd->in_lock_tables= 0;

  return FALSE;

err:
  thd->in_lock_tables= 0;

  trans_rollback_stmt(thd);
  /*
    Need to end the current transaction, so the storage engine (InnoDB)
    can free its locks if LOCK TABLES locked some tables before finding
    that it can't lock a table in its list
  */
  trans_rollback(thd);
  /* Close tables and release metadata locks. */
  close_thread_tables(thd);
  DBUG_ASSERT(!thd->locked_tables_mode);
  thd->release_transactional_locks();
  return TRUE;
}


static bool do_execute_sp(THD *thd, sp_head *sp)
{
  /* bits that should be cleared in thd->server_status */
  uint bits_to_be_cleared= 0;
  ulonglong affected_rows;
  if (sp->m_flags & sp_head::MULTI_RESULTS)
  {
    if (!(thd->client_capabilities & CLIENT_MULTI_RESULTS))
    {
      /* The client does not support multiple result sets being sent back */
      my_error(ER_SP_BADSELECT, MYF(0), ErrConvDQName(sp).ptr());
      return 1;
    }
  }
  /*
    If SERVER_MORE_RESULTS_EXISTS is not set,
    then remember that it should be cleared
  */
  bits_to_be_cleared= (~thd->server_status &
                       SERVER_MORE_RESULTS_EXISTS);
  thd->server_status|= SERVER_MORE_RESULTS_EXISTS;
  ha_rows select_limit= thd->variables.select_limit;
  thd->variables.select_limit= HA_POS_ERROR;

  /*
    Reset current_select as it may point to random data as a
    result of previous parsing.
  */
  thd->lex->current_select= NULL;
  thd->lex->in_sum_func= 0;                     // For Item_field::fix_fields()

  /*
    We never write CALL statements into binlog:
     - If the mode is non-prelocked, each statement will be logged
       separately.
     - If the mode is prelocked, the invoking statement will care
       about writing into binlog.
    So just execute the statement.
  */
  int res= sp->execute_procedure(thd, &thd->lex->value_list);

  thd->variables.select_limit= select_limit;
  thd->server_status&= ~bits_to_be_cleared;

  if (res)
  {
    DBUG_ASSERT(thd->is_error() || thd->killed);
    return 1;  		// Substatement should already have sent error
  }

  affected_rows= thd->affected_rows; // Affected rows for all sub statements
  thd->affected_rows= 0;             // Reset total, as my_ok() adds to it
  my_ok(thd, affected_rows);
  return 0;
}


static int __attribute__ ((noinline))
mysql_create_routine(THD *thd, LEX *lex)
{
  DBUG_ASSERT(lex->sphead != 0);
  DBUG_ASSERT(lex->sphead->m_db.str); /* Must be initialized in the parser */
  /*
    Verify that the database name is allowed, optionally
    lowercase it.
  */
  if (check_db_name((LEX_STRING*) &lex->sphead->m_db))
  {
    my_error(ER_WRONG_DB_NAME, MYF(0), lex->sphead->m_db.str);
    return true;
  }

  if (check_access(thd, CREATE_PROC_ACL, lex->sphead->m_db.str,
                   NULL, NULL, 0, 0))
    return true;

  /* Checking the drop permissions if CREATE OR REPLACE is used */
  if (lex->create_info.or_replace())
  {
    if (check_routine_access(thd, ALTER_PROC_ACL, &lex->sphead->m_db,
                             &lex->sphead->m_name,
                             Sp_handler::handler(lex->sql_command), 0))
      return true;
  }

  const LEX_CSTRING *name= lex->sphead->name();
#ifdef HAVE_DLOPEN
  if (lex->sphead->m_handler->type() == SP_TYPE_FUNCTION)
  {
    udf_func *udf = find_udf(name->str, name->length);

    if (udf)
    {
      my_error(ER_UDF_EXISTS, MYF(0), name->str);
      return true;
    }
  }
#endif

  if (sp_process_definer(thd))
    return true;

  WSREP_TO_ISOLATION_BEGIN(WSREP_MYSQL_DB, NULL, NULL);

  if (!lex->sphead->m_handler->sp_create_routine(thd, lex->sphead))
  {
#ifndef NO_EMBEDDED_ACCESS_CHECKS
    /* only add privileges if really neccessary */

    Security_context security_context;
    bool restore_backup_context= false;
    Security_context *backup= NULL;
    LEX_USER *definer= thd->lex->definer;
    /*
      We're going to issue an implicit GRANT statement so we close all
      open tables. We have to keep metadata locks as this ensures that
      this statement is atomic against concurent FLUSH TABLES WITH READ
      LOCK. Deadlocks which can arise due to fact that this implicit
      statement takes metadata locks should be detected by a deadlock
      detector in MDL subsystem and reported as errors.

      TODO: Long-term we should either ensure that implicit GRANT statement
            is written into binary log as a separate statement or make both
            creation of routine and implicit GRANT parts of one fully atomic
            statement.
      */
    if (trans_commit_stmt(thd))
      goto wsrep_error_label;
    close_thread_tables(thd);
    /*
      Check if the definer exists on slave,
      then use definer privilege to insert routine privileges to mysql.procs_priv.

      For current user of SQL thread has GLOBAL_ACL privilege,
      which doesn't any check routine privileges,
      so no routine privilege record  will insert into mysql.procs_priv.
    */
    if (thd->slave_thread && is_acl_user(definer->host.str, definer->user.str))
    {
      security_context.change_security_context(thd,
                                               &thd->lex->definer->user,
                                               &thd->lex->definer->host,
                                               &thd->lex->sphead->m_db,
                                               &backup);
      restore_backup_context= true;
    }

    if (sp_automatic_privileges && !opt_noacl &&
        check_routine_access(thd, DEFAULT_CREATE_PROC_ACLS,
                             &lex->sphead->m_db, name,
                             Sp_handler::handler(lex->sql_command), 1))
    {
      if (sp_grant_privileges(thd, lex->sphead->m_db.str, name->str,
                              Sp_handler::handler(lex->sql_command)))
        push_warning(thd, Sql_condition::WARN_LEVEL_WARN,
                     ER_PROC_AUTO_GRANT_FAIL, ER_THD(thd, ER_PROC_AUTO_GRANT_FAIL));
      thd->clear_error();
    }

    /*
      Restore current user with GLOBAL_ACL privilege of SQL thread
    */
    if (restore_backup_context)
    {
      DBUG_ASSERT(thd->slave_thread == 1);
      thd->security_ctx->restore_security_context(thd, backup);
    }

#endif
    return false;
  }
  (void) trans_commit_stmt(thd);

#if !defined(NO_EMBEDDED_ACCESS_CHECKS) || defined(WITH_WSREP)
wsrep_error_label:
#endif
  return true;
}


/**
  Prepare for CREATE DATABASE, ALTER DATABASE, DROP DATABASE.

  @param thd         - current THD
  @param want_access - access needed
  @param dbname      - the database name

  @retval false      - Ok to proceed with CREATE/ALTER/DROP
  @retval true       - not OK to proceed (error, or filtered)

  Note, on slave this function returns true if the database
  is in the ignore filter. The caller must distinguish this case
  from other cases: bad database error, no access error.
  This can be done by testing thd->is_error().
*/
static bool prepare_db_action(THD *thd, privilege_t want_access,
                              LEX_CSTRING *dbname)
{
  if (check_db_name((LEX_STRING*)dbname))
  {
    my_error(ER_WRONG_DB_NAME, MYF(0), dbname->str);
    return true;
  }
  /*
    If in a slave thread :
    - CREATE DATABASE DB was certainly not preceded by USE DB.
    - ALTER DATABASE DB may not be preceded by USE DB.
    - DROP DATABASE DB may not be preceded by USE DB.
    For that reason, db_ok() in sql/slave.cc did not check the
    do_db/ignore_db. And as this query involves no tables, tables_ok()
    was not called. So we have to check rules again here.
  */
#ifdef HAVE_REPLICATION
  if (thd->slave_thread)
  {
    Rpl_filter *rpl_filter;
    rpl_filter= thd->system_thread_info.rpl_sql_info->rpl_filter;
    if (!rpl_filter->db_ok(dbname->str) ||
        !rpl_filter->db_ok_with_wild_table(dbname->str))
    {
      my_message(ER_SLAVE_IGNORED_TABLE,
                 ER_THD(thd, ER_SLAVE_IGNORED_TABLE), MYF(0));
      return true;
    }
  }
#endif
  return check_access(thd, want_access, dbname->str, NULL, NULL, 1, 0);
}


bool Sql_cmd_call::execute(THD *thd)
{
  TABLE_LIST *all_tables= thd->lex->query_tables;
  sp_head *sp;
  /*
    This will cache all SP and SF and open and lock all tables
    required for execution.
  */
  if (check_table_access(thd, SELECT_ACL, all_tables, FALSE,
                         UINT_MAX, FALSE) ||
      open_and_lock_tables(thd, all_tables, TRUE, 0))
   return true;

  /*
    By this moment all needed SPs should be in cache so no need to look
    into DB.
  */
  if (!(sp= m_handler->sp_find_routine(thd, m_name, true)))
  {
    /*
      If the routine is not found, let's still check EXECUTE_ACL to decide
      whether to return "Access denied" or "Routine does not exist".
    */
    if (check_routine_access(thd, EXECUTE_ACL, &m_name->m_db,
                             &m_name->m_name,
                             &sp_handler_procedure,
                             false))
      return true;
    /*
      sp_find_routine can have issued an ER_SP_RECURSION_LIMIT error.
      Send message ER_SP_DOES_NOT_EXIST only if procedure is not found in
      cache.
    */
    if (!sp_cache_lookup(&thd->sp_proc_cache, m_name))
      my_error(ER_SP_DOES_NOT_EXIST, MYF(0), "PROCEDURE",
               ErrConvDQName(m_name).ptr());
    return true;
  }
  else
  {
    if (sp->check_execute_access(thd))
      return true;
    /*
      Check that the stored procedure doesn't contain Dynamic SQL
      and doesn't return result sets: such stored procedures can't
      be called from a function or trigger.
    */
    if (thd->in_sub_stmt)
    {
      const char *where= (thd->in_sub_stmt & SUB_STMT_TRIGGER ?
                          "trigger" : "function");
      if (sp->is_not_allowed_in_function(where))
        return true;
    }

    if (do_execute_sp(thd, sp))
      return true;

    /*
      Disable slow log for the above call(), if calls are disabled.
      Instead we will log the executed statements to the slow log.
    */
    if (thd->variables.log_slow_disabled_statements & LOG_SLOW_DISABLE_CALL)
      thd->enable_slow_log= 0;
  }
  return false;
}


/**
  Check whether the SQL statement being processed is prepended by
  SET STATEMENT clause and handle variables assignment if it is.

  @param thd  thread handle
  @param lex  current lex

  @return false in case of success, true in case of error.
*/

bool run_set_statement_if_requested(THD *thd, LEX *lex)
{
  if (!lex->stmt_var_list.is_empty() && !thd->slave_thread)
  {
    Query_arena backup;
    DBUG_PRINT("info", ("SET STATEMENT %d vars", lex->stmt_var_list.elements));

    lex->old_var_list.empty();
    List_iterator_fast<set_var_base> it(lex->stmt_var_list);
    set_var_base *var;

    if (lex->set_arena_for_set_stmt(&backup))
      return true;

    MEM_ROOT *mem_root= thd->mem_root;
    while ((var= it++))
    {
      DBUG_ASSERT(var->is_system());
      set_var *o= NULL, *v= (set_var*)var;
      if (!v->var->is_set_stmt_ok())
      {
        my_error(ER_SET_STATEMENT_NOT_SUPPORTED, MYF(0), v->var->name.str);
        lex->reset_arena_for_set_stmt(&backup);
        lex->old_var_list.empty();
        lex->free_arena_for_set_stmt();
        return true;
      }
      if (v->var->session_is_default(thd))
        o= new set_var(thd,v->type, v->var, &v->base, NULL);
      else
      {
        switch (v->var->option.var_type & GET_TYPE_MASK)
        {
          case GET_BIT:
          case GET_BOOL:
          case GET_INT:
          case GET_LONG:
          case GET_LL:
          {
            bool null_value;
            longlong val= v->var->val_int(&null_value, thd, v->type, &v->base);
            o= new set_var(thd, v->type, v->var, &v->base,
                           (null_value ?
                            (Item *) new (mem_root) Item_null(thd) :
                            (Item *) new (mem_root) Item_int(thd, val)));
          }
          break;
          case GET_UINT:
          case GET_ULONG:
          case GET_ULL:
          {
            bool null_value;
            ulonglong val= v->var->val_int(&null_value, thd, v->type, &v->base);
            o= new set_var(thd, v->type, v->var, &v->base,
                           (null_value ?
                            (Item *) new (mem_root) Item_null(thd) :
                            (Item *) new (mem_root) Item_uint(thd, val)));
          }
          break;
          case GET_DOUBLE:
          {
            bool null_value;
            double val= v->var->val_real(&null_value, thd, v->type, &v->base);
            o= new set_var(thd, v->type, v->var, &v->base,
                           (null_value ?
                            (Item *) new (mem_root) Item_null(thd) :
                            (Item *) new (mem_root) Item_float(thd, val, 1)));
          }
          break;
          default:
          case GET_NO_ARG:
          case GET_DISABLED:
            DBUG_ASSERT(0);
            /* fall through */
          case 0:
          case GET_FLAGSET:
          case GET_ENUM:
          case GET_SET:
          case GET_STR:
          case GET_STR_ALLOC:
          {
            char buff[STRING_BUFFER_USUAL_SIZE];
            String tmp(buff, sizeof(buff), v->var->charset(thd)),*val;
            val= v->var->val_str(&tmp, thd, v->type, &v->base);
            if (val)
            {
              Item_string *str=
		new (mem_root) Item_string(thd, v->var->charset(thd),
                                           val->ptr(), val->length());
              o= new set_var(thd, v->type, v->var, &v->base, str);
            }
            else
              o= new set_var(thd, v->type, v->var, &v->base,
                             new (mem_root) Item_null(thd));
          }
          break;
        }
      }
      DBUG_ASSERT(o);
      lex->old_var_list.push_back(o, thd->mem_root);
    }
    lex->reset_arena_for_set_stmt(&backup);

    if (lex->old_var_list.is_empty())
      lex->free_arena_for_set_stmt();

    if (thd->is_error() ||
        sql_set_variables(thd, &lex->stmt_var_list, false))
    {
      if (!thd->is_error())
        my_error(ER_WRONG_ARGUMENTS, MYF(0), "SET");
      lex->restore_set_statement_var();
      return true;
    }
    /*
      The value of last_insert_id is remembered in THD to be written to binlog
      when it's used *the first time* in the statement. But SET STATEMENT
      must read the old value of last_insert_id to be able to restore it at
      the end. This should not count at "reading of last_insert_id" and
      should not remember last_insert_id for binlog. That is, it should clear
      stmt_depends_on_first_successful_insert_id_in_prev_stmt flag.
    */
    if (!thd->in_sub_stmt)
    {
      thd->stmt_depends_on_first_successful_insert_id_in_prev_stmt= 0;
    }
  }
  return false;
}


/**
  Execute command saved in thd and lex->sql_command.

  @param thd                       Thread handle

  @todo
    - Invalidate the table in the query cache if something changed
    after unlocking when changes become visible.
    TODO: this is workaround. right way will be move invalidating in
    the unlock procedure.
    - TODO: use check_change_password()

  @retval
    FALSE       OK
  @retval
    TRUE        Error
*/

int
mysql_execute_command(THD *thd, bool is_called_from_prepared_stmt)
{
  int res= 0;
  int  up_result= 0;
  LEX  *lex= thd->lex;
  /* first SELECT_LEX (have special meaning for many of non-SELECTcommands) */
  SELECT_LEX *select_lex= lex->first_select_lex();
  /* first table of first SELECT_LEX */
  TABLE_LIST *first_table= select_lex->table_list.first;
  /* list of all tables in query */
  TABLE_LIST *all_tables;
  /* most outer SELECT_LEX_UNIT of query */
  SELECT_LEX_UNIT *unit= &lex->unit;
#ifdef HAVE_REPLICATION
  /* have table map for update for multi-update statement (BUG#37051) */
  bool have_table_map_for_update= FALSE;
  /* */
  Rpl_filter *rpl_filter;
#endif
  DBUG_ENTER("mysql_execute_command");

  // check that we correctly marked first table for data insertion
  DBUG_ASSERT(!(sql_command_flags[lex->sql_command] & CF_INSERTS_DATA) ||
              first_table->for_insert_data);

  if (thd->security_ctx->password_expired &&
      lex->sql_command != SQLCOM_SET_OPTION &&
      lex->sql_command != SQLCOM_PREPARE &&
      lex->sql_command != SQLCOM_EXECUTE &&
      lex->sql_command != SQLCOM_DEALLOCATE_PREPARE)
  {
    my_error(ER_MUST_CHANGE_PASSWORD, MYF(0));
    DBUG_RETURN(1);
  }

  DBUG_ASSERT(thd->transaction->stmt.is_empty() || thd->in_sub_stmt);
  /*
    Each statement or replication event which might produce deadlock
    should handle transaction rollback on its own. So by the start of
    the next statement transaction rollback request should be fulfilled
    already.
  */
  DBUG_ASSERT(! thd->transaction_rollback_request || thd->in_sub_stmt);
  /*
    In many cases first table of main SELECT_LEX have special meaning =>
    check that it is first table in global list and relink it first in 
    queries_tables list if it is necessary (we need such relinking only
    for queries with subqueries in select list, in this case tables of
    subqueries will go to global list first)

    all_tables will differ from first_table only if most upper SELECT_LEX
    do not contain tables.

    Because of above in place where should be at least one table in most
    outer SELECT_LEX we have following check:
    DBUG_ASSERT(first_table == all_tables);
    DBUG_ASSERT(first_table == all_tables && first_table != 0);
  */
  lex->first_lists_tables_same();
  lex->fix_first_select_number();
  /* should be assigned after making first tables same */
  all_tables= lex->query_tables;
  /* set context for commands which do not use setup_tables */
  select_lex->
    context.resolve_in_table_list_only(select_lex->
                                       table_list.first);

  /*
    Remember last commmand executed, so that we can use it in functions called by
    dispatch_command()
  */
  thd->last_sql_command= lex->sql_command;

  /*
    Reset warning count for each query that uses tables
    A better approach would be to reset this for any commands
    that is not a SHOW command or a select that only access local
    variables, but for now this is probably good enough.
  */
  if ((sql_command_flags[lex->sql_command] & CF_DIAGNOSTIC_STMT) != 0)
    thd->get_stmt_da()->set_warning_info_read_only(TRUE);
  else
  {
    thd->get_stmt_da()->set_warning_info_read_only(FALSE);
    if (all_tables)
      thd->get_stmt_da()->opt_clear_warning_info(thd->query_id);
  }

#ifdef HAVE_REPLICATION
  if (unlikely(thd->slave_thread))
  {
    if (lex->sql_command == SQLCOM_DROP_TRIGGER)
    {
      /*
        When dropping a trigger, we need to load its table name
        before checking slave filter rules.
      */
      add_table_for_trigger(thd, thd->lex->spname, 1, &all_tables);
      
      if (!all_tables)
      {
        /*
          If table name cannot be loaded,
          it means the trigger does not exists possibly because
          CREATE TRIGGER was previously skipped for this trigger
          according to slave filtering rules.
          Returning success without producing any errors in this case.
        */
        if (!thd->lex->create_info.if_exists() &&
            !(thd->variables.option_bits & OPTION_IF_EXISTS))
          DBUG_RETURN(0);
        /*
          DROP TRIGGER IF NOT EXISTS will return without an error later
          after possibly writing the query to a binlog
        */
      }
      else // force searching in slave.cc:tables_ok()
        all_tables->updating= 1;
    }

    /*
      For fix of BUG#37051, the master stores the table map for update
      in the Query_log_event, and the value is assigned to
      thd->variables.table_map_for_update before executing the update
      query.

      If thd->variables.table_map_for_update is set, then we are
      replicating from a new master, we can use this value to apply
      filter rules without opening all the tables. However If
      thd->variables.table_map_for_update is not set, then we are
      replicating from an old master, so we just skip this and
      continue with the old method. And of course, the bug would still
      exist for old masters.
    */
    if (lex->sql_command == SQLCOM_UPDATE_MULTI &&
        thd->table_map_for_update)
    {
      have_table_map_for_update= TRUE;
      table_map table_map_for_update= thd->table_map_for_update;
      uint nr= 0;
      TABLE_LIST *table;
      for (table=all_tables; table; table=table->next_global, nr++)
      {
        if (table_map_for_update & ((table_map)1 << nr))
          table->updating= TRUE;
        else
          table->updating= FALSE;
      }

      if (all_tables_not_ok(thd, all_tables))
      {
        /* we warn the slave SQL thread */
        my_message(ER_SLAVE_IGNORED_TABLE, ER_THD(thd, ER_SLAVE_IGNORED_TABLE),
                   MYF(0));
      }
    }
    
    /*
      Check if statment should be skipped because of slave filtering
      rules

      Exceptions are:
      - UPDATE MULTI: For this statement, we want to check the filtering
        rules later in the code
      - SET: we always execute it (Not that many SET commands exists in
        the binary log anyway -- only 4.1 masters write SET statements,
	in 5.0 there are no SET statements in the binary log)
      - DROP TEMPORARY TABLE IF EXISTS: we always execute it (otherwise we
        have stale files on slave caused by exclusion of one tmp table).
    */
    if (!(lex->sql_command == SQLCOM_UPDATE_MULTI) &&
	!(lex->sql_command == SQLCOM_SET_OPTION) &&
	!((lex->sql_command == SQLCOM_DROP_TABLE ||
           lex->sql_command == SQLCOM_DROP_SEQUENCE) &&
          lex->tmp_table() && lex->if_exists()) &&
        all_tables_not_ok(thd, all_tables))
    {
      /* we warn the slave SQL thread */
      my_message(ER_SLAVE_IGNORED_TABLE, ER_THD(thd, ER_SLAVE_IGNORED_TABLE),
                 MYF(0));
      DBUG_RETURN(0);
    }
    /* 
       Execute deferred events first
    */
    if (slave_execute_deferred_events(thd))
      DBUG_RETURN(-1);
  }
  else
  {
#endif /* HAVE_REPLICATION */
    /*
      When option readonly is set deny operations which change non-temporary
      tables. Except for the replication thread and the 'super' users.
    */
    if (deny_updates_if_read_only_option(thd, all_tables))
    {
      my_error(ER_OPTION_PREVENTS_STATEMENT, MYF(0), "--read-only");
      DBUG_RETURN(-1);
    }
#ifdef HAVE_REPLICATION
  } /* endif unlikely slave */
#endif
  Opt_trace_start ots(thd);

  /* store old value of binlog format */
  enum_binlog_format orig_binlog_format,orig_current_stmt_binlog_format;

  thd->get_binlog_format(&orig_binlog_format,
                         &orig_current_stmt_binlog_format);
#ifdef WITH_WSREP
  if (WSREP(thd))
  {
    /*
      change LOCK TABLE WRITE to transaction
    */
    if (lex->sql_command== SQLCOM_LOCK_TABLES && wsrep_convert_LOCK_to_trx)
    {
      for (TABLE_LIST *table= all_tables; table; table= table->next_global)
      {
	if (table->lock_type >= TL_FIRST_WRITE)
        {
	  lex->sql_command= SQLCOM_BEGIN;
	  thd->wsrep_converted_lock_session= true;
	  break;
	}
      }
    }
    if (lex->sql_command== SQLCOM_UNLOCK_TABLES &&
	thd->wsrep_converted_lock_session)
    {
      thd->wsrep_converted_lock_session= false;
      lex->sql_command= SQLCOM_COMMIT;
      lex->tx_release= TVL_NO;
    }

    /*
     * Bail out if DB snapshot has not been installed. We however,
     * allow SET and SHOW queries and reads from information schema
     * and dirty reads (if configured)
     */
    if (!(thd->wsrep_applier) &&
        !(wsrep_ready_get() && wsrep_reject_queries == WSREP_REJECT_NONE)  &&
        !(thd->variables.wsrep_dirty_reads &&
          (sql_command_flags[lex->sql_command] & CF_CHANGES_DATA) == 0)    &&
        !wsrep_tables_accessible_when_detached(all_tables)                 &&
        lex->sql_command != SQLCOM_SET_OPTION                              &&
        lex->sql_command != SQLCOM_CHANGE_DB                               &&
        !(lex->sql_command == SQLCOM_SELECT && !all_tables)                &&
        !wsrep_is_show_query(lex->sql_command))
    {
      my_message(ER_UNKNOWN_COM_ERROR,
                 "WSREP has not yet prepared node for application use", MYF(0));
      goto error;
    }
  }
#endif /* WITH_WSREP */
  status_var_increment(thd->status_var.com_stat[lex->sql_command]);
  thd->progress.report_to_client= MY_TEST(sql_command_flags[lex->sql_command] &
                                          CF_REPORT_PROGRESS);

  DBUG_ASSERT(thd->transaction->stmt.modified_non_trans_table == FALSE);

  /*
    Assign system variables with values specified by the clause
    SET STATEMENT var1=value1 [, var2=value2, ...] FOR <statement>
    if they are any.
  */
  if (run_set_statement_if_requested(thd, lex))
    goto error;

  /* After SET STATEMENT is done, we can initialize the Optimizer Trace: */
  ots.init(thd, all_tables, lex->sql_command, &lex->var_list, thd->query(),
           thd->query_length(), thd->variables.character_set_client);

  if (thd->lex->mi.connection_name.str == NULL)
      thd->lex->mi.connection_name= thd->variables.default_master_connection;

  /*
    Force statement logging for DDL commands to allow us to update
    privilege, system or statistic tables directly without the updates
    getting logged.
  */
  if (!(sql_command_flags[lex->sql_command] &
        (CF_CAN_GENERATE_ROW_EVENTS | CF_FORCE_ORIGINAL_BINLOG_FORMAT |
         CF_STATUS_COMMAND)))
    thd->set_binlog_format_stmt();

  /*
    End a active transaction so that this command will have it's
    own transaction and will also sync the binary log. If a DDL is
    not run in it's own transaction it may simply never appear on
    the slave in case the outside transaction rolls back.
  */
  if (stmt_causes_implicit_commit(thd, CF_IMPLICIT_COMMIT_BEGIN))
  {
    /*
      Note that this should never happen inside of stored functions
      or triggers as all such statements prohibited there.
    */
    DBUG_ASSERT(! thd->in_sub_stmt);
    /* Statement transaction still should not be started. */
    DBUG_ASSERT(thd->transaction->stmt.is_empty());
    if (!(thd->variables.option_bits & OPTION_GTID_BEGIN))
    {
      /* Commit the normal transaction if one is active. */
      bool commit_failed= trans_commit_implicit(thd);
      /* Release metadata locks acquired in this transaction. */
      thd->release_transactional_locks();
      if (commit_failed)
      {
        WSREP_DEBUG("implicit commit failed, MDL released: %lld",
                    (longlong) thd->thread_id);
        goto error;
      }
    }
    thd->transaction->stmt.mark_trans_did_ddl();
#ifdef WITH_WSREP
    /* Clean up the previous transaction on implicit commit */
    if (WSREP_NNULL(thd) && wsrep_thd_is_local(thd) &&
        wsrep_after_statement(thd))
    {
      goto error;
    }
#endif /* WITH_WSREP */
  }

#ifndef DBUG_OFF
  if (lex->sql_command != SQLCOM_SET_OPTION)
    DEBUG_SYNC(thd,"before_execute_sql_command");
#endif

  /*
    Check if we are in a read-only transaction and we're trying to
    execute a statement which should always be disallowed in such cases.

    Note that this check is done after any implicit commits.
  */
  if (thd->tx_read_only &&
      (sql_command_flags[lex->sql_command] & CF_DISALLOW_IN_RO_TRANS))
  {
    my_error(ER_CANT_EXECUTE_IN_READ_ONLY_TRANSACTION, MYF(0));
    goto error;
  }

  /*
    Close tables open by HANDLERs before executing DDL statement
    which is going to affect those tables.

    This should happen before temporary tables are pre-opened as
    otherwise we will get errors about attempt to re-open tables
    if table to be changed is open through HANDLER.

    Note that even although this is done before any privilege
    checks there is no security problem here as closing open
    HANDLER doesn't require any privileges anyway.
  */
  if (sql_command_flags[lex->sql_command] & CF_HA_CLOSE)
    mysql_ha_rm_tables(thd, all_tables);

  /*
    Pre-open temporary tables to simplify privilege checking
    for statements which need this.
  */
  if (sql_command_flags[lex->sql_command] & CF_PREOPEN_TMP_TABLES)
  {
    if (thd->open_temporary_tables(all_tables))
      goto error;
  }

  if (sql_command_flags[lex->sql_command] & CF_STATUS_COMMAND)
    thd->query_plan_flags|= QPLAN_STATUS;
  if (sql_command_flags[lex->sql_command] & CF_ADMIN_COMMAND)
    thd->query_plan_flags|= QPLAN_ADMIN;

  /* Start timeouts */
  thd->set_query_timer();

#ifdef WITH_WSREP
  /* Check wsrep_mode rules before command execution. */
  if (WSREP_NNULL(thd) &&
      wsrep_thd_is_local(thd) && !wsrep_check_mode_before_cmd_execute(thd))
    goto error;

  /*
    Always start a new transaction for a wsrep THD unless the
    current command is DDL or explicit BEGIN. This will guarantee that
    the THD is BF abortable even if it does not generate any
    changes and takes only read locks. If the statement does not
    start a multi STMT transaction, the wsrep_transaction is
    committed as empty at the end of this function.

    Transaction is started for BEGIN in trans_begin(), for DDL the
    implicit commit took care of committing previous transaction
    above and a new transaction should not be started.

    Do not start transaction for stored procedures, it will be handled
    internally in SP processing.
  */
  if (WSREP_NNULL(thd)                    &&
      wsrep_thd_is_local(thd)             &&
      lex->sql_command != SQLCOM_BEGIN    &&
      lex->sql_command != SQLCOM_CALL     &&
      lex->sql_command != SQLCOM_EXECUTE  &&
      lex->sql_command != SQLCOM_EXECUTE_IMMEDIATE &&
      !(sql_command_flags[lex->sql_command] & CF_AUTO_COMMIT_TRANS))
  {
    wsrep_start_trx_if_not_started(thd);
  }
#endif /* WITH_WSREP */

  switch (lex->sql_command) {

  case SQLCOM_SHOW_EVENTS:
#ifndef HAVE_EVENT_SCHEDULER
    my_error(ER_NOT_SUPPORTED_YET, MYF(0), "embedded server");
    break;
#endif
  case SQLCOM_SHOW_STATUS:
  {
    WSREP_SYNC_WAIT(thd, WSREP_SYNC_WAIT_BEFORE_SHOW);
    execute_show_status(thd, all_tables);

    break;
  }
  case SQLCOM_SHOW_EXPLAIN:
  {
    if (!thd->security_ctx->priv_user[0] &&
        check_global_access(thd, PRIV_STMT_SHOW_EXPLAIN))
      break;

    /*
      The select should use only one table, it's the SHOW EXPLAIN pseudo-table
    */
    if (lex->sroutines.records || lex->query_tables->next_global)
    {
      my_message(ER_SET_CONSTANTS_ONLY, ER_THD(thd, ER_SET_CONSTANTS_ONLY),
		 MYF(0));
      goto error;
    }

    Item **it= lex->value_list.head_ref();
    if (!(*it)->basic_const_item() ||
        (*it)->fix_fields_if_needed_for_scalar(lex->thd, it))
    {
      my_message(ER_SET_CONSTANTS_ONLY, ER_THD(thd, ER_SET_CONSTANTS_ONLY),
		 MYF(0));
      goto error;
    }
  }
    /* fall through */
  case SQLCOM_SHOW_STATUS_PROC:
  case SQLCOM_SHOW_STATUS_FUNC:
  case SQLCOM_SHOW_STATUS_PACKAGE:
  case SQLCOM_SHOW_STATUS_PACKAGE_BODY:
  case SQLCOM_SHOW_DATABASES:
  case SQLCOM_SHOW_TABLES:
  case SQLCOM_SHOW_TRIGGERS:
  case SQLCOM_SHOW_TABLE_STATUS:
  case SQLCOM_SHOW_OPEN_TABLES:
  case SQLCOM_SHOW_GENERIC:
  case SQLCOM_SHOW_PLUGINS:
  case SQLCOM_SHOW_FIELDS:
  case SQLCOM_SHOW_KEYS:
  case SQLCOM_SHOW_VARIABLES:
  case SQLCOM_SHOW_CHARSETS:
  case SQLCOM_SHOW_COLLATIONS:
  case SQLCOM_SHOW_STORAGE_ENGINES:
  case SQLCOM_SHOW_PROFILE:
  case SQLCOM_SELECT:
  {
#ifdef WITH_WSREP
    if (lex->sql_command == SQLCOM_SELECT)
    {
      WSREP_SYNC_WAIT(thd, WSREP_SYNC_WAIT_BEFORE_READ);
    }
    else
    {
      WSREP_SYNC_WAIT(thd, WSREP_SYNC_WAIT_BEFORE_SHOW);
# ifdef ENABLED_PROFILING
      if (lex->sql_command == SQLCOM_SHOW_PROFILE)
        thd->profiling.discard_current_query();
# endif
    }
#endif /* WITH_WSREP */

    thd->status_var.last_query_cost= 0.0;

    /*
      lex->exchange != NULL implies SELECT .. INTO OUTFILE and this
      requires FILE_ACL access.
    */
    privilege_t privileges_requested= lex->exchange ? SELECT_ACL | FILE_ACL :
                                                      SELECT_ACL;

    if (all_tables)
      res= check_table_access(thd,
                              privileges_requested,
                              all_tables, FALSE, UINT_MAX, FALSE);
    else
      res= check_access(thd, privileges_requested, any_db.str, NULL,NULL,0,0);

    if (!res)
      res= execute_sqlcom_select(thd, all_tables);

    break;
  }
  case SQLCOM_EXECUTE_IMMEDIATE:
  {
    mysql_sql_stmt_execute_immediate(thd);
    break;
  }
  case SQLCOM_PREPARE:
  {
    mysql_sql_stmt_prepare(thd);
    break;
  }
  case SQLCOM_EXECUTE:
  {
    mysql_sql_stmt_execute(thd);
    break;
  }
  case SQLCOM_DEALLOCATE_PREPARE:
  {
    mysql_sql_stmt_close(thd);
    break;
  }
  case SQLCOM_DO:
    if (check_table_access(thd, SELECT_ACL, all_tables, FALSE, UINT_MAX, FALSE)
        || open_and_lock_tables(thd, all_tables, TRUE, 0))
      goto error;

    res= mysql_do(thd, *lex->insert_list);
    break;

  case SQLCOM_EMPTY_QUERY:
    my_ok(thd);
    break;

  case SQLCOM_HELP:
    res= mysqld_help(thd,lex->help_arg);
    break;

#ifndef EMBEDDED_LIBRARY
  case SQLCOM_PURGE:
  {
    if (check_global_access(thd, PRIV_STMT_PURGE_BINLOG))
      goto error;
    /* PURGE MASTER LOGS TO 'file' */
    res = purge_master_logs(thd, lex->to_log);
    break;
  }
  case SQLCOM_PURGE_BEFORE:
  {
    Item *it;

    if (check_global_access(thd, PRIV_STMT_PURGE_BINLOG))
      goto error;
    /* PURGE MASTER LOGS BEFORE 'data' */
    it= (Item *)lex->value_list.head();
    if (it->fix_fields_if_needed_for_scalar(lex->thd, &it))
    {
      my_error(ER_WRONG_ARGUMENTS, MYF(0), "PURGE LOGS BEFORE");
      goto error;
    }
    it= new (thd->mem_root) Item_func_unix_timestamp(thd, it);
    it->fix_fields(thd, &it);
    res = purge_master_logs_before_date(thd, (ulong)it->val_int());
    break;
  }
#endif
  case SQLCOM_SHOW_WARNS:
  {
    res= mysqld_show_warnings(thd, (ulong)
			      ((1L << (uint) Sql_condition::WARN_LEVEL_NOTE) |
			       (1L << (uint) Sql_condition::WARN_LEVEL_WARN) |
			       (1L << (uint) Sql_condition::WARN_LEVEL_ERROR)
			       ));
    break;
  }
  case SQLCOM_SHOW_ERRORS:
  {
    res= mysqld_show_warnings(thd, (ulong)
			      (1L << (uint) Sql_condition::WARN_LEVEL_ERROR));
    break;
  }
  case SQLCOM_SHOW_PROFILES:
  {
#if defined(ENABLED_PROFILING)
    thd->profiling.discard_current_query();
    res= thd->profiling.show_profiles();
    if (res)
      goto error;
#else
    my_error(ER_FEATURE_DISABLED, MYF(0), "SHOW PROFILES", "enable-profiling");
    goto error;
#endif
    break;
  }

#ifdef HAVE_REPLICATION
  case SQLCOM_SHOW_SLAVE_HOSTS:
  {
    if (check_global_access(thd, PRIV_STMT_SHOW_SLAVE_HOSTS))
      goto error;
    res = show_slave_hosts(thd);
    break;
  }
  case SQLCOM_SHOW_RELAYLOG_EVENTS:
  {
    WSREP_SYNC_WAIT(thd, WSREP_SYNC_WAIT_BEFORE_SHOW);
    if (check_global_access(thd, PRIV_STMT_SHOW_RELAYLOG_EVENTS))
      goto error;
    res = mysql_show_binlog_events(thd);
    break;
  }
  case SQLCOM_SHOW_BINLOG_EVENTS:
  {
    WSREP_SYNC_WAIT(thd, WSREP_SYNC_WAIT_BEFORE_SHOW);
    if (check_global_access(thd, PRIV_STMT_SHOW_BINLOG_EVENTS))
      goto error;
    res = mysql_show_binlog_events(thd);
    break;
  }
#endif

  case SQLCOM_ASSIGN_TO_KEYCACHE:
  {
    DBUG_ASSERT(first_table == all_tables && first_table != 0);
    if (check_access(thd, INDEX_ACL, first_table->db.str,
                     &first_table->grant.privilege,
                     &first_table->grant.m_internal,
                     0, 0))
      goto error;
    res= mysql_assign_to_keycache(thd, first_table, &lex->ident);
    break;
  }
  case SQLCOM_PRELOAD_KEYS:
  {
    DBUG_ASSERT(first_table == all_tables && first_table != 0);
    if (check_access(thd, INDEX_ACL, first_table->db.str,
                     &first_table->grant.privilege,
                     &first_table->grant.m_internal,
                     0, 0))
      goto error;
    res = mysql_preload_keys(thd, first_table);
    break;
  }
#ifdef HAVE_REPLICATION
  case SQLCOM_CHANGE_MASTER:
  {
    LEX_MASTER_INFO *lex_mi= &thd->lex->mi;
    Master_info *mi;
    bool new_master= 0;
    bool master_info_added;

    if (check_global_access(thd, PRIV_STMT_CHANGE_MASTER))
      goto error;
    /*
      In this code it's ok to use LOCK_active_mi as we are adding new things
      into master_info_index
    */
    mysql_mutex_lock(&LOCK_active_mi);
    if (!master_info_index)
    {
      mysql_mutex_unlock(&LOCK_active_mi);
      my_error(ER_SERVER_SHUTDOWN, MYF(0));
      goto error;
    }

    mi= master_info_index->get_master_info(&lex_mi->connection_name,
                                           Sql_condition::WARN_LEVEL_NOTE);

    if (mi == NULL)
    {
      /* New replication created */
      mi= new Master_info(&lex_mi->connection_name, relay_log_recovery); 
      if (unlikely(!mi || mi->error()))
      {
        delete mi;
        res= 1;
        mysql_mutex_unlock(&LOCK_active_mi);
        break;
      }
      new_master= 1;
    }

    res= change_master(thd, mi, &master_info_added);
    if (res && new_master)
    {
      /*
        If the new master was added by change_master(), remove it as it didn't
        work (this will free mi as well).

        If new master was not added, we still need to free mi.
      */
      if (master_info_added)
        master_info_index->remove_master_info(mi);
      else
        delete mi;
    }
    else
    {
      mi->rpl_filter= get_or_create_rpl_filter(lex_mi->connection_name.str,
                                               lex_mi->connection_name.length);
    }

    mysql_mutex_unlock(&LOCK_active_mi);
    break;
  }

  case SQLCOM_SHOW_BINLOG_STAT:
  {
    /* Accept one of two privileges */
    if (check_global_access(thd, PRIV_STMT_SHOW_BINLOG_STATUS))
      goto error;
    res = show_binlog_info(thd);
    break;
  }

#endif /* HAVE_REPLICATION */
  case SQLCOM_SHOW_ENGINE_STATUS:
    {
      if (check_global_access(thd, PRIV_STMT_SHOW_ENGINE_STATUS))
        goto error;
      res = ha_show_status(thd, lex->create_info.db_type, HA_ENGINE_STATUS);
      break;
    }
  case SQLCOM_SHOW_ENGINE_MUTEX:
    {
      if (check_global_access(thd, PRIV_STMT_SHOW_ENGINE_MUTEX))
        goto error;
      res = ha_show_status(thd, lex->create_info.db_type, HA_ENGINE_MUTEX);
      break;
    }
  case SQLCOM_DROP_INDEX:
    if (thd->variables.option_bits & OPTION_IF_EXISTS)
      lex->create_info.set(DDL_options_st::OPT_IF_EXISTS);
    /* fall through */
  case SQLCOM_CREATE_INDEX:
  /*
    CREATE INDEX and DROP INDEX are implemented by calling ALTER
    TABLE with proper arguments.

    In the future ALTER TABLE will notice that the request is to
    only add indexes and create these one by one for the existing
    table without having to do a full rebuild.
  */
  {
    /* Prepare stack copies to be re-execution safe */
    HA_CREATE_INFO create_info;
    Alter_info alter_info(lex->alter_info, thd->mem_root);

    if (unlikely(thd->is_fatal_error)) /* out of memory creating alter_info */
      goto error;

    DBUG_ASSERT(first_table == all_tables && first_table != 0);
    if (check_one_table_access(thd, INDEX_ACL, all_tables))
      goto error; /* purecov: inspected */

    bzero((char*) &create_info, sizeof(create_info));
    create_info.db_type= 0;
    create_info.row_type= ROW_TYPE_NOT_USED;
    create_info.default_table_charset= thd->variables.collation_database;
    create_info.alter_info= &alter_info;

    WSREP_TO_ISOLATION_BEGIN(first_table->db.str, first_table->table_name.str, NULL);

    Recreate_info recreate_info;
    res= mysql_alter_table(thd, &first_table->db, &first_table->table_name,
                           &create_info, first_table,
                           &recreate_info, &alter_info,
                           0, (ORDER*) 0, 0, lex->if_exists());
    break;
  }
#ifdef HAVE_REPLICATION
  case SQLCOM_SLAVE_START:
  {
    LEX_MASTER_INFO* lex_mi= &thd->lex->mi;
    Master_info *mi;
    int load_error;

    load_error= rpl_load_gtid_slave_state(thd);

    /*
      We don't need to ensure that only one user is using master_info
      as start_slave is protected against simultaneous usage
    */
    if (unlikely((mi= get_master_info(&lex_mi->connection_name,
                                      Sql_condition::WARN_LEVEL_ERROR))))
    {
      if (load_error)
      {
        /*
          We cannot start a slave using GTID if we cannot load the
          GTID position from the mysql.gtid_slave_pos table. But we
          can allow non-GTID replication (useful eg. during upgrade).
        */
        if (mi->using_gtid != Master_info::USE_GTID_NO)
        {
          mi->release();
          break;
        }
        else
          thd->clear_error();
      }
      if (!start_slave(thd, mi, 1 /* net report*/))
        my_ok(thd);
      mi->release();
    }
    break;
  }
  case SQLCOM_SLAVE_STOP:
  {
    LEX_MASTER_INFO *lex_mi;
    Master_info *mi;
    /*
      If the client thread has locked tables, a deadlock is possible.
      Assume that
      - the client thread does LOCK TABLE t READ.
      - then the master updates t.
      - then the SQL slave thread wants to update t,
        so it waits for the client thread because t is locked by it.
    - then the client thread does SLAVE STOP.
      SLAVE STOP waits for the SQL slave thread to terminate its
      update t, which waits for the client thread because t is locked by it.
      To prevent that, refuse SLAVE STOP if the
      client thread has locked tables
    */
    if (thd->locked_tables_mode ||
        thd->in_active_multi_stmt_transaction() ||
        thd->global_read_lock.is_acquired())
    {
      my_message(ER_LOCK_OR_ACTIVE_TRANSACTION,
                 ER_THD(thd, ER_LOCK_OR_ACTIVE_TRANSACTION), MYF(0));
      goto error;
    }

    lex_mi= &thd->lex->mi;
    if ((mi= get_master_info(&lex_mi->connection_name,
                             Sql_condition::WARN_LEVEL_ERROR)))
    {
      if (stop_slave(thd, mi, 1/* net report*/))
        res= 1;
      mi->release();
      if (rpl_parallel_resize_pool_if_no_slaves())
        res= 1;
      if (!res)
        my_ok(thd);
    }
    break;
  }
  case SQLCOM_SLAVE_ALL_START:
  {
    mysql_mutex_lock(&LOCK_active_mi);
    if (master_info_index && !master_info_index->start_all_slaves(thd))
      my_ok(thd);
    mysql_mutex_unlock(&LOCK_active_mi);
    break;
  }
  case SQLCOM_SLAVE_ALL_STOP:
  {
    if (thd->locked_tables_mode ||
        thd->in_active_multi_stmt_transaction() ||
        thd->global_read_lock.is_acquired())
    {
      my_message(ER_LOCK_OR_ACTIVE_TRANSACTION,
                 ER_THD(thd, ER_LOCK_OR_ACTIVE_TRANSACTION), MYF(0));
      goto error;
    }
    mysql_mutex_lock(&LOCK_active_mi);
    if (master_info_index && !master_info_index->stop_all_slaves(thd))
      my_ok(thd);      
    mysql_mutex_unlock(&LOCK_active_mi);
    break;
  }
#endif /* HAVE_REPLICATION */
  case SQLCOM_RENAME_TABLE:
  {
    if (check_rename_table(thd, first_table, all_tables))
      goto error;

    WSREP_TO_ISOLATION_BEGIN(0, 0, first_table);

    if (thd->variables.option_bits & OPTION_IF_EXISTS)
      lex->create_info.set(DDL_options_st::OPT_IF_EXISTS);

    if (mysql_rename_tables(thd, first_table, 0, lex->if_exists()))
      goto error;
    break;
  }
#ifndef EMBEDDED_LIBRARY
  case SQLCOM_SHOW_BINLOGS:
#ifdef DONT_ALLOW_SHOW_COMMANDS
    my_message(ER_NOT_ALLOWED_COMMAND, ER_THD(thd, ER_NOT_ALLOWED_COMMAND),
               MYF(0)); /* purecov: inspected */
    goto error;
#else
    {
      if (check_global_access(thd, PRIV_STMT_SHOW_BINARY_LOGS))
	goto error;
      WSREP_SYNC_WAIT(thd, WSREP_SYNC_WAIT_BEFORE_SHOW);
      res = show_binlogs(thd);
      break;
    }
#endif
#endif /* EMBEDDED_LIBRARY */
  case SQLCOM_SHOW_CREATE:
  {
     DBUG_ASSERT(first_table == all_tables && first_table != 0);
#ifdef DONT_ALLOW_SHOW_COMMANDS
    my_message(ER_NOT_ALLOWED_COMMAND, ER_THD(thd, ER_NOT_ALLOWED_COMMAND),
               MYF(0)); /* purecov: inspected */
    goto error;
#else
      WSREP_SYNC_WAIT(thd, WSREP_SYNC_WAIT_BEFORE_SHOW);

     /*
        Access check:
        SHOW CREATE TABLE require any privileges on the table level (ie
        effecting all columns in the table).
        SHOW CREATE VIEW require the SHOW_VIEW and SELECT ACLs on the table
        level.
        NOTE: SHOW_VIEW ACL is checked when the view is created.
      */

      DBUG_PRINT("debug", ("lex->only_view: %d, table: %s.%s",
                           lex->table_type == TABLE_TYPE_VIEW,
                           first_table->db.str, first_table->table_name.str));
      res= mysqld_show_create(thd, first_table);
      break;
#endif
  }
  case SQLCOM_CHECKSUM:
  {
    DBUG_ASSERT(first_table == all_tables && first_table != 0);
    WSREP_SYNC_WAIT(thd, WSREP_SYNC_WAIT_BEFORE_READ);

    if (check_table_access(thd, SELECT_ACL, all_tables,
                           FALSE, UINT_MAX, FALSE))
      goto error; /* purecov: inspected */

    res = mysql_checksum_table(thd, first_table, &lex->check_opt);
    break;
  }
  case SQLCOM_UPDATE:
  {
    WSREP_SYNC_WAIT(thd, WSREP_SYNC_WAIT_BEFORE_UPDATE_DELETE);
    ha_rows found= 0, updated= 0;
    DBUG_ASSERT(first_table == all_tables && first_table != 0);
    WSREP_SYNC_WAIT(thd, WSREP_SYNC_WAIT_BEFORE_UPDATE_DELETE);

    if (update_precheck(thd, all_tables))
      break;

    /*
      UPDATE IGNORE can be unsafe. We therefore use row based
      logging if mixed or row based logging is available.
      TODO: Check if the order of the output of the select statement is
      deterministic. Waiting for BUG#42415
    */
    if (lex->ignore)
      lex->set_stmt_unsafe(LEX::BINLOG_STMT_UNSAFE_UPDATE_IGNORE);

    DBUG_ASSERT(select_lex->limit_params.offset_limit == 0);
    unit->set_limit(select_lex);
    MYSQL_UPDATE_START(thd->query());
    res= up_result= mysql_update(thd, all_tables,
                                  select_lex->item_list,
                                  lex->value_list,
                                  select_lex->where,
                                  select_lex->order_list.elements,
                                  select_lex->order_list.first,
                                  unit->lim.get_select_limit(),
                                  lex->ignore, &found, &updated);
    MYSQL_UPDATE_DONE(res, found, updated);
    /* mysql_update return 2 if we need to switch to multi-update */
    if (up_result != 2)
      break;
    if (thd->lex->period_conditions.is_set())
    {
      DBUG_ASSERT(0); // Should never happen
      goto error;
    }
  }
  /* fall through */
  case SQLCOM_UPDATE_MULTI:
  {
    DBUG_ASSERT(first_table == all_tables && first_table != 0);
    /* if we switched from normal update, rights are checked */
    if (up_result != 2)
    {
      WSREP_SYNC_WAIT(thd, WSREP_SYNC_WAIT_BEFORE_UPDATE_DELETE);
      if ((res= multi_update_precheck(thd, all_tables)))
        break;
    }
    else
      res= 0;

    unit->set_limit(select_lex);
    /*
      We can not use mysql_explain_union() because of parameters of
      mysql_select in mysql_multi_update so just set the option if needed
    */
    if (thd->lex->describe)
    {
      select_lex->set_explain_type(FALSE);
      select_lex->options|= SELECT_DESCRIBE;
    }

    res= mysql_multi_update_prepare(thd);

#ifdef HAVE_REPLICATION
    /* Check slave filtering rules */
    if (unlikely(thd->slave_thread && !have_table_map_for_update))
    {
      if (all_tables_not_ok(thd, all_tables))
      {
        if (res!= 0)
        {
          res= 0;             /* don't care of prev failure  */
          thd->clear_error(); /* filters are of highest prior */
        }
        /* we warn the slave SQL thread */
        my_error(ER_SLAVE_IGNORED_TABLE, MYF(0));
        break;
      }
      if (res)
        break;
    }
    else
    {
#endif /* HAVE_REPLICATION */
      if (res)
        break;
      if (opt_readonly &&
	  !(thd->security_ctx->master_access & PRIV_IGNORE_READ_ONLY) &&
	  some_non_temp_table_to_be_updated(thd, all_tables))
      {
	my_error(ER_OPTION_PREVENTS_STATEMENT, MYF(0), "--read-only");
	break;
      }
#ifdef HAVE_REPLICATION
    }  /* unlikely */
#endif
    {
      multi_update *result_obj;
      MYSQL_MULTI_UPDATE_START(thd->query());
      res= mysql_multi_update(thd, all_tables,
                              &select_lex->item_list,
                              &lex->value_list,
                              select_lex->where,
                              select_lex->options,
                              lex->duplicates,
                              lex->ignore,
                              unit,
                              select_lex,
                              &result_obj);
      if (result_obj)
      {
        MYSQL_MULTI_UPDATE_DONE(res, result_obj->num_found(),
                                result_obj->num_updated());
        res= FALSE; /* Ignore errors here */
        delete result_obj;
      }
      else
      {
        MYSQL_MULTI_UPDATE_DONE(1, 0, 0);
      }
    }
    break;
  }
  case SQLCOM_REPLACE:
    if ((res= generate_incident_event(thd)))
      break;
    /* fall through */
  case SQLCOM_INSERT:
  {
    WSREP_SYNC_WAIT(thd, WSREP_SYNC_WAIT_BEFORE_INSERT_REPLACE);
    select_result *sel_result= NULL;
    DBUG_ASSERT(first_table == all_tables && first_table != 0);

    WSREP_SYNC_WAIT(thd, WSREP_SYNC_WAIT_BEFORE_INSERT_REPLACE);

    /*
      Since INSERT DELAYED doesn't support temporary tables, we could
      not pre-open temporary tables for SQLCOM_INSERT / SQLCOM_REPLACE.
      Open them here instead.
    */
    if (first_table->lock_type != TL_WRITE_DELAYED)
    {
      res= (thd->open_temporary_tables(all_tables)) ? TRUE : FALSE;
      if (res)
        break;
    }

    if ((res= insert_precheck(thd, all_tables)))
      break;

    MYSQL_INSERT_START(thd->query());
    Protocol* save_protocol=NULL;

    if (lex->has_returning())
    {
      status_var_increment(thd->status_var.feature_insert_returning);

      /* This is INSERT ... RETURNING. It will return output to the client */
      if (thd->lex->analyze_stmt)
      {
        /*
          Actually, it is ANALYZE .. INSERT .. RETURNING. We need to produce
          output and then discard it.
        */
        sel_result= new (thd->mem_root) select_send_analyze(thd);
        save_protocol= thd->protocol;
        thd->protocol= new Protocol_discard(thd);
      }
      else
      {
        if (!(sel_result= new (thd->mem_root) select_send(thd)))
          goto error;
      }
    }

    res= mysql_insert(thd, all_tables, lex->field_list, lex->many_values,
                      lex->update_list, lex->value_list,
                      lex->duplicates, lex->ignore, sel_result);
    if (save_protocol)
    {
      delete thd->protocol;
      thd->protocol= save_protocol;
    }
    if (!res && thd->lex->analyze_stmt)
    {
      bool extended= thd->lex->describe & DESCRIBE_EXTENDED;
      res= thd->lex->explain->send_explain(thd, extended);
    }
    delete sel_result;
    MYSQL_INSERT_DONE(res, (ulong) thd->get_row_count_func());
    /*
      If we have inserted into a VIEW, and the base table has
      AUTO_INCREMENT column, but this column is not accessible through
      a view, then we should restore LAST_INSERT_ID to the value it
      had before the statement.
    */
    if (first_table->view && !first_table->contain_auto_increment)
      thd->first_successful_insert_id_in_cur_stmt=
        thd->first_successful_insert_id_in_prev_stmt;

#ifdef ENABLED_DEBUG_SYNC
    DBUG_EXECUTE_IF("after_mysql_insert",
                    {
                      const char act1[]= "now wait_for signal.continue";
                      const char act2[]= "now signal signal.continued";
                      DBUG_ASSERT(debug_sync_service);
                      DBUG_ASSERT(!debug_sync_set_action(thd,
                                                         STRING_WITH_LEN(act1)));
                      DBUG_ASSERT(!debug_sync_set_action(thd,
                                                         STRING_WITH_LEN(act2)));
                    };);
    DEBUG_SYNC(thd, "after_mysql_insert");
#endif
    break;
  }
  case SQLCOM_REPLACE_SELECT:
  case SQLCOM_INSERT_SELECT:
  {
    WSREP_SYNC_WAIT(thd, WSREP_SYNC_WAIT_BEFORE_INSERT_REPLACE);
    select_insert *sel_result;
    select_result *result= NULL;
    bool explain= MY_TEST(lex->describe);
    DBUG_ASSERT(first_table == all_tables && first_table != 0);
    WSREP_SYNC_WAIT(thd, WSREP_SYNC_WAIT_BEFORE_UPDATE_DELETE);

    if ((res= insert_precheck(thd, all_tables)))
      break;

#ifdef WITH_WSREP
    bool wsrep_toi= false;
    const bool wsrep= WSREP(thd);

    if (wsrep && thd->wsrep_consistency_check == CONSISTENCY_CHECK_DECLARED)
    {
      thd->wsrep_consistency_check = CONSISTENCY_CHECK_RUNNING;
      wsrep_toi= true;
      WSREP_TO_ISOLATION_BEGIN(first_table->db.str, first_table->table_name.str, NULL);
    }
#endif /* WITH_WSREP */

    /*
      INSERT...SELECT...ON DUPLICATE KEY UPDATE/REPLACE SELECT/
      INSERT...IGNORE...SELECT can be unsafe, unless ORDER BY PRIMARY KEY
      clause is used in SELECT statement. We therefore use row based
      logging if mixed or row based logging is available.
      TODO: Check if the order of the output of the select statement is
      deterministic. Waiting for BUG#42415
    */
    if (lex->sql_command == SQLCOM_INSERT_SELECT &&
        lex->duplicates == DUP_UPDATE)
      lex->set_stmt_unsafe(LEX::BINLOG_STMT_UNSAFE_INSERT_SELECT_UPDATE);

    if (lex->sql_command == SQLCOM_INSERT_SELECT && lex->ignore)
      lex->set_stmt_unsafe(LEX::BINLOG_STMT_UNSAFE_INSERT_IGNORE_SELECT);

    if (lex->sql_command == SQLCOM_REPLACE_SELECT)
      lex->set_stmt_unsafe(LEX::BINLOG_STMT_UNSAFE_REPLACE_SELECT);

    /* Fix lock for first table */
    if (first_table->lock_type == TL_WRITE_DELAYED)
      first_table->lock_type= TL_WRITE;

    /* Don't unlock tables until command is written to binary log */
    select_lex->options|= SELECT_NO_UNLOCK;

    unit->set_limit(select_lex);

    if (!(res=open_and_lock_tables(thd, all_tables, TRUE, 0)))
    {
      MYSQL_INSERT_SELECT_START(thd->query());

#ifdef WITH_WSREP
      if (wsrep && !first_table->view)
      {
        bool is_innodb= first_table->table->file->partition_ht()->db_type == DB_TYPE_INNODB;

        // For consistency check inserted table needs to be InnoDB
        if (!is_innodb && thd->wsrep_consistency_check != NO_CONSISTENCY_CHECK)
        {
          push_warning_printf(thd, Sql_condition::WARN_LEVEL_WARN,
                              HA_ERR_UNSUPPORTED,
                              "Galera cluster does support consistency check only"
                              " for InnoDB tables.");
          thd->wsrep_consistency_check= NO_CONSISTENCY_CHECK;
        }

        // For !InnoDB we start TOI if it is not yet started and hope for the best
        if (!is_innodb && !wsrep_toi)
          WSREP_TO_ISOLATION_BEGIN(first_table->db.str, first_table->table_name.str, NULL);
      }
#endif /* WITH_WSREP */
      /*
        Only the INSERT table should be merged. Other will be handled by
        select.
      */

      Protocol* save_protocol=NULL;

      if (lex->has_returning())
      {
        status_var_increment(thd->status_var.feature_insert_returning);

        /* This is INSERT ... RETURNING. It will return output to the client */
        if (thd->lex->analyze_stmt)
        {
          /*
            Actually, it is ANALYZE .. INSERT .. RETURNING. We need to produce
            output and then discard it.
          */
          result= new (thd->mem_root) select_send_analyze(thd);
          save_protocol= thd->protocol;
          thd->protocol= new Protocol_discard(thd);
        }
        else
        {
          if (!(result= new (thd->mem_root) select_send(thd)))
            goto error;
        }
      }

      /* Skip first table, which is the table we are inserting in */
      TABLE_LIST *second_table= first_table->next_local;
      /*
        This is a hack: this leaves select_lex->table_list in an inconsistent
        state as 'elements' does not contain number of elements in the list.
        Moreover, if second_table == NULL then 'next' becomes invalid.
        TODO: fix it by removing the front element (restoring of it should
        be done properly as well)
      */
      select_lex->table_list.first= second_table;
      select_lex->context.table_list=
        select_lex->context.first_name_resolution_table= second_table;
      res= mysql_insert_select_prepare(thd, result);
      if (!res &&
          (sel_result= new (thd->mem_root)
                       select_insert(thd, first_table,
                                    first_table->table,
                                    &lex->field_list,
                                    &lex->update_list,
                                    &lex->value_list,
                                    lex->duplicates,
                                    lex->ignore,
                                    result)))
      {
        if (lex->analyze_stmt)
          ((select_result_interceptor*)sel_result)->disable_my_ok_calls();

        if (explain)
          res= mysql_explain_union(thd, &thd->lex->unit, sel_result);
        else
          res= handle_select(thd, lex, sel_result, OPTION_SETUP_TABLES_DONE);
        /*
          Invalidate the table in the query cache if something changed
          after unlocking when changes become visible.
          TODO: this is workaround. right way will be move invalidating in
          the unlock procedure.
        */
        if (!res && first_table->lock_type ==  TL_WRITE_CONCURRENT_INSERT &&
            thd->lock)
        {
          /* INSERT ... SELECT should invalidate only the very first table */
          TABLE_LIST *save_table= first_table->next_local;
          first_table->next_local= 0;
          query_cache_invalidate3(thd, first_table, 1);
          first_table->next_local= save_table;
        }
        if (explain)
        {
          /*
            sel_result needs to be cleaned up properly.
            INSERT... SELECT statement will call either send_eof() or
            abort_result_set(). EXPLAIN doesn't call either, so we need
            to cleanup manually.
          */
          sel_result->abort_result_set();
        }
        delete sel_result;
      }
      else if (res < 0)
      {
        /*
          Insert should be ignored but we have to log the query in statement
          format in the binary log
        */
        res= thd->binlog_current_query_unfiltered();
      }
      delete result;
      if (save_protocol)
      {
        delete thd->protocol;
        thd->protocol= save_protocol;
      }
      if (!res && (explain || lex->analyze_stmt))
      {
        bool extended= thd->lex->describe & DESCRIBE_EXTENDED;
        res= thd->lex->explain->send_explain(thd, extended);
      }

      /* revert changes for SP */
      MYSQL_INSERT_SELECT_DONE(res, (ulong) thd->get_row_count_func());
      select_lex->table_list.first= first_table;
    }
    /*
      If we have inserted into a VIEW, and the base table has
      AUTO_INCREMENT column, but this column is not accessible through
      a view, then we should restore LAST_INSERT_ID to the value it
      had before the statement.
    */
    if (first_table->view && !first_table->contain_auto_increment)
      thd->first_successful_insert_id_in_cur_stmt=
        thd->first_successful_insert_id_in_prev_stmt;

    break;
  }
  case SQLCOM_DELETE:
  {
    WSREP_SYNC_WAIT(thd, WSREP_SYNC_WAIT_BEFORE_UPDATE_DELETE);
    select_result *sel_result= NULL;
    DBUG_ASSERT(first_table == all_tables && first_table != 0);
    WSREP_SYNC_WAIT(thd, WSREP_SYNC_WAIT_BEFORE_UPDATE_DELETE);

    if ((res= delete_precheck(thd, all_tables)))
      break;
    DBUG_ASSERT(select_lex->limit_params.offset_limit == 0);
    unit->set_limit(select_lex);

    MYSQL_DELETE_START(thd->query());
    Protocol *save_protocol= NULL;

    if (lex->has_returning())
    {
      /* This is DELETE ... RETURNING.  It will return output to the client */
      if (thd->lex->analyze_stmt)
      {
        /* 
          Actually, it is ANALYZE .. DELETE .. RETURNING. We need to produce
          output and then discard it.
        */
        sel_result= new (thd->mem_root) select_send_analyze(thd);
        save_protocol= thd->protocol;
        thd->protocol= new Protocol_discard(thd);
      }
      else
      {
        if (!lex->result && !(sel_result= new (thd->mem_root) select_send(thd)))
          goto error;
      }
    }

    res = mysql_delete(thd, all_tables, 
                       select_lex->where, &select_lex->order_list,
                       unit->lim.get_select_limit(), select_lex->options,
                       lex->result ? lex->result : sel_result);

    if (save_protocol)
    {
      delete thd->protocol;
      thd->protocol= save_protocol;
    }

    if (thd->lex->analyze_stmt || thd->lex->describe)
    {
      if (!res)
      {
        bool extended= thd->lex->describe & DESCRIBE_EXTENDED;
        res= thd->lex->explain->send_explain(thd, extended);
      }
    }

    delete sel_result;
    MYSQL_DELETE_DONE(res, (ulong) thd->get_row_count_func());
    break;
  }
  case SQLCOM_DELETE_MULTI:
  {
    WSREP_SYNC_WAIT(thd, WSREP_SYNC_WAIT_BEFORE_UPDATE_DELETE);
    DBUG_ASSERT(first_table == all_tables && first_table != 0);
    TABLE_LIST *aux_tables= thd->lex->auxiliary_table_list.first;
    multi_delete *result;
    WSREP_SYNC_WAIT(thd, WSREP_SYNC_WAIT_BEFORE_UPDATE_DELETE);

    if ((res= multi_delete_precheck(thd, all_tables)))
      break;

    /* condition will be TRUE on SP re-excuting */
    if (select_lex->item_list.elements != 0)
      select_lex->item_list.empty();
    if (add_item_to_list(thd, new (thd->mem_root) Item_null(thd)))
      goto error;

    THD_STAGE_INFO(thd, stage_init);
    if ((res= open_and_lock_tables(thd, all_tables, TRUE, 0)))
      break;

    MYSQL_MULTI_DELETE_START(thd->query());
    if (unlikely(res= mysql_multi_delete_prepare(thd)))
    {
      MYSQL_MULTI_DELETE_DONE(1, 0);
      goto error;
    }

    if (likely(!thd->is_fatal_error))
    {
      result= new (thd->mem_root) multi_delete(thd, aux_tables,
                                               lex->table_count_update);
      if (likely(result))
      {
        if (unlikely(select_lex->vers_setup_conds(thd, aux_tables)))
          goto multi_delete_error;
        res= mysql_select(thd,
                          select_lex->get_table_list(),
                          select_lex->item_list,
                          select_lex->where,
                          0, (ORDER *)NULL, (ORDER *)NULL, (Item *)NULL,
                          (ORDER *)NULL,
                          (select_lex->options | thd->variables.option_bits |
                          SELECT_NO_JOIN_CACHE | SELECT_NO_UNLOCK |
                          OPTION_SETUP_TABLES_DONE) & ~OPTION_BUFFER_RESULT,
                          result, unit, select_lex);
        res|= (int)(thd->is_error());

        MYSQL_MULTI_DELETE_DONE(res, result->num_deleted());
        if (res)
          result->abort_result_set(); /* for both DELETE and EXPLAIN DELETE */
        else
        {
          if (lex->describe || lex->analyze_stmt)
	  {
            bool extended= thd->lex->describe & DESCRIBE_EXTENDED;
            res= thd->lex->explain->send_explain(thd, extended);
          }
        }
      multi_delete_error:
        delete result;
      }
    }
    else
    {
      res= TRUE;                                // Error
      MYSQL_MULTI_DELETE_DONE(1, 0);
    }
    break;
  }
  case SQLCOM_DROP_SEQUENCE:
  case SQLCOM_DROP_TABLE:
  {
    int result;
    DBUG_ASSERT(first_table == all_tables && first_table != 0);

    thd->open_options|= HA_OPEN_FOR_REPAIR;
    result= thd->open_temporary_tables(all_tables);
    thd->open_options&= ~HA_OPEN_FOR_REPAIR;
    if (result)
      goto error;
    if (!lex->tmp_table())
    {
      if (check_table_access(thd, DROP_ACL, all_tables, FALSE, UINT_MAX, FALSE))
	goto error;				/* purecov: inspected */
    }
    else
    {
      if (thd->transaction->xid_state.check_has_uncommitted_xa())
        goto error;
      status_var_decrement(thd->status_var.com_stat[lex->sql_command]);
      status_var_increment(thd->status_var.com_drop_tmp_table);

      /* So that DROP TEMPORARY TABLE gets to binlog at commit/rollback */
      thd->variables.option_bits|= OPTION_KEEP_LOG;
    }
    /*
      If we are a slave, we should add IF EXISTS if the query executed
      on the master without an error. This will help a slave to
      recover from multi-table DROP TABLE that was aborted in the
      middle.
    */
    if ((thd->slave_thread && !thd->slave_expected_error &&
         slave_ddl_exec_mode_options == SLAVE_EXEC_MODE_IDEMPOTENT) ||
        thd->variables.option_bits & OPTION_IF_EXISTS)
      lex->create_info.set(DDL_options_st::OPT_IF_EXISTS);

#ifdef WITH_WSREP
    if (WSREP(thd))
    {
      for (TABLE_LIST *table= all_tables; table; table= table->next_global)
      {
        if (!lex->tmp_table() &&
           (!thd->is_current_stmt_binlog_format_row() ||
	    !is_temporary_table(table)))
        {
          WSREP_TO_ISOLATION_BEGIN(NULL, NULL, all_tables);
          break;
        }
      }
    }
#endif /* WITH_WSREP */

    /* DDL and binlog write order are protected by metadata locks. */
    res= mysql_rm_table(thd, first_table, lex->if_exists(), lex->tmp_table(),
                        lex->table_type == TABLE_TYPE_SEQUENCE, 0);

    /*
      When dropping temporary tables if @@session_track_state_change is ON
      then send the boolean tracker in the OK packet
    */
    if(!res && (lex->create_info.options & HA_LEX_CREATE_TMP_TABLE))
    {
      thd->session_tracker.state_change.mark_as_changed(thd);
    }
    break;
  }
  case SQLCOM_SHOW_PROCESSLIST:
    if (!thd->security_ctx->priv_user[0] &&
        check_global_access(thd, PRIV_STMT_SHOW_PROCESSLIST))
      break;
    mysqld_list_processes(thd,
                (thd->security_ctx->master_access & PRIV_STMT_SHOW_PROCESSLIST ?
                 NullS :
                 thd->security_ctx->priv_user),
                lex->verbose);
    break;
  case SQLCOM_SHOW_AUTHORS:
    res= mysqld_show_authors(thd);
    break;
  case SQLCOM_SHOW_CONTRIBUTORS:
    res= mysqld_show_contributors(thd);
    break;
  case SQLCOM_SHOW_PRIVILEGES:
    res= mysqld_show_privileges(thd);
    break;
  case SQLCOM_SHOW_ENGINE_LOGS:
#ifdef DONT_ALLOW_SHOW_COMMANDS
    my_message(ER_NOT_ALLOWED_COMMAND, ER_THD(thd, ER_NOT_ALLOWED_COMMAND),
               MYF(0));	/* purecov: inspected */
    goto error;
#else
    {
      if (check_access(thd, FILE_ACL, any_db.str, NULL, NULL, 0, 0))
	goto error;
      res= ha_show_status(thd, lex->create_info.db_type, HA_ENGINE_LOGS);
      break;
    }
#endif
  case SQLCOM_CHANGE_DB:
  {
    if (!mysql_change_db(thd, &select_lex->db, FALSE))
      my_ok(thd);

    break;
  }

  case SQLCOM_LOAD:
  {
    DBUG_ASSERT(first_table == all_tables && first_table != 0);
    privilege_t privilege= (lex->duplicates == DUP_REPLACE ?
                            INSERT_ACL | DELETE_ACL : INSERT_ACL) |
                           (lex->local_file ? NO_ACL : FILE_ACL);

    if (lex->local_file)
    {
      if (!(thd->client_capabilities & CLIENT_LOCAL_FILES) ||
          !opt_local_infile)
      {
        my_message(ER_LOAD_INFILE_CAPABILITY_DISABLED, 
                   ER_THD(thd, ER_LOAD_INFILE_CAPABILITY_DISABLED), MYF(0));
        goto error;
      }
    }

    if (check_one_table_access(thd, privilege, all_tables))
      goto error;

    res= mysql_load(thd, lex->exchange, first_table, lex->field_list,
                    lex->update_list, lex->value_list, lex->duplicates,
                    lex->ignore, (bool) lex->local_file);
    break;
  }

  case SQLCOM_SET_OPTION:
  {
    List<set_var_base> *lex_var_list= &lex->var_list;

    if ((check_table_access(thd, SELECT_ACL, all_tables, FALSE, UINT_MAX, FALSE)
         || open_and_lock_tables(thd, all_tables, TRUE, 0)))
      goto error;
    if (likely(!(res= sql_set_variables(thd, lex_var_list, true))))
    {
      if (likely(!thd->is_error()))
        my_ok(thd);
    }
    else
    {
      /*
        We encountered some sort of error, but no message was sent.
        Send something semi-generic here since we don't know which
        assignment in the list caused the error.
      */
      if (!thd->is_error())
        my_error(ER_WRONG_ARGUMENTS,MYF(0),"SET");
      goto error;
    }

    break;
  }

  case SQLCOM_UNLOCK_TABLES:
    /*
      It is critical for mysqldump --single-transaction --master-data that
      UNLOCK TABLES does not implicitely commit a connection which has only
      done FLUSH TABLES WITH READ LOCK + BEGIN. If this assumption becomes
      false, mysqldump will not work.
    */
    if (thd->variables.option_bits & OPTION_TABLE_LOCK)
    {
      res= trans_commit_implicit(thd);
      if (thd->locked_tables_list.unlock_locked_tables(thd))
        res= 1;
      thd->release_transactional_locks();
      thd->variables.option_bits&= ~(OPTION_TABLE_LOCK);
      thd->reset_binlog_for_next_statement();
    }
    if (thd->global_read_lock.is_acquired() &&
        thd->current_backup_stage == BACKUP_FINISHED)
      thd->global_read_lock.unlock_global_read_lock(thd);
    if (res)
      goto error;
    my_ok(thd);
    break;
  case SQLCOM_LOCK_TABLES:
    /* We must end the transaction first, regardless of anything */
    res= trans_commit_implicit(thd);
    if (thd->locked_tables_list.unlock_locked_tables(thd))
      res= 1;
    /* Release transactional metadata locks. */
    thd->release_transactional_locks();
    if (res)
      goto error;

#ifdef WITH_WSREP
    /* Clean up the previous transaction on implicit commit. */
    if (wsrep_on(thd) && !wsrep_not_committed(thd) && wsrep_after_statement(thd))
      goto error;
#endif

    /* We can't have any kind of table locks while backup is active */
    if (thd->current_backup_stage != BACKUP_FINISHED)
    {
      my_error(ER_BACKUP_LOCK_IS_ACTIVE, MYF(0));
      goto error;
    }

    /* Should not lock tables while BACKUP LOCK is active */
    if (thd->mdl_backup_lock)
    {
      my_error(ER_LOCK_OR_ACTIVE_TRANSACTION, MYF(0));
      goto error;
    }

    /*
      Here we have to pre-open temporary tables for LOCK TABLES.

      CF_PREOPEN_TMP_TABLES is not set for this SQL statement simply
      because LOCK TABLES calls close_thread_tables() as a first thing
      (it's called from unlock_locked_tables() above). So even if
      CF_PREOPEN_TMP_TABLES was set and the tables would be pre-opened
      in a usual way, they would have been closed.
    */
    if (thd->open_temporary_tables(all_tables))
      goto error;

    if (lock_tables_precheck(thd, all_tables))
      goto error;

    thd->variables.option_bits|= OPTION_TABLE_LOCK;

    res= lock_tables_open_and_lock_tables(thd, all_tables);

    if (res)
    {
      thd->variables.option_bits&= ~(OPTION_TABLE_LOCK);
    }
    else
    {
#ifdef HAVE_QUERY_CACHE
      if (thd->variables.query_cache_wlock_invalidate)
	query_cache.invalidate_locked_for_write(thd, first_table);
#endif /*HAVE_QUERY_CACHE*/
      my_ok(thd);
    }
    break;
  case SQLCOM_BACKUP:
    if (check_global_access(thd, RELOAD_ACL))
      goto error;
    if (!(res= run_backup_stage(thd, lex->backup_stage)))
      my_ok(thd);
    break;
  case SQLCOM_BACKUP_LOCK:
    if (check_global_access(thd, RELOAD_ACL, true))
    {
#ifndef NO_EMBEDDED_ACCESS_CHECKS
      /*
        In case there is no global privilege, check DB privilege for LOCK TABLES.
      */
      if (first_table) // BACKUP LOCK
      {
        if (check_single_table_access(thd, LOCK_TABLES_ACL, first_table, true))
        {
          char command[30];
          get_privilege_desc(command, sizeof(command), RELOAD_ACL|LOCK_TABLES_ACL);
          my_error(ER_SPECIFIC_ACCESS_DENIED_ERROR, MYF(0), command);
          goto error;
        }
      }
      else // BACKUP UNLOCK
      {
        /*
          We test mdl_backup_lock here because, if a user could obtain a lock
          it would be silly to error and say `you can't BACKUP UNLOCK`
          (because its obvious you did a `BACKUP LOCK`).
          As `BACKUP UNLOCK` doesn't have a database reference,
          there's no way we can check if the `BACKUP LOCK` privilege is missing.
          Testing `thd->db` would involve faking a `TABLE_LIST` structure,
          which because of the depth of inspection
          in `check_single_table_access` makes the faking likely to cause crashes,
          or unintended effects. The outcome of this is,
          if a user does an `BACKUP UNLOCK` without a `BACKUP LOCKED` table,
          there may be a` ER_SPECIFIC_ACCESS_DENIED` error even though
          user has the privilege.
          Its a bit different to what happens if the user has RELOAD_ACL,
          where the error is silently ignored.
        */
        if (!thd->mdl_backup_lock)
        {

          char command[30];
          get_privilege_desc(command, sizeof(command), RELOAD_ACL|LOCK_TABLES_ACL);
          my_error(ER_SPECIFIC_ACCESS_DENIED_ERROR, MYF(0), command);
          goto error;
        }
      }
#endif
    }
    /*
      There is reload privilege, first table is set for lock.
      For unlock the list is empty
    */
    if (first_table)
      res= backup_lock(thd, first_table);
    else
      backup_unlock(thd);
    if (!res)
      my_ok(thd);
    break;
  case SQLCOM_CREATE_DB:
  {
    if (prepare_db_action(thd, lex->create_info.or_replace() ?
                          (CREATE_ACL | DROP_ACL) : CREATE_ACL,
                          &lex->name))
      break;

    WSREP_TO_ISOLATION_BEGIN(lex->name.str, NULL, NULL);

    res= mysql_create_db(thd, &lex->name,
                         lex->create_info, &lex->create_info);
    break;
  }
  case SQLCOM_DROP_DB:
  {
    if (thd->variables.option_bits & OPTION_IF_EXISTS)
      lex->create_info.set(DDL_options_st::OPT_IF_EXISTS);

    if (prepare_db_action(thd, DROP_ACL, &lex->name))
      break;

    WSREP_TO_ISOLATION_BEGIN(lex->name.str, NULL, NULL);

    res= mysql_rm_db(thd, &lex->name, lex->if_exists());
    break;
  }
  case SQLCOM_ALTER_DB_UPGRADE:
  {
    LEX_CSTRING *db= &lex->name;
#ifdef HAVE_REPLICATION
    if (thd->slave_thread)
    {
      rpl_filter= thd->system_thread_info.rpl_sql_info->rpl_filter;
      if (!rpl_filter->db_ok(db->str) ||
          !rpl_filter->db_ok_with_wild_table(db->str))
      {
        res= 1;
        my_message(ER_SLAVE_IGNORED_TABLE, ER_THD(thd, ER_SLAVE_IGNORED_TABLE), MYF(0));
        break;
      }
    }
#endif
    if (check_db_name((LEX_STRING*) db))
    {
      my_error(ER_WRONG_DB_NAME, MYF(0), db->str);
      break;
    }
    if (check_access(thd, ALTER_ACL, db->str, NULL, NULL, 1, 0) ||
        check_access(thd, DROP_ACL, db->str, NULL, NULL, 1, 0) ||
        check_access(thd, CREATE_ACL, db->str, NULL, NULL, 1, 0))
    {
      res= 1;
      break;
    }

    WSREP_TO_ISOLATION_BEGIN(db->str, NULL, NULL);

    res= mysql_upgrade_db(thd, db);
    if (!res)
      my_ok(thd);
    break;
  }
  case SQLCOM_ALTER_DB:
  {
    LEX_CSTRING *db= &lex->name;
    if (prepare_db_action(thd, ALTER_ACL, db))
      break;

    WSREP_TO_ISOLATION_BEGIN(db->str, NULL, NULL);

    res= mysql_alter_db(thd, db, &lex->create_info);
    break;
  }
  case SQLCOM_SHOW_CREATE_DB:
    WSREP_SYNC_WAIT(thd, WSREP_SYNC_WAIT_BEFORE_SHOW);
    res= show_create_db(thd, lex);
    break;
  case SQLCOM_CREATE_EVENT:
  case SQLCOM_ALTER_EVENT:
  #ifdef HAVE_EVENT_SCHEDULER
  do
  {
    DBUG_ASSERT(lex->event_parse_data);
    if (lex->table_or_sp_used())
    {
      my_error(ER_SUBQUERIES_NOT_SUPPORTED, MYF(0), "CREATE/ALTER EVENT");
      break;
    }

    res= sp_process_definer(thd);
    if (res)
      break;

    switch (lex->sql_command) {
    case SQLCOM_CREATE_EVENT:
    {
      res= Events::create_event(thd, lex->event_parse_data);
      break;
    }
    case SQLCOM_ALTER_EVENT:
      res= Events::update_event(thd, lex->event_parse_data,
                                lex->spname ? &lex->spname->m_db : NULL,
                                lex->spname ? &lex->spname->m_name : NULL);
      break;
    default:
      DBUG_ASSERT(0);
    }
    DBUG_PRINT("info",("DDL error code=%d", res));
    if (!res)
      my_ok(thd);

  } while (0);
  /* Don't do it, if we are inside a SP */
  if (!thd->spcont && !is_called_from_prepared_stmt)
  {
    sp_head::destroy(lex->sphead);
    lex->sphead= NULL;
  }
  /* lex->unit.cleanup() is called outside, no need to call it here */
  break;
  case SQLCOM_SHOW_CREATE_EVENT:
    WSREP_SYNC_WAIT(thd, WSREP_SYNC_WAIT_BEFORE_SHOW);
    res= Events::show_create_event(thd, &lex->spname->m_db,
                                   &lex->spname->m_name);
    break;
  case SQLCOM_DROP_EVENT:
    if (!(res= Events::drop_event(thd,
                                  &lex->spname->m_db, &lex->spname->m_name,
                                  lex->if_exists())))
      my_ok(thd);
    break;
#else
    my_error(ER_NOT_SUPPORTED_YET,MYF(0),"embedded server");
    break;
#endif
  case SQLCOM_CREATE_FUNCTION:                  // UDF function
  {
    if (check_access(thd, lex->create_info.or_replace() ?
                          (INSERT_ACL | DELETE_ACL) : INSERT_ACL,
                     "mysql", NULL, NULL, 1, 0))
      break;
#ifdef HAVE_DLOPEN
    WSREP_TO_ISOLATION_BEGIN(WSREP_MYSQL_DB, NULL, NULL);

    if (!(res = mysql_create_function(thd, &lex->udf)))
      my_ok(thd);
#else
    my_error(ER_CANT_OPEN_LIBRARY, MYF(0), lex->udf.dl, 0, "feature disabled");
    res= TRUE;
#endif
    break;
  }
#ifndef NO_EMBEDDED_ACCESS_CHECKS
  case SQLCOM_CREATE_USER:
  case SQLCOM_CREATE_ROLE:
  {
    if (check_access(thd, lex->create_info.or_replace() ?
                          INSERT_ACL | DELETE_ACL : INSERT_ACL,
                     "mysql", NULL, NULL, 1, 1) &&
        check_global_access(thd,CREATE_USER_ACL))
      break;

    WSREP_TO_ISOLATION_BEGIN(WSREP_MYSQL_DB, NULL, NULL);

    /* Conditionally writes to binlog */
    if (!(res= mysql_create_user(thd, lex->users_list,
                                 lex->sql_command == SQLCOM_CREATE_ROLE)))
      my_ok(thd);
    break;
  }
  case SQLCOM_DROP_USER:
  case SQLCOM_DROP_ROLE:
  {
    if (check_access(thd, DELETE_ACL, "mysql", NULL, NULL, 1, 1) &&
        check_global_access(thd,CREATE_USER_ACL))
      break;

    WSREP_TO_ISOLATION_BEGIN(WSREP_MYSQL_DB, NULL, NULL);

    /* Conditionally writes to binlog */
    if (!(res= mysql_drop_user(thd, lex->users_list,
                               lex->sql_command == SQLCOM_DROP_ROLE)))
      my_ok(thd);
    break;
  }
  case SQLCOM_ALTER_USER:
  case SQLCOM_RENAME_USER:
  {
    if (check_access(thd, UPDATE_ACL, "mysql", NULL, NULL, 1, 1) &&
        check_global_access(thd,CREATE_USER_ACL))
      break;

    WSREP_TO_ISOLATION_BEGIN(WSREP_MYSQL_DB, NULL, NULL);

    /* Conditionally writes to binlog */
    if (lex->sql_command == SQLCOM_ALTER_USER)
      res= mysql_alter_user(thd, lex->users_list);
    else
      res= mysql_rename_user(thd, lex->users_list);
    if (!res)
      my_ok(thd);
    break;
  }
  case SQLCOM_REVOKE_ALL:
  {
    if (check_access(thd, UPDATE_ACL, "mysql", NULL, NULL, 1, 1) &&
        check_global_access(thd,CREATE_USER_ACL))
      break;

    WSREP_TO_ISOLATION_BEGIN(WSREP_MYSQL_DB, NULL, NULL);

    /* Conditionally writes to binlog */
    if (!(res = mysql_revoke_all(thd, lex->users_list)))
      my_ok(thd);
    break;
  }

  case SQLCOM_REVOKE_ROLE:
  case SQLCOM_GRANT_ROLE:
  {
    WSREP_TO_ISOLATION_BEGIN(WSREP_MYSQL_DB, NULL, NULL);

    if (!(res= mysql_grant_role(thd, lex->users_list,
                                lex->sql_command != SQLCOM_GRANT_ROLE)))
      my_ok(thd);
    break;
  }
#endif /*!NO_EMBEDDED_ACCESS_CHECKS*/
  case SQLCOM_RESET:
    /*
      RESET commands are never written to the binary log, so we have to
      initialize this variable because RESET shares the same code as FLUSH
    */
    lex->no_write_to_binlog= 1;
    /* fall through */
  case SQLCOM_FLUSH:
  {
    int write_to_binlog;
    if (check_global_access(thd,RELOAD_ACL))
      goto error;

    if (first_table && lex->type & (REFRESH_READ_LOCK|REFRESH_FOR_EXPORT))
    {
      /* Check table-level privileges. */
      if (check_table_access(thd, PRIV_LOCK_TABLES, all_tables,
                             FALSE, UINT_MAX, FALSE))
        goto error;

      if (flush_tables_with_read_lock(thd, all_tables))
        goto error;

      my_ok(thd);
      break;
    }

#ifdef WITH_WSREP
    if (lex->type & (
    REFRESH_GRANT                           |
    REFRESH_HOSTS                           |
#ifdef HAVE_OPENSSL
    REFRESH_DES_KEY_FILE                    |
#endif
    /*
      Write all flush log statements except
      FLUSH LOGS
      FLUSH BINARY LOGS
      Check reload_acl_and_cache for why.
    */
    REFRESH_RELAY_LOG                       |
    REFRESH_SLOW_LOG                        |
    REFRESH_GENERAL_LOG                     |
    REFRESH_ENGINE_LOG                      |
    REFRESH_ERROR_LOG                       |
#ifdef HAVE_QUERY_CACHE
    REFRESH_QUERY_CACHE_FREE                |
#endif /* HAVE_QUERY_CACHE */
    REFRESH_STATUS                          |
    REFRESH_USER_RESOURCES))
    {
      WSREP_TO_ISOLATION_BEGIN_WRTCHK(WSREP_MYSQL_DB, NULL, NULL);
    }
#endif /* WITH_WSREP*/

#ifdef HAVE_REPLICATION
    if (lex->type & REFRESH_READ_LOCK)
    {
      /*
        We need to pause any parallel replication slave workers during FLUSH
        TABLES WITH READ LOCK. Otherwise we might cause a deadlock, as
        worker threads eun run in arbitrary order but need to commit in a
        specific given order.
      */
      if (rpl_pause_for_ftwrl(thd))
        goto error;
    }
#endif
    /*
      reload_acl_and_cache() will tell us if we are allowed to write to the
      binlog or not.
    */
    if (!reload_acl_and_cache(thd, lex->type, first_table, &write_to_binlog))
    {
#ifdef WITH_WSREP
      if ((lex->type & REFRESH_TABLES) && !(lex->type & (REFRESH_FOR_EXPORT|REFRESH_READ_LOCK)))
      {
        /*
          This is done after reload_acl_and_cache is because
          LOCK TABLES is not replicated in galera, the upgrade of which
          is checked in reload_acl_and_cache.
          Hence, done after/if we are able to upgrade locks.
        */
        if (first_table)
        {
          WSREP_TO_ISOLATION_BEGIN_WRTCHK(NULL, NULL, first_table);
        }
        else
        {
          WSREP_TO_ISOLATION_BEGIN_WRTCHK(WSREP_MYSQL_DB, NULL, NULL);
        }
      }
#endif /* WITH_WSREP */
      /*
        We WANT to write and we CAN write.
        ! we write after unlocking the table.
      */
      /*
        Presumably, RESET and binlog writing doesn't require synchronization
      */

      if (write_to_binlog > 0)  // we should write
      { 
        if (!lex->no_write_to_binlog)
          res= write_bin_log(thd, FALSE, thd->query(), thd->query_length());
      } else if (write_to_binlog < 0) 
      {
        /* 
           We should not write, but rather report error because 
           reload_acl_and_cache binlog interactions failed 
         */
        res= 1;
      }

      if (!res)
        my_ok(thd);
    } 
    else
      res= 1;                                   // reload_acl_and_cache failed
#ifdef HAVE_REPLICATION
    if (lex->type & REFRESH_READ_LOCK)
      rpl_unpause_after_ftwrl(thd);
#endif
    
    break;
  }
  case SQLCOM_KILL:
  {
    if (lex->table_or_sp_used())
    {
      my_error(ER_SUBQUERIES_NOT_SUPPORTED, MYF(0), "KILL");
      break;
    }

    if (lex->kill_type == KILL_TYPE_ID || lex->kill_type == KILL_TYPE_QUERY)
    {
      Item *it= (Item *)lex->value_list.head();
      if (it->fix_fields_if_needed_for_scalar(lex->thd, &it))
      {
        my_message(ER_SET_CONSTANTS_ONLY, ER_THD(thd, ER_SET_CONSTANTS_ONLY),
                   MYF(0));
        goto error;
      }
      sql_kill(thd, (my_thread_id) it->val_int(), lex->kill_signal, lex->kill_type);
    }
    else
      sql_kill_user(thd, get_current_user(thd, lex->users_list.head()),
                    lex->kill_signal);
    break;
  }
  case SQLCOM_SHUTDOWN:
#ifndef EMBEDDED_LIBRARY
    DBUG_EXECUTE_IF("crash_shutdown", DBUG_SUICIDE(););
    if (check_global_access(thd,SHUTDOWN_ACL))
      goto error;
    kill_mysql(thd);
    my_ok(thd);
#else
    my_error(ER_NOT_SUPPORTED_YET, MYF(0), "embedded server");
#endif
    break;

#ifndef NO_EMBEDDED_ACCESS_CHECKS
  case SQLCOM_SHOW_CREATE_USER:
  {
    LEX_USER *grant_user= lex->grant_user;
    if (!grant_user)
      goto error;

    res = mysql_show_create_user(thd, grant_user);
    break;
  }
  case SQLCOM_SHOW_GRANTS:
  {
    LEX_USER *grant_user= lex->grant_user;
    if (!grant_user)
      goto error;

    WSREP_SYNC_WAIT(thd, WSREP_SYNC_WAIT_BEFORE_SHOW);
    res = mysql_show_grants(thd, grant_user);
    break;
  }
#endif
  case SQLCOM_HA_OPEN:
    DBUG_ASSERT(first_table == all_tables && first_table != 0);
    if (check_table_access(thd, SELECT_ACL, all_tables, FALSE, UINT_MAX, FALSE))
      goto error;
    /* Close temporary tables which were pre-opened for privilege checking. */
    close_thread_tables(thd);
    all_tables->table= NULL;
    res= mysql_ha_open(thd, first_table, 0);
    break;
  case SQLCOM_HA_CLOSE:
    DBUG_ASSERT(first_table == all_tables && first_table != 0);
    res= mysql_ha_close(thd, first_table);
    break;
  case SQLCOM_HA_READ:
    DBUG_ASSERT(first_table == all_tables && first_table != 0);
    /*
      There is no need to check for table permissions here, because
      if a user has no permissions to read a table, he won't be
      able to open it (with SQLCOM_HA_OPEN) in the first place.
    */
    unit->set_limit(select_lex);

    res= mysql_ha_read(thd, first_table, lex->ha_read_mode, lex->ident.str,
                       lex->insert_list, lex->ha_rkey_mode, select_lex->where,
                       unit->lim.get_select_limit(),
                       unit->lim.get_offset_limit());
    break;

  case SQLCOM_BEGIN:
    DBUG_PRINT("info", ("Executing SQLCOM_BEGIN  thd: %p", thd));
    if (trans_begin(thd, lex->start_transaction_opt))
    {
      thd->release_transactional_locks();
      WSREP_DEBUG("BEGIN failed, MDL released: %lld",
                  (longlong) thd->thread_id);
      WSREP_DEBUG("stmt_da, sql_errno: %d", (thd->get_stmt_da()->is_error()) ? thd->get_stmt_da()->sql_errno() : 0);
      goto error;
    }
    my_ok(thd);
    break;
  case SQLCOM_COMMIT:
  {
    DBUG_ASSERT(thd->lock == NULL ||
                thd->locked_tables_mode == LTM_LOCK_TABLES);
    bool tx_chain= (lex->tx_chain == TVL_YES ||
                    (thd->variables.completion_type == 1 &&
                     lex->tx_chain != TVL_NO));
    bool tx_release= (lex->tx_release == TVL_YES ||
                      (thd->variables.completion_type == 2 &&
                       lex->tx_release != TVL_NO));
    bool commit_failed= trans_commit(thd);
    thd->release_transactional_locks();
    if (commit_failed)
    {
      WSREP_DEBUG("COMMIT failed, MDL released: %lld",
                  (longlong) thd->thread_id);
      goto error;
    }
    /* Begin transaction with the same isolation level. */
    if (tx_chain)
    {
      if (trans_begin(thd))
        goto error;
    }
    else
    {
      /* Reset the isolation level and access mode if no chaining transaction.*/
      trans_reset_one_shot_chistics(thd);
    }
    /* Disconnect the current client connection. */
    if (tx_release)
    {
      thd->set_killed(KILL_CONNECTION);
      thd->print_aborted_warning(3, "RELEASE");
    }
    my_ok(thd);
    break;
  }
  case SQLCOM_ROLLBACK:
  {
    DBUG_ASSERT(thd->lock == NULL ||
                thd->locked_tables_mode == LTM_LOCK_TABLES);
    bool tx_chain= (lex->tx_chain == TVL_YES ||
                    (thd->variables.completion_type == 1 &&
                     lex->tx_chain != TVL_NO));
    bool tx_release= (lex->tx_release == TVL_YES ||
                      (thd->variables.completion_type == 2 &&
                       lex->tx_release != TVL_NO));
    bool rollback_failed= trans_rollback(thd);
    thd->release_transactional_locks();

    if (rollback_failed)
    {
      WSREP_DEBUG("rollback failed, MDL released: %lld",
                  (longlong) thd->thread_id);
      goto error;
    }
    /* Begin transaction with the same isolation level. */
    if (tx_chain)
    {
#ifdef WITH_WSREP
      /* If there are pending changes after rollback we should clear them */
      if (wsrep_on(thd) && wsrep_has_changes(thd))
        wsrep_after_statement(thd);
#endif
      if (trans_begin(thd))
        goto error;
    }
    else
    {
      /* Reset the isolation level and access mode if no chaining transaction.*/
      trans_reset_one_shot_chistics(thd);
    }
    /* Disconnect the current client connection. */
    if (tx_release)
      thd->set_killed(KILL_CONNECTION);
    my_ok(thd);
   break;
  }
  case SQLCOM_RELEASE_SAVEPOINT:
    if (trans_release_savepoint(thd, lex->ident))
      goto error;
    my_ok(thd);
    break;
  case SQLCOM_ROLLBACK_TO_SAVEPOINT:
    if (trans_rollback_to_savepoint(thd, lex->ident))
      goto error;
    my_ok(thd);
    break;
  case SQLCOM_SAVEPOINT:
    if (trans_savepoint(thd, lex->ident))
      goto error;
    my_ok(thd);
    break;
  case SQLCOM_CREATE_PROCEDURE:
  case SQLCOM_CREATE_SPFUNCTION:
  case SQLCOM_CREATE_PACKAGE:
  case SQLCOM_CREATE_PACKAGE_BODY:
  {
    if (mysql_create_routine(thd, lex))
      goto error;
    my_ok(thd);
    break; /* break super switch */
  } /* end case group bracket */
  case SQLCOM_COMPOUND:
  {
    sp_head *sp= lex->sphead;
    DBUG_ASSERT(all_tables == 0);
    DBUG_ASSERT(thd->in_sub_stmt == 0);
    sp->m_sql_mode= thd->variables.sql_mode;
    sp->m_sp_share= MYSQL_GET_SP_SHARE(sp->m_handler->type(),
                                       sp->m_db.str, static_cast<uint>(sp->m_db.length),
                                       sp->m_name.str, static_cast<uint>(sp->m_name.length));
    if (do_execute_sp(thd, lex->sphead))
      goto error;
    break;
  }

  case SQLCOM_ALTER_PROCEDURE:
  case SQLCOM_ALTER_FUNCTION:
    if (thd->variables.option_bits & OPTION_IF_EXISTS)
      lex->create_info.set(DDL_options_st::OPT_IF_EXISTS);
    if (alter_routine(thd, lex))
      goto error;
    break;
  case SQLCOM_DROP_PROCEDURE:
  case SQLCOM_DROP_FUNCTION:
  case SQLCOM_DROP_PACKAGE:
  case SQLCOM_DROP_PACKAGE_BODY:
    if (thd->variables.option_bits & OPTION_IF_EXISTS)
      lex->create_info.set(DDL_options_st::OPT_IF_EXISTS);
    if (drop_routine(thd, lex))
      goto error;
    break;
  case SQLCOM_SHOW_CREATE_PROC:
  case SQLCOM_SHOW_CREATE_FUNC:
  case SQLCOM_SHOW_CREATE_PACKAGE:
  case SQLCOM_SHOW_CREATE_PACKAGE_BODY:
    {
      WSREP_SYNC_WAIT(thd, WSREP_SYNC_WAIT_BEFORE_SHOW);
      const Sp_handler *sph= Sp_handler::handler(lex->sql_command);
      if (sph->sp_show_create_routine(thd, lex->spname))
        goto error;
      break;
    }
  case SQLCOM_SHOW_PROC_CODE:
  case SQLCOM_SHOW_FUNC_CODE:
  case SQLCOM_SHOW_PACKAGE_BODY_CODE:
    {
#ifndef DBUG_OFF
      Database_qualified_name pkgname(&null_clex_str, &null_clex_str);
      sp_head *sp;
      const Sp_handler *sph= Sp_handler::handler(lex->sql_command);
      WSREP_SYNC_WAIT(thd, WSREP_SYNC_WAIT_BEFORE_SHOW);
      if (sph->sp_resolve_package_routine(thd, thd->lex->sphead,
                                          lex->spname, &sph, &pkgname))
        return true;
      if (sph->sp_cache_routine(thd, lex->spname, &sp))
        goto error;
      if (!sp || sp->show_routine_code(thd))
      {
        /* We don't distinguish between errors for now */
        my_error(ER_SP_DOES_NOT_EXIST, MYF(0),
                 sph->type_str(), lex->spname->m_name.str);
        goto error;
      }
      break;
#else
      my_error(ER_FEATURE_DISABLED, MYF(0),
               "SHOW PROCEDURE|FUNCTION CODE", "--with-debug");
      goto error;
#endif // ifndef DBUG_OFF
    }
  case SQLCOM_SHOW_CREATE_TRIGGER:
    {
      if (check_ident_length(&lex->spname->m_name))
        goto error;

      WSREP_SYNC_WAIT(thd, WSREP_SYNC_WAIT_BEFORE_SHOW);
      if (show_create_trigger(thd, lex->spname))
        goto error; /* Error has been already logged. */

      break;
    }
  case SQLCOM_CREATE_VIEW:
    {
      /*
        Note: SQLCOM_CREATE_VIEW also handles 'ALTER VIEW' commands
        as specified through the thd->lex->create_view->mode flag.
      */
      res= mysql_create_view(thd, first_table, thd->lex->create_view->mode);
      break;
    }
  case SQLCOM_DROP_VIEW:
    {
      if (check_table_access(thd, DROP_ACL, all_tables, FALSE, UINT_MAX, FALSE))
        goto error;

      WSREP_TO_ISOLATION_BEGIN(WSREP_MYSQL_DB, NULL, NULL);

      if (thd->variables.option_bits & OPTION_IF_EXISTS)
        lex->create_info.set(DDL_options_st::OPT_IF_EXISTS);

      /* Conditionally writes to binlog. */
      res= mysql_drop_view(thd, first_table, thd->lex->drop_mode);
      break;
    }
  case SQLCOM_CREATE_TRIGGER:
  {
    /* Conditionally writes to binlog. */
    res= mysql_create_or_drop_trigger(thd, all_tables, 1);

    break;
  }
  case SQLCOM_DROP_TRIGGER:
  {
    if (thd->variables.option_bits & OPTION_IF_EXISTS)
      lex->create_info.set(DDL_options_st::OPT_IF_EXISTS);

    /* Conditionally writes to binlog. */
    res= mysql_create_or_drop_trigger(thd, all_tables, 0);
    break;
  }
  case SQLCOM_XA_START:
#ifdef WITH_WSREP
    if (WSREP_ON)
    {
      my_error(ER_NOT_SUPPORTED_YET, MYF(0),
               "XA transactions with Galera replication");
      break;
    }
#endif /* WITH_WSREP */
    if (trans_xa_start(thd))
      goto error;
    my_ok(thd);
    break;
  case SQLCOM_XA_END:
    if (trans_xa_end(thd))
      goto error;
    my_ok(thd);
    break;
  case SQLCOM_XA_PREPARE:
    if (trans_xa_prepare(thd))
      goto error;
    my_ok(thd);
    break;
  case SQLCOM_XA_COMMIT:
  {
    bool commit_failed= trans_xa_commit(thd);
    if (commit_failed)
    {
      WSREP_DEBUG("XA commit failed, MDL released: %lld",
                  (longlong) thd->thread_id);
      goto error;
    }
    /*
      We've just done a commit, reset transaction
      isolation level and access mode to the session default.
    */
    trans_reset_one_shot_chistics(thd);
    my_ok(thd);
    break;
  }
  case SQLCOM_XA_ROLLBACK:
  {
    bool rollback_failed= trans_xa_rollback(thd);
    if (rollback_failed)
    {
      WSREP_DEBUG("XA rollback failed, MDL released: %lld",
                  (longlong) thd->thread_id);
      goto error;
    }
    /*
      We've just done a rollback, reset transaction
      isolation level and access mode to the session default.
    */
    trans_reset_one_shot_chistics(thd);
    my_ok(thd);
    break;
  }
  case SQLCOM_XA_RECOVER:
    res= mysql_xa_recover(thd);
    break;
  case SQLCOM_ALTER_TABLESPACE:
    if (check_global_access(thd, CREATE_TABLESPACE_ACL))
      break;
    if (!(res= mysql_alter_tablespace(thd, lex->alter_tablespace_info)))
      my_ok(thd);
    break;
  case SQLCOM_INSTALL_PLUGIN:
    if (! (res= mysql_install_plugin(thd, &thd->lex->comment,
                                     &thd->lex->ident)))
      my_ok(thd);
    break;
  case SQLCOM_UNINSTALL_PLUGIN:
    if (! (res= mysql_uninstall_plugin(thd, &thd->lex->comment,
                                       &thd->lex->ident)))
      my_ok(thd);
    break;
  case SQLCOM_BINLOG_BASE64_EVENT:
  {
#ifndef EMBEDDED_LIBRARY
    mysql_client_binlog_statement(thd);
#else /* EMBEDDED_LIBRARY */
    my_error(ER_OPTION_PREVENTS_STATEMENT, MYF(0), "embedded");
#endif /* EMBEDDED_LIBRARY */
    break;
  }
  case SQLCOM_CREATE_SERVER:
  {
    DBUG_PRINT("info", ("case SQLCOM_CREATE_SERVER"));

    if (check_global_access(thd, PRIV_STMT_CREATE_SERVER))
      break;

    WSREP_TO_ISOLATION_BEGIN(WSREP_MYSQL_DB, NULL, NULL);

    res= create_server(thd, &lex->server_options);
    break;
  }
  case SQLCOM_ALTER_SERVER:
  {
    int error;
    DBUG_PRINT("info", ("case SQLCOM_ALTER_SERVER"));

    if (check_global_access(thd, PRIV_STMT_ALTER_SERVER))
      break;

    WSREP_TO_ISOLATION_BEGIN(WSREP_MYSQL_DB, NULL, NULL);

    if (unlikely((error= alter_server(thd, &lex->server_options))))
    {
      DBUG_PRINT("info", ("problem altering server <%s>",
                          lex->server_options.server_name.str));
      my_error(error, MYF(0), lex->server_options.server_name.str);
      break;
    }
    my_ok(thd, 1);
    break;
  }
  case SQLCOM_DROP_SERVER:
  {
    int err_code;
    DBUG_PRINT("info", ("case SQLCOM_DROP_SERVER"));

    if (check_global_access(thd, PRIV_STMT_DROP_SERVER))
      break;

    WSREP_TO_ISOLATION_BEGIN(WSREP_MYSQL_DB, NULL, NULL);

    if ((err_code= drop_server(thd, &lex->server_options)))
    {
      if (! lex->if_exists() && err_code == ER_FOREIGN_SERVER_DOESNT_EXIST)
      {
        DBUG_PRINT("info", ("problem dropping server %s",
                            lex->server_options.server_name.str));
        my_error(err_code, MYF(0), lex->server_options.server_name.str);
      }
      else
      {
        my_ok(thd, 0);
      }
      break;
    }
    my_ok(thd, 1);
    break;
  }
  case SQLCOM_ANALYZE:
  case SQLCOM_CHECK:
  case SQLCOM_OPTIMIZE:
  case SQLCOM_REPAIR:
  case SQLCOM_TRUNCATE:
  case SQLCOM_CREATE_TABLE:
  case SQLCOM_CREATE_SEQUENCE:
  case SQLCOM_ALTER_TABLE:
      DBUG_ASSERT(first_table == all_tables && first_table != 0);
    /* fall through */
  case SQLCOM_ALTER_SEQUENCE:
  case SQLCOM_SHOW_SLAVE_STAT:
  case SQLCOM_SIGNAL:
  case SQLCOM_RESIGNAL:
  case SQLCOM_GET_DIAGNOSTICS:
  case SQLCOM_CALL:
  case SQLCOM_REVOKE:
  case SQLCOM_GRANT:
    if (thd->variables.option_bits & OPTION_IF_EXISTS)
      lex->create_info.set(DDL_options_st::OPT_IF_EXISTS);
    DBUG_ASSERT(lex->m_sql_cmd != NULL);
    res= lex->m_sql_cmd->execute(thd);
    DBUG_PRINT("result", ("res: %d  killed: %d  is_error(): %d",
                          res, thd->killed, thd->is_error()));
    break;
  default:

#ifndef EMBEDDED_LIBRARY
    DBUG_ASSERT(0);                             /* Impossible */
#endif
    my_ok(thd);
    break;
  }
  THD_STAGE_INFO(thd, stage_query_end);
  thd->update_stats();

  goto finish;

error:
#ifdef WITH_WSREP
wsrep_error_label:
#endif
  res= true;

finish:

  thd->reset_query_timer();
  DBUG_ASSERT(!thd->in_active_multi_stmt_transaction() ||
               thd->in_multi_stmt_transaction_mode());

  lex->unit.cleanup();

  /* close/reopen tables that were marked to need reopen under LOCK TABLES */
  if (unlikely(thd->locked_tables_list.some_table_marked_for_reopen) &&
      !thd->lex->requires_prelocking())
    thd->locked_tables_list.reopen_tables(thd, true);

  if (! thd->in_sub_stmt)
  {
    if (thd->killed != NOT_KILLED)
    {
      /* report error issued during command execution */
      if (thd->killed_errno())
      {
        /* If we already sent 'ok', we can ignore any kill query statements */
        if (! thd->get_stmt_da()->is_set())
          thd->send_kill_message();
      }
      thd->reset_kill_query();
    }
    if (unlikely(thd->is_error()) ||
        (thd->variables.option_bits & OPTION_MASTER_SQL_ERROR))
    {
      trans_rollback_stmt(thd);
    }
    else
    {
      /* If commit fails, we should be able to reset the OK status. */
      thd->get_stmt_da()->set_overwrite_status(true);
      trans_commit_stmt(thd);
      thd->get_stmt_da()->set_overwrite_status(false);
    }
  }

  /* Free tables. Set stage 'closing tables' */
  close_thread_tables(thd);


#ifndef DBUG_OFF
  if (lex->sql_command != SQLCOM_SET_OPTION && ! thd->in_sub_stmt)
    DEBUG_SYNC(thd, "execute_command_after_close_tables");
#endif
  if (!(sql_command_flags[lex->sql_command] &
        (CF_CAN_GENERATE_ROW_EVENTS | CF_FORCE_ORIGINAL_BINLOG_FORMAT |
         CF_STATUS_COMMAND)))
    thd->set_binlog_format(orig_binlog_format,
                           orig_current_stmt_binlog_format);

  if (! thd->in_sub_stmt && thd->transaction_rollback_request)
  {
    /*
      We are not in sub-statement and transaction rollback was requested by
      one of storage engines (e.g. due to deadlock). Rollback transaction in
      all storage engines including binary log.
    */
    trans_rollback_implicit(thd);
    thd->release_transactional_locks();
  }
  else if (stmt_causes_implicit_commit(thd, CF_IMPLICIT_COMMIT_END))
  {
    /* No transaction control allowed in sub-statements. */
    DBUG_ASSERT(! thd->in_sub_stmt);
    if (!(thd->variables.option_bits & OPTION_GTID_BEGIN))
    {
      /* If commit fails, we should be able to reset the OK status. */
      thd->get_stmt_da()->set_overwrite_status(true);
      /* Commit the normal transaction if one is active. */
      trans_commit_implicit(thd);
      thd->get_stmt_da()->set_overwrite_status(false);
      thd->release_transactional_locks();
    }
  }
  else if (! thd->in_sub_stmt && ! thd->in_active_multi_stmt_transaction())
  {
    /*
      - If inside a multi-statement transaction,
      defer the release of metadata locks until the current
      transaction is either committed or rolled back. This prevents
      other statements from modifying the table for the entire
      duration of this transaction.  This provides commit ordering
      and guarantees serializability across multiple transactions.
      - If in autocommit mode, or outside a transactional context,
      automatically release metadata locks of the current statement.
    */
    thd->release_transactional_locks();
  }
  else if (! thd->in_sub_stmt)
  {
    thd->mdl_context.release_statement_locks();
  }

  THD_STAGE_INFO(thd, stage_starting_cleanup);

  TRANSACT_TRACKER(add_trx_state_from_thd(thd));

#ifdef WITH_WSREP
  thd->wsrep_consistency_check= NO_CONSISTENCY_CHECK;

  if (wsrep_thd_is_toi(thd) || wsrep_thd_is_in_rsu(thd))
    wsrep_to_isolation_end(thd);
  /*
    Force release of transactional locks if not in active MST and wsrep is on.
  */
  if (WSREP(thd) &&
      ! thd->in_sub_stmt &&
      ! thd->in_active_multi_stmt_transaction() &&
      thd->mdl_context.has_transactional_locks())
  {
    WSREP_DEBUG("Forcing release of transactional locks for thd: %lld",
                (longlong) thd->thread_id);
    thd->release_transactional_locks();
  }

  /*
    Current command did not start multi STMT transaction and the command
    did not cause commit to happen (e.g. read only). Commit the wsrep
    transaction as empty.
  */
  if (!thd->in_active_multi_stmt_transaction() &&
      !thd->in_sub_stmt &&
      thd->wsrep_trx().active() &&
      thd->wsrep_trx().state() == wsrep::transaction::s_executing)
  {
    wsrep_commit_empty(thd, true);
  }

  /* assume PA safety for next transaction */
  thd->wsrep_PA_safe= true;
#endif /* WITH_WSREP */

  DBUG_RETURN(res || thd->is_error());
 }

static bool execute_sqlcom_select(THD *thd, TABLE_LIST *all_tables)
{
  LEX	*lex= thd->lex;
  select_result *result=lex->result;
  bool res;
  /* assign global limit variable if limit is not given */
  {
    SELECT_LEX *param= lex->unit.global_parameters();
    if (!param->limit_params.explicit_limit)
      param->limit_params.select_limit=
        new (thd->mem_root) Item_int(thd,
                                     (ulonglong) thd->variables.select_limit);
  }

  if (!(res= open_and_lock_tables(thd, all_tables, TRUE, 0)))
  {
    if (lex->describe)
    {
      /*
        We always use select_send for EXPLAIN, even if it's an EXPLAIN
        for SELECT ... INTO OUTFILE: a user application should be able
        to prepend EXPLAIN to any query and receive output for it,
        even if the query itself redirects the output.
      */
      if (unlikely(!(result= new (thd->mem_root) select_send(thd))))
        return 1;                               /* purecov: inspected */
      thd->send_explain_fields(result, lex->describe, lex->analyze_stmt);
        
      /*
        This will call optimize() for all parts of query. The query plan is
        printed out below.
      */
      res= mysql_explain_union(thd, &lex->unit, result);
      
      /* Print EXPLAIN only if we don't have an error */
      if (likely(!res))
      {
        /* 
          Do like the original select_describe did: remove OFFSET from the
          top-level LIMIT
        */
        result->remove_offset_limit();
        if (lex->explain_json)
        {
          lex->explain->print_explain_json(result, lex->analyze_stmt);
        }
        else
        {
          lex->explain->print_explain(result, thd->lex->describe,
                                      thd->lex->analyze_stmt);
          if (lex->describe & DESCRIBE_EXTENDED)
          {
            char buff[1024];
            String str(buff,(uint32) sizeof(buff), system_charset_info);
            str.length(0);
            /*
              The warnings system requires input in utf8, @see
              mysqld_show_warnings().
            */
            lex->unit.print(&str, QT_EXPLAIN_EXTENDED);
            push_warning(thd, Sql_condition::WARN_LEVEL_NOTE,
                         ER_YES, str.c_ptr_safe());
          }
        }
      }

      if (res)
        result->abort_result_set();
      else
        result->send_eof();
      delete result;
    }
    else
    {
      Protocol *save_protocol= NULL;
      if (lex->analyze_stmt)
      {
        if (result && result->result_interceptor())
          result->result_interceptor()->disable_my_ok_calls();
        else 
        {
          DBUG_ASSERT(thd->protocol);
          result= new (thd->mem_root) select_send_analyze(thd);
          save_protocol= thd->protocol;
          thd->protocol= new Protocol_discard(thd);
        }
      }
      else
      {
        if (!result && !(result= new (thd->mem_root) select_send(thd)))
          return 1;                               /* purecov: inspected */
      }
      query_cache_store_query(thd, all_tables);
      res= handle_select(thd, lex, result, 0);
      if (result != lex->result)
        delete result;

      if (lex->analyze_stmt)
      {
        if (save_protocol)
        {
          delete thd->protocol;
          thd->protocol= save_protocol;
        }
        if (!res)
	{
          bool extended= thd->lex->describe & DESCRIBE_EXTENDED;
          res= thd->lex->explain->send_explain(thd, extended);
        }
      }
    }
  }
  /* Count number of empty select queries */
  if (!thd->get_sent_row_count() && !res)
    status_var_increment(thd->status_var.empty_queries);
  else
    status_var_add(thd->status_var.rows_sent, thd->get_sent_row_count());

  return res;
}


/**
   SHOW STATUS

   Notes: This is noinline as we don't want to have system_status_var (> 3K)
   to be on the stack of mysql_execute_command()
*/

static bool __attribute__ ((noinline))
execute_show_status(THD *thd, TABLE_LIST *all_tables)
{
  bool res;
  system_status_var old_status_var= thd->status_var;
  thd->initial_status_var= &old_status_var;
  WSREP_SYNC_WAIT(thd, WSREP_SYNC_WAIT_BEFORE_SHOW);
  if (!(res= check_table_access(thd, SELECT_ACL, all_tables, FALSE,
                                UINT_MAX, FALSE)))
    res= execute_sqlcom_select(thd, all_tables);

  thd->initial_status_var= NULL;
  /* Don't log SHOW STATUS commands to slow query log */
  thd->server_status&= ~(SERVER_QUERY_NO_INDEX_USED |
                         SERVER_QUERY_NO_GOOD_INDEX_USED);
  /*
    restore status variables, as we don't want 'show status' to cause
    changes
  */
  mysql_mutex_lock(&LOCK_status);
  add_diff_to_status(&global_status_var, &thd->status_var,
                     &old_status_var);
  memcpy(&thd->status_var, &old_status_var,
         offsetof(STATUS_VAR, last_cleared_system_status_var));
  mysql_mutex_unlock(&LOCK_status);
  thd->initial_status_var= NULL;
  return res;
#ifdef WITH_WSREP
wsrep_error_label: /* see WSREP_SYNC_WAIT() macro above */
  thd->initial_status_var= NULL;
  return true;
#endif /* WITH_WSREP */
}


/*
  Find out if a table is a temporary table

  A table is a temporary table if it's a temporary table or
  there has been before a temporary table that has been renamed
  to the current name.

  Some examples:
  A->B          B is a temporary table if and only if A is a temp.
  A->B, B->C    Second B is temp if A is temp
  A->B, A->C    Second A can't be temp as if A was temp then B is temp
                and Second A can only be a normal table. C is also not temp
*/

static TABLE *find_temporary_table_for_rename(THD *thd,
                                              TABLE_LIST *first_table,
                                              TABLE_LIST *cur_table)
{
  TABLE_LIST *table;
  TABLE *res= 0;
  bool found= 0;
  DBUG_ENTER("find_temporary_table_for_rename");

  /* Find last instance when cur_table is in TO part */
  for (table= first_table;
       table != cur_table;
       table= table->next_local->next_local)
  {
    TABLE_LIST *next= table->next_local;

    if (!strcmp(table->get_db_name().str,    cur_table->get_db_name().str) &&
        !strcmp(table->get_table_name().str, cur_table->get_table_name().str))
    {
      /* Table was moved away, can't be same as 'table' */
      found= 1;
      res= 0;                      // Table can't be a temporary table
    }
    if (!strcmp(next->get_db_name().str,    cur_table->get_db_name().str) &&
        !strcmp(next->get_table_name().str, cur_table->get_table_name().str))
    {
      /*
        Table has matching name with new name of this table. cur_table should
        have same temporary type as this table.
      */
      found= 1;
      res= table->table;
    }
  }
  if (!found)
    res= thd->find_temporary_table(table, THD::TMP_TABLE_ANY);
  DBUG_RETURN(res);
}


static bool __attribute__ ((noinline))
check_rename_table(THD *thd, TABLE_LIST *first_table,
                   TABLE_LIST *all_tables)
{
  DBUG_ASSERT(first_table == all_tables && first_table != 0);
  TABLE_LIST *table;
  for (table= first_table; table; table= table->next_local->next_local)
  {
    if (check_access(thd, ALTER_ACL | DROP_ACL, table->db.str,
                     &table->grant.privilege,
                     &table->grant.m_internal,
                     0, 0) ||
        check_access(thd, INSERT_ACL | CREATE_ACL, table->next_local->db.str,
                     &table->next_local->grant.privilege,
                     &table->next_local->grant.m_internal,
                     0, 0))
      return 1;

    /* check if these are referring to temporary tables */
    table->table= find_temporary_table_for_rename(thd, first_table, table);
    table->next_local->table= table->table;

    TABLE_LIST old_list, new_list;
    /*
      we do not need initialize old_list and new_list because we will
      copy table[0] and table->next[0] there
    */
    old_list= table[0];
    new_list= table->next_local[0];

    if (check_grant(thd, ALTER_ACL | DROP_ACL, &old_list, FALSE, 1, FALSE) ||
       (!test_all_bits(table->next_local->grant.privilege,
                       INSERT_ACL | CREATE_ACL) &&
        check_grant(thd, INSERT_ACL | CREATE_ACL, &new_list, FALSE, 1,
                    FALSE)))
      return 1;
  }

  return 0;
}

/*
  Generate an incident log event before writing the real event
  to the binary log.  We put this event is before the statement
  since that makes it simpler to check that the statement was
  not executed on the slave (since incidents usually stop the
  slave).

  Observe that any row events that are generated will be generated before.

  This is only for testing purposes and will not be present in a release build.
*/

#ifndef DBUG_OFF
static bool __attribute__ ((noinline)) generate_incident_event(THD *thd)
{
  if (mysql_bin_log.is_open())
  {

    Incident incident= INCIDENT_NONE;
    DBUG_PRINT("debug", ("Just before generate_incident()"));
    DBUG_EXECUTE_IF("incident_database_resync_on_replace",
                    incident= INCIDENT_LOST_EVENTS;);
    if (incident)
    {
      Incident_log_event ev(thd, incident);
      (void) mysql_bin_log.write(&ev);        /* error is ignored */
      if (mysql_bin_log.rotate_and_purge(true))
        return 1;
    }
    DBUG_PRINT("debug", ("Just after generate_incident()"));
  }
  return 0;
}
#else
static bool generate_incident_event(THD *thd)
{
  return 0;
}
#endif


static int __attribute__ ((noinline))
show_create_db(THD *thd, LEX *lex)
{
  char db_name_buff[NAME_LEN+1];
  LEX_CSTRING db_name;
  DBUG_EXECUTE_IF("4x_server_emul",
                  my_error(ER_UNKNOWN_ERROR, MYF(0)); return 1;);

#if MYSQL_VERSION_ID<=110301
  /*
    This piece of the code was added in 10.5 to fix MDEV-32376.
    It should not get to 11.3 or higer, as MDEV-32376 was fixed
    in a different way in 11.3.1 (see MDEV-31948).
  */
  if (lex->name.length > sizeof(db_name_buff) - 1)
  {
    my_error(ER_WRONG_DB_NAME, MYF(0),
             ErrConvString(lex->name.str, lex->name.length,
                           system_charset_info).ptr());
    return 1;
  }
#else
#error Remove this preprocessor-conditional code in 11.3.1+
#endif

  db_name.str= db_name_buff;
  db_name.length= lex->name.length;
  strmov(db_name_buff, lex->name.str);

  if (check_db_name((LEX_STRING*) &db_name))
  {
    my_error(ER_WRONG_DB_NAME, MYF(0), db_name.str);
    return 1;
  }
  return mysqld_show_create_db(thd, &db_name, &lex->name, lex->create_info);
}


/**
   Called on SQLCOM_ALTER_PROCEDURE and SQLCOM_ALTER_FUNCTION
*/

static bool __attribute__ ((noinline))
alter_routine(THD *thd, LEX *lex)
{
  int sp_result;
  const Sp_handler *sph= Sp_handler::handler(lex->sql_command);
  if (check_routine_access(thd, ALTER_PROC_ACL, &lex->spname->m_db,
                           &lex->spname->m_name, sph, 0))
    return 1;
  /*
    Note that if you implement the capability of ALTER FUNCTION to
    alter the body of the function, this command should be made to
    follow the restrictions that log-bin-trust-function-creators=0
    already puts on CREATE FUNCTION.
  */
  /* Conditionally writes to binlog */
  sp_result= sph->sp_update_routine(thd, lex->spname, &lex->sp_chistics);
  switch (sp_result) {
  case SP_OK:
    my_ok(thd);
    return 0;
  case SP_KEY_NOT_FOUND:
    my_error(ER_SP_DOES_NOT_EXIST, MYF(0),
             sph->type_str(), ErrConvDQName(lex->spname).ptr());
    return 1;
  default:
    my_error(ER_SP_CANT_ALTER, MYF(0),
             sph->type_str(), ErrConvDQName(lex->spname).ptr());
    return 1;
  }
  return 0;                                     /* purecov: deadcode */
}


static bool __attribute__ ((noinline))
drop_routine(THD *thd, LEX *lex)
{
  int sp_result;
#ifdef HAVE_DLOPEN
  if (lex->sql_command == SQLCOM_DROP_FUNCTION &&
      ! lex->spname->m_explicit_name)
  {
    /* DROP FUNCTION <non qualified name> */
    enum drop_udf_result rc= mysql_drop_function(thd, &lex->spname->m_name);
    switch (rc) {
    case UDF_DEL_RESULT_DELETED:
      my_ok(thd);
      return 0;
    case UDF_DEL_RESULT_ERROR:
      return 1;
    case UDF_DEL_RESULT_ABSENT:
      goto absent;
    }

    DBUG_ASSERT("wrong return code" == 0);
absent:
    // If there was no current database, so it cannot be SP
    if (!lex->spname->m_db.str)
    {
      if (lex->if_exists())
      {
        push_warning_printf(thd, Sql_condition::WARN_LEVEL_NOTE,
                            ER_SP_DOES_NOT_EXIST,
                            ER_THD(thd, ER_SP_DOES_NOT_EXIST),
                            "FUNCTION (UDF)", lex->spname->m_name.str);
        my_ok(thd);
        return 0;
      }
      my_error(ER_SP_DOES_NOT_EXIST, MYF(0),
               "FUNCTION (UDF)", lex->spname->m_name.str);
      return 1;
    }
    /* Fall trough to test for a stored function */
  }
#endif /* HAVE_DLOPEN */

  const Sp_handler *sph= Sp_handler::handler(lex->sql_command);

  if (check_routine_access(thd, ALTER_PROC_ACL, &lex->spname->m_db,
                           &lex->spname->m_name,
                           Sp_handler::handler(lex->sql_command), 0))
    return 1;

  WSREP_TO_ISOLATION_BEGIN(WSREP_MYSQL_DB, NULL, NULL);

  /* Conditionally writes to binlog */
  sp_result= sph->sp_drop_routine(thd, lex->spname);

#ifndef NO_EMBEDDED_ACCESS_CHECKS
  /*
    We're going to issue an implicit REVOKE statement so we close all
    open tables. We have to keep metadata locks as this ensures that
    this statement is atomic against concurent FLUSH TABLES WITH READ
    LOCK. Deadlocks which can arise due to fact that this implicit
    statement takes metadata locks should be detected by a deadlock
    detector in MDL subsystem and reported as errors.

    TODO: Long-term we should either ensure that implicit REVOKE statement
    is written into binary log as a separate statement or make both
    dropping of routine and implicit REVOKE parts of one fully atomic
    statement.
  */
  if (trans_commit_stmt(thd))
    sp_result= SP_INTERNAL_ERROR;
  close_thread_tables(thd);

  if (sp_result != SP_KEY_NOT_FOUND &&
      sp_automatic_privileges && !opt_noacl &&
      sp_revoke_privileges(thd, lex->spname->m_db.str, lex->spname->m_name.str,
                           Sp_handler::handler(lex->sql_command)))
  {
    push_warning(thd, Sql_condition::WARN_LEVEL_WARN,
                 ER_PROC_AUTO_REVOKE_FAIL,
                 ER_THD(thd, ER_PROC_AUTO_REVOKE_FAIL));
    /* If this happens, an error should have been reported. */
    return 1;
  }
#endif /* NO_EMBEDDED_ACCESS_CHECKS */

  switch (sp_result) {
  case SP_OK:
    my_ok(thd);
    return 0;
  case SP_KEY_NOT_FOUND:
    int res;
    if (lex->if_exists())
    {
      res= write_bin_log(thd, TRUE, thd->query(), thd->query_length());
      push_warning_printf(thd, Sql_condition::WARN_LEVEL_NOTE,
                          ER_SP_DOES_NOT_EXIST,
                          ER_THD(thd, ER_SP_DOES_NOT_EXIST),
                          sph->type_str(),
                          ErrConvDQName(lex->spname).ptr());
      if (res)
        return 1;
      my_ok(thd);
      return 0;
    }
    my_error(ER_SP_DOES_NOT_EXIST, MYF(0),
             sph->type_str(), ErrConvDQName(lex->spname).ptr());
    return 1;
  default:
    my_error(ER_SP_DROP_FAILED, MYF(0),
             sph->type_str(), ErrConvDQName(lex->spname).ptr());
    return 1;
  }

#ifdef WITH_WSREP
wsrep_error_label:
  return 1;
#endif
}

/**
  @brief Compare requested privileges with the privileges acquired from the
    User- and Db-tables.
  @param thd          Thread handler
  @param want_access  The requested access privileges.
  @param db           A pointer to the Db name.
  @param[out] save_priv A pointer to the granted privileges will be stored.
  @param grant_internal_info A pointer to the internal grant cache.
  @param dont_check_global_grants True if no global grants are checked.
  @param no_error     True if no errors should be sent to the client.

  'save_priv' is used to save the User-table (global) and Db-table grants for
  the supplied db name. Note that we don't store db level grants if the global
  grants is enough to satisfy the request AND the global grants contains a
  SELECT grant.

  For internal databases (INFORMATION_SCHEMA, PERFORMANCE_SCHEMA),
  additional rules apply, see ACL_internal_schema_access.

  @see check_grant

  @return Status of denial of access by exclusive ACLs.
    @retval FALSE Access can't exclusively be denied by Db- and User-table
      access unless Column- and Table-grants are checked too.
    @retval TRUE Access denied.
*/

bool
check_access(THD *thd, privilege_t want_access,
             const char *db, privilege_t *save_priv,
             GRANT_INTERNAL_INFO *grant_internal_info,
             bool dont_check_global_grants, bool no_errors)
{
#ifdef NO_EMBEDDED_ACCESS_CHECKS
  if (save_priv)
    *save_priv= GLOBAL_ACLS;
  return false;
#else
  Security_context *sctx= thd->security_ctx;
  privilege_t db_access(NO_ACL);

  /*
    GRANT command:
    In case of database level grant the database name may be a pattern,
    in case of table|column level grant the database name can not be a pattern.
    We use 'dont_check_global_grants' as a flag to determine
    if it's database level grant command
    (see SQLCOM_GRANT case, mysql_execute_command() function) and
    set db_is_pattern according to 'dont_check_global_grants' value.
  */
  bool  db_is_pattern= ((want_access & GRANT_ACL) && dont_check_global_grants);
  privilege_t dummy(NO_ACL);
  DBUG_ENTER("check_access");
  DBUG_PRINT("enter",("db: %s  want_access: %llx  master_access: %llx",
                      db ? db : "",
                      (longlong) want_access,
                      (longlong) sctx->master_access));

  if (save_priv)
    *save_priv= NO_ACL;
  else
  {
    save_priv= &dummy;
    dummy= NO_ACL;
  }

  /* check access may be called twice in a row. Don't change to same stage */
  if (thd->proc_info != stage_checking_permissions.m_name)
    THD_STAGE_INFO(thd, stage_checking_permissions);
  if (unlikely((!db || !db[0]) && !thd->db.str && !dont_check_global_grants))
  {
    DBUG_RETURN(FALSE); // CTE reference or an error later
  }

  if (likely((db != NULL) && (db != any_db.str)))
  {
    /*
      Check if this is reserved database, like information schema or
      performance schema
    */
    const ACL_internal_schema_access *access;
    access= get_cached_schema_access(grant_internal_info, db);
    if (access)
    {
      switch (access->check(want_access, save_priv))
      {
      case ACL_INTERNAL_ACCESS_GRANTED:
        /*
          All the privileges requested have been granted internally.
          [out] *save_privileges= Internal privileges.
        */
        DBUG_RETURN(FALSE);
      case ACL_INTERNAL_ACCESS_DENIED:
        if (! no_errors)
        {
          status_var_increment(thd->status_var.access_denied_errors);
          my_error(ER_DBACCESS_DENIED_ERROR, MYF(0),
                   sctx->priv_user, sctx->priv_host, db);
        }
        DBUG_RETURN(TRUE);
      case ACL_INTERNAL_ACCESS_CHECK_GRANT:
        /*
          Only some of the privilege requested have been granted internally,
          proceed with the remaining bits of the request (want_access).
        */
        want_access&= ~(*save_priv);
        break;
      }
    }
  }

  if ((sctx->master_access & want_access) == want_access)
  {
    /*
      1. If we don't have a global SELECT privilege, we have to get the
      database specific access rights to be able to handle queries of type
      UPDATE t1 SET a=1 WHERE b > 0
      2. Change db access if it isn't current db which is being addressed
    */
    if (!(sctx->master_access & SELECT_ACL))
    {
      if (db && (!thd->db.str || db_is_pattern || strcmp(db, thd->db.str)))
      {
        db_access= acl_get(sctx->host, sctx->ip, sctx->priv_user, db,
                           db_is_pattern);
        if (sctx->priv_role[0])
          db_access|= acl_get("", "", sctx->priv_role, db, db_is_pattern);
      }
      else
      {
        /* get access for current db */
        db_access= sctx->db_access;
      }
      /*
        The effective privileges are the union of the global privileges
        and the intersection of db- and host-privileges,
        plus the internal privileges.
      */
      *save_priv|= sctx->master_access | db_access;
    }
    else
      *save_priv|= sctx->master_access;
    DBUG_RETURN(FALSE);
  }
  if (unlikely(((want_access & ~sctx->master_access) & ~DB_ACLS) ||
               (! db && dont_check_global_grants)))
  {						// We can never grant this
    DBUG_PRINT("error",("No possible access"));
    if (!no_errors)
    {
      status_var_increment(thd->status_var.access_denied_errors);
      my_error(access_denied_error_code(thd->password), MYF(0),
               sctx->priv_user,
               sctx->priv_host,
               (thd->password ?
                ER_THD(thd, ER_YES) :
                ER_THD(thd, ER_NO)));                    /* purecov: tested */
    }
    DBUG_RETURN(TRUE);				/* purecov: tested */
  }

  if (unlikely(db == any_db.str))
  {
    /*
      Access granted; Allow select on *any* db.
      [out] *save_privileges= 0
    */
    DBUG_RETURN(FALSE);
  }

  if (db && (!thd->db.str || db_is_pattern || strcmp(db, thd->db.str)))
  {
    db_access= acl_get(sctx->host, sctx->ip, sctx->priv_user, db,
                       db_is_pattern);
    if (sctx->priv_role[0])
    {
      db_access|= acl_get("", "", sctx->priv_role, db, db_is_pattern);
    }
  }
  else
    db_access= sctx->db_access;
  DBUG_PRINT("info",("db_access: %llx  want_access: %llx",
                     (longlong) db_access, (longlong) want_access));

  /*
    Save the union of User-table and the intersection between Db-table and
    Host-table privileges, with the already saved internal privileges.
  */
  db_access= (db_access | sctx->master_access);
  *save_priv|= db_access;

  /*
    We need to investigate column- and table access if all requested privileges
    belongs to the bit set of .
  */
  bool need_table_or_column_check=
    (want_access & (TABLE_ACLS | PROC_ACLS | db_access)) == want_access;

  /*
    Grant access if the requested access is in the intersection of
    host- and db-privileges (as retrieved from the acl cache),
    also grant access if all the requested privileges are in the union of
    TABLES_ACLS and PROC_ACLS; see check_grant.
  */
  if ( (db_access & want_access) == want_access ||
      (!dont_check_global_grants &&
       need_table_or_column_check))
  {
    /*
       Ok; but need to check table- and column privileges.
       [out] *save_privileges is (User-priv | (Db-priv & Host-priv) | Internal-priv)
    */
    DBUG_RETURN(FALSE);
  }

  /*
    Access is denied;
    [out] *save_privileges is (User-priv | (Db-priv & Host-priv) | Internal-priv)
  */
  DBUG_PRINT("error",("Access denied"));
  if (!no_errors)
  {
    status_var_increment(thd->status_var.access_denied_errors);
    my_error(ER_DBACCESS_DENIED_ERROR, MYF(0),
             sctx->priv_user, sctx->priv_host,
             (db ? db : (thd->db.str ?
                         thd->db.str :
                         "unknown")));
  }
  DBUG_RETURN(TRUE);
#endif // NO_EMBEDDED_ACCESS_CHECKS
}


#ifndef NO_EMBEDDED_ACCESS_CHECKS
/**
  Check grants for commands which work only with one table.

  @param thd                    Thread handler
  @param privilege              requested privilege
  @param tables                 global table list of query
  @param no_errors              FALSE/TRUE - report/don't report error to
                            the client (using my_error() call).

  @retval
    0   OK
  @retval
    1   access denied, error is sent to client
*/

bool check_single_table_access(THD *thd, privilege_t privilege,
                               TABLE_LIST *tables, bool no_errors)
{
  if (tables->derived)
    return 0;

  Switch_to_definer_security_ctx backup_sctx(thd, tables);

  const char *db_name;
  if ((tables->view || tables->field_translation) && !tables->schema_table)
    db_name= tables->view_db.str;
  else
    db_name= tables->db.str;

  if (check_access(thd, privilege, db_name, &tables->grant.privilege,
                   &tables->grant.m_internal, 0, no_errors))
    return 1;

  /* Show only 1 table for check_grant */
  if (!(tables->belong_to_view &&
       (thd->lex->sql_command == SQLCOM_SHOW_FIELDS)) &&
      check_grant(thd, privilege, tables, FALSE, 1, no_errors))
    return 1;

  return 0;
}

/**
  Check grants for commands which work only with one table and all other
  tables belonging to subselects or implicitly opened tables.

  @param thd			Thread handler
  @param privilege		requested privilege
  @param all_tables		global table list of query

  @retval
    0   OK
  @retval
    1   access denied, error is sent to client
*/

bool check_one_table_access(THD *thd, privilege_t privilege,
                            TABLE_LIST *all_tables)
{
  if (check_single_table_access (thd,privilege,all_tables, FALSE))
    return 1;

  /* Check rights on tables of subselects and implictly opened tables */
  TABLE_LIST *subselects_tables, *view= all_tables->view ? all_tables : 0;
  if ((subselects_tables= all_tables->next_global))
  {
    /*
      Access rights asked for the first table of a view should be the same
      as for the view
    */
    if (view && subselects_tables->belong_to_view == view)
    {
      if (check_single_table_access (thd, privilege, subselects_tables, FALSE))
        return 1;
      subselects_tables= subselects_tables->next_global;
    }
    if (subselects_tables &&
        (check_table_access(thd, SELECT_ACL, subselects_tables, FALSE,
                            UINT_MAX, FALSE)))
      return 1;
  }
  return 0;
}


static bool check_show_access(THD *thd, TABLE_LIST *table)
{
  /*
    This is a SHOW command using an INFORMATION_SCHEMA table.
    check_access() has not been called for 'table',
    and SELECT is currently always granted on the I_S, so we automatically
    grant SELECT on table here, to bypass a call to check_access().
    Note that not calling check_access(table) is an optimization,
    which needs to be revisited if the INFORMATION_SCHEMA does
    not always automatically grant SELECT but use the grant tables.
    See Bug#38837 need a way to disable information_schema for security
  */
  table->grant.privilege= SELECT_ACL;

  switch (get_schema_table_idx(table->schema_table)) {
  case SCH_SCHEMATA:
    return (specialflag & SPECIAL_SKIP_SHOW_DB) &&
      check_global_access(thd, SHOW_DB_ACL);

  case SCH_TABLE_NAMES:
  case SCH_TABLES:
  case SCH_VIEWS:
  case SCH_TRIGGERS:
  case SCH_EVENTS:
  {
    const char *dst_db_name= table->schema_select_lex->db.str;

    DBUG_ASSERT(dst_db_name);

    if (check_access(thd, SELECT_ACL, dst_db_name,
                     &thd->col_access, NULL, FALSE, FALSE))
      return TRUE;

    if (!thd->col_access && check_grant_db(thd, dst_db_name))
    {
      status_var_increment(thd->status_var.access_denied_errors);
      my_error(ER_DBACCESS_DENIED_ERROR, MYF(0),
               thd->security_ctx->priv_user,
               thd->security_ctx->priv_host,
               dst_db_name);
      return TRUE;
    }

    return FALSE;
  }

  case SCH_COLUMNS:
  case SCH_STATISTICS:
  {
    TABLE_LIST *dst_table;
    dst_table= table->schema_select_lex->table_list.first;

    DBUG_ASSERT(dst_table);

    /*
      Open temporary tables to be able to detect them during privilege check.
    */
    if (thd->open_temporary_tables(dst_table))
      return TRUE;

    if (check_access(thd, SELECT_ACL, dst_table->db.str,
                     &dst_table->grant.privilege,
                     &dst_table->grant.m_internal,
                     FALSE, FALSE))
          return TRUE; /* Access denied */

    thd->col_access= dst_table->grant.privilege; // for sql_show.cc
    /*
      Check_grant will grant access if there is any column privileges on
      all of the tables thanks to the fourth parameter (bool show_table).
    */
    if (check_grant(thd, SELECT_ACL, dst_table, TRUE, 1, FALSE))
      return TRUE; /* Access denied */

    close_thread_tables(thd);
    dst_table->table= NULL;

    /* Access granted */
    return FALSE;
  }
  default:
    break;
  }

  return FALSE;
}



/**
  @brief Check if the requested privileges exists in either User-, Host- or
    Db-tables.
  @param thd          Thread context
  @param requirements Privileges requested
  @param tables       List of tables to be compared against
  @param any_combination_of_privileges_will_do TRUE if any privileges on any
    column combination is enough.
  @param number       Only the first 'number' tables in the linked list are
                      relevant.
  @param no_errors    Don't report error to the client (using my_error() call).

  The suppled table list contains cached privileges. This functions calls the
  help functions check_access and check_grant to verify the first three steps
  in the privileges check queue:
  1. Global privileges
  2. OR (db privileges AND host privileges)
  3. OR table privileges
  4. OR column privileges (not checked by this function!)
  5. OR routine privileges (not checked by this function!)

  @see check_access
  @see check_grant

  @note This functions assumes that table list used and
  thd->lex->query_tables_own_last value correspond to each other
  (the latter should be either 0 or point to next_global member
  of one of elements of this table list).

  @return
    @retval FALSE OK
    @retval TRUE  Access denied; But column or routine privileges might need to
      be checked also.
*/

bool
check_table_access(THD *thd, privilege_t requirements, TABLE_LIST *tables,
                   bool any_combination_of_privileges_will_do,
                   uint number, bool no_errors)
{
  TABLE_LIST *org_tables= tables;
  TABLE_LIST *first_not_own_table= thd->lex->first_not_own_table();
  uint i= 0;
  /*
    The check that first_not_own_table is not reached is for the case when
    the given table list refers to the list for prelocking (contains tables
    of other queries). For simple queries first_not_own_table is 0.
  */
  for (; i < number && tables != first_not_own_table && tables;
       tables= tables->next_global, i++)
  {
    TABLE_LIST *const table_ref= tables->correspondent_table ?
      tables->correspondent_table : tables;
    Switch_to_definer_security_ctx backup_ctx(thd, table_ref);

    privilege_t want_access(requirements);

    /*
       Register access for view underlying table.
       Remove SHOW_VIEW_ACL, because it will be checked during making view
     */
    table_ref->grant.orig_want_privilege= (want_access & ~SHOW_VIEW_ACL);

    if (table_ref->schema_table_reformed)
    {
      if (check_show_access(thd, table_ref))
        return 1;
      continue;
    }

    DBUG_PRINT("info", ("derived: %d  view: %d", table_ref->derived != 0,
                        table_ref->view != 0));

    if (table_ref->is_anonymous_derived_table())
      continue;

    if (table_ref->sequence)
    {
      /* We want to have either SELECT or INSERT rights to sequences depending
         on how they are accessed
      */
      want_access= ((table_ref->lock_type >= TL_FIRST_WRITE) ?
                    INSERT_ACL : SELECT_ACL);
    }

    if (check_access(thd, want_access, table_ref->get_db_name().str,
                     &table_ref->grant.privilege,
                     &table_ref->grant.m_internal,
                     0, no_errors))
      return 1;
  }
  return check_grant(thd,requirements,org_tables,
                     any_combination_of_privileges_will_do,
                     number, no_errors);
}


bool
check_routine_access(THD *thd, privilege_t want_access, const LEX_CSTRING *db,
                     const LEX_CSTRING *name,
                     const Sp_handler *sph, bool no_errors)
{
  TABLE_LIST tables[1];
  
  bzero((char *)tables, sizeof(TABLE_LIST));
  tables->db= *db;
  tables->table_name= tables->alias= *name;
  
  /*
    The following test is just a shortcut for check_access() (to avoid
    calculating db_access) under the assumption that it's common to
    give persons global right to execute all stored SP (but not
    necessary to create them).
    Note that this effectively bypasses the ACL_internal_schema_access checks
    that are implemented for the INFORMATION_SCHEMA and PERFORMANCE_SCHEMA,
    which are located in check_access().
    Since the I_S and P_S do not contain routines, this bypass is ok,
    as long as this code path is not abused to create routines.
    The assert enforce that.
  */
  DBUG_ASSERT((want_access & CREATE_PROC_ACL) == NO_ACL);
  if ((thd->security_ctx->master_access & want_access) == want_access)
    tables->grant.privilege= want_access;
  else if (check_access(thd, want_access, db->str,
                        &tables->grant.privilege,
                        &tables->grant.m_internal,
                        0, no_errors))
    return TRUE;
  
  return check_grant_routine(thd, want_access, tables, sph, no_errors);
}


/**
  Check if the routine has any of the routine privileges.

  @param thd	       Thread handler
  @param db           Database name
  @param name         Routine name

  @retval
    0            ok
  @retval
    1            error
*/

bool check_some_routine_access(THD *thd, const char *db, const char *name,
                               const Sp_handler *sph)
{
  privilege_t save_priv(NO_ACL);
  /*
    The following test is just a shortcut for check_access() (to avoid
    calculating db_access)
    Note that this effectively bypasses the ACL_internal_schema_access checks
    that are implemented for the INFORMATION_SCHEMA and PERFORMANCE_SCHEMA,
    which are located in check_access().
    Since the I_S and P_S do not contain routines, this bypass is ok,
    as it only opens SHOW_PROC_ACLS.
  */
  if (thd->security_ctx->master_access & SHOW_PROC_ACLS)
    return FALSE;
  if (!check_access(thd, SHOW_PROC_ACLS, db, &save_priv, NULL, 0, 1) ||
      (save_priv & SHOW_PROC_ACLS))
    return FALSE;
  return check_routine_level_acl(thd, db, name, sph);
}


/*
  Check if the given table has any of the asked privileges

  @param thd		 Thread handler
  @param want_access	 Bitmap of possible privileges to check for

  @retval
    0  ok
  @retval
    1  error
*/

bool check_some_access(THD *thd, privilege_t want_access, TABLE_LIST *table)
{
  DBUG_ENTER("check_some_access");

  for (ulonglong bit= 1; bit < (ulonglong) want_access ; bit<<= 1)
  {
    if (bit & want_access)
    {
      privilege_t access= ALL_KNOWN_ACL & bit;
      if (!check_access(thd, access, table->db.str,
                        &table->grant.privilege,
                        &table->grant.m_internal,
                        0, 1) &&
           !check_grant(thd, access, table, FALSE, 1, TRUE))
        DBUG_RETURN(0);
    }
  }
  DBUG_PRINT("exit",("no matching access rights"));
  DBUG_RETURN(1);
}

#endif /*NO_EMBEDDED_ACCESS_CHECKS*/


/**
  check for global access and give descriptive error message if it fails.

  @param thd			Thread handler
  @param want_access		Use should have any of these global rights

  @warning
    Starting from 10.5.2 only one bit is allowed in want_access.
    Access denied error is returned if want_access has multiple bits set.

  @retval
    0	ok
  @retval
    1	Access denied.  In this case an error is sent to the client
*/

bool check_global_access(THD *thd, privilege_t want_access, bool no_errors)
{
#ifndef NO_EMBEDDED_ACCESS_CHECKS
  char command[128];
  if (thd->security_ctx->master_access & want_access)
    return 0;
  if (unlikely(!no_errors))
  {
    get_privilege_desc(command, sizeof(command), want_access);
    my_error(ER_SPECIFIC_ACCESS_DENIED_ERROR, MYF(0), command);
  }
  status_var_increment(thd->status_var.access_denied_errors);
  return 1;
#else
  return 0;
#endif
}


/**
  Checks foreign key's parent table access.

  @param thd	       [in]	Thread handler
  @param create_info   [in]     Create information (like MAX_ROWS, ENGINE or
                                temporary table flag)
  @param alter_info    [in]     Initial list of columns and indexes for the
                                table to be created
  @param create_db     [in]     Database of the created table

  @retval
   false  ok.
  @retval
   true	  error or access denied. Error is sent to client in this case.
*/
bool check_fk_parent_table_access(THD *thd,
                                  HA_CREATE_INFO *create_info,
                                  Alter_info *alter_info,
                                  const char* create_db)
{
  Key *key;
  List_iterator<Key> key_iterator(alter_info->key_list);

  while ((key= key_iterator++))
  {
    if (key->type == Key::FOREIGN_KEY)
    {
      TABLE_LIST parent_table;
      Foreign_key *fk_key= (Foreign_key *)key;
      LEX_CSTRING db_name;
      LEX_CSTRING table_name= { fk_key->ref_table.str,
                               fk_key->ref_table.length };
      const privilege_t privileges(COL_DML_ACLS | REFERENCES_ACL);

      // Check if tablename is valid or not.
      DBUG_ASSERT(table_name.str != NULL);
      if (check_table_name(table_name.str, table_name.length, false))
      {
        my_error(ER_WRONG_TABLE_NAME, MYF(0), table_name.str);
        return true;
      }

      if (fk_key->ref_db.str)
      {
        if (!(db_name.str= (char *) thd->memdup(fk_key->ref_db.str,
                                                fk_key->ref_db.length+1)))
          return true;
        db_name.length= fk_key->ref_db.length;

        // Check if database name is valid or not.
        if (check_db_name((LEX_STRING*) &db_name))
        {
          my_error(ER_WRONG_DB_NAME, MYF(0), db_name.str);
          return true;
        }
      }
      else
      {
        if (!thd->db.str)
        {
          DBUG_ASSERT(create_db);
          db_name.length= strlen(create_db);
          if (!(db_name.str= (char *) thd->memdup(create_db,
                                                  db_name.length+1)))
            return true;

          if (check_db_name((LEX_STRING*) &db_name))
          {
            my_error(ER_WRONG_DB_NAME, MYF(0), db_name.str);
            return true;
          }
        }
        else
        {
          if (thd->lex->copy_db_to(&db_name))
            return true;
        }
      }

      // if lower_case_table_names is set then convert tablename to lower case.
      if (lower_case_table_names)
      {
        char *name;
        table_name.str= name= (char *) thd->memdup(fk_key->ref_table.str,
                                                   fk_key->ref_table.length+1);
        table_name.length= my_casedn_str(files_charset_info, name);
        db_name.length= my_casedn_str(files_charset_info, (char*) db_name.str);
      }

      parent_table.init_one_table(&db_name, &table_name, 0, TL_IGNORE);

      /*
       Check if user has any of the "privileges" at table level on
       "parent_table".
       Having privilege on any of the parent_table column is not
       enough so checking whether user has any of the "privileges"
       at table level only here.
      */
      if (check_some_access(thd, privileges, &parent_table) ||
          parent_table.grant.want_privilege)
      {
        my_error(ER_TABLEACCESS_DENIED_ERROR, MYF(0),
                "REFERENCES",
                thd->security_ctx->priv_user,
                thd->security_ctx->host_or_ip,
                db_name.str, table_name.str);
        return true;
      }
    }
  }

  return false;
}


/****************************************************************************
	Check stack size; Send error if there isn't enough stack to continue
****************************************************************************/


#ifndef DBUG_OFF
long max_stack_used;
#endif

/**
  @note
  Note: The 'buf' parameter is necessary, even if it is unused here.
  - fix_fields functions has a "dummy" buffer large enough for the
    corresponding exec. (Thus we only have to check in fix_fields.)
  - Passing to check_stack_overrun() prevents the compiler from removing it.
*/

bool
#if defined __GNUC__ && !defined __clang__
/*
  Do not optimize the function in order to preserve a stack variable creation.
  Otherwise, the variable pointed as "buf" can be removed due to a missing
  usage.
 */
__attribute__((optimize("-O0")))
#endif
check_stack_overrun(THD *thd, long margin, uchar *buf __attribute__((unused)))
{
  long stack_used;
  DBUG_ASSERT(thd == current_thd);
  if ((stack_used= available_stack_size(thd->thread_stack, &stack_used)) >=
      (long) (my_thread_stack_size - margin))
  {
    thd->is_fatal_error= 1;
    /*
      Do not use stack for the message buffer to ensure correct
      behaviour in cases we have close to no stack left.
    */
    char* ebuff= new char[MYSQL_ERRMSG_SIZE];
    if (ebuff) {
      my_snprintf(ebuff, MYSQL_ERRMSG_SIZE, ER_THD(thd, ER_STACK_OVERRUN_NEED_MORE),
                  stack_used, my_thread_stack_size, margin);
      my_message(ER_STACK_OVERRUN_NEED_MORE, ebuff, MYF(ME_FATAL));
      delete [] ebuff;
    }
    return 1;
  }
#ifndef DBUG_OFF
  max_stack_used= MY_MAX(max_stack_used, stack_used);
#endif
  return 0;
}


#define MY_YACC_INIT 1000			// Start with big alloc
#define MY_YACC_MAX  32000			// Because of 'short'

bool my_yyoverflow(short **yyss, YYSTYPE **yyvs, size_t *yystacksize)
{
  Yacc_state *state= & current_thd->m_parser_state->m_yacc;
  size_t old_info=0;
  DBUG_ASSERT(state);
  if ( *yystacksize >= MY_YACC_MAX)
    return 1;
  if (!state->yacc_yyvs)
    old_info= *yystacksize;
  *yystacksize= set_zone((int)(*yystacksize)*2,MY_YACC_INIT,MY_YACC_MAX);
  if (!(state->yacc_yyvs= (uchar*)
        my_realloc(key_memory_bison_stack, state->yacc_yyvs,
                   *yystacksize*sizeof(**yyvs),
                   MYF(MY_ALLOW_ZERO_PTR | MY_FREE_ON_ERROR))) ||
      !(state->yacc_yyss= (uchar*)
        my_realloc(key_memory_bison_stack, state->yacc_yyss,
                   *yystacksize*sizeof(**yyss),
                   MYF(MY_ALLOW_ZERO_PTR | MY_FREE_ON_ERROR))))
    return 1;
  if (old_info)
  {
    /*
      Only copy the old stack on the first call to my_yyoverflow(),
      when replacing a static stack (YYINITDEPTH) by a dynamic stack.
      For subsequent calls, my_realloc already did preserve the old stack.
    */
    memcpy(state->yacc_yyss, *yyss, old_info*sizeof(**yyss));
    memcpy(state->yacc_yyvs, *yyvs, old_info*sizeof(**yyvs));
  }
  *yyss= (short*) state->yacc_yyss;
  *yyvs= (YYSTYPE*) state->yacc_yyvs;
  return 0;
}


/**
  Reset the part of THD responsible for the state of command
  processing.

  @param do_clear_error  Set if we should clear errors

  This needs to be called before execution of every statement
  (prepared or conventional).  It is not called by substatements of
  routines.

  @todo Call it after we use THD for queries, not before.
*/

void THD::reset_for_next_command(bool do_clear_error)
{
  DBUG_ENTER("THD::reset_for_next_command");
  DBUG_ASSERT(!spcont); /* not for substatements of routines */
  DBUG_ASSERT(!in_sub_stmt);
  /*
    Table maps should have been reset after previous statement except in the
    case where we have locked tables
  */
  DBUG_ASSERT(binlog_table_maps == 0 ||
              locked_tables_mode == LTM_LOCK_TABLES);

  if (likely(do_clear_error))
  {
    clear_error(1);
    /*
      The following variable can't be reset in clear_error() as
      clear_error() is called during auto_repair of table
    */
    error_printed_to_log= 0;
  }
  free_list= 0;
  /*
    We also assign stmt_lex in lex_start(), but during bootstrap this
    code is executed first.
  */
  DBUG_ASSERT(lex == &main_lex);
  main_lex.stmt_lex= &main_lex; main_lex.current_select_number= 0;
  /*
    Those two lines below are theoretically unneeded as
    THD::cleanup_after_query() should take care of this already.
  */
  auto_inc_intervals_in_cur_stmt_for_binlog.empty();
  stmt_depends_on_first_successful_insert_id_in_prev_stmt= 0;

#ifdef WITH_WSREP
  /*
    Autoinc variables should be adjusted only for locally executed
    transactions. Appliers and replayers are either processing ROW
    events or get autoinc variable values from Query_log_event and
    mysql slave may be processing STATEMENT format events, but he should
    use autoinc values passed in binlog events, not the values forced by
    the cluster.
  */
  if (WSREP_NNULL(this) && wsrep_thd_is_local(this) &&
      !slave_thread && wsrep_auto_increment_control)
  {
    variables.auto_increment_offset=
      global_system_variables.auto_increment_offset;
    variables.auto_increment_increment=
      global_system_variables.auto_increment_increment;
  }
#endif /* WITH_WSREP */
  query_start_sec_part_used= 0;
  is_fatal_error= time_zone_used= 0;
  log_current_statement= 0;

  /*
    Clear the status flag that are expected to be cleared at the
    beginning of each SQL statement.
  */
  server_status&= ~SERVER_STATUS_CLEAR_SET;
  /*
    If in autocommit mode and not in a transaction, reset
    OPTION_STATUS_NO_TRANS_UPDATE | OPTION_KEEP_LOG to not get warnings
    in ha_rollback_trans() about some tables couldn't be rolled back.
  */
  if (!in_multi_stmt_transaction_mode())
  {
    variables.option_bits&= ~OPTION_KEEP_LOG;
    transaction->all.reset();
  }
  DBUG_ASSERT(security_ctx== &main_security_ctx);
  thread_specific_used= FALSE;

  if (opt_bin_log)
    reset_dynamic(&user_var_events);
  DBUG_ASSERT(user_var_events_alloc == &main_mem_root);
  enable_slow_log= true;
  get_stmt_da()->reset_for_next_command();
  rand_used= 0;
  m_sent_row_count= m_examined_row_count= 0;
  accessed_rows_and_keys= 0;

  reset_slow_query_state();

  reset_current_stmt_binlog_format_row();
  binlog_unsafe_warning_flags= 0;

  save_prep_leaf_list= false;

#ifdef WITH_WSREP
#if !defined(DBUG_OFF)
  if (mysql_bin_log.is_open())
#endif
#endif
    DBUG_PRINT("debug",
               ("is_current_stmt_binlog_format_row(): %d",
                 is_current_stmt_binlog_format_row()));

  DBUG_VOID_RETURN;
}


/**
  Resets the lex->current_select object.
  @note It is assumed that lex->current_select != NULL

  This function is a wrapper around select_lex->init_select() with an added
  check for the special situation when using INTO OUTFILE and LOAD DATA.
*/

void
mysql_init_select(LEX *lex)
{
  lex->init_select();
}


/**
  Used to allocate a new SELECT_LEX object on the current thd mem_root and
  link it into the relevant lists.

  This function is always followed by mysql_init_select.

  @see mysql_init_select

  @retval TRUE An error occurred
  @retval FALSE The new SELECT_LEX was successfully allocated.
*/

bool
mysql_new_select(LEX *lex, bool move_down, SELECT_LEX *select_lex)
{
  THD *thd= lex->thd;
  bool new_select= select_lex == NULL;
  int old_nest_level= lex->current_select->nest_level;
  DBUG_ENTER("mysql_new_select");

  if (new_select)
  {
    if (!(select_lex= new (thd->mem_root) SELECT_LEX()))
      DBUG_RETURN(1);
    select_lex->select_number= ++thd->lex->stmt_lex->current_select_number;
    select_lex->parent_lex= lex; /* Used in init_query. */
    select_lex->init_query();
    select_lex->init_select();
  }
  select_lex->nest_level_base= &thd->lex->unit;
  if (move_down)
  {
    lex->nest_level++;
    if (select_lex->set_nest_level(old_nest_level + 1))
      DBUG_RETURN(1);
    SELECT_LEX_UNIT *unit;
    /* first select_lex of subselect or derived table */
    if (!(unit= lex->alloc_unit()))
      DBUG_RETURN(1);

    unit->include_down(lex->current_select);
    unit->return_to= lex->current_select;
    select_lex->include_down(unit);
    /*
      By default we assume that it is usual subselect and we have outer name
      resolution context, if no we will assign it to 0 later
    */
    select_lex->context.outer_context= &select_lex->outer_select()->context;
  }
  else
  {
    bool const outer_most= (lex->current_select->master_unit() == &lex->unit);
    if (outer_most && lex->result)
    {
      my_error(ER_WRONG_USAGE, MYF(0), "UNION", "INTO");
      DBUG_RETURN(TRUE);
    }

    /*
      This type of query is not possible in the grammar:
        SELECT 1 FROM t1 PROCEDURE ANALYSE() UNION ... ;

      But this type of query is still possible:
        (SELECT 1 FROM t1 PROCEDURE ANALYSE()) UNION ... ;
      and it's not easy to disallow this grammatically,
      because there can be any parenthesis nest level:
        (((SELECT 1 FROM t1 PROCEDURE ANALYSE()))) UNION ... ;
    */
    if (lex->proc_list.elements!=0)
    {
      my_error(ER_WRONG_USAGE, MYF(0), "UNION",
               "SELECT ... PROCEDURE ANALYSE()");
      DBUG_RETURN(TRUE);
    }

    SELECT_LEX_NODE *save_slave= select_lex->slave;
    select_lex->include_neighbour(lex->current_select);
    select_lex->slave= save_slave;
    SELECT_LEX_UNIT *unit= select_lex->master_unit();
    if (select_lex->set_nest_level(old_nest_level))
      DBUG_RETURN(1);
    if (!unit->fake_select_lex && unit->add_fake_select_lex(lex->thd))
      DBUG_RETURN(1);
    select_lex->context.outer_context= 
                unit->first_select()->context.outer_context;
  }

  if (new_select)
    select_lex->include_global((st_select_lex_node**)&lex->all_selects_list);
  lex->current_select= select_lex;
  /*
    in subquery is SELECT query and we allow resolution of names in SELECT
    list
  */
  select_lex->context.resolve_in_select_list= TRUE;
  DBUG_RETURN(0);
}

/**
  Create a select to return the same output as 'SELECT @@var_name'.

  Used for SHOW COUNT(*) [ WARNINGS | ERROR].

  This will crash with a core dump if the variable doesn't exists.

  @param var_name		Variable name
*/

void create_select_for_variable(THD *thd, LEX_CSTRING *var_name)
{
  LEX *lex;
  Item *var;
  char buff[MAX_SYS_VAR_LENGTH*2+4+8], *end;
  DBUG_ENTER("create_select_for_variable");

  lex= thd->lex;
  mysql_init_select(lex);
  lex->sql_command= SQLCOM_SELECT;
  /*
    We set the name of Item to @@session.var_name because that then is used
    as the column name in the output.
  */
  if ((var= get_system_var(thd, OPT_SESSION, var_name, &null_clex_str)))
  {
    end= strxmov(buff, "@@session.", var_name->str, NullS);
    var->set_name(thd, buff, (uint)(end-buff), system_charset_info);
    add_item_to_list(thd, var);
  }
  DBUG_VOID_RETURN;
}


void mysql_init_multi_delete(LEX *lex)
{
  lex->sql_command=  SQLCOM_DELETE_MULTI;
  mysql_init_select(lex);
  lex->first_select_lex()->limit_params.clear();
  lex->unit.lim.clear();
  lex->first_select_lex()->table_list.
    save_and_clear(&lex->auxiliary_table_list);
  lex->query_tables= 0;
  lex->query_tables_last= &lex->query_tables;
}

#ifdef WITH_WSREP
static void wsrep_prepare_for_autocommit_retry(THD* thd,
                                               char* rawbuf,
                                               uint length,
                                               Parser_state* parser_state)
{
  thd->clear_error();
  close_thread_tables(thd);
  thd->wsrep_retry_counter++;            // grow
  wsrep_copy_query(thd);
  thd->set_time();
  parser_state->reset(rawbuf, length);

  /* PSI end */
  MYSQL_END_STATEMENT(thd->m_statement_psi, thd->get_stmt_da());
  thd->m_statement_psi= NULL;
  thd->m_digest= NULL;

  /* DTRACE end */
  if (MYSQL_QUERY_DONE_ENABLED())
  {
    MYSQL_QUERY_DONE(thd->is_error());
  }

  /* SHOW PROFILE end */
#if defined(ENABLED_PROFILING)
  thd->profiling.finish_current_query();
#endif

  /* SHOW PROFILE begin */
#if defined(ENABLED_PROFILING)
  thd->profiling.start_new_query("continuing");
  thd->profiling.set_query_source(rawbuf, length);
#endif

  /* DTRACE begin */
  MYSQL_QUERY_START(rawbuf, thd->thread_id,
                    thd->get_db(),
                    &thd->security_ctx->priv_user[0],
                    (char *) thd->security_ctx->host_or_ip);

  /* Performance Schema Interface instrumentation, begin */
  thd->m_statement_psi= MYSQL_REFINE_STATEMENT(thd->m_statement_psi,
                                               com_statement_info[thd->get_command()].m_key);
  MYSQL_SET_STATEMENT_TEXT(thd->m_statement_psi, thd->query(),
                           thd->query_length());
 
  DBUG_ASSERT(thd->wsrep_trx().active() == false);
  thd->wsrep_cs().reset_error();
  thd->set_query_id(next_query_id());
}

static bool wsrep_mysql_parse(THD *thd, char *rawbuf, uint length,
                              Parser_state *parser_state)
{
  bool is_autocommit=
    !thd->in_multi_stmt_transaction_mode()                  &&
    !thd->wsrep_applier;
  bool retry_autocommit;
  do
  {
    retry_autocommit= false;
    mysql_parse(thd, rawbuf, length, parser_state);

    /*
      Convert all ER_QUERY_INTERRUPTED errors to ER_LOCK_DEADLOCK
      if the transaction was BF aborted. This can happen when the
      transaction is being BF aborted via thd->awake() while it is
      still executing.

      Note that this must be done before wsrep_after_statement() call
      since it clears the transaction for autocommit queries.
     */
    if (((thd->get_stmt_da()->is_error() &&
          thd->get_stmt_da()->sql_errno() == ER_QUERY_INTERRUPTED) ||
         !thd->get_stmt_da()->is_set()) &&
        thd->wsrep_trx().bf_aborted())
    {
      WSREP_DEBUG("overriding error: %d with DEADLOCK",
                  (thd->get_stmt_da()->is_error()) ?
                   thd->get_stmt_da()->sql_errno() : 0);

      thd->reset_kill_query();
      wsrep_override_error(thd, ER_LOCK_DEADLOCK);
    }

#ifdef ENABLED_DEBUG_SYNC
    /* we need the test otherwise we get stuck in the "SET DEBUG_SYNC" itself */
    if (thd->lex->sql_command != SQLCOM_SET_OPTION)
      DEBUG_SYNC(thd, "wsrep_after_statement_enter");
#endif

    if (wsrep_after_statement(thd) &&
        is_autocommit              &&
        thd_is_connection_alive(thd))
    {
      thd->reset_for_next_command();
      thd->reset_kill_query();
      if (is_autocommit                           &&
          thd->lex->sql_command != SQLCOM_SELECT  &&
          thd->wsrep_retry_counter < thd->variables.wsrep_retry_autocommit)
      {
#ifdef ENABLED_DEBUG_SYNC
        DBUG_EXECUTE_IF("sync.wsrep_retry_autocommit",
                    {
                      const char act[]=
                        "now "
                        "SIGNAL wsrep_retry_autocommit_reached "
                        "WAIT_FOR wsrep_retry_autocommit_continue";
                      DBUG_ASSERT(!debug_sync_set_action(thd, STRING_WITH_LEN(act)));
                    });
#endif
        WSREP_DEBUG("wsrep retrying AC query: %lu  %s",
                    thd->wsrep_retry_counter, wsrep_thd_query(thd));
        wsrep_prepare_for_autocommit_retry(thd, rawbuf, length, parser_state);
        if (thd->lex->explain)
          delete_explain_query(thd->lex);
        retry_autocommit= true;
      }
      else
      {
        WSREP_DEBUG("%s, thd: %llu is_AC: %d, retry: %lu - %lu SQL: %s",
                    wsrep_thd_transaction_state_str(thd),
                    thd->thread_id,
                    is_autocommit,
                    thd->wsrep_retry_counter,
                    thd->variables.wsrep_retry_autocommit,
                    wsrep_thd_query(thd));
        my_error(ER_LOCK_DEADLOCK, MYF(0));
        thd->reset_kill_query();
        thd->wsrep_retry_counter= 0;             //  reset
      }
    }
    else
    {
      set_if_smaller(thd->wsrep_retry_counter, 0); // reset; eventually ok
    }
  }  while (retry_autocommit);

  if (thd->wsrep_retry_query)
  {
    WSREP_DEBUG("releasing retry_query: "
                "conf %s sent %d kill %d  errno %d SQL %s",
                wsrep_thd_transaction_state_str(thd),
                thd->get_stmt_da()->is_sent(),
                thd->killed,
                thd->get_stmt_da()->is_error() ?
                thd->get_stmt_da()->sql_errno() : 0,
                thd->wsrep_retry_query);
    my_free(thd->wsrep_retry_query);
    thd->wsrep_retry_query      = NULL;
    thd->wsrep_retry_query_len  = 0;
    thd->wsrep_retry_command    = COM_CONNECT;
    thd->proc_info= 0;
  }
  return false;
}
#endif /* WITH_WSREP */


/*
  When you modify mysql_parse(), you may need to modify
  mysql_test_parse_for_slave() in this same file.
*/

/**
  Parse a query.

  @param       thd     Current thread
  @param       rawbuf  Begining of the query text
  @param       length  Length of the query text
*/

void mysql_parse(THD *thd, char *rawbuf, uint length,
                 Parser_state *parser_state)
{
  DBUG_ENTER("mysql_parse");
  DBUG_EXECUTE_IF("parser_debug", turn_parser_debug_on_MYSQLparse(););
  DBUG_EXECUTE_IF("parser_debug", turn_parser_debug_on_ORAparse(););

  /*
    Warning.
    The purpose of query_cache_send_result_to_client() is to lookup the
    query in the query cache first, to avoid parsing and executing it.
    So, the natural implementation would be to:
    - first, call query_cache_send_result_to_client,
    - second, if caching failed, initialise the lexical and syntactic parser.
    The problem is that the query cache depends on a clean initialization
    of (among others) lex->safe_to_cache_query and thd->server_status,
    which are reset respectively in
    - lex_start()
    - THD::reset_for_next_command()
    So, initializing the lexical analyser *before* using the query cache
    is required for the cache to work properly.
    FIXME: cleanup the dependencies in the code to simplify this.
  */
  lex_start(thd);
  thd->reset_for_next_command();

  if (query_cache_send_result_to_client(thd, rawbuf, length) <= 0)
  {
    LEX *lex= thd->lex;

    bool err= parse_sql(thd, parser_state, NULL, true);

    if (likely(!err))
    {
      thd->m_statement_psi=
        MYSQL_REFINE_STATEMENT(thd->m_statement_psi,
                               sql_statement_info[thd->lex->sql_command].
                               m_key);
#ifndef NO_EMBEDDED_ACCESS_CHECKS
      if (mqh_used && thd->user_connect &&
	  check_mqh(thd, lex->sql_command))
      {
	thd->net.error = 0;
      }
      else
#endif
      {
	if (likely(! thd->is_error()))
	{
          const char *found_semicolon= parser_state->m_lip.found_semicolon;
          /*
            Binlog logs a string starting from thd->query and having length
            thd->query_length; so we set thd->query_length correctly (to not
            log several statements in one event, when we executed only first).
            We set it to not see the ';' (otherwise it would get into binlog
            and Query_log_event::print() would give ';;' output).
            This also helps display only the current query in SHOW
            PROCESSLIST.
          */
          if (found_semicolon && (ulong) (found_semicolon - thd->query()))
            thd->set_query(thd->query(),
                           (uint32) (found_semicolon - thd->query() - 1),
                           thd->charset());
          /* Actually execute the query */
          if (found_semicolon)
          {
            lex->safe_to_cache_query= 0;
            thd->server_status|= SERVER_MORE_RESULTS_EXISTS;
          }
          lex->set_trg_event_type_for_tables();
          MYSQL_QUERY_EXEC_START(thd->query(),
                                 thd->thread_id,
                                 thd->get_db(),
                                 &thd->security_ctx->priv_user[0],
                                 (char *) thd->security_ctx->host_or_ip,
                                 0);

          int error __attribute__((unused));
          error= mysql_execute_command(thd);
          MYSQL_QUERY_EXEC_DONE(error);
	}
      }
    }
    else
    {
      /* Instrument this broken statement as "statement/sql/error" */
      thd->m_statement_psi=
        MYSQL_REFINE_STATEMENT(thd->m_statement_psi,
                               sql_statement_info[SQLCOM_END].m_key);
      DBUG_ASSERT(thd->is_error());
      DBUG_PRINT("info",("Command aborted. Fatal_error: %d",
			 thd->is_fatal_error));

      query_cache_abort(thd, &thd->query_cache_tls);
    }
    THD_STAGE_INFO(thd, stage_freeing_items);
    sp_cache_enforce_limit(thd->sp_proc_cache, stored_program_cache_size);
    sp_cache_enforce_limit(thd->sp_func_cache, stored_program_cache_size);
    sp_cache_enforce_limit(thd->sp_package_spec_cache, stored_program_cache_size);
    sp_cache_enforce_limit(thd->sp_package_body_cache, stored_program_cache_size);
    thd->end_statement();
    thd->Item_change_list::rollback_item_tree_changes();
    thd->cleanup_after_query();
  }
  else
  {
    /* Update statistics for getting the query from the cache */
    thd->lex->sql_command= SQLCOM_SELECT;
    thd->m_statement_psi=
      MYSQL_REFINE_STATEMENT(thd->m_statement_psi,
                             sql_statement_info[SQLCOM_SELECT].m_key);
    status_var_increment(thd->status_var.com_stat[SQLCOM_SELECT]);
    thd->update_stats();
#ifdef WITH_WSREP
    if (WSREP_CLIENT(thd))
    {
      thd->wsrep_sync_wait_gtid= WSREP_GTID_UNDEFINED;
    }
#endif /* WITH_WSREP */
  }
  DBUG_VOID_RETURN;
}


#ifdef HAVE_REPLICATION
/*
  Usable by the replication SQL thread only: just parse a query to know if it
  can be ignored because of replicate-*-table rules.

  @retval
    0	cannot be ignored
  @retval
    1	can be ignored
*/

bool mysql_test_parse_for_slave(THD *thd, char *rawbuf, uint length)
{
  LEX *lex= thd->lex;
  bool error= 0;
  DBUG_ENTER("mysql_test_parse_for_slave");

  Parser_state parser_state;
  if (likely(!(error= parser_state.init(thd, rawbuf, length))))
  {
    lex_start(thd);
    thd->reset_for_next_command();

    if (!parse_sql(thd, & parser_state, NULL, true) &&
        all_tables_not_ok(thd, lex->first_select_lex()->table_list.first))
      error= 1;                  /* Ignore question */
    thd->end_statement();
  }
  thd->cleanup_after_query();
  DBUG_RETURN(error);
}
#endif


bool
add_proc_to_list(THD* thd, Item *item)
{
  ORDER *order;
  Item	**item_ptr;

  if (unlikely(!(order = (ORDER *) thd->alloc(sizeof(ORDER)+sizeof(Item*)))))
    return 1;
  item_ptr = (Item**) (order+1);
  *item_ptr= item;
  order->item=item_ptr;
  thd->lex->proc_list.link_in_list(order, &order->next);
  return 0;
}


/**
  save order by and tables in own lists.
*/

bool add_to_list(THD *thd, SQL_I_List<ORDER> &list, Item *item,bool asc)
{
  ORDER *order;
  DBUG_ENTER("add_to_list");
  if (unlikely(!(order = (ORDER *) thd->alloc(sizeof(ORDER)))))
    DBUG_RETURN(1);
  order->item_ptr= item;
  order->item= &order->item_ptr;
  order->direction= (asc ? ORDER::ORDER_ASC : ORDER::ORDER_DESC);
  order->used=0;
  order->counter_used= 0;
  order->fast_field_copier_setup= 0; 
  list.link_in_list(order, &order->next);
  DBUG_RETURN(0);
}


/**
  Add a table to list of used tables.

  @param table		Table to add
  @param alias		alias for table (or null if no alias)
  @param table_options	A set of the following bits:
                         - TL_OPTION_UPDATING : Table will be updated
                         - TL_OPTION_FORCE_INDEX : Force usage of index
                         - TL_OPTION_ALIAS : an alias in multi table DELETE
  @param lock_type	How table should be locked
  @param mdl_type       Type of metadata lock to acquire on the table.
  @param use_index	List of indexed used in USE INDEX
  @param ignore_index	List of indexed used in IGNORE INDEX

  @retval
      0		Error
  @retval
    \#	Pointer to TABLE_LIST element added to the total table list
*/

TABLE_LIST *st_select_lex::add_table_to_list(THD *thd,
					     Table_ident *table,
					     LEX_CSTRING *alias,
					     ulong table_options,
					     thr_lock_type lock_type,
					     enum_mdl_type mdl_type,
					     List<Index_hint> *index_hints_arg,
                                             List<String> *partition_names,
                                             LEX_STRING *option)
{
  DBUG_ENTER("add_table_to_list");
  DBUG_PRINT("enter", ("Table '%s' (%p)  Select %p (%u)",
                        (alias ? alias->str : table->table.str),
                        table,
                        this, select_number));
  DBUG_ASSERT(!is_service_select  || (table_options & TL_OPTION_SEQUENCE));

  if (unlikely(!table))
    DBUG_RETURN(0);				// End of memory
  if (!(table_options & TL_OPTION_ALIAS) &&
      unlikely(check_table_name(table->table.str, table->table.length, FALSE)))
  {
    my_error(ER_WRONG_TABLE_NAME, MYF(0), table->table.str);
    DBUG_RETURN(0);
  }

  if (unlikely(table->is_derived_table() == FALSE && table->db.str &&
               !(table_options & TL_OPTION_TABLE_FUNCTION) &&
               check_db_name((LEX_STRING*) &table->db)))
  {
    my_error(ER_WRONG_DB_NAME, MYF(0), table->db.str);
    DBUG_RETURN(0);
  }

  LEX_CSTRING db{0, 0};
  bool fqtn= false;
  LEX *lex= thd->lex;
  if (table->db.str)
  {
    fqtn= TRUE;
    db= table->db;
  }
  else if (!lex->with_cte_resolution && lex->copy_db_to(&db))
    DBUG_RETURN(0);
  else
    fqtn= FALSE;
  bool info_schema= is_infoschema_db(&db);
  if (!table->sel && info_schema &&
      (table_options & TL_OPTION_UPDATING) &&
      /* Special cases which are processed by commands itself */
      lex->sql_command != SQLCOM_CHECK &&
      lex->sql_command != SQLCOM_CHECKSUM)
  {
    my_error(ER_DBACCESS_DENIED_ERROR, MYF(0),
             thd->security_ctx->priv_user,
             thd->security_ctx->priv_host,
             INFORMATION_SCHEMA_NAME.str);
    DBUG_RETURN(0);
  }

  LEX_CSTRING alias_str= alias ? *alias : table->table;
  DBUG_ASSERT(alias_str.str);
  if (!alias)                            /* Alias is case sensitive */
  {
    if (unlikely(table->sel))
    {
      my_message(ER_DERIVED_MUST_HAVE_ALIAS,
                 ER_THD(thd, ER_DERIVED_MUST_HAVE_ALIAS), MYF(0));
      DBUG_RETURN(0);
    }
    /* alias_str points to table->table;  Let's make a copy */
    if (unlikely(!(alias_str.str= (char*) thd->memdup(alias_str.str, alias_str.length+1))))
      DBUG_RETURN(0);
  }

  bool has_alias_ptr= alias != nullptr;
  void *memregion= thd->calloc(sizeof(TABLE_LIST));
  TABLE_LIST *ptr= new (memregion) TABLE_LIST(thd, db, fqtn, alias_str,
                                              has_alias_ptr, table, lock_type,
                                              mdl_type, table_options,
                                              info_schema, this,
                                              index_hints_arg, option);

  /* check that used name is unique. Sequences are ignored */
  if (lock_type != TL_IGNORE && !ptr->sequence)
  {
    TABLE_LIST *first_table= table_list.first;
    if (lex->sql_command == SQLCOM_CREATE_VIEW)
      first_table= first_table ? first_table->next_local : NULL;
    for (TABLE_LIST *tables= first_table ;
	 tables ;
	 tables=tables->next_local)
    {
      if (unlikely(!my_strcasecmp(table_alias_charset, alias_str.str,
                                  tables->alias.str) &&
                   (tables->db.str == any_db.str || ptr->db.str == any_db.str ||
                    !cmp(&ptr->db, &tables->db)) &&
                   !tables->sequence))
      {
	my_error(ER_NONUNIQ_TABLE, MYF(0), alias_str.str); /* purecov: tested */
	DBUG_RETURN(0);				/* purecov: tested */
      }
    }
  }
  /* Store the table reference preceding the current one. */
  TABLE_LIST *UNINIT_VAR(previous_table_ref); /* The table preceding the current one. */
  if (table_list.elements > 0 && likely(!ptr->sequence))
  {
    /*
      table_list.next points to the last inserted TABLE_LIST->next_local'
      element
      We don't use the offsetof() macro here to avoid warnings from gcc
    */
    previous_table_ref= (TABLE_LIST*) ((char*) table_list.next -
                                       ((char*) &(ptr->next_local) -
                                        (char*) ptr));
    /*
      Set next_name_resolution_table of the previous table reference to point
      to the current table reference. In effect the list
      TABLE_LIST::next_name_resolution_table coincides with
      TABLE_LIST::next_local. Later this may be changed in
      store_top_level_join_columns() for NATURAL/USING joins.
    */
    previous_table_ref->next_name_resolution_table= ptr;
  }

  /*
    Link the current table reference in a local list (list for current select).
    Notice that as a side effect here we set the next_local field of the
    previous table reference to 'ptr'. Here we also add one element to the
    list 'table_list'.
    We don't store sequences into the local list to hide them from INSERT
    and SELECT.
  */
  if (likely(!ptr->sequence))
    table_list.link_in_list(ptr, &ptr->next_local);
  ptr->next_name_resolution_table= NULL;
#ifdef WITH_PARTITION_STORAGE_ENGINE
  ptr->partition_names= partition_names;
#endif /* WITH_PARTITION_STORAGE_ENGINE */
  /* Link table in global list (all used tables) */
  lex->add_to_query_tables(ptr);

  // Pure table aliases do not need to be locked:
  if (ptr->db.str && !(table_options & TL_OPTION_ALIAS))
  {
    MDL_REQUEST_INIT(&ptr->mdl_request, MDL_key::TABLE, ptr->db.str,
                     ptr->table_name.str, mdl_type, MDL_TRANSACTION);
  }
  DBUG_RETURN(ptr);
}


/**
  Initialize a new table list for a nested join.

    The function initializes a structure of the TABLE_LIST type
    for a nested join. It sets up its nested join list as empty.
    The created structure is added to the front of the current
    join list in the st_select_lex object. Then the function
    changes the current nest level for joins to refer to the newly
    created empty list after having saved the info on the old level
    in the initialized structure.

  @param thd         current thread

  @retval
    0   if success
  @retval
    1   otherwise
*/

bool st_select_lex::init_nested_join(THD *thd)
{
  TABLE_LIST *ptr;
  NESTED_JOIN *nested_join;
  DBUG_ENTER("init_nested_join");

  if (unlikely(!(ptr= (TABLE_LIST*) thd->calloc(ALIGN_SIZE(sizeof(TABLE_LIST))+
                                                sizeof(NESTED_JOIN)))))
    DBUG_RETURN(1);
  nested_join= ptr->nested_join=
    ((NESTED_JOIN*) ((uchar*) ptr + ALIGN_SIZE(sizeof(TABLE_LIST))));

  ptr->embedding= embedding;
  ptr->join_list= join_list;
  ptr->alias.str="(nested_join)";
  ptr->alias.length= sizeof("(nested_join)")-1;
  embedding= ptr;
  join_list= &nested_join->join_list;
  join_list->empty();
  DBUG_RETURN(0);
}


/**
  End a nested join table list.

    The function returns to the previous join nest level.
    If the current level contains only one member, the function
    moves it one level up, eliminating the nest.

  @param thd         current thread

  @return
    - Pointer to TABLE_LIST element added to the total table list, if success
    - 0, otherwise
*/

TABLE_LIST *st_select_lex::end_nested_join(THD *thd)
{
  TABLE_LIST *ptr;
  NESTED_JOIN *nested_join;
  DBUG_ENTER("end_nested_join");

  DBUG_ASSERT(embedding);
  ptr= embedding;
  join_list= ptr->join_list;
  embedding= ptr->embedding;
  nested_join= ptr->nested_join;
  if (nested_join->join_list.elements == 1)
  {
    TABLE_LIST *embedded= nested_join->join_list.head();
    join_list->pop();
    embedded->join_list= join_list;
    embedded->embedding= embedding;
    join_list->push_front(embedded, thd->mem_root);
    ptr= embedded;
    embedded->lifted= 1;
  }
  else if (nested_join->join_list.elements == 0)
  {
    join_list->pop();
    ptr= 0;                                     // return value
  }
  DBUG_RETURN(ptr);
}


/**
  Nest last join operation.

    The function nest last join operation as if it was enclosed in braces.

  @param thd         current thread

  @retval
    0  Error
  @retval
    \#  Pointer to TABLE_LIST element created for the new nested join
*/

TABLE_LIST *st_select_lex::nest_last_join(THD *thd)
{
  TABLE_LIST *ptr;
  NESTED_JOIN *nested_join;
  List<TABLE_LIST> *embedded_list;
  DBUG_ENTER("nest_last_join");

  TABLE_LIST *head= join_list->head();
  if (head->nested_join && (head->nested_join->nest_type & REBALANCED_NEST))
  {
    head= join_list->pop();
    DBUG_RETURN(head);
  }

  if (unlikely(!(ptr= (TABLE_LIST*) thd->calloc(ALIGN_SIZE(sizeof(TABLE_LIST))+
                                                sizeof(NESTED_JOIN)))))
    DBUG_RETURN(0);
  nested_join= ptr->nested_join=
    ((NESTED_JOIN*) ((uchar*) ptr + ALIGN_SIZE(sizeof(TABLE_LIST))));

  ptr->embedding= embedding;
  ptr->join_list= join_list;
  ptr->alias.str= "(nest_last_join)";
  ptr->alias.length= sizeof("(nest_last_join)")-1;
  embedded_list= &nested_join->join_list;
  embedded_list->empty();
  nested_join->nest_type= JOIN_OP_NEST;

  for (uint i=0; i < 2; i++)
  {
    TABLE_LIST *table= join_list->pop();
    if (unlikely(!table))
      DBUG_RETURN(NULL);
    table->join_list= embedded_list;
    table->embedding= ptr;
    embedded_list->push_back(table);
    if (table->natural_join)
    {
      ptr->is_natural_join= TRUE;
      /*
        If this is a JOIN ... USING, move the list of joined fields to the
        table reference that describes the join.
      */
      if (prev_join_using)
        ptr->join_using_fields= prev_join_using;
    }
  }
  nested_join->used_tables= nested_join->not_null_tables= (table_map) 0;
  DBUG_RETURN(ptr);
}


/**
  Add a table to the current join list.

    The function puts a table in front of the current join list
    of st_select_lex object.
    Thus, joined tables are put into this list in the reverse order
    (the most outer join operation follows first).

  @param table       the table to add

  @return
    None
*/

void st_select_lex::add_joined_table(TABLE_LIST *table)
{
  DBUG_ENTER("add_joined_table");
  join_list->push_front(table, parent_lex->thd->mem_root);
  table->join_list= join_list;
  table->embedding= embedding;
  DBUG_VOID_RETURN;
}


/**
  @brief
    Create a node for JOIN/INNER JOIN/CROSS JOIN/STRAIGHT_JOIN operation

  @param left_op     the node for the left operand constructed by the parser
  @param right_op    the node for the right operand constructed by the parser
  @param straight_fl TRUE if STRAIGHT_JOIN is used

  @retval
    false on success
    true  otherwise

  @details

    JOIN operator can be left-associative with other join operators in one
    context and right-associative in another context.

    In this query
      SELECT * FROM t1 JOIN t2 LEFT JOIN t3 ON t2.a=t3.a  (Q1)
    JOIN is left-associative and the query Q1 is interpreted as
      SELECT * FROM (t1 JOIN t2) LEFT JOIN t3 ON t2.a=t3.a.
    While in this query
      SELECT * FROM t1 JOIN t2 LEFT JOIN t3 ON t2.a=t3.a ON t1.b=t2.b (Q2)
    JOIN is right-associative and the query Q2 is interpreted as
      SELECT * FROM t1 JOIN (t2 LEFT JOIN t3 ON t2.a=t3.a) ON t1.b=t2.b

    JOIN is right-associative if it is used with ON clause or with USING clause.
    Otherwise it is left-associative.
    When parsing a join expression with JOIN operator we can't determine
    whether this operation left or right associative until either we read the
    corresponding ON clause or we reach the end of the expression. This creates
    a problem for the parser to build a proper internal representation of the
    used join expression.

    For Q1 and Q2 the trees representing the used join expressions look like

            LJ - ON                   J - ON
           /  \                      / \
          J    t3   (TQ1)          t1   LJ - ON      (TQ2)
         / \                           /  \
       t1   t2                       t2    t3

    To build TQ1 the parser has to reduce the expression for JOIN right after
    it has read the reference to t2. To build TQ2 the parser reduces JOIN
    when he has read the whole join expression. There is no way to determine
    whether an early reduction is needed until the whole join expression is
    read.
    A solution here is always to do a late reduction. In this case the parser
    first builds an incorrect tree TQ1* that has to be rebalanced right after
    it has been constructed.

             J                               LJ - ON
            / \                             /  \
          t1   LJ - ON    (TQ1*)    =>     J    t3
              /  \                        / \
            t2    t3                    t1   t2

    Actually the transformation is performed over the nodes t1 and LJ before the
    node for J is created in the function st_select_lex::add_cross_joined_table.
    The function creates a node for J which replaces the node t2. Then it
    attaches the nodes t1 and t2 to this newly created node. The node LJ becomes
    the top node of the tree.

    For the query
      SELECT * FROM t1 JOIN t2 RIGHT JOIN t3 ON t2.a=t3.a  (Q3)
    the transformation looks slightly differently because the parser
    replaces the RIGHT JOIN tree for an equivalent LEFT JOIN tree.

             J                               LJ - ON
            / \                             /  \
          t1   LJ - ON    (TQ3*)    =>    t3    J
              /  \                             / \
            t3    t2                         t1   t2

    With several left associative JOINs
      SELECT * FROM t1 JOIN t2 JOIN t3 LEFT JOIN t4 ON t3.a=t4.a (Q4)
    the newly created node for JOIN replaces the left most node of the tree:

          J1                         LJ - ON
         /  \                       /  \
       t1    J2                    J2   t4
            /  \          =>      /  \
           t2  LJ - ON          J1    t3
              /  \             /  \
            t3   t4          t1    t2

    Here's another example:
      SELECT *
      FROM t1 JOIN t2 LEFT JOIN t3 JOIN t4 ON t3.a=t4.a ON t2.b=t3.b (Q5)

          J                       LJ - ON
         / \                     /   \
       t1   LJ - ON             J     J - ON
           /  \          =>    / \   / \
         t2    J - ON         t1 t2 t3 t4
              / \
            t3   t4

    If the transformed nested join node node is a natural join node like in
    the following query
      SELECT * FROM t1 JOIN t2 LEFT JOIN t3 USING(a)  (Q6)
    the transformation additionally has to take care about setting proper
    references in the field natural_join for both operands of the natural
    join operation.

    The queries that combine comma syntax for join operation with
    JOIN expression require a special care. Consider the query
      SELECT * FROM t1, t2 JOIN t3 LEFT JOIN t4 ON t3.a=t4.a (Q7)
    This query is equivalent to the query
      SELECT * FROM (t1, t2) JOIN t3 LEFT JOIN t4 ON t3.a=t4.a
    The latter is transformed in the same way as query Q1

             J                               LJ - ON
            / \                             /  \
      (t1,t2)  LJ - ON      =>             J    t4
              /  \                        / \
            t3    t4                (t1,t2)   t3

    A transformation similar to the transformation for Q3 is done for
    the following query with RIGHT JOIN
      SELECT * FROM t1, t2 JOIN t3 RIGHT JOIN t4 ON t3.a=t4.a (Q8)

             J                               LJ - ON
            / \                             /  \
          t3   LJ - ON      =>            t4    J
              /  \                             / \
            t4   (t1,t2)                 (t1,t2)  t3

    The function also has to change the name resolution context for ON
    expressions used in the transformed join expression to take into
    account the tables of the left_op node.

  TODO:
    A more elegant solution would be to implement the transformation that
    eliminates nests for cross join operations. For Q7 it would work like this:

             J                               LJ - ON
            / \                             /  \
      (t1,t2)  LJ - ON      =>     (t1,t2,t3)   t4
              /  \
            t3    t4

    For Q8 with RIGHT JOIN the transformation would work similarly:

             J                               LJ - ON
            / \                             /  \
          t3   LJ - ON      =>            t4   (t1,t2,t3)
              /  \
            t4   (t1,t2)

*/

bool st_select_lex::add_cross_joined_table(TABLE_LIST *left_op,
                                           TABLE_LIST *right_op,
                                           bool straight_fl)
{
  DBUG_ENTER("add_cross_joined_table");
  THD *thd= parent_lex->thd;
  if (!(right_op->nested_join &&
	(right_op->nested_join->nest_type & JOIN_OP_NEST)))
  {
    /*
      This handles the cases when the right operand is not a nested join.
      like in queries
        SELECT * FROM t1 JOIN t2;
        SELECT * FROM t1 LEFT JOIN t2 ON t1.a=t2.a JOIN t3
    */
    add_joined_table(left_op);
    add_joined_table(right_op);
    right_op->straight= straight_fl;
    DBUG_RETURN(false);
  }

  TABLE_LIST *tbl;
  List<TABLE_LIST> *right_op_jl= right_op->join_list;
  TABLE_LIST *cj_nest;

  /*
    Create the node NJ for a new nested join for the future inclusion
    of left_op in it. Initially the nest is empty.
  */
  if (unlikely(!(cj_nest=
                 (TABLE_LIST*) thd->calloc(ALIGN_SIZE(sizeof(TABLE_LIST))+
                                           sizeof(NESTED_JOIN)))))
    DBUG_RETURN(true);
  cj_nest->nested_join=
    ((NESTED_JOIN*) ((uchar*) cj_nest + ALIGN_SIZE(sizeof(TABLE_LIST))));
  cj_nest->nested_join->nest_type= JOIN_OP_NEST;
  List<TABLE_LIST> *cjl=  &cj_nest->nested_join->join_list;
  cjl->empty();

  List<TABLE_LIST> *jl= &right_op->nested_join->join_list;
  DBUG_ASSERT(jl->elements == 2);
  /* Look for the left most node tbl of the right_op tree */
  for ( ; ; )
  {
    TABLE_LIST *pair_tbl= 0;  /* useful only for operands of natural joins */

    List_iterator<TABLE_LIST> li(*jl);
    tbl= li++;

    /* Expand name resolution context */
    Name_resolution_context *on_context;
    if ((on_context= tbl->on_context))
    {
      on_context->first_name_resolution_table=
        left_op->first_leaf_for_name_resolution();
    }

    if (!(tbl->outer_join & JOIN_TYPE_RIGHT))
    {
      pair_tbl= tbl;
      tbl= li++;
    }
    if (tbl->nested_join &&
        tbl->nested_join->nest_type & JOIN_OP_NEST)
    {
      jl= &tbl->nested_join->join_list;
      continue;
    }

    /* Replace the tbl node in the tree for the newly created NJ node */
    cj_nest->outer_join= tbl->outer_join;
    cj_nest->on_expr= tbl->on_expr;
    cj_nest->embedding= tbl->embedding;
    cj_nest->join_list= jl;
    cj_nest->alias.str= "(nest_last_join)";
    cj_nest->alias.length= sizeof("(nest_last_join)")-1;
    li.replace(cj_nest);

    /*
      If tbl is an operand of a natural join set properly the references
      in the fields natural_join for both operands of the operation.
    */
    if(tbl->embedding && tbl->embedding->is_natural_join)
    {
      if (!pair_tbl)
        pair_tbl= li++;
      pair_tbl->natural_join= cj_nest;
      cj_nest->natural_join= pair_tbl;
    }
    break;
  }

  /* Attach tbl as the right operand of NJ */
  if (unlikely(cjl->push_back(tbl, thd->mem_root)))
    DBUG_RETURN(true);
  tbl->outer_join= 0;
  tbl->on_expr= 0;
  tbl->straight= straight_fl;
  tbl->natural_join= 0;
  tbl->embedding= cj_nest;
  tbl->join_list= cjl;

  /* Add left_op as the left operand of NJ */
  if (unlikely(cjl->push_back(left_op, thd->mem_root)))
    DBUG_RETURN(true);
  left_op->embedding= cj_nest;
  left_op->join_list= cjl;

  /*
    Mark right_op as a rebalanced nested join in order not to
    create a new top level nested join node.
  */
  right_op->nested_join->nest_type|= REBALANCED_NEST;
  if (unlikely(right_op_jl->push_front(right_op)))
    DBUG_RETURN(true);
  DBUG_RETURN(false);
}


/**
  Convert a right join into equivalent left join.

    The function takes the current join list t[0],t[1] ... and
    effectively converts it into the list t[1],t[0] ...
    Although the outer_join flag for the new nested table contains
    JOIN_TYPE_RIGHT, it will be handled as the inner table of a left join
    operation.

  EXAMPLES
  @verbatim
    SELECT * FROM t1 RIGHT JOIN t2 ON on_expr =>
      SELECT * FROM t2 LEFT JOIN t1 ON on_expr

    SELECT * FROM t1,t2 RIGHT JOIN t3 ON on_expr =>
      SELECT * FROM t1,t3 LEFT JOIN t2 ON on_expr

    SELECT * FROM t1,t2 RIGHT JOIN (t3,t4) ON on_expr =>
      SELECT * FROM t1,(t3,t4) LEFT JOIN t2 ON on_expr

    SELECT * FROM t1 LEFT JOIN t2 ON on_expr1 RIGHT JOIN t3  ON on_expr2 =>
      SELECT * FROM t3 LEFT JOIN (t1 LEFT JOIN t2 ON on_expr2) ON on_expr1
   @endverbatim

  @param thd         current thread

  @return
    - Pointer to the table representing the inner table, if success
    - 0, otherwise
*/

TABLE_LIST *st_select_lex::convert_right_join()
{
  TABLE_LIST *tab2= join_list->pop();
  TABLE_LIST *tab1= join_list->pop();
  DBUG_ENTER("convert_right_join");

  join_list->push_front(tab2, parent_lex->thd->mem_root);
  join_list->push_front(tab1, parent_lex->thd->mem_root);
  tab1->outer_join|= JOIN_TYPE_RIGHT;

  DBUG_RETURN(tab1);
}


void st_select_lex::prepare_add_window_spec(THD *thd)
{
  LEX *lex= thd->lex;
  save_group_list= group_list;
  save_order_list= order_list;
  lex->win_ref= NULL;
  lex->win_frame= NULL;
  lex->frame_top_bound= NULL;
  lex->frame_bottom_bound= NULL;
  group_list.empty();
  order_list.empty();
}

bool st_select_lex::add_window_def(THD *thd,
                                   LEX_CSTRING *win_name,
                                   LEX_CSTRING *win_ref,
                                   SQL_I_List<ORDER> win_partition_list,
                                   SQL_I_List<ORDER> win_order_list,
                                   Window_frame *win_frame)
{
  SQL_I_List<ORDER> *win_part_list_ptr=
    new (thd->mem_root) SQL_I_List<ORDER> (win_partition_list);
  SQL_I_List<ORDER> *win_order_list_ptr=
    new (thd->mem_root) SQL_I_List<ORDER> (win_order_list);
  if (!(win_part_list_ptr && win_order_list_ptr))
    return true;
  Window_def *win_def= new (thd->mem_root) Window_def(win_name,
                                                      win_ref,
                                                      win_part_list_ptr,
                                                      win_order_list_ptr,
                                                      win_frame);
  group_list= save_group_list;
  order_list= save_order_list;
  if (parsing_place != SELECT_LIST)
  {
    fields_in_window_functions+= win_part_list_ptr->elements +
                                 win_order_list_ptr->elements;
  }
  win_def->win_spec_number= window_specs.elements;
  return (win_def == NULL || window_specs.push_back(win_def));
}

bool st_select_lex::add_window_spec(THD *thd, 
                                    LEX_CSTRING *win_ref,
                                    SQL_I_List<ORDER> win_partition_list,
                                    SQL_I_List<ORDER> win_order_list,
                                    Window_frame *win_frame)
{
  SQL_I_List<ORDER> *win_part_list_ptr=
    new (thd->mem_root) SQL_I_List<ORDER> (win_partition_list);
  SQL_I_List<ORDER> *win_order_list_ptr=
    new (thd->mem_root) SQL_I_List<ORDER> (win_order_list);
  if (!(win_part_list_ptr && win_order_list_ptr))
    return true;
  Window_spec *win_spec= new (thd->mem_root) Window_spec(win_ref,
                                                         win_part_list_ptr,
                                                         win_order_list_ptr,
                                                         win_frame);
  group_list= save_group_list;
  order_list= save_order_list;
  if (parsing_place != SELECT_LIST)
  {
    fields_in_window_functions+= win_part_list_ptr->elements +
                                 win_order_list_ptr->elements;
  }
  thd->lex->win_spec= win_spec;
  win_spec->win_spec_number= window_specs.elements;
  return (win_spec == NULL || window_specs.push_back(win_spec));
}

/**
  Set lock for all tables in current select level.

  @param lock_type		Lock to set for tables
  @param skip_locked		(SELECT {FOR UPDATE/LOCK IN SHARED MODE} SKIP LOCKED)

  @note
    If lock is a write lock, then tables->updating is set 1
    This is to get tables_ok to know that the table is updated by the
    query
*/

void st_select_lex::set_lock_for_tables(thr_lock_type lock_type, bool for_update,
					bool skip_locked_arg)
{
  DBUG_ENTER("set_lock_for_tables");
  DBUG_PRINT("enter", ("lock_type: %d  for_update: %d  skip_locked %d",
                       lock_type, for_update, skip_locked));
  skip_locked= skip_locked_arg;
  for (TABLE_LIST *tables= table_list.first;
       tables;
       tables= tables->next_local)
  {
    tables->lock_type= lock_type;
    tables->skip_locked= skip_locked;
    tables->updating=  for_update;

    if (tables->db.length)
      tables->mdl_request.set_type((lock_type >= TL_FIRST_WRITE) ?
                                   MDL_SHARED_WRITE : MDL_SHARED_READ);
  }
  DBUG_VOID_RETURN;
}


/**
  Create a fake SELECT_LEX for a unit.

    The method create a fake SELECT_LEX object for a unit.
    This object is created for any union construct containing a union
    operation and also for any single select union construct of the form
    @verbatim
    (SELECT ... ORDER BY order_list [LIMIT n]) ORDER BY ... 
    @endvarbatim
    or of the form
    @varbatim
    (SELECT ... ORDER BY LIMIT n) ORDER BY ...
    @endvarbatim
  
  @param thd_arg		   thread handle

  @note
    The object is used to retrieve rows from the temporary table
    where the result on the union is obtained.

  @retval
    1     on failure to create the object
  @retval
    0     on success
*/

bool st_select_lex_unit::add_fake_select_lex(THD *thd_arg)
{
  SELECT_LEX *first_sl= first_select();
  DBUG_ENTER("st_select_lex_unit::add_fake_select_lex");
  DBUG_ASSERT(!fake_select_lex);

  if (!(fake_select_lex= new (thd_arg->mem_root) SELECT_LEX()))
      DBUG_RETURN(1);
  fake_select_lex->include_standalone(this, 
                                      (SELECT_LEX_NODE**)&fake_select_lex);
  fake_select_lex->select_number= FAKE_SELECT_LEX_ID;
  fake_select_lex->parent_lex= thd_arg->lex; /* Used in init_query. */
  fake_select_lex->make_empty_select();
  fake_select_lex->set_linkage(GLOBAL_OPTIONS_TYPE);

  fake_select_lex->no_table_names_allowed= 1;

  fake_select_lex->context.outer_context=first_sl->context.outer_context;
  /* allow item list resolving in fake select for ORDER BY */
  fake_select_lex->context.resolve_in_select_list= TRUE;
  fake_select_lex->context.select_lex= fake_select_lex;  

  fake_select_lex->nest_level_base= first_select()->nest_level_base;
  if (fake_select_lex->set_nest_level(first_select()->nest_level))
    DBUG_RETURN(1);

  if (!is_unit_op())
  {
    /* 
      This works only for 
      (SELECT ... ORDER BY list [LIMIT n]) ORDER BY order_list [LIMIT m],
      (SELECT ... LIMIT n) ORDER BY order_list [LIMIT m]
      just before the parser starts processing order_list
    */ 
    fake_select_lex->no_table_names_allowed= 1;
    thd_arg->lex->current_select= fake_select_lex;
  }
  //thd_arg->lex->pop_context("add fake");
  DBUG_RETURN(0);
}


/**
  Push a new name resolution context for a JOIN ... ON clause to the
  context stack of a query block.

    Create a new name resolution context for a JOIN ... ON clause,
    set the first and last leaves of the list of table references
    to be used for name resolution, and push the newly created
    context to the stack of contexts of the query.

  @param thd       pointer to current thread
  @param left_op   left  operand of the JOIN
  @param right_op  rigth operand of the JOIN

  @seealso
    push_table_function_arg_context() serves similar purpose for table
    functions

  @retval
    FALSE  if all is OK
  @retval
    TRUE   if a memory allocation error occurred
*/

bool
push_new_name_resolution_context(THD *thd,
                                 TABLE_LIST *left_op, TABLE_LIST *right_op)
{
  Name_resolution_context *on_context;
  if (!(on_context= new (thd->mem_root) Name_resolution_context))
    return TRUE;
  on_context->first_name_resolution_table=
    left_op->first_leaf_for_name_resolution();
  on_context->last_name_resolution_table=
    right_op->last_leaf_for_name_resolution();
  LEX *lex= thd->lex;
  on_context->select_lex = lex->current_select;
  st_select_lex *outer_sel= lex->parser_current_outer_select();
  on_context->outer_context = outer_sel ? &outer_sel->context : 0;
  return lex->push_context(on_context);
}


/**
  Fix condition which contains only field (f turns to  f <> 0 )

  @param cond            The condition to fix

  @return fixed condition
*/

Item *normalize_cond(THD *thd, Item *cond)
{
  if (cond)
  {
    Item::Type type= cond->type();
    if (type == Item::FIELD_ITEM || type == Item::REF_ITEM)
    {
      cond= new (thd->mem_root) Item_func_ne(thd, cond, new (thd->mem_root) Item_int(thd, 0));
    }
  }
  return cond;
}


/**
  Add an ON condition to the second operand of a JOIN ... ON.

    Add an ON condition to the right operand of a JOIN ... ON clause.

  @param b     the second operand of a JOIN ... ON
  @param expr  the condition to be added to the ON clause

  @retval
    FALSE  if there was some error
  @retval
    TRUE   if all is OK
*/

void add_join_on(THD *thd, TABLE_LIST *b, Item *expr)
{
  if (expr)
  {
    expr= normalize_cond(thd, expr);
    if (!b->on_expr)
      b->on_expr= expr;
    else
    {
      /*
        If called from the parser, this happens if you have both a
        right and left join. If called later, it happens if we add more
        than one condition to the ON clause.
      */
      b->on_expr= new (thd->mem_root) Item_cond_and(thd, b->on_expr,expr);
    }
    b->on_expr->top_level_item();
  }
}


/**
  Mark that there is a NATURAL JOIN or JOIN ... USING between two
  tables.

    This function marks that table b should be joined with a either via
    a NATURAL JOIN or via JOIN ... USING. Both join types are special
    cases of each other, so we treat them together. The function
    setup_conds() creates a list of equal condition between all fields
    of the same name for NATURAL JOIN or the fields in 'using_fields'
    for JOIN ... USING. The list of equality conditions is stored
    either in b->on_expr, or in JOIN::conds, depending on whether there
    was an outer join.

  EXAMPLE
  @verbatim
    SELECT * FROM t1 NATURAL LEFT JOIN t2
     <=>
    SELECT * FROM t1 LEFT JOIN t2 ON (t1.i=t2.i and t1.j=t2.j ... )

    SELECT * FROM t1 NATURAL JOIN t2 WHERE <some_cond>
     <=>
    SELECT * FROM t1, t2 WHERE (t1.i=t2.i and t1.j=t2.j and <some_cond>)

    SELECT * FROM t1 JOIN t2 USING(j) WHERE <some_cond>
     <=>
    SELECT * FROM t1, t2 WHERE (t1.j=t2.j and <some_cond>)
   @endverbatim

  @param a		  Left join argumentex
  @param b		  Right join argument
  @param using_fields    Field names from USING clause
*/

void add_join_natural(TABLE_LIST *a, TABLE_LIST *b, List<String> *using_fields,
                      SELECT_LEX *lex)
{
  b->natural_join= a;
  lex->prev_join_using= using_fields;
}


/**
  Find a thread by id and return it, locking it LOCK_thd_kill

  @param id  Identifier of the thread we're looking for
  @param query_id If true, search by query_id instead of thread_id

  @return NULL    - not found
          pointer - thread found, and its LOCK_thd_kill is locked.
*/

struct find_thread_callback_arg
{
  find_thread_callback_arg(longlong id_arg, bool query_id_arg):
    thd(0), id(id_arg), query_id(query_id_arg) {}
  THD *thd;
  longlong id;
  bool query_id;
};


static my_bool find_thread_callback(THD *thd, find_thread_callback_arg *arg)
{
  if (arg->id == (arg->query_id ? thd->query_id : (longlong) thd->thread_id))
  {
    mysql_mutex_lock(&thd->LOCK_thd_kill);    // Lock from delete
    arg->thd= thd;
    return 1;
  }
  return 0;
}


THD *find_thread_by_id(longlong id, bool query_id)
{
  find_thread_callback_arg arg(id, query_id);
  server_threads.iterate(find_thread_callback, &arg);
  return arg.thd;
}


/**
  kill one thread.

  @param thd			Thread class
  @param id                     Thread id or query id
  @param kill_signal            Should it kill the query or the connection
  @param type                   Type of id: thread id or query id
*/

static uint
kill_one_thread(THD *thd, my_thread_id id, killed_state kill_signal, killed_type type
#ifdef WITH_WSREP
                , bool &wsrep_high_priority
#endif
)
{
  THD *tmp;
  uint error= (type == KILL_TYPE_QUERY ? ER_NO_SUCH_QUERY : ER_NO_SUCH_THREAD);
  DBUG_ENTER("kill_one_thread");
  DBUG_PRINT("enter", ("id: %lld  signal: %d", (long long) id, kill_signal));
  tmp= find_thread_by_id(id, type == KILL_TYPE_QUERY);
  if (!tmp)
    DBUG_RETURN(error);
  DEBUG_SYNC(thd, "found_killee");
  if (tmp->get_command() != COM_DAEMON)
  {
    /*
      If we're SUPER, we can KILL anything, including system-threads.
      No further checks.

      KILLer: thd->security_ctx->user could in theory be NULL while
      we're still in "unauthenticated" state. This is a theoretical
      case (the code suggests this could happen, so we play it safe).

      KILLee: tmp->security_ctx->user will be NULL for system threads.
      We need to check so Jane Random User doesn't crash the server
      when trying to kill a) system threads or b) unauthenticated users'
      threads (Bug#43748).

      If user of both killer and killee are non-NULL, proceed with
      slayage if both are string-equal.

      It's ok to also kill DELAYED threads with KILL_CONNECTION instead of
      KILL_SYSTEM_THREAD; The difference is that KILL_CONNECTION may be
      faster and do a harder kill than KILL_SYSTEM_THREAD;
    */

    mysql_mutex_lock(&tmp->LOCK_thd_data); // Lock from concurrent usage

    if ((thd->security_ctx->master_access & PRIV_KILL_OTHER_USER_PROCESS) ||
        thd->security_ctx->user_matches(tmp->security_ctx))
    {
#ifdef WITH_WSREP
      if (wsrep_thd_is_BF(tmp, false) || tmp->wsrep_applier)
      {
        error= ER_KILL_DENIED_ERROR;
        wsrep_high_priority= true;
        push_warning_printf(thd, Sql_condition::WARN_LEVEL_NOTE,
                            ER_KILL_DENIED_ERROR,
                            "Thread %lld is %s and cannot be killed",
                            tmp->thread_id,
                           (tmp->wsrep_applier ? "wsrep applier" : "high priority"));
      }
      else
      {
        if (WSREP(tmp))
        {
          error = wsrep_kill_thd(thd, tmp, kill_signal);
        }
        else
        {
#endif /* WITH_WSREP */
        tmp->awake_no_mutex(kill_signal);
        error= 0;
#ifdef WITH_WSREP
<<<<<<< HEAD
        }
#endif /* WITH_WSREP */
=======
>>>>>>> d9dd673f
      }
#endif /* WITH_WSREP */
    }
    else
      error= (type == KILL_TYPE_QUERY ? ER_KILL_QUERY_DENIED_ERROR :
                                        ER_KILL_DENIED_ERROR);

    mysql_mutex_unlock(&tmp->LOCK_thd_data);
  }
  mysql_mutex_unlock(&tmp->LOCK_thd_kill);
  DBUG_PRINT("exit", ("%u", error));
  DBUG_RETURN(error);
}


/**
  kill all threads from one user

  @param thd			Thread class
  @param user_name		User name for threads we should kill
  @param only_kill_query        Should it kill the query or the connection

  @note
    If we can't kill all threads because of security issues, no threads
    are killed.
*/

struct kill_threads_callback_arg
{
  kill_threads_callback_arg(THD *thd_arg, LEX_USER *user_arg,
                            killed_state kill_signal_arg):
    thd(thd_arg), user(user_arg), kill_signal(kill_signal_arg), counter(0) {}
  THD *thd;
  LEX_USER *user;
  killed_state kill_signal;
  uint counter;
};


static my_bool kill_threads_callback(THD *thd, kill_threads_callback_arg *arg)
{
  if (thd->security_ctx->user)
  {
    /*
      Check that hostname (if given) and user name matches.

      host.str[0] == '%' means that host name was not given. See sql_yacc.yy
    */
    if (((arg->user->host.str[0] == '%' && !arg->user->host.str[1]) ||
         !strcmp(thd->security_ctx->host_or_ip, arg->user->host.str)) &&
        !strcmp(thd->security_ctx->user, arg->user->user.str))
    {
      if (!(arg->thd->security_ctx->master_access &
            PRIV_KILL_OTHER_USER_PROCESS) &&
          !arg->thd->security_ctx->user_matches(thd->security_ctx))
      {
        return MY_TEST(arg->thd->security_ctx->master_access & PROCESS_ACL);
      }
      arg->counter++;
      mysql_mutex_lock(&thd->LOCK_thd_kill); // Lock from delete
      mysql_mutex_lock(&thd->LOCK_thd_data);
      thd->awake_no_mutex(arg->kill_signal);
      mysql_mutex_unlock(&thd->LOCK_thd_data);
      mysql_mutex_unlock(&thd->LOCK_thd_kill);
    }
  }
  return 0;
}


static uint kill_threads_for_user(THD *thd, LEX_USER *user,
                                  killed_state kill_signal, ha_rows *rows)
{
  kill_threads_callback_arg arg(thd, user, kill_signal);
  DBUG_ENTER("kill_threads_for_user");
  DBUG_PRINT("enter", ("user: %s  signal: %u", user->user.str,
                       (uint) kill_signal));

  *rows= 0;

  if (server_threads.iterate(kill_threads_callback, &arg))
    DBUG_RETURN(ER_KILL_DENIED_ERROR);

  *rows= arg.counter;
  DBUG_RETURN(0);
}


/**
  kills a thread and sends response.

  @param thd                    Thread class
  @param id                     Thread id or query id
  @param state                  Should it kill the query or the connection
  @param type                   Type of id: thread id or query id
*/

static
void sql_kill(THD *thd, my_thread_id id, killed_state state, killed_type type)
{
#ifdef WITH_WSREP
  bool wsrep_high_priority= false;
#endif
  uint error= kill_one_thread(thd, id, state, type
#ifdef WITH_WSREP
                              , wsrep_high_priority
#endif
                              );

  if (likely(!error))
  {
    if (!thd->killed)
      my_ok(thd);
    else
      thd->send_kill_message();
  }
#ifdef WITH_WSREP
  else if (wsrep_high_priority)
    my_printf_error(error, "This is a high priority thread/query and"
                    " cannot be killed without compromising"
                    " the consistency of the cluster", MYF(0));
#endif
  else
  {
    my_error(error, MYF(0), id);
  }
}


static void __attribute__ ((noinline))
sql_kill_user(THD *thd, LEX_USER *user, killed_state state)
{
  uint error;
  ha_rows rows;
  switch (error= kill_threads_for_user(thd, user, state, &rows))
  {
  case 0:
    my_ok(thd, rows);
    break;
  case ER_KILL_DENIED_ERROR:
    char buf[DEFINER_LENGTH+1];
    strxnmov(buf, sizeof(buf)-1, user->user.str, "@", user->host.str, NULL);
    my_printf_error(ER_KILL_DENIED_ERROR, ER_THD(thd, ER_CANNOT_USER), MYF(0),
                    "KILL USER", buf);
    break;
  case ER_OUT_OF_RESOURCES:
  default:
    my_error(error, MYF(0));
  }
}


/** If pointer is not a null pointer, append filename to it. */

bool append_file_to_dir(THD *thd, const char **filename_ptr,
                        const LEX_CSTRING *table_name)
{
  char buff[FN_REFLEN],*ptr, *end;
  if (!*filename_ptr)
    return 0;					// nothing to do

  /* Check that the filename is not too long and it's a hard path */
  if (strlen(*filename_ptr)+table_name->length >= FN_REFLEN-1 ||
      !test_if_hard_path(*filename_ptr))
  {
    my_error(ER_WRONG_TABLE_NAME, MYF(0), *filename_ptr);
    return 1;
  }
  /* Fix is using unix filename format on dos */
  strmov(buff,*filename_ptr);
  end=convert_dirname(buff, *filename_ptr, NullS);
  if (unlikely(!(ptr= (char*) thd->alloc((size_t) (end-buff) +
                                         table_name->length + 1))))
    return 1;					// End of memory
  *filename_ptr=ptr;
  strxmov(ptr,buff,table_name->str,NullS);
  return 0;
}


Comp_creator *comp_eq_creator(bool invert)
{
  return invert?(Comp_creator *)&ne_creator:(Comp_creator *)&eq_creator;
}


Comp_creator *comp_ge_creator(bool invert)
{
  return invert?(Comp_creator *)&lt_creator:(Comp_creator *)&ge_creator;
}


Comp_creator *comp_gt_creator(bool invert)
{
  return invert?(Comp_creator *)&le_creator:(Comp_creator *)&gt_creator;
}


Comp_creator *comp_le_creator(bool invert)
{
  return invert?(Comp_creator *)&gt_creator:(Comp_creator *)&le_creator;
}


Comp_creator *comp_lt_creator(bool invert)
{
  return invert?(Comp_creator *)&ge_creator:(Comp_creator *)&lt_creator;
}


Comp_creator *comp_ne_creator(bool invert)
{
  return invert?(Comp_creator *)&eq_creator:(Comp_creator *)&ne_creator;
}


/**
  Construct ALL/ANY/SOME subquery Item.

  @param left_expr   pointer to left expression
  @param cmp         compare function creator
  @param all         true if we create ALL subquery
  @param select_lex  pointer on parsed subquery structure

  @return
    constructed Item (or 0 if out of memory)
*/
Item * all_any_subquery_creator(THD *thd, Item *left_expr,
				chooser_compare_func_creator cmp,
				bool all,
				SELECT_LEX *select_lex)
{
  if ((cmp == &comp_eq_creator) && !all)       //  = ANY <=> IN
    return new (thd->mem_root) Item_in_subselect(thd, left_expr, select_lex);

  if ((cmp == &comp_ne_creator) && all)        // <> ALL <=> NOT IN
    return new (thd->mem_root) Item_func_not(thd,
             new (thd->mem_root) Item_in_subselect(thd, left_expr, select_lex));

  Item_allany_subselect *it=
    new (thd->mem_root) Item_allany_subselect(thd, left_expr, cmp, select_lex,
                                              all);
  if (all) /* ALL */
    return it->upper_item= new (thd->mem_root) Item_func_not_all(thd, it);

  /* ANY/SOME */
  return it->upper_item= new (thd->mem_root) Item_func_nop_all(thd, it);
}


/**
  Multi update query pre-check.

  @param thd		Thread handler
  @param tables	Global/local table list (have to be the same)

  @retval
    FALSE OK
  @retval
    TRUE  Error
*/

bool multi_update_precheck(THD *thd, TABLE_LIST *tables)
{
  TABLE_LIST *table;
  LEX *lex= thd->lex;
  SELECT_LEX *select_lex= lex->first_select_lex();
  DBUG_ENTER("multi_update_precheck");

  if (select_lex->item_list.elements != lex->value_list.elements)
  {
    my_message(ER_WRONG_VALUE_COUNT, ER_THD(thd, ER_WRONG_VALUE_COUNT), MYF(0));
    DBUG_RETURN(TRUE);
  }
  /*
    Ensure that we have UPDATE or SELECT privilege for each table
    The exact privilege is checked in mysql_multi_update()
  */
  for (table= tables; table; table= table->next_local)
  {
    if (table->is_jtbm())
      continue;
    if (table->derived)
      table->grant.privilege= SELECT_ACL;
    else if ((check_access(thd, UPDATE_ACL, table->db.str,
                           &table->grant.privilege,
                           &table->grant.m_internal,
                           0, 1) ||
              check_grant(thd, UPDATE_ACL, table, FALSE, 1, TRUE)) &&
             (check_access(thd, SELECT_ACL, table->db.str,
                           &table->grant.privilege,
                           &table->grant.m_internal,
                           0, 0) ||
              check_grant(thd, SELECT_ACL, table, FALSE, 1, FALSE)))
      DBUG_RETURN(TRUE);

    table->grant.orig_want_privilege= NO_ACL;
    table->table_in_first_from_clause= 1;
  }
  /*
    Is there tables of subqueries?
  */
  if (lex->first_select_lex() != lex->all_selects_list)
  {
    DBUG_PRINT("info",("Checking sub query list"));
    for (table= tables; table; table= table->next_global)
    {
      if (!table->table_in_first_from_clause)
      {
	if (check_access(thd, SELECT_ACL, table->db.str,
                         &table->grant.privilege,
                         &table->grant.m_internal,
                         0, 0) ||
	    check_grant(thd, SELECT_ACL, table, FALSE, 1, FALSE))
	  DBUG_RETURN(TRUE);
      }
    }
  }

  DBUG_RETURN(FALSE);
}

/**
  Multi delete query pre-check.

  @param thd			Thread handler
  @param tables		Global/local table list

  @retval
    FALSE OK
  @retval
    TRUE  error
*/

bool multi_delete_precheck(THD *thd, TABLE_LIST *tables)
{
  SELECT_LEX *select_lex= thd->lex->first_select_lex();
  TABLE_LIST *aux_tables= thd->lex->auxiliary_table_list.first;
  TABLE_LIST **save_query_tables_own_last= thd->lex->query_tables_own_last;
  DBUG_ENTER("multi_delete_precheck");

  /*
    Temporary tables are pre-opened in 'tables' list only. Here we need to
    initialize TABLE instances in 'aux_tables' list.
  */
  for (TABLE_LIST *tl= aux_tables; tl; tl= tl->next_global)
  {
    if (tl->table)
      continue;

    if (tl->correspondent_table)
      tl->table= tl->correspondent_table->table;
  }

  /* sql_yacc guarantees that tables and aux_tables are not zero */
  DBUG_ASSERT(aux_tables != 0);
  if (check_table_access(thd, SELECT_ACL, tables, FALSE, UINT_MAX, FALSE))
    DBUG_RETURN(TRUE);

  /*
    Since aux_tables list is not part of LEX::query_tables list we
    have to juggle with LEX::query_tables_own_last value to be able
    call check_table_access() safely.
  */
  thd->lex->query_tables_own_last= 0;
  if (check_table_access(thd, DELETE_ACL, aux_tables, FALSE, UINT_MAX, FALSE))
  {
    thd->lex->query_tables_own_last= save_query_tables_own_last;
    DBUG_RETURN(TRUE);
  }
  thd->lex->query_tables_own_last= save_query_tables_own_last;

  if ((thd->variables.option_bits & OPTION_SAFE_UPDATES) && !select_lex->where)
  {
    my_message(ER_UPDATE_WITHOUT_KEY_IN_SAFE_MODE,
               ER_THD(thd, ER_UPDATE_WITHOUT_KEY_IN_SAFE_MODE), MYF(0));
    DBUG_RETURN(TRUE);
  }
  DBUG_RETURN(FALSE);
}


/*
  Given a table in the source list, find a correspondent table in the
  table references list.

  @param lex Pointer to LEX representing multi-delete.
  @param src Source table to match.
  @param ref Table references list.

  @remark The source table list (tables listed before the FROM clause
  or tables listed in the FROM clause before the USING clause) may
  contain table names or aliases that must match unambiguously one,
  and only one, table in the target table list (table references list,
  after FROM/USING clause).

  @return Matching table, NULL otherwise.
*/

static TABLE_LIST *multi_delete_table_match(LEX *lex, TABLE_LIST *tbl,
                                            TABLE_LIST *tables)
{
  TABLE_LIST *match= NULL;
  DBUG_ENTER("multi_delete_table_match");

  for (TABLE_LIST *elem= tables; elem; elem= elem->next_local)
  {
    int res;

    if (tbl->is_fqtn && elem->is_alias)
      continue; /* no match */
    if (tbl->is_fqtn && elem->is_fqtn)
      res= (my_strcasecmp(table_alias_charset, tbl->table_name.str, elem->table_name.str) ||
            cmp(&tbl->db, &elem->db));
    else if (elem->is_alias)
      res= my_strcasecmp(table_alias_charset, tbl->alias.str, elem->alias.str);
    else
      res= (my_strcasecmp(table_alias_charset, tbl->table_name.str, elem->table_name.str) ||
            cmp(&tbl->db, &elem->db));

    if (res)
      continue;

    if (match)
    {
      my_error(ER_NONUNIQ_TABLE, MYF(0), elem->alias.str);
      DBUG_RETURN(NULL);
    }

    match= elem;
  }

  if (!match)
    my_error(ER_UNKNOWN_TABLE, MYF(0), tbl->table_name.str, "MULTI DELETE");

  DBUG_RETURN(match);
}


/**
  Link tables in auxilary table list of multi-delete with corresponding
  elements in main table list, and set proper locks for them.

  @param lex   pointer to LEX representing multi-delete

  @retval
    FALSE   success
  @retval
    TRUE    error
*/

bool multi_delete_set_locks_and_link_aux_tables(LEX *lex)
{
  TABLE_LIST *tables= lex->first_select_lex()->table_list.first;
  TABLE_LIST *target_tbl;
  DBUG_ENTER("multi_delete_set_locks_and_link_aux_tables");

  lex->table_count_update= 0;

  for (target_tbl= lex->auxiliary_table_list.first;
       target_tbl; target_tbl= target_tbl->next_local)
  {
    lex->table_count_update++;
    /* All tables in aux_tables must be found in FROM PART */
    TABLE_LIST *walk= multi_delete_table_match(lex, target_tbl, tables);
    if (!walk)
      DBUG_RETURN(TRUE);
    if (!walk->derived)
      target_tbl->table_name= walk->table_name;
    walk->updating= target_tbl->updating;
    walk->lock_type= target_tbl->lock_type;
    /* We can assume that tables to be deleted from are locked for write. */
    DBUG_ASSERT(walk->lock_type >= TL_FIRST_WRITE);
    walk->mdl_request.set_type(MDL_SHARED_WRITE);
    target_tbl->correspondent_table= walk;	// Remember corresponding table
  }
  DBUG_RETURN(FALSE);
}


/**
  simple UPDATE query pre-check.

  @param thd		Thread handler
  @param tables	Global table list

  @retval
    FALSE OK
  @retval
    TRUE  Error
*/

bool update_precheck(THD *thd, TABLE_LIST *tables)
{
  DBUG_ENTER("update_precheck");
  if (thd->lex->first_select_lex()->item_list.elements !=
      thd->lex->value_list.elements)
  {
    my_message(ER_WRONG_VALUE_COUNT, ER_THD(thd, ER_WRONG_VALUE_COUNT), MYF(0));
    DBUG_RETURN(TRUE);
  }
  DBUG_RETURN(check_one_table_access(thd, UPDATE_ACL, tables));
}


/**
  simple DELETE query pre-check.

  @param thd		Thread handler
  @param tables	Global table list

  @retval
    FALSE  OK
  @retval
    TRUE   error
*/

bool delete_precheck(THD *thd, TABLE_LIST *tables)
{
  DBUG_ENTER("delete_precheck");
  if (tables->vers_conditions.delete_history)
  {
    if (check_one_table_access(thd, DELETE_HISTORY_ACL, tables))
      DBUG_RETURN(TRUE);
  }
  else
  {
    if (check_one_table_access(thd, DELETE_ACL, tables))
      DBUG_RETURN(TRUE);
    /* Set privilege for the WHERE clause */
    tables->grant.want_privilege=(SELECT_ACL & ~tables->grant.privilege);
  }
  DBUG_RETURN(FALSE);
}


/**
  simple INSERT query pre-check.

  @param thd		Thread handler
  @param tables	Global table list

  @retval
    FALSE  OK
  @retval
    TRUE   error
*/

bool insert_precheck(THD *thd, TABLE_LIST *tables)
{
  LEX *lex= thd->lex;
  DBUG_ENTER("insert_precheck");

  /*
    Check that we have modify privileges for the first table and
    select privileges for the rest
  */
  privilege_t privilege= (INSERT_ACL |
                    (lex->duplicates == DUP_REPLACE ? DELETE_ACL : NO_ACL) |
                    (lex->value_list.elements ? UPDATE_ACL : NO_ACL));

  if (check_one_table_access(thd, privilege, tables))
    DBUG_RETURN(TRUE);

  if (lex->update_list.elements != lex->value_list.elements)
  {
    my_message(ER_WRONG_VALUE_COUNT, ER_THD(thd, ER_WRONG_VALUE_COUNT), MYF(0));
    DBUG_RETURN(TRUE);
  }
  DBUG_RETURN(FALSE);
}


/**
   Set proper open mode and table type for element representing target table
   of CREATE TABLE statement, also adjust statement table list if necessary.
*/

void create_table_set_open_action_and_adjust_tables(LEX *lex)
{
  TABLE_LIST *create_table= lex->query_tables;

  if (lex->tmp_table())
    create_table->open_type= OT_TEMPORARY_ONLY;
  else
    create_table->open_type= OT_BASE_ONLY;

  if (!lex->first_select_lex()->item_list.elements)
  {
    /*
      Avoid opening and locking target table for ordinary CREATE TABLE
      or CREATE TABLE LIKE for write (unlike in CREATE ... SELECT we
      won't do any insertions in it anyway). Not doing this causes
      problems when running CREATE TABLE IF NOT EXISTS for already
      existing log table.
    */
    create_table->lock_type= TL_READ;
  }
}


/**
  CREATE TABLE query pre-check.

  @param thd			Thread handler
  @param tables		Global table list
  @param create_table	        Table which will be created

  @retval
    FALSE   OK
  @retval
    TRUE   Error
*/

bool create_table_precheck(THD *thd, TABLE_LIST *tables,
                           TABLE_LIST *create_table)
{
  LEX *lex= thd->lex;
  SELECT_LEX *select_lex= lex->first_select_lex();
  privilege_t want_priv{CREATE_ACL};
  bool error= TRUE;                                 // Error message is given
  DBUG_ENTER("create_table_precheck");

  /*
    Require CREATE [TEMPORARY] privilege on new table; for
    CREATE TABLE ... SELECT, also require INSERT.
  */

  if (lex->tmp_table())
    want_priv= CREATE_TMP_ACL;
  else if (select_lex->item_list.elements || select_lex->tvc)
    want_priv|= INSERT_ACL;

  /* CREATE OR REPLACE on not temporary tables require DROP_ACL */
  if (lex->create_info.or_replace() && !lex->tmp_table())
    want_priv|= DROP_ACL;
                          
  if (check_access(thd, want_priv, create_table->db.str,
                   &create_table->grant.privilege,
                   &create_table->grant.m_internal,
                   0, 0))
    goto err;

  /* If it is a merge table, check privileges for merge children. */
  if (lex->create_info.merge_list)
  {
    /*
      The user must have (SELECT_ACL | UPDATE_ACL | DELETE_ACL) on the
      underlying base tables, even if there are temporary tables with the same
      names.

      From user's point of view, it might look as if the user must have these
      privileges on temporary tables to create a merge table over them. This is
      one of two cases when a set of privileges is required for operations on
      temporary tables (see also CREATE TABLE).

      The reason for this behavior stems from the following facts:

        - For merge tables, the underlying table privileges are checked only
          at CREATE TABLE / ALTER TABLE time.

          In other words, once a merge table is created, the privileges of
          the underlying tables can be revoked, but the user will still have
          access to the merge table (provided that the user has privileges on
          the merge table itself). 

        - Temporary tables shadow base tables.

          I.e. there might be temporary and base tables with the same name, and
          the temporary table takes the precedence in all operations.

        - For temporary MERGE tables we do not track if their child tables are
          base or temporary. As result we can't guarantee that privilege check
          which was done in presence of temporary child will stay relevant
          later as this temporary table might be removed.

      If SELECT_ACL | UPDATE_ACL | DELETE_ACL privileges were not checked for
      the underlying *base* tables, it would create a security breach as in
      Bug#12771903.
    */

    if (check_table_access(thd, SELECT_ACL | UPDATE_ACL | DELETE_ACL,
                           lex->create_info.merge_list, FALSE, UINT_MAX, FALSE))
      goto err;
  }

  if (want_priv != CREATE_TMP_ACL &&
      check_grant(thd, want_priv, create_table, FALSE, 1, FALSE))
    goto err;

  if (select_lex->item_list.elements)
  {
    /* Check permissions for used tables in CREATE TABLE ... SELECT */
    if (tables && check_table_access(thd, SELECT_ACL, tables, FALSE,
                                     UINT_MAX, FALSE))
      goto err;
  }
  else if (lex->create_info.like())
  {
    if (check_table_access(thd, SELECT_ACL, tables, FALSE, UINT_MAX, FALSE))
      goto err;
  }

  if (check_fk_parent_table_access(thd, &lex->create_info, &lex->alter_info,
                                   create_table->db.str))
    goto err;

  error= FALSE;

err:
  DBUG_RETURN(error);
}


/**
  Check privileges for LOCK TABLES statement.

  @param thd     Thread context.
  @param tables  List of tables to be locked.

  @retval FALSE - Success.
  @retval TRUE  - Failure.
*/

static bool lock_tables_precheck(THD *thd, TABLE_LIST *tables)
{
  TABLE_LIST *first_not_own_table= thd->lex->first_not_own_table();

  for (TABLE_LIST *table= tables; table != first_not_own_table && table;
       table= table->next_global)
  {
    if (is_temporary_table(table))
      continue;

    if (check_table_access(thd, PRIV_LOCK_TABLES, table,
                           FALSE, 1, FALSE))
      return TRUE;
  }

  return FALSE;
}


/**
  negate given expression.

  @param thd  thread handler
  @param expr expression for negation

  @return
    negated expression
*/

Item *negate_expression(THD *thd, Item *expr)
{
  Item *negated;
  if (expr->type() == Item::FUNC_ITEM &&
      ((Item_func *) expr)->functype() == Item_func::NOT_FUNC)
  {
    /* it is NOT(NOT( ... )) */
    Item *arg= ((Item_func *) expr)->arguments()[0];
    const Type_handler *fh= arg->fixed_type_handler();
    enum_parsing_place place= thd->lex->current_select->parsing_place;
    if ((fh && fh->is_bool_type()) || place == IN_WHERE || place == IN_HAVING)
      return arg;
    /*
      if it is not boolean function then we have to emulate value of
      not(not(a)), it will be a != 0
    */
    return new (thd->mem_root) Item_func_ne(thd, arg, new (thd->mem_root) Item_int(thd, (char*) "0", 0, 1));
  }

  if ((negated= expr->neg_transformer(thd)) != 0)
    return negated;
  return new (thd->mem_root) Item_func_not(thd, expr);
}

/**
  Set the specified definer to the default value, which is the
  current user in the thread.
 
  @param[in]  thd       thread handler
  @param[out] definer   definer
*/
 
void get_default_definer(THD *thd, LEX_USER *definer, bool role)
{
  const Security_context *sctx= thd->security_ctx;

  if (role)
  {
    definer->user.str= const_cast<char*>(sctx->priv_role);
    definer->host= empty_clex_str;
  }
  else
  {
    definer->user.str= const_cast<char*>(sctx->priv_user);
    definer->host.str= const_cast<char*>(sctx->priv_host);
    definer->host.length= strlen(definer->host.str);
  }
  definer->user.length= strlen(definer->user.str);
  definer->auth= NULL;
}


/**
  Create default definer for the specified THD.

  @param[in] thd         thread handler

  @return
    - On success, return a valid pointer to the created and initialized
    LEX_USER, which contains definer information.
    - On error, return 0.
*/

LEX_USER *create_default_definer(THD *thd, bool role)
{
  LEX_USER *definer;

  if (unlikely(! (definer= (LEX_USER*) thd->alloc(sizeof(LEX_USER)))))
    return 0;

  thd->get_definer(definer, role);

  if (role && definer->user.length == 0)
  {
    my_error(ER_MALFORMED_DEFINER, MYF(0));
    return 0;
  }
  else
    return definer;
}


/**
  Create definer with the given user and host names.

  @param[in] thd          thread handler
  @param[in] user_name    user name
  @param[in] host_name    host name

  @return
    - On success, return a valid pointer to the created and initialized
    LEX_USER, which contains definer information.
    - On error, return 0.
*/

LEX_USER *create_definer(THD *thd, LEX_CSTRING *user_name,
                         LEX_CSTRING *host_name)
{
  LEX_USER *definer;

  /* Create and initialize. */

  if (unlikely(!(definer= (LEX_USER*) thd->alloc(sizeof(LEX_USER)))))
    return 0;

  definer->user= *user_name;
  definer->host= *host_name;
  definer->auth= NULL;

  return definer;
}


/**
  Check that byte length of a string does not exceed some limit.

  @param str         string to be checked
  @param err_msg     Number of error message to be displayed if the string
		     is too long.  0 if empty error message.
  @param max_length  max length

  @retval
    FALSE   the passed string is not longer than max_length
  @retval
    TRUE    the passed string is longer than max_length

  NOTE
    The function is not used in existing code but can be useful later?
*/

bool check_string_byte_length(const LEX_CSTRING *str, uint err_msg,
                              size_t max_byte_length)
{
  if (str->length <= max_byte_length)
    return FALSE;

  my_error(ER_WRONG_STRING_LENGTH, MYF(0), str->str,
           err_msg ? ER(err_msg) : "", max_byte_length);

  return TRUE;
}


/*
  Check that char length of a string does not exceed some limit.

  SYNOPSIS
  check_string_char_length()
      str              string to be checked
      err_msg          Number of error message to be displayed if the string
		       is too long.  0 if empty error message.
      max_char_length  max length in symbols
      cs               string charset

  RETURN
    FALSE   the passed string is not longer than max_char_length
    TRUE    the passed string is longer than max_char_length
*/


bool check_string_char_length(const LEX_CSTRING *str, uint err_msg,
                              size_t max_char_length, CHARSET_INFO *cs,
                              bool no_error)
{
  Well_formed_prefix prefix(cs, str->str, str->length, max_char_length);
  if (likely(!prefix.well_formed_error_pos() &&
             str->length == prefix.length()))
    return FALSE;

  if (!no_error)
  {
    ErrConvString err(str->str, str->length, cs);
    my_error(ER_WRONG_STRING_LENGTH, MYF(0), err.ptr(),
             err_msg ? ER(err_msg) : "",
             max_char_length);
  }
  return TRUE;
}


bool check_ident_length(const LEX_CSTRING *ident)
{
  if (check_string_char_length(ident, 0, NAME_CHAR_LEN, system_charset_info, 1))
  {
    my_error(ER_TOO_LONG_IDENT, MYF(0), ident->str);
    return 1;
  }
  return 0;
}


/*
  Check if path does not contain mysql data home directory

  SYNOPSIS
    path_starts_from_data_home_dir()
    dir                     directory, with all symlinks resolved

  RETURN VALUES
    0	ok
    1	error ;  Given path contains data directory
*/
extern "C" {

int path_starts_from_data_home_dir(const char *path)
{
  size_t dir_len= strlen(path);
  DBUG_ENTER("path_starts_from_data_home_dir");

  if (mysql_unpacked_real_data_home_len<= dir_len)
  {
    if (dir_len > mysql_unpacked_real_data_home_len &&
        path[mysql_unpacked_real_data_home_len] != FN_LIBCHAR)
      DBUG_RETURN(0);

    if (lower_case_file_system)
    {
      if (!default_charset_info->strnncoll(path,
                                           mysql_unpacked_real_data_home_len,
                                           mysql_unpacked_real_data_home,
                                           mysql_unpacked_real_data_home_len))
      {
        DBUG_PRINT("error", ("Path is part of mysql_real_data_home"));
        DBUG_RETURN(1);
      }
    }
    else if (!memcmp(path, mysql_unpacked_real_data_home,
                     mysql_unpacked_real_data_home_len))
    {
      DBUG_PRINT("error", ("Path is part of mysql_real_data_home"));
      DBUG_RETURN(1);
    }
  }
  DBUG_RETURN(0);
}

}

/*
  Check if path does not contain mysql data home directory

  SYNOPSIS
    test_if_data_home_dir()
    dir                     directory

  RETURN VALUES
    0	ok
    1	error ;  Given path contains data directory
*/

int test_if_data_home_dir(const char *dir)
{
  char path[FN_REFLEN];
  DBUG_ENTER("test_if_data_home_dir");

  if (!dir)
    DBUG_RETURN(0);

  (void) fn_format(path, dir, "", "", MY_RETURN_REAL_PATH);
  DBUG_RETURN(path_starts_from_data_home_dir(path));
}


int error_if_data_home_dir(const char *path, const char *what)
{
  size_t dirlen;
  char   dirpath[FN_REFLEN];
  if (path)
  {
    dirname_part(dirpath, path, &dirlen);
    if (test_if_data_home_dir(dirpath))
    {
      my_error(ER_WRONG_ARGUMENTS, MYF(0), what);
      return 1;
    }
  }
  return 0;
}

/**
  Check that host name string is valid.

  @param[in] str string to be checked

  @return             Operation status
    @retval  FALSE    host name is ok
    @retval  TRUE     host name string is longer than max_length or
                      has invalid symbols
*/

bool check_host_name(LEX_CSTRING *str)
{
  const char *name= str->str;
  const char *end= str->str + str->length;
  if (check_string_byte_length(str, ER_HOSTNAME, HOSTNAME_LENGTH))
    return TRUE;

  while (name != end)
  {
    if (*name == '@')
    {
      my_printf_error(ER_UNKNOWN_ERROR, 
                      "Malformed hostname (illegal symbol: '%c')", MYF(0),
                      *name);
      return TRUE;
    }
    name++;
  }
  return FALSE;
}


extern int MYSQLparse(THD *thd); // from yy_mariadb.cc
extern int ORAparse(THD *thd);   // from yy_oracle.cc


/**
  This is a wrapper of MYSQLparse(). All the code should call parse_sql()
  instead of MYSQLparse().

  @param thd Thread context.
  @param parser_state Parser state.
  @param creation_ctx Object creation context.

  @return Error status.
    @retval FALSE on success.
    @retval TRUE on parsing error.
*/

bool parse_sql(THD *thd, Parser_state *parser_state,
               Object_creation_ctx *creation_ctx, bool do_pfs_digest)
{
  bool ret_value;
  DBUG_ENTER("parse_sql");
  DBUG_ASSERT(thd->m_parser_state == NULL);
  DBUG_ASSERT(thd->lex->m_sql_cmd == NULL);

  MYSQL_QUERY_PARSE_START(thd->query());
  /* Backup creation context. */

  Object_creation_ctx *backup_ctx= NULL;

  if (creation_ctx)
    backup_ctx= creation_ctx->set_n_backup(thd);

  /* Set parser state. */

  thd->m_parser_state= parser_state;

  parser_state->m_digest_psi= NULL;
  parser_state->m_lip.m_digest= NULL;

  if (do_pfs_digest)
  {
    /* Start Digest */
    parser_state->m_digest_psi= MYSQL_DIGEST_START(thd->m_statement_psi);

    if (parser_state->m_digest_psi != NULL)
    {
      /*
        If either:
        - the caller wants to compute a digest
        - the performance schema wants to compute a digest
        set the digest listener in the lexer.
      */
      parser_state->m_lip.m_digest= thd->m_digest;
      parser_state->m_lip.m_digest->m_digest_storage.m_charset_number= thd->charset()->number;
    }
  }

  /* Parse the query. */

  bool mysql_parse_status= thd->variables.sql_mode & MODE_ORACLE
                           ? ORAparse(thd) : MYSQLparse(thd);

  if (mysql_parse_status)
    /*
      Restore the original LEX if it was replaced when parsing
      a stored procedure. We must ensure that a parsing error
      does not leave any side effects in the THD.
    */
    LEX::cleanup_lex_after_parse_error(thd);

  DBUG_ASSERT(opt_bootstrap || mysql_parse_status ||
              thd->lex->select_stack_top == 0);
  thd->lex->current_select= thd->lex->first_select_lex();

  /*
    Check that if MYSQLparse() failed either thd->is_error() is set, or an
    internal error handler is set.

    The assert will not catch a situation where parsing fails without an
    error reported if an error handler exists. The problem is that the
    error handler might have intercepted the error, so thd->is_error() is
    not set. However, there is no way to be 100% sure here (the error
    handler might be for other errors than parsing one).
  */

  DBUG_ASSERT(!mysql_parse_status ||
              thd->is_error() ||
              thd->get_internal_handler());

  /* Reset parser state. */

  thd->m_parser_state= NULL;

  /* Restore creation context. */

  if (creation_ctx)
    creation_ctx->restore_env(thd, backup_ctx);

  /* That's it. */

  ret_value= mysql_parse_status || thd->is_fatal_error;

  if ((ret_value == 0) && (parser_state->m_digest_psi != NULL))
  {
    /*
      On parsing success, record the digest in the performance schema.
    */
    DBUG_ASSERT(do_pfs_digest);
    DBUG_ASSERT(thd->m_digest != NULL);
    MYSQL_DIGEST_END(parser_state->m_digest_psi,
                     & thd->m_digest->m_digest_storage);
  }

  MYSQL_QUERY_PARSE_DONE(ret_value);
  DBUG_RETURN(ret_value);
}

/**
  @} (end of group Runtime_Environment)
*/



/**
  Check and merge "CHARACTER SET cs [ COLLATE cl ]" clause

  @param cs character set pointer.
  @param cl collation pointer.

  Check if collation "cl" is applicable to character set "cs".

  If "cl" is NULL (e.g. when COLLATE clause is not specified),
  then simply "cs" is returned.
  
  @return Error status.
    @retval NULL, if "cl" is not applicable to "cs".
    @retval pointer to merged CHARSET_INFO on success.
*/


CHARSET_INFO*
merge_charset_and_collation(CHARSET_INFO *cs, CHARSET_INFO *cl)
{
  if (cl)
  {
    if (!my_charset_same(cs, cl))
    {
      my_error(ER_COLLATION_CHARSET_MISMATCH, MYF(0), cl->coll_name.str,
               cs->cs_name.str);
      return NULL;
    }
    return cl;
  }
  return cs;
}

/** find a collation with binary comparison rules
*/
CHARSET_INFO *find_bin_collation(CHARSET_INFO *cs)
{
  const char *csname= cs->cs_name.str;
  THD *thd= current_thd;
  myf utf8_flag= thd->get_utf8_flag();

  cs= get_charset_by_csname(csname, MY_CS_BINSORT, MYF(utf8_flag));
  if (!cs)
  {
    char tmp[65];
    strxnmov(tmp, sizeof(tmp)-1, csname, "_bin", NULL);
    my_error(ER_UNKNOWN_COLLATION, MYF(0), tmp);
  }
  return cs;
}

void LEX::mark_first_table_as_inserting()
{
  TABLE_LIST *t= first_select_lex()->table_list.first;
  DBUG_ENTER("Query_tables_list::mark_tables_with_important_flags");
  DBUG_ASSERT(sql_command_flags[sql_command] & CF_INSERTS_DATA);
  t->for_insert_data= TRUE;
  DBUG_PRINT("info", ("table_list: %p  name: %s  db: %s  command: %u",
                      t, t->table_name.str,t->db.str, sql_command));
  DBUG_VOID_RETURN;
}<|MERGE_RESOLUTION|>--- conflicted
+++ resolved
@@ -9369,11 +9369,7 @@
         tmp->awake_no_mutex(kill_signal);
         error= 0;
 #ifdef WITH_WSREP
-<<<<<<< HEAD
         }
-#endif /* WITH_WSREP */
-=======
->>>>>>> d9dd673f
       }
 #endif /* WITH_WSREP */
     }
