/* Copyright 2000-2008 MySQL AB, 2008 Sun Microsystems, Inc.

   This program is free software; you can redistribute it and/or modify
   it under the terms of the GNU General Public License as published by
   the Free Software Foundation; version 2 of the License.

   This program is distributed in the hope that it will be useful,
   but WITHOUT ANY WARRANTY; without even the implied warranty of
   MERCHANTABILITY or FITNESS FOR A PARTICULAR PURPOSE.  See the
   GNU General Public License for more details.

   You should have received a copy of the GNU General Public License
   along with this program; if not, write to the Free Software
   Foundation, Inc., 59 Temple Place, Suite 330, Boston, MA  02111-1307  USA */

#define MYSQL_LEX 1
#include "mysql_priv.h"
#include "sql_repl.h"
#include "rpl_filter.h"
#include "repl_failsafe.h"
#include <m_ctype.h>
#include <myisam.h>
#include <my_dir.h>

#include "sp_head.h"
#include "sp.h"
#include "sp_cache.h"
#include "events.h"
#include "sql_trigger.h"

/**
  @defgroup Runtime_Environment Runtime Environment
  @{
*/

/* Used in error handling only */
#define SP_TYPE_STRING(LP) \
  ((LP)->sphead->m_type == TYPE_ENUM_FUNCTION ? "FUNCTION" : "PROCEDURE")
#define SP_COM_STRING(LP) \
  ((LP)->sql_command == SQLCOM_CREATE_SPFUNCTION || \
   (LP)->sql_command == SQLCOM_ALTER_FUNCTION || \
   (LP)->sql_command == SQLCOM_SHOW_CREATE_FUNC || \
   (LP)->sql_command == SQLCOM_DROP_FUNCTION ? \
   "FUNCTION" : "PROCEDURE")

static bool execute_sqlcom_select(THD *thd, TABLE_LIST *all_tables);
static bool check_show_create_table_access(THD *thd, TABLE_LIST *table);

const char *any_db="*any*";	// Special symbol for check_access

const LEX_STRING command_name[]={
  { C_STRING_WITH_LEN("Sleep") },
  { C_STRING_WITH_LEN("Quit") },
  { C_STRING_WITH_LEN("Init DB") },
  { C_STRING_WITH_LEN("Query") },
  { C_STRING_WITH_LEN("Field List") },
  { C_STRING_WITH_LEN("Create DB") },
  { C_STRING_WITH_LEN("Drop DB") },
  { C_STRING_WITH_LEN("Refresh") },
  { C_STRING_WITH_LEN("Shutdown") },
  { C_STRING_WITH_LEN("Statistics") },
  { C_STRING_WITH_LEN("Processlist") },
  { C_STRING_WITH_LEN("Connect") },
  { C_STRING_WITH_LEN("Kill") },
  { C_STRING_WITH_LEN("Debug") },
  { C_STRING_WITH_LEN("Ping") },
  { C_STRING_WITH_LEN("Time") },
  { C_STRING_WITH_LEN("Delayed insert") },
  { C_STRING_WITH_LEN("Change user") },
  { C_STRING_WITH_LEN("Binlog Dump") },
  { C_STRING_WITH_LEN("Table Dump") },
  { C_STRING_WITH_LEN("Connect Out") },
  { C_STRING_WITH_LEN("Register Slave") },
  { C_STRING_WITH_LEN("Prepare") },
  { C_STRING_WITH_LEN("Execute") },
  { C_STRING_WITH_LEN("Long Data") },
  { C_STRING_WITH_LEN("Close stmt") },
  { C_STRING_WITH_LEN("Reset stmt") },
  { C_STRING_WITH_LEN("Set option") },
  { C_STRING_WITH_LEN("Fetch") },
  { C_STRING_WITH_LEN("Daemon") },
  { C_STRING_WITH_LEN("Error") }  // Last command number
};

const char *xa_state_names[]={
  "NON-EXISTING", "ACTIVE", "IDLE", "PREPARED", "ROLLBACK ONLY"
};

/**
  Mark a XA transaction as rollback-only if the RM unilaterally
  rolled back the transaction branch.

  @note If a rollback was requested by the RM, this function sets
        the appropriate rollback error code and transits the state
        to XA_ROLLBACK_ONLY.

  @return TRUE if transaction was rolled back or if the transaction
          state is XA_ROLLBACK_ONLY. FALSE otherwise.
*/
static bool xa_trans_rolled_back(XID_STATE *xid_state)
{
  if (xid_state->rm_error)
  {
    switch (xid_state->rm_error) {
    case ER_LOCK_WAIT_TIMEOUT:
      my_error(ER_XA_RBTIMEOUT, MYF(0));
      break;
    case ER_LOCK_DEADLOCK:
      my_error(ER_XA_RBDEADLOCK, MYF(0));
      break;
    default:
      my_error(ER_XA_RBROLLBACK, MYF(0));
    }
    xid_state->xa_state= XA_ROLLBACK_ONLY;
  }

  return (xid_state->xa_state == XA_ROLLBACK_ONLY);
}

/**
  Rollback work done on behalf of at ransaction branch.
*/
static bool xa_trans_rollback(THD *thd)
{
  bool status= test(ha_rollback(thd));

  thd->options&= ~(ulong) OPTION_BEGIN;
  thd->transaction.all.modified_non_trans_table= FALSE;
  thd->server_status&= ~SERVER_STATUS_IN_TRANS;
  xid_cache_delete(&thd->transaction.xid_state);
  thd->transaction.xid_state.xa_state= XA_NOTR;
  thd->transaction.xid_state.rm_error= 0;

  return status;
}

static void unlock_locked_tables(THD *thd)
{
  if (thd->locked_tables)
  {
    thd->lock=thd->locked_tables;
    thd->locked_tables=0;			// Will be automatically closed
    close_thread_tables(thd);			// Free tables
  }
}


bool end_active_trans(THD *thd)
{
  int error=0;
  DBUG_ENTER("end_active_trans");
  if (unlikely(thd->in_sub_stmt))
  {
    my_error(ER_COMMIT_NOT_ALLOWED_IN_SF_OR_TRG, MYF(0));
    DBUG_RETURN(1);
  }
  if (thd->transaction.xid_state.xa_state != XA_NOTR)
  {
    my_error(ER_XAER_RMFAIL, MYF(0),
             xa_state_names[thd->transaction.xid_state.xa_state]);
    DBUG_RETURN(1);
  }
  if (thd->options & (OPTION_NOT_AUTOCOMMIT | OPTION_BEGIN |
		      OPTION_TABLE_LOCK))
  {
    DBUG_PRINT("info",("options: 0x%llx", thd->options));
    /* Safety if one did "drop table" on locked tables */
    if (!thd->locked_tables)
      thd->options&= ~OPTION_TABLE_LOCK;
    thd->server_status&= ~SERVER_STATUS_IN_TRANS;
    if (ha_commit(thd))
      error=1;
  }
  thd->options&= ~(OPTION_BEGIN | OPTION_KEEP_LOG);
  thd->transaction.all.modified_non_trans_table= FALSE;
  DBUG_RETURN(error);
}


bool begin_trans(THD *thd)
{
  int error=0;
  if (unlikely(thd->in_sub_stmt))
  {
    my_error(ER_COMMIT_NOT_ALLOWED_IN_SF_OR_TRG, MYF(0));
    return 1;
  }
  if (thd->locked_tables)
  {
    thd->lock=thd->locked_tables;
    thd->locked_tables=0;			// Will be automatically closed
    close_thread_tables(thd);			// Free tables
  }
  if (end_active_trans(thd))
    error= -1;
  else
  {
    thd->options|= OPTION_BEGIN;
    thd->server_status|= SERVER_STATUS_IN_TRANS;
  }
  return error;
}

#ifdef HAVE_REPLICATION
/**
  Returns true if all tables should be ignored.
*/
inline bool all_tables_not_ok(THD *thd, TABLE_LIST *tables)
{
  return rpl_filter->is_on() && tables && !thd->spcont &&
         !rpl_filter->tables_ok(thd->db, tables);
}
#endif


static bool some_non_temp_table_to_be_updated(THD *thd, TABLE_LIST *tables)
{
  for (TABLE_LIST *table= tables; table; table= table->next_global)
  {
    DBUG_ASSERT(table->db && table->table_name);
    if (table->updating &&
        !find_temporary_table(thd, table->db, table->table_name))
      return 1;
  }
  return 0;
}


/**
  Mark all commands that somehow changes a table.

  This is used to check number of updates / hour.

  sql_command is actually set to SQLCOM_END sometimes
  so we need the +1 to include it in the array.

  See COMMAND_FLAG_xxx for different type of commands
     2  - query that returns meaningful ROW_COUNT() -
          a number of modified rows
*/

uint sql_command_flags[SQLCOM_END+1];

void init_update_queries(void)
{
  bzero((uchar*) &sql_command_flags, sizeof(sql_command_flags));

  sql_command_flags[SQLCOM_CREATE_TABLE]=   CF_CHANGES_DATA | CF_REEXECUTION_FRAGILE;
  sql_command_flags[SQLCOM_CREATE_INDEX]=   CF_CHANGES_DATA;
  sql_command_flags[SQLCOM_ALTER_TABLE]=    CF_CHANGES_DATA | CF_WRITE_LOGS_COMMAND;
  sql_command_flags[SQLCOM_TRUNCATE]=       CF_CHANGES_DATA | CF_WRITE_LOGS_COMMAND;
  sql_command_flags[SQLCOM_DROP_TABLE]=     CF_CHANGES_DATA;
  sql_command_flags[SQLCOM_LOAD]=           CF_CHANGES_DATA | CF_REEXECUTION_FRAGILE;
  sql_command_flags[SQLCOM_CREATE_DB]=      CF_CHANGES_DATA;
  sql_command_flags[SQLCOM_DROP_DB]=        CF_CHANGES_DATA;
  sql_command_flags[SQLCOM_RENAME_TABLE]=   CF_CHANGES_DATA;
  sql_command_flags[SQLCOM_BACKUP_TABLE]=   CF_CHANGES_DATA;
  sql_command_flags[SQLCOM_RESTORE_TABLE]=  CF_CHANGES_DATA;
  sql_command_flags[SQLCOM_DROP_INDEX]=     CF_CHANGES_DATA;
  sql_command_flags[SQLCOM_CREATE_VIEW]=    CF_CHANGES_DATA | CF_REEXECUTION_FRAGILE;
  sql_command_flags[SQLCOM_DROP_VIEW]=      CF_CHANGES_DATA;
  sql_command_flags[SQLCOM_CREATE_EVENT]=   CF_CHANGES_DATA;
  sql_command_flags[SQLCOM_ALTER_EVENT]=    CF_CHANGES_DATA;
  sql_command_flags[SQLCOM_DROP_EVENT]=     CF_CHANGES_DATA;

  sql_command_flags[SQLCOM_UPDATE]=	    CF_CHANGES_DATA | CF_HAS_ROW_COUNT |
                                            CF_REEXECUTION_FRAGILE;
  sql_command_flags[SQLCOM_UPDATE_MULTI]=   CF_CHANGES_DATA | CF_HAS_ROW_COUNT |
                                            CF_REEXECUTION_FRAGILE;
  sql_command_flags[SQLCOM_INSERT]=	    CF_CHANGES_DATA | CF_HAS_ROW_COUNT |
                                            CF_REEXECUTION_FRAGILE;
  sql_command_flags[SQLCOM_INSERT_SELECT]=  CF_CHANGES_DATA | CF_HAS_ROW_COUNT |
                                            CF_REEXECUTION_FRAGILE;
  sql_command_flags[SQLCOM_DELETE]=         CF_CHANGES_DATA | CF_HAS_ROW_COUNT |
                                            CF_REEXECUTION_FRAGILE;
  sql_command_flags[SQLCOM_DELETE_MULTI]=   CF_CHANGES_DATA | CF_HAS_ROW_COUNT |
                                            CF_REEXECUTION_FRAGILE;
  sql_command_flags[SQLCOM_REPLACE]=        CF_CHANGES_DATA | CF_HAS_ROW_COUNT |
                                            CF_REEXECUTION_FRAGILE;
  sql_command_flags[SQLCOM_REPLACE_SELECT]= CF_CHANGES_DATA | CF_HAS_ROW_COUNT |
                                            CF_REEXECUTION_FRAGILE;
  sql_command_flags[SQLCOM_SELECT]=         CF_REEXECUTION_FRAGILE;
  sql_command_flags[SQLCOM_SET_OPTION]=     CF_REEXECUTION_FRAGILE;
  sql_command_flags[SQLCOM_DO]=             CF_REEXECUTION_FRAGILE;

  sql_command_flags[SQLCOM_SHOW_STATUS_PROC]= CF_STATUS_COMMAND | CF_REEXECUTION_FRAGILE;
  sql_command_flags[SQLCOM_SHOW_STATUS]=      CF_STATUS_COMMAND | CF_REEXECUTION_FRAGILE;
  sql_command_flags[SQLCOM_SHOW_DATABASES]=   CF_STATUS_COMMAND | CF_REEXECUTION_FRAGILE;
  sql_command_flags[SQLCOM_SHOW_TRIGGERS]=    CF_STATUS_COMMAND | CF_REEXECUTION_FRAGILE;
  sql_command_flags[SQLCOM_SHOW_EVENTS]=      CF_STATUS_COMMAND | CF_REEXECUTION_FRAGILE;
  sql_command_flags[SQLCOM_SHOW_OPEN_TABLES]= CF_STATUS_COMMAND | CF_REEXECUTION_FRAGILE;
  sql_command_flags[SQLCOM_SHOW_PLUGINS]=     CF_STATUS_COMMAND;
  sql_command_flags[SQLCOM_SHOW_FIELDS]=      CF_STATUS_COMMAND | CF_REEXECUTION_FRAGILE;
  sql_command_flags[SQLCOM_SHOW_KEYS]=        CF_STATUS_COMMAND | CF_REEXECUTION_FRAGILE;
  sql_command_flags[SQLCOM_SHOW_VARIABLES]=   CF_STATUS_COMMAND | CF_REEXECUTION_FRAGILE;
  sql_command_flags[SQLCOM_SHOW_CHARSETS]=    CF_STATUS_COMMAND | CF_REEXECUTION_FRAGILE;
  sql_command_flags[SQLCOM_SHOW_COLLATIONS]=  CF_STATUS_COMMAND | CF_REEXECUTION_FRAGILE;
  sql_command_flags[SQLCOM_SHOW_NEW_MASTER]= CF_STATUS_COMMAND;
  sql_command_flags[SQLCOM_SHOW_BINLOGS]= CF_STATUS_COMMAND;
  sql_command_flags[SQLCOM_SHOW_SLAVE_HOSTS]= CF_STATUS_COMMAND;
  sql_command_flags[SQLCOM_SHOW_BINLOG_EVENTS]= CF_STATUS_COMMAND;
  sql_command_flags[SQLCOM_SHOW_COLUMN_TYPES]= CF_STATUS_COMMAND;
  sql_command_flags[SQLCOM_SHOW_STORAGE_ENGINES]= CF_STATUS_COMMAND;
  sql_command_flags[SQLCOM_SHOW_AUTHORS]= CF_STATUS_COMMAND;
  sql_command_flags[SQLCOM_SHOW_CONTRIBUTORS]= CF_STATUS_COMMAND;
  sql_command_flags[SQLCOM_SHOW_PRIVILEGES]= CF_STATUS_COMMAND;
  sql_command_flags[SQLCOM_SHOW_WARNS]= CF_STATUS_COMMAND;
  sql_command_flags[SQLCOM_SHOW_ERRORS]= CF_STATUS_COMMAND;
  sql_command_flags[SQLCOM_SHOW_ENGINE_STATUS]= CF_STATUS_COMMAND;
  sql_command_flags[SQLCOM_SHOW_ENGINE_MUTEX]= CF_STATUS_COMMAND;
  sql_command_flags[SQLCOM_SHOW_ENGINE_LOGS]= CF_STATUS_COMMAND;
  sql_command_flags[SQLCOM_SHOW_PROCESSLIST]= CF_STATUS_COMMAND;
  sql_command_flags[SQLCOM_SHOW_GRANTS]=  CF_STATUS_COMMAND;
  sql_command_flags[SQLCOM_SHOW_CREATE_DB]=  CF_STATUS_COMMAND;
  sql_command_flags[SQLCOM_SHOW_CREATE]=  CF_STATUS_COMMAND;
  sql_command_flags[SQLCOM_SHOW_MASTER_STAT]=  CF_STATUS_COMMAND;
  sql_command_flags[SQLCOM_SHOW_SLAVE_STAT]=  CF_STATUS_COMMAND;
  sql_command_flags[SQLCOM_SHOW_CREATE_PROC]=  CF_STATUS_COMMAND;
  sql_command_flags[SQLCOM_SHOW_CREATE_FUNC]=  CF_STATUS_COMMAND;
  sql_command_flags[SQLCOM_SHOW_CREATE_TRIGGER]=  CF_STATUS_COMMAND;
  sql_command_flags[SQLCOM_SHOW_STATUS_FUNC]=  CF_STATUS_COMMAND | CF_REEXECUTION_FRAGILE;
  sql_command_flags[SQLCOM_SHOW_PROC_CODE]=  CF_STATUS_COMMAND;
  sql_command_flags[SQLCOM_SHOW_FUNC_CODE]=  CF_STATUS_COMMAND;
  sql_command_flags[SQLCOM_SHOW_CREATE_EVENT]=  CF_STATUS_COMMAND;
  sql_command_flags[SQLCOM_SHOW_PROFILES]= CF_STATUS_COMMAND;
  sql_command_flags[SQLCOM_SHOW_PROFILE]= CF_STATUS_COMMAND;

   sql_command_flags[SQLCOM_SHOW_TABLES]=       (CF_STATUS_COMMAND |
                                                 CF_SHOW_TABLE_COMMAND |
                                                 CF_REEXECUTION_FRAGILE);
  sql_command_flags[SQLCOM_SHOW_TABLE_STATUS]= (CF_STATUS_COMMAND |
                                                CF_SHOW_TABLE_COMMAND |
                                                CF_REEXECUTION_FRAGILE);

  /*
    The following is used to preserver CF_ROW_COUNT during the
    a CALL or EXECUTE statement, so the value generated by the
    last called (or executed) statement is preserved.
    See mysql_execute_command() for how CF_ROW_COUNT is used.
  */
  sql_command_flags[SQLCOM_CALL]= 		CF_HAS_ROW_COUNT | CF_REEXECUTION_FRAGILE;
  sql_command_flags[SQLCOM_EXECUTE]= 		CF_HAS_ROW_COUNT;

  /*
    The following admin table operations are allowed
    on log tables.
  */
  sql_command_flags[SQLCOM_REPAIR]=           CF_WRITE_LOGS_COMMAND;
  sql_command_flags[SQLCOM_OPTIMIZE]=         CF_WRITE_LOGS_COMMAND;
  sql_command_flags[SQLCOM_ANALYZE]=          CF_WRITE_LOGS_COMMAND;
}


bool is_update_query(enum enum_sql_command command)
{
  DBUG_ASSERT(command >= 0 && command <= SQLCOM_END);
  return (sql_command_flags[command] & CF_CHANGES_DATA) != 0;
}

/**
  Check if a sql command is allowed to write to log tables.
  @param command The SQL command
  @return true if writing is allowed
*/
bool is_log_table_write_query(enum enum_sql_command command)
{
  DBUG_ASSERT(command >= 0 && command <= SQLCOM_END);
  return (sql_command_flags[command] & CF_WRITE_LOGS_COMMAND) != 0;
}

void execute_init_command(THD *thd, sys_var_str *init_command_var,
			  rw_lock_t *var_mutex)
{
  Vio* save_vio;
  ulong save_client_capabilities;

#if defined(ENABLED_PROFILING) && defined(COMMUNITY_SERVER)
  thd->profiling.start_new_query();
  thd->profiling.set_query_source(init_command_var->value,
                                  init_command_var->value_length);
#endif

  thd_proc_info(thd, "Execution of init_command");
  /*
    We need to lock init_command_var because
    during execution of init_command_var query
    values of init_command_var can't be changed
  */
  rw_rdlock(var_mutex);
<<<<<<< HEAD
=======
  thd->set_query(init_command_var->value, init_command_var->value_length);
>>>>>>> 065732ee
  save_client_capabilities= thd->client_capabilities;
  thd->client_capabilities|= CLIENT_MULTI_QUERIES;
  /*
    We don't need return result of execution to client side.
    To forbid this we should set thd->net.vio to 0.
  */
  save_vio= thd->net.vio;
  thd->net.vio= 0;
  dispatch_command(COM_QUERY, thd,
                   init_command_var->value,
                   init_command_var->value_length);
  rw_unlock(var_mutex);
  thd->client_capabilities= save_client_capabilities;
  thd->net.vio= save_vio;

#if defined(ENABLED_PROFILING) && defined(COMMUNITY_SERVER)
  thd->profiling.finish_current_query();
#endif
}


/**
  Execute commands from bootstrap_file.

  Used when creating the initial grant tables.
*/

pthread_handler_t handle_bootstrap(void *arg)
{
  THD *thd=(THD*) arg;
  FILE *file=bootstrap_file;
  char *buff;
  const char* found_semicolon= NULL;

  /* The following must be called before DBUG_ENTER */
  thd->thread_stack= (char*) &thd;
  if (my_thread_init() || thd->store_globals())
  {
#ifndef EMBEDDED_LIBRARY
    close_connection(thd, ER_OUT_OF_RESOURCES, 1);
#endif
    thd->fatal_error();
    goto end;
  }
  DBUG_ENTER("handle_bootstrap");

#ifndef EMBEDDED_LIBRARY
  pthread_detach_this_thread();
  thd->thread_stack= (char*) &thd;
#endif /* EMBEDDED_LIBRARY */

  if (thd->variables.max_join_size == HA_POS_ERROR)
    thd->options |= OPTION_BIG_SELECTS;

  thd_proc_info(thd, 0);
  thd->version=refresh_version;
  thd->security_ctx->priv_user=
    thd->security_ctx->user= (char*) my_strdup("boot", MYF(MY_WME));
  thd->security_ctx->priv_host[0]=0;
  /*
    Make the "client" handle multiple results. This is necessary
    to enable stored procedures with SELECTs and Dynamic SQL
    in init-file.
  */
  thd->client_capabilities|= CLIENT_MULTI_RESULTS;

  buff= (char*) thd->net.buff;
  thd->init_for_queries();
  while (fgets(buff, thd->net.max_packet, file))
  {
<<<<<<< HEAD
    /* strlen() can't be deleted because fgets() doesn't return length */
    ulong length= (ulong) strlen(buff);
    while (buff[length-1] != '\n' && !feof(file))
    {
      /*
        We got only a part of the current string. Will try to increase
        net buffer then read the rest of the current string.
      */
      /* purecov: begin tested */
      if (net_realloc(&(thd->net), 2 * thd->net.max_packet))
      {
        net_end_statement(thd);
        bootstrap_error= 1;
        break;
      }
      buff= (char*) thd->net.buff;
      fgets(buff + length, thd->net.max_packet - length, file);
      length+= (ulong) strlen(buff + length);
      /* purecov: end */
    }
    if (bootstrap_error)
      break;                                    /* purecov: inspected */
=======
    char *query;
   ulong length= (ulong) strlen(buff);
   while (buff[length-1] != '\n' && !feof(file))
   {
     /*
       We got only a part of the current string. Will try to increase
       net buffer then read the rest of the current string.
     */
     if (net_realloc(&(thd->net), 2 * thd->net.max_packet))
     {
       net_send_error(thd, ER_NET_PACKET_TOO_LARGE, NullS);
       thd->fatal_error();
       break;
     }
     buff= (char*) thd->net.buff;
     fgets(buff + length, thd->net.max_packet - length, file);
     length+= (ulong) strlen(buff + length);
   }
   if (thd->is_fatal_error)
     break;
>>>>>>> 065732ee

    while (length && (my_isspace(thd->charset(), buff[length-1]) ||
                      buff[length-1] == ';'))
      length--;
    buff[length]=0;
<<<<<<< HEAD

    /* Skip lines starting with delimiter */
    if (strncmp(buff, STRING_WITH_LEN("delimiter")) == 0)
      continue;

    thd->query_length=length;
    thd->query= (char*) thd->memdup_w_gap(buff, length+1, 
                                          thd->db_length+1+
                                          QUERY_CACHE_FLAGS_SIZE);
    thd->query[length] = '\0';
=======
    query= thd->memdup_w_gap(buff, length + 1,
                             thd->db_length + 1 + QUERY_CACHE_FLAGS_SIZE);
    thd->set_query(query, length);
>>>>>>> 065732ee
    DBUG_PRINT("query",("%-.4096s",thd->query));
#if defined(ENABLED_PROFILING) && defined(COMMUNITY_SERVER)
    thd->profiling.start_new_query();
    thd->profiling.set_query_source(thd->query, length);
#endif

    /*
      We don't need to obtain LOCK_thread_count here because in bootstrap
      mode we have only one thread.
    */
    thd->query_id=next_query_id();
    thd->set_time();
    mysql_parse(thd, thd->query, length, & found_semicolon);
    close_thread_tables(thd);			// Free tables

    bootstrap_error= thd->is_error();
    net_end_statement(thd);

#if defined(ENABLED_PROFILING) && defined(COMMUNITY_SERVER)
    thd->profiling.finish_current_query();
#endif

    if (bootstrap_error)
      break;

    free_root(thd->mem_root,MYF(MY_KEEP_PREALLOC));
#ifdef USING_TRANSACTIONS
    free_root(&thd->transaction.mem_root,MYF(MY_KEEP_PREALLOC));
#endif
  }

end:
  net_end(&thd->net);
  thd->cleanup();
  delete thd;

#ifndef EMBEDDED_LIBRARY
  (void) pthread_mutex_lock(&LOCK_thread_count);
  thread_count--;
  (void) pthread_mutex_unlock(&LOCK_thread_count);
  (void) pthread_cond_broadcast(&COND_thread_count);
  my_thread_end();
  pthread_exit(0);
#endif
  DBUG_RETURN(0);
}


/**
  @brief Check access privs for a MERGE table and fix children lock types.

  @param[in]        thd         thread handle
  @param[in]        db          database name
  @param[in,out]    table_list  list of child tables (merge_list)
                                lock_type and optionally db set per table

  @return           status
    @retval         0           OK
    @retval         != 0        Error

  @detail
    This function is used for write access to MERGE tables only
    (CREATE TABLE, ALTER TABLE ... UNION=(...)). Set TL_WRITE for
    every child. Set 'db' for every child if not present.
*/
#ifndef NO_EMBEDDED_ACCESS_CHECKS
static bool check_merge_table_access(THD *thd, char *db,
                                     TABLE_LIST *table_list)
{
  int error= 0;

  if (table_list)
  {
    /* Check that all tables use the current database */
    TABLE_LIST *tlist;

    for (tlist= table_list; tlist; tlist= tlist->next_local)
    {
      if (!tlist->db || !tlist->db[0])
        tlist->db= db; /* purecov: inspected */
    }
    error= check_table_access(thd, SELECT_ACL | UPDATE_ACL | DELETE_ACL,
                              table_list, UINT_MAX, FALSE);
  }
  return error;
}
#endif

/* This works because items are allocated with sql_alloc() */

void free_items(Item *item)
{
  Item *next;
  DBUG_ENTER("free_items");
  for (; item ; item=next)
  {
    next=item->next;
    item->delete_self();
  }
  DBUG_VOID_RETURN;
}

/* This works because items are allocated with sql_alloc() */

void cleanup_items(Item *item)
{
  DBUG_ENTER("cleanup_items");  
  for (; item ; item=item->next)
    item->cleanup();
  DBUG_VOID_RETURN;
}

/**
  Handle COM_TABLE_DUMP command.

  @param thd           thread handle
  @param db            database name or an empty string. If empty,
                       the current database of the connection is used
  @param tbl_name      name of the table to dump

  @note
    This function is written to handle one specific command only.

  @retval
    0               success
  @retval
    1               error, the error message is set in THD
*/

static
int mysql_table_dump(THD *thd, LEX_STRING *db, char *tbl_name)
{
  TABLE* table;
  TABLE_LIST* table_list;
  int error = 0;
  DBUG_ENTER("mysql_table_dump");
  if (db->length == 0)
  {
    db->str= thd->db;            /* purecov: inspected */
    db->length= thd->db_length;  /* purecov: inspected */
  }
  if (!(table_list = (TABLE_LIST*) thd->calloc(sizeof(TABLE_LIST))))
    DBUG_RETURN(1); // out of memory
  table_list->db= db->str;
  table_list->table_name= table_list->alias= tbl_name;
  table_list->lock_type= TL_READ_NO_INSERT;
  table_list->prev_global= &table_list;	// can be removed after merge with 4.1

  if (check_db_name(db))
  {
    /* purecov: begin inspected */
    my_error(ER_WRONG_DB_NAME ,MYF(0), db->str ? db->str : "NULL");
    goto err;
    /* purecov: end */
  }
  if (lower_case_table_names)
    my_casedn_str(files_charset_info, tbl_name);

  if (!(table=open_ltable(thd, table_list, TL_READ_NO_INSERT, 0)))
    DBUG_RETURN(1);

  if (check_one_table_access(thd, SELECT_ACL, table_list))
    goto err;
  thd->free_list = 0;
  thd->set_query(tbl_name, (uint) strlen(tbl_name));
  if ((error = mysqld_dump_create_info(thd, table_list, -1)))
  {
    my_error(ER_GET_ERRNO, MYF(0), my_errno);
    goto err;
  }
  net_flush(&thd->net);
  if ((error= table->file->dump(thd,-1)))
    my_error(ER_GET_ERRNO, MYF(0), error);

err:
  DBUG_RETURN(error);
}

/**
  Ends the current transaction and (maybe) begin the next.

  @param thd            Current thread
  @param completion     Completion type

  @retval
    0   OK
*/

int end_trans(THD *thd, enum enum_mysql_completiontype completion)
{
  bool do_release= 0;
  int res= 0;
  DBUG_ENTER("end_trans");

  if (unlikely(thd->in_sub_stmt))
  {
    my_error(ER_COMMIT_NOT_ALLOWED_IN_SF_OR_TRG, MYF(0));
    DBUG_RETURN(1);
  }
  if (thd->transaction.xid_state.xa_state != XA_NOTR)
  {
    my_error(ER_XAER_RMFAIL, MYF(0),
             xa_state_names[thd->transaction.xid_state.xa_state]);
    DBUG_RETURN(1);
  }
  switch (completion) {
  case COMMIT:
    /*
     We don't use end_active_trans() here to ensure that this works
     even if there is a problem with the OPTION_AUTO_COMMIT flag
     (Which of course should never happen...)
    */
    thd->server_status&= ~SERVER_STATUS_IN_TRANS;
    res= ha_commit(thd);
    thd->options&= ~(OPTION_BEGIN | OPTION_KEEP_LOG);
    thd->transaction.all.modified_non_trans_table= FALSE;
    break;
  case COMMIT_RELEASE:
    do_release= 1; /* fall through */
  case COMMIT_AND_CHAIN:
    res= end_active_trans(thd);
    if (!res && completion == COMMIT_AND_CHAIN)
      res= begin_trans(thd);
    break;
  case ROLLBACK_RELEASE:
    do_release= 1; /* fall through */
  case ROLLBACK:
  case ROLLBACK_AND_CHAIN:
  {
    thd->server_status&= ~SERVER_STATUS_IN_TRANS;
    if (ha_rollback(thd))
      res= -1;
    thd->options&= ~(OPTION_BEGIN | OPTION_KEEP_LOG);
    thd->transaction.all.modified_non_trans_table= FALSE;
    if (!res && (completion == ROLLBACK_AND_CHAIN))
      res= begin_trans(thd);
    break;
  }
  default:
    res= -1;
    my_error(ER_UNKNOWN_COM_ERROR, MYF(0));
    DBUG_RETURN(-1);
  }

  if (res < 0)
    my_error(thd->killed_errno(), MYF(0));
  else if ((res == 0) && do_release)
    thd->killed= THD::KILL_CONNECTION;

  DBUG_RETURN(res);
}

#ifndef EMBEDDED_LIBRARY

/**
  Read one command from connection and execute it (query or simple command).
  This function is called in loop from thread function.

  For profiling to work, it must never be called recursively.

  @retval
    0  success
  @retval
    1  request of thread shutdown (see dispatch_command() description)
*/

bool do_command(THD *thd)
{
  bool return_value;
  char *packet= 0;
  ulong packet_length;
  NET *net= &thd->net;
  enum enum_server_command command;
  DBUG_ENTER("do_command");

  /*
    indicator of uninitialized lex => normal flow of errors handling
    (see my_message_sql)
  */
  thd->lex->current_select= 0;

  /*
    This thread will do a blocking read from the client which
    will be interrupted when the next command is received from
    the client, the connection is closed or "net_wait_timeout"
    number of seconds has passed
  */
  my_net_set_read_timeout(net, thd->variables.net_wait_timeout);

  /*
    XXX: this code is here only to clear possible errors of init_connect. 
    Consider moving to init_connect() instead.
  */
  thd->clear_error();				// Clear error message
  thd->main_da.reset_diagnostics_area();

  net_new_transaction(net);

  packet_length= my_net_read(net);
#if defined(ENABLED_PROFILING) && defined(COMMUNITY_SERVER)
  thd->profiling.start_new_query();
#endif
  if (packet_length == packet_error)
  {
    DBUG_PRINT("info",("Got error %d reading command from socket %s",
		       net->error,
		       vio_description(net->vio)));

    /* Check if we can continue without closing the connection */

    /* The error must be set. */
    DBUG_ASSERT(thd->is_error());
    net_end_statement(thd);

    if (net->error != 3)
    {
      return_value= TRUE;                       // We have to close it.
      goto out;
    }

    net->error= 0;
    return_value= FALSE;
    goto out;
  }

  packet= (char*) net->read_pos;
  /*
    'packet_length' contains length of data, as it was stored in packet
    header. In case of malformed header, my_net_read returns zero.
    If packet_length is not zero, my_net_read ensures that the returned
    number of bytes was actually read from network.
    There is also an extra safety measure in my_net_read:
    it sets packet[packet_length]= 0, but only for non-zero packets.
  */
  if (packet_length == 0)                       /* safety */
  {
    /* Initialize with COM_SLEEP packet */
    packet[0]= (uchar) COM_SLEEP;
    packet_length= 1;
  }
  /* Do not rely on my_net_read, extra safety against programming errors. */
  packet[packet_length]= '\0';                  /* safety */

  command= (enum enum_server_command) (uchar) packet[0];

  if (command >= COM_END)
    command= COM_END;				// Wrong command

  DBUG_PRINT("info",("Command on %s = %d (%s)",
                     vio_description(net->vio), command,
                     command_name[command].str));

  /* Restore read timeout value */
  my_net_set_read_timeout(net, thd->variables.net_read_timeout);

  DBUG_ASSERT(packet_length);
  return_value= dispatch_command(command, thd, packet+1, (uint) (packet_length-1));

out:
#if defined(ENABLED_PROFILING) && defined(COMMUNITY_SERVER)
  thd->profiling.finish_current_query();
#endif
  DBUG_RETURN(return_value);
}
#endif  /* EMBEDDED_LIBRARY */

/**
  @brief Determine if an attempt to update a non-temporary table while the
    read-only option was enabled has been made.

  This is a helper function to mysql_execute_command.

  @note SQLCOM_MULTI_UPDATE is an exception and delt with elsewhere.

  @see mysql_execute_command
  @returns Status code
    @retval TRUE The statement should be denied.
    @retval FALSE The statement isn't updating any relevant tables.
*/

static my_bool deny_updates_if_read_only_option(THD *thd,
                                                TABLE_LIST *all_tables)
{
  DBUG_ENTER("deny_updates_if_read_only_option");

  if (!opt_readonly)
    DBUG_RETURN(FALSE);

  LEX *lex= thd->lex;

  const my_bool user_is_super=
    ((ulong)(thd->security_ctx->master_access & SUPER_ACL) ==
     (ulong)SUPER_ACL);

  if (user_is_super)
    DBUG_RETURN(FALSE);

  if (!(sql_command_flags[lex->sql_command] & CF_CHANGES_DATA))
    DBUG_RETURN(FALSE);

  /* Multi update is an exception and is dealt with later. */
  if (lex->sql_command == SQLCOM_UPDATE_MULTI)
    DBUG_RETURN(FALSE);

  const my_bool create_temp_tables= 
    (lex->sql_command == SQLCOM_CREATE_TABLE) &&
    (lex->create_info.options & HA_LEX_CREATE_TMP_TABLE);

  const my_bool drop_temp_tables= 
    (lex->sql_command == SQLCOM_DROP_TABLE) &&
    lex->drop_temporary;

  const my_bool update_real_tables=
    some_non_temp_table_to_be_updated(thd, all_tables) &&
    !(create_temp_tables || drop_temp_tables);


  const my_bool create_or_drop_databases=
    (lex->sql_command == SQLCOM_CREATE_DB) ||
    (lex->sql_command == SQLCOM_DROP_DB);

  if (update_real_tables || create_or_drop_databases)
  {
      /*
        An attempt was made to modify one or more non-temporary tables.
      */
      DBUG_RETURN(TRUE);
  }


  /* Assuming that only temporary tables are modified. */
  DBUG_RETURN(FALSE);
}

/**
  Perform one connection-level (COM_XXXX) command.

  @param command         type of command to perform
  @param thd             connection handle
  @param packet          data for the command, packet is always null-terminated
  @param packet_length   length of packet + 1 (to show that data is
                         null-terminated) except for COM_SLEEP, where it
                         can be zero.

  @todo
    set thd->lex->sql_command to SQLCOM_END here.
  @todo
    The following has to be changed to an 8 byte integer

  @retval
    0   ok
  @retval
    1   request of thread shutdown, i. e. if command is
        COM_QUIT/COM_SHUTDOWN
*/
bool dispatch_command(enum enum_server_command command, THD *thd,
		      char* packet, uint packet_length)
{
  NET *net= &thd->net;
  bool error= 0;
  DBUG_ENTER("dispatch_command");
  DBUG_PRINT("info",("packet: '%*.s'; command: %d", packet_length, packet, command));

  thd->command=command;
  /*
    Commands which always take a long time are logged into
    the slow log only if opt_log_slow_admin_statements is set.
  */
  thd->enable_slow_log= TRUE;
  thd->lex->sql_command= SQLCOM_END; /* to avoid confusing VIEW detectors */
  thd->set_time();
  VOID(pthread_mutex_lock(&LOCK_thread_count));
  thd->query_id= global_query_id;

  switch( command ) {
  /* Ignore these statements. */
  case COM_STATISTICS:
  case COM_PING:
    break;
  /* Only increase id on these statements but don't count them. */
  case COM_STMT_PREPARE: 
  case COM_STMT_CLOSE:
  case COM_STMT_RESET:
    next_query_id();
    break;
  /* Increase id and count all other statements. */
  default:
    statistic_increment(thd->status_var.questions, &LOCK_status);
    next_query_id();
  }

  thread_running++;
  /* TODO: set thd->lex->sql_command to SQLCOM_END here */
  VOID(pthread_mutex_unlock(&LOCK_thread_count));

  /**
    Clear the set of flags that are expected to be cleared at the
    beginning of each command.
  */
  thd->server_status&= ~SERVER_STATUS_CLEAR_SET;
  switch (command) {
  case COM_INIT_DB:
  {
    LEX_STRING tmp;
    status_var_increment(thd->status_var.com_stat[SQLCOM_CHANGE_DB]);
    thd->convert_string(&tmp, system_charset_info,
			packet, packet_length, thd->charset());
    if (!mysql_change_db(thd, &tmp, FALSE))
    {
      general_log_write(thd, command, thd->db, thd->db_length);
      my_ok(thd);
    }
    break;
  }
#ifdef HAVE_REPLICATION
  case COM_REGISTER_SLAVE:
  {
    if (!register_slave(thd, (uchar*)packet, packet_length))
      my_ok(thd);
    break;
  }
#endif
  case COM_TABLE_DUMP:
  {
    char *tbl_name;
    LEX_STRING db;
    /* Safe because there is always a trailing \0 at the end of the packet */
    uint db_len= *(uchar*) packet;
    if (db_len + 1 > packet_length || db_len > NAME_LEN)
    {
      my_message(ER_UNKNOWN_COM_ERROR, ER(ER_UNKNOWN_COM_ERROR), MYF(0));
      break;
    }
    /* Safe because there is always a trailing \0 at the end of the packet */
    uint tbl_len= *(uchar*) (packet + db_len + 1);
    if (db_len + tbl_len + 2 > packet_length || tbl_len > NAME_LEN)
    {
      my_message(ER_UNKNOWN_COM_ERROR, ER(ER_UNKNOWN_COM_ERROR), MYF(0));
      break;
    }

    status_var_increment(thd->status_var.com_other);
    thd->enable_slow_log= opt_log_slow_admin_statements;
    db.str= (char*) thd->alloc(db_len + tbl_len + 2);
    if (!db.str)
    {
      my_message(ER_OUT_OF_RESOURCES, ER(ER_OUT_OF_RESOURCES), MYF(0));
      break;
    }
    db.length= db_len;
    tbl_name= strmake(db.str, packet + 1, db_len)+1;
    strmake(tbl_name, packet + db_len + 2, tbl_len);
    if (mysql_table_dump(thd, &db, tbl_name) == 0)
      thd->main_da.disable_status();
    break;
  }
  case COM_CHANGE_USER:
  {
    status_var_increment(thd->status_var.com_other);
    char *user= (char*) packet, *packet_end= packet + packet_length;
    /* Safe because there is always a trailing \0 at the end of the packet */
    char *passwd= strend(user)+1;

    thd->change_user();
    thd->clear_error();                         // if errors from rollback

    /*
      Old clients send null-terminated string ('\0' for empty string) for
      password.  New clients send the size (1 byte) + string (not null
      terminated, so also '\0' for empty string).

      Cast *passwd to an unsigned char, so that it doesn't extend the sign
      for *passwd > 127 and become 2**32-127 after casting to uint.
    */
    char db_buff[NAME_LEN+1];                 // buffer to store db in utf8
    char *db= passwd;
    char *save_db;
    /*
      If there is no password supplied, the packet must contain '\0',
      in any type of handshake (4.1 or pre-4.1).
     */
    if (passwd >= packet_end)
    {
      my_message(ER_UNKNOWN_COM_ERROR, ER(ER_UNKNOWN_COM_ERROR), MYF(0));
      break;
    }
    uint passwd_len= (thd->client_capabilities & CLIENT_SECURE_CONNECTION ?
                      (uchar)(*passwd++) : strlen(passwd));
    uint dummy_errors, save_db_length, db_length;
    int res;
    Security_context save_security_ctx= *thd->security_ctx;
    USER_CONN *save_user_connect;

    db+= passwd_len + 1;
    /*
      Database name is always NUL-terminated, so in case of empty database
      the packet must contain at least the trailing '\0'.
    */
    if (db >= packet_end)
    {
      my_message(ER_UNKNOWN_COM_ERROR, ER(ER_UNKNOWN_COM_ERROR), MYF(0));
      break;
    }
    db_length= strlen(db);

    char *ptr= db + db_length + 1;
    uint cs_number= 0;

    if (ptr < packet_end)
    {
      if (ptr + 2 > packet_end)
      {
        my_message(ER_UNKNOWN_COM_ERROR, ER(ER_UNKNOWN_COM_ERROR), MYF(0));
        break;
      }

      cs_number= uint2korr(ptr);
    }

    /* Convert database name to utf8 */
    db_buff[copy_and_convert(db_buff, sizeof(db_buff)-1,
                             system_charset_info, db, db_length,
                             thd->charset(), &dummy_errors)]= 0;
    db= db_buff;

    /* Save user and privileges */
    save_db_length= thd->db_length;
    save_db= thd->db;
    save_user_connect= thd->user_connect;

    if (!(thd->security_ctx->user= my_strdup(user, MYF(0))))
    {
      thd->security_ctx->user= save_security_ctx.user;
      my_message(ER_OUT_OF_RESOURCES, ER(ER_OUT_OF_RESOURCES), MYF(0));
      break;
    }

    /* Clear variables that are allocated */
    thd->user_connect= 0;
    thd->security_ctx->priv_user= thd->security_ctx->user;
    res= check_user(thd, COM_CHANGE_USER, passwd, passwd_len, db, FALSE);

    if (res)
    {
      x_free(thd->security_ctx->user);
      *thd->security_ctx= save_security_ctx;
      thd->user_connect= save_user_connect;
      thd->db= save_db;
      thd->db_length= save_db_length;
    }
    else
    {
#ifndef NO_EMBEDDED_ACCESS_CHECKS
      /* we've authenticated new user */
      if (save_user_connect)
	decrease_user_connections(save_user_connect);
#endif /* NO_EMBEDDED_ACCESS_CHECKS */
      x_free(save_db);
      x_free(save_security_ctx.user);

      if (cs_number)
      {
        thd_init_client_charset(thd, cs_number);
        thd->update_charset();
      }
    }
    break;
  }
  case COM_STMT_EXECUTE:
  {
    mysqld_stmt_execute(thd, packet, packet_length);
    break;
  }
  case COM_STMT_FETCH:
  {
    mysqld_stmt_fetch(thd, packet, packet_length);
    break;
  }
  case COM_STMT_SEND_LONG_DATA:
  {
    mysql_stmt_get_longdata(thd, packet, packet_length);
    break;
  }
  case COM_STMT_PREPARE:
  {
    mysqld_stmt_prepare(thd, packet, packet_length);
    break;
  }
  case COM_STMT_CLOSE:
  {
    mysqld_stmt_close(thd, packet);
    break;
  }
  case COM_STMT_RESET:
  {
    mysqld_stmt_reset(thd, packet);
    break;
  }
  case COM_QUERY:
  {
    if (alloc_query(thd, packet, packet_length))
      break;					// fatal error is set
    char *packet_end= thd->query + thd->query_length;
    /* 'b' stands for 'buffer' parameter', special for 'my_snprintf' */
    const char* end_of_stmt= NULL;

    general_log_write(thd, command, thd->query, thd->query_length);
    DBUG_PRINT("query",("%-.4096s",thd->query));
#if defined(ENABLED_PROFILING) && defined(COMMUNITY_SERVER)
    thd->profiling.set_query_source(thd->query, thd->query_length);
#endif

    if (!(specialflag & SPECIAL_NO_PRIOR))
      my_pthread_setprio(pthread_self(),QUERY_PRIOR);

    mysql_parse(thd, thd->query, thd->query_length, &end_of_stmt);

    while (!thd->killed && (end_of_stmt != NULL) && ! thd->is_error())
    {
      char *beginning_of_next_stmt= (char*) end_of_stmt;

      net_end_statement(thd);
      query_cache_end_of_result(thd);
      /*
        Multiple queries exits, execute them individually
      */
      close_thread_tables(thd);
      ulong length= (ulong)(packet_end - beginning_of_next_stmt);

      log_slow_statement(thd);

      /* Remove garbage at start of query */
      while (length > 0 && my_isspace(thd->charset(), *beginning_of_next_stmt))
      {
        beginning_of_next_stmt++;
        length--;
      }

#if defined(ENABLED_PROFILING) && defined(COMMUNITY_SERVER)
      thd->profiling.finish_current_query();
      thd->profiling.start_new_query("continuing");
      thd->profiling.set_query_source(beginning_of_next_stmt, length);
#endif

      thd->set_query(next_packet, length);
      VOID(pthread_mutex_lock(&LOCK_thread_count));
<<<<<<< HEAD
      thd->query_length= length;
      thd->query= beginning_of_next_stmt;
=======
>>>>>>> 065732ee
      /*
        Count each statement from the client.
      */
      statistic_increment(thd->status_var.questions, &LOCK_status);
      thd->query_id= next_query_id();
      thd->set_time(); /* Reset the query start time. */
      /* TODO: set thd->lex->sql_command to SQLCOM_END here */
      VOID(pthread_mutex_unlock(&LOCK_thread_count));
      mysql_parse(thd, beginning_of_next_stmt, length, &end_of_stmt);
    }

    if (!(specialflag & SPECIAL_NO_PRIOR))
      my_pthread_setprio(pthread_self(),WAIT_PRIOR);
    DBUG_PRINT("info",("query ready"));
    break;
  }
  case COM_FIELD_LIST:				// This isn't actually needed
#ifdef DONT_ALLOW_SHOW_COMMANDS
    my_message(ER_NOT_ALLOWED_COMMAND, ER(ER_NOT_ALLOWED_COMMAND),
               MYF(0));	/* purecov: inspected */
    break;
#else
  {
    char *fields, *packet_end= packet + packet_length, *arg_end;
    /* Locked closure of all tables */
    TABLE_LIST table_list;
    LEX_STRING conv_name;

    /* used as fields initializator */
    lex_start(thd);

    status_var_increment(thd->status_var.com_stat[SQLCOM_SHOW_FIELDS]);
    bzero((char*) &table_list,sizeof(table_list));
    if (thd->copy_db_to(&table_list.db, &table_list.db_length))
      break;
    /*
      We have name + wildcard in packet, separated by endzero
    */
    arg_end= strend(packet);
    thd->convert_string(&conv_name, system_charset_info,
			packet, (uint) (arg_end - packet), thd->charset());
    table_list.alias= table_list.table_name= conv_name.str;
    packet= arg_end + 1;

    if (!my_strcasecmp(system_charset_info, table_list.db,
                       INFORMATION_SCHEMA_NAME.str))
    {
      ST_SCHEMA_TABLE *schema_table= find_schema_table(thd, table_list.alias);
      if (schema_table)
        table_list.schema_table= schema_table;
    }

<<<<<<< HEAD
    thd->query_length= (uint) (packet_end - packet); // Don't count end \0
    if (!(thd->query=fields= (char*) thd->memdup(packet,thd->query_length+1)))
      break;
    general_log_print(thd, command, "%s %s", table_list.table_name, fields);
=======
    uint query_length= (uint) strlen(packet);
    if (!(fields= thd->memdup(packet, query_length + 1)))
      break;
    thd->set_query(fields, query_length);
    mysql_log.write(thd,command,"%s %s",table_list.table_name, fields);
>>>>>>> 065732ee
    if (lower_case_table_names)
      my_casedn_str(files_charset_info, table_list.table_name);

    if (check_access(thd,SELECT_ACL,table_list.db,&table_list.grant.privilege,
		     0, 0, test(table_list.schema_table)))
      break;
    if (check_grant(thd, SELECT_ACL, &table_list, 2, UINT_MAX, 0))
      break;
    /* init structures for VIEW processing */
    table_list.select_lex= &(thd->lex->select_lex);

    lex_start(thd);
    mysql_reset_thd_for_next_command(thd);

    thd->lex->
      select_lex.table_list.link_in_list((uchar*) &table_list,
                                         (uchar**) &table_list.next_local);
    thd->lex->add_to_query_tables(&table_list);

    /* switch on VIEW optimisation: do not fill temporary tables */
    thd->lex->sql_command= SQLCOM_SHOW_FIELDS;
    mysqld_list_fields(thd,&table_list,fields);
    thd->lex->unit.cleanup();
    thd->cleanup_after_query();
    break;
  }
#endif
  case COM_QUIT:
    /* We don't calculate statistics for this command */
    general_log_print(thd, command, NullS);
    net->error=0;				// Don't give 'abort' message
    thd->main_da.disable_status();              // Don't send anything back
    error=TRUE;					// End server
    break;

#ifdef REMOVED
  case COM_CREATE_DB:				// QQ: To be removed
    {
      LEX_STRING db, alias;
      HA_CREATE_INFO create_info;

      status_var_increment(thd->status_var.com_stat[SQLCOM_CREATE_DB]);
      if (thd->make_lex_string(&db, packet, packet_length, FALSE) ||
          thd->make_lex_string(&alias, db.str, db.length, FALSE) ||
          check_db_name(&db))
      {
	my_error(ER_WRONG_DB_NAME, MYF(0), db.str ? db.str : "NULL");
	break;
      }
      if (check_access(thd, CREATE_ACL, db.str , 0, 1, 0,
                       is_schema_db(db.str)))
	break;
      general_log_print(thd, command, "%.*s", db.length, db.str);
      bzero(&create_info, sizeof(create_info));
      mysql_create_db(thd, (lower_case_table_names == 2 ? alias.str : db.str),
                      &create_info, 0);
      break;
    }
  case COM_DROP_DB:				// QQ: To be removed
    {
      status_var_increment(thd->status_var.com_stat[SQLCOM_DROP_DB]);
      LEX_STRING db;

      if (thd->make_lex_string(&db, packet, packet_length, FALSE) ||
          check_db_name(&db))
      {
	my_error(ER_WRONG_DB_NAME, MYF(0), db.str ? db.str : "NULL");
	break;
      }
      if (check_access(thd, DROP_ACL, db.str, 0, 1, 0, is_schema_db(db.str)))
	break;
      if (thd->locked_tables || thd->active_transaction())
      {
	my_message(ER_LOCK_OR_ACTIVE_TRANSACTION,
                   ER(ER_LOCK_OR_ACTIVE_TRANSACTION), MYF(0));
	break;
      }
      general_log_write(thd, command, "%.*s", db.length, db.str);
      mysql_rm_db(thd, db.str, 0, 0);
      break;
    }
#endif
#ifndef EMBEDDED_LIBRARY
  case COM_BINLOG_DUMP:
    {
      ulong pos;
      ushort flags;
      uint32 slave_server_id;

      status_var_increment(thd->status_var.com_other);
      thd->enable_slow_log= opt_log_slow_admin_statements;
      if (check_global_access(thd, REPL_SLAVE_ACL))
	break;

      /* TODO: The following has to be changed to an 8 byte integer */
      pos = uint4korr(packet);
      flags = uint2korr(packet + 4);
      thd->server_id=0; /* avoid suicide */
      if ((slave_server_id= uint4korr(packet+6))) // mysqlbinlog.server_id==0
	kill_zombie_dump_threads(slave_server_id);
      thd->server_id = slave_server_id;

      general_log_print(thd, command, "Log: '%s'  Pos: %ld", packet+10,
                      (long) pos);
      mysql_binlog_send(thd, thd->strdup(packet + 10), (my_off_t) pos, flags);
      unregister_slave(thd,1,1);
      /*  fake COM_QUIT -- if we get here, the thread needs to terminate */
      error = TRUE;
      break;
    }
#endif
  case COM_REFRESH:
  {
    bool not_used;
    status_var_increment(thd->status_var.com_stat[SQLCOM_FLUSH]);
    ulong options= (ulong) (uchar) packet[0];
    if (check_global_access(thd,RELOAD_ACL))
      break;
    general_log_print(thd, command, NullS);
    if (!reload_acl_and_cache(thd, options, (TABLE_LIST*) 0, &not_used))
      my_ok(thd);
    break;
  }
#ifndef EMBEDDED_LIBRARY
  case COM_SHUTDOWN:
  {
    status_var_increment(thd->status_var.com_other);
    if (check_global_access(thd,SHUTDOWN_ACL))
      break; /* purecov: inspected */
    /*
      If the client is < 4.1.3, it is going to send us no argument; then
      packet_length is 0, packet[0] is the end 0 of the packet. Note that
      SHUTDOWN_DEFAULT is 0. If client is >= 4.1.3, the shutdown level is in
      packet[0].
    */
    enum mysql_enum_shutdown_level level=
      (enum mysql_enum_shutdown_level) (uchar) packet[0];
    if (level == SHUTDOWN_DEFAULT)
      level= SHUTDOWN_WAIT_ALL_BUFFERS; // soon default will be configurable
    else if (level != SHUTDOWN_WAIT_ALL_BUFFERS)
    {
      my_error(ER_NOT_SUPPORTED_YET, MYF(0), "this shutdown level");
      break;
    }
    DBUG_PRINT("quit",("Got shutdown command for level %u", level));
    general_log_print(thd, command, NullS);
    my_eof(thd);
    close_thread_tables(thd);			// Free before kill
    kill_mysql();
    error=TRUE;
    break;
  }
#endif
  case COM_STATISTICS:
  {
    STATUS_VAR current_global_status_var;
    ulong uptime;
    uint length;
    ulonglong queries_per_second1000;
    char buff[250];
    uint buff_len= sizeof(buff);

    general_log_print(thd, command, NullS);
    status_var_increment(thd->status_var.com_stat[SQLCOM_SHOW_STATUS]);
    calc_sum_of_all_status(&current_global_status_var);
    if (!(uptime= (ulong) (thd->start_time - server_start_time)))
      queries_per_second1000= 0;
    else
      queries_per_second1000= thd->query_id * LL(1000) / uptime;

    length= my_snprintf((char*) buff, buff_len - 1,
                        "Uptime: %lu  Threads: %d  Questions: %lu  "
                        "Slow queries: %lu  Opens: %lu  Flush tables: %lu  "
                        "Open tables: %u  Queries per second avg: %u.%u",
                        uptime,
                        (int) thread_count, (ulong) thd->query_id,
                        current_global_status_var.long_query_count,
                        current_global_status_var.opened_tables,
                        refresh_version,
                        cached_open_tables(),
                        (uint) (queries_per_second1000 / 1000),
                        (uint) (queries_per_second1000 % 1000));
#ifdef EMBEDDED_LIBRARY
    /* Store the buffer in permanent memory */
    my_ok(thd, 0, 0, buff);
#endif
#ifdef SAFEMALLOC
    if (sf_malloc_cur_memory)				// Using SAFEMALLOC
    {
      char *end= buff + length;
      length+= my_snprintf(end, buff_len - length - 1,
                           end,"  Memory in use: %ldK  Max memory used: %ldK",
                           (sf_malloc_cur_memory+1023L)/1024L,
                           (sf_malloc_max_memory+1023L)/1024L);
    }
#endif
#ifndef EMBEDDED_LIBRARY
    VOID(my_net_write(net, (uchar*) buff, length));
    VOID(net_flush(net));
    thd->main_da.disable_status();
#endif
    break;
  }
  case COM_PING:
    status_var_increment(thd->status_var.com_other);
    my_ok(thd);				// Tell client we are alive
    break;
  case COM_PROCESS_INFO:
    status_var_increment(thd->status_var.com_stat[SQLCOM_SHOW_PROCESSLIST]);
    if (!thd->security_ctx->priv_user[0] &&
        check_global_access(thd, PROCESS_ACL))
      break;
    general_log_print(thd, command, NullS);
    mysqld_list_processes(thd,
			  thd->security_ctx->master_access & PROCESS_ACL ? 
			  NullS : thd->security_ctx->priv_user, 0);
    break;
  case COM_PROCESS_KILL:
  {
    status_var_increment(thd->status_var.com_stat[SQLCOM_KILL]);
    ulong id=(ulong) uint4korr(packet);
    sql_kill(thd,id,false);
    break;
  }
  case COM_SET_OPTION:
  {
    status_var_increment(thd->status_var.com_stat[SQLCOM_SET_OPTION]);
    uint opt_command= uint2korr(packet);

    switch (opt_command) {
    case (int) MYSQL_OPTION_MULTI_STATEMENTS_ON:
      thd->client_capabilities|= CLIENT_MULTI_STATEMENTS;
      my_eof(thd);
      break;
    case (int) MYSQL_OPTION_MULTI_STATEMENTS_OFF:
      thd->client_capabilities&= ~CLIENT_MULTI_STATEMENTS;
      my_eof(thd);
      break;
    default:
      my_message(ER_UNKNOWN_COM_ERROR, ER(ER_UNKNOWN_COM_ERROR), MYF(0));
      break;
    }
    break;
  }
  case COM_DEBUG:
    status_var_increment(thd->status_var.com_other);
    if (check_global_access(thd, SUPER_ACL))
      break;					/* purecov: inspected */
    mysql_print_status();
    general_log_print(thd, command, NullS);
    my_eof(thd);
    break;
  case COM_SLEEP:
  case COM_CONNECT:				// Impossible here
  case COM_TIME:				// Impossible from client
  case COM_DELAYED_INSERT:
  case COM_END:
  default:
    my_message(ER_UNKNOWN_COM_ERROR, ER(ER_UNKNOWN_COM_ERROR), MYF(0));
    break;
  }

  /* report error issued during command execution */
  if (thd->killed_errno())
  {
    if (! thd->main_da.is_set())
      thd->send_kill_message();
  }
  if (thd->killed == THD::KILL_QUERY || thd->killed == THD::KILL_BAD_DATA)
  {
    thd->killed= THD::NOT_KILLED;
    thd->mysys_var->abort= 0;
  }

  /* If commit fails, we should be able to reset the OK status. */
  thd->main_da.can_overwrite_status= TRUE;
  ha_autocommit_or_rollback(thd, thd->is_error());
  thd->main_da.can_overwrite_status= FALSE;

  thd->transaction.stmt.reset();

  net_end_statement(thd);
  query_cache_end_of_result(thd);

  thd->proc_info= "closing tables";
  /* Free tables */
  close_thread_tables(thd);

  log_slow_statement(thd);

  thd_proc_info(thd, "cleaning up");
  thd->set_query(NULL, 0);
  thd->command=COM_SLEEP;
  VOID(pthread_mutex_lock(&LOCK_thread_count)); // For process list
  thread_running--;
  VOID(pthread_mutex_unlock(&LOCK_thread_count));
  thd_proc_info(thd, 0);
  thd->packet.shrink(thd->variables.net_buffer_length);	// Reclaim some memory
  free_root(thd->mem_root,MYF(MY_KEEP_PREALLOC));
  DBUG_RETURN(error);
}


void log_slow_statement(THD *thd)
{
  DBUG_ENTER("log_slow_statement");

  /*
    The following should never be true with our current code base,
    but better to keep this here so we don't accidently try to log a
    statement in a trigger or stored function
  */
  if (unlikely(thd->in_sub_stmt))
    DBUG_VOID_RETURN;                           // Don't set time for sub stmt

  /*
    Do not log administrative statements unless the appropriate option is
    set; do not log into slow log if reading from backup.
  */
  if (thd->enable_slow_log && !thd->user_time)
  {
    ulonglong end_utime_of_query= thd->current_utime();
    thd_proc_info(thd, "logging slow query");

    if (((end_utime_of_query - thd->utime_after_lock) >
         thd->variables.long_query_time ||
         ((thd->server_status &
           (SERVER_QUERY_NO_INDEX_USED | SERVER_QUERY_NO_GOOD_INDEX_USED)) &&
          opt_log_queries_not_using_indexes &&
           !(sql_command_flags[thd->lex->sql_command] & CF_STATUS_COMMAND))) &&
        thd->examined_row_count >= thd->variables.min_examined_row_limit)
    {
      thd_proc_info(thd, "logging slow query");
      thd->status_var.long_query_count++;
      slow_log_print(thd, thd->query, thd->query_length, end_utime_of_query);
    }
  }
  DBUG_VOID_RETURN;
}


/**
  Create a TABLE_LIST object for an INFORMATION_SCHEMA table.

    This function is used in the parser to convert a SHOW or DESCRIBE
    table_name command to a SELECT from INFORMATION_SCHEMA.
    It prepares a SELECT_LEX and a TABLE_LIST object to represent the
    given command as a SELECT parse tree.

  @param thd              thread handle
  @param lex              current lex
  @param table_ident      table alias if it's used
  @param schema_table_idx the type of the INFORMATION_SCHEMA table to be
                          created

  @note
    Due to the way this function works with memory and LEX it cannot
    be used outside the parser (parse tree transformations outside
    the parser break PS and SP).

  @retval
    0                 success
  @retval
    1                 out of memory or SHOW commands are not allowed
                      in this version of the server.
*/

int prepare_schema_table(THD *thd, LEX *lex, Table_ident *table_ident,
                         enum enum_schema_tables schema_table_idx)
{
  SELECT_LEX *schema_select_lex= NULL;
  DBUG_ENTER("prepare_schema_table");

  switch (schema_table_idx) {
  case SCH_SCHEMATA:
#if defined(DONT_ALLOW_SHOW_COMMANDS)
    my_message(ER_NOT_ALLOWED_COMMAND,
               ER(ER_NOT_ALLOWED_COMMAND), MYF(0));   /* purecov: inspected */
    DBUG_RETURN(1);
#else
    break;
#endif

  case SCH_TABLE_NAMES:
  case SCH_TABLES:
  case SCH_VIEWS:
  case SCH_TRIGGERS:
  case SCH_EVENTS:
#ifdef DONT_ALLOW_SHOW_COMMANDS
    my_message(ER_NOT_ALLOWED_COMMAND,
               ER(ER_NOT_ALLOWED_COMMAND), MYF(0)); /* purecov: inspected */
    DBUG_RETURN(1);
#else
    {
      LEX_STRING db;
      size_t dummy;
      if (lex->select_lex.db == NULL &&
          lex->copy_db_to(&lex->select_lex.db, &dummy))
      {
        DBUG_RETURN(1);
      }
      schema_select_lex= new SELECT_LEX();
      db.str= schema_select_lex->db= lex->select_lex.db;
      schema_select_lex->table_list.first= NULL;
      db.length= strlen(db.str);

      if (check_db_name(&db))
      {
        my_error(ER_WRONG_DB_NAME, MYF(0), db.str);
        DBUG_RETURN(1);
      }
      break;
    }
#endif
  case SCH_COLUMNS:
  case SCH_STATISTICS:
  {
#ifdef DONT_ALLOW_SHOW_COMMANDS
    my_message(ER_NOT_ALLOWED_COMMAND,
               ER(ER_NOT_ALLOWED_COMMAND), MYF(0)); /* purecov: inspected */
    DBUG_RETURN(1);
#else
    DBUG_ASSERT(table_ident);
    TABLE_LIST **query_tables_last= lex->query_tables_last;
    schema_select_lex= new SELECT_LEX();
    /* 'parent_lex' is used in init_query() so it must be before it. */
    schema_select_lex->parent_lex= lex;
    schema_select_lex->init_query();
    if (!schema_select_lex->add_table_to_list(thd, table_ident, 0, 0, TL_READ))
      DBUG_RETURN(1);
    lex->query_tables_last= query_tables_last;
    break;
  }
#endif
  case SCH_PROFILES:
    /* 
      Mark this current profiling record to be discarded.  We don't
      wish to have SHOW commands show up in profiling.
    */
#if defined(ENABLED_PROFILING) && defined(COMMUNITY_SERVER)
    thd->profiling.discard_current_query();
#endif
    break;
  case SCH_OPEN_TABLES:
  case SCH_VARIABLES:
  case SCH_STATUS:
  case SCH_PROCEDURES:
  case SCH_CHARSETS:
  case SCH_ENGINES:
  case SCH_COLLATIONS:
  case SCH_COLLATION_CHARACTER_SET_APPLICABILITY:
  case SCH_USER_PRIVILEGES:
  case SCH_SCHEMA_PRIVILEGES:
  case SCH_TABLE_PRIVILEGES:
  case SCH_COLUMN_PRIVILEGES:
  case SCH_TABLE_CONSTRAINTS:
  case SCH_KEY_COLUMN_USAGE:
  default:
    break;
  }
  
  SELECT_LEX *select_lex= lex->current_select;
  if (make_schema_select(thd, select_lex, schema_table_idx))
  {
    DBUG_RETURN(1);
  }
  TABLE_LIST *table_list= (TABLE_LIST*) select_lex->table_list.first;
  table_list->schema_select_lex= schema_select_lex;
  table_list->schema_table_reformed= 1;
  DBUG_RETURN(0);
}


/**
  Read query from packet and store in thd->query.
  Used in COM_QUERY and COM_STMT_PREPARE.

    Sets the following THD variables:
  - query
  - query_length

  @retval
    FALSE ok
  @retval
    TRUE  error;  In this case thd->fatal_error is set
*/

bool alloc_query(THD *thd, const char *packet, uint packet_length)
{
<<<<<<< HEAD
=======
  char *query;
  packet_length--;				// Remove end null
>>>>>>> 065732ee
  /* Remove garbage at start and end of query */
  while (packet_length > 0 && my_isspace(thd->charset(), packet[0]))
  {
    packet++;
    packet_length--;
  }
  const char *pos= packet + packet_length;     // Point at end null
  while (packet_length > 0 &&
	 (pos[-1] == ';' || my_isspace(thd->charset() ,pos[-1])))
  {
    pos--;
    packet_length--;
  }
  /* We must allocate some extra memory for query cache */
<<<<<<< HEAD
  thd->query_length= 0;                        // Extra safety: Avoid races
  if (!(thd->query= (char*) thd->memdup_w_gap((uchar*) (packet),
					      packet_length,
					      thd->db_length+ 1 +
					      QUERY_CACHE_FLAGS_SIZE)))
    return TRUE;
  thd->query[packet_length]=0;
  thd->query_length= packet_length;
=======
  if (! (query= (char*) thd->memdup_w_gap(packet,
                                          packet_length,
                                          1 + thd->db_length +
                                          QUERY_CACHE_FLAGS_SIZE)))
      return TRUE;
  query[packet_length]= '\0';
  thd->set_query(query, packet_length);
>>>>>>> 065732ee

  /* Reclaim some memory */
  thd->packet.shrink(thd->variables.net_buffer_length);
  thd->convert_buffer.shrink(thd->variables.net_buffer_length);

  return FALSE;
}

static void reset_one_shot_variables(THD *thd) 
{
  thd->variables.character_set_client=
    global_system_variables.character_set_client;
  thd->variables.collation_connection=
    global_system_variables.collation_connection;
  thd->variables.collation_database=
    global_system_variables.collation_database;
  thd->variables.collation_server=
    global_system_variables.collation_server;
  thd->update_charset();
  thd->variables.time_zone=
    global_system_variables.time_zone;
  thd->variables.lc_time_names= &my_locale_en_US;
  thd->one_shot_set= 0;
}


static
bool sp_process_definer(THD *thd)
{
  DBUG_ENTER("sp_process_definer");

  LEX *lex= thd->lex;

  /*
    If the definer is not specified, this means that CREATE-statement missed
    DEFINER-clause. DEFINER-clause can be missed in two cases:

      - The user submitted a statement w/o the clause. This is a normal
        case, we should assign CURRENT_USER as definer.

      - Our slave received an updated from the master, that does not
        replicate definer for stored rountines. We should also assign
        CURRENT_USER as definer here, but also we should mark this routine
        as NON-SUID. This is essential for the sake of backward
        compatibility.

        The problem is the slave thread is running under "special" user (@),
        that actually does not exist. In the older versions we do not fail
        execution of a stored routine if its definer does not exist and
        continue the execution under the authorization of the invoker
        (BUG#13198). And now if we try to switch to slave-current-user (@),
        we will fail.

        Actually, this leads to the inconsistent state of master and
        slave (different definers, different SUID behaviour), but it seems,
        this is the best we can do.
  */

  if (!lex->definer)
  {
    Query_arena original_arena;
    Query_arena *ps_arena= thd->activate_stmt_arena_if_needed(&original_arena);

    lex->definer= create_default_definer(thd);

    if (ps_arena)
      thd->restore_active_arena(ps_arena, &original_arena);

    /* Error has been already reported. */
    if (lex->definer == NULL)
      DBUG_RETURN(TRUE);

    if (thd->slave_thread && lex->sphead)
      lex->sphead->m_chistics->suid= SP_IS_NOT_SUID;
  }
  else
  {
    /*
      If the specified definer differs from the current user, we
      should check that the current user has SUPER privilege (in order
      to create a stored routine under another user one must have
      SUPER privilege).
    */
    if ((strcmp(lex->definer->user.str, thd->security_ctx->priv_user) ||
         my_strcasecmp(system_charset_info, lex->definer->host.str,
                       thd->security_ctx->priv_host)) &&
        check_global_access(thd, SUPER_ACL))
    {
      my_error(ER_SPECIFIC_ACCESS_DENIED_ERROR, MYF(0), "SUPER");
      DBUG_RETURN(TRUE);
    }
  }

  /* Check that the specified definer exists. Emit a warning if not. */

#ifndef NO_EMBEDDED_ACCESS_CHECKS
  if (!is_acl_user(lex->definer->host.str, lex->definer->user.str))
  {
    push_warning_printf(thd,
                        MYSQL_ERROR::WARN_LEVEL_NOTE,
                        ER_NO_SUCH_USER,
                        ER(ER_NO_SUCH_USER),
                        lex->definer->user.str,
                        lex->definer->host.str);
  }
#endif /* NO_EMBEDDED_ACCESS_CHECKS */

  DBUG_RETURN(FALSE);
}


/**
  Execute command saved in thd and lex->sql_command.

    Before every operation that can request a write lock for a table
    wait if a global read lock exists. However do not wait if this
    thread has locked tables already. No new locks can be requested
    until the other locks are released. The thread that requests the
    global read lock waits for write locked tables to become unlocked.

    Note that wait_if_global_read_lock() sets a protection against a new
    global read lock when it succeeds. This needs to be released by
    start_waiting_global_read_lock() after the operation.

  @param thd                       Thread handle

  @todo
    - Invalidate the table in the query cache if something changed
    after unlocking when changes become visible.
    TODO: this is workaround. right way will be move invalidating in
    the unlock procedure.
    - TODO: use check_change_password()
    - JOIN is not supported yet. TODO
    - SUSPEND and FOR MIGRATE are not supported yet. TODO

  @retval
    FALSE       OK
  @retval
    TRUE        Error
*/

int
mysql_execute_command(THD *thd)
{
  int res= FALSE;
  bool need_start_waiting= FALSE; // have protection against global read lock
  int  up_result= 0;
  LEX  *lex= thd->lex;
  /* first SELECT_LEX (have special meaning for many of non-SELECTcommands) */
  SELECT_LEX *select_lex= &lex->select_lex;
  /* first table of first SELECT_LEX */
  TABLE_LIST *first_table= (TABLE_LIST*) select_lex->table_list.first;
  /* list of all tables in query */
  TABLE_LIST *all_tables;
  /* most outer SELECT_LEX_UNIT of query */
  SELECT_LEX_UNIT *unit= &lex->unit;
#ifdef HAVE_REPLICATION
  /* have table map for update for multi-update statement (BUG#37051) */
  bool have_table_map_for_update= FALSE;
#endif
  /* Saved variable value */
  DBUG_ENTER("mysql_execute_command");
#ifdef WITH_PARTITION_STORAGE_ENGINE
  thd->work_part_info= 0;
#endif

  /*
    In many cases first table of main SELECT_LEX have special meaning =>
    check that it is first table in global list and relink it first in 
    queries_tables list if it is necessary (we need such relinking only
    for queries with subqueries in select list, in this case tables of
    subqueries will go to global list first)

    all_tables will differ from first_table only if most upper SELECT_LEX
    do not contain tables.

    Because of above in place where should be at least one table in most
    outer SELECT_LEX we have following check:
    DBUG_ASSERT(first_table == all_tables);
    DBUG_ASSERT(first_table == all_tables && first_table != 0);
  */
  lex->first_lists_tables_same();
  /* should be assigned after making first tables same */
  all_tables= lex->query_tables;
  /* set context for commands which do not use setup_tables */
  select_lex->
    context.resolve_in_table_list_only((TABLE_LIST*)select_lex->
                                       table_list.first);

  /*
    Reset warning count for each query that uses tables
    A better approach would be to reset this for any commands
    that is not a SHOW command or a select that only access local
    variables, but for now this is probably good enough.
    Don't reset warnings when executing a stored routine.
  */
  if ((all_tables || !lex->is_single_level_stmt()) && !thd->spcont)
    mysql_reset_errors(thd, 0);

#ifdef HAVE_REPLICATION
  if (unlikely(thd->slave_thread))
  {
    if (lex->sql_command == SQLCOM_DROP_TRIGGER)
    {
      /*
        When dropping a trigger, we need to load its table name
        before checking slave filter rules.
      */
      add_table_for_trigger(thd, thd->lex->spname, 1, &all_tables);
      
      if (!all_tables)
      {
        /*
          If table name cannot be loaded,
          it means the trigger does not exists possibly because
          CREATE TRIGGER was previously skipped for this trigger
          according to slave filtering rules.
          Returning success without producing any errors in this case.
        */
        DBUG_RETURN(0);
      }
      
      // force searching in slave.cc:tables_ok() 
      all_tables->updating= 1;
    }

    /*
      For fix of BUG#37051, the master stores the table map for update
      in the Query_log_event, and the value is assigned to
      thd->variables.table_map_for_update before executing the update
      query.

      If thd->variables.table_map_for_update is set, then we are
      replicating from a new master, we can use this value to apply
      filter rules without opening all the tables. However If
      thd->variables.table_map_for_update is not set, then we are
      replicating from an old master, so we just skip this and
      continue with the old method. And of course, the bug would still
      exist for old masters.
    */
    if (lex->sql_command == SQLCOM_UPDATE_MULTI &&
        thd->table_map_for_update)
    {
      have_table_map_for_update= TRUE;
      table_map table_map_for_update= thd->table_map_for_update;
      uint nr= 0;
      TABLE_LIST *table;
      for (table=all_tables; table; table=table->next_global, nr++)
      {
        if (table_map_for_update & ((table_map)1 << nr))
          table->updating= TRUE;
        else
          table->updating= FALSE;
      }

      if (all_tables_not_ok(thd, all_tables))
      {
        /* we warn the slave SQL thread */
        my_message(ER_SLAVE_IGNORED_TABLE, ER(ER_SLAVE_IGNORED_TABLE), MYF(0));
        if (thd->one_shot_set)
          reset_one_shot_variables(thd);
        DBUG_RETURN(0);
      }
      
      for (table=all_tables; table; table=table->next_global)
        table->updating= TRUE;
    }
    
    /*
      Check if statment should be skipped because of slave filtering
      rules

      Exceptions are:
      - UPDATE MULTI: For this statement, we want to check the filtering
        rules later in the code
      - SET: we always execute it (Not that many SET commands exists in
        the binary log anyway -- only 4.1 masters write SET statements,
	in 5.0 there are no SET statements in the binary log)
      - DROP TEMPORARY TABLE IF EXISTS: we always execute it (otherwise we
        have stale files on slave caused by exclusion of one tmp table).
    */
    if (!(lex->sql_command == SQLCOM_UPDATE_MULTI) &&
	!(lex->sql_command == SQLCOM_SET_OPTION) &&
	!(lex->sql_command == SQLCOM_DROP_TABLE &&
          lex->drop_temporary && lex->drop_if_exists) &&
        all_tables_not_ok(thd, all_tables))
    {
      /* we warn the slave SQL thread */
      my_message(ER_SLAVE_IGNORED_TABLE, ER(ER_SLAVE_IGNORED_TABLE), MYF(0));
      if (thd->one_shot_set)
      {
        /*
          It's ok to check thd->one_shot_set here:

          The charsets in a MySQL 5.0 slave can change by both a binlogged
          SET ONE_SHOT statement and the event-internal charset setting, 
          and these two ways to change charsets do not seems to work
          together.

          At least there seems to be problems in the rli cache for
          charsets if we are using ONE_SHOT.  Note that this is normally no
          problem because either the >= 5.0 slave reads a 4.1 binlog (with
          ONE_SHOT) *or* or 5.0 binlog (without ONE_SHOT) but never both."
        */
        reset_one_shot_variables(thd);
      }
      DBUG_RETURN(0);
    }
  }
  else
  {
#endif /* HAVE_REPLICATION */
    /*
      When option readonly is set deny operations which change non-temporary
      tables. Except for the replication thread and the 'super' users.
    */
    if (deny_updates_if_read_only_option(thd, all_tables))
    {
      my_error(ER_OPTION_PREVENTS_STATEMENT, MYF(0), "--read-only");
      DBUG_RETURN(-1);
    }
#ifdef HAVE_REPLICATION
  } /* endif unlikely slave */
#endif
  status_var_increment(thd->status_var.com_stat[lex->sql_command]);

  DBUG_ASSERT(thd->transaction.stmt.modified_non_trans_table == FALSE);
  
  switch (lex->sql_command) {

  case SQLCOM_SHOW_EVENTS:
#ifndef HAVE_EVENT_SCHEDULER
    my_error(ER_NOT_SUPPORTED_YET, MYF(0), "embedded server");
    break;
#endif
  case SQLCOM_SHOW_STATUS_PROC:
  case SQLCOM_SHOW_STATUS_FUNC:
    if (!(res= check_table_access(thd, SELECT_ACL, all_tables, UINT_MAX, FALSE)))
      res= execute_sqlcom_select(thd, all_tables);
    break;
  case SQLCOM_SHOW_STATUS:
  {
    system_status_var old_status_var= thd->status_var;
    thd->initial_status_var= &old_status_var;
    if (!(res= check_table_access(thd, SELECT_ACL, all_tables, UINT_MAX, FALSE)))
      res= execute_sqlcom_select(thd, all_tables);
    /* Don't log SHOW STATUS commands to slow query log */
    thd->server_status&= ~(SERVER_QUERY_NO_INDEX_USED |
                           SERVER_QUERY_NO_GOOD_INDEX_USED);
    /*
      restore status variables, as we don't want 'show status' to cause
      changes
    */
    pthread_mutex_lock(&LOCK_status);
    add_diff_to_status(&global_status_var, &thd->status_var,
                       &old_status_var);
    thd->status_var= old_status_var;
    pthread_mutex_unlock(&LOCK_status);
    break;
  }
  case SQLCOM_SHOW_DATABASES:
  case SQLCOM_SHOW_TABLES:
  case SQLCOM_SHOW_TRIGGERS:
  case SQLCOM_SHOW_TABLE_STATUS:
  case SQLCOM_SHOW_OPEN_TABLES:
  case SQLCOM_SHOW_PLUGINS:
  case SQLCOM_SHOW_FIELDS:
  case SQLCOM_SHOW_KEYS:
  case SQLCOM_SHOW_VARIABLES:
  case SQLCOM_SHOW_CHARSETS:
  case SQLCOM_SHOW_COLLATIONS:
  case SQLCOM_SHOW_STORAGE_ENGINES:
  case SQLCOM_SHOW_PROFILE:
  case SQLCOM_SELECT:
    thd->status_var.last_query_cost= 0.0;
    if (all_tables)
    {
      res= check_table_access(thd,
                              lex->exchange ? SELECT_ACL | FILE_ACL :
                              SELECT_ACL,
                              all_tables, UINT_MAX, FALSE);
    }
    else
      res= check_access(thd,
                        lex->exchange ? SELECT_ACL | FILE_ACL : SELECT_ACL,
                        any_db, 0, 0, 0, 0);

    if (res)
      break;

    if (!thd->locked_tables && lex->protect_against_global_read_lock &&
        !(need_start_waiting= !wait_if_global_read_lock(thd, 0, 1)))
      break;

    res= execute_sqlcom_select(thd, all_tables);
    break;
  case SQLCOM_PREPARE:
  {
    mysql_sql_stmt_prepare(thd);
    break;
  }
  case SQLCOM_EXECUTE:
  {
    mysql_sql_stmt_execute(thd);
    break;
  }
  case SQLCOM_DEALLOCATE_PREPARE:
  {
    mysql_sql_stmt_close(thd);
    break;
  }
  case SQLCOM_DO:
    if (check_table_access(thd, SELECT_ACL, all_tables, UINT_MAX, FALSE) ||
        open_and_lock_tables(thd, all_tables))
      goto error;

    res= mysql_do(thd, *lex->insert_list);
    break;

  case SQLCOM_EMPTY_QUERY:
    my_ok(thd);
    break;

  case SQLCOM_HELP:
    res= mysqld_help(thd,lex->help_arg);
    break;

#ifndef EMBEDDED_LIBRARY
  case SQLCOM_PURGE:
  {
    if (check_global_access(thd, SUPER_ACL))
      goto error;
    /* PURGE MASTER LOGS TO 'file' */
    res = purge_master_logs(thd, lex->to_log);
    break;
  }
  case SQLCOM_PURGE_BEFORE:
  {
    Item *it;

    if (check_global_access(thd, SUPER_ACL))
      goto error;
    /* PURGE MASTER LOGS BEFORE 'data' */
    it= (Item *)lex->value_list.head();
    if ((!it->fixed && it->fix_fields(lex->thd, &it)) ||
        it->check_cols(1))
    {
      my_error(ER_WRONG_ARGUMENTS, MYF(0), "PURGE LOGS BEFORE");
      goto error;
    }
    it= new Item_func_unix_timestamp(it);
    /*
      it is OK only emulate fix_fieds, because we need only
      value of constant
    */
    it->quick_fix_field();
    res = purge_master_logs_before_date(thd, (ulong)it->val_int());
    break;
  }
#endif
  case SQLCOM_SHOW_WARNS:
  {
    res= mysqld_show_warnings(thd, (ulong)
			      ((1L << (uint) MYSQL_ERROR::WARN_LEVEL_NOTE) |
			       (1L << (uint) MYSQL_ERROR::WARN_LEVEL_WARN) |
			       (1L << (uint) MYSQL_ERROR::WARN_LEVEL_ERROR)
			       ));
    break;
  }
  case SQLCOM_SHOW_ERRORS:
  {
    res= mysqld_show_warnings(thd, (ulong)
			      (1L << (uint) MYSQL_ERROR::WARN_LEVEL_ERROR));
    break;
  }
  case SQLCOM_SHOW_PROFILES:
  {
#if defined(ENABLED_PROFILING) && defined(COMMUNITY_SERVER)
    thd->profiling.discard_current_query();
    res= thd->profiling.show_profiles();
    if (res)
      goto error;
#else
    my_error(ER_FEATURE_DISABLED, MYF(0), "SHOW PROFILES", "enable-profiling");
    goto error;
#endif
    break;
  }
  case SQLCOM_SHOW_NEW_MASTER:
  {
    if (check_global_access(thd, REPL_SLAVE_ACL))
      goto error;
    /* This query don't work now. See comment in repl_failsafe.cc */
#ifndef WORKING_NEW_MASTER
    my_error(ER_NOT_SUPPORTED_YET, MYF(0), "SHOW NEW MASTER");
    goto error;
#else
    res = show_new_master(thd);
    break;
#endif
  }

#ifdef HAVE_REPLICATION
  case SQLCOM_SHOW_SLAVE_HOSTS:
  {
    if (check_global_access(thd, REPL_SLAVE_ACL))
      goto error;
    res = show_slave_hosts(thd);
    break;
  }
  case SQLCOM_SHOW_BINLOG_EVENTS:
  {
    if (check_global_access(thd, REPL_SLAVE_ACL))
      goto error;
    res = mysql_show_binlog_events(thd);
    break;
  }
#endif

  case SQLCOM_BACKUP_TABLE:
  {
    DBUG_ASSERT(first_table == all_tables && first_table != 0);
    if (check_table_access(thd, SELECT_ACL, all_tables, UINT_MAX, FALSE) ||
	check_global_access(thd, FILE_ACL))
      goto error; /* purecov: inspected */
    thd->enable_slow_log= opt_log_slow_admin_statements;
    res = mysql_backup_table(thd, first_table);
    select_lex->table_list.first= (uchar*) first_table;
    lex->query_tables=all_tables;
    break;
  }
  case SQLCOM_RESTORE_TABLE:
  {
    DBUG_ASSERT(first_table == all_tables && first_table != 0);
    if (check_table_access(thd, INSERT_ACL, all_tables, UINT_MAX, FALSE) ||
	check_global_access(thd, FILE_ACL))
      goto error; /* purecov: inspected */
    thd->enable_slow_log= opt_log_slow_admin_statements;
    res = mysql_restore_table(thd, first_table);
    select_lex->table_list.first= (uchar*) first_table;
    lex->query_tables=all_tables;
    break;
  }
  case SQLCOM_ASSIGN_TO_KEYCACHE:
  {
    DBUG_ASSERT(first_table == all_tables && first_table != 0);
    if (check_access(thd, INDEX_ACL, first_table->db,
                     &first_table->grant.privilege, 0, 0,
                     test(first_table->schema_table)))
      goto error;
    res= mysql_assign_to_keycache(thd, first_table, &lex->ident);
    break;
  }
  case SQLCOM_PRELOAD_KEYS:
  {
    DBUG_ASSERT(first_table == all_tables && first_table != 0);
    if (check_access(thd, INDEX_ACL, first_table->db,
                     &first_table->grant.privilege, 0, 0,
                     test(first_table->schema_table)))
      goto error;
    res = mysql_preload_keys(thd, first_table);
    break;
  }
#ifdef HAVE_REPLICATION
  case SQLCOM_CHANGE_MASTER:
  {
    if (check_global_access(thd, SUPER_ACL))
      goto error;
    pthread_mutex_lock(&LOCK_active_mi);
    res = change_master(thd,active_mi);
    pthread_mutex_unlock(&LOCK_active_mi);
    break;
  }
  case SQLCOM_SHOW_SLAVE_STAT:
  {
    /* Accept one of two privileges */
    if (check_global_access(thd, SUPER_ACL | REPL_CLIENT_ACL))
      goto error;
    pthread_mutex_lock(&LOCK_active_mi);
    if (active_mi != NULL)
    {
      res = show_master_info(thd, active_mi);
    }
    else
    {
      push_warning(thd, MYSQL_ERROR::WARN_LEVEL_WARN,
                   WARN_NO_MASTER_INFO, ER(WARN_NO_MASTER_INFO));
      my_ok(thd);
    }
    pthread_mutex_unlock(&LOCK_active_mi);
    break;
  }
  case SQLCOM_SHOW_MASTER_STAT:
  {
    /* Accept one of two privileges */
    if (check_global_access(thd, SUPER_ACL | REPL_CLIENT_ACL))
      goto error;
    res = show_binlog_info(thd);
    break;
  }

  case SQLCOM_LOAD_MASTER_DATA: // sync with master
    if (check_global_access(thd, SUPER_ACL))
      goto error;
    if (end_active_trans(thd))
      goto error;
    res = load_master_data(thd);
    break;
#endif /* HAVE_REPLICATION */
  case SQLCOM_SHOW_ENGINE_STATUS:
    {
      if (check_global_access(thd, PROCESS_ACL))
        goto error;
      res = ha_show_status(thd, lex->create_info.db_type, HA_ENGINE_STATUS);
      break;
    }
  case SQLCOM_SHOW_ENGINE_MUTEX:
    {
      if (check_global_access(thd, PROCESS_ACL))
        goto error;
      res = ha_show_status(thd, lex->create_info.db_type, HA_ENGINE_MUTEX);
      break;
    }
#ifdef HAVE_REPLICATION
  case SQLCOM_LOAD_MASTER_TABLE:
  {
    DBUG_ASSERT(first_table == all_tables && first_table != 0);
    DBUG_ASSERT(first_table->db); /* Must be set in the parser */

    if (check_access(thd, CREATE_ACL, first_table->db,
		     &first_table->grant.privilege, 0, 0,
                     test(first_table->schema_table)))
      goto error;				/* purecov: inspected */
    /* Check that the first table has CREATE privilege */
    if (check_grant(thd, CREATE_ACL, all_tables, 0, 1, 0))
      goto error;

    pthread_mutex_lock(&LOCK_active_mi);
    /*
      fetch_master_table will send the error to the client on failure.
      Give error if the table already exists.
    */
    if (!fetch_master_table(thd, first_table->db, first_table->table_name,
			    active_mi, 0, 0))
    {
      my_ok(thd);
    }
    pthread_mutex_unlock(&LOCK_active_mi);
    break;
  }
#endif /* HAVE_REPLICATION */

  case SQLCOM_CREATE_TABLE:
  {
    /* If CREATE TABLE of non-temporary table, do implicit commit */
    if (!(lex->create_info.options & HA_LEX_CREATE_TMP_TABLE))
    {
      if (end_active_trans(thd))
      {
	res= -1;
	break;
      }
    }
    DBUG_ASSERT(first_table == all_tables && first_table != 0);
    bool link_to_local;
    // Skip first table, which is the table we are creating
    TABLE_LIST *create_table= lex->unlink_first_table(&link_to_local);
    TABLE_LIST *select_tables= lex->query_tables;
    /*
      Code below (especially in mysql_create_table() and select_create
      methods) may modify HA_CREATE_INFO structure in LEX, so we have to
      use a copy of this structure to make execution prepared statement-
      safe. A shallow copy is enough as this code won't modify any memory
      referenced from this structure.
    */
    HA_CREATE_INFO create_info(lex->create_info);
    /*
      We need to copy alter_info for the same reasons of re-execution
      safety, only in case of Alter_info we have to do (almost) a deep
      copy.
    */
    Alter_info alter_info(lex->alter_info, thd->mem_root);

    if (thd->is_fatal_error)
    {
      /* If out of memory when creating a copy of alter_info. */
      res= 1;
      goto end_with_restore_list;
    }

    if ((res= create_table_precheck(thd, select_tables, create_table)))
      goto end_with_restore_list;

    /* Might have been updated in create_table_precheck */
    create_info.alias= create_table->alias;

#ifdef HAVE_READLINK
    /* Fix names if symlinked tables */
    if (append_file_to_dir(thd, &create_info.data_file_name,
			   create_table->table_name) ||
	append_file_to_dir(thd, &create_info.index_file_name,
			   create_table->table_name))
      goto end_with_restore_list;
#endif
    /*
      If we are using SET CHARSET without DEFAULT, add an implicit
      DEFAULT to not confuse old users. (This may change).
    */
    if ((create_info.used_fields &
	 (HA_CREATE_USED_DEFAULT_CHARSET | HA_CREATE_USED_CHARSET)) ==
	HA_CREATE_USED_CHARSET)
    {
      create_info.used_fields&= ~HA_CREATE_USED_CHARSET;
      create_info.used_fields|= HA_CREATE_USED_DEFAULT_CHARSET;
      create_info.default_table_charset= create_info.table_charset;
      create_info.table_charset= 0;
    }
    /*
      The create-select command will open and read-lock the select table
      and then create, open and write-lock the new table. If a global
      read lock steps in, we get a deadlock. The write lock waits for
      the global read lock, while the global read lock waits for the
      select table to be closed. So we wait until the global readlock is
      gone before starting both steps. Note that
      wait_if_global_read_lock() sets a protection against a new global
      read lock when it succeeds. This needs to be released by
      start_waiting_global_read_lock(). We protect the normal CREATE
      TABLE in the same way. That way we avoid that a new table is
      created during a gobal read lock.
    */
    if (!thd->locked_tables &&
        !(need_start_waiting= !wait_if_global_read_lock(thd, 0, 1)))
    {
      res= 1;
      goto end_with_restore_list;
    }
#ifdef WITH_PARTITION_STORAGE_ENGINE
    {
      partition_info *part_info= thd->lex->part_info;
      if (part_info && !(part_info= thd->lex->part_info->get_clone()))
      {
        res= -1;
        goto end_with_restore_list;
      }
      thd->work_part_info= part_info;
    }
#endif
    if (select_lex->item_list.elements)		// With select
    {
      select_result *result;

      /*
        If:
        a) we inside an SP and there was NAME_CONST substitution,
        b) binlogging is on (STMT mode),
        c) we log the SP as separate statements
        raise a warning, as it may cause problems
        (see 'NAME_CONST issues' in 'Binary Logging of Stored Programs')
       */
      if (thd->query_name_consts && 
          mysql_bin_log.is_open() &&
          thd->variables.binlog_format == BINLOG_FORMAT_STMT &&
          !mysql_bin_log.is_query_in_union(thd, thd->query_id))
      {
        List_iterator_fast<Item> it(select_lex->item_list);
        Item *item;
        uint splocal_refs= 0;
        /* Count SP local vars in the top-level SELECT list */
        while ((item= it++))
        {
          if (item->is_splocal())
            splocal_refs++;
        }
        /*
          If it differs from number of NAME_CONST substitution applied,
          we may have a SOME_FUNC(NAME_CONST()) in the SELECT list,
          that may cause a problem with binary log (see BUG#35383),
          raise a warning. 
        */
        if (splocal_refs != thd->query_name_consts)
          push_warning(thd, 
                       MYSQL_ERROR::WARN_LEVEL_WARN,
                       ER_UNKNOWN_ERROR,
"Invoked routine ran a statement that may cause problems with "
"binary log, see 'NAME_CONST issues' in 'Binary Logging of Stored Programs' "
"section of the manual.");
      }
      
      select_lex->options|= SELECT_NO_UNLOCK;
      unit->set_limit(select_lex);

      /*
        Disable non-empty MERGE tables with CREATE...SELECT. Too
        complicated. See Bug #26379. Empty MERGE tables are read-only
        and don't allow CREATE...SELECT anyway.
      */
      if (create_info.used_fields & HA_CREATE_USED_UNION)
      {
        my_error(ER_WRONG_OBJECT, MYF(0), create_table->db,
                 create_table->table_name, "BASE TABLE");
        res= 1;
        goto end_with_restore_list;
      }

      if (!(create_info.options & HA_LEX_CREATE_TMP_TABLE))
      {
        lex->link_first_table_back(create_table, link_to_local);
        create_table->create= TRUE;
      }

      if (!(res= open_and_lock_tables(thd, lex->query_tables)))
      {
        /*
          Is table which we are changing used somewhere in other parts
          of query
        */
        if (!(create_info.options & HA_LEX_CREATE_TMP_TABLE))
        {
          TABLE_LIST *duplicate;
          create_table= lex->unlink_first_table(&link_to_local);
          if ((duplicate= unique_table(thd, create_table, select_tables, 0)))
          {
            update_non_unique_table_error(create_table, "CREATE", duplicate);
            res= 1;
            goto end_with_restore_list;
          }
        }
        /* If we create merge table, we have to test tables in merge, too */
        if (create_info.used_fields & HA_CREATE_USED_UNION)
        {
          TABLE_LIST *tab;
          for (tab= (TABLE_LIST*) create_info.merge_list.first;
               tab;
               tab= tab->next_local)
          {
            TABLE_LIST *duplicate;
            if ((duplicate= unique_table(thd, tab, select_tables, 0)))
            {
              update_non_unique_table_error(tab, "CREATE", duplicate);
              res= 1;
              goto end_with_restore_list;
            }
          }
        }

        /*
          select_create is currently not re-execution friendly and
          needs to be created for every execution of a PS/SP.
        */
        if ((result= new select_create(create_table,
                                       &create_info,
                                       &alter_info,
                                       select_lex->item_list,
                                       lex->duplicates,
                                       lex->ignore,
                                       select_tables)))
        {
          /*
            CREATE from SELECT give its SELECT_LEX for SELECT,
            and item_list belong to SELECT
          */
          res= handle_select(thd, lex, result, 0);
          delete result;
        }
      }
      else if (!(create_info.options & HA_LEX_CREATE_TMP_TABLE))
        create_table= lex->unlink_first_table(&link_to_local);

    }
    else
    {
      /* So that CREATE TEMPORARY TABLE gets to binlog at commit/rollback */
      if (create_info.options & HA_LEX_CREATE_TMP_TABLE)
        thd->options|= OPTION_KEEP_LOG;
      /* regular create */
      if (create_info.options & HA_LEX_CREATE_TABLE_LIKE)
        res= mysql_create_like_table(thd, create_table, select_tables,
                                     &create_info);
      else
      {
        res= mysql_create_table(thd, create_table->db,
                                create_table->table_name, &create_info,
                                &alter_info, 0, 0);
      }
      if (!res)
	my_ok(thd);
    }

    /* put tables back for PS rexecuting */
end_with_restore_list:
    lex->link_first_table_back(create_table, link_to_local);
    break;
  }
  case SQLCOM_CREATE_INDEX:
    /* Fall through */
  case SQLCOM_DROP_INDEX:
  /*
    CREATE INDEX and DROP INDEX are implemented by calling ALTER
    TABLE with proper arguments.

    In the future ALTER TABLE will notice that the request is to
    only add indexes and create these one by one for the existing
    table without having to do a full rebuild.
  */
  {
    /* Prepare stack copies to be re-execution safe */
    HA_CREATE_INFO create_info;
    Alter_info alter_info(lex->alter_info, thd->mem_root);

    if (thd->is_fatal_error) /* out of memory creating a copy of alter_info */
      goto error;

    DBUG_ASSERT(first_table == all_tables && first_table != 0);
    if (check_one_table_access(thd, INDEX_ACL, all_tables))
      goto error; /* purecov: inspected */
    if (end_active_trans(thd))
      goto error;
    /*
      Currently CREATE INDEX or DROP INDEX cause a full table rebuild
      and thus classify as slow administrative statements just like
      ALTER TABLE.
    */
    thd->enable_slow_log= opt_log_slow_admin_statements;

    bzero((char*) &create_info, sizeof(create_info));
    create_info.db_type= 0;
    create_info.row_type= ROW_TYPE_NOT_USED;
    create_info.default_table_charset= thd->variables.collation_database;

    res= mysql_alter_table(thd, first_table->db, first_table->table_name,
                           &create_info, first_table, &alter_info,
                           0, (ORDER*) 0, 0);
    break;
  }
#ifdef HAVE_REPLICATION
  case SQLCOM_SLAVE_START:
  {
    pthread_mutex_lock(&LOCK_active_mi);
    start_slave(thd,active_mi,1 /* net report*/);
    pthread_mutex_unlock(&LOCK_active_mi);
    break;
  }
  case SQLCOM_SLAVE_STOP:
  /*
    If the client thread has locked tables, a deadlock is possible.
    Assume that
    - the client thread does LOCK TABLE t READ.
    - then the master updates t.
    - then the SQL slave thread wants to update t,
      so it waits for the client thread because t is locked by it.
    - then the client thread does SLAVE STOP.
      SLAVE STOP waits for the SQL slave thread to terminate its
      update t, which waits for the client thread because t is locked by it.
    To prevent that, refuse SLAVE STOP if the
    client thread has locked tables
  */
  if (thd->locked_tables || thd->active_transaction() || thd->global_read_lock)
  {
    my_message(ER_LOCK_OR_ACTIVE_TRANSACTION,
               ER(ER_LOCK_OR_ACTIVE_TRANSACTION), MYF(0));
    goto error;
  }
  {
    pthread_mutex_lock(&LOCK_active_mi);
    stop_slave(thd,active_mi,1/* net report*/);
    pthread_mutex_unlock(&LOCK_active_mi);
    break;
  }
#endif /* HAVE_REPLICATION */

  case SQLCOM_ALTER_TABLE:
    DBUG_ASSERT(first_table == all_tables && first_table != 0);
    {
      ulong priv=0;
      ulong priv_needed= ALTER_ACL;
      /*
        Code in mysql_alter_table() may modify its HA_CREATE_INFO argument,
        so we have to use a copy of this structure to make execution
        prepared statement- safe. A shallow copy is enough as no memory
        referenced from this structure will be modified.
      */
      HA_CREATE_INFO create_info(lex->create_info);
      Alter_info alter_info(lex->alter_info, thd->mem_root);

      if (thd->is_fatal_error) /* out of memory creating a copy of alter_info */
        goto error;
      /*
        We also require DROP priv for ALTER TABLE ... DROP PARTITION, as well
        as for RENAME TO, as being done by SQLCOM_RENAME_TABLE
      */
      if (alter_info.flags & (ALTER_DROP_PARTITION | ALTER_RENAME))
        priv_needed|= DROP_ACL;

      /* Must be set in the parser */
      DBUG_ASSERT(select_lex->db);
      if (check_access(thd, priv_needed, first_table->db,
		       &first_table->grant.privilege, 0, 0,
                       test(first_table->schema_table)) ||
	  check_access(thd,INSERT_ACL | CREATE_ACL,select_lex->db,&priv,0,0,
                       is_schema_db(select_lex->db))||
	  check_merge_table_access(thd, first_table->db,
				   (TABLE_LIST *)
				   create_info.merge_list.first))
	goto error;				/* purecov: inspected */
      if (check_grant(thd, priv_needed, all_tables, 0, UINT_MAX, 0))
        goto error;
      if (lex->name.str && !test_all_bits(priv,INSERT_ACL | CREATE_ACL))
      { // Rename of table
          TABLE_LIST tmp_table;
          bzero((char*) &tmp_table,sizeof(tmp_table));
          tmp_table.table_name= lex->name.str;
          tmp_table.db=select_lex->db;
          tmp_table.grant.privilege=priv;
          if (check_grant(thd, INSERT_ACL | CREATE_ACL, &tmp_table, 0,
              UINT_MAX, 0))
            goto error;
      }

      /* Don't yet allow changing of symlinks with ALTER TABLE */
      if (create_info.data_file_name)
        push_warning_printf(thd, MYSQL_ERROR::WARN_LEVEL_WARN,
                            WARN_OPTION_IGNORED, ER(WARN_OPTION_IGNORED),
                            "DATA DIRECTORY");
      if (create_info.index_file_name)
        push_warning_printf(thd, MYSQL_ERROR::WARN_LEVEL_WARN,
                            WARN_OPTION_IGNORED, ER(WARN_OPTION_IGNORED),
                            "INDEX DIRECTORY");
      create_info.data_file_name= create_info.index_file_name= NULL;
      /* ALTER TABLE ends previous transaction */
      if (end_active_trans(thd))
	goto error;

      if (!thd->locked_tables &&
          !(need_start_waiting= !wait_if_global_read_lock(thd, 0, 1)))
      {
        res= 1;
        break;
      }

      thd->enable_slow_log= opt_log_slow_admin_statements;
      res= mysql_alter_table(thd, select_lex->db, lex->name.str,
                             &create_info,
                             first_table,
                             &alter_info,
                             select_lex->order_list.elements,
                             (ORDER *) select_lex->order_list.first,
                             lex->ignore);
      break;
    }
  case SQLCOM_RENAME_TABLE:
  {
    DBUG_ASSERT(first_table == all_tables && first_table != 0);
    TABLE_LIST *table;
    for (table= first_table; table; table= table->next_local->next_local)
    {
      if (check_access(thd, ALTER_ACL | DROP_ACL, table->db,
		       &table->grant.privilege,0,0, test(table->schema_table)) ||
	  check_access(thd, INSERT_ACL | CREATE_ACL, table->next_local->db,
		       &table->next_local->grant.privilege, 0, 0,
                       test(table->next_local->schema_table)))
	goto error;
      TABLE_LIST old_list, new_list;
      /*
        we do not need initialize old_list and new_list because we will
        come table[0] and table->next[0] there
      */
      old_list= table[0];
      new_list= table->next_local[0];
      if (check_grant(thd, ALTER_ACL | DROP_ACL, &old_list, 0, 1, 0) ||
         (!test_all_bits(table->next_local->grant.privilege,
                         INSERT_ACL | CREATE_ACL) &&
          check_grant(thd, INSERT_ACL | CREATE_ACL, &new_list, 0, 1, 0)))
        goto error;
    }

    if (end_active_trans(thd) || mysql_rename_tables(thd, first_table, 0))
      goto error;
    break;
  }
#ifndef EMBEDDED_LIBRARY
  case SQLCOM_SHOW_BINLOGS:
#ifdef DONT_ALLOW_SHOW_COMMANDS
    my_message(ER_NOT_ALLOWED_COMMAND, ER(ER_NOT_ALLOWED_COMMAND),
               MYF(0)); /* purecov: inspected */
    goto error;
#else
    {
      if (check_global_access(thd, SUPER_ACL))
	goto error;
      res = show_binlogs(thd);
      break;
    }
#endif
#endif /* EMBEDDED_LIBRARY */
  case SQLCOM_SHOW_CREATE:
    DBUG_ASSERT(first_table == all_tables && first_table != 0);
#ifdef DONT_ALLOW_SHOW_COMMANDS
    my_message(ER_NOT_ALLOWED_COMMAND, ER(ER_NOT_ALLOWED_COMMAND),
               MYF(0)); /* purecov: inspected */
    goto error;
#else
    {
      /* Ignore temporary tables if this is "SHOW CREATE VIEW" */
      if (lex->only_view)
        first_table->skip_temporary= 1;
      if (check_show_create_table_access(thd, first_table))
	goto error;
      res= mysqld_show_create(thd, first_table);
      break;
    }
#endif
  case SQLCOM_CHECKSUM:
  {
    DBUG_ASSERT(first_table == all_tables && first_table != 0);
    if (check_table_access(thd, SELECT_ACL | EXTRA_ACL, all_tables,
                           UINT_MAX, FALSE))
      goto error; /* purecov: inspected */
    res = mysql_checksum_table(thd, first_table, &lex->check_opt);
    break;
  }
  case SQLCOM_REPAIR:
  {
    DBUG_ASSERT(first_table == all_tables && first_table != 0);
    if (check_table_access(thd, SELECT_ACL | INSERT_ACL, all_tables,
                           UINT_MAX, FALSE))
      goto error; /* purecov: inspected */
    thd->enable_slow_log= opt_log_slow_admin_statements;
    res= mysql_repair_table(thd, first_table, &lex->check_opt);
    /* ! we write after unlocking the table */
    if (!res && !lex->no_write_to_binlog)
    {
      /*
        Presumably, REPAIR and binlog writing doesn't require synchronization
      */
      write_bin_log(thd, TRUE, thd->query, thd->query_length);
    }
    select_lex->table_list.first= (uchar*) first_table;
    lex->query_tables=all_tables;
    break;
  }
  case SQLCOM_CHECK:
  {
    DBUG_ASSERT(first_table == all_tables && first_table != 0);
    if (check_table_access(thd, SELECT_ACL | EXTRA_ACL , all_tables,
                           UINT_MAX, FALSE))
      goto error; /* purecov: inspected */
    thd->enable_slow_log= opt_log_slow_admin_statements;
    res = mysql_check_table(thd, first_table, &lex->check_opt);
    select_lex->table_list.first= (uchar*) first_table;
    lex->query_tables=all_tables;
    break;
  }
  case SQLCOM_ANALYZE:
  {
    DBUG_ASSERT(first_table == all_tables && first_table != 0);
    if (check_table_access(thd, SELECT_ACL | INSERT_ACL, all_tables,
                           UINT_MAX, FALSE))
      goto error; /* purecov: inspected */
    thd->enable_slow_log= opt_log_slow_admin_statements;
    res= mysql_analyze_table(thd, first_table, &lex->check_opt);
    /* ! we write after unlocking the table */
    if (!res && !lex->no_write_to_binlog)
    {
      /*
        Presumably, ANALYZE and binlog writing doesn't require synchronization
      */
      write_bin_log(thd, TRUE, thd->query, thd->query_length);
    }
    select_lex->table_list.first= (uchar*) first_table;
    lex->query_tables=all_tables;
    break;
  }

  case SQLCOM_OPTIMIZE:
  {
    DBUG_ASSERT(first_table == all_tables && first_table != 0);
    if (check_table_access(thd, SELECT_ACL | INSERT_ACL, all_tables,
                           UINT_MAX, FALSE))
      goto error; /* purecov: inspected */
    thd->enable_slow_log= opt_log_slow_admin_statements;
    res= (specialflag & (SPECIAL_SAFE_MODE | SPECIAL_NO_NEW_FUNC)) ?
      mysql_recreate_table(thd, first_table) :
      mysql_optimize_table(thd, first_table, &lex->check_opt);
    /* ! we write after unlocking the table */
    if (!res && !lex->no_write_to_binlog)
    {
      /*
        Presumably, OPTIMIZE and binlog writing doesn't require synchronization
      */
      write_bin_log(thd, TRUE, thd->query, thd->query_length);
    }
    select_lex->table_list.first= (uchar*) first_table;
    lex->query_tables=all_tables;
    break;
  }
  case SQLCOM_UPDATE:
    DBUG_ASSERT(first_table == all_tables && first_table != 0);
    if (update_precheck(thd, all_tables))
      break;
    if (!thd->locked_tables &&
        !(need_start_waiting= !wait_if_global_read_lock(thd, 0, 1)))
      goto error;
    DBUG_ASSERT(select_lex->offset_limit == 0);
    unit->set_limit(select_lex);
    res= (up_result= mysql_update(thd, all_tables,
                                  select_lex->item_list,
                                  lex->value_list,
                                  select_lex->where,
                                  select_lex->order_list.elements,
                                  (ORDER *) select_lex->order_list.first,
                                  unit->select_limit_cnt,
                                  lex->duplicates, lex->ignore));
    /* mysql_update return 2 if we need to switch to multi-update */
    if (up_result != 2)
      break;
    /* Fall through */
  case SQLCOM_UPDATE_MULTI:
  {
    DBUG_ASSERT(first_table == all_tables && first_table != 0);
    /* if we switched from normal update, rights are checked */
    if (up_result != 2)
    {
      if ((res= multi_update_precheck(thd, all_tables)))
        break;
    }
    else
      res= 0;

    /*
      Protection might have already been risen if its a fall through
      from the SQLCOM_UPDATE case above.
    */
    if (!thd->locked_tables &&
        lex->sql_command == SQLCOM_UPDATE_MULTI &&
        !(need_start_waiting= !wait_if_global_read_lock(thd, 0, 1)))
      goto error;

    res= mysql_multi_update_prepare(thd);

#ifdef HAVE_REPLICATION
    /* Check slave filtering rules */
    if (unlikely(thd->slave_thread && !have_table_map_for_update))
    {
      if (all_tables_not_ok(thd, all_tables))
      {
        if (res!= 0)
        {
          res= 0;             /* don't care of prev failure  */
          thd->clear_error(); /* filters are of highest prior */
        }
        /* we warn the slave SQL thread */
        my_error(ER_SLAVE_IGNORED_TABLE, MYF(0));
        break;
      }
      if (res)
        break;
    }
    else
    {
#endif /* HAVE_REPLICATION */
      if (res)
        break;
      if (opt_readonly &&
	  !(thd->security_ctx->master_access & SUPER_ACL) &&
	  some_non_temp_table_to_be_updated(thd, all_tables))
      {
	my_error(ER_OPTION_PREVENTS_STATEMENT, MYF(0), "--read-only");
	break;
      }
#ifdef HAVE_REPLICATION
    }  /* unlikely */
#endif

    res= mysql_multi_update(thd, all_tables,
                            &select_lex->item_list,
                            &lex->value_list,
                            select_lex->where,
                            select_lex->options,
                            lex->duplicates, lex->ignore, unit, select_lex);
    break;
  }
  case SQLCOM_REPLACE:
#ifndef DBUG_OFF
    if (mysql_bin_log.is_open())
    {
      /*
        Generate an incident log event before writing the real event
        to the binary log.  We put this event is before the statement
        since that makes it simpler to check that the statement was
        not executed on the slave (since incidents usually stop the
        slave).

        Observe that any row events that are generated will be
        generated before.

        This is only for testing purposes and will not be present in a
        release build.
      */

      Incident incident= INCIDENT_NONE;
      DBUG_PRINT("debug", ("Just before generate_incident()"));
      DBUG_EXECUTE_IF("incident_database_resync_on_replace",
                      incident= INCIDENT_LOST_EVENTS;);
      if (incident)
      {
        Incident_log_event ev(thd, incident);
        mysql_bin_log.write(&ev);
        mysql_bin_log.rotate_and_purge(RP_FORCE_ROTATE);
      }
      DBUG_PRINT("debug", ("Just after generate_incident()"));
    }
#endif
  case SQLCOM_INSERT:
  {
    DBUG_ASSERT(first_table == all_tables && first_table != 0);
    if ((res= insert_precheck(thd, all_tables)))
      break;

    if (!thd->locked_tables &&
        !(need_start_waiting= !wait_if_global_read_lock(thd, 0, 1)))
    {
      res= 1;
      break;
    }

    res= mysql_insert(thd, all_tables, lex->field_list, lex->many_values,
		      lex->update_list, lex->value_list,
                      lex->duplicates, lex->ignore);

    /*
      If we have inserted into a VIEW, and the base table has
      AUTO_INCREMENT column, but this column is not accessible through
      a view, then we should restore LAST_INSERT_ID to the value it
      had before the statement.
    */
    if (first_table->view && !first_table->contain_auto_increment)
      thd->first_successful_insert_id_in_cur_stmt=
        thd->first_successful_insert_id_in_prev_stmt;

    break;
  }
  case SQLCOM_REPLACE_SELECT:
  case SQLCOM_INSERT_SELECT:
  {
    select_result *sel_result;
    DBUG_ASSERT(first_table == all_tables && first_table != 0);
    if ((res= insert_precheck(thd, all_tables)))
      break;

    /* Fix lock for first table */
    if (first_table->lock_type == TL_WRITE_DELAYED)
      first_table->lock_type= TL_WRITE;

    /* Don't unlock tables until command is written to binary log */
    select_lex->options|= SELECT_NO_UNLOCK;

    unit->set_limit(select_lex);

    if (! thd->locked_tables &&
        ! (need_start_waiting= ! wait_if_global_read_lock(thd, 0, 1)))
    {
      res= 1;
      break;
    }

    if (!(res= open_and_lock_tables(thd, all_tables)))
    {
      /* Skip first table, which is the table we are inserting in */
      TABLE_LIST *second_table= first_table->next_local;
      select_lex->table_list.first= (uchar*) second_table;
      select_lex->context.table_list= 
        select_lex->context.first_name_resolution_table= second_table;
      res= mysql_insert_select_prepare(thd);
      if (!res && (sel_result= new select_insert(first_table,
                                                 first_table->table,
                                                 &lex->field_list,
                                                 &lex->update_list,
                                                 &lex->value_list,
                                                 lex->duplicates,
                                                 lex->ignore)))
      {
	res= handle_select(thd, lex, sel_result, OPTION_SETUP_TABLES_DONE);
        /*
          Invalidate the table in the query cache if something changed
          after unlocking when changes become visible.
          TODO: this is workaround. right way will be move invalidating in
          the unlock procedure.
        */
        if (first_table->lock_type ==  TL_WRITE_CONCURRENT_INSERT &&
            thd->lock)
        {
          /* INSERT ... SELECT should invalidate only the very first table */
          TABLE_LIST *save_table= first_table->next_local;
          first_table->next_local= 0;
          query_cache_invalidate3(thd, first_table, 1);
          first_table->next_local= save_table;
        }
        delete sel_result;
      }
      /* revert changes for SP */
      select_lex->table_list.first= (uchar*) first_table;
    }

    /*
      If we have inserted into a VIEW, and the base table has
      AUTO_INCREMENT column, but this column is not accessible through
      a view, then we should restore LAST_INSERT_ID to the value it
      had before the statement.
    */
    if (first_table->view && !first_table->contain_auto_increment)
      thd->first_successful_insert_id_in_cur_stmt=
        thd->first_successful_insert_id_in_prev_stmt;

    break;
  }
  case SQLCOM_TRUNCATE:
    if (end_active_trans(thd))
    {
      res= -1;
      break;
    }
    DBUG_ASSERT(first_table == all_tables && first_table != 0);
    if (check_one_table_access(thd, DROP_ACL, all_tables))
      goto error;
    /*
      Don't allow this within a transaction because we want to use
      re-generate table
    */
    if (thd->locked_tables || thd->active_transaction())
    {
      my_message(ER_LOCK_OR_ACTIVE_TRANSACTION,
                 ER(ER_LOCK_OR_ACTIVE_TRANSACTION), MYF(0));
      goto error;
    }
    if (!(need_start_waiting= !wait_if_global_read_lock(thd, 0, 1)))
      goto error;
    res= mysql_truncate(thd, first_table, 0);
    break;
  case SQLCOM_DELETE:
  {
    DBUG_ASSERT(first_table == all_tables && first_table != 0);
    if ((res= delete_precheck(thd, all_tables)))
      break;
    DBUG_ASSERT(select_lex->offset_limit == 0);
    unit->set_limit(select_lex);

    if (!thd->locked_tables &&
        !(need_start_waiting= !wait_if_global_read_lock(thd, 0, 1)))
    {
      res= 1;
      break;
    }

    res = mysql_delete(thd, all_tables, select_lex->where,
                       &select_lex->order_list,
                       unit->select_limit_cnt, select_lex->options,
                       FALSE);
    break;
  }
  case SQLCOM_DELETE_MULTI:
  {
    DBUG_ASSERT(first_table == all_tables && first_table != 0);
    TABLE_LIST *aux_tables=
      (TABLE_LIST *)thd->lex->auxiliary_table_list.first;
    multi_delete *del_result;

    if (!thd->locked_tables &&
        !(need_start_waiting= !wait_if_global_read_lock(thd, 0, 1)))
    {
      res= 1;
      break;
    }

    if ((res= multi_delete_precheck(thd, all_tables)))
      break;

    /* condition will be TRUE on SP re-excuting */
    if (select_lex->item_list.elements != 0)
      select_lex->item_list.empty();
    if (add_item_to_list(thd, new Item_null()))
      goto error;

    thd_proc_info(thd, "init");
    if ((res= open_and_lock_tables(thd, all_tables)))
      break;

    if ((res= mysql_multi_delete_prepare(thd)))
      goto error;

    if (!thd->is_fatal_error &&
        (del_result= new multi_delete(aux_tables, lex->table_count)))
    {
      res= mysql_select(thd, &select_lex->ref_pointer_array,
			select_lex->get_table_list(),
			select_lex->with_wild,
			select_lex->item_list,
			select_lex->where,
			0, (ORDER *)NULL, (ORDER *)NULL, (Item *)NULL,
			(ORDER *)NULL,
			select_lex->options | thd->options |
			SELECT_NO_JOIN_CACHE | SELECT_NO_UNLOCK |
                        OPTION_SETUP_TABLES_DONE,
			del_result, unit, select_lex);
      res|= thd->is_error();
      if (res)
        del_result->abort();
      delete del_result;
    }
    else
      res= TRUE;                                // Error
    break;
  }
  case SQLCOM_DROP_TABLE:
  {
    DBUG_ASSERT(first_table == all_tables && first_table != 0);
    if (!lex->drop_temporary)
    {
      if (check_table_access(thd, DROP_ACL, all_tables, UINT_MAX, FALSE))
	goto error;				/* purecov: inspected */
      if (end_active_trans(thd))
        goto error;
    }
    else
    {
      /*
	If this is a slave thread, we may sometimes execute some 
	DROP / * 40005 TEMPORARY * / TABLE
	that come from parts of binlogs (likely if we use RESET SLAVE or CHANGE
	MASTER TO), while the temporary table has already been dropped.
	To not generate such irrelevant "table does not exist errors",
	we silently add IF EXISTS if TEMPORARY was used.
      */
      if (thd->slave_thread)
        lex->drop_if_exists= 1;

      /* So that DROP TEMPORARY TABLE gets to binlog at commit/rollback */
      thd->options|= OPTION_KEEP_LOG;
    }
    /* DDL and binlog write order protected by LOCK_open */
    res= mysql_rm_table(thd, first_table, lex->drop_if_exists,
			lex->drop_temporary);
  }
  break;
  case SQLCOM_SHOW_PROCESSLIST:
    if (!thd->security_ctx->priv_user[0] &&
        check_global_access(thd,PROCESS_ACL))
      break;
    mysqld_list_processes(thd,
			  (thd->security_ctx->master_access & PROCESS_ACL ?
                           NullS :
                           thd->security_ctx->priv_user),
                          lex->verbose);
    break;
  case SQLCOM_SHOW_AUTHORS:
    res= mysqld_show_authors(thd);
    break;
  case SQLCOM_SHOW_CONTRIBUTORS:
    res= mysqld_show_contributors(thd);
    break;
  case SQLCOM_SHOW_PRIVILEGES:
    res= mysqld_show_privileges(thd);
    break;
  case SQLCOM_SHOW_COLUMN_TYPES:
    res= mysqld_show_column_types(thd);
    break;
  case SQLCOM_SHOW_ENGINE_LOGS:
#ifdef DONT_ALLOW_SHOW_COMMANDS
    my_message(ER_NOT_ALLOWED_COMMAND, ER(ER_NOT_ALLOWED_COMMAND),
               MYF(0));	/* purecov: inspected */
    goto error;
#else
    {
      if (check_access(thd, FILE_ACL, any_db,0,0,0,0))
	goto error;
      res= ha_show_status(thd, lex->create_info.db_type, HA_ENGINE_LOGS);
      break;
    }
#endif
  case SQLCOM_CHANGE_DB:
  {
    LEX_STRING db_str= { (char *) select_lex->db, strlen(select_lex->db) };

    if (!mysql_change_db(thd, &db_str, FALSE))
      my_ok(thd);

    break;
  }

  case SQLCOM_LOAD:
  {
    DBUG_ASSERT(first_table == all_tables && first_table != 0);
    uint privilege= (lex->duplicates == DUP_REPLACE ?
		     INSERT_ACL | DELETE_ACL : INSERT_ACL) |
                    (lex->local_file ? 0 : FILE_ACL);

    if (lex->local_file)
    {
      if (!(thd->client_capabilities & CLIENT_LOCAL_FILES) ||
          !opt_local_infile)
      {
	my_message(ER_NOT_ALLOWED_COMMAND, ER(ER_NOT_ALLOWED_COMMAND), MYF(0));
	goto error;
      }
    }

    if (check_one_table_access(thd, privilege, all_tables))
      goto error;

    if (!thd->locked_tables &&
        !(need_start_waiting= !wait_if_global_read_lock(thd, 0, 1)))
      goto error;

    res= mysql_load(thd, lex->exchange, first_table, lex->field_list,
                    lex->update_list, lex->value_list, lex->duplicates,
                    lex->ignore, (bool) lex->local_file);
    break;
  }

  case SQLCOM_SET_OPTION:
  {
    List<set_var_base> *lex_var_list= &lex->var_list;

    if (lex->autocommit && end_active_trans(thd))
      goto error;

    if ((check_table_access(thd, SELECT_ACL, all_tables, UINT_MAX, FALSE) ||
	 open_and_lock_tables(thd, all_tables)))
      goto error;
    if (lex->one_shot_set && not_all_support_one_shot(lex_var_list))
    {
      my_error(ER_RESERVED_SYNTAX, MYF(0), "SET ONE_SHOT");
      goto error;
    }
    if (!(res= sql_set_variables(thd, lex_var_list)))
    {
      /*
        If the previous command was a SET ONE_SHOT, we don't want to forget
        about the ONE_SHOT property of that SET. So we use a |= instead of = .
      */
      thd->one_shot_set|= lex->one_shot_set;
      my_ok(thd);
    }
    else
    {
      /*
        We encountered some sort of error, but no message was sent.
        Send something semi-generic here since we don't know which
        assignment in the list caused the error.
      */
      if (!thd->is_error())
        my_error(ER_WRONG_ARGUMENTS,MYF(0),"SET");
      goto error;
    }

    break;
  }

  case SQLCOM_UNLOCK_TABLES:
    /*
      It is critical for mysqldump --single-transaction --master-data that
      UNLOCK TABLES does not implicitely commit a connection which has only
      done FLUSH TABLES WITH READ LOCK + BEGIN. If this assumption becomes
      false, mysqldump will not work.
    */
    unlock_locked_tables(thd);
    if (thd->options & OPTION_TABLE_LOCK)
    {
      end_active_trans(thd);
      thd->options&= ~(OPTION_TABLE_LOCK);
    }
    if (thd->global_read_lock)
      unlock_global_read_lock(thd);
    my_ok(thd);
    break;
  case SQLCOM_LOCK_TABLES:
    unlock_locked_tables(thd);
    /* we must end the trasaction first, regardless of anything */
    if (end_active_trans(thd))
      goto error;
    if (check_table_access(thd, LOCK_TABLES_ACL | SELECT_ACL, all_tables,
                           UINT_MAX, FALSE))
      goto error;
    if (lex->protect_against_global_read_lock &&
        !(need_start_waiting= !wait_if_global_read_lock(thd, 0, 1)))
      goto error;
    thd->in_lock_tables=1;
    thd->options|= OPTION_TABLE_LOCK;

    if (!(res= simple_open_n_lock_tables(thd, all_tables)))
    {
#ifdef HAVE_QUERY_CACHE
      if (thd->variables.query_cache_wlock_invalidate)
	query_cache.invalidate_locked_for_write(first_table);
#endif /*HAVE_QUERY_CACHE*/
      thd->locked_tables=thd->lock;
      thd->lock=0;
      my_ok(thd);
    }
    else
    {
      /* 
        Need to end the current transaction, so the storage engine (InnoDB)
        can free its locks if LOCK TABLES locked some tables before finding
        that it can't lock a table in its list
      */
      ha_autocommit_or_rollback(thd, 1);
      end_active_trans(thd);
      thd->options&= ~(OPTION_TABLE_LOCK);
    }
    thd->in_lock_tables=0;
    break;
  case SQLCOM_CREATE_DB:
  {
    /*
      As mysql_create_db() may modify HA_CREATE_INFO structure passed to
      it, we need to use a copy of LEX::create_info to make execution
      prepared statement- safe.
    */
    HA_CREATE_INFO create_info(lex->create_info);
    if (end_active_trans(thd))
    {
      res= -1;
      break;
    }
    char *alias;
    if (!(alias=thd->strmake(lex->name.str, lex->name.length)) ||
        check_db_name(&lex->name))
    {
      my_error(ER_WRONG_DB_NAME, MYF(0), lex->name.str);
      break;
    }
    /*
      If in a slave thread :
      CREATE DATABASE DB was certainly not preceded by USE DB.
      For that reason, db_ok() in sql/slave.cc did not check the
      do_db/ignore_db. And as this query involves no tables, tables_ok()
      above was not called. So we have to check rules again here.
    */
#ifdef HAVE_REPLICATION
    if (thd->slave_thread && 
	(!rpl_filter->db_ok(lex->name.str) ||
	 !rpl_filter->db_ok_with_wild_table(lex->name.str)))
    {
      my_message(ER_SLAVE_IGNORED_TABLE, ER(ER_SLAVE_IGNORED_TABLE), MYF(0));
      break;
    }
#endif
    if (check_access(thd,CREATE_ACL,lex->name.str, 0, 1, 0,
                     is_schema_db(lex->name.str)))
      break;
    res= mysql_create_db(thd,(lower_case_table_names == 2 ? alias :
                              lex->name.str), &create_info, 0);
    break;
  }
  case SQLCOM_DROP_DB:
  {
    if (end_active_trans(thd))
    {
      res= -1;
      break;
    }
    if (check_db_name(&lex->name))
    {
      my_error(ER_WRONG_DB_NAME, MYF(0), lex->name.str);
      break;
    }
    /*
      If in a slave thread :
      DROP DATABASE DB may not be preceded by USE DB.
      For that reason, maybe db_ok() in sql/slave.cc did not check the 
      do_db/ignore_db. And as this query involves no tables, tables_ok()
      above was not called. So we have to check rules again here.
    */
#ifdef HAVE_REPLICATION
    if (thd->slave_thread && 
	(!rpl_filter->db_ok(lex->name.str) ||
	 !rpl_filter->db_ok_with_wild_table(lex->name.str)))
    {
      my_message(ER_SLAVE_IGNORED_TABLE, ER(ER_SLAVE_IGNORED_TABLE), MYF(0));
      break;
    }
#endif
    if (check_access(thd,DROP_ACL,lex->name.str,0,1,0,
                     is_schema_db(lex->name.str)))
      break;
    if (thd->locked_tables || thd->active_transaction())
    {
      my_message(ER_LOCK_OR_ACTIVE_TRANSACTION,
                 ER(ER_LOCK_OR_ACTIVE_TRANSACTION), MYF(0));
      goto error;
    }
    res= mysql_rm_db(thd, lex->name.str, lex->drop_if_exists, 0);
    break;
  }
  case SQLCOM_ALTER_DB_UPGRADE:
  {
    LEX_STRING *db= & lex->name;
    if (end_active_trans(thd))
    {
      res= 1;
      break;
    }
#ifdef HAVE_REPLICATION
    if (thd->slave_thread && 
       (!rpl_filter->db_ok(db->str) ||
        !rpl_filter->db_ok_with_wild_table(db->str)))
    {
      res= 1;
      my_message(ER_SLAVE_IGNORED_TABLE, ER(ER_SLAVE_IGNORED_TABLE), MYF(0));
      break;
    }
#endif
    if (check_db_name(db))
    {
      my_error(ER_WRONG_DB_NAME, MYF(0), db->str);
      break;
    }
    if (check_access(thd, ALTER_ACL, db->str, 0, 1, 0, is_schema_db(db->str)) ||
        check_access(thd, DROP_ACL, db->str, 0, 1, 0, is_schema_db(db->str)) ||
        check_access(thd, CREATE_ACL, db->str, 0, 1, 0, is_schema_db(db->str)))
    {
      res= 1;
      break;
    }
    if (thd->locked_tables || thd->active_transaction())
    {
      res= 1;
      my_message(ER_LOCK_OR_ACTIVE_TRANSACTION,
                 ER(ER_LOCK_OR_ACTIVE_TRANSACTION), MYF(0));
      goto error;
    }

    res= mysql_upgrade_db(thd, db);
    if (!res)
      my_ok(thd);
    break;
  }
  case SQLCOM_ALTER_DB:
  {
    LEX_STRING *db= &lex->name;
    HA_CREATE_INFO create_info(lex->create_info);
    if (check_db_name(db))
    {
      my_error(ER_WRONG_DB_NAME, MYF(0), db->str);
      break;
    }
    /*
      If in a slave thread :
      ALTER DATABASE DB may not be preceded by USE DB.
      For that reason, maybe db_ok() in sql/slave.cc did not check the
      do_db/ignore_db. And as this query involves no tables, tables_ok()
      above was not called. So we have to check rules again here.
    */
#ifdef HAVE_REPLICATION
    if (thd->slave_thread &&
	(!rpl_filter->db_ok(db->str) ||
	 !rpl_filter->db_ok_with_wild_table(db->str)))
    {
      my_message(ER_SLAVE_IGNORED_TABLE, ER(ER_SLAVE_IGNORED_TABLE), MYF(0));
      break;
    }
#endif
    if (check_access(thd, ALTER_ACL, db->str, 0, 1, 0, is_schema_db(db->str)))
      break;
    if (thd->locked_tables || thd->active_transaction())
    {
      my_message(ER_LOCK_OR_ACTIVE_TRANSACTION,
                 ER(ER_LOCK_OR_ACTIVE_TRANSACTION), MYF(0));
      goto error;
    }
    res= mysql_alter_db(thd, db->str, &create_info);
    break;
  }
  case SQLCOM_SHOW_CREATE_DB:
  {
    DBUG_EXECUTE_IF("4x_server_emul",
                    my_error(ER_UNKNOWN_ERROR, MYF(0)); goto error;);
    if (check_db_name(&lex->name))
    {
      my_error(ER_WRONG_DB_NAME, MYF(0), lex->name.str);
      break;
    }
    res= mysqld_show_create_db(thd, lex->name.str, &lex->create_info);
    break;
  }
  case SQLCOM_CREATE_EVENT:
  case SQLCOM_ALTER_EVENT:
  #ifdef HAVE_EVENT_SCHEDULER
  do
  {
    DBUG_ASSERT(lex->event_parse_data);
    if (lex->table_or_sp_used())
    {
      my_error(ER_NOT_SUPPORTED_YET, MYF(0), "Usage of subqueries or stored "
               "function calls as part of this statement");
      break;
    }

    res= sp_process_definer(thd);
    if (res)
      break;

    switch (lex->sql_command) {
    case SQLCOM_CREATE_EVENT:
    {
      bool if_not_exists= (lex->create_info.options &
                           HA_LEX_CREATE_IF_NOT_EXISTS);
      res= Events::create_event(thd, lex->event_parse_data, if_not_exists);
      break;
    }
    case SQLCOM_ALTER_EVENT:
      res= Events::update_event(thd, lex->event_parse_data,
                                lex->spname ? &lex->spname->m_db : NULL,
                                lex->spname ? &lex->spname->m_name : NULL);
      break;
    default:
      DBUG_ASSERT(0);
    }
    DBUG_PRINT("info",("DDL error code=%d", res));
    if (!res)
      my_ok(thd);

  } while (0);
  /* Don't do it, if we are inside a SP */
  if (!thd->spcont)
  {
    delete lex->sphead;
    lex->sphead= NULL;
  }
  /* lex->unit.cleanup() is called outside, no need to call it here */
  break;
  case SQLCOM_SHOW_CREATE_EVENT:
    res= Events::show_create_event(thd, lex->spname->m_db,
                                   lex->spname->m_name);
    break;
  case SQLCOM_DROP_EVENT:
    if (!(res= Events::drop_event(thd,
                                  lex->spname->m_db, lex->spname->m_name,
                                  lex->drop_if_exists)))
      my_ok(thd);
    break;
#else
    my_error(ER_NOT_SUPPORTED_YET,MYF(0),"embedded server");
    break;
#endif
  case SQLCOM_CREATE_FUNCTION:                  // UDF function
  {
    if (check_access(thd,INSERT_ACL,"mysql",0,1,0,0))
      break;
#ifdef HAVE_DLOPEN
    if (!(res = mysql_create_function(thd, &lex->udf)))
      my_ok(thd);
#else
    my_error(ER_CANT_OPEN_LIBRARY, MYF(0), lex->udf.dl, 0, "feature disabled");
    res= TRUE;
#endif
    break;
  }
#ifndef NO_EMBEDDED_ACCESS_CHECKS
  case SQLCOM_CREATE_USER:
  {
    if (check_access(thd, INSERT_ACL, "mysql", 0, 1, 1, 0) &&
        check_global_access(thd,CREATE_USER_ACL))
      break;
    if (end_active_trans(thd))
      goto error;
    /* Conditionally writes to binlog */
    if (!(res= mysql_create_user(thd, lex->users_list)))
      my_ok(thd);
    break;
  }
  case SQLCOM_DROP_USER:
  {
    if (check_access(thd, DELETE_ACL, "mysql", 0, 1, 1, 0) &&
        check_global_access(thd,CREATE_USER_ACL))
      break;
    if (end_active_trans(thd))
      goto error;
    /* Conditionally writes to binlog */
    if (!(res= mysql_drop_user(thd, lex->users_list)))
      my_ok(thd);
    break;
  }
  case SQLCOM_RENAME_USER:
  {
    if (check_access(thd, UPDATE_ACL, "mysql", 0, 1, 1, 0) &&
        check_global_access(thd,CREATE_USER_ACL))
      break;
    if (end_active_trans(thd))
      goto error;
    /* Conditionally writes to binlog */
    if (!(res= mysql_rename_user(thd, lex->users_list)))
      my_ok(thd);
    break;
  }
  case SQLCOM_REVOKE_ALL:
  {
    if (end_active_trans(thd))
      goto error;
    if (check_access(thd, UPDATE_ACL, "mysql", 0, 1, 1, 0) &&
        check_global_access(thd,CREATE_USER_ACL))
      break;
    /* Conditionally writes to binlog */
    if (!(res = mysql_revoke_all(thd, lex->users_list)))
      my_ok(thd);
    break;
  }
  case SQLCOM_REVOKE:
  case SQLCOM_GRANT:
  {
    if (end_active_trans(thd))
      goto error;

    if (check_access(thd, lex->grant | lex->grant_tot_col | GRANT_ACL,
		     first_table ?  first_table->db : select_lex->db,
		     first_table ? &first_table->grant.privilege : 0,
		     first_table ? 0 : 1, 0,
                     first_table ? (bool) first_table->schema_table :
                     select_lex->db ? is_schema_db(select_lex->db) : 0))
      goto error;

    if (thd->security_ctx->user)              // If not replication
    {
      LEX_USER *user, *tmp_user;

      List_iterator <LEX_USER> user_list(lex->users_list);
      while ((tmp_user= user_list++))
      {
        if (!(user= get_current_user(thd, tmp_user)))
          goto error;
        if (specialflag & SPECIAL_NO_RESOLVE &&
            hostname_requires_resolving(user->host.str))
          push_warning_printf(thd, MYSQL_ERROR::WARN_LEVEL_WARN,
                              ER_WARN_HOSTNAME_WONT_WORK,
                              ER(ER_WARN_HOSTNAME_WONT_WORK),
                              user->host.str);
        // Are we trying to change a password of another user
        DBUG_ASSERT(user->host.str != 0);
        if (strcmp(thd->security_ctx->user, user->user.str) ||
            my_strcasecmp(system_charset_info,
                          user->host.str, thd->security_ctx->host_or_ip))
        {
          // TODO: use check_change_password()
          if (is_acl_user(user->host.str, user->user.str) &&
              user->password.str &&
              check_access(thd, UPDATE_ACL,"mysql",0,1,1,0))
          {
            my_message(ER_PASSWORD_NOT_ALLOWED,
                       ER(ER_PASSWORD_NOT_ALLOWED), MYF(0));
            goto error;
          }
        }
      }
    }
    if (first_table)
    {
      if (lex->type == TYPE_ENUM_PROCEDURE ||
          lex->type == TYPE_ENUM_FUNCTION)
      {
        uint grants= lex->all_privileges 
		   ? (PROC_ACLS & ~GRANT_ACL) | (lex->grant & GRANT_ACL)
		   : lex->grant;
        if (check_grant_routine(thd, grants | GRANT_ACL, all_tables,
                                lex->type == TYPE_ENUM_PROCEDURE, 0))
	  goto error;
        /* Conditionally writes to binlog */
        res= mysql_routine_grant(thd, all_tables,
                                 lex->type == TYPE_ENUM_PROCEDURE, 
                                 lex->users_list, grants,
                                 lex->sql_command == SQLCOM_REVOKE, TRUE);
        if (!res)
          my_ok(thd);
      }
      else
      {
	if (check_grant(thd,(lex->grant | lex->grant_tot_col | GRANT_ACL),
                        all_tables, 0, UINT_MAX, 0))
	  goto error;
        /* Conditionally writes to binlog */
        res= mysql_table_grant(thd, all_tables, lex->users_list,
			       lex->columns, lex->grant,
			       lex->sql_command == SQLCOM_REVOKE);
      }
    }
    else
    {
      if (lex->columns.elements || lex->type)
      {
	my_message(ER_ILLEGAL_GRANT_FOR_TABLE, ER(ER_ILLEGAL_GRANT_FOR_TABLE),
                   MYF(0));
        goto error;
      }
      else
	/* Conditionally writes to binlog */
	res = mysql_grant(thd, select_lex->db, lex->users_list, lex->grant,
			  lex->sql_command == SQLCOM_REVOKE);
      if (!res)
      {
	if (lex->sql_command == SQLCOM_GRANT)
	{
	  List_iterator <LEX_USER> str_list(lex->users_list);
	  LEX_USER *user, *tmp_user;
	  while ((tmp_user=str_list++))
          {
            if (!(user= get_current_user(thd, tmp_user)))
              goto error;
	    reset_mqh(user, 0);
          }
	}
      }
    }
    break;
  }
#endif /*!NO_EMBEDDED_ACCESS_CHECKS*/
  case SQLCOM_RESET:
    /*
      RESET commands are never written to the binary log, so we have to
      initialize this variable because RESET shares the same code as FLUSH
    */
    lex->no_write_to_binlog= 1;
  case SQLCOM_FLUSH:
  {
    bool write_to_binlog;
    if (check_global_access(thd,RELOAD_ACL))
      goto error;

    /*
      reload_acl_and_cache() will tell us if we are allowed to write to the
      binlog or not.
    */
    if (!reload_acl_and_cache(thd, lex->type, first_table, &write_to_binlog))
    {
      /*
        We WANT to write and we CAN write.
        ! we write after unlocking the table.
      */
      /*
        Presumably, RESET and binlog writing doesn't require synchronization
      */
      if (!lex->no_write_to_binlog && write_to_binlog)
      {
        write_bin_log(thd, FALSE, thd->query, thd->query_length);
      }
      my_ok(thd);
    } 
    
    break;
  }
  case SQLCOM_KILL:
  {
    Item *it= (Item *)lex->value_list.head();

    if (lex->table_or_sp_used())
    {
      my_error(ER_NOT_SUPPORTED_YET, MYF(0), "Usage of subqueries or stored "
               "function calls as part of this statement");
      break;
    }

    if ((!it->fixed && it->fix_fields(lex->thd, &it)) || it->check_cols(1))
    {
      my_message(ER_SET_CONSTANTS_ONLY, ER(ER_SET_CONSTANTS_ONLY),
		 MYF(0));
      goto error;
    }
    sql_kill(thd, (ulong)it->val_int(), lex->type & ONLY_KILL_QUERY);
    break;
  }
#ifndef NO_EMBEDDED_ACCESS_CHECKS
  case SQLCOM_SHOW_GRANTS:
  {
    LEX_USER *grant_user= get_current_user(thd, lex->grant_user);
    if (!grant_user)
      goto error;
    if ((thd->security_ctx->priv_user &&
	 !strcmp(thd->security_ctx->priv_user, grant_user->user.str)) ||
	!check_access(thd, SELECT_ACL, "mysql",0,1,0,0))
    {
      res = mysql_show_grants(thd, grant_user);
    }
    break;
  }
#endif
  case SQLCOM_HA_OPEN:
    DBUG_ASSERT(first_table == all_tables && first_table != 0);
    if (check_table_access(thd, SELECT_ACL, all_tables, UINT_MAX, FALSE))
      goto error;
    res= mysql_ha_open(thd, first_table, 0);
    break;
  case SQLCOM_HA_CLOSE:
    DBUG_ASSERT(first_table == all_tables && first_table != 0);
    res= mysql_ha_close(thd, first_table);
    break;
  case SQLCOM_HA_READ:
    DBUG_ASSERT(first_table == all_tables && first_table != 0);
    /*
      There is no need to check for table permissions here, because
      if a user has no permissions to read a table, he won't be
      able to open it (with SQLCOM_HA_OPEN) in the first place.
    */
    unit->set_limit(select_lex);
    res= mysql_ha_read(thd, first_table, lex->ha_read_mode, lex->ident.str,
                       lex->insert_list, lex->ha_rkey_mode, select_lex->where,
                       unit->select_limit_cnt, unit->offset_limit_cnt);
    break;

  case SQLCOM_BEGIN:
    if (thd->transaction.xid_state.xa_state != XA_NOTR)
    {
      my_error(ER_XAER_RMFAIL, MYF(0),
               xa_state_names[thd->transaction.xid_state.xa_state]);
      break;
    }
    if (begin_trans(thd))
      goto error;
    if (lex->start_transaction_opt & MYSQL_START_TRANS_OPT_WITH_CONS_SNAPSHOT)
    {
      if (ha_start_consistent_snapshot(thd))
        goto error;
    }
    my_ok(thd);
    break;
  case SQLCOM_COMMIT:
    if (end_trans(thd, lex->tx_release ? COMMIT_RELEASE :
                              lex->tx_chain ? COMMIT_AND_CHAIN : COMMIT))
      goto error;
    my_ok(thd);
    break;
  case SQLCOM_ROLLBACK:
    if (end_trans(thd, lex->tx_release ? ROLLBACK_RELEASE :
                              lex->tx_chain ? ROLLBACK_AND_CHAIN : ROLLBACK))
      goto error;
    my_ok(thd);
    break;
  case SQLCOM_RELEASE_SAVEPOINT:
  {
    SAVEPOINT *sv;
    for (sv=thd->transaction.savepoints; sv; sv=sv->prev)
    {
      if (my_strnncoll(system_charset_info,
                       (uchar *)lex->ident.str, lex->ident.length,
                       (uchar *)sv->name, sv->length) == 0)
        break;
    }
    if (sv)
    {
      if (ha_release_savepoint(thd, sv))
        res= TRUE; // cannot happen
      else
        my_ok(thd);
      thd->transaction.savepoints=sv->prev;
    }
    else
      my_error(ER_SP_DOES_NOT_EXIST, MYF(0), "SAVEPOINT", lex->ident.str);
    break;
  }
  case SQLCOM_ROLLBACK_TO_SAVEPOINT:
  {
    SAVEPOINT *sv;
    for (sv=thd->transaction.savepoints; sv; sv=sv->prev)
    {
      if (my_strnncoll(system_charset_info,
                       (uchar *)lex->ident.str, lex->ident.length,
                       (uchar *)sv->name, sv->length) == 0)
        break;
    }
    if (sv)
    {
      if (ha_rollback_to_savepoint(thd, sv))
        res= TRUE; // cannot happen
      else
      {
        if (((thd->options & OPTION_KEEP_LOG) || 
             thd->transaction.all.modified_non_trans_table) &&
            !thd->slave_thread)
          push_warning(thd, MYSQL_ERROR::WARN_LEVEL_WARN,
                       ER_WARNING_NOT_COMPLETE_ROLLBACK,
                       ER(ER_WARNING_NOT_COMPLETE_ROLLBACK));
        my_ok(thd);
      }
      thd->transaction.savepoints=sv;
    }
    else
      my_error(ER_SP_DOES_NOT_EXIST, MYF(0), "SAVEPOINT", lex->ident.str);
    break;
  }
  case SQLCOM_SAVEPOINT:
    if (!(thd->options & (OPTION_NOT_AUTOCOMMIT | OPTION_BEGIN) ||
          thd->in_sub_stmt) || !opt_using_transactions)
      my_ok(thd);
    else
    {
      SAVEPOINT **sv, *newsv;
      for (sv=&thd->transaction.savepoints; *sv; sv=&(*sv)->prev)
      {
        if (my_strnncoll(system_charset_info,
                         (uchar *)lex->ident.str, lex->ident.length,
                         (uchar *)(*sv)->name, (*sv)->length) == 0)
          break;
      }
      if (*sv) /* old savepoint of the same name exists */
      {
        newsv=*sv;
        ha_release_savepoint(thd, *sv); // it cannot fail
        *sv=(*sv)->prev;
      }
      else if ((newsv=(SAVEPOINT *) alloc_root(&thd->transaction.mem_root,
                                               savepoint_alloc_size)) == 0)
      {
        my_error(ER_OUT_OF_RESOURCES, MYF(0));
        break;
      }
      newsv->name=strmake_root(&thd->transaction.mem_root,
                               lex->ident.str, lex->ident.length);
      newsv->length=lex->ident.length;
      /*
        if we'll get an error here, don't add new savepoint to the list.
        we'll lose a little bit of memory in transaction mem_root, but it'll
        be free'd when transaction ends anyway
      */
      if (ha_savepoint(thd, newsv))
        res= TRUE;
      else
      {
        newsv->prev=thd->transaction.savepoints;
        thd->transaction.savepoints=newsv;
        my_ok(thd);
      }
    }
    break;
  case SQLCOM_CREATE_PROCEDURE:
  case SQLCOM_CREATE_SPFUNCTION:
  {
    uint namelen;
    char *name;
    int sp_result= SP_INTERNAL_ERROR;

    DBUG_ASSERT(lex->sphead != 0);
    DBUG_ASSERT(lex->sphead->m_db.str); /* Must be initialized in the parser */
    /*
      Verify that the database name is allowed, optionally
      lowercase it.
    */
    if (check_db_name(&lex->sphead->m_db))
    {
      my_error(ER_WRONG_DB_NAME, MYF(0), lex->sphead->m_db.str);
      goto create_sp_error;
    }

    /*
      Check that a database directory with this name
      exists. Design note: This won't work on virtual databases
      like information_schema.
    */
    if (check_db_dir_existence(lex->sphead->m_db.str))
    {
      my_error(ER_BAD_DB_ERROR, MYF(0), lex->sphead->m_db.str);
      goto create_sp_error;
    }

    if (check_access(thd, CREATE_PROC_ACL, lex->sphead->m_db.str, 0, 0, 0,
                     is_schema_db(lex->sphead->m_db.str)))
      goto create_sp_error;

    if (end_active_trans(thd))
      goto create_sp_error;

    name= lex->sphead->name(&namelen);
#ifdef HAVE_DLOPEN
    if (lex->sphead->m_type == TYPE_ENUM_FUNCTION)
    {
      udf_func *udf = find_udf(name, namelen);

      if (udf)
      {
        my_error(ER_UDF_EXISTS, MYF(0), name);
        goto create_sp_error;
      }
    }
#endif

    if (sp_process_definer(thd))
      goto create_sp_error;

    res= (sp_result= lex->sphead->create(thd));
    switch (sp_result) {
    case SP_OK: {
#ifndef NO_EMBEDDED_ACCESS_CHECKS
      /* only add privileges if really neccessary */

      Security_context security_context;
      bool restore_backup_context= false;
      Security_context *backup= NULL;
      LEX_USER *definer= thd->lex->definer;
      /*
        Check if the definer exists on slave, 
        then use definer privilege to insert routine privileges to mysql.procs_priv.

        For current user of SQL thread has GLOBAL_ACL privilege, 
        which doesn't any check routine privileges, 
        so no routine privilege record  will insert into mysql.procs_priv.
      */
      if (thd->slave_thread && is_acl_user(definer->host.str, definer->user.str))
      {
        security_context.change_security_context(thd, 
                                                 &thd->lex->definer->user,
                                                 &thd->lex->definer->host,
                                                 &thd->lex->sphead->m_db,
                                                 &backup);
        restore_backup_context= true;
      }

      if (sp_automatic_privileges && !opt_noacl &&
          check_routine_access(thd, DEFAULT_CREATE_PROC_ACLS,
                               lex->sphead->m_db.str, name,
                               lex->sql_command == SQLCOM_CREATE_PROCEDURE, 1))
      {
        if (sp_grant_privileges(thd, lex->sphead->m_db.str, name,
                                lex->sql_command == SQLCOM_CREATE_PROCEDURE))
          push_warning(thd, MYSQL_ERROR::WARN_LEVEL_WARN,
                       ER_PROC_AUTO_GRANT_FAIL,
                       ER(ER_PROC_AUTO_GRANT_FAIL));
      }

      /*
        Restore current user with GLOBAL_ACL privilege of SQL thread
      */ 
      if (restore_backup_context)
      {
        DBUG_ASSERT(thd->slave_thread == 1);
        thd->security_ctx->restore_security_context(thd, backup);
      }

#endif
    break;
    }
    case SP_WRITE_ROW_FAILED:
      my_error(ER_SP_ALREADY_EXISTS, MYF(0), SP_TYPE_STRING(lex), name);
    break;
    case SP_BAD_IDENTIFIER:
      my_error(ER_TOO_LONG_IDENT, MYF(0), name);
    break;
    case SP_BODY_TOO_LONG:
      my_error(ER_TOO_LONG_BODY, MYF(0), name);
    break;
    case SP_FLD_STORE_FAILED:
      my_error(ER_CANT_CREATE_SROUTINE, MYF(0), name);
      break;
    default:
      my_error(ER_SP_STORE_FAILED, MYF(0), SP_TYPE_STRING(lex), name);
    break;
    } /* end switch */

    /*
      Capture all errors within this CASE and
      clean up the environment.
    */
create_sp_error:
    if (sp_result != SP_OK )
      goto error;
    my_ok(thd);
    break; /* break super switch */
  } /* end case group bracket */
  case SQLCOM_CALL:
    {
      sp_head *sp;

      /*
        This will cache all SP and SF and open and lock all tables
        required for execution.
      */
      if (check_table_access(thd, SELECT_ACL, all_tables, UINT_MAX, FALSE) ||
	  open_and_lock_tables(thd, all_tables))
       goto error;

      /*
        By this moment all needed SPs should be in cache so no need to look 
        into DB. 
      */
      if (!(sp= sp_find_routine(thd, TYPE_ENUM_PROCEDURE, lex->spname,
                                &thd->sp_proc_cache, TRUE)))
      {
	my_error(ER_SP_DOES_NOT_EXIST, MYF(0), "PROCEDURE",
                 lex->spname->m_qname.str);
	goto error;
      }
      else
      {
	ha_rows select_limit;
        /* bits that should be cleared in thd->server_status */
	uint bits_to_be_cleared= 0;
        /*
          Check that the stored procedure doesn't contain Dynamic SQL
          and doesn't return result sets: such stored procedures can't
          be called from a function or trigger.
        */
        if (thd->in_sub_stmt)
        {
          const char *where= (thd->in_sub_stmt & SUB_STMT_TRIGGER ?
                              "trigger" : "function");
          if (sp->is_not_allowed_in_function(where))
            goto error;
        }

	if (sp->m_flags & sp_head::MULTI_RESULTS)
	{
	  if (! (thd->client_capabilities & CLIENT_MULTI_RESULTS))
	  {
            /*
              The client does not support multiple result sets being sent
              back
            */
	    my_error(ER_SP_BADSELECT, MYF(0), sp->m_qname.str);
	    goto error;
	  }
          /*
            If SERVER_MORE_RESULTS_EXISTS is not set,
            then remember that it should be cleared
          */
	  bits_to_be_cleared= (~thd->server_status &
                               SERVER_MORE_RESULTS_EXISTS);
	  thd->server_status|= SERVER_MORE_RESULTS_EXISTS;
	}

	if (check_routine_access(thd, EXECUTE_ACL,
				 sp->m_db.str, sp->m_name.str, TRUE, FALSE))
	{
	  goto error;
	}
	select_limit= thd->variables.select_limit;
	thd->variables.select_limit= HA_POS_ERROR;

        /* 
          We never write CALL statements into binlog:
           - If the mode is non-prelocked, each statement will be logged
             separately.
           - If the mode is prelocked, the invoking statement will care
             about writing into binlog.
          So just execute the statement.
        */
	res= sp->execute_procedure(thd, &lex->value_list);
	/*
          If warnings have been cleared, we have to clear total_warn_count
          too, otherwise the clients get confused.
	 */
	if (thd->warn_list.is_empty())
	  thd->total_warn_count= 0;

	thd->variables.select_limit= select_limit;

        thd->server_status&= ~bits_to_be_cleared;

	if (!res)
          my_ok(thd, (ulong) (thd->row_count_func < 0 ? 0 :
                              thd->row_count_func));
	else
        {
          DBUG_ASSERT(thd->is_error() || thd->killed);
	  goto error;		// Substatement should already have sent error
        }
      }
      break;
    }
  case SQLCOM_ALTER_PROCEDURE:
  case SQLCOM_ALTER_FUNCTION:
    {
      int sp_result;
      sp_head *sp;
      st_sp_chistics chistics;

      memcpy(&chistics, &lex->sp_chistics, sizeof(chistics));
      if (lex->sql_command == SQLCOM_ALTER_PROCEDURE)
        sp= sp_find_routine(thd, TYPE_ENUM_PROCEDURE, lex->spname,
                            &thd->sp_proc_cache, FALSE);
      else
        sp= sp_find_routine(thd, TYPE_ENUM_FUNCTION, lex->spname,
                            &thd->sp_func_cache, FALSE);
      mysql_reset_errors(thd, 0);
      if (! sp)
      {
	if (lex->spname->m_db.str)
	  sp_result= SP_KEY_NOT_FOUND;
	else
	{
	  my_message(ER_NO_DB_ERROR, ER(ER_NO_DB_ERROR), MYF(0));
	  goto error;
	}
      }
      else
      {
        if (check_routine_access(thd, ALTER_PROC_ACL, sp->m_db.str, 
				 sp->m_name.str,
                                 lex->sql_command == SQLCOM_ALTER_PROCEDURE, 0))
	  goto error;

        if (end_active_trans(thd)) 
          goto error;
	memcpy(&lex->sp_chistics, &chistics, sizeof(lex->sp_chistics));
        if ((sp->m_type == TYPE_ENUM_FUNCTION) &&
            !trust_function_creators &&  mysql_bin_log.is_open() &&
            !sp->m_chistics->detistic &&
            (chistics.daccess == SP_CONTAINS_SQL ||
             chistics.daccess == SP_MODIFIES_SQL_DATA))
        {
          my_message(ER_BINLOG_UNSAFE_ROUTINE,
		     ER(ER_BINLOG_UNSAFE_ROUTINE), MYF(0));
          sp_result= SP_INTERNAL_ERROR;
        }
        else
        {
          /*
            Note that if you implement the capability of ALTER FUNCTION to
            alter the body of the function, this command should be made to
            follow the restrictions that log-bin-trust-function-creators=0
            already puts on CREATE FUNCTION.
          */
          /* Conditionally writes to binlog */

          int type= lex->sql_command == SQLCOM_ALTER_PROCEDURE ?
                    TYPE_ENUM_PROCEDURE :
                    TYPE_ENUM_FUNCTION;

          sp_result= sp_update_routine(thd,
                                       type,
                                       lex->spname,
                                       &lex->sp_chistics);
        }
      }
      switch (sp_result)
      {
      case SP_OK:
	my_ok(thd);
	break;
      case SP_KEY_NOT_FOUND:
	my_error(ER_SP_DOES_NOT_EXIST, MYF(0),
                 SP_COM_STRING(lex), lex->spname->m_qname.str);
	goto error;
      default:
	my_error(ER_SP_CANT_ALTER, MYF(0),
                 SP_COM_STRING(lex), lex->spname->m_qname.str);
	goto error;
      }
      break;
    }
  case SQLCOM_DROP_PROCEDURE:
  case SQLCOM_DROP_FUNCTION:
    {
      int sp_result;
      int type= (lex->sql_command == SQLCOM_DROP_PROCEDURE ?
                 TYPE_ENUM_PROCEDURE : TYPE_ENUM_FUNCTION);

      sp_result= sp_routine_exists_in_table(thd, type, lex->spname);
      mysql_reset_errors(thd, 0);
      if (sp_result == SP_OK)
      {
        char *db= lex->spname->m_db.str;
	char *name= lex->spname->m_name.str;

	if (check_routine_access(thd, ALTER_PROC_ACL, db, name,
                                 lex->sql_command == SQLCOM_DROP_PROCEDURE, 0))
          goto error;

        if (end_active_trans(thd)) 
          goto error;
#ifndef NO_EMBEDDED_ACCESS_CHECKS
	if (sp_automatic_privileges && !opt_noacl &&
	    sp_revoke_privileges(thd, db, name, 
                                 lex->sql_command == SQLCOM_DROP_PROCEDURE))
	{
	  push_warning(thd, MYSQL_ERROR::WARN_LEVEL_WARN, 
		       ER_PROC_AUTO_REVOKE_FAIL,
		       ER(ER_PROC_AUTO_REVOKE_FAIL));
	}
#endif
        /* Conditionally writes to binlog */

        int type= lex->sql_command == SQLCOM_DROP_PROCEDURE ?
                  TYPE_ENUM_PROCEDURE :
                  TYPE_ENUM_FUNCTION;

        sp_result= sp_drop_routine(thd, type, lex->spname);
      }
      else
      {
#ifdef HAVE_DLOPEN
	if (lex->sql_command == SQLCOM_DROP_FUNCTION)
	{
          udf_func *udf = find_udf(lex->spname->m_name.str,
                                   lex->spname->m_name.length);
          if (udf)
          {
	    if (check_access(thd, DELETE_ACL, "mysql", 0, 1, 0, 0))
	      goto error;

	    if (!(res = mysql_drop_function(thd, &lex->spname->m_name)))
	    {
	      my_ok(thd);
	      break;
	    }
	  }
	}
#endif
	if (lex->spname->m_db.str)
	  sp_result= SP_KEY_NOT_FOUND;
	else
	{
	  my_message(ER_NO_DB_ERROR, ER(ER_NO_DB_ERROR), MYF(0));
	  goto error;
	}
      }
      res= sp_result;
      switch (sp_result) {
      case SP_OK:
	my_ok(thd);
	break;
      case SP_KEY_NOT_FOUND:
	if (lex->drop_if_exists)
	{
          write_bin_log(thd, TRUE, thd->query, thd->query_length);
	  push_warning_printf(thd, MYSQL_ERROR::WARN_LEVEL_NOTE,
			      ER_SP_DOES_NOT_EXIST, ER(ER_SP_DOES_NOT_EXIST),
			      SP_COM_STRING(lex), lex->spname->m_name.str);
	  res= FALSE;
	  my_ok(thd);
	  break;
	}
	my_error(ER_SP_DOES_NOT_EXIST, MYF(0),
                 SP_COM_STRING(lex), lex->spname->m_qname.str);
	goto error;
      default:
	my_error(ER_SP_DROP_FAILED, MYF(0),
                 SP_COM_STRING(lex), lex->spname->m_qname.str);
	goto error;
      }
      break;
    }
  case SQLCOM_SHOW_CREATE_PROC:
    {
      if (sp_show_create_routine(thd, TYPE_ENUM_PROCEDURE, lex->spname))
      {
	my_error(ER_SP_DOES_NOT_EXIST, MYF(0),
                 SP_COM_STRING(lex), lex->spname->m_name.str);
	goto error;
      }
      break;
    }
  case SQLCOM_SHOW_CREATE_FUNC:
    {
      if (sp_show_create_routine(thd, TYPE_ENUM_FUNCTION, lex->spname))
      {
	my_error(ER_SP_DOES_NOT_EXIST, MYF(0),
                 SP_COM_STRING(lex), lex->spname->m_name.str);
	goto error;
      }
      break;
    }
#ifndef DBUG_OFF
  case SQLCOM_SHOW_PROC_CODE:
  case SQLCOM_SHOW_FUNC_CODE:
    {
      sp_head *sp;

      if (lex->sql_command == SQLCOM_SHOW_PROC_CODE)
        sp= sp_find_routine(thd, TYPE_ENUM_PROCEDURE, lex->spname,
                            &thd->sp_proc_cache, FALSE);
      else
        sp= sp_find_routine(thd, TYPE_ENUM_FUNCTION, lex->spname,
                            &thd->sp_func_cache, FALSE);
      if (!sp || sp->show_routine_code(thd))
      {
        /* We don't distinguish between errors for now */
        my_error(ER_SP_DOES_NOT_EXIST, MYF(0),
                 SP_COM_STRING(lex), lex->spname->m_name.str);
        goto error;
      }
      break;
    }
#endif // ifndef DBUG_OFF
  case SQLCOM_SHOW_CREATE_TRIGGER:
    {
      if (lex->spname->m_name.length > NAME_LEN)
      {
        my_error(ER_TOO_LONG_IDENT, MYF(0), lex->spname->m_name.str);
        goto error;
      }

      if (show_create_trigger(thd, lex->spname))
        goto error; /* Error has been already logged. */

      break;
    }
  case SQLCOM_CREATE_VIEW:
    {
      /*
        Note: SQLCOM_CREATE_VIEW also handles 'ALTER VIEW' commands
        as specified through the thd->lex->create_view_mode flag.
      */
      if (end_active_trans(thd))
        goto error;

      res= mysql_create_view(thd, first_table, thd->lex->create_view_mode);
      break;
    }
  case SQLCOM_DROP_VIEW:
    {
      if (check_table_access(thd, DROP_ACL, all_tables, UINT_MAX, FALSE) ||
          end_active_trans(thd))
        goto error;
      /* Conditionally writes to binlog. */
      res= mysql_drop_view(thd, first_table, thd->lex->drop_mode);
      break;
    }
  case SQLCOM_CREATE_TRIGGER:
  {
    if (end_active_trans(thd))
      goto error;

    /* Conditionally writes to binlog. */
    res= mysql_create_or_drop_trigger(thd, all_tables, 1);

    break;
  }
  case SQLCOM_DROP_TRIGGER:
  {
    if (end_active_trans(thd))
      goto error;

    /* Conditionally writes to binlog. */
    res= mysql_create_or_drop_trigger(thd, all_tables, 0);
    break;
  }
  case SQLCOM_XA_START:
    if (thd->transaction.xid_state.xa_state == XA_IDLE &&
        thd->lex->xa_opt == XA_RESUME)
    {
      if (! thd->transaction.xid_state.xid.eq(thd->lex->xid))
      {
        my_error(ER_XAER_NOTA, MYF(0));
        break;
      }
      thd->transaction.xid_state.xa_state=XA_ACTIVE;
      my_ok(thd);
      break;
    }
    if (thd->lex->xa_opt != XA_NONE)
    { // JOIN is not supported yet. TODO
      my_error(ER_XAER_INVAL, MYF(0));
      break;
    }
    if (thd->transaction.xid_state.xa_state != XA_NOTR)
    {
      my_error(ER_XAER_RMFAIL, MYF(0),
               xa_state_names[thd->transaction.xid_state.xa_state]);
      break;
    }
    if (thd->active_transaction() || thd->locked_tables)
    {
      my_error(ER_XAER_OUTSIDE, MYF(0));
      break;
    }
    if (xid_cache_search(thd->lex->xid))
    {
      my_error(ER_XAER_DUPID, MYF(0));
      break;
    }
    DBUG_ASSERT(thd->transaction.xid_state.xid.is_null());
    thd->transaction.xid_state.xa_state=XA_ACTIVE;
    thd->transaction.xid_state.rm_error= 0;
    thd->transaction.xid_state.xid.set(thd->lex->xid);
    xid_cache_insert(&thd->transaction.xid_state);
    thd->transaction.all.modified_non_trans_table= FALSE;
    thd->options= ((thd->options & ~(OPTION_KEEP_LOG)) | OPTION_BEGIN);
    thd->server_status|= SERVER_STATUS_IN_TRANS;
    my_ok(thd);
    break;
  case SQLCOM_XA_END:
    /* fake it */
    if (thd->lex->xa_opt != XA_NONE)
    { // SUSPEND and FOR MIGRATE are not supported yet. TODO
      my_error(ER_XAER_INVAL, MYF(0));
      break;
    }
    if (thd->transaction.xid_state.xa_state != XA_ACTIVE)
    {
      my_error(ER_XAER_RMFAIL, MYF(0),
               xa_state_names[thd->transaction.xid_state.xa_state]);
      break;
    }
    if (!thd->transaction.xid_state.xid.eq(thd->lex->xid))
    {
      my_error(ER_XAER_NOTA, MYF(0));
      break;
    }
    if (xa_trans_rolled_back(&thd->transaction.xid_state))
      break;
    thd->transaction.xid_state.xa_state=XA_IDLE;
    my_ok(thd);
    break;
  case SQLCOM_XA_PREPARE:
    if (thd->transaction.xid_state.xa_state != XA_IDLE)
    {
      my_error(ER_XAER_RMFAIL, MYF(0),
               xa_state_names[thd->transaction.xid_state.xa_state]);
      break;
    }
    if (!thd->transaction.xid_state.xid.eq(thd->lex->xid))
    {
      my_error(ER_XAER_NOTA, MYF(0));
      break;
    }
    if (ha_prepare(thd))
    {
      my_error(ER_XA_RBROLLBACK, MYF(0));
      xid_cache_delete(&thd->transaction.xid_state);
      thd->transaction.xid_state.xa_state=XA_NOTR;
      break;
    }
    thd->transaction.xid_state.xa_state=XA_PREPARED;
    my_ok(thd);
    break;
  case SQLCOM_XA_COMMIT:
    if (!thd->transaction.xid_state.xid.eq(thd->lex->xid))
    {
      XID_STATE *xs=xid_cache_search(thd->lex->xid);
      if (!xs || xs->in_thd)
        my_error(ER_XAER_NOTA, MYF(0));
      else if (xa_trans_rolled_back(xs))
      {
        ha_commit_or_rollback_by_xid(thd->lex->xid, 0);
        xid_cache_delete(xs);
        break;
      }
      else
      {
        ha_commit_or_rollback_by_xid(thd->lex->xid, 1);
        xid_cache_delete(xs);
        my_ok(thd);
      }
      break;
    }
    if (xa_trans_rolled_back(&thd->transaction.xid_state))
    {
      xa_trans_rollback(thd);
      break;
    }
    if (thd->transaction.xid_state.xa_state == XA_IDLE &&
        thd->lex->xa_opt == XA_ONE_PHASE)
    {
      int r;
      if ((r= ha_commit(thd)))
        my_error(r == 1 ? ER_XA_RBROLLBACK : ER_XAER_RMERR, MYF(0));
      else
        my_ok(thd);
    }
    else if (thd->transaction.xid_state.xa_state == XA_PREPARED &&
             thd->lex->xa_opt == XA_NONE)
    {
      if (wait_if_global_read_lock(thd, 0, 0))
      {
        ha_rollback(thd);
        my_error(ER_XAER_RMERR, MYF(0));
      }
      else
      {
        if (ha_commit_one_phase(thd, 1))
          my_error(ER_XAER_RMERR, MYF(0));
        else
          my_ok(thd);
        start_waiting_global_read_lock(thd);
      }
    }
    else
    {
      my_error(ER_XAER_RMFAIL, MYF(0),
               xa_state_names[thd->transaction.xid_state.xa_state]);
      break;
    }
    thd->options&= ~(OPTION_BEGIN | OPTION_KEEP_LOG);
    thd->transaction.all.modified_non_trans_table= FALSE;
    thd->server_status&= ~SERVER_STATUS_IN_TRANS;
    xid_cache_delete(&thd->transaction.xid_state);
    thd->transaction.xid_state.xa_state=XA_NOTR;
    break;
  case SQLCOM_XA_ROLLBACK:
    if (!thd->transaction.xid_state.xid.eq(thd->lex->xid))
    {
      XID_STATE *xs=xid_cache_search(thd->lex->xid);
      if (!xs || xs->in_thd)
        my_error(ER_XAER_NOTA, MYF(0));
      else
      {
        bool ok= !xa_trans_rolled_back(xs);
        ha_commit_or_rollback_by_xid(thd->lex->xid, 0);
        xid_cache_delete(xs);
        if (ok)
          my_ok(thd);
      }
      break;
    }
    if (thd->transaction.xid_state.xa_state != XA_IDLE &&
        thd->transaction.xid_state.xa_state != XA_PREPARED &&
        thd->transaction.xid_state.xa_state != XA_ROLLBACK_ONLY)
    {
      my_error(ER_XAER_RMFAIL, MYF(0),
               xa_state_names[thd->transaction.xid_state.xa_state]);
      break;
    }
    if (xa_trans_rollback(thd))
      my_error(ER_XAER_RMERR, MYF(0));
    else
      my_ok(thd);
    break;
  case SQLCOM_XA_RECOVER:
    res= mysql_xa_recover(thd);
    break;
  case SQLCOM_ALTER_TABLESPACE:
    if (check_access(thd, ALTER_ACL, thd->db, 0, 1, 0, thd->db ? is_schema_db(thd->db) : 0))
      break;
    if (!(res= mysql_alter_tablespace(thd, lex->alter_tablespace_info)))
      my_ok(thd);
    break;
  case SQLCOM_INSTALL_PLUGIN:
    if (! (res= mysql_install_plugin(thd, &thd->lex->comment,
                                     &thd->lex->ident)))
      my_ok(thd);
    break;
  case SQLCOM_UNINSTALL_PLUGIN:
    if (! (res= mysql_uninstall_plugin(thd, &thd->lex->comment)))
      my_ok(thd);
    break;
  case SQLCOM_BINLOG_BASE64_EVENT:
  {
#ifndef EMBEDDED_LIBRARY
    mysql_client_binlog_statement(thd);
#else /* EMBEDDED_LIBRARY */
    my_error(ER_OPTION_PREVENTS_STATEMENT, MYF(0), "embedded");
#endif /* EMBEDDED_LIBRARY */
    break;
  }
  case SQLCOM_CREATE_SERVER:
  {
    int error;
    LEX *lex= thd->lex;
    DBUG_PRINT("info", ("case SQLCOM_CREATE_SERVER"));

    if (check_global_access(thd, SUPER_ACL))
      break;

    if ((error= create_server(thd, &lex->server_options)))
    {
      DBUG_PRINT("info", ("problem creating server <%s>",
                          lex->server_options.server_name));
      my_error(error, MYF(0), lex->server_options.server_name);
      break;
    }
    my_ok(thd, 1);
    break;
  }
  case SQLCOM_ALTER_SERVER:
  {
    int error;
    LEX *lex= thd->lex;
    DBUG_PRINT("info", ("case SQLCOM_ALTER_SERVER"));

    if (check_global_access(thd, SUPER_ACL))
      break;

    if ((error= alter_server(thd, &lex->server_options)))
    {
      DBUG_PRINT("info", ("problem altering server <%s>",
                          lex->server_options.server_name));
      my_error(error, MYF(0), lex->server_options.server_name);
      break;
    }
    my_ok(thd, 1);
    break;
  }
  case SQLCOM_DROP_SERVER:
  {
    int err_code;
    LEX *lex= thd->lex;
    DBUG_PRINT("info", ("case SQLCOM_DROP_SERVER"));

    if (check_global_access(thd, SUPER_ACL))
      break;

    if ((err_code= drop_server(thd, &lex->server_options)))
    {
      if (! lex->drop_if_exists && err_code == ER_FOREIGN_SERVER_DOESNT_EXIST)
      {
        DBUG_PRINT("info", ("problem dropping server %s",
                            lex->server_options.server_name));
        my_error(err_code, MYF(0), lex->server_options.server_name);
      }
      else
      {
        my_ok(thd, 0);
      }
      break;
    }
    my_ok(thd, 1);
    break;
  }
  default:
#ifndef EMBEDDED_LIBRARY
    DBUG_ASSERT(0);                             /* Impossible */
#endif
    my_ok(thd);
    break;
  }
  thd_proc_info(thd, "query end");

  /*
    Binlog-related cleanup:
    Reset system variables temporarily modified by SET ONE SHOT.

    Exception: If this is a SET, do nothing. This is to allow
    mysqlbinlog to print many SET commands (in this case we want the
    charset temp setting to live until the real query). This is also
    needed so that SET CHARACTER_SET_CLIENT... does not cancel itself
    immediately.
  */
  if (thd->one_shot_set && lex->sql_command != SQLCOM_SET_OPTION)
    reset_one_shot_variables(thd);

  /*
    The return value for ROW_COUNT() is "implementation dependent" if the
    statement is not DELETE, INSERT or UPDATE, but -1 is what JDBC and ODBC
    wants. We also keep the last value in case of SQLCOM_CALL or
    SQLCOM_EXECUTE.
  */
  if (!(sql_command_flags[lex->sql_command] & CF_HAS_ROW_COUNT))
    thd->row_count_func= -1;

  goto finish;

error:
  res= TRUE;

finish:
  if (need_start_waiting)
  {
    /*
      Release the protection against the global read lock and wake
      everyone, who might want to set a global read lock.
    */
    start_waiting_global_read_lock(thd);
  }
  DBUG_RETURN(res || thd->is_error());
}


static bool execute_sqlcom_select(THD *thd, TABLE_LIST *all_tables)
{
  LEX	*lex= thd->lex;
  select_result *result=lex->result;
  bool res;
  /* assign global limit variable if limit is not given */
  {
    SELECT_LEX *param= lex->unit.global_parameters;
    if (!param->explicit_limit)
      param->select_limit=
        new Item_int((ulonglong) thd->variables.select_limit);
  }
  if (!(res= open_and_lock_tables(thd, all_tables)))
  {
    if (lex->describe)
    {
      /*
        We always use select_send for EXPLAIN, even if it's an EXPLAIN
        for SELECT ... INTO OUTFILE: a user application should be able
        to prepend EXPLAIN to any query and receive output for it,
        even if the query itself redirects the output.
      */
      if (!(result= new select_send()))
        return 1;                               /* purecov: inspected */
      thd->send_explain_fields(result);
      res= mysql_explain_union(thd, &thd->lex->unit, result);
      if (lex->describe & DESCRIBE_EXTENDED)
      {
        char buff[1024];
        String str(buff,(uint32) sizeof(buff), system_charset_info);
        str.length(0);
        thd->lex->unit.print(&str, QT_ORDINARY);
        str.append('\0');
        push_warning(thd, MYSQL_ERROR::WARN_LEVEL_NOTE,
                     ER_YES, str.ptr());
      }
      if (res)
        result->abort();
      else
        result->send_eof();
      delete result;
    }
    else
    {
      if (!result && !(result= new select_send()))
        return 1;                               /* purecov: inspected */
      query_cache_store_query(thd, all_tables);
      res= handle_select(thd, lex, result, 0);
      if (result != lex->result)
        delete result;
    }
  }
  return res;
}


#ifndef NO_EMBEDDED_ACCESS_CHECKS
/**
  Check grants for commands which work only with one table.

  @param thd                    Thread handler
  @param privilege              requested privilege
  @param all_tables             global table list of query
  @param no_errors              FALSE/TRUE - report/don't report error to
                            the client (using my_error() call).

  @retval
    0   OK
  @retval
    1   access denied, error is sent to client
*/

bool check_single_table_access(THD *thd, ulong privilege, 
                               TABLE_LIST *all_tables, bool no_errors)
{
  Security_context * backup_ctx= thd->security_ctx;

  /* we need to switch to the saved context (if any) */
  if (all_tables->security_ctx)
    thd->security_ctx= all_tables->security_ctx;

  const char *db_name;
  if ((all_tables->view || all_tables->field_translation) &&
      !all_tables->schema_table)
    db_name= all_tables->view_db.str;
  else
    db_name= all_tables->db;

  if (check_access(thd, privilege, db_name,
		   &all_tables->grant.privilege, 0, no_errors,
                   test(all_tables->schema_table)))
    goto deny;

  /* Show only 1 table for check_grant */
  if (!(all_tables->belong_to_view &&
        (thd->lex->sql_command == SQLCOM_SHOW_FIELDS)) &&
      !(all_tables->view &&
        all_tables->effective_algorithm == VIEW_ALGORITHM_TMPTABLE) &&
      check_grant(thd, privilege, all_tables, 0, 1, no_errors))
    goto deny;

  thd->security_ctx= backup_ctx;
  return 0;

deny:
  thd->security_ctx= backup_ctx;
  return 1;
}

/**
  Check grants for commands which work only with one table and all other
  tables belonging to subselects or implicitly opened tables.

  @param thd			Thread handler
  @param privilege		requested privilege
  @param all_tables		global table list of query

  @retval
    0   OK
  @retval
    1   access denied, error is sent to client
*/

bool check_one_table_access(THD *thd, ulong privilege, TABLE_LIST *all_tables)
{
  if (check_single_table_access (thd,privilege,all_tables, FALSE))
    return 1;

  /* Check rights on tables of subselects and implictly opened tables */
  TABLE_LIST *subselects_tables, *view= all_tables->view ? all_tables : 0;
  if ((subselects_tables= all_tables->next_global))
  {
    /*
      Access rights asked for the first table of a view should be the same
      as for the view
    */
    if (view && subselects_tables->belong_to_view == view)
    {
      if (check_single_table_access (thd, privilege, subselects_tables, FALSE))
        return 1;
      subselects_tables= subselects_tables->next_global;
    }
    if (subselects_tables &&
        (check_table_access(thd, SELECT_ACL, subselects_tables, UINT_MAX, FALSE)))
      return 1;
  }
  return 0;
}


/**
  Get the user (global) and database privileges for all used tables.

  @param save_priv    In this we store global and db level grants for the
                      table. Note that we don't store db level grants if the
                      global grants is enough to satisfy the request and the
                      global grants contains a SELECT grant.

  @note
    The idea of EXTRA_ACL is that one will be granted access to the table if
    one has the asked privilege on any column combination of the table; For
    example to be able to check a table one needs to have SELECT privilege on
    any column of the table.

  @retval
    0  ok
  @retval
    1  If we can't get the privileges and we don't use table/column
    grants.
*/
bool
check_access(THD *thd, ulong want_access, const char *db, ulong *save_priv,
	     bool dont_check_global_grants, bool no_errors, bool schema_db)
{
  Security_context *sctx= thd->security_ctx;
  ulong db_access;
  /*
    GRANT command:
    In case of database level grant the database name may be a pattern,
    in case of table|column level grant the database name can not be a pattern.
    We use 'dont_check_global_grants' as a flag to determine
    if it's database level grant command 
    (see SQLCOM_GRANT case, mysql_execute_command() function) and
    set db_is_pattern according to 'dont_check_global_grants' value.
  */
  bool  db_is_pattern= (test(want_access & GRANT_ACL) &&
                        dont_check_global_grants);
  ulong dummy;
  DBUG_ENTER("check_access");
  DBUG_PRINT("enter",("db: %s  want_access: %lu  master_access: %lu",
                      db ? db : "", want_access, sctx->master_access));
  if (save_priv)
    *save_priv=0;
  else
    save_priv= &dummy;

  thd_proc_info(thd, "checking permissions");
  if ((!db || !db[0]) && !thd->db && !dont_check_global_grants)
  {
    DBUG_PRINT("error",("No database"));
    if (!no_errors)
      my_message(ER_NO_DB_ERROR, ER(ER_NO_DB_ERROR),
                 MYF(0));                       /* purecov: tested */
    DBUG_RETURN(TRUE);				/* purecov: tested */
  }

  if (schema_db)
  {
    if ((!(sctx->master_access & FILE_ACL) && (want_access & FILE_ACL)) ||
        (want_access & ~(SELECT_ACL | EXTRA_ACL | FILE_ACL)))
    {
      if (!no_errors)
      {
        const char *db_name= db ? db : thd->db;
        my_error(ER_DBACCESS_DENIED_ERROR, MYF(0),
                 sctx->priv_user, sctx->priv_host, db_name);
      }
      DBUG_RETURN(TRUE);
    }
    else
    {
      *save_priv= SELECT_ACL;
      DBUG_RETURN(FALSE);
    }
  }

  if ((sctx->master_access & want_access) == want_access)
  {
    /*
      If we don't have a global SELECT privilege, we have to get the database
      specific access rights to be able to handle queries of type
      UPDATE t1 SET a=1 WHERE b > 0
    */
    db_access= sctx->db_access;
    if (!(sctx->master_access & SELECT_ACL) &&
	(db && (!thd->db || db_is_pattern || strcmp(db,thd->db))))
      db_access=acl_get(sctx->host, sctx->ip, sctx->priv_user, db,
                        db_is_pattern);
    *save_priv=sctx->master_access | db_access;
    DBUG_RETURN(FALSE);
  }
  if (((want_access & ~sctx->master_access) & ~(DB_ACLS | EXTRA_ACL)) ||
      (! db && dont_check_global_grants))
  {						// We can never grant this
    DBUG_PRINT("error",("No possible access"));
    if (!no_errors)
      my_error(ER_ACCESS_DENIED_ERROR, MYF(0),
               sctx->priv_user,
               sctx->priv_host,
               (thd->password ?
                ER(ER_YES) :
                ER(ER_NO)));                    /* purecov: tested */
    DBUG_RETURN(TRUE);				/* purecov: tested */
  }

  if (db == any_db)
    DBUG_RETURN(FALSE);				// Allow select on anything

  if (db && (!thd->db || db_is_pattern || strcmp(db,thd->db)))
    db_access= acl_get(sctx->host, sctx->ip, sctx->priv_user, db,
                       db_is_pattern);
  else
    db_access= sctx->db_access;
  DBUG_PRINT("info",("db_access: %lu", db_access));
  /* Remove SHOW attribute and access rights we already have */
  want_access &= ~(sctx->master_access | EXTRA_ACL);
  DBUG_PRINT("info",("db_access: %lu  want_access: %lu",
                     db_access, want_access));
  db_access= ((*save_priv=(db_access | sctx->master_access)) & want_access);

  if (db_access == want_access ||
      (!dont_check_global_grants &&
       !(want_access & ~(db_access | TABLE_ACLS | PROC_ACLS))))
    DBUG_RETURN(FALSE);				/* Ok */

  DBUG_PRINT("error",("Access denied"));
  if (!no_errors)
    my_error(ER_DBACCESS_DENIED_ERROR, MYF(0),
             sctx->priv_user, sctx->priv_host,
             (db ? db : (thd->db ?
                         thd->db :
                         "unknown")));          /* purecov: tested */
  DBUG_RETURN(TRUE);				/* purecov: tested */
}


static bool check_show_access(THD *thd, TABLE_LIST *table)
{
  switch (get_schema_table_idx(table->schema_table)) {
  case SCH_SCHEMATA:
    return (specialflag & SPECIAL_SKIP_SHOW_DB) &&
      check_global_access(thd, SHOW_DB_ACL);

  case SCH_TABLE_NAMES:
  case SCH_TABLES:
  case SCH_VIEWS:
  case SCH_TRIGGERS:
  case SCH_EVENTS:
  {
    const char *dst_db_name= table->schema_select_lex->db;

    DBUG_ASSERT(dst_db_name);

    if (check_access(thd, SELECT_ACL, dst_db_name,
                     &thd->col_access, FALSE, FALSE,
                     is_schema_db(dst_db_name)))
      return TRUE;

    if (!thd->col_access && check_grant_db(thd, dst_db_name))
    {
      my_error(ER_DBACCESS_DENIED_ERROR, MYF(0),
               thd->security_ctx->priv_user,
               thd->security_ctx->priv_host,
               dst_db_name);
      return TRUE;
    }

    return FALSE;
  }

  case SCH_COLUMNS:
  case SCH_STATISTICS:
  {
    TABLE_LIST *dst_table;
    dst_table= (TABLE_LIST *) table->schema_select_lex->table_list.first;

    DBUG_ASSERT(dst_table);

    if (check_access(thd, SELECT_ACL | EXTRA_ACL,
                     dst_table->db,
                     &dst_table->grant.privilege,
                     FALSE, FALSE,
                     test(dst_table->schema_table)))
      return FALSE;

    return (check_grant(thd, SELECT_ACL, dst_table, 2, UINT_MAX, FALSE));
  }
  default:
    break;
  }

  return FALSE;
}


/**
  Check the privilege for all used tables.

  @param    thd          Thread context
  @param    want_access  Privileges requested
  @param    tables       List of tables to be checked
  @param    number       Check at most this number of tables.
  @param    no_errors    FALSE/TRUE - report/don't report error to
                         the client (using my_error() call).

  @note
    Table privileges are cached in the table list for GRANT checking.
    This functions assumes that table list used and
    thd->lex->query_tables_own_last value correspond to each other
    (the latter should be either 0 or point to next_global member
    of one of elements of this table list).

  @retval  FALSE   OK
  @retval  TRUE    Access denied
*/

bool
check_table_access(THD *thd, ulong want_access,TABLE_LIST *tables,
		   uint number, bool no_errors)
{
  TABLE_LIST *org_tables= tables;
  TABLE_LIST *first_not_own_table= thd->lex->first_not_own_table();
  uint i= 0;
  Security_context *sctx= thd->security_ctx, *backup_ctx= thd->security_ctx;
  /*
    The check that first_not_own_table is not reached is for the case when
    the given table list refers to the list for prelocking (contains tables
    of other queries). For simple queries first_not_own_table is 0.
  */
  for (; i < number && tables != first_not_own_table;
       tables= tables->next_global, i++)
  {
    if (tables->security_ctx)
      sctx= tables->security_ctx;
    else
      sctx= backup_ctx;

    if (tables->schema_table && 
        (want_access & ~(SELECT_ACL | EXTRA_ACL | FILE_ACL)))
    {
      if (!no_errors)
        my_error(ER_DBACCESS_DENIED_ERROR, MYF(0),
                 sctx->priv_user, sctx->priv_host,
                 INFORMATION_SCHEMA_NAME.str);
      return TRUE;
    }
    /*
       Register access for view underlying table.
       Remove SHOW_VIEW_ACL, because it will be checked during making view
     */
    tables->grant.orig_want_privilege= (want_access & ~SHOW_VIEW_ACL);

    if (tables->schema_table_reformed)
    {
      if (check_show_access(thd, tables))
        goto deny;

      continue;
    }

    if (tables->is_anonymous_derived_table() ||
        (tables->table && (int)tables->table->s->tmp_table))
      continue;
    thd->security_ctx= sctx;
    if ((sctx->master_access & want_access) ==
        (want_access & ~EXTRA_ACL) &&
	thd->db)
      tables->grant.privilege= want_access;
    else if (tables->db && thd->db && strcmp(tables->db, thd->db) == 0)
    {
      if (check_access(thd, want_access, tables->get_db_name(),
                       &tables->grant.privilege, 0, no_errors, 
                       test(tables->schema_table)))
        goto deny;                            // Access denied
    }
    else if (check_access(thd, want_access, tables->get_db_name(),
                          &tables->grant.privilege, 0, no_errors, 
                          test(tables->schema_table)))
      goto deny;
  }
  thd->security_ctx= backup_ctx;
  return check_grant(thd,want_access & ~EXTRA_ACL,org_tables,
		       test(want_access & EXTRA_ACL), number, no_errors);
deny:
  thd->security_ctx= backup_ctx;
  return TRUE;
}


bool
check_routine_access(THD *thd, ulong want_access,char *db, char *name,
		     bool is_proc, bool no_errors)
{
  TABLE_LIST tables[1];
  
  bzero((char *)tables, sizeof(TABLE_LIST));
  tables->db= db;
  tables->table_name= tables->alias= name;
  
  /*
    The following test is just a shortcut for check_access() (to avoid
    calculating db_access) under the assumption that it's common to
    give persons global right to execute all stored SP (but not
    necessary to create them).
  */
  if ((thd->security_ctx->master_access & want_access) == want_access)
    tables->grant.privilege= want_access;
  else if (check_access(thd,want_access,db,&tables->grant.privilege,
			0, no_errors, 0))
    return TRUE;
  
    return check_grant_routine(thd, want_access, tables, is_proc, no_errors);
}


/**
  Check if the routine has any of the routine privileges.

  @param thd	       Thread handler
  @param db           Database name
  @param name         Routine name

  @retval
    0            ok
  @retval
    1            error
*/

bool check_some_routine_access(THD *thd, const char *db, const char *name,
                               bool is_proc)
{
  ulong save_priv;
  if (thd->security_ctx->master_access & SHOW_PROC_ACLS)
    return FALSE;
  /*
    There are no routines in information_schema db. So we can safely
    pass zero to last paramter of check_access function
  */
  if (!check_access(thd, SHOW_PROC_ACLS, db, &save_priv, 0, 1, 0) ||
      (save_priv & SHOW_PROC_ACLS))
    return FALSE;
  return check_routine_level_acl(thd, db, name, is_proc);
}


/*
  Check if the given table has any of the asked privileges

  @param thd		 Thread handler
  @param want_access	 Bitmap of possible privileges to check for

  @retval
    0  ok
  @retval
    1  error
*/

bool check_some_access(THD *thd, ulong want_access, TABLE_LIST *table)
{
  ulong access;
  DBUG_ENTER("check_some_access");

  /* This loop will work as long as we have less than 32 privileges */
  for (access= 1; access < want_access ; access<<= 1)
  {
    if (access & want_access)
    {
      if (!check_access(thd, access, table->db,
                        &table->grant.privilege, 0, 1,
                        test(table->schema_table)) &&
           !check_grant(thd, access, table, 0, 1, 1))
        DBUG_RETURN(0);
    }
  }
  DBUG_PRINT("exit",("no matching access rights"));
  DBUG_RETURN(1);
}

#endif /*NO_EMBEDDED_ACCESS_CHECKS*/


/**
  check for global access and give descriptive error message if it fails.

  @param thd			Thread handler
  @param want_access		Use should have any of these global rights

  @warning
    One gets access right if one has ANY of the rights in want_access.
    This is useful as one in most cases only need one global right,
    but in some case we want to check if the user has SUPER or
    REPL_CLIENT_ACL rights.

  @retval
    0	ok
  @retval
    1	Access denied.  In this case an error is sent to the client
*/

bool check_global_access(THD *thd, ulong want_access)
{
#ifndef NO_EMBEDDED_ACCESS_CHECKS
  char command[128];
  if ((thd->security_ctx->master_access & want_access))
    return 0;
  get_privilege_desc(command, sizeof(command), want_access);
  my_error(ER_SPECIFIC_ACCESS_DENIED_ERROR, MYF(0), command);
  return 1;
#else
  return 0;
#endif
}

/****************************************************************************
	Check stack size; Send error if there isn't enough stack to continue
****************************************************************************/

#ifndef EMBEDDED_LIBRARY

#if STACK_DIRECTION < 0
#define used_stack(A,B) (long) (A - B)
#else
#define used_stack(A,B) (long) (B - A)
#endif

#ifndef DBUG_OFF
long max_stack_used;
#endif

/**
  @note
  Note: The 'buf' parameter is necessary, even if it is unused here.
  - fix_fields functions has a "dummy" buffer large enough for the
    corresponding exec. (Thus we only have to check in fix_fields.)
  - Passing to check_stack_overrun() prevents the compiler from removing it.
*/
bool check_stack_overrun(THD *thd, long margin,
			 uchar *buf __attribute__((unused)))
{
  long stack_used;
  DBUG_ASSERT(thd == current_thd);
  if ((stack_used=used_stack(thd->thread_stack,(char*) &stack_used)) >=
      (long) (my_thread_stack_size - margin))
  {
    char ebuff[MYSQL_ERRMSG_SIZE];
    my_snprintf(ebuff, sizeof(ebuff), ER(ER_STACK_OVERRUN_NEED_MORE),
                stack_used, my_thread_stack_size, margin);
    my_message(ER_STACK_OVERRUN_NEED_MORE, ebuff, MYF(ME_FATALERROR));
    thd->fatal_error();
    return 1;
  }
#ifndef DBUG_OFF
  max_stack_used= max(max_stack_used, stack_used);
#endif
  return 0;
}
#endif /* EMBEDDED_LIBRARY */

#define MY_YACC_INIT 1000			// Start with big alloc
#define MY_YACC_MAX  32000			// Because of 'short'

bool my_yyoverflow(short **yyss, YYSTYPE **yyvs, ulong *yystacksize)
{
  Yacc_state *state= & current_thd->m_parser_state->m_yacc;
  ulong old_info=0;
  DBUG_ASSERT(state);
  if ((uint) *yystacksize >= MY_YACC_MAX)
    return 1;
  if (!state->yacc_yyvs)
    old_info= *yystacksize;
  *yystacksize= set_zone((*yystacksize)*2,MY_YACC_INIT,MY_YACC_MAX);
  if (!(state->yacc_yyvs= (uchar*)
        my_realloc(state->yacc_yyvs,
                   *yystacksize*sizeof(**yyvs),
                   MYF(MY_ALLOW_ZERO_PTR | MY_FREE_ON_ERROR))) ||
      !(state->yacc_yyss= (uchar*)
        my_realloc(state->yacc_yyss,
                   *yystacksize*sizeof(**yyss),
                   MYF(MY_ALLOW_ZERO_PTR | MY_FREE_ON_ERROR))))
    return 1;
  if (old_info)
  {
    /*
      Only copy the old stack on the first call to my_yyoverflow(),
      when replacing a static stack (YYINITDEPTH) by a dynamic stack.
      For subsequent calls, my_realloc already did preserve the old stack.
    */
    memcpy(state->yacc_yyss, *yyss, old_info*sizeof(**yyss));
    memcpy(state->yacc_yyvs, *yyvs, old_info*sizeof(**yyvs));
  }
  *yyss= (short*) state->yacc_yyss;
  *yyvs= (YYSTYPE*) state->yacc_yyvs;
  return 0;
}


/**
 Reset THD part responsible for command processing state.

   This needs to be called before execution of every statement
   (prepared or conventional).
   It is not called by substatements of routines.

  @todo
   Make it a method of THD and align its name with the rest of
   reset/end/start/init methods.
  @todo
   Call it after we use THD for queries, not before.
*/

void mysql_reset_thd_for_next_command(THD *thd)
{
  DBUG_ENTER("mysql_reset_thd_for_next_command");
  DBUG_ASSERT(!thd->spcont); /* not for substatements of routines */
  DBUG_ASSERT(! thd->in_sub_stmt);
  thd->free_list= 0;
  thd->select_number= 1;
  /*
    Those two lines below are theoretically unneeded as
    THD::cleanup_after_query() should take care of this already.
  */
  thd->auto_inc_intervals_in_cur_stmt_for_binlog.empty();
  thd->stmt_depends_on_first_successful_insert_id_in_prev_stmt= 0;

  thd->query_start_used= 0;
  thd->is_fatal_error= thd->time_zone_used= 0;
  /*
    Clear the status flag that are expected to be cleared at the
    beginning of each SQL statement.
  */
  thd->server_status&= ~SERVER_STATUS_CLEAR_SET;
  /*
    If in autocommit mode and not in a transaction, reset
    OPTION_STATUS_NO_TRANS_UPDATE | OPTION_KEEP_LOG to not get warnings
    in ha_rollback_trans() about some tables couldn't be rolled back.
  */
  if (!(thd->options & (OPTION_NOT_AUTOCOMMIT | OPTION_BEGIN)))
  {
    thd->options&= ~OPTION_KEEP_LOG;
    thd->transaction.all.modified_non_trans_table= FALSE;
  }
  DBUG_ASSERT(thd->security_ctx== &thd->main_security_ctx);
  thd->thread_specific_used= FALSE;

  if (opt_bin_log)
  {
    reset_dynamic(&thd->user_var_events);
    thd->user_var_events_alloc= thd->mem_root;
  }
  thd->clear_error();
  thd->main_da.reset_diagnostics_area();
  thd->total_warn_count=0;			// Warnings for this query
  thd->rand_used= 0;
  thd->sent_row_count= thd->examined_row_count= 0;

  /*
    Because we come here only for start of top-statements, binlog format is
    constant inside a complex statement (using stored functions) etc.
  */
  thd->reset_current_stmt_binlog_row_based();

  DBUG_PRINT("debug",
             ("current_stmt_binlog_row_based: %d",
              thd->current_stmt_binlog_row_based));

  DBUG_VOID_RETURN;
}


/**
  Resets the lex->current_select object.
  @note It is assumed that lex->current_select != NULL

  This function is a wrapper around select_lex->init_select() with an added
  check for the special situation when using INTO OUTFILE and LOAD DATA.
*/

void
mysql_init_select(LEX *lex)
{
  SELECT_LEX *select_lex= lex->current_select;
  select_lex->init_select();
  lex->wild= 0;
  if (select_lex == &lex->select_lex)
  {
    DBUG_ASSERT(lex->result == 0);
    lex->exchange= 0;
  }
}


/**
  Used to allocate a new SELECT_LEX object on the current thd mem_root and
  link it into the relevant lists.

  This function is always followed by mysql_init_select.

  @see mysql_init_select

  @retval TRUE An error occurred
  @retval FALSE The new SELECT_LEX was successfully allocated.
*/

bool
mysql_new_select(LEX *lex, bool move_down)
{
  SELECT_LEX *select_lex;
  THD *thd= lex->thd;
  DBUG_ENTER("mysql_new_select");

  if (!(select_lex= new (thd->mem_root) SELECT_LEX()))
    DBUG_RETURN(1);
  select_lex->select_number= ++thd->select_number;
  select_lex->parent_lex= lex; /* Used in init_query. */
  select_lex->init_query();
  select_lex->init_select();
  lex->nest_level++;
  if (lex->nest_level > (int) MAX_SELECT_NESTING)
  {
    my_error(ER_TOO_HIGH_LEVEL_OF_NESTING_FOR_SELECT,MYF(0),MAX_SELECT_NESTING);
    DBUG_RETURN(1);
  }
  select_lex->nest_level= lex->nest_level;
  /*
    Don't evaluate this subquery during statement prepare even if
    it's a constant one. The flag is switched off in the end of
    mysqld_stmt_prepare.
  */
  if (thd->stmt_arena->is_stmt_prepare())
    select_lex->uncacheable|= UNCACHEABLE_PREPARE;
  if (move_down)
  {
    SELECT_LEX_UNIT *unit;
    lex->subqueries= TRUE;
    /* first select_lex of subselect or derived table */
    if (!(unit= new (thd->mem_root) SELECT_LEX_UNIT()))
      DBUG_RETURN(1);

    unit->init_query();
    unit->init_select();
    unit->thd= thd;
    unit->include_down(lex->current_select);
    unit->link_next= 0;
    unit->link_prev= 0;
    unit->return_to= lex->current_select;
    select_lex->include_down(unit);
    /*
      By default we assume that it is usual subselect and we have outer name
      resolution context, if no we will assign it to 0 later
    */
    select_lex->context.outer_context= &select_lex->outer_select()->context;
  }
  else
  {
    if (lex->current_select->order_list.first && !lex->current_select->braces)
    {
      my_error(ER_WRONG_USAGE, MYF(0), "UNION", "ORDER BY");
      DBUG_RETURN(1);
    }
    select_lex->include_neighbour(lex->current_select);
    SELECT_LEX_UNIT *unit= select_lex->master_unit();                              
    if (!unit->fake_select_lex && unit->add_fake_select_lex(lex->thd))
      DBUG_RETURN(1);
    select_lex->context.outer_context= 
                unit->first_select()->context.outer_context;
  }

  select_lex->master_unit()->global_parameters= select_lex;
  select_lex->include_global((st_select_lex_node**)&lex->all_selects_list);
  lex->current_select= select_lex;
  /*
    in subquery is SELECT query and we allow resolution of names in SELECT
    list
  */
  select_lex->context.resolve_in_select_list= TRUE;
  DBUG_RETURN(0);
}

/**
  Create a select to return the same output as 'SELECT @@var_name'.

  Used for SHOW COUNT(*) [ WARNINGS | ERROR].

  This will crash with a core dump if the variable doesn't exists.

  @param var_name		Variable name
*/

void create_select_for_variable(const char *var_name)
{
  THD *thd;
  LEX *lex;
  LEX_STRING tmp, null_lex_string;
  Item *var;
  char buff[MAX_SYS_VAR_LENGTH*2+4+8], *end;
  DBUG_ENTER("create_select_for_variable");

  thd= current_thd;
  lex= thd->lex;
  mysql_init_select(lex);
  lex->sql_command= SQLCOM_SELECT;
  tmp.str= (char*) var_name;
  tmp.length=strlen(var_name);
  bzero((char*) &null_lex_string.str, sizeof(null_lex_string));
  /*
    We set the name of Item to @@session.var_name because that then is used
    as the column name in the output.
  */
  if ((var= get_system_var(thd, OPT_SESSION, tmp, null_lex_string)))
  {
    end= strxmov(buff, "@@session.", var_name, NullS);
    var->set_name(buff, end-buff, system_charset_info);
    add_item_to_list(thd, var);
  }
  DBUG_VOID_RETURN;
}


void mysql_init_multi_delete(LEX *lex)
{
  lex->sql_command=  SQLCOM_DELETE_MULTI;
  mysql_init_select(lex);
  lex->select_lex.select_limit= 0;
  lex->unit.select_limit_cnt= HA_POS_ERROR;
  lex->select_lex.table_list.save_and_clear(&lex->auxiliary_table_list);
  lex->lock_option= TL_READ_DEFAULT;
  lex->query_tables= 0;
  lex->query_tables_last= &lex->query_tables;
}


/*
  When you modify mysql_parse(), you may need to mofify
  mysql_test_parse_for_slave() in this same file.
*/

/**
  Parse a query.

  @param       thd     Current thread
  @param       inBuf   Begining of the query text
  @param       length  Length of the query text
  @param[out]  found_semicolon For multi queries, position of the character of
                               the next query in the query text.
*/

void mysql_parse(THD *thd, const char *inBuf, uint length,
                 const char ** found_semicolon)
{
  DBUG_ENTER("mysql_parse");

  DBUG_EXECUTE_IF("parser_debug", turn_parser_debug_on(););

  /*
    Warning.
    The purpose of query_cache_send_result_to_client() is to lookup the
    query in the query cache first, to avoid parsing and executing it.
    So, the natural implementation would be to:
    - first, call query_cache_send_result_to_client,
    - second, if caching failed, initialise the lexical and syntactic parser.
    The problem is that the query cache depends on a clean initialization
    of (among others) lex->safe_to_cache_query and thd->server_status,
    which are reset respectively in
    - lex_start()
    - mysql_reset_thd_for_next_command()
    So, initializing the lexical analyser *before* using the query cache
    is required for the cache to work properly.
    FIXME: cleanup the dependencies in the code to simplify this.
  */
  lex_start(thd);
  mysql_reset_thd_for_next_command(thd);

  if (query_cache_send_result_to_client(thd, (char*) inBuf, length) <= 0)
  {
    LEX *lex= thd->lex;

    sp_cache_flush_obsolete(&thd->sp_proc_cache);
    sp_cache_flush_obsolete(&thd->sp_func_cache);

    Parser_state parser_state(thd, inBuf, length);

    bool err= parse_sql(thd, & parser_state, NULL);
    *found_semicolon= parser_state.m_lip.found_semicolon;

    if (!err)
    {
#ifndef NO_EMBEDDED_ACCESS_CHECKS
      if (mqh_used && thd->user_connect &&
	  check_mqh(thd, lex->sql_command))
      {
	thd->net.error = 0;
      }
      else
#endif
      {
	if (! thd->is_error())
	{
          /*
            Binlog logs a string starting from thd->query and having length
            thd->query_length; so we set thd->query_length correctly (to not
            log several statements in one event, when we executed only first).
            We set it to not see the ';' (otherwise it would get into binlog
            and Query_log_event::print() would give ';;' output).
            This also helps display only the current query in SHOW
            PROCESSLIST.
            Note that we don't need LOCK_thread_count to modify query_length.
          */
          if (*found_semicolon &&
              (thd->query_length= (ulong)(*found_semicolon - thd->query)))
            thd->query_length--;
          /* Actually execute the query */
          if (*found_semicolon)
          {
            lex->safe_to_cache_query= 0;
            thd->server_status|= SERVER_MORE_RESULTS_EXISTS;
          }
          lex->set_trg_event_type_for_tables();
          mysql_execute_command(thd);
	}
      }
    }
    else
    {
      DBUG_ASSERT(thd->is_error());
      DBUG_PRINT("info",("Command aborted. Fatal_error: %d",
			 thd->is_fatal_error));

      query_cache_abort(&thd->net);
    }
    if (thd->lex->sphead)
    {
      delete thd->lex->sphead;
      thd->lex->sphead= 0;
    }
    lex->unit.cleanup();
    thd_proc_info(thd, "freeing items");
    thd->end_statement();
    thd->cleanup_after_query();
    DBUG_ASSERT(thd->change_list.is_empty());
  }
  else
  {
    /* There are no multi queries in the cache. */
    *found_semicolon= NULL;
  }

  DBUG_VOID_RETURN;
}


#ifdef HAVE_REPLICATION
/*
  Usable by the replication SQL thread only: just parse a query to know if it
  can be ignored because of replicate-*-table rules.

  @retval
    0	cannot be ignored
  @retval
    1	can be ignored
*/

bool mysql_test_parse_for_slave(THD *thd, char *inBuf, uint length)
{
  LEX *lex= thd->lex;
  bool error= 0;
  DBUG_ENTER("mysql_test_parse_for_slave");

  Parser_state parser_state(thd, inBuf, length);
  lex_start(thd);
  mysql_reset_thd_for_next_command(thd);

  if (!parse_sql(thd, & parser_state, NULL) &&
      all_tables_not_ok(thd,(TABLE_LIST*) lex->select_lex.table_list.first))
    error= 1;                  /* Ignore question */
  thd->end_statement();
  thd->cleanup_after_query();
  DBUG_RETURN(error);
}
#endif



/**
  Store field definition for create.

  @return
    Return 0 if ok
*/

bool add_field_to_list(THD *thd, LEX_STRING *field_name, enum_field_types type,
		       char *length, char *decimals,
		       uint type_modifier,
		       Item *default_value, Item *on_update_value,
                       LEX_STRING *comment,
		       char *change,
                       List<String> *interval_list, CHARSET_INFO *cs,
		       uint uint_geom_type)
{
  register Create_field *new_field;
  LEX  *lex= thd->lex;
  DBUG_ENTER("add_field_to_list");

  if (check_string_char_length(field_name, "", NAME_CHAR_LEN,
                               system_charset_info, 1))
  {
    my_error(ER_TOO_LONG_IDENT, MYF(0), field_name->str); /* purecov: inspected */
    DBUG_RETURN(1);				/* purecov: inspected */
  }
  if (type_modifier & PRI_KEY_FLAG)
  {
    Key *key;
    lex->col_list.push_back(new Key_part_spec(field_name->str, 0));
    key= new Key(Key::PRIMARY, NullS,
                      &default_key_create_info,
                      0, lex->col_list);
    lex->alter_info.key_list.push_back(key);
    lex->col_list.empty();
  }
  if (type_modifier & (UNIQUE_FLAG | UNIQUE_KEY_FLAG))
  {
    Key *key;
    lex->col_list.push_back(new Key_part_spec(field_name->str, 0));
    key= new Key(Key::UNIQUE, NullS,
                 &default_key_create_info, 0,
                 lex->col_list);
    lex->alter_info.key_list.push_back(key);
    lex->col_list.empty();
  }

  if (default_value)
  {
    /* 
      Default value should be literal => basic constants =>
      no need fix_fields()
      
      We allow only one function as part of default value - 
      NOW() as default for TIMESTAMP type.
    */
    if (default_value->type() == Item::FUNC_ITEM && 
        !(((Item_func*)default_value)->functype() == Item_func::NOW_FUNC &&
         type == MYSQL_TYPE_TIMESTAMP))
    {
      my_error(ER_INVALID_DEFAULT, MYF(0), field_name->str);
      DBUG_RETURN(1);
    }
    else if (default_value->type() == Item::NULL_ITEM)
    {
      default_value= 0;
      if ((type_modifier & (NOT_NULL_FLAG | AUTO_INCREMENT_FLAG)) ==
	  NOT_NULL_FLAG)
      {
	my_error(ER_INVALID_DEFAULT, MYF(0), field_name->str);
	DBUG_RETURN(1);
      }
    }
    else if (type_modifier & AUTO_INCREMENT_FLAG)
    {
      my_error(ER_INVALID_DEFAULT, MYF(0), field_name->str);
      DBUG_RETURN(1);
    }
  }

  if (on_update_value && type != MYSQL_TYPE_TIMESTAMP)
  {
    my_error(ER_INVALID_ON_UPDATE, MYF(0), field_name->str);
    DBUG_RETURN(1);
  }

  if (type == MYSQL_TYPE_TIMESTAMP && length)
  {
    /* Display widths are no longer supported for TIMSTAMP as of MySQL 4.1.
       In other words, for declarations such as TIMESTAMP(2), TIMESTAMP(4),
       and so on, the display width is ignored.
    */
    char buf[32];
    my_snprintf(buf, sizeof(buf), "TIMESTAMP(%s)", length);
    WARN_DEPRECATED(thd, "6.0", buf, "'TIMESTAMP'");
  }

  if (!(new_field= new Create_field()) ||
      new_field->init(thd, field_name->str, type, length, decimals, type_modifier,
                      default_value, on_update_value, comment, change,
                      interval_list, cs, uint_geom_type))
    DBUG_RETURN(1);

  lex->alter_info.create_list.push_back(new_field);
  lex->last_field=new_field;
  DBUG_RETURN(0);
}


/** Store position for column in ALTER TABLE .. ADD column. */

void store_position_for_column(const char *name)
{
  current_thd->lex->last_field->after=my_const_cast(char*) (name);
}

bool
add_proc_to_list(THD* thd, Item *item)
{
  ORDER *order;
  Item	**item_ptr;

  if (!(order = (ORDER *) thd->alloc(sizeof(ORDER)+sizeof(Item*))))
    return 1;
  item_ptr = (Item**) (order+1);
  *item_ptr= item;
  order->item=item_ptr;
  order->free_me=0;
  thd->lex->proc_list.link_in_list((uchar*) order,(uchar**) &order->next);
  return 0;
}


/**
  save order by and tables in own lists.
*/

bool add_to_list(THD *thd, SQL_LIST &list,Item *item,bool asc)
{
  ORDER *order;
  DBUG_ENTER("add_to_list");
  if (!(order = (ORDER *) thd->alloc(sizeof(ORDER))))
    DBUG_RETURN(1);
  order->item_ptr= item;
  order->item= &order->item_ptr;
  order->asc = asc;
  order->free_me=0;
  order->used=0;
  order->counter_used= 0;
  list.link_in_list((uchar*) order,(uchar**) &order->next);
  DBUG_RETURN(0);
}


/**
  Add a table to list of used tables.

  @param table		Table to add
  @param alias		alias for table (or null if no alias)
  @param table_options	A set of the following bits:
                         - TL_OPTION_UPDATING : Table will be updated
                         - TL_OPTION_FORCE_INDEX : Force usage of index
                         - TL_OPTION_ALIAS : an alias in multi table DELETE
  @param lock_type	How table should be locked
  @param use_index	List of indexed used in USE INDEX
  @param ignore_index	List of indexed used in IGNORE INDEX

  @retval
      0		Error
  @retval
    \#	Pointer to TABLE_LIST element added to the total table list
*/

TABLE_LIST *st_select_lex::add_table_to_list(THD *thd,
					     Table_ident *table,
					     LEX_STRING *alias,
					     ulong table_options,
					     thr_lock_type lock_type,
					     List<Index_hint> *index_hints_arg,
                                             LEX_STRING *option)
{
  register TABLE_LIST *ptr;
  TABLE_LIST *previous_table_ref; /* The table preceding the current one. */
  char *alias_str;
  LEX *lex= thd->lex;
  DBUG_ENTER("add_table_to_list");
  LINT_INIT(previous_table_ref);

  if (!table)
    DBUG_RETURN(0);				// End of memory
  alias_str= alias ? alias->str : table->table.str;
  if (!test(table_options & TL_OPTION_ALIAS) && 
      check_table_name(table->table.str, table->table.length))
  {
    my_error(ER_WRONG_TABLE_NAME, MYF(0), table->table.str);
    DBUG_RETURN(0);
  }

  if (table->is_derived_table() == FALSE && table->db.str &&
      check_db_name(&table->db))
  {
    my_error(ER_WRONG_DB_NAME, MYF(0), table->db.str);
    DBUG_RETURN(0);
  }

  if (!alias)					/* Alias is case sensitive */
  {
    if (table->sel)
    {
      my_message(ER_DERIVED_MUST_HAVE_ALIAS,
                 ER(ER_DERIVED_MUST_HAVE_ALIAS), MYF(0));
      DBUG_RETURN(0);
    }
    if (!(alias_str= (char*) thd->memdup(alias_str,table->table.length+1)))
      DBUG_RETURN(0);
  }
  if (!(ptr = (TABLE_LIST *) thd->calloc(sizeof(TABLE_LIST))))
    DBUG_RETURN(0);				/* purecov: inspected */
  if (table->db.str)
  {
    ptr->db= table->db.str;
    ptr->db_length= table->db.length;
  }
  else if (lex->copy_db_to(&ptr->db, &ptr->db_length))
    DBUG_RETURN(0);

  ptr->alias= alias_str;
  if (lower_case_table_names && table->table.length)
    table->table.length= my_casedn_str(files_charset_info, table->table.str);
  ptr->table_name=table->table.str;
  ptr->table_name_length=table->table.length;
  ptr->lock_type=   lock_type;
  ptr->updating=    test(table_options & TL_OPTION_UPDATING);
  ptr->force_index= test(table_options & TL_OPTION_FORCE_INDEX);
  ptr->ignore_leaves= test(table_options & TL_OPTION_IGNORE_LEAVES);
  ptr->derived=	    table->sel;
  if (!ptr->derived && !my_strcasecmp(system_charset_info, ptr->db,
                                      INFORMATION_SCHEMA_NAME.str))
  {
    ST_SCHEMA_TABLE *schema_table= find_schema_table(thd, ptr->table_name);
    if (!schema_table ||
        (schema_table->hidden && 
         ((sql_command_flags[lex->sql_command] & CF_STATUS_COMMAND) == 0 || 
          /*
            this check is used for show columns|keys from I_S hidden table
          */
          lex->sql_command == SQLCOM_SHOW_FIELDS ||
          lex->sql_command == SQLCOM_SHOW_KEYS)))
    {
      my_error(ER_UNKNOWN_TABLE, MYF(0),
               ptr->table_name, INFORMATION_SCHEMA_NAME.str);
      DBUG_RETURN(0);
    }
    ptr->schema_table_name= ptr->table_name;
    ptr->schema_table= schema_table;
  }
  ptr->select_lex=  lex->current_select;
  ptr->cacheable_table= 1;
  ptr->index_hints= index_hints_arg;
  ptr->option= option ? option->str : 0;
  /* check that used name is unique */
  if (lock_type != TL_IGNORE)
  {
    TABLE_LIST *first_table= (TABLE_LIST*) table_list.first;
    if (lex->sql_command == SQLCOM_CREATE_VIEW)
      first_table= first_table ? first_table->next_local : NULL;
    for (TABLE_LIST *tables= first_table ;
	 tables ;
	 tables=tables->next_local)
    {
      if (!my_strcasecmp(table_alias_charset, alias_str, tables->alias) &&
	  !strcmp(ptr->db, tables->db))
      {
	my_error(ER_NONUNIQ_TABLE, MYF(0), alias_str); /* purecov: tested */
	DBUG_RETURN(0);				/* purecov: tested */
      }
    }
  }
  /* Store the table reference preceding the current one. */
  if (table_list.elements > 0)
  {
    /*
      table_list.next points to the last inserted TABLE_LIST->next_local'
      element
      We don't use the offsetof() macro here to avoid warnings from gcc
    */
    previous_table_ref= (TABLE_LIST*) ((char*) table_list.next -
                                       ((char*) &(ptr->next_local) -
                                        (char*) ptr));
    /*
      Set next_name_resolution_table of the previous table reference to point
      to the current table reference. In effect the list
      TABLE_LIST::next_name_resolution_table coincides with
      TABLE_LIST::next_local. Later this may be changed in
      store_top_level_join_columns() for NATURAL/USING joins.
    */
    previous_table_ref->next_name_resolution_table= ptr;
  }

  /*
    Link the current table reference in a local list (list for current select).
    Notice that as a side effect here we set the next_local field of the
    previous table reference to 'ptr'. Here we also add one element to the
    list 'table_list'.
  */
  table_list.link_in_list((uchar*) ptr, (uchar**) &ptr->next_local);
  ptr->next_name_resolution_table= NULL;
  /* Link table in global list (all used tables) */
  lex->add_to_query_tables(ptr);
  DBUG_RETURN(ptr);
}


/**
  Initialize a new table list for a nested join.

    The function initializes a structure of the TABLE_LIST type
    for a nested join. It sets up its nested join list as empty.
    The created structure is added to the front of the current
    join list in the st_select_lex object. Then the function
    changes the current nest level for joins to refer to the newly
    created empty list after having saved the info on the old level
    in the initialized structure.

  @param thd         current thread

  @retval
    0   if success
  @retval
    1   otherwise
*/

bool st_select_lex::init_nested_join(THD *thd)
{
  TABLE_LIST *ptr;
  NESTED_JOIN *nested_join;
  DBUG_ENTER("init_nested_join");

  if (!(ptr= (TABLE_LIST*) thd->calloc(ALIGN_SIZE(sizeof(TABLE_LIST))+
                                       sizeof(NESTED_JOIN))))
    DBUG_RETURN(1);
  nested_join= ptr->nested_join=
    ((NESTED_JOIN*) ((uchar*) ptr + ALIGN_SIZE(sizeof(TABLE_LIST))));

  join_list->push_front(ptr);
  ptr->embedding= embedding;
  ptr->join_list= join_list;
  ptr->alias= (char*) "(nested_join)";
  embedding= ptr;
  join_list= &nested_join->join_list;
  join_list->empty();
  DBUG_RETURN(0);
}


/**
  End a nested join table list.

    The function returns to the previous join nest level.
    If the current level contains only one member, the function
    moves it one level up, eliminating the nest.

  @param thd         current thread

  @return
    - Pointer to TABLE_LIST element added to the total table list, if success
    - 0, otherwise
*/

TABLE_LIST *st_select_lex::end_nested_join(THD *thd)
{
  TABLE_LIST *ptr;
  NESTED_JOIN *nested_join;
  DBUG_ENTER("end_nested_join");

  DBUG_ASSERT(embedding);
  ptr= embedding;
  join_list= ptr->join_list;
  embedding= ptr->embedding;
  nested_join= ptr->nested_join;
  if (nested_join->join_list.elements == 1)
  {
    TABLE_LIST *embedded= nested_join->join_list.head();
    join_list->pop();
    embedded->join_list= join_list;
    embedded->embedding= embedding;
    join_list->push_front(embedded);
    ptr= embedded;
  }
  else if (nested_join->join_list.elements == 0)
  {
    join_list->pop();
    ptr= 0;                                     // return value
  }
  DBUG_RETURN(ptr);
}


/**
  Nest last join operation.

    The function nest last join operation as if it was enclosed in braces.

  @param thd         current thread

  @retval
    0  Error
  @retval
    \#  Pointer to TABLE_LIST element created for the new nested join
*/

TABLE_LIST *st_select_lex::nest_last_join(THD *thd)
{
  TABLE_LIST *ptr;
  NESTED_JOIN *nested_join;
  List<TABLE_LIST> *embedded_list;
  DBUG_ENTER("nest_last_join");

  if (!(ptr= (TABLE_LIST*) thd->calloc(ALIGN_SIZE(sizeof(TABLE_LIST))+
                                       sizeof(NESTED_JOIN))))
    DBUG_RETURN(0);
  nested_join= ptr->nested_join=
    ((NESTED_JOIN*) ((uchar*) ptr + ALIGN_SIZE(sizeof(TABLE_LIST))));

  ptr->embedding= embedding;
  ptr->join_list= join_list;
  ptr->alias= (char*) "(nest_last_join)";
  embedded_list= &nested_join->join_list;
  embedded_list->empty();

  for (uint i=0; i < 2; i++)
  {
    TABLE_LIST *table= join_list->pop();
    table->join_list= embedded_list;
    table->embedding= ptr;
    embedded_list->push_back(table);
    if (table->natural_join)
    {
      ptr->is_natural_join= TRUE;
      /*
        If this is a JOIN ... USING, move the list of joined fields to the
        table reference that describes the join.
      */
      if (prev_join_using)
        ptr->join_using_fields= prev_join_using;
    }
  }
  join_list->push_front(ptr);
  nested_join->used_tables= nested_join->not_null_tables= (table_map) 0;
  DBUG_RETURN(ptr);
}


/**
  Add a table to the current join list.

    The function puts a table in front of the current join list
    of st_select_lex object.
    Thus, joined tables are put into this list in the reverse order
    (the most outer join operation follows first).

  @param table       the table to add

  @return
    None
*/

void st_select_lex::add_joined_table(TABLE_LIST *table)
{
  DBUG_ENTER("add_joined_table");
  join_list->push_front(table);
  table->join_list= join_list;
  table->embedding= embedding;
  DBUG_VOID_RETURN;
}


/**
  Convert a right join into equivalent left join.

    The function takes the current join list t[0],t[1] ... and
    effectively converts it into the list t[1],t[0] ...
    Although the outer_join flag for the new nested table contains
    JOIN_TYPE_RIGHT, it will be handled as the inner table of a left join
    operation.

  EXAMPLES
  @verbatim
    SELECT * FROM t1 RIGHT JOIN t2 ON on_expr =>
      SELECT * FROM t2 LEFT JOIN t1 ON on_expr

    SELECT * FROM t1,t2 RIGHT JOIN t3 ON on_expr =>
      SELECT * FROM t1,t3 LEFT JOIN t2 ON on_expr

    SELECT * FROM t1,t2 RIGHT JOIN (t3,t4) ON on_expr =>
      SELECT * FROM t1,(t3,t4) LEFT JOIN t2 ON on_expr

    SELECT * FROM t1 LEFT JOIN t2 ON on_expr1 RIGHT JOIN t3  ON on_expr2 =>
      SELECT * FROM t3 LEFT JOIN (t1 LEFT JOIN t2 ON on_expr2) ON on_expr1
   @endverbatim

  @param thd         current thread

  @return
    - Pointer to the table representing the inner table, if success
    - 0, otherwise
*/

TABLE_LIST *st_select_lex::convert_right_join()
{
  TABLE_LIST *tab2= join_list->pop();
  TABLE_LIST *tab1= join_list->pop();
  DBUG_ENTER("convert_right_join");

  join_list->push_front(tab2);
  join_list->push_front(tab1);
  tab1->outer_join|= JOIN_TYPE_RIGHT;

  DBUG_RETURN(tab1);
}

/**
  Set lock for all tables in current select level.

  @param lock_type			Lock to set for tables

  @note
    If lock is a write lock, then tables->updating is set 1
    This is to get tables_ok to know that the table is updated by the
    query
*/

void st_select_lex::set_lock_for_tables(thr_lock_type lock_type)
{
  bool for_update= lock_type >= TL_READ_NO_INSERT;
  DBUG_ENTER("set_lock_for_tables");
  DBUG_PRINT("enter", ("lock_type: %d  for_update: %d", lock_type,
		       for_update));
  for (TABLE_LIST *tables= (TABLE_LIST*) table_list.first;
       tables;
       tables= tables->next_local)
  {
    tables->lock_type= lock_type;
    tables->updating=  for_update;
  }
  DBUG_VOID_RETURN;
}


/**
  Create a fake SELECT_LEX for a unit.

    The method create a fake SELECT_LEX object for a unit.
    This object is created for any union construct containing a union
    operation and also for any single select union construct of the form
    @verbatim
    (SELECT ... ORDER BY order_list [LIMIT n]) ORDER BY ... 
    @endvarbatim
    or of the form
    @varbatim
    (SELECT ... ORDER BY LIMIT n) ORDER BY ...
    @endvarbatim
  
  @param thd_arg		   thread handle

  @note
    The object is used to retrieve rows from the temporary table
    where the result on the union is obtained.

  @retval
    1     on failure to create the object
  @retval
    0     on success
*/

bool st_select_lex_unit::add_fake_select_lex(THD *thd_arg)
{
  SELECT_LEX *first_sl= first_select();
  DBUG_ENTER("add_fake_select_lex");
  DBUG_ASSERT(!fake_select_lex);

  if (!(fake_select_lex= new (thd_arg->mem_root) SELECT_LEX()))
      DBUG_RETURN(1);
  fake_select_lex->include_standalone(this, 
                                      (SELECT_LEX_NODE**)&fake_select_lex);
  fake_select_lex->select_number= INT_MAX;
  fake_select_lex->parent_lex= thd_arg->lex; /* Used in init_query. */
  fake_select_lex->make_empty_select();
  fake_select_lex->linkage= GLOBAL_OPTIONS_TYPE;
  fake_select_lex->select_limit= 0;

  fake_select_lex->context.outer_context=first_sl->context.outer_context;
  /* allow item list resolving in fake select for ORDER BY */
  fake_select_lex->context.resolve_in_select_list= TRUE;
  fake_select_lex->context.select_lex= fake_select_lex;

  if (!is_union())
  {
    /* 
      This works only for 
      (SELECT ... ORDER BY list [LIMIT n]) ORDER BY order_list [LIMIT m],
      (SELECT ... LIMIT n) ORDER BY order_list [LIMIT m]
      just before the parser starts processing order_list
    */ 
    global_parameters= fake_select_lex;
    fake_select_lex->no_table_names_allowed= 1;
    thd_arg->lex->current_select= fake_select_lex;
  }
  thd_arg->lex->pop_context();
  DBUG_RETURN(0);
}


/**
  Push a new name resolution context for a JOIN ... ON clause to the
  context stack of a query block.

    Create a new name resolution context for a JOIN ... ON clause,
    set the first and last leaves of the list of table references
    to be used for name resolution, and push the newly created
    context to the stack of contexts of the query.

  @param thd       pointer to current thread
  @param left_op   left  operand of the JOIN
  @param right_op  rigth operand of the JOIN

  @retval
    FALSE  if all is OK
  @retval
    TRUE   if a memory allocation error occured
*/

bool
push_new_name_resolution_context(THD *thd,
                                 TABLE_LIST *left_op, TABLE_LIST *right_op)
{
  Name_resolution_context *on_context;
  if (!(on_context= new (thd->mem_root) Name_resolution_context))
    return TRUE;
  on_context->init();
  on_context->first_name_resolution_table=
    left_op->first_leaf_for_name_resolution();
  on_context->last_name_resolution_table=
    right_op->last_leaf_for_name_resolution();
  return thd->lex->push_context(on_context);
}


/**
  Add an ON condition to the second operand of a JOIN ... ON.

    Add an ON condition to the right operand of a JOIN ... ON clause.

  @param b     the second operand of a JOIN ... ON
  @param expr  the condition to be added to the ON clause

  @retval
    FALSE  if there was some error
  @retval
    TRUE   if all is OK
*/

void add_join_on(TABLE_LIST *b, Item *expr)
{
  if (expr)
  {
    if (!b->on_expr)
      b->on_expr= expr;
    else
    {
      /*
        If called from the parser, this happens if you have both a
        right and left join. If called later, it happens if we add more
        than one condition to the ON clause.
      */
      b->on_expr= new Item_cond_and(b->on_expr,expr);
    }
    b->on_expr->top_level_item();
  }
}


/**
  Mark that there is a NATURAL JOIN or JOIN ... USING between two
  tables.

    This function marks that table b should be joined with a either via
    a NATURAL JOIN or via JOIN ... USING. Both join types are special
    cases of each other, so we treat them together. The function
    setup_conds() creates a list of equal condition between all fields
    of the same name for NATURAL JOIN or the fields in 'using_fields'
    for JOIN ... USING. The list of equality conditions is stored
    either in b->on_expr, or in JOIN::conds, depending on whether there
    was an outer join.

  EXAMPLE
  @verbatim
    SELECT * FROM t1 NATURAL LEFT JOIN t2
     <=>
    SELECT * FROM t1 LEFT JOIN t2 ON (t1.i=t2.i and t1.j=t2.j ... )

    SELECT * FROM t1 NATURAL JOIN t2 WHERE <some_cond>
     <=>
    SELECT * FROM t1, t2 WHERE (t1.i=t2.i and t1.j=t2.j and <some_cond>)

    SELECT * FROM t1 JOIN t2 USING(j) WHERE <some_cond>
     <=>
    SELECT * FROM t1, t2 WHERE (t1.j=t2.j and <some_cond>)
   @endverbatim

  @param a		  Left join argument
  @param b		  Right join argument
  @param using_fields    Field names from USING clause
*/

void add_join_natural(TABLE_LIST *a, TABLE_LIST *b, List<String> *using_fields,
                      SELECT_LEX *lex)
{
  b->natural_join= a;
  lex->prev_join_using= using_fields;
}


/**
  Reload/resets privileges and the different caches.

  @param thd Thread handler (can be NULL!)
  @param options What should be reset/reloaded (tables, privileges, slave...)
  @param tables Tables to flush (if any)
  @param write_to_binlog True if we can write to the binlog.
               
  @note Depending on 'options', it may be very bad to write the
    query to the binlog (e.g. FLUSH SLAVE); this is a
    pointer where reload_acl_and_cache() will put 0 if
    it thinks we really should not write to the binlog.
    Otherwise it will put 1.

  @return Error status code
    @retval 0 Ok
    @retval !=0  Error; thd->killed is set or thd->is_error() is true
*/

bool reload_acl_and_cache(THD *thd, ulong options, TABLE_LIST *tables,
                          bool *write_to_binlog)
{
  bool result=0;
  select_errors=0;				/* Write if more errors */
  bool tmp_write_to_binlog= 1;

  DBUG_ASSERT(!thd || !thd->in_sub_stmt);

#ifndef NO_EMBEDDED_ACCESS_CHECKS
  if (options & REFRESH_GRANT)
  {
    THD *tmp_thd= 0;
    /*
      If reload_acl_and_cache() is called from SIGHUP handler we have to
      allocate temporary THD for execution of acl_reload()/grant_reload().
    */
    if (!thd && (thd= (tmp_thd= new THD)))
    {
      thd->thread_stack= (char*) &tmp_thd;
      thd->store_globals();
      lex_start(thd);
    }
    
    if (thd)
    {
      bool reload_acl_failed= acl_reload(thd);
      bool reload_grants_failed= grant_reload(thd);
      bool reload_servers_failed= servers_reload(thd);
      
      if (reload_acl_failed || reload_grants_failed || reload_servers_failed)
      {
        result= 1;
        /*
          When an error is returned, my_message may have not been called and
          the client will hang waiting for a response.
        */
        my_error(ER_UNKNOWN_ERROR, MYF(0), "FLUSH PRIVILEGES failed");
      }
    }

    if (tmp_thd)
    {
      delete tmp_thd;
      /* Remember that we don't have a THD */
      my_pthread_setspecific_ptr(THR_THD,  0);
      thd= 0;
    }
    reset_mqh((LEX_USER *)NULL, TRUE);
  }
#endif
  if (options & REFRESH_LOG)
  {
    /*
      Flush the normal query log, the update log, the binary log,
      the slow query log, the relay log (if it exists) and the log
      tables.
    */

    /*
      Writing this command to the binlog may result in infinite loops
      when doing mysqlbinlog|mysql, and anyway it does not really make
      sense to log it automatically (would cause more trouble to users
      than it would help them)
    */
    tmp_write_to_binlog= 0;
    if( mysql_bin_log.is_open() )
    {
      mysql_bin_log.rotate_and_purge(RP_FORCE_ROTATE);
    }
#ifdef HAVE_REPLICATION
    pthread_mutex_lock(&LOCK_active_mi);
    rotate_relay_log(active_mi);
    pthread_mutex_unlock(&LOCK_active_mi);
#endif

    /* flush slow and general logs */
    logger.flush_logs(thd);

    if (ha_flush_logs(NULL))
      result=1;
    if (flush_error_log())
      result=1;
  }
#ifdef HAVE_QUERY_CACHE
  if (options & REFRESH_QUERY_CACHE_FREE)
  {
    query_cache.pack();				// FLUSH QUERY CACHE
    options &= ~REFRESH_QUERY_CACHE;    // Don't flush cache, just free memory
  }
  if (options & (REFRESH_TABLES | REFRESH_QUERY_CACHE))
  {
    query_cache.flush();			// RESET QUERY CACHE
  }
#endif /*HAVE_QUERY_CACHE*/
  /*
    Note that if REFRESH_READ_LOCK bit is set then REFRESH_TABLES is set too
    (see sql_yacc.yy)
  */
  if (options & (REFRESH_TABLES | REFRESH_READ_LOCK)) 
  {
    if ((options & REFRESH_READ_LOCK) && thd)
    {
      /*
        We must not try to aspire a global read lock if we have a write
        locked table. This would lead to a deadlock when trying to
        reopen (and re-lock) the table after the flush.
      */
      if (thd->locked_tables)
      {
        THR_LOCK_DATA **lock_p= thd->locked_tables->locks;
        THR_LOCK_DATA **end_p= lock_p + thd->locked_tables->lock_count;

        for (; lock_p < end_p; lock_p++)
        {
          if ((*lock_p)->type >= TL_WRITE_ALLOW_WRITE)
          {
            my_error(ER_LOCK_OR_ACTIVE_TRANSACTION, MYF(0));
            return 1;
          }
        }
      }
      /*
	Writing to the binlog could cause deadlocks, as we don't log
	UNLOCK TABLES
      */
      tmp_write_to_binlog= 0;
      if (lock_global_read_lock(thd))
	return 1;                               // Killed
      if (close_cached_tables(thd, tables, FALSE, (options & REFRESH_FAST) ?
                              FALSE : TRUE, TRUE))
          result= 1;
      
      if (make_global_read_lock_block_commit(thd)) // Killed
      {
        /* Don't leave things in a half-locked state */
        unlock_global_read_lock(thd);
        return 1;
      }
    }
    else
    {
      if (close_cached_tables(thd, tables, FALSE, (options & REFRESH_FAST) ?
                              FALSE : TRUE, FALSE))
        result= 1;
    }
    my_dbopt_cleanup();
  }
  if (options & REFRESH_HOSTS)
    hostname_cache_refresh();
  if (thd && (options & REFRESH_STATUS))
    refresh_status(thd);
  if (options & REFRESH_THREADS)
    flush_thread_cache();
#ifdef HAVE_REPLICATION
  if (options & REFRESH_MASTER)
  {
    DBUG_ASSERT(thd);
    tmp_write_to_binlog= 0;
    if (reset_master(thd))
    {
      result=1;
    }
  }
#endif
#ifdef OPENSSL
   if (options & REFRESH_DES_KEY_FILE)
   {
     if (des_key_file && load_des_key_file(des_key_file))
         result= 1;
   }
#endif
#ifdef HAVE_REPLICATION
 if (options & REFRESH_SLAVE)
 {
   tmp_write_to_binlog= 0;
   pthread_mutex_lock(&LOCK_active_mi);
   if (reset_slave(thd, active_mi))
     result=1;
   pthread_mutex_unlock(&LOCK_active_mi);
 }
#endif
 if (options & REFRESH_USER_RESOURCES)
   reset_mqh((LEX_USER *) NULL, 0);             /* purecov: inspected */
 *write_to_binlog= tmp_write_to_binlog;
 return result;
}


/**
  kill on thread.

  @param thd			Thread class
  @param id			Thread id
  @param only_kill_query        Should it kill the query or the connection

  @note
    This is written such that we have a short lock on LOCK_thread_count
*/

uint kill_one_thread(THD *thd, ulong id, bool only_kill_query)
{
  THD *tmp;
  uint error=ER_NO_SUCH_THREAD;
  DBUG_ENTER("kill_one_thread");
  DBUG_PRINT("enter", ("id=%lu only_kill=%d", id, only_kill_query));
  VOID(pthread_mutex_lock(&LOCK_thread_count)); // For unlink from list
  I_List_iterator<THD> it(threads);
  while ((tmp=it++))
  {
    if (tmp->command == COM_DAEMON)
      continue;
    if (tmp->thread_id == id)
    {
      pthread_mutex_lock(&tmp->LOCK_thd_data);	// Lock from delete
      break;
    }
  }
  VOID(pthread_mutex_unlock(&LOCK_thread_count));
  if (tmp)
  {

    /*
      If we're SUPER, we can KILL anything, including system-threads.
      No further checks.

      KILLer: thd->security_ctx->user could in theory be NULL while
      we're still in "unauthenticated" state. This is a theoretical
      case (the code suggests this could happen, so we play it safe).

      KILLee: tmp->security_ctx->user will be NULL for system threads.
      We need to check so Jane Random User doesn't crash the server
      when trying to kill a) system threads or b) unauthenticated users'
      threads (Bug#43748).

      If user of both killer and killee are non-NULL, proceed with
      slayage if both are string-equal.
    */

    if ((thd->security_ctx->master_access & SUPER_ACL) ||
        thd->security_ctx->user_matches(tmp->security_ctx))
    {
      tmp->awake(only_kill_query ? THD::KILL_QUERY : THD::KILL_CONNECTION);
      error=0;
    }
    else
      error=ER_KILL_DENIED_ERROR;
    pthread_mutex_unlock(&tmp->LOCK_thd_data);
  }
  DBUG_PRINT("exit", ("%d", error));
  DBUG_RETURN(error);
}


/*
  kills a thread and sends response

  SYNOPSIS
    sql_kill()
    thd			Thread class
    id			Thread id
    only_kill_query     Should it kill the query or the connection
*/

void sql_kill(THD *thd, ulong id, bool only_kill_query)
{
  uint error;
  if (!(error= kill_one_thread(thd, id, only_kill_query)))
    my_ok(thd);
  else
    my_error(error, MYF(0), id);
}


/** If pointer is not a null pointer, append filename to it. */

bool append_file_to_dir(THD *thd, const char **filename_ptr,
                        const char *table_name)
{
  char buff[FN_REFLEN],*ptr, *end;
  if (!*filename_ptr)
    return 0;					// nothing to do

  /* Check that the filename is not too long and it's a hard path */
  if (strlen(*filename_ptr)+strlen(table_name) >= FN_REFLEN-1 ||
      !test_if_hard_path(*filename_ptr))
  {
    my_error(ER_WRONG_TABLE_NAME, MYF(0), *filename_ptr);
    return 1;
  }
  /* Fix is using unix filename format on dos */
  strmov(buff,*filename_ptr);
  end=convert_dirname(buff, *filename_ptr, NullS);
  if (!(ptr= (char*) thd->alloc((size_t) (end-buff) + strlen(table_name)+1)))
    return 1;					// End of memory
  *filename_ptr=ptr;
  strxmov(ptr,buff,table_name,NullS);
  return 0;
}


/**
  Check if the select is a simple select (not an union).

  @retval
    0	ok
  @retval
    1	error	; In this case the error messege is sent to the client
*/

bool check_simple_select()
{
  THD *thd= current_thd;
  LEX *lex= thd->lex;
  if (lex->current_select != &lex->select_lex)
  {
    char command[80];
    Lex_input_stream *lip= & thd->m_parser_state->m_lip;
    strmake(command, lip->yylval->symbol.str,
	    min(lip->yylval->symbol.length, sizeof(command)-1));
    my_error(ER_CANT_USE_OPTION_HERE, MYF(0), command);
    return 1;
  }
  return 0;
}


Comp_creator *comp_eq_creator(bool invert)
{
  return invert?(Comp_creator *)&ne_creator:(Comp_creator *)&eq_creator;
}


Comp_creator *comp_ge_creator(bool invert)
{
  return invert?(Comp_creator *)&lt_creator:(Comp_creator *)&ge_creator;
}


Comp_creator *comp_gt_creator(bool invert)
{
  return invert?(Comp_creator *)&le_creator:(Comp_creator *)&gt_creator;
}


Comp_creator *comp_le_creator(bool invert)
{
  return invert?(Comp_creator *)&gt_creator:(Comp_creator *)&le_creator;
}


Comp_creator *comp_lt_creator(bool invert)
{
  return invert?(Comp_creator *)&ge_creator:(Comp_creator *)&lt_creator;
}


Comp_creator *comp_ne_creator(bool invert)
{
  return invert?(Comp_creator *)&eq_creator:(Comp_creator *)&ne_creator;
}


/**
  Construct ALL/ANY/SOME subquery Item.

  @param left_expr   pointer to left expression
  @param cmp         compare function creator
  @param all         true if we create ALL subquery
  @param select_lex  pointer on parsed subquery structure

  @return
    constructed Item (or 0 if out of memory)
*/
Item * all_any_subquery_creator(Item *left_expr,
				chooser_compare_func_creator cmp,
				bool all,
				SELECT_LEX *select_lex)
{
  if ((cmp == &comp_eq_creator) && !all)       //  = ANY <=> IN
    return new Item_in_subselect(left_expr, select_lex);

  if ((cmp == &comp_ne_creator) && all)        // <> ALL <=> NOT IN
    return new Item_func_not(new Item_in_subselect(left_expr, select_lex));

  Item_allany_subselect *it=
    new Item_allany_subselect(left_expr, cmp, select_lex, all);
  if (all)
    return it->upper_item= new Item_func_not_all(it);	/* ALL */

  return it->upper_item= new Item_func_nop_all(it);      /* ANY/SOME */
}


/**
  Multi update query pre-check.

  @param thd		Thread handler
  @param tables	Global/local table list (have to be the same)

  @retval
    FALSE OK
  @retval
    TRUE  Error
*/

bool multi_update_precheck(THD *thd, TABLE_LIST *tables)
{
  const char *msg= 0;
  TABLE_LIST *table;
  LEX *lex= thd->lex;
  SELECT_LEX *select_lex= &lex->select_lex;
  DBUG_ENTER("multi_update_precheck");

  if (select_lex->item_list.elements != lex->value_list.elements)
  {
    my_message(ER_WRONG_VALUE_COUNT, ER(ER_WRONG_VALUE_COUNT), MYF(0));
    DBUG_RETURN(TRUE);
  }
  /*
    Ensure that we have UPDATE or SELECT privilege for each table
    The exact privilege is checked in mysql_multi_update()
  */
  for (table= tables; table; table= table->next_local)
  {
    if (table->derived)
      table->grant.privilege= SELECT_ACL;
    else if ((check_access(thd, UPDATE_ACL, table->db,
                           &table->grant.privilege, 0, 1,
                           test(table->schema_table)) ||
              check_grant(thd, UPDATE_ACL, table, 0, 1, 1)) &&
             (check_access(thd, SELECT_ACL, table->db,
                           &table->grant.privilege, 0, 0,
                           test(table->schema_table)) ||
              check_grant(thd, SELECT_ACL, table, 0, 1, 0)))
      DBUG_RETURN(TRUE);

    table->table_in_first_from_clause= 1;
  }
  /*
    Is there tables of subqueries?
  */
  if (&lex->select_lex != lex->all_selects_list)
  {
    DBUG_PRINT("info",("Checking sub query list"));
    for (table= tables; table; table= table->next_global)
    {
      if (!table->table_in_first_from_clause)
      {
	if (check_access(thd, SELECT_ACL, table->db,
			 &table->grant.privilege, 0, 0,
                         test(table->schema_table)) ||
	    check_grant(thd, SELECT_ACL, table, 0, 1, 0))
	  DBUG_RETURN(TRUE);
      }
    }
  }

  if (select_lex->order_list.elements)
    msg= "ORDER BY";
  else if (select_lex->select_limit)
    msg= "LIMIT";
  if (msg)
  {
    my_error(ER_WRONG_USAGE, MYF(0), "UPDATE", msg);
    DBUG_RETURN(TRUE);
  }
  DBUG_RETURN(FALSE);
}

/**
  Multi delete query pre-check.

  @param thd			Thread handler
  @param tables		Global/local table list

  @retval
    FALSE OK
  @retval
    TRUE  error
*/

bool multi_delete_precheck(THD *thd, TABLE_LIST *tables)
{
  SELECT_LEX *select_lex= &thd->lex->select_lex;
  TABLE_LIST *aux_tables=
    (TABLE_LIST *)thd->lex->auxiliary_table_list.first;
  TABLE_LIST **save_query_tables_own_last= thd->lex->query_tables_own_last;
  DBUG_ENTER("multi_delete_precheck");

  /* sql_yacc guarantees that tables and aux_tables are not zero */
  DBUG_ASSERT(aux_tables != 0);
  if (check_table_access(thd, SELECT_ACL, tables, UINT_MAX, FALSE))
    DBUG_RETURN(TRUE);

  /*
    Since aux_tables list is not part of LEX::query_tables list we
    have to juggle with LEX::query_tables_own_last value to be able
    call check_table_access() safely.
  */
  thd->lex->query_tables_own_last= 0;
  if (check_table_access(thd, DELETE_ACL, aux_tables, UINT_MAX, FALSE))
  {
    thd->lex->query_tables_own_last= save_query_tables_own_last;
    DBUG_RETURN(TRUE);
  }
  thd->lex->query_tables_own_last= save_query_tables_own_last;

  if ((thd->options & OPTION_SAFE_UPDATES) && !select_lex->where)
  {
    my_message(ER_UPDATE_WITHOUT_KEY_IN_SAFE_MODE,
               ER(ER_UPDATE_WITHOUT_KEY_IN_SAFE_MODE), MYF(0));
    DBUG_RETURN(TRUE);
  }
  DBUG_RETURN(FALSE);
}


/**
  Link tables in auxilary table list of multi-delete with corresponding
  elements in main table list, and set proper locks for them.

  @param lex   pointer to LEX representing multi-delete

  @retval
    FALSE   success
  @retval
    TRUE    error
*/

bool multi_delete_set_locks_and_link_aux_tables(LEX *lex)
{
  TABLE_LIST *tables= (TABLE_LIST*)lex->select_lex.table_list.first;
  TABLE_LIST *target_tbl;
  DBUG_ENTER("multi_delete_set_locks_and_link_aux_tables");

  lex->table_count= 0;

  for (target_tbl= (TABLE_LIST *)lex->auxiliary_table_list.first;
       target_tbl; target_tbl= target_tbl->next_local)
  {
    lex->table_count++;
    /* All tables in aux_tables must be found in FROM PART */
    TABLE_LIST *walk;
    for (walk= tables; walk; walk= walk->next_local)
    {
      if (!my_strcasecmp(table_alias_charset,
			 target_tbl->alias, walk->alias) &&
	  !strcmp(walk->db, target_tbl->db))
	break;
    }
    if (!walk)
    {
      my_error(ER_UNKNOWN_TABLE, MYF(0),
               target_tbl->table_name, "MULTI DELETE");
      DBUG_RETURN(TRUE);
    }
    if (!walk->derived)
    {
      target_tbl->table_name= walk->table_name;
      target_tbl->table_name_length= walk->table_name_length;
    }
    walk->updating= target_tbl->updating;
    walk->lock_type= target_tbl->lock_type;
    target_tbl->correspondent_table= walk;	// Remember corresponding table
  }
  DBUG_RETURN(FALSE);
}


/**
  simple UPDATE query pre-check.

  @param thd		Thread handler
  @param tables	Global table list

  @retval
    FALSE OK
  @retval
    TRUE  Error
*/

bool update_precheck(THD *thd, TABLE_LIST *tables)
{
  DBUG_ENTER("update_precheck");
  if (thd->lex->select_lex.item_list.elements != thd->lex->value_list.elements)
  {
    my_message(ER_WRONG_VALUE_COUNT, ER(ER_WRONG_VALUE_COUNT), MYF(0));
    DBUG_RETURN(TRUE);
  }
  DBUG_RETURN(check_one_table_access(thd, UPDATE_ACL, tables));
}


/**
  simple DELETE query pre-check.

  @param thd		Thread handler
  @param tables	Global table list

  @retval
    FALSE  OK
  @retval
    TRUE   error
*/

bool delete_precheck(THD *thd, TABLE_LIST *tables)
{
  DBUG_ENTER("delete_precheck");
  if (check_one_table_access(thd, DELETE_ACL, tables))
    DBUG_RETURN(TRUE);
  /* Set privilege for the WHERE clause */
  tables->grant.want_privilege=(SELECT_ACL & ~tables->grant.privilege);
  DBUG_RETURN(FALSE);
}


/**
  simple INSERT query pre-check.

  @param thd		Thread handler
  @param tables	Global table list

  @retval
    FALSE  OK
  @retval
    TRUE   error
*/

bool insert_precheck(THD *thd, TABLE_LIST *tables)
{
  LEX *lex= thd->lex;
  DBUG_ENTER("insert_precheck");

  /*
    Check that we have modify privileges for the first table and
    select privileges for the rest
  */
  ulong privilege= (INSERT_ACL |
                    (lex->duplicates == DUP_REPLACE ? DELETE_ACL : 0) |
                    (lex->value_list.elements ? UPDATE_ACL : 0));

  if (check_one_table_access(thd, privilege, tables))
    DBUG_RETURN(TRUE);

  if (lex->update_list.elements != lex->value_list.elements)
  {
    my_message(ER_WRONG_VALUE_COUNT, ER(ER_WRONG_VALUE_COUNT), MYF(0));
    DBUG_RETURN(TRUE);
  }
  DBUG_RETURN(FALSE);
}


/**
    @brief  Check privileges for SHOW CREATE TABLE statement.

    @param  thd    Thread context
    @param  table  Target table

    @retval TRUE  Failure
    @retval FALSE Success
*/

static bool check_show_create_table_access(THD *thd, TABLE_LIST *table)
{
  return check_access(thd, SELECT_ACL | EXTRA_ACL, table->db,
                      &table->grant.privilege, 0, 0,
                      test(table->schema_table)) ||
         check_grant(thd, SELECT_ACL, table, 2, UINT_MAX, 0);
}


/**
  CREATE TABLE query pre-check.

  @param thd			Thread handler
  @param tables		Global table list
  @param create_table	        Table which will be created

  @retval
    FALSE   OK
  @retval
    TRUE   Error
*/

bool create_table_precheck(THD *thd, TABLE_LIST *tables,
                           TABLE_LIST *create_table)
{
  LEX *lex= thd->lex;
  SELECT_LEX *select_lex= &lex->select_lex;
  ulong want_priv;
  bool error= TRUE;                                 // Error message is given
  DBUG_ENTER("create_table_precheck");

  /*
    Require CREATE [TEMPORARY] privilege on new table; for
    CREATE TABLE ... SELECT, also require INSERT.
  */

  want_priv= ((lex->create_info.options & HA_LEX_CREATE_TMP_TABLE) ?
              CREATE_TMP_ACL : CREATE_ACL) |
             (select_lex->item_list.elements ? INSERT_ACL : 0);

  if (check_access(thd, want_priv, create_table->db,
		   &create_table->grant.privilege, 0, 0,
                   test(create_table->schema_table)) ||
      check_merge_table_access(thd, create_table->db,
			       (TABLE_LIST *)
			       lex->create_info.merge_list.first))
    goto err;
  if (want_priv != CREATE_TMP_ACL &&
      check_grant(thd, want_priv, create_table, 0, 1, 0))
    goto err;

  if (select_lex->item_list.elements)
  {
    /* Check permissions for used tables in CREATE TABLE ... SELECT */

#ifdef NOT_NECESSARY_TO_CHECK_CREATE_TABLE_EXIST_WHEN_PREPARING_STATEMENT
    /* This code throws an ill error for CREATE TABLE t1 SELECT * FROM t1 */
    /*
      Only do the check for PS, because we on execute we have to check that
      against the opened tables to ensure we don't use a table that is part
      of the view (which can only be done after the table has been opened).
    */
    if (thd->stmt_arena->is_stmt_prepare_or_first_sp_execute())
    {
      /*
        For temporary tables we don't have to check if the created table exists
      */
      if (!(lex->create_info.options & HA_LEX_CREATE_TMP_TABLE) &&
          find_table_in_global_list(tables, create_table->db,
                                    create_table->table_name))
      {
	error= FALSE;
        goto err;
      }
    }
#endif
    if (tables && check_table_access(thd, SELECT_ACL, tables, UINT_MAX, FALSE))
      goto err;
  }
  else if (lex->create_info.options & HA_LEX_CREATE_TABLE_LIKE)
  {
    if (check_show_create_table_access(thd, tables))
      goto err;
  }
  error= FALSE;

err:
  DBUG_RETURN(error);
}


/**
  negate given expression.

  @param thd  thread handler
  @param expr expression for negation

  @return
    negated expression
*/

Item *negate_expression(THD *thd, Item *expr)
{
  Item *negated;
  if (expr->type() == Item::FUNC_ITEM &&
      ((Item_func *) expr)->functype() == Item_func::NOT_FUNC)
  {
    /* it is NOT(NOT( ... )) */
    Item *arg= ((Item_func *) expr)->arguments()[0];
    enum_parsing_place place= thd->lex->current_select->parsing_place;
    if (arg->is_bool_func() || place == IN_WHERE || place == IN_HAVING)
      return arg;
    /*
      if it is not boolean function then we have to emulate value of
      not(not(a)), it will be a != 0
    */
    return new Item_func_ne(arg, new Item_int((char*) "0", 0, 1));
  }

  if ((negated= expr->neg_transformer(thd)) != 0)
    return negated;
  return new Item_func_not(expr);
}

/**
  Set the specified definer to the default value, which is the
  current user in the thread.
 
  @param[in]  thd       thread handler
  @param[out] definer   definer
*/
 
void get_default_definer(THD *thd, LEX_USER *definer)
{
  const Security_context *sctx= thd->security_ctx;

  definer->user.str= (char *) sctx->priv_user;
  definer->user.length= strlen(definer->user.str);

  definer->host.str= (char *) sctx->priv_host;
  definer->host.length= strlen(definer->host.str);
}


/**
  Create default definer for the specified THD.

  @param[in] thd         thread handler

  @return
    - On success, return a valid pointer to the created and initialized
    LEX_USER, which contains definer information.
    - On error, return 0.
*/

LEX_USER *create_default_definer(THD *thd)
{
  LEX_USER *definer;

  if (! (definer= (LEX_USER*) thd->alloc(sizeof(LEX_USER))))
    return 0;

  get_default_definer(thd, definer);

  return definer;
}


/**
  Create definer with the given user and host names.

  @param[in] thd          thread handler
  @param[in] user_name    user name
  @param[in] host_name    host name

  @return
    - On success, return a valid pointer to the created and initialized
    LEX_USER, which contains definer information.
    - On error, return 0.
*/

LEX_USER *create_definer(THD *thd, LEX_STRING *user_name, LEX_STRING *host_name)
{
  LEX_USER *definer;

  /* Create and initialize. */

  if (! (definer= (LEX_USER*) thd->alloc(sizeof(LEX_USER))))
    return 0;

  definer->user= *user_name;
  definer->host= *host_name;

  return definer;
}


/**
  Retuns information about user or current user.

  @param[in] thd          thread handler
  @param[in] user         user

  @return
    - On success, return a valid pointer to initialized
    LEX_USER, which contains user information.
    - On error, return 0.
*/

LEX_USER *get_current_user(THD *thd, LEX_USER *user)
{
  if (!user->user.str)  // current_user
    return create_default_definer(thd);

  return user;
}


/**
  Check that byte length of a string does not exceed some limit.

  @param str         string to be checked
  @param err_msg     error message to be displayed if the string is too long
  @param max_length  max length

  @retval
    FALSE   the passed string is not longer than max_length
  @retval
    TRUE    the passed string is longer than max_length

  NOTE
    The function is not used in existing code but can be useful later?
*/

bool check_string_byte_length(LEX_STRING *str, const char *err_msg,
                              uint max_byte_length)
{
  if (str->length <= max_byte_length)
    return FALSE;

  my_error(ER_WRONG_STRING_LENGTH, MYF(0), str->str, err_msg, max_byte_length);

  return TRUE;
}


/*
  Check that char length of a string does not exceed some limit.

  SYNOPSIS
  check_string_char_length()
      str              string to be checked
      err_msg          error message to be displayed if the string is too long
      max_char_length  max length in symbols
      cs               string charset

  RETURN
    FALSE   the passed string is not longer than max_char_length
    TRUE    the passed string is longer than max_char_length
*/


bool check_string_char_length(LEX_STRING *str, const char *err_msg,
                              uint max_char_length, CHARSET_INFO *cs,
                              bool no_error)
{
  int well_formed_error;
  uint res= cs->cset->well_formed_len(cs, str->str, str->str + str->length,
                                      max_char_length, &well_formed_error);

  if (!well_formed_error &&  str->length == res)
    return FALSE;

  if (!no_error)
    my_error(ER_WRONG_STRING_LENGTH, MYF(0), str->str, err_msg, max_char_length);
  return TRUE;
}


/*
  Check if path does not contain mysql data home directory
  SYNOPSIS
    test_if_data_home_dir()
    dir                     directory
    conv_home_dir           converted data home directory
    home_dir_len            converted data home directory length

  RETURN VALUES
    0	ok
    1	error  
*/
C_MODE_START

int test_if_data_home_dir(const char *dir)
{
  char path[FN_REFLEN];
  int dir_len;
  DBUG_ENTER("test_if_data_home_dir");

  if (!dir)
    DBUG_RETURN(0);

  (void) fn_format(path, dir, "", "",
                   (MY_RETURN_REAL_PATH|MY_RESOLVE_SYMLINKS));
  dir_len= strlen(path);
  if (mysql_unpacked_real_data_home_len<= dir_len)
  {
    if (dir_len > mysql_unpacked_real_data_home_len &&
        path[mysql_unpacked_real_data_home_len] != FN_LIBCHAR)
      DBUG_RETURN(0);

    if (lower_case_file_system)
    {
      if (!my_strnncoll(default_charset_info, (const uchar*) path,
                        mysql_unpacked_real_data_home_len,
                        (const uchar*) mysql_unpacked_real_data_home,
                        mysql_unpacked_real_data_home_len))
        DBUG_RETURN(1);
    }
    else if (!memcmp(path, mysql_unpacked_real_data_home,
                     mysql_unpacked_real_data_home_len))
      DBUG_RETURN(1);
  }
  DBUG_RETURN(0);
}

C_MODE_END


/**
  Check that host name string is valid.

  @param[in] str string to be checked

  @return             Operation status
    @retval  FALSE    host name is ok
    @retval  TRUE     host name string is longer than max_length or
                      has invalid symbols
*/

bool check_host_name(LEX_STRING *str)
{
  const char *name= str->str;
  const char *end= str->str + str->length;
  if (check_string_byte_length(str, ER(ER_HOSTNAME), HOSTNAME_LENGTH))
    return TRUE;

  while (name != end)
  {
    if (*name == '@')
    {
      my_printf_error(ER_UNKNOWN_ERROR, 
                      "Malformed hostname (illegal symbol: '%c')", MYF(0),
                      *name);
      return TRUE;
    }
    name++;
  }
  return FALSE;
}


extern int MYSQLparse(void *thd); // from sql_yacc.cc


/**
  This is a wrapper of MYSQLparse(). All the code should call parse_sql()
  instead of MYSQLparse().

  @param thd Thread context.
  @param parser_state Parser state.
  @param creation_ctx Object creation context.

  @return Error status.
    @retval FALSE on success.
    @retval TRUE on parsing error.
*/

bool parse_sql(THD *thd,
               Parser_state *parser_state,
               Object_creation_ctx *creation_ctx)
{
  DBUG_ASSERT(thd->m_parser_state == NULL);

  /* Backup creation context. */

  Object_creation_ctx *backup_ctx= NULL;

  if (creation_ctx)
    backup_ctx= creation_ctx->set_n_backup(thd);

  /* Set parser state. */

  thd->m_parser_state= parser_state;

  /* Parse the query. */

  bool mysql_parse_status= MYSQLparse(thd) != 0;

  /* Check that if MYSQLparse() failed, thd->is_error() is set. */

  DBUG_ASSERT(!mysql_parse_status ||
              (mysql_parse_status && thd->is_error()));

  /* Reset parser state. */

  thd->m_parser_state= NULL;

  /* Restore creation context. */

  if (creation_ctx)
    creation_ctx->restore_env(thd, backup_ctx);

  /* That's it. */

  return mysql_parse_status || thd->is_fatal_error;
}

/**
  @} (end of group Runtime_Environment)
*/<|MERGE_RESOLUTION|>--- conflicted
+++ resolved
@@ -387,10 +387,6 @@
     values of init_command_var can't be changed
   */
   rw_rdlock(var_mutex);
-<<<<<<< HEAD
-=======
-  thd->set_query(init_command_var->value, init_command_var->value_length);
->>>>>>> 065732ee
   save_client_capabilities= thd->client_capabilities;
   thd->client_capabilities|= CLIENT_MULTI_QUERIES;
   /*
@@ -461,7 +457,7 @@
   thd->init_for_queries();
   while (fgets(buff, thd->net.max_packet, file))
   {
-<<<<<<< HEAD
+    char *query;
     /* strlen() can't be deleted because fgets() doesn't return length */
     ulong length= (ulong) strlen(buff);
     while (buff[length-1] != '\n' && !feof(file))
@@ -484,49 +480,20 @@
     }
     if (bootstrap_error)
       break;                                    /* purecov: inspected */
-=======
-    char *query;
-   ulong length= (ulong) strlen(buff);
-   while (buff[length-1] != '\n' && !feof(file))
-   {
-     /*
-       We got only a part of the current string. Will try to increase
-       net buffer then read the rest of the current string.
-     */
-     if (net_realloc(&(thd->net), 2 * thd->net.max_packet))
-     {
-       net_send_error(thd, ER_NET_PACKET_TOO_LARGE, NullS);
-       thd->fatal_error();
-       break;
-     }
-     buff= (char*) thd->net.buff;
-     fgets(buff + length, thd->net.max_packet - length, file);
-     length+= (ulong) strlen(buff + length);
-   }
-   if (thd->is_fatal_error)
-     break;
->>>>>>> 065732ee
 
     while (length && (my_isspace(thd->charset(), buff[length-1]) ||
                       buff[length-1] == ';'))
       length--;
     buff[length]=0;
-<<<<<<< HEAD
 
     /* Skip lines starting with delimiter */
     if (strncmp(buff, STRING_WITH_LEN("delimiter")) == 0)
       continue;
 
-    thd->query_length=length;
-    thd->query= (char*) thd->memdup_w_gap(buff, length+1, 
-                                          thd->db_length+1+
-                                          QUERY_CACHE_FLAGS_SIZE);
-    thd->query[length] = '\0';
-=======
-    query= thd->memdup_w_gap(buff, length + 1,
-                             thd->db_length + 1 + QUERY_CACHE_FLAGS_SIZE);
+    query= (char *) thd->memdup_w_gap(buff, length + 1,
+                                      thd->db_length + 1 +
+                                      QUERY_CACHE_FLAGS_SIZE);
     thd->set_query(query, length);
->>>>>>> 065732ee
     DBUG_PRINT("query",("%-.4096s",thd->query));
 #if defined(ENABLED_PROFILING) && defined(COMMUNITY_SERVER)
     thd->profiling.start_new_query();
@@ -1271,13 +1238,8 @@
       thd->profiling.set_query_source(beginning_of_next_stmt, length);
 #endif
 
-      thd->set_query(next_packet, length);
+      thd->set_query(beginning_of_next_stmt, length);
       VOID(pthread_mutex_lock(&LOCK_thread_count));
-<<<<<<< HEAD
-      thd->query_length= length;
-      thd->query= beginning_of_next_stmt;
-=======
->>>>>>> 065732ee
       /*
         Count each statement from the client.
       */
@@ -1330,18 +1292,11 @@
         table_list.schema_table= schema_table;
     }
 
-<<<<<<< HEAD
-    thd->query_length= (uint) (packet_end - packet); // Don't count end \0
-    if (!(thd->query=fields= (char*) thd->memdup(packet,thd->query_length+1)))
-      break;
+    uint query_length= (uint) (packet_end - packet); // Don't count end \0
+    if (!(fields= (char *) thd->memdup(packet, query_length + 1)))
+      break;
+    thd->set_query(fields, query_length);
     general_log_print(thd, command, "%s %s", table_list.table_name, fields);
-=======
-    uint query_length= (uint) strlen(packet);
-    if (!(fields= thd->memdup(packet, query_length + 1)))
-      break;
-    thd->set_query(fields, query_length);
-    mysql_log.write(thd,command,"%s %s",table_list.table_name, fields);
->>>>>>> 065732ee
     if (lower_case_table_names)
       my_casedn_str(files_charset_info, table_list.table_name);
 
@@ -1831,11 +1786,7 @@
 
 bool alloc_query(THD *thd, const char *packet, uint packet_length)
 {
-<<<<<<< HEAD
-=======
   char *query;
-  packet_length--;				// Remove end null
->>>>>>> 065732ee
   /* Remove garbage at start and end of query */
   while (packet_length > 0 && my_isspace(thd->charset(), packet[0]))
   {
@@ -1850,16 +1801,6 @@
     packet_length--;
   }
   /* We must allocate some extra memory for query cache */
-<<<<<<< HEAD
-  thd->query_length= 0;                        // Extra safety: Avoid races
-  if (!(thd->query= (char*) thd->memdup_w_gap((uchar*) (packet),
-					      packet_length,
-					      thd->db_length+ 1 +
-					      QUERY_CACHE_FLAGS_SIZE)))
-    return TRUE;
-  thd->query[packet_length]=0;
-  thd->query_length= packet_length;
-=======
   if (! (query= (char*) thd->memdup_w_gap(packet,
                                           packet_length,
                                           1 + thd->db_length +
@@ -1867,7 +1808,6 @@
       return TRUE;
   query[packet_length]= '\0';
   thd->set_query(query, packet_length);
->>>>>>> 065732ee
 
   /* Reclaim some memory */
   thd->packet.shrink(thd->variables.net_buffer_length);
