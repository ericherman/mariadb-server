--- conflicted
+++ resolved
@@ -1414,19 +1414,13 @@
   /* Statement id is thread-wide. This counter is used to generate ids */
   ulong      statement_id_counter;
   ulong	     rand_saved_seed1, rand_saved_seed2;
-<<<<<<< HEAD
-  ulong      row_count;  // Row counter, mainly for errors and warnings
+  /*
+    Row counter, mainly for errors and warnings. Not increased in
+    create_sort_index(); may differ from examined_row_count.
+  */
+  ulong      row_count;
   pthread_t  real_id;                           /* For debugging */
   my_thread_id  thread_id;
-=======
-  /*
-    Row counter, mainly for errors and warnings. Not increased in
-    create_sort_index(); may differ from examined_row_count.
-  */
-  ulong      row_count;
-  long	     dbug_thread_id;
-  pthread_t  real_id;
->>>>>>> 8a5e621f
   uint	     tmp_table, global_read_lock;
   uint	     server_status,open_options;
   enum enum_thread_type system_thread;
