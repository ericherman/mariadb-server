--- conflicted
+++ resolved
@@ -760,12 +760,9 @@
   ulong optimizer_search_depth;
   ulong optimizer_selectivity_sampling_limit;
   ulong optimizer_use_condition_selectivity;
-<<<<<<< HEAD
   ulong optimizer_trace_max_mem_size;
-=======
   ulong optimizer_max_sel_arg_weight;
   ulong optimizer_max_sel_args;
->>>>>>> f833ef5a
   ulong use_stat_tables;
   ulong histogram_size;
   ulong histogram_type;
@@ -800,7 +797,6 @@
   ulong server_id;
   ulong session_track_transaction_info;
   ulong threadpool_priority;
-  ulong optimizer_max_sel_arg_weight;
   ulong vers_alter_history;
 
   /* deadlock detection */
@@ -890,34 +886,7 @@
   ulong   wsrep_retry_autocommit;
   ulong   wsrep_trx_fragment_unit;
   ulong   wsrep_OSU_method;
-<<<<<<< HEAD
   uint    wsrep_sync_wait;
-=======
-  my_bool wsrep_dirty_reads;
-  double long_query_time_double, max_statement_time_double;
-
-  my_bool pseudo_slave_mode;
-
-  char *session_track_system_variables;
-  ulong session_track_transaction_info;
-  my_bool session_track_schema;
-  my_bool session_track_state_change;
-#ifdef USER_VAR_TRACKING
-  my_bool session_track_user_variables;
-#endif // USER_VAR_TRACKING
-  my_bool tcp_nodelay;
-
-  ulong threadpool_priority;
-
-  uint idle_transaction_timeout;
-  uint idle_readonly_transaction_timeout;
-  uint idle_write_transaction_timeout;
-  uint column_compression_threshold;
-  uint column_compression_zlib_level;
-  uint in_subquery_conversion_threshold;
-
-  ulonglong max_rowid_filter_size;
->>>>>>> f833ef5a
 
   vers_asof_timestamp_t vers_asof_timestamp;
   my_bool binlog_alter_two_phase;
