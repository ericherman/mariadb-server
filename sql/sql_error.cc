--- conflicted
+++ resolved
@@ -185,12 +185,7 @@
    m_cursor_name((const char*) NULL, 0, & my_charset_utf8_bin),
    m_message_text(),
    m_sql_errno(0),
-<<<<<<< HEAD
-   m_handled(0),
-   m_level(MYSQL_ERROR::WARN_LEVEL_ERROR),
-=======
    m_level(Sql_condition::WARN_LEVEL_ERROR),
->>>>>>> 74ec9f77
    m_mem_root(NULL)
 {
   memset(m_returned_sqlstate, 0, sizeof(m_returned_sqlstate));
@@ -217,12 +212,7 @@
   m_cursor_name.length(0);
   m_message_text.length(0);
   m_sql_errno= 0;
-<<<<<<< HEAD
-  m_handled= 0;
-  m_level= MYSQL_ERROR::WARN_LEVEL_ERROR;
-=======
   m_level= Sql_condition::WARN_LEVEL_ERROR;
->>>>>>> 74ec9f77
 }
 
 Sql_condition::Sql_condition(MEM_ROOT *mem_root)
@@ -239,12 +229,7 @@
    m_cursor_name((const char*) NULL, 0, & my_charset_utf8_bin),
    m_message_text(),
    m_sql_errno(0),
-<<<<<<< HEAD
-   m_handled(0),
-   m_level(MYSQL_ERROR::WARN_LEVEL_ERROR),
-=======
    m_level(Sql_condition::WARN_LEVEL_ERROR),
->>>>>>> 74ec9f77
    m_mem_root(mem_root)
 {
   DBUG_ASSERT(mem_root != NULL);
@@ -282,7 +267,6 @@
   copy_string(m_mem_root, & m_table_name, & cond->m_table_name);
   copy_string(m_mem_root, & m_column_name, & cond->m_column_name);
   copy_string(m_mem_root, & m_cursor_name, & cond->m_cursor_name);
-  m_handled= cond->m_handled;
 }
 
 void
@@ -398,19 +382,11 @@
   if (is_error() || is_disabled())
     return;
 
-<<<<<<< HEAD
-  m_statement_warn_count= thd->warning_info->statement_warn_count();
-  m_affected_rows= affected_rows_arg;
-  m_last_insert_id= last_insert_id_arg;
-  if (message_arg)
-    strmake_buf(m_message, message_arg);
-=======
   m_statement_warn_count= current_statement_warn_count();
   m_affected_rows= affected_rows;
   m_last_insert_id= last_insert_id;
   if (message)
-    strmake(m_message, message, sizeof(m_message) - 1);
->>>>>>> 74ec9f77
+    strmake_buf(m_message, message);
   else
     m_message[0]= '\0';
   m_status= DA_OK;
@@ -513,13 +489,9 @@
   m_sql_errno= sql_errno;
   memcpy(m_sqlstate, sqlstate, SQLSTATE_LENGTH);
   m_sqlstate[SQLSTATE_LENGTH]= '\0';
-<<<<<<< HEAD
-  strmake_buf(m_message, message_arg);
-=======
-  strmake(m_message, message, sizeof(m_message)-1);
+  strmake_buf(m_message, message);
 
   get_warning_info()->set_error_condition(error_condition);
->>>>>>> 74ec9f77
 
   m_status= DA_ERROR;
   DBUG_VOID_RETURN;
