--- conflicted
+++ resolved
@@ -334,10 +334,7 @@
 #include "tztime.h"                             // struct Time_zone
 #include "sql_acl.h"                            // SELECT_ACL
 #include "sql_base.h"                           // TMP_TABLE_KEY_EXTRA
-<<<<<<< HEAD
-=======
 #include "debug_sync.h"                         // DEBUG_SYNC
->>>>>>> 8e35f7a8
 #ifdef HAVE_QUERY_CACHE
 #include <m_ctype.h>
 #include <my_dir.h>
@@ -345,11 +342,8 @@
 #include "../storage/myisammrg/ha_myisammrg.h"
 #include "../storage/myisammrg/myrg_def.h"
 #include "probes_mysql.h"
-<<<<<<< HEAD
 #include "log_slow.h"
-=======
 #include "transaction.h"
->>>>>>> 8e35f7a8
 
 #ifdef EMBEDDED_LIBRARY
 #include "emb_qcache.h"
@@ -379,45 +373,6 @@
   __LINE__,(ulong)(B)));B->query()->unlock_reading();}
 #define DUMP(C) DBUG_EXECUTE("qcache", {\
   (C)->cache_dump(); (C)->queries_dump();(C)->tables_dump();})
-<<<<<<< HEAD
-
-
-/**
-  Causes the thread to wait in a spin lock for a query kill signal.
-  This function is used by the test frame work to identify race conditions.
-
-  The signal is caught and ignored and the thread is not killed.
-*/
-
-static void debug_wait_for_kill(const char *info)
-{
-  const char *prev_info;
-  THD *thd;
-  char buff[1024];
-  DBUG_ENTER("debug_wait_for_kill");
-
-  thd= current_thd;
-  prev_info= thd->proc_info;
-  thd->proc_info= info;
-  sql_print_information("%s", info);
-  while(!thd->killed)
-    my_sleep(1000);
-  thd->killed= THD::NOT_KILLED;
-  /*
-    Remove the set debug variable, to ensure we don't get stuck on it again
-    This is needed as for MyISAM, invalidate_table() may be called twice
-    (Once from mysql_delete() and once from mi_update_status())
-  */
-  sprintf(buff, "-d,%s", info);
-  DBUG_SET(buff);
-  sql_print_information("Exit debug_wait_for_kill");
-  thd->proc_info= prev_info;
-
-  DBUG_VOID_RETURN;
-}
-
-=======
->>>>>>> 8e35f7a8
 #else
 #define RW_WLOCK(M) mysql_rwlock_wrlock(M)
 #define RW_RLOCK(M) mysql_rwlock_rdlock(M)
@@ -429,8 +384,6 @@
 #define DUMP(C)
 #endif
 
-<<<<<<< HEAD
-=======
 
 /**
   Macro that executes the requested action at a synchronization point
@@ -477,7 +430,6 @@
 };
 
 
->>>>>>> 8e35f7a8
 /**
   Serialize access to the query cache.
   If the lock cannot be granted the thread hangs in a conditional wait which
@@ -947,10 +899,6 @@
 
   QC_DEBUG_SYNC("wait_in_query_cache_insert");
 
-<<<<<<< HEAD
-
-=======
->>>>>>> 8e35f7a8
   if (try_lock())
     DBUG_VOID_RETURN;
 
@@ -1803,9 +1751,8 @@
 
   thd->limit_found_rows = query->found_rows();
   thd->status_var.last_query_cost= 0.0;
-<<<<<<< HEAD
   thd->query_plan_flags= (thd->query_plan_flags & ~QPLAN_QC_NO) | QPLAN_QC;
-=======
+
   /*
     End the statement transaction potentially started by an
     engine callback. We ignore the return value for now,
@@ -1813,7 +1760,6 @@
     response, we can't handle it anyway.
   */
   (void) trans_commit_stmt(thd);
->>>>>>> 8e35f7a8
   if (!thd->stmt_da->is_set())
     thd->stmt_da->disable_status();
 
@@ -1825,13 +1771,10 @@
   unlock();
 err:
   MYSQL_QUERY_CACHE_MISS(thd->query());
-<<<<<<< HEAD
   /*
     query_plan_flags doesn't have to be changed here as it contains
     QPLAN_QC_NO by default
   */
-=======
->>>>>>> 8e35f7a8
   DBUG_RETURN(0);				// Query was not cached
 }
 
@@ -2057,12 +2000,7 @@
   if (is_disabled())
     DBUG_VOID_RETURN;
 
-<<<<<<< HEAD
-  DBUG_EXECUTE_IF("wait_in_query_cache_flush1",
-                  debug_wait_for_kill("wait_in_query_cache_flush1"););
-=======
   QC_DEBUG_SYNC("wait_in_query_cache_flush1");
->>>>>>> 8e35f7a8
 
   lock_and_suspend();
   if (query_cache_size > 0)
