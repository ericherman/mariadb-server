/* Copyright (C) 2000-2006 MySQL AB

   This program is free software; you can redistribute it and/or modify
   it under the terms of the GNU General Public License as published by
   the Free Software Foundation; version 2 of the License.

   This program is distributed in the hope that it will be useful,
   but WITHOUT ANY WARRANTY; without even the implied warranty of
   MERCHANTABILITY or FITNESS FOR A PARTICULAR PURPOSE.  See the
   GNU General Public License for more details.

   You should have received a copy of the GNU General Public License
   along with this program; if not, write to the Free Software
   Foundation, Inc., 59 Temple Place, Suite 330, Boston, MA  02111-1307  USA */


/*
  Single table and multi table updates of tables.
  Multi-table updates were introduced by Sinisa & Monty
*/

#include "mysql_priv.h"
#include "sql_select.h"
#include "sp_head.h"
#include "sql_trigger.h"

/* Return 0 if row hasn't changed */

bool compare_record(TABLE *table)
{
  if (table->s->blob_fields + table->s->varchar_fields == 0)
    return cmp_record(table,record[1]);
  /* Compare null bits */
  if (memcmp(table->null_flags,
	     table->null_flags+table->s->rec_buff_length,
	     table->s->null_bytes))
    return TRUE;				// Diff in NULL value
  /* Compare updated fields */
  for (Field **ptr= table->field ; *ptr ; ptr++)
  {
    if (bitmap_is_set(table->write_set, (*ptr)->field_index) &&
	(*ptr)->cmp_binary_offset(table->s->rec_buff_length))
      return TRUE;
  }
  return FALSE;
}


/*
  check that all fields are real fields

  SYNOPSIS
    check_fields()
    thd             thread handler
    items           Items for check

  RETURN
    TRUE  Items can't be used in UPDATE
    FALSE Items are OK
*/

static bool check_fields(THD *thd, List<Item> &items)
{
  List_iterator<Item> it(items);
  Item *item;
  Item_field *field;

  while ((item= it++))
  {
    if (!(field= item->filed_for_view_update()))
    {
      /* item has name, because it comes from VIEW SELECT list */
      my_error(ER_NONUPDATEABLE_COLUMN, MYF(0), item->name);
      return TRUE;
    }
    /*
      we make temporary copy of Item_field, to avoid influence of changing
      result_field on Item_ref which refer on this field
    */
    thd->change_item_tree(it.ref(), new Item_field(thd, field));
  }
  return FALSE;
}


/*
  Process usual UPDATE

  SYNOPSIS
    mysql_update()
    thd			thread handler
    fields		fields for update
    values		values of fields for update
    conds		WHERE clause expression
    order_num		number of elemen in ORDER BY clause
    order		ORDER BY clause list
    limit		limit clause
    handle_duplicates	how to handle duplicates

  RETURN
    0  - OK
    2  - privilege check and openning table passed, but we need to convert to
         multi-update because of view substitution
    1  - error
*/

int mysql_update(THD *thd,
                 TABLE_LIST *table_list,
                 List<Item> &fields,
		 List<Item> &values,
                 COND *conds,
                 uint order_num, ORDER *order,
		 ha_rows limit,
		 enum enum_duplicates handle_duplicates, bool ignore)
{
  bool		using_limit= limit != HA_POS_ERROR;
  bool		safe_update= test(thd->options & OPTION_SAFE_UPDATES);
  bool		used_key_is_modified, transactional_table, will_batch;
  bool		can_compare_record;
  int           res;
  int		error, loc_error;
  uint		used_index= MAX_KEY, dup_key_found;
  bool          need_sort= TRUE;
#ifndef NO_EMBEDDED_ACCESS_CHECKS
  uint		want_privilege;
#endif
  uint          table_count= 0;
  ha_rows	updated, found;
  key_map	old_used_keys;
  TABLE		*table;
  SQL_SELECT	*select;
  READ_RECORD	info;
  SELECT_LEX    *select_lex= &thd->lex->select_lex;
<<<<<<< HEAD
  bool          need_reopen;
  ulonglong     id;
=======
  bool need_reopen;
  List<Item> all_fields;
>>>>>>> d9831e91
  DBUG_ENTER("mysql_update");

  for ( ; ; )
  {
    if (open_tables(thd, &table_list, &table_count, 0))
      DBUG_RETURN(1);

    if (table_list->multitable_view)
    {
      DBUG_ASSERT(table_list->view != 0);
      DBUG_PRINT("info", ("Switch to multi-update"));
      /* pass counter value */
      thd->lex->table_count= table_count;
      /* convert to multiupdate */
      DBUG_RETURN(2);
    }
    if (!lock_tables(thd, table_list, table_count, &need_reopen))
      break;
    if (!need_reopen)
      DBUG_RETURN(1);
    close_tables_for_reopen(thd, &table_list);
  }

  if (mysql_handle_derived(thd->lex, &mysql_derived_prepare) ||
      (thd->fill_derived_tables() &&
       mysql_handle_derived(thd->lex, &mysql_derived_filling)))
    DBUG_RETURN(1);

  thd->proc_info="init";
  table= table_list->table;

  /* Calculate "table->used_keys" based on the WHERE */
  table->used_keys= table->s->keys_in_use;
  table->quick_keys.clear_all();

#ifndef NO_EMBEDDED_ACCESS_CHECKS
  /* TABLE_LIST contain right privilages request */
  want_privilege= table_list->grant.want_privilege;
#endif
  if (mysql_prepare_update(thd, table_list, &conds, order_num, order))
    DBUG_RETURN(1);

  old_used_keys= table->used_keys;		// Keys used in WHERE
  /* Check the fields we are going to modify */
#ifndef NO_EMBEDDED_ACCESS_CHECKS
  table_list->grant.want_privilege= table->grant.want_privilege= want_privilege;
  table_list->register_want_access(want_privilege);
#endif
  if (setup_fields_with_no_wrap(thd, 0, fields, MARK_COLUMNS_WRITE, 0, 0))
    DBUG_RETURN(1);                     /* purecov: inspected */
  if (table_list->view && check_fields(thd, fields))
  {
    DBUG_RETURN(1);
  }
  if (!table_list->updatable || check_key_in_view(thd, table_list))
  {
    my_error(ER_NON_UPDATABLE_TABLE, MYF(0), table_list->alias, "UPDATE");
    DBUG_RETURN(1);
  }
  if (table->timestamp_field)
  {
    // Don't set timestamp column if this is modified
    if (bitmap_is_set(table->write_set,
                      table->timestamp_field->field_index))
      table->timestamp_field_type= TIMESTAMP_NO_AUTO_SET;
    else
    {
      bitmap_set_bit(table->write_set,
                     table->timestamp_field->field_index);
    }
  }

#ifndef NO_EMBEDDED_ACCESS_CHECKS
  /* Check values */
  table_list->grant.want_privilege= table->grant.want_privilege=
    (SELECT_ACL & ~table->grant.privilege);
#endif
  if (setup_fields(thd, 0, values, MARK_COLUMNS_READ, 0, 0))
  {
    free_underlaid_joins(thd, select_lex);
    DBUG_RETURN(1);				/* purecov: inspected */
  }

  if (select_lex->inner_refs_list.elements &&
    fix_inner_refs(thd, all_fields, select_lex, select_lex->ref_pointer_array))
    DBUG_RETURN(-1);

  if (conds)
  {
    Item::cond_result cond_value;
    conds= remove_eq_conds(thd, conds, &cond_value);
    if (cond_value == Item::COND_FALSE)
      limit= 0;                                   // Impossible WHERE
  }
  // Don't count on usage of 'only index' when calculating which key to use
  table->used_keys.clear_all();

#ifdef WITH_PARTITION_STORAGE_ENGINE
  if (prune_partitions(thd, table, conds))
  {
    free_underlaid_joins(thd, select_lex);
    send_ok(thd);				// No matching records
    DBUG_RETURN(0);
  }
#endif
  /* Update the table->file->stats.records number */
  table->file->info(HA_STATUS_VARIABLE | HA_STATUS_NO_LOCK);

  select= make_select(table, 0, 0, conds, 0, &error);
  if (error || !limit ||
      (select && select->check_quick(thd, safe_update, limit)))
  {
    delete select;
    free_underlaid_joins(thd, select_lex);
    if (error)
    {
      DBUG_RETURN(1);				// Error in where
    }
    send_ok(thd);				// No matching records
    DBUG_RETURN(0);
  }
  if (!select && limit != HA_POS_ERROR)
  {
    if ((used_index= get_index_for_order(table, order, limit)) != MAX_KEY)
      need_sort= FALSE;
  }
  /* If running in safe sql mode, don't allow updates without keys */
  if (table->quick_keys.is_clear_all())
  {
    thd->server_status|=SERVER_QUERY_NO_INDEX_USED;
    if (safe_update && !using_limit)
    {
      my_message(ER_UPDATE_WITHOUT_KEY_IN_SAFE_MODE,
		 ER(ER_UPDATE_WITHOUT_KEY_IN_SAFE_MODE), MYF(0));
      goto err;
    }
  }
  init_ftfuncs(thd, select_lex, 1);

  table->mark_columns_needed_for_update();

  /* Check if we are modifying a key that we are used to search with */
  
  if (select && select->quick)
  {
    used_index= select->quick->index;
    used_key_is_modified= (!select->quick->unique_key_range() &&
                          select->quick->is_keys_used(table->write_set));
  }
  else
  {
    used_key_is_modified= 0;
    if (used_index == MAX_KEY)                  // no index for sort order
      used_index= table->file->key_used_on_scan;
    if (used_index != MAX_KEY)
      used_key_is_modified= is_key_used(table, used_index, table->write_set);
  }


#ifdef WITH_PARTITION_STORAGE_ENGINE
  if (used_key_is_modified || order ||
      partition_key_modified(table, table->write_set))
#else
  if (used_key_is_modified || order)
#endif
  {
    /*
      We can't update table directly;  We must first search after all
      matching rows before updating the table!
    */
    if (used_index < MAX_KEY && old_used_keys.is_set(used_index))
    {
      table->key_read=1;
      table->mark_columns_used_by_index(used_index);
    }
    else
    {
      table->use_all_columns();
    }

    /* note: We avoid sorting avoid if we sort on the used index */
    if (order && (need_sort || used_key_is_modified))
    {
      /*
	Doing an ORDER BY;  Let filesort find and sort the rows we are going
	to update
        NOTE: filesort will call table->prepare_for_position()
      */
      uint         length= 0;
      SORT_FIELD  *sortorder;
      ha_rows examined_rows;

      table->sort.io_cache = (IO_CACHE *) my_malloc(sizeof(IO_CACHE),
						    MYF(MY_FAE | MY_ZEROFILL));
      if (!(sortorder=make_unireg_sortorder(order, &length, NULL)) ||
          (table->sort.found_records= filesort(thd, table, sortorder, length,
                                               select, limit, 1,
                                               &examined_rows))
          == HA_POS_ERROR)
      {
	goto err;
      }
      /*
	Filesort has already found and selected the rows we want to update,
	so we don't need the where clause
      */
      delete select;
      select= 0;
    }
    else
    {
      /*
	We are doing a search on a key that is updated. In this case
	we go trough the matching rows, save a pointer to them and
	update these in a separate loop based on the pointer.
      */

      IO_CACHE tempfile;
      if (open_cached_file(&tempfile, mysql_tmpdir,TEMP_PREFIX,
			   DISK_BUFFER_SIZE, MYF(MY_WME)))
	goto err;

      /* If quick select is used, initialize it before retrieving rows. */
      if (select && select->quick && select->quick->reset())
        goto err;
      table->file->try_semi_consistent_read(1);

      /*
        When we get here, we have one of the following options:
        A. used_index == MAX_KEY
           This means we should use full table scan, and start it with
           init_read_record call
        B. used_index != MAX_KEY
           B.1 quick select is used, start the scan with init_read_record
           B.2 quick select is not used, this is full index scan (with LIMIT)
               Full index scan must be started with init_read_record_idx
      */

      if (used_index == MAX_KEY || (select && select->quick))
        init_read_record(&info,thd,table,select,0,1);
      else
        init_read_record_idx(&info, thd, table, 1, used_index);

      thd->proc_info="Searching rows for update";
      uint tmp_limit= limit;

      while (!(error=info.read_record(&info)) && !thd->killed)
      {
	if (!(select && select->skip_record()))
	{
          if (table->file->was_semi_consistent_read())
	    continue;  /* repeat the read of the same row if it still exists */

	  table->file->position(table->record[0]);
	  if (my_b_write(&tempfile,table->file->ref,
			 table->file->ref_length))
	  {
	    error=1; /* purecov: inspected */
	    break; /* purecov: inspected */
	  }
	  if (!--limit && using_limit)
	  {
	    error= -1;
	    break;
	  }
	}
	else
	  table->file->unlock_row();
      }
      if (thd->killed && !error)
	error= 1;				// Aborted
      limit= tmp_limit;
      table->file->try_semi_consistent_read(0);
      end_read_record(&info);
     
      /* Change select to use tempfile */
      if (select)
      {
	delete select->quick;
	if (select->free_cond)
	  delete select->cond;
	select->quick=0;
	select->cond=0;
      }
      else
      {
	select= new SQL_SELECT;
	select->head=table;
      }
      if (reinit_io_cache(&tempfile,READ_CACHE,0L,0,0))
	error=1; /* purecov: inspected */
      select->file=tempfile;			// Read row ptrs from this file
      if (error >= 0)
	goto err;
    }
    if (table->key_read)
      table->restore_column_maps_after_mark_index();
  }

  if (ignore)
    table->file->extra(HA_EXTRA_IGNORE_DUP_KEY);
  
  if (select && select->quick && select->quick->reset())
    goto err;
  table->file->try_semi_consistent_read(1);
  init_read_record(&info,thd,table,select,0,1);

  updated= found= 0;
  thd->count_cuted_fields= CHECK_FIELD_WARN;		/* calc cuted fields */
  thd->cuted_fields=0L;
  thd->proc_info="Updating";

  transactional_table= table->file->has_transactions();
  thd->no_trans_update= 0;
  thd->abort_on_warning= test(!ignore &&
                              (thd->variables.sql_mode &
                               (MODE_STRICT_TRANS_TABLES |
                                MODE_STRICT_ALL_TABLES)));
  will_batch= !table->file->start_bulk_update();

  /*
    We can use compare_record() to optimize away updates if
    the table handler is returning all columns OR if
    if all updated columns are read
  */
  can_compare_record= (!(table->file->ha_table_flags() &
                         HA_PARTIAL_COLUMN_READ) ||
                       bitmap_is_subset(table->write_set, table->read_set));

  while (!(error=info.read_record(&info)) && !thd->killed)
  {
    if (!(select && select->skip_record()))
    {
      if (table->file->was_semi_consistent_read())
        continue;  /* repeat the read of the same row if it still exists */

      store_record(table,record[1]);
      if (fill_record_n_invoke_before_triggers(thd, fields, values, 0,
                                               table->triggers,
                                               TRG_EVENT_UPDATE))
	break; /* purecov: inspected */

      found++;

      if (!can_compare_record || compare_record(table))
      {
        if ((res= table_list->view_check_option(thd, ignore)) !=
            VIEW_CHECK_OK)
        {
          found--;
          if (res == VIEW_CHECK_SKIP)
            continue;
          else if (res == VIEW_CHECK_ERROR)
          {
            error= 1;
            break;
          }
        }
        if (will_batch)
        {
          /*
            Typically a batched handler can execute the batched jobs when:
            1) When specifically told to do so
            2) When it is not a good idea to batch anymore
            3) When it is necessary to send batch for other reasons
               (One such reason is when READ's must be performed)

            1) is covered by exec_bulk_update calls.
            2) and 3) is handled by the bulk_update_row method.
            
            bulk_update_row can execute the updates including the one
            defined in the bulk_update_row or not including the row
            in the call. This is up to the handler implementation and can
            vary from call to call.

            The dup_key_found reports the number of duplicate keys found
            in those updates actually executed. It only reports those if
            the extra call with HA_EXTRA_IGNORE_DUP_KEY have been issued.
            If this hasn't been issued it returns an error code and can
            ignore this number. Thus any handler that implements batching
            for UPDATE IGNORE must also handle this extra call properly.

            If a duplicate key is found on the record included in this
            call then it should be included in the count of dup_key_found
            and error should be set to 0 (only if these errors are ignored).
          */
          error= table->file->bulk_update_row(table->record[1],
                                              table->record[0],
                                              &dup_key_found);
          limit+= dup_key_found;
          updated-= dup_key_found;
        }
        else
        {
          /* Non-batched update */
	  error= table->file->ha_update_row((byte*) table->record[1],
	                                   (byte*) table->record[0]);
        }
        if (!error)
	{
	  updated++;
          thd->no_trans_update= !transactional_table;

          if (table->triggers &&
              table->triggers->process_triggers(thd, TRG_EVENT_UPDATE,
                                                TRG_ACTION_AFTER, TRUE))
          {
            error= 1;
            break;
          }
	}
 	else if (!ignore ||
                 table->file->is_fatal_error(error, HA_CHECK_DUP_KEY))
	{
          /*
            If (ignore && error is ignorable) we don't have to
            do anything; otherwise...
          */
          if (table->file->is_fatal_error(error, HA_CHECK_DUP_KEY))
            thd->fatal_error(); /* Other handler errors are fatal */
	  table->file->print_error(error,MYF(0));
	  error= 1;
	  break;
	}
      }

      if (!--limit && using_limit)
      {
        /*
          We have reached end-of-file in most common situations where no
          batching has occurred and if batching was supposed to occur but
          no updates were made and finally when the batch execution was
          performed without error and without finding any duplicate keys.
          If the batched updates were performed with errors we need to
          check and if no error but duplicate key's found we need to
          continue since those are not counted for in limit.
        */
        if (will_batch &&
            ((error= table->file->exec_bulk_update(&dup_key_found)) ||
            !dup_key_found))
        {
 	  if (error)
          {
            /*
              The handler should not report error of duplicate keys if they
              are ignored. This is a requirement on batching handlers.
            */
            table->file->print_error(error,MYF(0));
            error= 1;
            break;
          }
          /*
            Either an error was found and we are ignoring errors or there
            were duplicate keys found. In both cases we need to correct
            the counters and continue the loop.
          */
          limit= dup_key_found; //limit is 0 when we get here so need to +
          updated-= dup_key_found;
        }
        else
        {
	  error= -1;				// Simulate end of file
	  break;
        }
      }
    }
    else
      table->file->unlock_row();
    thd->row_count++;
  }
  dup_key_found= 0;
  if (thd->killed && !error)
    error= 1;					// Aborted
  else if (will_batch &&
           (loc_error= table->file->exec_bulk_update(&dup_key_found)))
    /*
      An error has occurred when a batched update was performed and returned
      an error indication. It cannot be an allowed duplicate key error since
      we require the batching handler to treat this as a normal behavior.

      Otherwise we simply remove the number of duplicate keys records found
      in the batched update.
    */
  {
    thd->fatal_error();
    table->file->print_error(loc_error,MYF(0));
    error= 1;
  }
  else
    updated-= dup_key_found;
  if (will_batch)
    table->file->end_bulk_update();
  table->file->try_semi_consistent_read(0);
  end_read_record(&info);
  delete select;
  thd->proc_info= "end";
  VOID(table->file->extra(HA_EXTRA_NO_IGNORE_DUP_KEY));

  /*
    Invalidate the table in the query cache if something changed.
    This must be before binlog writing and ha_autocommit_...
  */
  if (updated)
  {
    query_cache_invalidate3(thd, table_list, 1);
  }

  /*
    error < 0 means really no error at all: we processed all rows until the
    last one without error. error > 0 means an error (e.g. unique key
    violation and no IGNORE or REPLACE). error == 0 is also an error (if
    preparing the record or invoking before triggers fails). See
    ha_autocommit_or_rollback(error>=0) and DBUG_RETURN(error>=0) below.
    Sometimes we want to binlog even if we updated no rows, in case user used
    it to be sure master and slave are in same state.
  */
  if ((error < 0) || (updated && !transactional_table))
  {
    if (mysql_bin_log.is_open())
    {
      if (error < 0)
        thd->clear_error();
      if (thd->binlog_query(THD::ROW_QUERY_TYPE,
                            thd->query, thd->query_length,
                            transactional_table, FALSE) &&
          transactional_table)
      {
	error=1;				// Rollback update
      }
    }
    if (!transactional_table)
      thd->options|=OPTION_STATUS_NO_TRANS_UPDATE;
  }
  free_underlaid_joins(thd, select_lex);
  if (transactional_table)
  {
    if (ha_autocommit_or_rollback(thd, error >= 0))
      error=1;
  }

  if (thd->lock)
  {
    mysql_unlock_tables(thd, thd->lock);
    thd->lock=0;
  }

  /* If LAST_INSERT_ID(X) was used, report X */
  id= thd->arg_of_last_insert_id_function ?
    thd->first_successful_insert_id_in_prev_stmt : 0;

  if (error < 0)
  {
    char buff[STRING_BUFFER_USUAL_SIZE];
    sprintf(buff, ER(ER_UPDATE_INFO), (ulong) found, (ulong) updated,
	    (ulong) thd->cuted_fields);
    thd->row_count_func=
      (thd->client_capabilities & CLIENT_FOUND_ROWS) ? found : updated;
    send_ok(thd, (ulong) thd->row_count_func, id, buff);
    DBUG_PRINT("info",("%ld records updated", (long) updated));
  }
  thd->count_cuted_fields= CHECK_FIELD_IGNORE;		/* calc cuted fields */
  thd->abort_on_warning= 0;
  DBUG_RETURN((error >= 0 || thd->net.report_error) ? 1 : 0);

err:
  delete select;
  free_underlaid_joins(thd, select_lex);
  if (table->key_read)
  {
    table->key_read=0;
    table->file->extra(HA_EXTRA_NO_KEYREAD);
  }
  thd->abort_on_warning= 0;
  DBUG_RETURN(1);
}

/*
  Prepare items in UPDATE statement

  SYNOPSIS
    mysql_prepare_update()
    thd			- thread handler
    table_list		- global/local table list
    conds		- conditions
    order_num		- number of ORDER BY list entries
    order		- ORDER BY clause list

  RETURN VALUE
    FALSE OK
    TRUE  error
*/
bool mysql_prepare_update(THD *thd, TABLE_LIST *table_list,
			 Item **conds, uint order_num, ORDER *order)
{
  Item *fake_conds= 0;
  TABLE *table= table_list->table;
  TABLE_LIST tables;
  List<Item> all_fields;
  SELECT_LEX *select_lex= &thd->lex->select_lex;
  DBUG_ENTER("mysql_prepare_update");

#ifndef NO_EMBEDDED_ACCESS_CHECKS
  table_list->grant.want_privilege= table->grant.want_privilege= 
    (SELECT_ACL & ~table->grant.privilege);
  table_list->register_want_access(SELECT_ACL);
#endif

  bzero((char*) &tables,sizeof(tables));	// For ORDER BY
  tables.table= table;
  tables.alias= table_list->alias;
  thd->lex->allow_sum_func= 0;

  if (setup_tables_and_check_access(thd, &select_lex->context, 
                                    &select_lex->top_join_list,
                                    table_list,
                                    &select_lex->leaf_tables,
                                    FALSE, UPDATE_ACL, SELECT_ACL) ||
      setup_conds(thd, table_list, select_lex->leaf_tables, conds) ||
      select_lex->setup_ref_array(thd, order_num) ||
      setup_order(thd, select_lex->ref_pointer_array,
		  table_list, all_fields, all_fields, order) ||
      setup_ftfuncs(select_lex))
    DBUG_RETURN(TRUE);

  /* Check that we are not using table that we are updating in a sub select */
  {
    TABLE_LIST *duplicate;
    if ((duplicate= unique_table(thd, table_list, table_list->next_global)))
    {
      update_non_unique_table_error(table_list, "UPDATE", duplicate);
      my_error(ER_UPDATE_TABLE_USED, MYF(0), table_list->table_name);
      DBUG_RETURN(TRUE);
    }
  }
  select_lex->fix_prepare_information(thd, conds, &fake_conds);
  DBUG_RETURN(FALSE);
}


/***************************************************************************
  Update multiple tables from join 
***************************************************************************/

/*
  Get table map for list of Item_field
*/

static table_map get_table_map(List<Item> *items)
{
  List_iterator_fast<Item> item_it(*items);
  Item_field *item;
  table_map map= 0;

  while ((item= (Item_field *) item_it++)) 
    map|= item->used_tables();
  DBUG_PRINT("info", ("table_map: 0x%08lx", (long) map));
  return map;
}


/*
  make update specific preparation and checks after opening tables

  SYNOPSIS
    mysql_multi_update_prepare()
    thd         thread handler

  RETURN
    FALSE OK
    TRUE  Error
*/

bool mysql_multi_update_prepare(THD *thd)
{
  LEX *lex= thd->lex;
  TABLE_LIST *table_list= lex->query_tables;
  TABLE_LIST *tl, *leaves;
  List<Item> *fields= &lex->select_lex.item_list;
  table_map tables_for_update;
  bool update_view= 0;
  /*
    if this multi-update was converted from usual update, here is table
    counter else junk will be assigned here, but then replaced with real
    count in open_tables()
  */
  uint  table_count= lex->table_count;
  const bool using_lock_tables= thd->locked_tables != 0;
  bool original_multiupdate= (thd->lex->sql_command == SQLCOM_UPDATE_MULTI);
  bool need_reopen= FALSE;
  DBUG_ENTER("mysql_multi_update_prepare");

  /* following need for prepared statements, to run next time multi-update */
  thd->lex->sql_command= SQLCOM_UPDATE_MULTI;

reopen_tables:

  /* open tables and create derived ones, but do not lock and fill them */
  if (((original_multiupdate || need_reopen) &&
       open_tables(thd, &table_list, &table_count, 0)) ||
      mysql_handle_derived(lex, &mysql_derived_prepare))
    DBUG_RETURN(TRUE);
  /*
    setup_tables() need for VIEWs. JOIN::prepare() will call setup_tables()
    second time, but this call will do nothing (there are check for second
    call in setup_tables()).
  */

  if (setup_tables_and_check_access(thd, &lex->select_lex.context,
                                    &lex->select_lex.top_join_list,
                                    table_list,
                                    &lex->select_lex.leaf_tables, FALSE,
                                    UPDATE_ACL, SELECT_ACL))
    DBUG_RETURN(TRUE);

  if (setup_fields_with_no_wrap(thd, 0, *fields, MARK_COLUMNS_WRITE, 0, 0))
    DBUG_RETURN(TRUE);

  for (tl= table_list; tl ; tl= tl->next_local)
  {
    if (tl->view)
    {
      update_view= 1;
      break;
    }
  }

  if (update_view && check_fields(thd, *fields))
  {
    DBUG_RETURN(TRUE);
  }

  tables_for_update= get_table_map(fields);

  /*
    Setup timestamp handling and locking mode
  */
  leaves= lex->select_lex.leaf_tables;
  for (tl= leaves; tl; tl= tl->next_leaf)
  {
    TABLE *table= tl->table;
    /* Only set timestamp column if this is not modified */
    if (table->timestamp_field &&
        bitmap_is_set(table->write_set,
                      table->timestamp_field->field_index))
      table->timestamp_field_type= TIMESTAMP_NO_AUTO_SET;

    /* if table will be updated then check that it is unique */
    if (table->map & tables_for_update)
    {
      if (!tl->updatable || check_key_in_view(thd, tl))
      {
        my_error(ER_NON_UPDATABLE_TABLE, MYF(0), tl->alias, "UPDATE");
        DBUG_RETURN(TRUE);
      }

      table->mark_columns_needed_for_update();
      DBUG_PRINT("info",("setting table `%s` for update", tl->alias));
      /*
        If table will be updated we should not downgrade lock for it and
        leave it as is.
      */
    }
    else
    {
      DBUG_PRINT("info",("setting table `%s` for read-only", tl->alias));
      /*
        If we are using the binary log, we need TL_READ_NO_INSERT to get
        correct order of statements. Otherwise, we use a TL_READ lock to
        improve performance.
      */
      tl->lock_type= using_update_log ? TL_READ_NO_INSERT : TL_READ;
      tl->updating= 0;
      /* Update TABLE::lock_type accordingly. */
      if (!tl->placeholder() && !tl->schema_table && !using_lock_tables)
        tl->table->reginfo.lock_type= tl->lock_type;
    }
  }
  for (tl= table_list; tl; tl= tl->next_local)
  {
    /* Check access privileges for table */
    if (!tl->derived)
    {
      uint want_privilege= tl->updating ? UPDATE_ACL : SELECT_ACL;
      if (check_access(thd, want_privilege,
                       tl->db, &tl->grant.privilege, 0, 0, 
                       test(tl->schema_table)) ||
          (grant_option && check_grant(thd, want_privilege, tl, 0, 1, 0)))
        DBUG_RETURN(TRUE);
    }
  }

  /* check single table update for view compound from several tables */
  for (tl= table_list; tl; tl= tl->next_local)
  {
    if (tl->effective_algorithm == VIEW_ALGORITHM_MERGE)
    {
      TABLE_LIST *for_update= 0;
      if (tl->check_single_table(&for_update, tables_for_update, tl))
      {
	my_error(ER_VIEW_MULTIUPDATE, MYF(0),
		 tl->view_db.str, tl->view_name.str);
	DBUG_RETURN(-1);
      }
    }
  }

  /* now lock and fill tables */
  if (lock_tables(thd, table_list, table_count, &need_reopen))
  {
    if (!need_reopen)
      DBUG_RETURN(TRUE);

    /*
      We have to reopen tables since some of them were altered or dropped
      during lock_tables() or something was done with their triggers.
      Let us do some cleanups to be able do setup_table() and setup_fields()
      once again.
    */
    List_iterator_fast<Item> it(*fields);
    Item *item;
    while ((item= it++))
      item->cleanup();

    /* We have to cleanup translation tables of views. */
    for (TABLE_LIST *tbl= table_list; tbl; tbl= tbl->next_global)
      tbl->cleanup_items();

    close_tables_for_reopen(thd, &table_list);
    goto reopen_tables;
  }

  /*
    Check that we are not using table that we are updating, but we should
    skip all tables of UPDATE SELECT itself
  */
  lex->select_lex.exclude_from_table_unique_test= TRUE;
  /* We only need SELECT privilege for columns in the values list */
  for (tl= leaves; tl; tl= tl->next_leaf)
  {
    TABLE *table= tl->table;
    TABLE_LIST *tlist;
    if (!(tlist= tl->top_table())->derived)
    {
      tlist->grant.want_privilege=
        (SELECT_ACL & ~tlist->grant.privilege);
      table->grant.want_privilege= (SELECT_ACL & ~table->grant.privilege);
    }
    DBUG_PRINT("info", ("table: %s  want_privilege: %u", tl->alias,
                        (uint) table->grant.want_privilege));
    if (tl->lock_type != TL_READ &&
        tl->lock_type != TL_READ_NO_INSERT)
    {
      TABLE_LIST *duplicate;
      if ((duplicate= unique_table(thd, tl, table_list)))
      {
        update_non_unique_table_error(table_list, "UPDATE", duplicate);
        DBUG_RETURN(TRUE);
      }
    }
  }
  /*
    Set exclude_from_table_unique_test value back to FALSE. It is needed for
    further check in multi_update::prepare whether to use record cache.
  */
  lex->select_lex.exclude_from_table_unique_test= FALSE;
 
  if (thd->fill_derived_tables() &&
      mysql_handle_derived(lex, &mysql_derived_filling))
    DBUG_RETURN(TRUE);

  DBUG_RETURN (FALSE);
}


/*
  Setup multi-update handling and call SELECT to do the join
*/

bool mysql_multi_update(THD *thd,
                        TABLE_LIST *table_list,
                        List<Item> *fields,
                        List<Item> *values,
                        COND *conds,
                        ulonglong options,
                        enum enum_duplicates handle_duplicates, bool ignore,
                        SELECT_LEX_UNIT *unit, SELECT_LEX *select_lex)
{
  multi_update *result;
  DBUG_ENTER("mysql_multi_update");

  if (!(result= new multi_update(table_list,
				 thd->lex->select_lex.leaf_tables,
				 fields, values,
				 handle_duplicates, ignore)))
    DBUG_RETURN(TRUE);

  thd->no_trans_update= 0;
  thd->abort_on_warning= test(thd->variables.sql_mode &
                              (MODE_STRICT_TRANS_TABLES |
                               MODE_STRICT_ALL_TABLES));

  List<Item> total_list;
  (void) mysql_select(thd, &select_lex->ref_pointer_array,
                      table_list, select_lex->with_wild,
                      total_list,
                      conds, 0, (ORDER *) NULL, (ORDER *)NULL, (Item *) NULL,
                      (ORDER *)NULL,
                      options | SELECT_NO_JOIN_CACHE | SELECT_NO_UNLOCK |
                      OPTION_SETUP_TABLES_DONE,
                      result, unit, select_lex);
  delete result;
  thd->abort_on_warning= 0;
  DBUG_RETURN(FALSE);
}


multi_update::multi_update(TABLE_LIST *table_list,
			   TABLE_LIST *leaves_list,
			   List<Item> *field_list, List<Item> *value_list,
			   enum enum_duplicates handle_duplicates_arg,
                           bool ignore_arg)
  :all_tables(table_list), leaves(leaves_list), update_tables(0),
   tmp_tables(0), updated(0), found(0), fields(field_list),
   values(value_list), table_count(0), copy_field(0),
   handle_duplicates(handle_duplicates_arg), do_update(1), trans_safe(0),
   transactional_tables(1), ignore(ignore_arg)
{}


/*
  Connect fields with tables and create list of tables that are updated
*/

int multi_update::prepare(List<Item> &not_used_values,
			  SELECT_LEX_UNIT *lex_unit)
{
  TABLE_LIST *table_ref;
  SQL_LIST update;
  table_map tables_to_update;
  Item_field *item;
  List_iterator_fast<Item> field_it(*fields);
  List_iterator_fast<Item> value_it(*values);
  uint i, max_fields;
  DBUG_ENTER("multi_update::prepare");

  thd->count_cuted_fields= CHECK_FIELD_WARN;
  thd->cuted_fields=0L;
  thd->proc_info="updating main table";

  tables_to_update= get_table_map(fields);

  if (!tables_to_update)
  {
    my_message(ER_NO_TABLES_USED, ER(ER_NO_TABLES_USED), MYF(0));
    DBUG_RETURN(1);
  }

  /*
    We have to check values after setup_tables to get used_keys right in
    reference tables
  */

  if (setup_fields(thd, 0, *values, MARK_COLUMNS_READ, 0, 0))
    DBUG_RETURN(1);

  /*
    Save tables beeing updated in update_tables
    update_table->shared is position for table
    Don't use key read on tables that are updated
  */

  update.empty();
  for (table_ref= leaves; table_ref; table_ref= table_ref->next_leaf)
  {
    /* TODO: add support of view of join support */
    TABLE *table=table_ref->table;
    if (tables_to_update & table->map)
    {
      TABLE_LIST *tl= (TABLE_LIST*) thd->memdup((char*) table_ref,
						sizeof(*tl));
      if (!tl)
	DBUG_RETURN(1);
      update.link_in_list((byte*) tl, (byte**) &tl->next_local);
      tl->shared= table_count++;
      table->no_keyread=1;
      table->used_keys.clear_all();
      table->pos_in_table_list= tl;
    }
  }


  table_count=  update.elements;
  update_tables= (TABLE_LIST*) update.first;

  tmp_tables = (TABLE**) thd->calloc(sizeof(TABLE *) * table_count);
  tmp_table_param = (TMP_TABLE_PARAM*) thd->calloc(sizeof(TMP_TABLE_PARAM) *
						   table_count);
  fields_for_table= (List_item **) thd->alloc(sizeof(List_item *) *
					      table_count);
  values_for_table= (List_item **) thd->alloc(sizeof(List_item *) *
					      table_count);
  if (thd->is_fatal_error)
    DBUG_RETURN(1);
  for (i=0 ; i < table_count ; i++)
  {
    fields_for_table[i]= new List_item;
    values_for_table[i]= new List_item;
  }
  if (thd->is_fatal_error)
    DBUG_RETURN(1);

  /* Split fields into fields_for_table[] and values_by_table[] */

  while ((item= (Item_field *) field_it++))
  {
    Item *value= value_it++;
    uint offset= item->field->table->pos_in_table_list->shared;
    fields_for_table[offset]->push_back(item);
    values_for_table[offset]->push_back(value);
  }
  if (thd->is_fatal_error)
    DBUG_RETURN(1);

  /* Allocate copy fields */
  max_fields=0;
  for (i=0 ; i < table_count ; i++)
    set_if_bigger(max_fields, fields_for_table[i]->elements);
  copy_field= new Copy_field[max_fields];
  DBUG_RETURN(thd->is_fatal_error != 0);
}


/*
  Check if table is safe to update on fly

  SYNOPSIS
    safe_update_on_fly()
    thd                 Thread handler
    join_tab            How table is used in join
    all_tables          List of tables

  NOTES
    We can update the first table in join on the fly if we know that
    a row in this table will never be read twice. This is true under
    the following conditions:

    - We are doing a table scan and the data is in a separate file (MyISAM) or
      if we don't update a clustered key.

    - We are doing a range scan and we don't update the scan key or
      the primary key for a clustered table handler.

    - Table is not joined to itself.

    This function gets information about fields to be updated from
    the TABLE::write_set bitmap.

  WARNING
    This code is a bit dependent of how make_join_readinfo() works.

  RETURN
    0		Not safe to update
    1		Safe to update
*/

static bool safe_update_on_fly(THD *thd, JOIN_TAB *join_tab,
                               TABLE_LIST *table_ref, TABLE_LIST *all_tables)
{
  TABLE *table= join_tab->table;
  if (unique_table(thd, table_ref, all_tables))
    return 0;
  switch (join_tab->type) {
  case JT_SYSTEM:
  case JT_CONST:
  case JT_EQ_REF:
    return TRUE;				// At most one matching row
  case JT_REF:
  case JT_REF_OR_NULL:
    return !is_key_used(table, join_tab->ref.key, table->write_set);
  case JT_ALL:
    /* If range search on index */
    if (join_tab->quick)
      return !join_tab->quick->is_keys_used(table->write_set);
    /* If scanning in clustered key */
    if ((table->file->ha_table_flags() & HA_PRIMARY_KEY_IN_READ_INDEX) &&
	table->s->primary_key < MAX_KEY)
      return !is_key_used(table, table->s->primary_key, table->write_set);
    return TRUE;
  default:
    break;					// Avoid compler warning
  }
  return FALSE;

}


/*
  Initialize table for multi table

  IMPLEMENTATION
    - Update first table in join on the fly, if possible
    - Create temporary tables to store changed values for all other tables
      that are updated (and main_table if the above doesn't hold).
*/

bool
multi_update::initialize_tables(JOIN *join)
{
  TABLE_LIST *table_ref;
  DBUG_ENTER("initialize_tables");

  if ((thd->options & OPTION_SAFE_UPDATES) && error_if_full_join(join))
    DBUG_RETURN(1);
  main_table=join->join_tab->table;
  trans_safe= transactional_tables= main_table->file->has_transactions();
  table_to_update= 0;

  /* Create a temporary table for keys to all tables, except main table */
  for (table_ref= update_tables; table_ref; table_ref= table_ref->next_local)
  {
    TABLE *table=table_ref->table;
    uint cnt= table_ref->shared;
    Item_field *ifield;
    List<Item> temp_fields= *fields_for_table[cnt];
    ORDER     group;
    TMP_TABLE_PARAM *tmp_param;

    table->mark_columns_needed_for_update();
    if (ignore)
      table->file->extra(HA_EXTRA_IGNORE_DUP_KEY);
    if (table == main_table)			// First table in join
    {
      if (safe_update_on_fly(thd, join->join_tab, table_ref, all_tables))
      {
	table_to_update= main_table;		// Update table on the fly
	continue;
      }
    }
    table->prepare_for_position();

    tmp_param= tmp_table_param+cnt;
    /*
      Create a temporary table to store all fields that are changed for this
      table. The first field in the temporary table is a pointer to the
      original row so that we can find and update it
    */

    /* ok to be on stack as this is not referenced outside of this func */
    Field_string offset(table->file->ref_length, 0, "offset",
			&my_charset_bin);
    offset.init(table);
    /*
      The field will be converted to varstring when creating tmp table if
      table to be updated was created by mysql 4.1. Deny this.
    */
    offset.can_alter_field_type= 0;
    if (!(ifield= new Item_field(((Field *) &offset))))
      DBUG_RETURN(1);
    ifield->maybe_null= 0;
    if (temp_fields.push_front(ifield))
      DBUG_RETURN(1);

    /* Make an unique key over the first field to avoid duplicated updates */
    bzero((char*) &group, sizeof(group));
    group.asc= 1;
    group.item= (Item**) temp_fields.head_ref();

    tmp_param->quick_group=1;
    tmp_param->field_count=temp_fields.elements;
    tmp_param->group_parts=1;
    tmp_param->group_length= table->file->ref_length;
    if (!(tmp_tables[cnt]=create_tmp_table(thd,
					   tmp_param,
					   temp_fields,
					   (ORDER*) &group, 0, 0,
					   TMP_TABLE_ALL_COLUMNS,
					   HA_POS_ERROR,
					   (char *) "")))
      DBUG_RETURN(1);
    tmp_tables[cnt]->file->extra(HA_EXTRA_WRITE_CACHE);
  }
  DBUG_RETURN(0);
}


multi_update::~multi_update()
{
  TABLE_LIST *table;
  for (table= update_tables ; table; table= table->next_local)
  {
    table->table->no_keyread= table->table->no_cache= 0;
    if (ignore)
      table->table->file->extra(HA_EXTRA_NO_IGNORE_DUP_KEY);
  }

  if (tmp_tables)
  {
    for (uint cnt = 0; cnt < table_count; cnt++)
    {
      if (tmp_tables[cnt])
      {
	free_tmp_table(thd, tmp_tables[cnt]);
	tmp_table_param[cnt].cleanup();
      }
    }
  }
  if (copy_field)
    delete [] copy_field;
  thd->count_cuted_fields= CHECK_FIELD_IGNORE;		// Restore this setting
  if (!trans_safe)
    thd->options|=OPTION_STATUS_NO_TRANS_UPDATE;
}


bool multi_update::send_data(List<Item> &not_used_values)
{
  TABLE_LIST *cur_table;
  DBUG_ENTER("multi_update::send_data");

  for (cur_table= update_tables; cur_table; cur_table= cur_table->next_local)
  {
    TABLE *table= cur_table->table;
    uint offset= cur_table->shared;
    /*
      Check if we are using outer join and we didn't find the row
      or if we have already updated this row in the previous call to this
      function.

      The same row may be presented here several times in a join of type
      UPDATE t1 FROM t1,t2 SET t1.a=t2.a

      In this case we will do the update for the first found row combination.
      The join algorithm guarantees that we will not find the a row in
      t1 several times.
    */
    if (table->status & (STATUS_NULL_ROW | STATUS_UPDATED))
      continue;

    /*
      We can use compare_record() to optimize away updates if
      the table handler is returning all columns OR if
      if all updated columns are read
    */
    if (table == table_to_update)
    {
      bool can_compare_record;
      can_compare_record= (!(table->file->ha_table_flags() &
                             HA_PARTIAL_COLUMN_READ) ||
                           bitmap_is_subset(table->write_set,
                                            table->read_set));
      table->status|= STATUS_UPDATED;
      store_record(table,record[1]);
      if (fill_record_n_invoke_before_triggers(thd, *fields_for_table[offset],
                                               *values_for_table[offset], 0,
                                               table->triggers,
                                               TRG_EVENT_UPDATE))
	DBUG_RETURN(1);

      found++;
      if (!can_compare_record || compare_record(table))
      {
	int error;
        if ((error= cur_table->view_check_option(thd, ignore)) !=
            VIEW_CHECK_OK)
        {
          found--;
          if (error == VIEW_CHECK_SKIP)
            continue;
          else if (error == VIEW_CHECK_ERROR)
            DBUG_RETURN(1);
        }
	if (!updated++)
	{
	  /*
	    Inform the main table that we are going to update the table even
	    while we may be scanning it.  This will flush the read cache
	    if it's used.
	  */
	  main_table->file->extra(HA_EXTRA_PREPARE_FOR_UPDATE);
	}
	if ((error=table->file->ha_update_row(table->record[1],
					      table->record[0])))
	{
	  updated--;
          if (!ignore ||
              table->file->is_fatal_error(error, HA_CHECK_DUP_KEY))
	  {
            /*
              If (ignore && error == is ignorable) we don't have to
              do anything; otherwise...
            */
            if (table->file->is_fatal_error(error, HA_CHECK_DUP_KEY))
              thd->fatal_error(); /* Other handler errors are fatal */
	    table->file->print_error(error,MYF(0));
	    DBUG_RETURN(1);
	  }
	}
        else
        {
          if (!table->file->has_transactions())
            thd->no_trans_update= 1;
          if (table->triggers &&
              table->triggers->process_triggers(thd, TRG_EVENT_UPDATE,
                                                TRG_ACTION_AFTER, TRUE))
	    DBUG_RETURN(1);
        }
      }
    }
    else
    {
      int error;
      TABLE *tmp_table= tmp_tables[offset];
      table->file->position(table->record[0]);
      fill_record(thd, tmp_table->field+1, *values_for_table[offset], 1);
      /* Store pointer to row */
      memcpy((char*) tmp_table->field[0]->ptr,
	     (char*) table->file->ref, table->file->ref_length);
      /* Write row, ignoring duplicated updates to a row */
      if ((error= tmp_table->file->ha_write_row(tmp_table->record[0])))
      {
        if (tmp_table->file->is_fatal_error(error, HA_CHECK_DUP) &&
            create_myisam_from_heap(thd, tmp_table,
                                         tmp_table_param + offset, error, 1))
	{
	  do_update=0;
	  DBUG_RETURN(1);			// Not a table_is_full error
	}
      }
      else
        found++;
    }
  }
  DBUG_RETURN(0);
}


void multi_update::send_error(uint errcode,const char *err)
{
  /* First send error what ever it is ... */
  my_error(errcode, MYF(0), err);

  /* If nothing updated return */
  if (!updated)
    return;

  /* Something already updated so we have to invalidate cache */
  query_cache_invalidate3(thd, update_tables, 1);

  /*
    If all tables that has been updated are trans safe then just do rollback.
    If not attempt to do remaining updates.
  */

  if (trans_safe)
    ha_rollback_stmt(thd);
  else if (do_update && table_count > 1)
  {
    /* Add warning here */
    VOID(do_updates(0));
  }
}


int multi_update::do_updates(bool from_send_error)
{
  TABLE_LIST *cur_table;
  int local_error;
  ha_rows org_updated;
  TABLE *table, *tmp_table;
  DBUG_ENTER("do_updates");

  do_update= 0;					// Don't retry this function
  if (!found)
    DBUG_RETURN(0);
  for (cur_table= update_tables; cur_table; cur_table= cur_table->next_local)
  {
    byte *ref_pos;
    bool can_compare_record;

    table = cur_table->table;
    if (table == table_to_update)
      continue;					// Already updated
    org_updated= updated;
    tmp_table= tmp_tables[cur_table->shared];
    tmp_table->file->extra(HA_EXTRA_CACHE);	// Change to read cache
    (void) table->file->ha_rnd_init(0);
    table->file->extra(HA_EXTRA_NO_CACHE);

    /*
      Setup copy functions to copy fields from temporary table
    */
    List_iterator_fast<Item> field_it(*fields_for_table[cur_table->shared]);
    Field **field= tmp_table->field+1;		// Skip row pointer
    Copy_field *copy_field_ptr= copy_field, *copy_field_end;
    for ( ; *field ; field++)
    {
      Item_field *item= (Item_field* ) field_it++;
      (copy_field_ptr++)->set(item->field, *field, 0);
    }
    copy_field_end=copy_field_ptr;

    if ((local_error = tmp_table->file->ha_rnd_init(1)))
      goto err;

    can_compare_record= (!(table->file->ha_table_flags() &
                           HA_PARTIAL_COLUMN_READ) ||
                         bitmap_is_subset(table->write_set,
                                          table->read_set));

    ref_pos= (byte*) tmp_table->field[0]->ptr;
    for (;;)
    {
      if (thd->killed && trans_safe)
	goto err;
      if ((local_error=tmp_table->file->rnd_next(tmp_table->record[0])))
      {
	if (local_error == HA_ERR_END_OF_FILE)
	  break;
	if (local_error == HA_ERR_RECORD_DELETED)
	  continue;				// May happen on dup key
	goto err;
      }
      if ((local_error= table->file->rnd_pos(table->record[0], ref_pos)))
	goto err;
      table->status|= STATUS_UPDATED;
      store_record(table,record[1]);

      /* Copy data from temporary table to current table */
      for (copy_field_ptr=copy_field;
	   copy_field_ptr != copy_field_end;
	   copy_field_ptr++)
	(*copy_field_ptr->do_copy)(copy_field_ptr);

      if (table->triggers &&
          table->triggers->process_triggers(thd, TRG_EVENT_UPDATE,
                                            TRG_ACTION_BEFORE, TRUE))
        goto err2;

      if (!can_compare_record || compare_record(table))
      {
        int error;
        if ((error= cur_table->view_check_option(thd, ignore)) !=
            VIEW_CHECK_OK)
        {
          if (error == VIEW_CHECK_SKIP)
            continue;
          else if (error == VIEW_CHECK_ERROR)
            goto err;
        }
	if ((local_error=table->file->ha_update_row(table->record[1],
						    table->record[0])))
	{
	  if (!ignore ||
              table->file->is_fatal_error(local_error, HA_CHECK_DUP_KEY))
	    goto err;
	}
	updated++;

        if (table->triggers &&
            table->triggers->process_triggers(thd, TRG_EVENT_UPDATE,
                                              TRG_ACTION_AFTER, TRUE))
          goto err2;
      }
    }

    if (updated != org_updated)
    {
      if (table->file->has_transactions())
	transactional_tables= 1;
      else
	trans_safe= 0;				// Can't do safe rollback
    }
    (void) table->file->ha_rnd_end();
    (void) tmp_table->file->ha_rnd_end();
  }
  DBUG_RETURN(0);

err:
  if (!from_send_error)
  {
    thd->fatal_error();
    table->file->print_error(local_error,MYF(0));
  }

err2:
  (void) table->file->ha_rnd_end();
  (void) tmp_table->file->ha_rnd_end();

  if (updated != org_updated)
  {
    if (table->file->has_transactions())
      transactional_tables= 1;
    else
      trans_safe= 0;
  }
  DBUG_RETURN(1);
}


/* out: 1 if error, 0 if success */

bool multi_update::send_eof()
{
  char buff[STRING_BUFFER_USUAL_SIZE];
  ulonglong id;
  thd->proc_info="updating reference tables";

  /* Does updates for the last n - 1 tables, returns 0 if ok */
  int local_error = (table_count) ? do_updates(0) : 0;
  thd->proc_info= "end";

  /* We must invalidate the query cache before binlog writing and
  ha_autocommit_... */

  if (updated)
  {
    query_cache_invalidate3(thd, update_tables, 1);
  }

  /*
    Write the SQL statement to the binlog if we updated
    rows and we succeeded or if we updated some non
    transactional tables.
  */

  if ((local_error == 0) || (updated && !trans_safe))
  {
    if (mysql_bin_log.is_open())
    {
      if (local_error == 0)
        thd->clear_error();
      if (thd->binlog_query(THD::ROW_QUERY_TYPE,
                            thd->query, thd->query_length,
                            transactional_tables, FALSE) &&
          trans_safe)
      {
	local_error= 1;				// Rollback update
      }
    }
    if (!transactional_tables)
      thd->options|=OPTION_STATUS_NO_TRANS_UPDATE;
  }

  if (transactional_tables)
  {
    if (ha_autocommit_or_rollback(thd, local_error != 0))
      local_error=1;
  }

  if (local_error > 0) // if the above log write did not fail ...
  {
    /* Safety: If we haven't got an error before (should not happen) */
    my_message(ER_UNKNOWN_ERROR, "An error occured in multi-table update",
	       MYF(0));
    return TRUE;
  }

  id= thd->arg_of_last_insert_id_function ?
    thd->first_successful_insert_id_in_prev_stmt : 0;
  sprintf(buff, ER(ER_UPDATE_INFO), (ulong) found, (ulong) updated,
	  (ulong) thd->cuted_fields);
  thd->row_count_func=
    (thd->client_capabilities & CLIENT_FOUND_ROWS) ? found : updated;
  ::send_ok(thd, (ulong) thd->row_count_func, id, buff);
  return FALSE;
}<|MERGE_RESOLUTION|>--- conflicted
+++ resolved
@@ -131,13 +131,9 @@
   SQL_SELECT	*select;
   READ_RECORD	info;
   SELECT_LEX    *select_lex= &thd->lex->select_lex;
-<<<<<<< HEAD
   bool          need_reopen;
   ulonglong     id;
-=======
-  bool need_reopen;
   List<Item> all_fields;
->>>>>>> d9831e91
   DBUG_ENTER("mysql_update");
 
   for ( ; ; )
