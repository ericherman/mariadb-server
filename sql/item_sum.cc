/* Copyright (C) 2000-2003 MySQL AB

   This program is free software; you can redistribute it and/or modify
   it under the terms of the GNU General Public License as published by
   the Free Software Foundation; version 2 of the License.

   This program is distributed in the hope that it will be useful,
   but WITHOUT ANY WARRANTY; without even the implied warranty of
   MERCHANTABILITY or FITNESS FOR A PARTICULAR PURPOSE.  See the
   GNU General Public License for more details.

   You should have received a copy of the GNU General Public License
   along with this program; if not, write to the Free Software
   Foundation, Inc., 59 Temple Place, Suite 330, Boston, MA  02111-1307  USA */


/* Sum functions (COUNT, MIN...) */

#ifdef USE_PRAGMA_IMPLEMENTATION
#pragma implementation				// gcc: Class implementation
#endif

#include "mysql_priv.h"
#include "sql_select.h"

/* 
  Prepare an aggregate function item for checking context conditions

  SYNOPSIS
    init_sum_func_check()
    thd      reference to the thread context info

  DESCRIPTION
    The function initializes the members of the Item_sum object created
    for a set function that are used to check validity of the set function
    occurrence.
    If the set function is not allowed in any subquery where it occurs
    an error is reported immediately.

  NOTES
    This function is to be called for any item created for a set function
    object when the traversal of trees built for expressions used in the query
    is performed at the phase of context analysis. This function is to
    be invoked at the descent of this traversal.
  
  RETURN
    TRUE   if an error is reported     
    FALSE  otherwise
*/
 
bool Item_sum::init_sum_func_check(THD *thd)
{
  if (!thd->lex->allow_sum_func)
  {
    my_message(ER_INVALID_GROUP_FUNC_USE, ER(ER_INVALID_GROUP_FUNC_USE),
               MYF(0));
    return TRUE;
  }
  /* Set a reference to the nesting set function if there is  any */
  in_sum_func= thd->lex->in_sum_func;
  /* Save a pointer to object to be used in items for nested set functions */
  thd->lex->in_sum_func= this;
  nest_level= thd->lex->current_select->nest_level;
  ref_by= 0;
  aggr_level= -1;
  max_arg_level= -1;
  max_sum_func_level= -1;
  return FALSE;
}

/* 
  Check constraints imposed on a usage of a set function

  SYNOPSIS
    check_sum_func()
    thd      reference to the thread context info
    ref      location of the pointer to this item in the embedding expression 

  DESCRIPTION
    The method verifies whether context conditions imposed on a usage
    of any set function are met for this occurrence.
    It checks whether the set function occurs in the position where it
    can be aggregated and, when it happens to occur in argument of another
    set function, the method checks that these two functions are aggregated in
    different subqueries.
    If the context conditions are not met the method reports an error.
    If the set function is aggregated in some outer subquery the method
    adds it to the chain of items for such set functions that is attached
    to the the st_select_lex structure for this subquery.

  NOTES
    This function is to be called for any item created for a set function
    object when the traversal of trees built for expressions used in the query
    is performed at the phase of context analysis. This function is to
    be invoked at the ascent of this traversal.

  IMPLEMENTATION
    A number of designated members of the object are used to check the
    conditions. They are specified in the comment before the Item_sum
    class declaration.
    Additionally a bitmap variable called allow_sum_func is employed.
    It is included into the thd->lex structure.
    The bitmap contains 1 at n-th position if the set function happens
    to occur under a construct of the n-th level subquery where usage
    of set functions are allowed (i.e either in the SELECT list or
    in the HAVING clause of the corresponding subquery)
    Consider the query:
      SELECT SUM(t1.b) FROM t1 GROUP BY t1.a
        HAVING t1.a IN (SELECT t2.c FROM t2 WHERE AVG(t1.b) > 20) AND
               t1.a > (SELECT MIN(t2.d) FROM t2);
    allow_sum_func will contain: 
    for SUM(t1.b) - 1 at the first position 
    for AVG(t1.b) - 1 at the first position, 0 at the second position
    for MIN(t2.d) - 1 at the first position, 1 at the second position.

  RETURN
    TRUE   if an error is reported     
    FALSE  otherwise
*/
 
bool Item_sum::check_sum_func(THD *thd, Item **ref)
{
  bool invalid= FALSE;
  nesting_map allow_sum_func= thd->lex->allow_sum_func;
  /*  
    The value of max_arg_level is updated if an argument of the set function
    contains a column reference resolved  against a subquery whose level is
    greater than the current value of max_arg_level.
    max_arg_level cannot be greater than nest level.
    nest level is always >= 0  
  */ 
  if (nest_level == max_arg_level)
  {
    /*
      The function must be aggregated in the current subquery, 
      If it is there under a construct where it is not allowed 
      we report an error. 
    */ 
    invalid= !(allow_sum_func & (1 << max_arg_level));
  }
  else if (max_arg_level >= 0 || !(allow_sum_func & (1 << nest_level)))
  {
    /*
      The set function can be aggregated only in outer subqueries.
      Try to find a subquery where it can be aggregated;
      If we fail to find such a subquery report an error.
    */
    if (register_sum_func(thd, ref))
      return TRUE;
    invalid= aggr_level < 0 && !(allow_sum_func & (1 << nest_level));
  }
  if (!invalid && aggr_level < 0)
    aggr_level= nest_level;
  /*
    By this moment we either found a subquery where the set function is
    to be aggregated  and assigned a value that is  >= 0 to aggr_level,
    or set the value of 'invalid' to TRUE to report later an error. 
  */
  /* 
    Additionally we have to check whether possible nested set functions
    are acceptable here: they are not, if the level of aggregation of
    some of them is less than aggr_level.
  */ 
  invalid= aggr_level <= max_sum_func_level;
  if (invalid)  
  {
    my_message(ER_INVALID_GROUP_FUNC_USE, ER(ER_INVALID_GROUP_FUNC_USE),
               MYF(0));
    return TRUE;
  }
  if (in_sum_func && in_sum_func->nest_level == nest_level)
  {
    /*
      If the set function is nested adjust the value of
      max_sum_func_level for the nesting set function.
    */
    set_if_bigger(in_sum_func->max_sum_func_level, aggr_level);
  }
  thd->lex->in_sum_func= in_sum_func;
  return FALSE;
}

/* 
  Attach a set function to the subquery where it must be aggregated

  SYNOPSIS
    register_sum_func()
    thd      reference to the thread context info
    ref      location of the pointer to this item in the embedding expression
 
  DESCRIPTION
    The function looks for an outer subquery where the set function must be
    aggregated. If it finds such a subquery then aggr_level is set to
    the nest level of this subquery and the item for the set function
    is added to the list of set functions used in nested subqueries
    inner_sum_func_list defined for each subquery. When the item is placed 
    there the field 'ref_by' is set to ref.

  NOTES.
    Now we 'register' only set functions that are aggregated in outer
    subqueries. Actually it makes sense to link all set function for
    a subquery in one chain. It would simplify the process of 'splitting'
    for set functions.

  RETURN
    FALSE  if the executes without failures (currently always)
    TRUE   otherwise
*/  

bool Item_sum::register_sum_func(THD *thd, Item **ref)
{
  SELECT_LEX *sl;
  SELECT_LEX *aggr_sl= NULL;
  nesting_map allow_sum_func= thd->lex->allow_sum_func;
  for (sl= thd->lex->current_select->master_unit()->outer_select() ;
       sl && sl->nest_level > max_arg_level;
       sl= sl->master_unit()->outer_select() )
  {
    if (aggr_level < 0 && (allow_sum_func & (1 << sl->nest_level)))
    {
      /* Found the most nested subquery where the function can be aggregated */
      aggr_level= sl->nest_level;
      aggr_sl= sl;
    }
  }
  if (sl && (allow_sum_func & (1 << sl->nest_level)))
  {
    /* 
      We reached the subquery of level max_arg_level and checked
      that the function can be aggregated here. 
      The set function will be aggregated in this subquery.
    */   
    aggr_level= sl->nest_level;
    aggr_sl= sl;
  }
  if (aggr_level >= 0)
  {
    ref_by= ref;
    /* Add the object to the list of registered objects assigned to aggr_sl */
    if (!aggr_sl->inner_sum_func_list)
      next= this;
    else
    {
      next= aggr_sl->inner_sum_func_list->next;
      aggr_sl->inner_sum_func_list->next= this;
    }
    aggr_sl->inner_sum_func_list= this;
    aggr_sl->with_sum_func= 1;

    /* 
      Mark Item_subselect(s) as containing aggregate function all the way up
      to aggregate function's calculation context.
      Note that we must not mark the Item of calculation context itself
      because with_sum_func on the calculation context st_select_lex is
      already set above.

      with_sum_func being set for an Item means that this Item refers 
      (somewhere in it, e.g. one of its arguments if it's a function) directly
      or through intermediate items to an aggregate function that is calculated
      in a context "outside" of the Item (e.g. in the current or outer select).

      with_sum_func being set for an st_select_lex means that this st_select_lex
      has aggregate functions directly referenced (i.e. not through a sub-select).
    */
    for (sl= thd->lex->current_select; 
         sl && sl != aggr_sl && sl->master_unit()->item;
         sl= sl->master_unit()->outer_select() )
      sl->master_unit()->item->with_sum_func= 1;
  }
  return FALSE;
}


Item_sum::Item_sum(List<Item> &list)
  :arg_count(list.elements)
{
  if ((args=(Item**) sql_alloc(sizeof(Item*)*arg_count)))
  {
    uint i=0;
    List_iterator_fast<Item> li(list);
    Item *item;

    while ((item=li++))
    {
      args[i++]= item;
    }
  }
  mark_as_sum_func();
  list.empty();					// Fields are used
}


/*
  Constructor used in processing select with temporary tebles
*/

Item_sum::Item_sum(THD *thd, Item_sum *item):
  Item_result_field(thd, item), arg_count(item->arg_count),
  quick_group(item->quick_group)
{
  if (arg_count <= 2)
    args=tmp_args;
  else
    if (!(args= (Item**) thd->alloc(sizeof(Item*)*arg_count)))
      return;
  memcpy(args, item->args, sizeof(Item*)*arg_count);
}


void Item_sum::mark_as_sum_func()
{
  SELECT_LEX *cur_select= current_thd->lex->current_select;
  cur_select->n_sum_items++;
  cur_select->with_sum_func= 1;
  with_sum_func= 1;
}


void Item_sum::make_field(Send_field *tmp_field)
{
  if (args[0]->type() == Item::FIELD_ITEM && keep_field_type())
  {
    ((Item_field*) args[0])->field->make_field(tmp_field);
    /* For expressions only col_name should be non-empty string. */
    char *empty_string= (char*)"";
    tmp_field->db_name= empty_string;
    tmp_field->org_table_name= empty_string;
    tmp_field->table_name= empty_string;
    tmp_field->org_col_name= empty_string;
    tmp_field->col_name= name;
    if (maybe_null)
      tmp_field->flags&= ~NOT_NULL_FLAG;
  }
  else
    init_make_field(tmp_field, field_type());
}


void Item_sum::print(String *str)
{
  str->append(func_name());
  for (uint i=0 ; i < arg_count ; i++)
  {
    if (i)
      str->append(',');
    args[i]->print(str);
  }
  str->append(')');
}

void Item_sum::fix_num_length_and_dec()
{
  decimals=0;
  for (uint i=0 ; i < arg_count ; i++)
    set_if_bigger(decimals,args[i]->decimals);
  max_length=float_length(decimals);
}

Item *Item_sum::get_tmp_table_item(THD *thd)
{
  Item_sum* sum_item= (Item_sum *) copy_or_same(thd);
  if (sum_item && sum_item->result_field)	   // If not a const sum func
  {
    Field *result_field_tmp= sum_item->result_field;
    for (uint i=0 ; i < sum_item->arg_count ; i++)
    {
      Item *arg= sum_item->args[i];
      if (!arg->const_item())
      {
	if (arg->type() == Item::FIELD_ITEM)
	  ((Item_field*) arg)->field= result_field_tmp++;
	else
	  sum_item->args[i]= new Item_field(result_field_tmp++);
      }
    }
  }
  return sum_item;
}


bool Item_sum::walk (Item_processor processor, byte *argument)
{
  if (arg_count)
  {
    Item **arg,**arg_end;
    for (arg= args, arg_end= args+arg_count; arg != arg_end; arg++)
    {
      if ((*arg)->walk(processor, argument))
	return 1;
    }
  }
  return (this->*processor)(argument);
}


Field *Item_sum::create_tmp_field(bool group, TABLE *table,
                                  uint convert_blob_length)
{
  switch (result_type()) {
  case REAL_RESULT:
    return new Field_double(max_length, maybe_null, name, table, decimals, 
                            TRUE);
  case INT_RESULT:
    return new Field_longlong(max_length,maybe_null,name,table,unsigned_flag);
  case STRING_RESULT:
    /* 
      Make sure that the blob fits into a Field_varstring which has 
      2-byte lenght. 
    */
    if (max_length/collation.collation->mbmaxlen > 255 && 
        max_length/collation.collation->mbmaxlen < UINT_MAX16 &&
        convert_blob_length)
      return new Field_varstring(convert_blob_length, maybe_null,
                                 name, table,
                                 collation.collation);
    return make_string_field(table);
case DECIMAL_RESULT:
    return new Field_new_decimal(max_length, maybe_null, name, table,
                                 decimals, unsigned_flag);
  case ROW_RESULT:
  default:
    // This case should never be choosen
    DBUG_ASSERT(0);
    return 0;
  }
}


String *
Item_sum_num::val_str(String *str)
{
  return val_string_from_real(str);
}


my_decimal *Item_sum_num::val_decimal(my_decimal *decimal_value)
{
  return val_decimal_from_real(decimal_value);
}


String *
Item_sum_int::val_str(String *str)
{
  return val_string_from_int(str);
}


my_decimal *Item_sum_int::val_decimal(my_decimal *decimal_value)
{
  return val_decimal_from_int(decimal_value);
}


bool
Item_sum_num::fix_fields(THD *thd, Item **ref)
{
  DBUG_ASSERT(fixed == 0);

  if (init_sum_func_check(thd))
    return TRUE;

  decimals=0;
  maybe_null=0;
  for (uint i=0 ; i < arg_count ; i++)
  {
    if (args[i]->fix_fields(thd, args + i) || args[i]->check_cols(1))
      return TRUE;
    set_if_bigger(decimals, args[i]->decimals);
    maybe_null |= args[i]->maybe_null;
  }
  result_field=0;
  max_length=float_length(decimals);
  null_value=1;
  fix_length_and_dec();

  if (check_sum_func(thd, ref))
    return TRUE;

  fixed= 1;
  return FALSE;
}


Item_sum_hybrid::Item_sum_hybrid(THD *thd, Item_sum_hybrid *item)
  :Item_sum(thd, item), value(item->value), hybrid_type(item->hybrid_type),
  hybrid_field_type(item->hybrid_field_type), cmp_sign(item->cmp_sign),
  used_table_cache(item->used_table_cache), was_values(item->was_values)
{
  /* copy results from old value */
  switch (hybrid_type) {
  case INT_RESULT:
    sum_int= item->sum_int;
    break;
  case DECIMAL_RESULT:
    my_decimal2decimal(&item->sum_dec, &sum_dec);
    break;
  case REAL_RESULT:
    sum= item->sum;
    break;
  case STRING_RESULT:
    /*
      This can happen with ROLLUP. Note that the value is already
      copied at function call.
    */
    break;
  case ROW_RESULT:
  default:
    DBUG_ASSERT(0);
  }
  collation.set(item->collation);
}

bool
Item_sum_hybrid::fix_fields(THD *thd, Item **ref)
{
  DBUG_ASSERT(fixed == 0);

  Item *item= args[0];

  if (init_sum_func_check(thd))
    return TRUE;

  // 'item' can be changed during fix_fields
  if (!item->fixed &&
      item->fix_fields(thd, args) ||
      (item= args[0])->check_cols(1))
    return TRUE;
  decimals=item->decimals;

  switch (hybrid_type= item->result_type()) {
  case INT_RESULT:
    max_length= 20;
    sum_int= 0;
    break;
  case DECIMAL_RESULT:
    max_length= item->max_length;
    my_decimal_set_zero(&sum_dec);
    break;
  case REAL_RESULT:
    max_length= float_length(decimals);
    sum= 0.0;
    break;
  case STRING_RESULT:
    max_length= item->max_length;
    break;
  case ROW_RESULT:
  default:
    DBUG_ASSERT(0);
  };
  /* MIN/MAX can return NULL for empty set indepedent of the used column */
  maybe_null= 1;
  unsigned_flag=item->unsigned_flag;
  collation.set(item->collation);
  result_field=0;
  null_value=1;
  fix_length_and_dec();
  if (item->type() == Item::FIELD_ITEM)
    hybrid_field_type= ((Item_field*) item)->field->type();
  else
    hybrid_field_type= Item::field_type();

  if (check_sum_func(thd, ref))
    return TRUE;

  fixed= 1;
  return FALSE;
}

Field *Item_sum_hybrid::create_tmp_field(bool group, TABLE *table,
					 uint convert_blob_length)
{
  if (args[0]->type() == Item::FIELD_ITEM)
  {
    Field *field= ((Item_field*) args[0])->field;
    
    if ((field= create_tmp_field_from_field(current_thd, field, name, table,
					    NULL, convert_blob_length)))
      field->flags&= ~NOT_NULL_FLAG;
    return field;
  }
  /*
    DATE/TIME fields have STRING_RESULT result types.
    In order to preserve field type, it's needed to handle DATE/TIME
    fields creations separately.
  */
  switch (args[0]->field_type()) {
  case MYSQL_TYPE_DATE:
    return new Field_date(maybe_null, name, table, collation.collation);
  case MYSQL_TYPE_TIME:
    return new Field_time(maybe_null, name, table, collation.collation);
  case MYSQL_TYPE_TIMESTAMP:
  case MYSQL_TYPE_DATETIME:
    return new Field_datetime(maybe_null, name, table, collation.collation);
  default:
    break;
  }
  return Item_sum::create_tmp_field(group, table, convert_blob_length);
}


/***********************************************************************
** reset and add of sum_func
***********************************************************************/

Item_sum_sum::Item_sum_sum(THD *thd, Item_sum_sum *item) 
  :Item_sum_num(thd, item), hybrid_type(item->hybrid_type),
   curr_dec_buff(item->curr_dec_buff)
{
  /* TODO: check if the following assignments are really needed */
  if (hybrid_type == DECIMAL_RESULT)
  {
    my_decimal2decimal(item->dec_buffs, dec_buffs);
    my_decimal2decimal(item->dec_buffs + 1, dec_buffs + 1);
  }
  else
    sum= item->sum;
}

Item *Item_sum_sum::copy_or_same(THD* thd)
{
  return new (thd->mem_root) Item_sum_sum(thd, this);
}


void Item_sum_sum::clear()
{
  DBUG_ENTER("Item_sum_sum::clear");
  null_value=1;
  if (hybrid_type == DECIMAL_RESULT)
  {
    curr_dec_buff= 0;
    my_decimal_set_zero(dec_buffs);
  }
  else
    sum= 0.0;
  DBUG_VOID_RETURN;
}


void Item_sum_sum::fix_length_and_dec()
{
  DBUG_ENTER("Item_sum_sum::fix_length_and_dec");
  maybe_null=null_value=1;
  decimals= args[0]->decimals;
  switch (args[0]->result_type()) {
  case REAL_RESULT:
  case STRING_RESULT:
    hybrid_type= REAL_RESULT;
    sum= 0.0;
    break;
  case INT_RESULT:
  case DECIMAL_RESULT:
  {
    /* SUM result can't be longer than length(arg) + length(MAX_ROWS) */
    int precision= args[0]->decimal_precision() + DECIMAL_LONGLONG_DIGITS;
    max_length= my_decimal_precision_to_length(precision, decimals,
                                               unsigned_flag);
    curr_dec_buff= 0;
    hybrid_type= DECIMAL_RESULT;
    my_decimal_set_zero(dec_buffs);
    break;
  }
  case ROW_RESULT:
  default:
    DBUG_ASSERT(0);
  }
  DBUG_PRINT("info", ("Type: %s (%d, %d)",
                      (hybrid_type == REAL_RESULT ? "REAL_RESULT" :
                       hybrid_type == DECIMAL_RESULT ? "DECIMAL_RESULT" :
                       hybrid_type == INT_RESULT ? "INT_RESULT" :
                       "--ILLEGAL!!!--"),
                      max_length,
                      (int)decimals));
  DBUG_VOID_RETURN;
}


bool Item_sum_sum::add()
{
  DBUG_ENTER("Item_sum_sum::add");
  if (hybrid_type == DECIMAL_RESULT)
  {
    my_decimal value, *val= args[0]->val_decimal(&value);
    if (!args[0]->null_value)
    {
      my_decimal_add(E_DEC_FATAL_ERROR, dec_buffs + (curr_dec_buff^1),
                     val, dec_buffs + curr_dec_buff);
      curr_dec_buff^= 1;
      null_value= 0;
    }
  }
  else
  {
    sum+= args[0]->val_real();
    if (!args[0]->null_value)
      null_value= 0;
  }
  DBUG_RETURN(0);
}


longlong Item_sum_sum::val_int()
{
  DBUG_ASSERT(fixed == 1);
  if (hybrid_type == DECIMAL_RESULT)
  {
    longlong result;
    my_decimal2int(E_DEC_FATAL_ERROR, dec_buffs + curr_dec_buff, unsigned_flag,
                   &result);
    return result;
  }
  return (longlong) rint(val_real());
}


double Item_sum_sum::val_real()
{
  DBUG_ASSERT(fixed == 1);
  if (hybrid_type == DECIMAL_RESULT)
    my_decimal2double(E_DEC_FATAL_ERROR, dec_buffs + curr_dec_buff, &sum);
  return sum;
}


String *Item_sum_sum::val_str(String *str)
{
  if (hybrid_type == DECIMAL_RESULT)
    return val_string_from_decimal(str);
  return val_string_from_real(str);
}


my_decimal *Item_sum_sum::val_decimal(my_decimal *val)
{
  if (hybrid_type == DECIMAL_RESULT)
    return (dec_buffs + curr_dec_buff);
  return val_decimal_from_real(val);
}

/***************************************************************************/

C_MODE_START

/* Declarations for auxilary C-callbacks */

static int simple_raw_key_cmp(void* arg, const void* key1, const void* key2)
{
    return memcmp(key1, key2, *(uint *) arg);
}


static int item_sum_distinct_walk(void *element, element_count num_of_dups,
                                  void *item)
{
    return ((Item_sum_distinct*) (item))->unique_walk_function(element);
}

C_MODE_END

/* Item_sum_distinct */

Item_sum_distinct::Item_sum_distinct(Item *item_arg)
  :Item_sum_num(item_arg), tree(0)
{
  /*
    quick_group is an optimizer hint, which means that GROUP BY can be
    handled with help of index on grouped columns.
    By setting quick_group to zero we force creation of temporary table
    to perform GROUP BY.
  */
  quick_group= 0;
}


Item_sum_distinct::Item_sum_distinct(THD *thd, Item_sum_distinct *original)
  :Item_sum_num(thd, original), val(original->val), tree(0),
  table_field_type(original->table_field_type)
{
  quick_group= 0;
}


/*
  Behaves like an Integer except to fix_length_and_dec().
  Additionally div() converts val with this traits to a val with true
  decimal traits along with conversion of integer value to decimal value.
  This is to speedup SUM/AVG(DISTINCT) evaluation for 8-32 bit integer
  values.
*/
struct Hybrid_type_traits_fast_decimal: public
       Hybrid_type_traits_integer
{
  virtual Item_result type() const { return DECIMAL_RESULT; }
  virtual void fix_length_and_dec(Item *item, Item *arg) const
  { Hybrid_type_traits_decimal::instance()->fix_length_and_dec(item, arg); }

  virtual void div(Hybrid_type *val, ulonglong u) const
  {
    int2my_decimal(E_DEC_FATAL_ERROR, val->integer, 0, val->dec_buf);
    val->used_dec_buf_no= 0;
    val->traits= Hybrid_type_traits_decimal::instance();
    val->traits->div(val, u);
  }
  static const Hybrid_type_traits_fast_decimal *instance();
  Hybrid_type_traits_fast_decimal() {};
};

static const Hybrid_type_traits_fast_decimal fast_decimal_traits_instance;

const Hybrid_type_traits_fast_decimal
  *Hybrid_type_traits_fast_decimal::instance()
{
  return &fast_decimal_traits_instance;
}

void Item_sum_distinct::fix_length_and_dec()
{
  DBUG_ASSERT(args[0]->fixed);

  table_field_type= args[0]->field_type();

  /* Adjust tmp table type according to the chosen aggregation type */
  switch (args[0]->result_type()) {
  case STRING_RESULT:
  case REAL_RESULT:
    val.traits= Hybrid_type_traits::instance();
    if (table_field_type != MYSQL_TYPE_FLOAT)
      table_field_type= MYSQL_TYPE_DOUBLE;
    break;
  case INT_RESULT:
  /*
    Preserving int8, int16, int32 field types gives ~10% performance boost
    as the size of result tree becomes significantly smaller.
    Another speed up we gain by using longlong for intermediate
    calculations. The range of int64 is enough to hold sum 2^32 distinct
    integers each <= 2^32.
  */
  if (table_field_type == MYSQL_TYPE_INT24 ||
      table_field_type >= MYSQL_TYPE_TINY &&
      table_field_type <= MYSQL_TYPE_LONG)
  {
    val.traits= Hybrid_type_traits_fast_decimal::instance();
    break;
  }
  table_field_type= MYSQL_TYPE_LONGLONG;
  /* fallthrough */
  case DECIMAL_RESULT:
    val.traits= Hybrid_type_traits_decimal::instance();
    if (table_field_type != MYSQL_TYPE_LONGLONG)
      table_field_type= MYSQL_TYPE_NEWDECIMAL;
    break;
  case ROW_RESULT:
  default:
    DBUG_ASSERT(0);
  }
  val.traits->fix_length_and_dec(this, args[0]);
}


bool Item_sum_distinct::setup(THD *thd)
{
  List<create_field> field_list;
  create_field field_def;                              /* field definition */
  DBUG_ENTER("Item_sum_distinct::setup");
  DBUG_ASSERT(tree == 0);

  /*
    Virtual table and the tree are created anew on each re-execution of
    PS/SP. Hence all further allocations are performed in the runtime
    mem_root.
  */
  if (field_list.push_back(&field_def))
    return TRUE;

  null_value= maybe_null= 1;
  quick_group= 0;

  DBUG_ASSERT(args[0]->fixed);

  field_def.init_for_tmp_table(table_field_type, args[0]->max_length,
                               args[0]->decimals, args[0]->maybe_null,
                               args[0]->unsigned_flag);

  if (! (table= create_virtual_tmp_table(thd, field_list)))
    return TRUE;

  /* XXX: check that the case of CHAR(0) works OK */
  tree_key_length= table->s->reclength - table->s->null_bytes;

  /*
    Unique handles all unique elements in a tree until they can't fit
    in.  Then the tree is dumped to the temporary file. We can use
    simple_raw_key_cmp because the table contains numbers only; decimals
    are converted to binary representation as well.
  */
  tree= new Unique(simple_raw_key_cmp, &tree_key_length, tree_key_length,
                   thd->variables.max_heap_table_size);

  is_evaluated= FALSE;
  DBUG_RETURN(tree == 0);
}


bool Item_sum_distinct::add()
{
  args[0]->save_in_field(table->field[0], FALSE);
  is_evaluated= FALSE;
  if (!table->field[0]->is_null())
  {
    DBUG_ASSERT(tree);
    null_value= 0;
    /*
      '0' values are also stored in the tree. This doesn't matter
      for SUM(DISTINCT), but is important for AVG(DISTINCT)
    */
    return tree->unique_add(table->field[0]->ptr);
  }
  return 0;
}


bool Item_sum_distinct::unique_walk_function(void *element)
{
  memcpy(table->field[0]->ptr, element, tree_key_length);
  ++count;
  val.traits->add(&val, table->field[0]);
  return 0;
}


void Item_sum_distinct::clear()
{
  DBUG_ENTER("Item_sum_distinct::clear");
  DBUG_ASSERT(tree != 0);                        /* we always have a tree */
  null_value= 1;
  tree->reset();
  is_evaluated= FALSE;
  DBUG_VOID_RETURN;
}

void Item_sum_distinct::cleanup()
{
  Item_sum_num::cleanup();
  delete tree;
  tree= 0;
  table= 0;
  is_evaluated= FALSE;
}

Item_sum_distinct::~Item_sum_distinct()
{
  delete tree;
  /* no need to free the table */
}


void Item_sum_distinct::calculate_val_and_count()
{
  if (!is_evaluated)
  {
    count= 0;
    val.traits->set_zero(&val);
    /*
      We don't have a tree only if 'setup()' hasn't been called;
      this is the case of sql_select.cc:return_zero_rows.
     */
    if (tree)
    {
      table->field[0]->set_notnull();
      tree->walk(item_sum_distinct_walk, (void*) this);
    }
    is_evaluated= TRUE;
  }
}


double Item_sum_distinct::val_real()
{
  calculate_val_and_count();
  return val.traits->val_real(&val);
}


my_decimal *Item_sum_distinct::val_decimal(my_decimal *to)
{
  calculate_val_and_count();
  if (null_value)
    return 0;
  return val.traits->val_decimal(&val, to);
}


longlong Item_sum_distinct::val_int()
{
  calculate_val_and_count();
  return val.traits->val_int(&val, unsigned_flag);
}


String *Item_sum_distinct::val_str(String *str)
{
  calculate_val_and_count();
  if (null_value)
    return 0;
  return val.traits->val_str(&val, str, decimals);
}

/* end of Item_sum_distinct */

/* Item_sum_avg_distinct */

void
Item_sum_avg_distinct::fix_length_and_dec()
{
  Item_sum_distinct::fix_length_and_dec();
  prec_increment= current_thd->variables.div_precincrement;
  /*
    AVG() will divide val by count. We need to reserve digits
    after decimal point as the result can be fractional.
  */
  decimals= min(decimals + prec_increment, NOT_FIXED_DEC);
}


void
Item_sum_avg_distinct::calculate_val_and_count()
{
  if (!is_evaluated)
  {
    Item_sum_distinct::calculate_val_and_count();
    if (count)
      val.traits->div(&val, count);
    is_evaluated= TRUE;
  }
}


Item *Item_sum_count::copy_or_same(THD* thd)
{
  return new (thd->mem_root) Item_sum_count(thd, this);
}


void Item_sum_count::clear()
{
  count= 0;
}


bool Item_sum_count::add()
{
  if (!args[0]->maybe_null || !args[0]->is_null())
    count++;
<<<<<<< HEAD
  else
  {
    args[0]->update_null_value();
    if (!args[0]->null_value)
      count++;
  }
=======
>>>>>>> 294ae90d
  return 0;
}

longlong Item_sum_count::val_int()
{
  DBUG_ASSERT(fixed == 1);
  return (longlong) count;
}


void Item_sum_count::cleanup()
{
  DBUG_ENTER("Item_sum_count::cleanup");
  count= 0;
  Item_sum_int::cleanup();
  used_table_cache= ~(table_map) 0;
  DBUG_VOID_RETURN;
}


/*
  Avgerage
*/
void Item_sum_avg::fix_length_and_dec()
{
  Item_sum_sum::fix_length_and_dec();
  maybe_null=null_value=1;
  prec_increment= current_thd->variables.div_precincrement;
  if (hybrid_type == DECIMAL_RESULT)
  {
    int precision= args[0]->decimal_precision() + prec_increment;
    decimals= min(args[0]->decimals + prec_increment, DECIMAL_MAX_SCALE);
    max_length= my_decimal_precision_to_length(precision, decimals,
                                               unsigned_flag);
    f_precision= min(precision+DECIMAL_LONGLONG_DIGITS, DECIMAL_MAX_PRECISION);
    f_scale=  args[0]->decimals;
    dec_bin_size= my_decimal_get_binary_size(f_precision, f_scale);
  }
  else
    decimals= min(args[0]->decimals + prec_increment, NOT_FIXED_DEC);
}


Item *Item_sum_avg::copy_or_same(THD* thd)
{
  return new (thd->mem_root) Item_sum_avg(thd, this);
}


Field *Item_sum_avg::create_tmp_field(bool group, TABLE *table,
                                      uint convert_blob_len)
{
  if (group)
  {
    /*
      We must store both value and counter in the temporary table in one field.
      The easiest way is to do this is to store both value in a string
      and unpack on access.
    */
    return new Field_string(((hybrid_type == DECIMAL_RESULT) ?
                             dec_bin_size : sizeof(double)) + sizeof(longlong),
                            0, name, table, &my_charset_bin);
  }
  if (hybrid_type == DECIMAL_RESULT)
    return new Field_new_decimal(max_length, maybe_null, name, table,
                                 decimals, unsigned_flag);
  return new Field_double(max_length, maybe_null, name, table, decimals, TRUE);
}


void Item_sum_avg::clear()
{
  Item_sum_sum::clear();
  count=0;
}


bool Item_sum_avg::add()
{
  if (Item_sum_sum::add())
    return TRUE;
  if (!args[0]->null_value)
    count++;
  return FALSE;
}

double Item_sum_avg::val_real()
{
  DBUG_ASSERT(fixed == 1);
  if (!count)
  {
    null_value=1;
    return 0.0;
  }
  return Item_sum_sum::val_real() / ulonglong2double(count);
}


my_decimal *Item_sum_avg::val_decimal(my_decimal *val)
{
  my_decimal sum_buff, cnt;
  const my_decimal *sum_dec;
  DBUG_ASSERT(fixed == 1);
  if (!count)
  {
    null_value=1;
    return NULL;
  }
  sum_dec= Item_sum_sum::val_decimal(&sum_buff);
  int2my_decimal(E_DEC_FATAL_ERROR, count, 0, &cnt);
  my_decimal_div(E_DEC_FATAL_ERROR, val, sum_dec, &cnt, prec_increment);
  return val;
}


String *Item_sum_avg::val_str(String *str)
{
  if (hybrid_type == DECIMAL_RESULT)
    return val_string_from_decimal(str);
  return val_string_from_real(str);
}


/*
  Standard deviation
*/

double Item_sum_std::val_real()
{
  DBUG_ASSERT(fixed == 1);
  double nr= Item_sum_variance::val_real();
  DBUG_ASSERT(nr >= 0.0);
  return sqrt(nr);
}

Item *Item_sum_std::copy_or_same(THD* thd)
{
  return new (thd->mem_root) Item_sum_std(thd, this);
}


/*
  Variance
*/


/**
  Variance implementation for floating-point implementations, without
  catastrophic cancellation, from Knuth's _TAoCP_, 3rd ed, volume 2, pg232.
  This alters the value at m, s, and increments count.
*/

/*
  These two functions are used by the Item_sum_variance and the
  Item_variance_field classes, which are unrelated, and each need to calculate
  variance.  The difference between the two classes is that the first is used
  for a mundane SELECT, while the latter is used in a GROUPing SELECT.
*/
static void variance_fp_recurrence_next(double *m, double *s, ulonglong *count, double nr)
{
  *count += 1;

  if (*count == 1) 
  {
    *m= nr;
    *s= 0;
  }
  else
  {
    double m_kminusone= *m;
    *m= m_kminusone + (nr - m_kminusone) / (double) *count;
    *s= *s + (nr - m_kminusone) * (nr - *m);
  }
}


static double variance_fp_recurrence_result(double s, ulonglong count, bool is_sample_variance)
{
  if (count == 1)
    return 0.0;

  if (is_sample_variance)
    return s / (count - 1);

  /* else, is a population variance */
  return s / count;
}


Item_sum_variance::Item_sum_variance(THD *thd, Item_sum_variance *item):
  Item_sum_num(thd, item), hybrid_type(item->hybrid_type),
    count(item->count), sample(item->sample),
    prec_increment(item->prec_increment)
{
  recurrence_m= item->recurrence_m;
  recurrence_s= item->recurrence_s;
}


void Item_sum_variance::fix_length_and_dec()
{
  DBUG_ENTER("Item_sum_variance::fix_length_and_dec");
  maybe_null= null_value= 1;
  prec_increment= current_thd->variables.div_precincrement;

  /*
    According to the SQL2003 standard (Part 2, Foundations; sec 10.9,
    aggregate function; paragraph 7h of Syntax Rules), "the declared 
    type of the result is an implementation-defined aproximate numeric
    type.
  */
  hybrid_type= REAL_RESULT;

  switch (args[0]->result_type()) {
  case REAL_RESULT:
  case STRING_RESULT:
    decimals= min(args[0]->decimals + 4, NOT_FIXED_DEC);
    break;
  case INT_RESULT:
  case DECIMAL_RESULT:
  {
    int precision= args[0]->decimal_precision()*2 + prec_increment;
    decimals= min(args[0]->decimals + prec_increment, DECIMAL_MAX_SCALE);
    max_length= my_decimal_precision_to_length(precision, decimals,
                                               unsigned_flag);

    break;
  }
  case ROW_RESULT:
  default:
    DBUG_ASSERT(0);
  }
  DBUG_PRINT("info", ("Type: REAL_RESULT (%d, %d)", max_length, (int)decimals));
  DBUG_VOID_RETURN;
}


Item *Item_sum_variance::copy_or_same(THD* thd)
{
  return new (thd->mem_root) Item_sum_variance(thd, this);
}


/**
  Create a new field to match the type of value we're expected to yield.
  If we're grouping, then we need some space to serialize variables into, to
  pass around.
*/
Field *Item_sum_variance::create_tmp_field(bool group, TABLE *table,
                                           uint convert_blob_len)
{
  if (group)
  {
    /*
      We must store both value and counter in the temporary table in one field.
      The easiest way is to do this is to store both value in a string
      and unpack on access.
    */
    return new Field_string(sizeof(double)*2 + sizeof(longlong), 0, name, table, &my_charset_bin);
  }
  return new Field_double(max_length, maybe_null, name, table, decimals, TRUE);
}


void Item_sum_variance::clear()
{
  count= 0; 
}

bool Item_sum_variance::add()
{
  /* 
    Why use a temporary variable?  We don't know if it is null until we
    evaluate it, which has the side-effect of setting null_value .
  */
  double nr= args[0]->val_real();
  
  if (!args[0]->null_value)
    variance_fp_recurrence_next(&recurrence_m, &recurrence_s, &count, nr);
  return 0;
}

double Item_sum_variance::val_real()
{
  DBUG_ASSERT(fixed == 1);

  /*
    'sample' is a 1/0 boolean value.  If it is 1/true, id est this is a sample
    variance call, then we should set nullness when the count of the items
    is one or zero.  If it's zero, i.e. a population variance, then we only
    set nullness when the count is zero.

    Another way to read it is that 'sample' is the numerical threshhold, at and
    below which a 'count' number of items is called NULL.
  */
  DBUG_ASSERT((sample == 0) || (sample == 1));
  if (count <= sample)
  {
    null_value=1;
    return 0.0;
  }

  null_value=0;
  return variance_fp_recurrence_result(recurrence_s, count, sample);
}


my_decimal *Item_sum_variance::val_decimal(my_decimal *dec_buf)
{
  DBUG_ASSERT(fixed == 1);
  return val_decimal_from_real(dec_buf);
}


void Item_sum_variance::reset_field()
{
  double nr;
  char *res= result_field->ptr;

  nr= args[0]->val_real();              /* sets null_value as side-effect */

  if (args[0]->null_value)
    bzero(res,sizeof(double)*2+sizeof(longlong));
  else
  {
    /* Serialize format is (double)m, (double)s, (longlong)count */
    ulonglong tmp_count;
    double tmp_s;
    float8store(res, nr);               /* recurrence variable m */
    tmp_s= 0.0;
    float8store(res + sizeof(double), tmp_s);
    tmp_count= 1;
    int8store(res + sizeof(double)*2, tmp_count);
  }
}


void Item_sum_variance::update_field()
{
  ulonglong field_count;
  char *res=result_field->ptr;

  double nr= args[0]->val_real();       /* sets null_value as side-effect */

  if (args[0]->null_value)
    return;

  /* Serialize format is (double)m, (double)s, (longlong)count */
  double field_recurrence_m, field_recurrence_s;
  float8get(field_recurrence_m, res);
  float8get(field_recurrence_s, res + sizeof(double));
  field_count=sint8korr(res+sizeof(double)*2);

  variance_fp_recurrence_next(&field_recurrence_m, &field_recurrence_s, &field_count, nr);

  float8store(res, field_recurrence_m);
  float8store(res + sizeof(double), field_recurrence_s);
  res+= sizeof(double)*2;
  int8store(res,field_count);
}


/* min & max */

void Item_sum_hybrid::clear()
{
  switch (hybrid_type) {
  case INT_RESULT:
    sum_int= 0;
    break;
  case DECIMAL_RESULT:
    my_decimal_set_zero(&sum_dec);
    break;
  case REAL_RESULT:
    sum= 0.0;
    break;
  default:
    value.length(0);
  }
  null_value= 1;
}

double Item_sum_hybrid::val_real()
{
  DBUG_ASSERT(fixed == 1);
  if (null_value)
    return 0.0;
  switch (hybrid_type) {
  case STRING_RESULT:
  {
    char *end_not_used;
    int err_not_used;
    String *res;  res=val_str(&str_value);
    return (res ? my_strntod(res->charset(), (char*) res->ptr(), res->length(),
			     &end_not_used, &err_not_used) : 0.0);
  }
  case INT_RESULT:
    if (unsigned_flag)
      return ulonglong2double(sum_int);
    return (double) sum_int;
  case DECIMAL_RESULT:
    my_decimal2double(E_DEC_FATAL_ERROR, &sum_dec, &sum);
    return sum;
  case REAL_RESULT:
    return sum;
  case ROW_RESULT:
  default:
    // This case should never be choosen
    DBUG_ASSERT(0);
    return 0;
  }
}

longlong Item_sum_hybrid::val_int()
{
  DBUG_ASSERT(fixed == 1);
  if (null_value)
    return 0;
  switch (hybrid_type) {
  case INT_RESULT:
    return sum_int;
  case DECIMAL_RESULT:
  {
    longlong result;
    my_decimal2int(E_DEC_FATAL_ERROR, &sum_dec, unsigned_flag, &result);
    return sum_int;
  }
  default:
    return (longlong) rint(Item_sum_hybrid::val_real());
  }
}


my_decimal *Item_sum_hybrid::val_decimal(my_decimal *val)
{
  DBUG_ASSERT(fixed == 1);
  if (null_value)
    return 0;
  switch (hybrid_type) {
  case STRING_RESULT:
    string2my_decimal(E_DEC_FATAL_ERROR, &value, val);
    break;
  case REAL_RESULT:
    double2my_decimal(E_DEC_FATAL_ERROR, sum, val);
    break;
  case DECIMAL_RESULT:
    val= &sum_dec;
    break;
  case INT_RESULT:
    int2my_decimal(E_DEC_FATAL_ERROR, sum_int, unsigned_flag, val);
    break;
  case ROW_RESULT:
  default:
    // This case should never be choosen
    DBUG_ASSERT(0);
    break;
  }
  return val;					// Keep compiler happy
}


String *
Item_sum_hybrid::val_str(String *str)
{
  DBUG_ASSERT(fixed == 1);
  if (null_value)
    return 0;
  switch (hybrid_type) {
  case STRING_RESULT:
    return &value;
  case REAL_RESULT:
    str->set(sum,decimals, &my_charset_bin);
    break;
  case DECIMAL_RESULT:
    my_decimal2string(E_DEC_FATAL_ERROR, &sum_dec, 0, 0, 0, str);
    return str;
  case INT_RESULT:
    if (unsigned_flag)
      str->set((ulonglong) sum_int, &my_charset_bin);
    else
      str->set((longlong) sum_int, &my_charset_bin);
    break;
  case ROW_RESULT:
  default:
    // This case should never be choosen
    DBUG_ASSERT(0);
    break;
  }
  return str;					// Keep compiler happy
}


void Item_sum_hybrid::cleanup()
{
  DBUG_ENTER("Item_sum_hybrid::cleanup");
  Item_sum::cleanup();
  used_table_cache= ~(table_map) 0;

  /*
    by default it is TRUE to avoid TRUE reporting by
    Item_func_not_all/Item_func_nop_all if this item was never called.

    no_rows_in_result() set it to FALSE if was not results found.
    If some results found it will be left unchanged.
  */
  was_values= TRUE;
  DBUG_VOID_RETURN;
}

void Item_sum_hybrid::no_rows_in_result()
{
  was_values= FALSE;
  clear();
}


Item *Item_sum_min::copy_or_same(THD* thd)
{
  return new (thd->mem_root) Item_sum_min(thd, this);
}


bool Item_sum_min::add()
{
  switch (hybrid_type) {
  case STRING_RESULT:
  {
    String *result=args[0]->val_str(&tmp_value);
    if (!args[0]->null_value &&
	(null_value || sortcmp(&value,result,collation.collation) > 0))
    {
      value.copy(*result);
      null_value=0;
    }
  }
  break;
  case INT_RESULT:
  {
    longlong nr=args[0]->val_int();
    if (!args[0]->null_value && (null_value ||
				 (unsigned_flag && 
				  (ulonglong) nr < (ulonglong) sum_int) ||
				 (!unsigned_flag && nr < sum_int)))
    {
      sum_int=nr;
      null_value=0;
    }
  }
  break;
  case DECIMAL_RESULT:
  {
    my_decimal value_buff, *val= args[0]->val_decimal(&value_buff);
    if (!args[0]->null_value &&
        (null_value || (my_decimal_cmp(&sum_dec, val) > 0)))
    {
      my_decimal2decimal(val, &sum_dec);
      null_value= 0;
    }
  }
  break;
  case REAL_RESULT:
  {
    double nr= args[0]->val_real();
    if (!args[0]->null_value && (null_value || nr < sum))
    {
      sum=nr;
      null_value=0;
    }
  }
  break;
  case ROW_RESULT:
  default:
    // This case should never be choosen
    DBUG_ASSERT(0);
    break;
  }
  return 0;
}


Item *Item_sum_max::copy_or_same(THD* thd)
{
  return new (thd->mem_root) Item_sum_max(thd, this);
}


bool Item_sum_max::add()
{
  switch (hybrid_type) {
  case STRING_RESULT:
  {
    String *result=args[0]->val_str(&tmp_value);
    if (!args[0]->null_value &&
	(null_value || sortcmp(&value,result,collation.collation) < 0))
    {
      value.copy(*result);
      null_value=0;
    }
  }
  break;
  case INT_RESULT:
  {
    longlong nr=args[0]->val_int();
    if (!args[0]->null_value && (null_value ||
				 (unsigned_flag && 
				  (ulonglong) nr > (ulonglong) sum_int) ||
				 (!unsigned_flag && nr > sum_int)))
    {
      sum_int=nr;
      null_value=0;
    }
  }
  break;
  case DECIMAL_RESULT:
  {
    my_decimal value_buff, *val= args[0]->val_decimal(&value_buff);
    if (!args[0]->null_value &&
        (null_value || (my_decimal_cmp(val, &sum_dec) > 0)))
    {
      my_decimal2decimal(val, &sum_dec);
      null_value= 0;
    }
  }
  break;
  case REAL_RESULT:
  {
    double nr= args[0]->val_real();
    if (!args[0]->null_value && (null_value || nr > sum))
    {
      sum=nr;
      null_value=0;
    }
  }
  break;
  case ROW_RESULT:
  default:
    // This case should never be choosen
    DBUG_ASSERT(0);
    break;
  }
  return 0;
}


/* bit_or and bit_and */

longlong Item_sum_bit::val_int()
{
  DBUG_ASSERT(fixed == 1);
  return (longlong) bits;
}


void Item_sum_bit::clear()
{
  bits= reset_bits;
}

Item *Item_sum_or::copy_or_same(THD* thd)
{
  return new (thd->mem_root) Item_sum_or(thd, this);
}


bool Item_sum_or::add()
{
  ulonglong value= (ulonglong) args[0]->val_int();
  if (!args[0]->null_value)
    bits|=value;
  return 0;
}

Item *Item_sum_xor::copy_or_same(THD* thd)
{
  return new (thd->mem_root) Item_sum_xor(thd, this);
}


bool Item_sum_xor::add()
{
  ulonglong value= (ulonglong) args[0]->val_int();
  if (!args[0]->null_value)
    bits^=value;
  return 0;
}

Item *Item_sum_and::copy_or_same(THD* thd)
{
  return new (thd->mem_root) Item_sum_and(thd, this);
}


bool Item_sum_and::add()
{
  ulonglong value= (ulonglong) args[0]->val_int();
  if (!args[0]->null_value)
    bits&=value;
  return 0;
}

/************************************************************************
** reset result of a Item_sum with is saved in a tmp_table
*************************************************************************/

void Item_sum_num::reset_field()
{
  double nr= args[0]->val_real();
  char *res=result_field->ptr;

  if (maybe_null)
  {
    if (args[0]->null_value)
    {
      nr=0.0;
      result_field->set_null();
    }
    else
      result_field->set_notnull();
  }
  float8store(res,nr);
}


void Item_sum_hybrid::reset_field()
{
  switch(hybrid_type) {
  case STRING_RESULT:
  {
    char buff[MAX_FIELD_WIDTH];
    String tmp(buff,sizeof(buff),result_field->charset()),*res;

    res=args[0]->val_str(&tmp);
    if (args[0]->null_value)
    {
      result_field->set_null();
      result_field->reset();
    }
    else
    {
      result_field->set_notnull();
      result_field->store(res->ptr(),res->length(),tmp.charset());
    }
    break;
  }
  case INT_RESULT:
  {
    longlong nr=args[0]->val_int();

    if (maybe_null)
    {
      if (args[0]->null_value)
      {
	nr=0;
	result_field->set_null();
      }
      else
	result_field->set_notnull();
    }
    result_field->store(nr, unsigned_flag);
    break;
  }
  case REAL_RESULT:
  {
    double nr= args[0]->val_real();

    if (maybe_null)
    {
      if (args[0]->null_value)
      {
	nr=0.0;
	result_field->set_null();
      }
      else
	result_field->set_notnull();
    }
    result_field->store(nr);
    break;
  }
  case DECIMAL_RESULT:
  {
    my_decimal value_buff, *arg_dec= args[0]->val_decimal(&value_buff);

    if (maybe_null)
    {
      if (args[0]->null_value)
        result_field->set_null();
      else
        result_field->set_notnull();
    }
    /*
      We must store zero in the field as we will use the field value in
      add()
    */
    if (!arg_dec)                               // Null
      arg_dec= &decimal_zero;
    result_field->store_decimal(arg_dec);
    break;
  }
  case ROW_RESULT:
  default:
    DBUG_ASSERT(0);
  }
}


void Item_sum_sum::reset_field()
{
  if (hybrid_type == DECIMAL_RESULT)
  {
    my_decimal value, *arg_val= args[0]->val_decimal(&value);
    if (!arg_val)                               // Null
      arg_val= &decimal_zero;
    result_field->store_decimal(arg_val);
  }
  else
  {
    DBUG_ASSERT(hybrid_type == REAL_RESULT);
    double nr= args[0]->val_real();			// Nulls also return 0
    float8store(result_field->ptr, nr);
  }
  if (args[0]->null_value)
    result_field->set_null();
  else
    result_field->set_notnull();
}


void Item_sum_count::reset_field()
{
  char *res=result_field->ptr;
  longlong nr=0;

  if (!args[0]->maybe_null || !args[0]->is_null())
    nr=1;
<<<<<<< HEAD
  else
  {
    args[0]->update_null_value();
    if (!args[0]->null_value)
      nr=1;
  }
=======
>>>>>>> 294ae90d
  int8store(res,nr);
}


void Item_sum_avg::reset_field()
{
  char *res=result_field->ptr;
  if (hybrid_type == DECIMAL_RESULT)
  {
    longlong tmp;
    my_decimal value, *arg_dec= args[0]->val_decimal(&value);
    if (args[0]->null_value)
    {
      arg_dec= &decimal_zero;
      tmp= 0;
    }
    else
      tmp= 1;
    my_decimal2binary(E_DEC_FATAL_ERROR, arg_dec, res, f_precision, f_scale);
    res+= dec_bin_size;
    int8store(res, tmp);
  }
  else
  {
    double nr= args[0]->val_real();

    if (args[0]->null_value)
      bzero(res,sizeof(double)+sizeof(longlong));
    else
    {
      longlong tmp= 1;
      float8store(res,nr);
      res+=sizeof(double);
      int8store(res,tmp);
    }
  }
}


void Item_sum_bit::reset_field()
{
  reset();
  int8store(result_field->ptr, bits);
}

void Item_sum_bit::update_field()
{
  char *res=result_field->ptr;
  bits= uint8korr(res);
  add();
  int8store(res, bits);
}


/*
** calc next value and merge it with field_value
*/

void Item_sum_sum::update_field()
{
  if (hybrid_type == DECIMAL_RESULT)
  {
    my_decimal value, *arg_val= args[0]->val_decimal(&value);
    if (!args[0]->null_value)
    {
      if (!result_field->is_null())
      {
        my_decimal field_value,
                   *field_val= result_field->val_decimal(&field_value);
        my_decimal_add(E_DEC_FATAL_ERROR, dec_buffs, arg_val, field_val);
        result_field->store_decimal(dec_buffs);
      }
      else
      {
        result_field->store_decimal(arg_val);
        result_field->set_notnull();
      }
    }
  }
  else
  {
    double old_nr,nr;
    char *res=result_field->ptr;

    float8get(old_nr,res);
    nr= args[0]->val_real();
    if (!args[0]->null_value)
    {
      old_nr+=nr;
      result_field->set_notnull();
    }
    float8store(res,old_nr);
  }
}


void Item_sum_count::update_field()
{
  longlong nr;
  char *res=result_field->ptr;

  nr=sint8korr(res);
  if (!args[0]->maybe_null || !args[0]->is_null())
    nr++;
<<<<<<< HEAD
  else
  {
    args[0]->update_null_value();
    if (!args[0]->null_value)
      nr++;
  }
=======
>>>>>>> 294ae90d
  int8store(res,nr);
}


void Item_sum_avg::update_field()
{
  longlong field_count;
  char *res=result_field->ptr;
  if (hybrid_type == DECIMAL_RESULT)
  {
    my_decimal value, *arg_val= args[0]->val_decimal(&value);
    if (!args[0]->null_value)
    {
      binary2my_decimal(E_DEC_FATAL_ERROR, res,
                        dec_buffs + 1, f_precision, f_scale);
      field_count= sint8korr(res + dec_bin_size);
      my_decimal_add(E_DEC_FATAL_ERROR, dec_buffs, arg_val, dec_buffs + 1);
      my_decimal2binary(E_DEC_FATAL_ERROR, dec_buffs,
                        res, f_precision, f_scale);
      res+= dec_bin_size;
      field_count++;
      int8store(res, field_count);
    }
  }
  else
  {
    double nr;

    nr= args[0]->val_real();
    if (!args[0]->null_value)
    {
      double old_nr;
      float8get(old_nr, res);
      field_count= sint8korr(res + sizeof(double));
      old_nr+= nr;
      float8store(res,old_nr);
      res+= sizeof(double);
      field_count++;
      int8store(res, field_count);
    }
  }
}


void Item_sum_hybrid::update_field()
{
  switch (hybrid_type) {
  case STRING_RESULT:
    min_max_update_str_field();
    break;
  case INT_RESULT:
    min_max_update_int_field();
    break;
  case DECIMAL_RESULT:
    min_max_update_decimal_field();
    break;
  default:
    min_max_update_real_field();
  }
}


void
Item_sum_hybrid::min_max_update_str_field()
{
  String *res_str=args[0]->val_str(&value);

  if (!args[0]->null_value)
  {
    result_field->val_str(&tmp_value);

    if (result_field->is_null() ||
	(cmp_sign * sortcmp(res_str,&tmp_value,collation.collation)) < 0)
      result_field->store(res_str->ptr(),res_str->length(),res_str->charset());
    result_field->set_notnull();
  }
}


void
Item_sum_hybrid::min_max_update_real_field()
{
  double nr,old_nr;

  old_nr=result_field->val_real();
  nr= args[0]->val_real();
  if (!args[0]->null_value)
  {
    if (result_field->is_null(0) ||
	(cmp_sign > 0 ? old_nr > nr : old_nr < nr))
      old_nr=nr;
    result_field->set_notnull();
  }
  else if (result_field->is_null(0))
    result_field->set_null();
  result_field->store(old_nr);
}


void
Item_sum_hybrid::min_max_update_int_field()
{
  longlong nr,old_nr;

  old_nr=result_field->val_int();
  nr=args[0]->val_int();
  if (!args[0]->null_value)
  {
    if (result_field->is_null(0))
      old_nr=nr;
    else
    {
      bool res=(unsigned_flag ?
		(ulonglong) old_nr > (ulonglong) nr :
		old_nr > nr);
      /* (cmp_sign > 0 && res) || (!(cmp_sign > 0) && !res) */
      if ((cmp_sign > 0) ^ (!res))
	old_nr=nr;
    }
    result_field->set_notnull();
  }
  else if (result_field->is_null(0))
    result_field->set_null();
  result_field->store(old_nr, unsigned_flag);
}


void
Item_sum_hybrid::min_max_update_decimal_field()
{
  /* TODO: optimize: do not get result_field in case of args[0] is NULL */
  my_decimal old_val, nr_val;
  const my_decimal *old_nr= result_field->val_decimal(&old_val);
  const my_decimal *nr= args[0]->val_decimal(&nr_val);
  if (!args[0]->null_value)
  {
    if (result_field->is_null(0))
      old_nr=nr;
    else
    {
      bool res= my_decimal_cmp(old_nr, nr) > 0;
      /* (cmp_sign > 0 && res) || (!(cmp_sign > 0) && !res) */
      if ((cmp_sign > 0) ^ (!res))
        old_nr=nr;
    }
    result_field->set_notnull();
  }
  else if (result_field->is_null(0))
    result_field->set_null();
  result_field->store_decimal(old_nr);
}


Item_avg_field::Item_avg_field(Item_result res_type, Item_sum_avg *item)
{
  name=item->name;
  decimals=item->decimals;
  max_length= item->max_length;
  unsigned_flag= item->unsigned_flag;
  field=item->result_field;
  maybe_null=1;
  hybrid_type= res_type;
  prec_increment= item->prec_increment;
  if (hybrid_type == DECIMAL_RESULT)
  {
    f_scale= item->f_scale;
    f_precision= item->f_precision;
    dec_bin_size= item->dec_bin_size;
  }
}

double Item_avg_field::val_real()
{
  // fix_fields() never calls for this Item
  double nr;
  longlong count;
  char *res;

  if (hybrid_type == DECIMAL_RESULT)
    return val_real_from_decimal();

  float8get(nr,field->ptr);
  res= (field->ptr+sizeof(double));
  count= sint8korr(res);

  if ((null_value= !count))
    return 0.0;
  return nr/(double) count;
}


longlong Item_avg_field::val_int()
{
  return (longlong) rint(val_real());
}


my_decimal *Item_avg_field::val_decimal(my_decimal *dec_buf)
{
  // fix_fields() never calls for this Item
  if (hybrid_type == REAL_RESULT)
    return val_decimal_from_real(dec_buf);

  longlong count= sint8korr(field->ptr + dec_bin_size);
  if ((null_value= !count))
    return 0;

  my_decimal dec_count, dec_field;
  binary2my_decimal(E_DEC_FATAL_ERROR,
                    field->ptr, &dec_field, f_precision, f_scale);
  int2my_decimal(E_DEC_FATAL_ERROR, count, 0, &dec_count);
  my_decimal_div(E_DEC_FATAL_ERROR, dec_buf,
                 &dec_field, &dec_count, prec_increment);
  return dec_buf;
}


String *Item_avg_field::val_str(String *str)
{
  // fix_fields() never calls for this Item
  if (hybrid_type == DECIMAL_RESULT)
    return val_string_from_decimal(str);
  return val_string_from_real(str);
}


Item_std_field::Item_std_field(Item_sum_std *item)
  : Item_variance_field(item)
{
}


double Item_std_field::val_real()
{
  double nr;
  // fix_fields() never calls for this Item
  nr= Item_variance_field::val_real();
  DBUG_ASSERT(nr >= 0.0);
  return sqrt(nr);
}


my_decimal *Item_std_field::val_decimal(my_decimal *dec_buf)
{
  /*
    We can't call val_decimal_from_real() for DECIMAL_RESULT as
    Item_variance_field::val_real() would cause an infinite loop
  */
  my_decimal tmp_dec, *dec;
  double nr;
  if (hybrid_type == REAL_RESULT)
    return val_decimal_from_real(dec_buf);

  dec= Item_variance_field::val_decimal(dec_buf);
  if (!dec)
    return 0;
  my_decimal2double(E_DEC_FATAL_ERROR, dec, &nr);
  DBUG_ASSERT(nr >= 0.0);
  nr= sqrt(nr);
  double2my_decimal(E_DEC_FATAL_ERROR, nr, &tmp_dec);
  my_decimal_round(E_DEC_FATAL_ERROR, &tmp_dec, decimals, FALSE, dec_buf);
  return dec_buf;
}


Item_variance_field::Item_variance_field(Item_sum_variance *item)
{
  name=item->name;
  decimals=item->decimals;
  max_length=item->max_length;
  unsigned_flag= item->unsigned_flag;
  field=item->result_field;
  maybe_null=1;
  sample= item->sample;
  prec_increment= item->prec_increment;
  if ((hybrid_type= item->hybrid_type) == DECIMAL_RESULT)
  {
    f_scale0= item->f_scale0;
    f_precision0= item->f_precision0;
    dec_bin_size0= item->dec_bin_size0;
    f_scale1= item->f_scale1;
    f_precision1= item->f_precision1;
    dec_bin_size1= item->dec_bin_size1;
  }
}


double Item_variance_field::val_real()
{
  // fix_fields() never calls for this Item
  if (hybrid_type == DECIMAL_RESULT)
    return val_real_from_decimal();

  double recurrence_s;
  ulonglong count;
  float8get(recurrence_s, (field->ptr + sizeof(double)));
  count=sint8korr(field->ptr+sizeof(double)*2);

  if ((null_value= (count <= sample)))
    return 0.0;

  return variance_fp_recurrence_result(recurrence_s, count, sample);
}


/****************************************************************************
** COUNT(DISTINCT ...)
****************************************************************************/

int simple_str_key_cmp(void* arg, byte* key1, byte* key2)
{
  Field *f= (Field*) arg;
  return f->cmp((const char*)key1, (const char*)key2);
}

/*
  Did not make this one static - at least gcc gets confused when
  I try to declare a static function as a friend. If you can figure
  out the syntax to make a static function a friend, make this one
  static
*/

int composite_key_cmp(void* arg, byte* key1, byte* key2)
{
  Item_sum_count_distinct* item = (Item_sum_count_distinct*)arg;
  Field **field    = item->table->field;
  Field **field_end= field + item->table->s->fields;
  uint32 *lengths=item->field_lengths;
  for (; field < field_end; ++field)
  {
    Field* f = *field;
    int len = *lengths++;
    int res = f->cmp((char *) key1, (char *) key2);
    if (res)
      return res;
    key1 += len;
    key2 += len;
  }
  return 0;
}


C_MODE_START

static int count_distinct_walk(void *elem, element_count count, void *arg)
{
  (*((ulonglong*)arg))++;
  return 0;
}

C_MODE_END


void Item_sum_count_distinct::cleanup()
{
  DBUG_ENTER("Item_sum_count_distinct::cleanup");
  Item_sum_int::cleanup();

  /* Free objects only if we own them. */
  if (!original)
  {
    /*
      We need to delete the table and the tree in cleanup() as
      they were allocated in the runtime memroot. Using the runtime
      memroot reduces memory footprint for PS/SP and simplifies setup().
    */
    delete tree;
    tree= 0;
    is_evaluated= FALSE;
    if (table)
    {
      free_tmp_table(table->in_use, table);
      table= 0;
    }
    delete tmp_table_param;
    tmp_table_param= 0;
  }
  always_null= FALSE;
  DBUG_VOID_RETURN;
}


/* This is used by rollup to create a separate usable copy of the function */

void Item_sum_count_distinct::make_unique()
{
  table=0;
  original= 0;
  force_copy_fields= 1;
  tree= 0;
  is_evaluated= FALSE;
  tmp_table_param= 0;
  always_null= FALSE;
}


Item_sum_count_distinct::~Item_sum_count_distinct()
{
  cleanup();
}


bool Item_sum_count_distinct::setup(THD *thd)
{
  List<Item> list;
  SELECT_LEX *select_lex= thd->lex->current_select;

  /*
    Setup can be called twice for ROLLUP items. This is a bug.
    Please add DBUG_ASSERT(tree == 0) here when it's fixed.
  */
  if (tree || table || tmp_table_param)
    return FALSE;

  if (!(tmp_table_param= new TMP_TABLE_PARAM))
    return TRUE;

  /* Create a table with an unique key over all parameters */
  for (uint i=0; i < arg_count ; i++)
  {
    Item *item=args[i];
    if (list.push_back(item))
      return TRUE;                              // End of memory
<<<<<<< HEAD
    if (item->const_item())
    {
      item->update_null_value();
      if (item->null_value)
	always_null=1;
    }
=======
    if (item->const_item() && item->is_null())
      always_null= 1;
>>>>>>> 294ae90d
  }
  if (always_null)
    return FALSE;
  count_field_types(tmp_table_param,list,0);
  tmp_table_param->force_copy_fields= force_copy_fields;
  DBUG_ASSERT(table == 0);
  if (!(table= create_tmp_table(thd, tmp_table_param, list, (ORDER*) 0, 1,
				0,
				(select_lex->options | thd->options),
				HA_POS_ERROR, (char*)"")))
    return TRUE;
  table->file->extra(HA_EXTRA_NO_ROWS);		// Don't update rows
  table->no_rows=1;

  if (table->s->db_type == DB_TYPE_HEAP)
  {
    /*
      No blobs, otherwise it would have been MyISAM: set up a compare
      function and its arguments to use with Unique.
    */
    qsort_cmp2 compare_key;
    void* cmp_arg;
    Field **field= table->field;
    Field **field_end= field + table->s->fields;
    bool all_binary= TRUE;

    for (tree_key_length= 0; field < field_end; ++field)
    {
      Field *f= *field;
      enum enum_field_types f_type= f->type();
      tree_key_length+= f->pack_length();
      if ((f_type == MYSQL_TYPE_VARCHAR) ||
          !f->binary() && (f_type == MYSQL_TYPE_STRING ||
                           f_type == MYSQL_TYPE_VAR_STRING))
      {
        all_binary= FALSE;
        break;
      }
    }
    if (all_binary)
    {
      cmp_arg= (void*) &tree_key_length;
      compare_key= (qsort_cmp2) simple_raw_key_cmp;
    }
    else
    {
      if (table->s->fields == 1)
      {
        /*
          If we have only one field, which is the most common use of
          count(distinct), it is much faster to use a simpler key
          compare method that can take advantage of not having to worry
          about other fields.
        */
        compare_key= (qsort_cmp2) simple_str_key_cmp;
        cmp_arg= (void*) table->field[0];
        /* tree_key_length has been set already */
      }
      else
      {
        uint32 *length;
        compare_key= (qsort_cmp2) composite_key_cmp;
        cmp_arg= (void*) this;
        field_lengths= (uint32*) thd->alloc(table->s->fields * sizeof(uint32));
        for (tree_key_length= 0, length= field_lengths, field= table->field;
             field < field_end; ++field, ++length)
        {
          *length= (*field)->pack_length();
          tree_key_length+= *length;
        }
      }
    }
    DBUG_ASSERT(tree == 0);
    tree= new Unique(compare_key, cmp_arg, tree_key_length,
                     thd->variables.max_heap_table_size);
    /*
      The only time tree_key_length could be 0 is if someone does
      count(distinct) on a char(0) field - stupid thing to do,
      but this has to be handled - otherwise someone can crash
      the server with a DoS attack
    */
    is_evaluated= FALSE;
    if (! tree)
      return TRUE;
  }
  return FALSE;
}


Item *Item_sum_count_distinct::copy_or_same(THD* thd) 
{
  return new (thd->mem_root) Item_sum_count_distinct(thd, this);
}


void Item_sum_count_distinct::clear()
{
  /* tree and table can be both null only if always_null */
  is_evaluated= FALSE;
  if (tree)
  {
    tree->reset();
  }
  else if (table)
  {
    table->file->extra(HA_EXTRA_NO_CACHE);
    table->file->delete_all_rows();
    table->file->extra(HA_EXTRA_WRITE_CACHE);
  }
}

bool Item_sum_count_distinct::add()
{
  int error;
  if (always_null)
    return 0;
  copy_fields(tmp_table_param);
  copy_funcs(tmp_table_param->items_to_copy);

  for (Field **field=table->field ; *field ; field++)
    if ((*field)->is_real_null(0))
      return 0;					// Don't count NULL

  is_evaluated= FALSE;
  if (tree)
  {
    /*
      The first few bytes of record (at least one) are just markers
      for deleted and NULLs. We want to skip them since they will
      bloat the tree without providing any valuable info. Besides,
      key_length used to initialize the tree didn't include space for them.
    */
    return tree->unique_add(table->record[0] + table->s->null_bytes);
  }
  if ((error= table->file->write_row(table->record[0])) &&
      error != HA_ERR_FOUND_DUPP_KEY &&
      error != HA_ERR_FOUND_DUPP_UNIQUE)
    return TRUE;
  return FALSE;
}


longlong Item_sum_count_distinct::val_int()
{
  int error;
  DBUG_ASSERT(fixed == 1);
  if (!table)					// Empty query
    return LL(0);
  if (tree)
  {
    if (is_evaluated)
      return count;

    if (tree->elements == 0)
      return (longlong) tree->elements_in_tree(); // everything fits in memory
    count= 0;
    tree->walk(count_distinct_walk, (void*) &count);
    is_evaluated= TRUE;
    return (longlong) count;
  }

  error= table->file->info(HA_STATUS_VARIABLE | HA_STATUS_NO_LOCK);

  if(error)
  {
    table->file->print_error(error, MYF(0));
  }

  return table->file->records;
}


/****************************************************************************
** Functions to handle dynamic loadable aggregates
** Original source by: Alexis Mikhailov <root@medinf.chuvashia.su>
** Adapted for UDAs by: Andreas F. Bobak <bobak@relog.ch>.
** Rewritten by: Monty.
****************************************************************************/

#ifdef HAVE_DLOPEN

void Item_udf_sum::clear()
{
  DBUG_ENTER("Item_udf_sum::clear");
  udf.clear();
  DBUG_VOID_RETURN;
}

bool Item_udf_sum::add()
{
  DBUG_ENTER("Item_udf_sum::add");
  udf.add(&null_value);
  DBUG_RETURN(0);
}

void Item_udf_sum::cleanup()
{
  /*
    udf_handler::cleanup() nicely handles case when we have not
    original item but one created by copy_or_same() method.
  */
  udf.cleanup();
  Item_sum::cleanup();
}


void Item_udf_sum::print(String *str)
{
  str->append(func_name());
  str->append('(');
  for (uint i=0 ; i < arg_count ; i++)
  {
    if (i)
      str->append(',');
    args[i]->print(str);
  }
  str->append(')');
}


Item *Item_sum_udf_float::copy_or_same(THD* thd)
{
  return new (thd->mem_root) Item_sum_udf_float(thd, this);
}

double Item_sum_udf_float::val_real()
{
  DBUG_ASSERT(fixed == 1);
  DBUG_ENTER("Item_sum_udf_float::val");
  DBUG_PRINT("info",("result_type: %d  arg_count: %d",
		     args[0]->result_type(), arg_count));
  DBUG_RETURN(udf.val(&null_value));
}


String *Item_sum_udf_float::val_str(String *str)
{
  return val_string_from_real(str);
}


my_decimal *Item_sum_udf_float::val_decimal(my_decimal *dec)
{
  return val_decimal_from_real(dec);
}


String *Item_sum_udf_decimal::val_str(String *str)
{
  return val_string_from_decimal(str);
}


double Item_sum_udf_decimal::val_real()
{
  return val_real_from_decimal();
}


longlong Item_sum_udf_decimal::val_int()
{
  return val_int_from_decimal();
}


my_decimal *Item_sum_udf_decimal::val_decimal(my_decimal *dec_buf)
{
  DBUG_ASSERT(fixed == 1);
  DBUG_ENTER("Item_func_udf_decimal::val_decimal");
  DBUG_PRINT("info",("result_type: %d  arg_count: %d",
                     args[0]->result_type(), arg_count));

  DBUG_RETURN(udf.val_decimal(&null_value, dec_buf));
}


Item *Item_sum_udf_decimal::copy_or_same(THD* thd)
{
  return new (thd->mem_root) Item_sum_udf_decimal(thd, this);
}


Item *Item_sum_udf_int::copy_or_same(THD* thd)
{
  return new (thd->mem_root) Item_sum_udf_int(thd, this);
}

longlong Item_sum_udf_int::val_int()
{
  DBUG_ASSERT(fixed == 1);
  DBUG_ENTER("Item_sum_udf_int::val_int");
  DBUG_PRINT("info",("result_type: %d  arg_count: %d",
		     args[0]->result_type(), arg_count));
  DBUG_RETURN(udf.val_int(&null_value));
}


String *Item_sum_udf_int::val_str(String *str)
{
  return val_string_from_int(str);
}

my_decimal *Item_sum_udf_int::val_decimal(my_decimal *dec)
{
  return val_decimal_from_int(dec);
}


/* Default max_length is max argument length */

void Item_sum_udf_str::fix_length_and_dec()
{
  DBUG_ENTER("Item_sum_udf_str::fix_length_and_dec");
  max_length=0;
  for (uint i = 0; i < arg_count; i++)
    set_if_bigger(max_length,args[i]->max_length);
  DBUG_VOID_RETURN;
}


Item *Item_sum_udf_str::copy_or_same(THD* thd)
{
  return new (thd->mem_root) Item_sum_udf_str(thd, this);
}


my_decimal *Item_sum_udf_str::val_decimal(my_decimal *dec)
{
  return val_decimal_from_string(dec);
}

String *Item_sum_udf_str::val_str(String *str)
{
  DBUG_ASSERT(fixed == 1);
  DBUG_ENTER("Item_sum_udf_str::str");
  String *res=udf.val_str(str,&str_value);
  null_value = !res;
  DBUG_RETURN(res);
}

#endif /* HAVE_DLOPEN */


/*****************************************************************************
 GROUP_CONCAT function

 SQL SYNTAX:
  GROUP_CONCAT([DISTINCT] expr,... [ORDER BY col [ASC|DESC],...]
    [SEPARATOR str_const])

 concat of values from "group by" operation

 BUGS
   DISTINCT and ORDER BY only works if ORDER BY uses all fields and only fields
   in expression list
   Blobs doesn't work with DISTINCT or ORDER BY
*****************************************************************************/

/*
  function of sort for syntax:
  GROUP_CONCAT(DISTINCT expr,...)
*/

int group_concat_key_cmp_with_distinct(void* arg, byte* key1,
				       byte* key2)
{
  Item_func_group_concat* grp_item= (Item_func_group_concat*)arg;
  TABLE *table= grp_item->table;
  Item **field_item, **end;

  for (field_item= grp_item->args, end= field_item + grp_item->arg_count_field;
       field_item < end;
       field_item++)
  {
    /*
      We have to use get_tmp_table_field() instead of
      real_item()->get_tmp_table_field() because we want the field in
      the temporary table, not the original field
    */
    Field *field= (*field_item)->get_tmp_table_field();
    /* 
      If field_item is a const item then either get_tp_table_field returns 0
      or it is an item over a const table. 
    */
    if (field && !(*field_item)->const_item())
    {
      int res;
      uint offset= field->offset() - table->s->null_bytes;
      if ((res= field->cmp((char *) key1 + offset, (char *) key2 + offset)))
	return res;
    }
  }
  return 0;
}


/*
  function of sort for syntax:
  GROUP_CONCAT(expr,... ORDER BY col,... )
*/

int group_concat_key_cmp_with_order(void* arg, byte* key1, byte* key2)
{
  Item_func_group_concat* grp_item= (Item_func_group_concat*) arg;
  ORDER **order_item, **end;
  TABLE *table= grp_item->table;

  for (order_item= grp_item->order, end=order_item+ grp_item->arg_count_order;
       order_item < end;
       order_item++)
  {
    Item *item= *(*order_item)->item;
    /*
      We have to use get_tmp_table_field() instead of
      real_item()->get_tmp_table_field() because we want the field in
      the temporary table, not the original field
    */
    Field *field= item->get_tmp_table_field();
    /* 
      If item is a const item then either get_tp_table_field returns 0
      or it is an item over a const table. 
    */
    if (field && !item->const_item())
    {
      int res;
      uint offset= field->offset() - table->s->null_bytes;
      if ((res= field->cmp((char *) key1 + offset, (char *) key2 + offset)))
        return (*order_item)->asc ? res : -res;
    }
  }
  /*
    We can't return 0 because in that case the tree class would remove this
    item as double value. This would cause problems for case-changes and
    if the returned values are not the same we do the sort on.
  */
  return 1;
}


/*
  function of sort for syntax:
  GROUP_CONCAT(DISTINCT expr,... ORDER BY col,... )

  BUG:
    This doesn't work in the case when the order by contains data that
    is not part of the field list because tree-insert will not notice
    the duplicated values when inserting things sorted by ORDER BY
*/

int group_concat_key_cmp_with_distinct_and_order(void* arg,byte* key1,
						 byte* key2)
{
  if (!group_concat_key_cmp_with_distinct(arg,key1,key2))
    return 0;
  return(group_concat_key_cmp_with_order(arg,key1,key2));
}


/*
  Append data from current leaf to item->result
*/

int dump_leaf_key(byte* key, element_count count __attribute__((unused)),
                  Item_func_group_concat *item)
{
  TABLE *table= item->table;
  String tmp((char *)table->record[1], table->s->reclength,
             default_charset_info);
  String tmp2;
  String *result= &item->result;
  Item **arg= item->args, **arg_end= item->args + item->arg_count_field;
  uint old_length= result->length();

  if (item->no_appended)
    item->no_appended= FALSE;
  else
    result->append(*item->separator);

  tmp.length(0);

  for (; arg < arg_end; arg++)
  {
    String *res;
    if (! (*arg)->const_item())
    {
      /*
	We have to use get_tmp_table_field() instead of
	real_item()->get_tmp_table_field() because we want the field in
	the temporary table, not the original field
        We also can't use table->field array to access the fields
        because it contains both order and arg list fields.
      */
      Field *field= (*arg)->get_tmp_table_field();
      uint offset= field->offset() - table->s->null_bytes;
      DBUG_ASSERT(offset < table->s->reclength);
      res= field->val_str(&tmp, (char *) key + offset);
    }
    else
      res= (*arg)->val_str(&tmp);
    if (res)
      result->append(*res);
  }

  /* stop if length of result more than max_length */
  if (result->length() > item->max_length)
  {
    int well_formed_error;
    CHARSET_INFO *cs= item->collation.collation;
    const char *ptr= result->ptr();
    uint add_length;
    /*
      It's ok to use item->result.length() as the fourth argument
      as this is never used to limit the length of the data.
      Cut is done with the third argument.
    */
    add_length= cs->cset->well_formed_len(cs,
                                          ptr + old_length,
                                          ptr + item->max_length,
                                          result->length(),
                                          &well_formed_error);
    result->length(old_length + add_length);
    item->count_cut_values++;
    item->warning_for_row= TRUE;
    return 1;
  }
  return 0;
}


/*
  Constructor of Item_func_group_concat
  distinct_arg - distinct
  select_list - list of expression for show values
  order_list - list of sort columns
  separator_arg - string value of separator
*/

Item_func_group_concat::
Item_func_group_concat(Name_resolution_context *context_arg,
                       bool distinct_arg, List<Item> *select_list,
                       SQL_LIST *order_list, String *separator_arg)
  :tmp_table_param(0), warning(0),
   separator(separator_arg), tree(0), table(0),
   order(0), context(context_arg),
   arg_count_order(order_list ? order_list->elements : 0),
   arg_count_field(select_list->elements),
   count_cut_values(0),
   distinct(distinct_arg),
   warning_for_row(FALSE),
   force_copy_fields(0), original(0)
{
  Item *item_select;
  Item **arg_ptr;

  quick_group= FALSE;
  arg_count= arg_count_field + arg_count_order;

  /*
    We need to allocate:
    args - arg_count_field+arg_count_order
           (for possible order items in temporare tables)
    order - arg_count_order
  */
  if (!(args= (Item**) sql_alloc(sizeof(Item*) * arg_count +
                                 sizeof(ORDER*)*arg_count_order)))
    return;

  order= (ORDER**)(args + arg_count);

  /* fill args items of show and sort */
  List_iterator_fast<Item> li(*select_list);

  for (arg_ptr=args ; (item_select= li++) ; arg_ptr++)
    *arg_ptr= item_select;

  if (arg_count_order)
  {
    ORDER **order_ptr= order;
    for (ORDER *order_item= (ORDER*) order_list->first;
         order_item != NULL;
         order_item= order_item->next)
    {
      (*order_ptr++)= order_item;
      *arg_ptr= *order_item->item;
      order_item->item= arg_ptr++;
    }
  }
}


Item_func_group_concat::Item_func_group_concat(THD *thd,
                                               Item_func_group_concat *item)
  :Item_sum(thd, item),
  tmp_table_param(item->tmp_table_param),
  warning(item->warning),
  separator(item->separator),
  tree(item->tree),
  table(item->table),
  order(item->order),
  context(item->context),
  arg_count_order(item->arg_count_order),
  arg_count_field(item->arg_count_field),
  count_cut_values(item->count_cut_values),
  distinct(item->distinct),
  warning_for_row(item->warning_for_row),
  always_null(item->always_null),
  force_copy_fields(item->force_copy_fields),
  original(item)
{
  quick_group= item->quick_group;
}



void Item_func_group_concat::cleanup()
{
  DBUG_ENTER("Item_func_group_concat::cleanup");
  Item_sum::cleanup();

  /* Adjust warning message to include total number of cut values */
  if (warning)
  {
    char warn_buff[MYSQL_ERRMSG_SIZE];
    sprintf(warn_buff, ER(ER_CUT_VALUE_GROUP_CONCAT), count_cut_values);
    warning->set_msg(current_thd, warn_buff);
    warning= 0;
  }

  /*
    Free table and tree if they belong to this item (if item have not pointer
    to original item from which was made copy => it own its objects )
  */
  if (!original)
  {
    delete tmp_table_param;
    tmp_table_param= 0;
    if (table)
    {
      THD *thd= table->in_use;
      free_tmp_table(thd, table);
      table= 0;
      if (tree)
      {
        delete_tree(tree);
        tree= 0;
      }
      if (warning)
      {
        char warn_buff[MYSQL_ERRMSG_SIZE];
        sprintf(warn_buff, ER(ER_CUT_VALUE_GROUP_CONCAT), count_cut_values);
        warning->set_msg(thd, warn_buff);
        warning= 0;
      }
    }
    DBUG_ASSERT(tree == 0 && warning == 0);
  }
  DBUG_VOID_RETURN;
}


Item *Item_func_group_concat::copy_or_same(THD* thd)
{
  return new (thd->mem_root) Item_func_group_concat(thd, this);
}


void Item_func_group_concat::clear()
{
  result.length(0);
  result.copy();
  null_value= TRUE;
  warning_for_row= FALSE;
  no_appended= TRUE;
  if (tree)
    reset_tree(tree);
  /* No need to reset the table as we never call write_row */
}


bool Item_func_group_concat::add()
{
  if (always_null)
    return 0;
  copy_fields(tmp_table_param);
  copy_funcs(tmp_table_param->items_to_copy);

  for (uint i= 0; i < arg_count_field; i++)
  {
    Item *show_item= args[i];
    if (!show_item->const_item())
    {
      Field *f= show_item->get_tmp_table_field();
      if (f->is_null_in_record((const uchar*) table->record[0]))
        return 0;                               // Skip row if it contains null
    }
  }

  null_value= FALSE;

  TREE_ELEMENT *el= 0;                          // Only for safety
  if (tree)
    el= tree_insert(tree, table->record[0] + table->s->null_bytes, 0,
                    tree->custom_arg);
  /*
    If the row is not a duplicate (el->count == 1)
    we can dump the row here in case of GROUP_CONCAT(DISTINCT...)
    instead of doing tree traverse later.
  */
  if (!warning_for_row &&
      (!tree || (el->count == 1 && distinct && !arg_count_order)))
    dump_leaf_key(table->record[0] + table->s->null_bytes, 1, this);

  return 0;
}


bool
Item_func_group_concat::fix_fields(THD *thd, Item **ref)
{
  uint i;                       /* for loop variable */
  DBUG_ASSERT(fixed == 0);

  if (init_sum_func_check(thd))
    return TRUE;

  maybe_null= 1;

  /*
    Fix fields for select list and ORDER clause
  */

  for (i=0 ; i < arg_count ; i++)
  {
    if ((!args[i]->fixed &&
         args[i]->fix_fields(thd, args + i)) ||
        args[i]->check_cols(1))
      return TRUE;
  }

  if (agg_item_charsets(collation, func_name(),
                        args,
			/* skip charset aggregation for order columns */
			arg_count - arg_count_order,
			MY_COLL_ALLOW_CONV, 1))
    return 1;

  result.set_charset(collation.collation);
  result_field= 0;
  null_value= 1;
  max_length= thd->variables.group_concat_max_len;

  if (check_sum_func(thd, ref))
    return TRUE;

  fixed= 1;
  return FALSE;
}


bool Item_func_group_concat::setup(THD *thd)
{
  List<Item> list;
  SELECT_LEX *select_lex= thd->lex->current_select;
  qsort_cmp2 compare_key;
  DBUG_ENTER("Item_func_group_concat::setup");

  /*
    Currently setup() can be called twice. Please add
    assertion here when this is fixed.
  */
  if (table || tree)
    DBUG_RETURN(FALSE);

  if (!(tmp_table_param= new TMP_TABLE_PARAM))
    DBUG_RETURN(TRUE);

  /* We'll convert all blobs to varchar fields in the temporary table */
  tmp_table_param->convert_blob_length= max_length *
                                        collation.collation->mbmaxlen;
  /* Push all not constant fields to the list and create a temp table */
  always_null= 0;
  for (uint i= 0; i < arg_count_field; i++)
  {
    Item *item= args[i];
    if (list.push_back(item))
      DBUG_RETURN(TRUE);
    if (item->const_item())
    {
      if (item->is_null())
      {
        always_null= 1;
        DBUG_RETURN(FALSE);
      }
    }
  }

  List<Item> all_fields(list);
  /*
    Try to find every ORDER expression in the list of GROUP_CONCAT
    arguments. If an expression is not found, prepend it to
    "all_fields". The resulting field list is used as input to create
    tmp table columns.
  */
  if (arg_count_order &&
      setup_order(thd, args, context->table_list, list, all_fields, *order))
    DBUG_RETURN(TRUE);

  count_field_types(tmp_table_param,all_fields,0);
  tmp_table_param->force_copy_fields= force_copy_fields;
  DBUG_ASSERT(table == 0);
  /*
    We have to create a temporary table to get descriptions of fields
    (types, sizes and so on).

    Note that in the table, we first have the ORDER BY fields, then the
    field list.

    We need to set set_sum_field in true for storing value of blob in buffer
    of a record instead of a pointer of one.
  */
  if (!(table= create_tmp_table(thd, tmp_table_param, all_fields,
                                (ORDER*) 0, 0, TRUE,
                                (select_lex->options | thd->options),
                                HA_POS_ERROR, (char*) "")))
    DBUG_RETURN(TRUE);
  table->file->extra(HA_EXTRA_NO_ROWS);
  table->no_rows= 1;


  if (distinct || arg_count_order)
  {
    /*
      Need sorting: init tree and choose a function to sort.
      Don't reserve space for NULLs: if any of gconcat arguments is NULL,
      the row is not added to the result.
    */
    uint tree_key_length= table->s->reclength - table->s->null_bytes;

    tree= &tree_base;
    if (arg_count_order)
    {
      if (distinct)
        compare_key= (qsort_cmp2) group_concat_key_cmp_with_distinct_and_order;
      else
        compare_key= (qsort_cmp2) group_concat_key_cmp_with_order;
    }
    else
    {
      compare_key= (qsort_cmp2) group_concat_key_cmp_with_distinct;
    }
    /*
      Create a tree for sorting. The tree is used to sort and to remove
      duplicate values (according to the syntax of this function). If there
      is no DISTINCT or ORDER BY clauses, we don't create this tree.
    */
    init_tree(tree, (uint) min(thd->variables.max_heap_table_size,
                               thd->variables.sortbuff_size/16), 0,
              tree_key_length, compare_key, 0, NULL, (void*) this);
  }

  DBUG_RETURN(FALSE);
}


/* This is used by rollup to create a separate usable copy of the function */

void Item_func_group_concat::make_unique()
{
  tmp_table_param= 0;
  table=0;
  original= 0;
  force_copy_fields= 1;
  tree= 0;
}


String* Item_func_group_concat::val_str(String* str)
{
  DBUG_ASSERT(fixed == 1);
  if (null_value)
    return 0;
  if (count_cut_values && !warning)
  {
    /*
      ER_CUT_VALUE_GROUP_CONCAT needs an argument, but this gets set in
      Item_func_group_concat::cleanup().
    */
    DBUG_ASSERT(table);
    warning= push_warning(table->in_use, MYSQL_ERROR::WARN_LEVEL_WARN,
                          ER_CUT_VALUE_GROUP_CONCAT,
                          ER(ER_CUT_VALUE_GROUP_CONCAT));
  }
  if (result.length())
    return &result;
  if (tree)
    tree_walk(tree, (tree_walk_action)&dump_leaf_key, (void*)this,
              left_root_right);
  return &result;
}


void Item_func_group_concat::print(String *str)
{
  str->append(STRING_WITH_LEN("group_concat("));
  if (distinct)
    str->append(STRING_WITH_LEN("distinct "));
  for (uint i= 0; i < arg_count_field; i++)
  {
    if (i)
      str->append(',');
    args[i]->print(str);
  }
  if (arg_count_order)
  {
    str->append(STRING_WITH_LEN(" order by "));
    for (uint i= 0 ; i < arg_count_order ; i++)
    {
      if (i)
        str->append(',');
      (*order[i]->item)->print(str);
      if (order[i]->asc)
        str->append(STRING_WITH_LEN(" ASC"));
      else
        str->append(STRING_WITH_LEN(" DESC"));
    }
  }
  str->append(STRING_WITH_LEN(" separator \'"));
  str->append(*separator);
  str->append(STRING_WITH_LEN("\')"));
}<|MERGE_RESOLUTION|>--- conflicted
+++ resolved
@@ -1052,15 +1052,6 @@
 {
   if (!args[0]->maybe_null || !args[0]->is_null())
     count++;
-<<<<<<< HEAD
-  else
-  {
-    args[0]->update_null_value();
-    if (!args[0]->null_value)
-      count++;
-  }
-=======
->>>>>>> 294ae90d
   return 0;
 }
 
@@ -1895,15 +1886,6 @@
 
   if (!args[0]->maybe_null || !args[0]->is_null())
     nr=1;
-<<<<<<< HEAD
-  else
-  {
-    args[0]->update_null_value();
-    if (!args[0]->null_value)
-      nr=1;
-  }
-=======
->>>>>>> 294ae90d
   int8store(res,nr);
 }
 
@@ -2008,15 +1990,6 @@
   nr=sint8korr(res);
   if (!args[0]->maybe_null || !args[0]->is_null())
     nr++;
-<<<<<<< HEAD
-  else
-  {
-    args[0]->update_null_value();
-    if (!args[0]->null_value)
-      nr++;
-  }
-=======
->>>>>>> 294ae90d
   int8store(res,nr);
 }
 
@@ -2440,17 +2413,8 @@
     Item *item=args[i];
     if (list.push_back(item))
       return TRUE;                              // End of memory
-<<<<<<< HEAD
-    if (item->const_item())
-    {
-      item->update_null_value();
-      if (item->null_value)
-	always_null=1;
-    }
-=======
     if (item->const_item() && item->is_null())
       always_null= 1;
->>>>>>> 294ae90d
   }
   if (always_null)
     return FALSE;
