#ifndef FIELD_INCLUDED
#define FIELD_INCLUDED
/* Copyright (c) 2000, 2015, Oracle and/or its affiliates.
   Copyright (c) 2008, 2021, MariaDB Corporation.

   This program is free software; you can redistribute it and/or modify
   it under the terms of the GNU General Public License as published by
   the Free Software Foundation; version 2 of the License.

   This program is distributed in the hope that it will be useful,
   but WITHOUT ANY WARRANTY; without even the implied warranty of
   MERCHANTABILITY or FITNESS FOR A PARTICULAR PURPOSE.  See the
   GNU General Public License for more details.

   You should have received a copy of the GNU General Public License
   along with this program; if not, write to the Free Software
   Foundation, Inc., 51 Franklin St, Fifth Floor, Boston, MA 02110-1335  USA */

/*
  Because of the function make_new_field() all field classes that have static
  variables must declare the size_of() member function.
*/

#ifdef USE_PRAGMA_INTERFACE
#pragma interface			/* gcc class implementation */
#endif

#include "mysqld.h"                             /* system_charset_info */
#include "table.h"                              /* TABLE */
#include "sql_string.h"                         /* String */
#include "my_decimal.h"                         /* my_decimal */
#include "sql_error.h"                          /* Sql_condition */
#include "compat56.h"
#include "sql_type.h"                           /* Type_std_attributes */
#include "field_comp.h"

class Send_field;
class Copy_field;
class Protocol;
class Protocol_text;
class Create_field;
class Relay_log_info;
class Field;
class Column_statistics;
class Column_statistics_collected;
class Item_func;
class Item_bool_func;
class Item_equal;
class Virtual_tmp_table;
class Qualified_column_ident;
class Table_ident;
class SEL_ARG;
class RANGE_OPT_PARAM;
struct KEY_PART;
struct SORT_FIELD;
struct SORT_FIELD_ATTR;

enum enum_check_fields
{
  CHECK_FIELD_IGNORE,
  CHECK_FIELD_EXPRESSION,
  CHECK_FIELD_WARN,
  CHECK_FIELD_ERROR_FOR_NULL,
};

<<<<<<< HEAD

enum enum_conv_type
{
  CONV_TYPE_PRECISE,
  CONV_TYPE_VARIANT,
  CONV_TYPE_SUBSET_TO_SUPERSET,
  CONV_TYPE_SUPERSET_TO_SUBSET,
  CONV_TYPE_IMPOSSIBLE
};


class Conv_param
{
  uint16 m_table_def_flags;
public:
  Conv_param(uint16 table_def_flags)
   :m_table_def_flags(table_def_flags)
  { }
  uint16 table_def_flags() const { return m_table_def_flags; }
};


class Conv_source: public Type_handler_hybrid_field_type
{
  uint16 m_metadata;
  CHARSET_INFO *m_cs;
public:
  Conv_source(const Type_handler *h, uint16 metadata, CHARSET_INFO *cs)
   :Type_handler_hybrid_field_type(h),
    m_metadata(metadata),
    m_cs(cs)
  {
    DBUG_ASSERT(cs);
  }
  uint16 metadata() const { return m_metadata; }
  uint mbmaxlen() const { return m_cs->mbmaxlen; }
};

=======
enum ignore_value_reaction
{
  IGNORE_MEANS_ERROR,
  IGNORE_MEANS_DEFAULT,
  IGNORE_MEANS_FIELD_VALUE
};

ignore_value_reaction find_ignore_reaction(THD *thd);
>>>>>>> 36f51d97

/*
  Common declarations for Field and Item
*/
class Value_source
{
protected:

  // Parameters for warning and note generation
  class Warn_filter
  {
    bool m_want_warning_edom;
    bool m_want_note_truncated_spaces;
  public:
    Warn_filter(bool want_warning_edom, bool want_note_truncated_spaces) :
     m_want_warning_edom(want_warning_edom),
     m_want_note_truncated_spaces(want_note_truncated_spaces)
    { }
    Warn_filter(const THD *thd);
    bool want_warning_edom() const
    { return m_want_warning_edom; }
    bool want_note_truncated_spaces() const
    { return m_want_note_truncated_spaces; }
  };
  class Warn_filter_all: public Warn_filter
  {
  public:
    Warn_filter_all() :Warn_filter(true, true) { }
  };

  class Converter_double_to_longlong
  {
  protected:
    bool m_error;
    longlong m_result;
  public:
    Converter_double_to_longlong(double nr, bool unsigned_flag);
    longlong result() const { return m_result; }
    bool error() const { return m_error; }
    void push_warning(THD *thd, double nr, bool unsigned_flag);
  };
  class Converter_double_to_longlong_with_warn:
    public Converter_double_to_longlong
  {
  public:
    Converter_double_to_longlong_with_warn(THD *thd, double nr,
                                           bool unsigned_flag)
      :Converter_double_to_longlong(nr, unsigned_flag)
    {
      if (m_error)
        push_warning(thd, nr, unsigned_flag);
    }
    Converter_double_to_longlong_with_warn(double nr, bool unsigned_flag)
      :Converter_double_to_longlong(nr, unsigned_flag)
    {
      if (m_error)
        push_warning(current_thd, nr, unsigned_flag);
    }
  };

  // String-to-number converters
  class Converter_string_to_number
  {
  protected:
    char *m_end_of_num; // Where the low-level conversion routine stopped
    int m_error;        // The error code returned by the low-level routine
    bool m_edom;        // If EDOM-alike error happened during conversion
    /**
      Check string-to-number conversion and produce a warning if
      - could not convert any digits (EDOM-alike error)
      - found garbage at the end of the string
      - found extra spaces at the end (a note)
      See also Field_num::check_edom_and_truncation() for a similar function.

      @param thd         - the thread that will be used to generate warnings.
                           Can be NULL (which means current_thd will be used
                           if a warning is really necessary).
      @param type        - name of the data type
                           (e.g. "INTEGER", "DECIMAL", "DOUBLE")
      @param cs          - character set of the original string
      @param str         - the original string
      @param end         - the end of the string
      @param allow_notes - tells if trailing space notes should be displayed
                           or suppressed.

      Unlike Field_num::check_edom_and_truncation(), this function does not
      distinguish between EDOM and truncation and reports the same warning for
      both cases. Perhaps we should eventually print different warnings,
      to make the explicit CAST work closer to the implicit cast in
      Field_xxx::store().
    */
    void check_edom_and_truncation(THD *thd, Warn_filter filter,
                                   const char *type,
                                   CHARSET_INFO *cs,
                                   const char *str,
                                   size_t length) const;
  public:
    int error() const { return m_error; }
  };

  class Converter_strntod: public Converter_string_to_number
  {
    double m_result;
  public:
    Converter_strntod(CHARSET_INFO *cs, const char *str, size_t length)
    {
      m_result= cs->strntod((char *) str, length, &m_end_of_num, &m_error);
      // strntod() does not set an error if the input string was empty
      m_edom= m_error !=0 || str == m_end_of_num;
    }
    double result() const { return m_result; }
  };

  class Converter_string_to_longlong: public Converter_string_to_number
  {
  protected:
    longlong m_result;
  public:
    longlong result() const { return m_result; }
  };

  class Converter_strntoll: public Converter_string_to_longlong
  {
  public:
    Converter_strntoll(CHARSET_INFO *cs, const char *str, size_t length)
    {
      m_result= cs->strntoll(str, length, 10, &m_end_of_num, &m_error);
      /*
         All non-zero errors means EDOM error.
         strntoll() does not set an error if the input string was empty.
         Check it here.
         Notice the different with the same condition in Converter_strntoll10.
      */
      m_edom= m_error != 0 || str == m_end_of_num;
    }
  };

  class Converter_strtoll10: public Converter_string_to_longlong
  {
  public:
    Converter_strtoll10(CHARSET_INFO *cs, const char *str, size_t length)
    {
      m_end_of_num= (char *) str + length;
      m_result= cs->strtoll10(str, &m_end_of_num, &m_error);
      /*
        Negative error means "good negative number".
        Only a positive m_error value means a real error.
        strtoll10() sets error to MY_ERRNO_EDOM in case of an empty string,
        so we don't have to additionally catch empty strings here.
      */
      m_edom= m_error > 0;
    }
  };

  class Converter_str2my_decimal: public Converter_string_to_number
  {
  public:
    Converter_str2my_decimal(uint mask,
                             CHARSET_INFO *cs, const char *str, size_t length,
                             my_decimal *buf)
    {
      DBUG_ASSERT(length < UINT_MAX32);
      m_error= str2my_decimal(mask, str, length, cs,
                              buf, (const char **) &m_end_of_num);
      // E_DEC_TRUNCATED means a very minor truncation: '1e-100' -> 0
      m_edom= m_error && m_error != E_DEC_TRUNCATED;
    }
  };


  // String-to-number converters with automatic warning generation
  class Converter_strntod_with_warn: public Converter_strntod
  {
  public:
    Converter_strntod_with_warn(THD *thd, Warn_filter filter,
                                CHARSET_INFO *cs,
                                const char *str, size_t length)
      :Converter_strntod(cs, str, length)
    {
      check_edom_and_truncation(thd, filter, "DOUBLE", cs, str, length);
    }
  };

  class Converter_strntoll_with_warn: public Converter_strntoll
  {
  public:
    Converter_strntoll_with_warn(THD *thd, Warn_filter filter,
                                 CHARSET_INFO *cs,
                                 const char *str, size_t length)
      :Converter_strntoll(cs, str, length)
    {
      check_edom_and_truncation(thd, filter, "INTEGER", cs, str, length);
    }
  };

  class Converter_strtoll10_with_warn: public Converter_strtoll10
  {
  public:
    Converter_strtoll10_with_warn(THD *thd, Warn_filter filter,
                                 CHARSET_INFO *cs,
                                 const char *str, size_t length)
      :Converter_strtoll10(cs, str, length)
    {
      check_edom_and_truncation(thd, filter, "INTEGER", cs, str, length);
    }
  };

  class Converter_str2my_decimal_with_warn: public Converter_str2my_decimal
  {
  public:
    Converter_str2my_decimal_with_warn(THD *thd, Warn_filter filter,
                                       uint mask, CHARSET_INFO *cs,
                                       const char *str, size_t length,
                                       my_decimal *buf)
     :Converter_str2my_decimal(mask, cs, str, length, buf)
    {
      check_edom_and_truncation(thd, filter, "DECIMAL", cs, str, length);
    }
  };


  // String-to-number conversion methods for the old code compatibility
  longlong longlong_from_string_with_check(CHARSET_INFO *cs, const char *cptr,
                                           const char *end) const
  {
    /*
      TODO: Give error if we wanted a signed integer and we got an unsigned
      one

      Notice, longlong_from_string_with_check() honors thd->no_error, because
      it's used to handle queries like this:
        SELECT COUNT(@@basedir);
      and is called when Item_func_get_system_var::update_null_value()
      suppresses warnings and then calls val_int().
      The other methods {double|decimal}_from_string_with_check() ignore
      thd->no_errors, because they are not used for update_null_value()
      and they always allow all kind of warnings.
    */
    THD *thd= current_thd;
    return Converter_strtoll10_with_warn(thd, Warn_filter(thd),
                                         cs, cptr, end - cptr).result();
  }

  double double_from_string_with_check(CHARSET_INFO *cs, const char *cptr,
                                       const char *end) const
  {
    return Converter_strntod_with_warn(NULL, Warn_filter_all(),
                                       cs, cptr, end - cptr).result();
  }
  my_decimal *decimal_from_string_with_check(my_decimal *decimal_value,
                                             CHARSET_INFO *cs,
                                             const char *cptr,
                                             const char *end)
  {
    Converter_str2my_decimal_with_warn(NULL, Warn_filter_all(),
                                       E_DEC_FATAL_ERROR & ~E_DEC_BAD_NUM,
                                       cs, cptr, end - cptr, decimal_value);
    return decimal_value;
  }

  longlong longlong_from_hex_hybrid(const char *str, size_t length)
  {
    const char *end= str + length;
    const char *ptr= end - MY_MIN(length, sizeof(longlong));
    ulonglong value= 0;
    for ( ; ptr != end ; ptr++)
      value= (value << 8) + (ulonglong) (uchar) *ptr;
    return (longlong) value;
  }

  longlong longlong_from_string_with_check(const String *str) const
  {
    return longlong_from_string_with_check(str->charset(),
                                           str->ptr(), str->end());
  }
  double double_from_string_with_check(const String *str) const
  {
    return double_from_string_with_check(str->charset(),
                                         str->ptr(), str->end());
  }
  my_decimal *decimal_from_string_with_check(my_decimal *decimal_value,
                                             const String *str)
  {
    return decimal_from_string_with_check(decimal_value, str->charset(),
                                          str->ptr(), str->end());
  }
  // End of String-to-number conversion methods

public:
  /*
    The enumeration Subst_constraint is currently used only in implementations
    of the virtual function subst_argument_checker.
  */
  enum Subst_constraint
  {
    ANY_SUBST,           /* Any substitution for a field is allowed  */
    IDENTITY_SUBST       /* Substitution for a field is allowed if any two
                            different values of the field type are not equal */
  };
  /*
    Item context attributes.
    Comparison functions pass their attributes to propagate_equal_fields().
    For example, for string comparison, the collation of the comparison
    operation is important inside propagate_equal_fields().
  */
  class Context
  {
    /*
      Which type of propagation is allowed:
      - ANY_SUBST (loose equality, according to the collation), or
      - IDENTITY_SUBST (strict binary equality).
    */
    Subst_constraint m_subst_constraint;
    /*
      Comparison type.
      Important only when ANY_SUBSTS.
    */
    const Type_handler *m_compare_handler;
    /*
      Collation of the comparison operation.
      Important only when ANY_SUBST.
    */
    CHARSET_INFO *m_compare_collation;
  public:
    Context(Subst_constraint subst, const Type_handler *h, CHARSET_INFO *cs)
      :m_subst_constraint(subst),
       m_compare_handler(h),
       m_compare_collation(cs)
    { DBUG_ASSERT(h == h->type_handler_for_comparison()); }
    Subst_constraint subst_constraint() const { return m_subst_constraint; }
    const Type_handler *compare_type_handler() const
    {
      DBUG_ASSERT(m_subst_constraint == ANY_SUBST);
      return m_compare_handler;
    }
    CHARSET_INFO *compare_collation() const
    {
      DBUG_ASSERT(m_subst_constraint == ANY_SUBST);
      return m_compare_collation;
    }
  };
  class Context_identity: public Context
  { // Use this to request only exact value, no invariants.
  public:
     Context_identity()
      :Context(IDENTITY_SUBST, &type_handler_long_blob, &my_charset_bin) { }
  };
  class Context_boolean: public Context
  { // Use this when an item is [a part of] a boolean expression
  public:
    Context_boolean()
      :Context(ANY_SUBST, &type_handler_slonglong, &my_charset_bin) { }
  };
};


#define STORAGE_TYPE_MASK 7
#define COLUMN_FORMAT_MASK 7
#define COLUMN_FORMAT_SHIFT 3

/* The length of the header part for each virtual column in the .frm file */
#define FRM_VCOL_OLD_HEADER_SIZE(b) (3 + MY_TEST(b))
#define FRM_VCOL_NEW_BASE_SIZE 16
#define FRM_VCOL_NEW_HEADER_SIZE 6

class Count_distinct_field;

struct ha_field_option_struct;

struct st_cache_field;
int field_conv(Field *to,Field *from);
int truncate_double(double *nr, uint field_length, uint dec,
                    bool unsigned_flag, double max_value);

inline uint get_enum_pack_length(int elements)
{
  return elements < 256 ? 1 : 2;
}

inline uint get_set_pack_length(int elements)
{
  uint len= (elements + 7) / 8;
  return len > 4 ? 8 : len;
}


/**
  Tests if field type is temporal and has date part,
  i.e. represents DATE, DATETIME or TIMESTAMP types in SQL.

  @param type    Field type, as returned by field->type().
  @retval true   If field type is temporal type with date part.
  @retval false  If field type is not temporal type with date part.
*/
inline bool is_temporal_type_with_date(enum_field_types type)
{
  switch (type)
  {
  case MYSQL_TYPE_DATE:
  case MYSQL_TYPE_DATETIME:
  case MYSQL_TYPE_TIMESTAMP:
    return true;
  case MYSQL_TYPE_DATETIME2:
  case MYSQL_TYPE_TIMESTAMP2:
    DBUG_ASSERT(0); // field->real_type() should not get to here.
    return false;
  default:
    return false;
  }
}


enum enum_vcol_info_type
{
  VCOL_GENERATED_VIRTUAL, VCOL_GENERATED_STORED,
  VCOL_DEFAULT, VCOL_CHECK_FIELD, VCOL_CHECK_TABLE,
  VCOL_USING_HASH,
  /* Additional types should be added here */

  VCOL_GENERATED_VIRTUAL_INDEXED, // this is never written in .frm
  /* Following is the highest value last   */
  VCOL_TYPE_NONE = 127 // Since the 0 value is already in use
};

static inline const char *vcol_type_name(enum_vcol_info_type type)
{
  switch (type)
  {
  case VCOL_GENERATED_VIRTUAL:
  case VCOL_GENERATED_VIRTUAL_INDEXED:
  case VCOL_GENERATED_STORED:
    return "GENERATED ALWAYS AS";
  case VCOL_DEFAULT:
    return "DEFAULT";
  case VCOL_CHECK_FIELD:
  case VCOL_CHECK_TABLE:
    return "CHECK";
  case VCOL_USING_HASH:
    return "USING HASH";
  case VCOL_TYPE_NONE:
    return "UNTYPED";
  }
  return 0;
}

/*
  Flags for Virtual_column_info. If none is set, the expression must be
  a constant with no side-effects, so it's calculated at CREATE TABLE time,
  stored in table->record[2], and not recalculated for every statement.
*/
#define VCOL_FIELD_REF         1
#define VCOL_NON_DETERMINISTIC 2
#define VCOL_SESSION_FUNC      4  /* uses session data, e.g. USER or DAYNAME */
#define VCOL_TIME_FUNC         8  /* safe for SBR */
#define VCOL_AUTO_INC         16
#define VCOL_IMPOSSIBLE       32
#define VCOL_NEXTVAL          64  /* NEXTVAL is not implemented for vcols */

#define VCOL_NOT_STRICTLY_DETERMINISTIC                       \
  (VCOL_NON_DETERMINISTIC | VCOL_TIME_FUNC | VCOL_SESSION_FUNC)

/*
  Virtual_column_info is the class to contain additional
  characteristics that is specific for a virtual/computed
  field such as:
   - the defining expression that is evaluated to compute the value
  of the field 
  - whether the field is to be stored in the database
  - whether the field is used in a partitioning expression
*/

class Virtual_column_info: public Sql_alloc,
                           private Type_handler_hybrid_field_type
{
private:
  enum_vcol_info_type vcol_type; /* Virtual column expression type */
  /*
    The following data is only updated by the parser and read
    when a Create_field object is created/initialized.
  */
  /* Flag indicating that the field used in a partitioning expression */
  bool in_partitioning_expr;

public:
  /* Flag indicating  that the field is physically stored in the database */
  bool stored_in_db;
  bool utf8;                                    /* Already in utf8 */
  bool automatic_name;
  bool if_not_exists;
  Item *expr;
  Lex_ident name;                               /* Name of constraint */
  /* see VCOL_* (VCOL_FIELD_REF, ...) */
  uint flags;

  Virtual_column_info()
   :Type_handler_hybrid_field_type(&type_handler_null),
    vcol_type((enum_vcol_info_type)VCOL_TYPE_NONE),
    in_partitioning_expr(FALSE), stored_in_db(FALSE),
    utf8(TRUE), automatic_name(FALSE), expr(NULL), flags(0)
  {
    name.str= NULL;
    name.length= 0;
  };
  Virtual_column_info* clone(THD *thd);
  ~Virtual_column_info() = default;
  enum_vcol_info_type get_vcol_type() const
  {
    return vcol_type;
  }
  void set_vcol_type(enum_vcol_info_type v_type)
  {
    vcol_type= v_type;
  }
  const char *get_vcol_type_name() const
  {
    DBUG_ASSERT(vcol_type != VCOL_TYPE_NONE);
    return vcol_type_name(vcol_type);
  }
  void set_handler(const Type_handler *handler)
  {
    /* Calling this function can only be done once. */
    DBUG_ASSERT(type_handler() == &type_handler_null);
    Type_handler_hybrid_field_type::set_handler(handler);
  }
  bool is_stored() const
  {
    return stored_in_db;
  }
  void set_stored_in_db_flag(bool stored)
  {
    stored_in_db= stored;
  }
  bool is_in_partitioning_expr() const
  {
    return in_partitioning_expr;
  }
  void mark_as_in_partitioning_expr()
  {
    in_partitioning_expr= TRUE;
  }
  bool need_refix() const
  {
    return flags & VCOL_SESSION_FUNC;
  }
  bool fix_expr(THD *thd);
  bool fix_session_expr(THD *thd);
  bool cleanup_session_expr();
  bool fix_and_check_expr(THD *thd, TABLE *table);
  inline bool is_equal(const Virtual_column_info* vcol) const;
  inline void print(String*);
};

class Binlog_type_info
{
public:
   enum binlog_sign_t
   {
     SIGN_SIGNED,
     SIGN_UNSIGNED,
     SIGN_NOT_APPLICABLE // for non-numeric types
   };
   uchar m_type_code;     // according to Field::binlog_type()
  /**
     Retrieve the field metadata for fields.
  */
   uint16 m_metadata;
   uint8 m_metadata_size;
   binlog_sign_t m_signedness;
   CHARSET_INFO *m_cs; // NULL if not relevant
   TYPELIB *m_enum_typelib; // NULL if not relevant
   TYPELIB *m_set_typelib; // NULL if not relevant
   uchar m_geom_type; // Non-geometry fields can return 0
   Binlog_type_info(uchar type_code,
                    uint16 metadata,
                    uint8 metadata_size)
    :m_type_code(type_code),
     m_metadata(metadata),
     m_metadata_size(metadata_size),
     m_signedness(SIGN_NOT_APPLICABLE),
     m_cs(NULL),
     m_enum_typelib(NULL),
     m_set_typelib(NULL),
     m_geom_type(0)
    {};
   Binlog_type_info(uchar type_code, uint16 metadata,
                   uint8 metadata_size,
                   binlog_sign_t signedness)
    :m_type_code(type_code),
     m_metadata(metadata),
     m_metadata_size(metadata_size),
     m_signedness(signedness),
     m_cs(NULL),
     m_enum_typelib(NULL),
     m_set_typelib(NULL),
     m_geom_type(0)
    {};
   Binlog_type_info(uchar type_code, uint16 metadata,
                   uint8 metadata_size,
                   CHARSET_INFO *cs)
    :m_type_code(type_code),
     m_metadata(metadata),
     m_metadata_size(metadata_size),
     m_signedness(SIGN_NOT_APPLICABLE),
     m_cs(cs),
     m_enum_typelib(NULL),
     m_set_typelib(NULL),
     m_geom_type(0)
    {};
   Binlog_type_info(uchar type_code, uint16 metadata,
                   uint8 metadata_size,
                   CHARSET_INFO *cs,
                   TYPELIB *t_enum, TYPELIB *t_set)
    :m_type_code(type_code),
     m_metadata(metadata),
     m_metadata_size(metadata_size),
     m_signedness(SIGN_NOT_APPLICABLE),
     m_cs(cs),
     m_enum_typelib(t_enum),
     m_set_typelib(t_set),
     m_geom_type(0)
    {};
   Binlog_type_info(uchar type_code, uint16 metadata,
                   uint8 metadata_size, CHARSET_INFO *cs,
                   uchar geom_type)
    :m_type_code(type_code),
     m_metadata(metadata),
     m_metadata_size(metadata_size),
     m_signedness(SIGN_NOT_APPLICABLE),
     m_cs(cs),
     m_enum_typelib(NULL),
     m_set_typelib(NULL),
     m_geom_type(geom_type)
    {};
  static void *operator new(size_t size, MEM_ROOT *mem_root) throw ()
  { return alloc_root(mem_root, size); }
};


class Binlog_type_info_fixed_string: public Binlog_type_info
{
public:
  Binlog_type_info_fixed_string(uchar type_code,
                                uint32 octet_length,
                                CHARSET_INFO *cs);
};


class Field: public Value_source
{
  Field(const Item &);				/* Prevent use of these */
  void operator=(Field &);
protected:
  int save_in_field_str(Field *to)
  {
    StringBuffer<MAX_FIELD_WIDTH> result(charset());
    val_str(&result);
    return to->store(result.ptr(), result.length(), charset());
  }
  void error_generated_column_function_is_not_allowed(THD *thd, bool error)
                                                      const;
  static void do_field_eq(Copy_field *copy);
  static void do_field_int(Copy_field *copy);
  static void do_field_real(Copy_field *copy);
  static void do_field_string(Copy_field *copy);
  static void do_field_date(Copy_field *copy);
  static void do_field_temporal(Copy_field *copy, date_mode_t fuzzydate);
  static void do_field_datetime(Copy_field *copy);
  static void do_field_timestamp(Copy_field *copy);
  static void do_field_decimal(Copy_field *copy);
public:
  static void *operator new(size_t size, MEM_ROOT *mem_root) throw ()
  { return alloc_root(mem_root, size); }
  static void *operator new(size_t size) throw ()
  {
    DBUG_ASSERT(size < UINT_MAX32);
    return thd_alloc(current_thd, (uint) size);
  }
  static void operator delete(void *ptr_arg, size_t size) { TRASH_FREE(ptr_arg, size); }
  static void operator delete(void *ptr, MEM_ROOT *mem_root)
  { DBUG_ASSERT(0); }

  bool marked_for_read() const;
  bool marked_for_write_or_computed() const;

  /**
     Used by System Versioning.
   */
  virtual void set_max()
  { DBUG_ASSERT(0); }
  virtual bool is_max()
  { DBUG_ASSERT(0); return false; }

  uchar		*ptr;			// Position to field in record

  field_visibility_t invisible;
  /**
     Byte where the @c NULL bit is stored inside a record. If this Field is a
     @c NOT @c NULL field, this member is @c NULL.
  */
  uchar		*null_ptr;
  /*
    Note that you can use table->in_use as replacement for current_thd member
    only inside of val_*() and store() members (e.g. you can't use it in cons)
  */
  TABLE *table;                                 // Pointer for table
  TABLE *orig_table;                            // Pointer to original table
  const char * const *table_name;               // Pointer to alias in TABLE
  LEX_CSTRING field_name;
  LEX_CSTRING comment;
  /** reference to the list of options or NULL */
  engine_option_value *option_list;
  ha_field_option_struct *option_struct;   /* structure with parsed options */
  /* Field is part of the following keys */
  key_map	key_start, part_of_key, part_of_key_not_clustered;

  /*
    Bitmap of indexes that have records ordered by col1, ... this_field, ...

    For example, INDEX (col(prefix_n)) is not present in col.part_of_sortkey.
  */
  key_map       part_of_sortkey;
  /*
    We use three additional unireg types for TIMESTAMP to overcome limitation
    of current binary format of .frm file. We'd like to be able to support
    NOW() as default and on update value for such fields but unable to hold
    this info anywhere except unireg_check field. This issue will be resolved
    in more clean way with transition to new text based .frm format.
    See also comment for Field_timestamp::Field_timestamp().
  */
  enum utype  {
    NONE=0,
    NEXT_NUMBER=15,             // AUTO_INCREMENT
    TIMESTAMP_OLD_FIELD=18,     // TIMESTAMP created before 4.1.3
    TIMESTAMP_DN_FIELD=21,      // TIMESTAMP DEFAULT NOW()
    TIMESTAMP_UN_FIELD=22,      // TIMESTAMP ON UPDATE NOW()
    TIMESTAMP_DNUN_FIELD=23,    // TIMESTAMP DEFAULT NOW() ON UPDATE NOW()
    TMYSQL_COMPRESSED= 24,      // Compatibility with TMySQL
    };
  enum imagetype { itRAW, itMBR};

  utype		unireg_check;
  uint32	field_length;		// Length of field
  uint32	flags;
  uint16        field_index;            // field number in fields array
  uchar		null_bit;		// Bit used to test null bit
  /**
     If true, this field was created in create_tmp_field_from_item from a NULL
     value. This means that the type of the field is just a guess, and the type
     may be freely coerced to another type.

     @see create_tmp_field_from_item
     @see Item_type_holder::get_real_type

   */
  bool is_created_from_null_item;

  /* 
    Selectivity of the range condition over this field.
    When calculating this selectivity a range predicate
    is taken into account only if:
    - it is extracted from the WHERE clause
    - it depends only on the table the field belongs to 
  */
  double cond_selectivity;

  /* 
    The next field in the class of equal fields at the top AND level
    of the WHERE clause
  */ 
  Field *next_equal_field;

  /*
    This structure is used for statistical data on the column
    that has been read from the statistical table column_stat
  */ 
  Column_statistics *read_stats;
  /*
    This structure is used for statistical data on the column that
    is collected by the function collect_statistics_for_table
  */
  Column_statistics_collected *collected_stats;

  /* 
    This is additional data provided for any computed(virtual) field,
    default function or check constraint.
    In particular it includes a pointer to the item by which this field
    can be computed from other fields.
  */
  Virtual_column_info *vcol_info, *check_constraint, *default_value;

  Field(uchar *ptr_arg,uint32 length_arg,uchar *null_ptr_arg,
        uchar null_bit_arg, utype unireg_check_arg,
        const LEX_CSTRING *field_name_arg);
  virtual ~Field() = default;

  virtual Type_numeric_attributes type_numeric_attributes() const
  {
    return Type_numeric_attributes(field_length, decimals(), is_unsigned());
  }
  Type_std_attributes type_std_attributes() const
  {
    return Type_std_attributes(type_numeric_attributes(), dtcollation());
  }

  bool is_unsigned() const { return flags & UNSIGNED_FLAG; }

  /**
    Convenience definition of a copy function returned by
    Field::get_copy_func()
  */
  typedef void Copy_func(Copy_field*);
  virtual Copy_func *get_copy_func(const Field *from) const= 0;
  virtual Copy_func *get_copy_func_to(const Field *to) const
  {
    return to->get_copy_func(this);
  }
  /* Store functions returns 1 on overflow and -1 on fatal error */
  virtual int  store_field(Field *from) { return from->save_in_field(this); }
  virtual int  save_in_field(Field *to)= 0;
  /**
    Check if it is possible just copy the value
    of the field 'from' to the field 'this', e.g. for
      INSERT INTO t1 (field1) SELECT field2 FROM t2;
    @param from   - The field to copy from
    @retval true  - it is possible to just copy value of 'from' to 'this'
    @retval false - conversion is needed
  */
  virtual bool memcpy_field_possible(const Field *from) const= 0;
  virtual bool make_empty_rec_store_default_value(THD *thd, Item *item);
  virtual void make_empty_rec_reset(THD *thd)
  {
    reset();
  }
  virtual int  store(const char *to, size_t length,CHARSET_INFO *cs)=0;
  /*
    This is used by engines like CSV and Federated to signal the field
    that the data is going to be in text (rather than binary) representation,
    even if cs points to &my_charset_bin.

    If a Field distinguishes between text and binary formats (e.g. INET6),
    we cannot call store(str,length,&my_charset_bin),
    to avoid "field" mis-interpreting the data format as binary.
  */
  virtual int  store_text(const char *to, size_t length, CHARSET_INFO *cs)
  {
    return store(to, length, cs);
  }
  virtual int  store_binary(const char *to, size_t length)
  {
    return store(to, length, &my_charset_bin);
  }
  virtual int  store_hex_hybrid(const char *str, size_t length);
  virtual int  store(double nr)=0;
  virtual int  store(longlong nr, bool unsigned_val)=0;
  virtual int  store_decimal(const my_decimal *d)=0;
  virtual int  store_time_dec(const MYSQL_TIME *ltime, uint dec);
  virtual int  store_timestamp_dec(const timeval &ts, uint dec);
  int store_timestamp(my_time_t timestamp, ulong sec_part)
  {
    return store_timestamp_dec(Timeval(timestamp, sec_part),
                               TIME_SECOND_PART_DIGITS);
  }
  /**
    Store a value represented in native format
  */
  virtual int store_native(const Native &value)
  {
    DBUG_ASSERT(0);
    reset();
    return 0;
  }
  int store_time(const MYSQL_TIME *ltime)
  { return store_time_dec(ltime, TIME_SECOND_PART_DIGITS); }
  int store(const char *to, size_t length, CHARSET_INFO *cs,
            enum_check_fields check_level);
  int store_text(const char *to, size_t length, CHARSET_INFO *cs,
                 enum_check_fields check_level);
  int store(const LEX_STRING *ls, CHARSET_INFO *cs)
  {
    DBUG_ASSERT(ls->length < UINT_MAX32);
    return store(ls->str, (uint) ls->length, cs);
  }
  int store(const LEX_CSTRING *ls, CHARSET_INFO *cs)
  {
    DBUG_ASSERT(ls->length < UINT_MAX32);
    return store(ls->str, (uint) ls->length, cs);
  }
  int store(const LEX_CSTRING &ls, CHARSET_INFO *cs)
  {
    DBUG_ASSERT(ls.length < UINT_MAX32);
    return store(ls.str, (uint) ls.length, cs);
  }

  /*
    @brief
      Store minimum/maximum value of a column in the statistics table.
    @param
      field                  statistical table field
      str                    value buffer
  */
  virtual int store_to_statistical_minmax_field(Field *field, String *str);

  /*
    @brief
      Store minimum/maximum value of a column from the statistical table.
    @param
      field                  statistical table field
      str                    value buffer
  */
  virtual int store_from_statistical_minmax_field(Field *field, String *str);

#ifdef HAVE_MEM_CHECK
  /**
    Mark unused memory in the field as defined. Mainly used to ensure
    that if we write full field to disk (for example in
    Count_distinct_field::add(), we don't write unitalized data to
    disk which would confuse valgrind or MSAN.
  */
  virtual void mark_unused_memory_as_defined() {}
#else
  void mark_unused_memory_as_defined() {}
#endif

  virtual double val_real()=0;
  virtual longlong val_int()=0;
  /*
    Get ulonglong representation.
    Negative values are truncated to 0.
  */
  virtual ulonglong val_uint(void)
  {
    longlong nr= val_int();
    return nr < 0 ? 0 : (ulonglong) nr;
  }
  virtual bool val_bool()= 0;
  virtual my_decimal *val_decimal(my_decimal *)=0;
  inline String *val_str(String *str) { return val_str(str, str); }
  /*
     val_str(buf1, buf2) gets two buffers and should use them as follows:
     if it needs a temp buffer to convert result to string - use buf1
       example Field_tiny::val_str()
     if the value exists as a string already - use buf2
       example Field_string::val_str()
     consequently, buf2 may be created as 'String buf;' - no memory
     will be allocated for it. buf1 will be allocated to hold a
     value if it's too small. Using allocated buffer for buf2 may result in
     an unnecessary free (and later, may be an alloc).
     This trickery is used to decrease a number of malloc calls.
  */
  virtual String *val_str(String*,String *)=0;
  virtual bool val_native(Native *to)
  {
    DBUG_ASSERT(!is_null());
    return to->copy((const char *) ptr, pack_length());
  }
  String *val_int_as_str(String *val_buffer, bool unsigned_flag);
  /*
    Return the field value as a LEX_CSTRING, without padding to full length
    (MODE_PAD_CHAR_TO_FULL_LENGTH is temporarily suppressed during the call).

    In case of an empty value, to[0] is assigned to empty_clex_string,
    memory is not allocated.
    In case of a non-empty value, the memory is allocated on mem_root.
    In case of a memory allocation failure, to[0] is assigned to {NULL,0}.

    @param  [IN] mem_root  store non-empty values here
    @param  [OUT to        return the string here
    @retval                false (success)
    @retval                true  (EOM)
  */
  bool val_str_nopad(MEM_ROOT *mem_root, LEX_CSTRING *to);
  fast_field_copier get_fast_field_copier(const Field *from);
  /*
   str_needs_quotes() returns TRUE if the value returned by val_str() needs
   to be quoted when used in constructing an SQL query.
  */
  virtual bool str_needs_quotes() const { return false; }
  const Type_handler *type_handler_for_comparison() const
  {
    return type_handler()->type_handler_for_comparison();
  }
  Item_result result_type () const
  {
    return type_handler()->result_type();
  }
  Item_result cmp_type () const
  {
    return type_handler()->cmp_type();
  }
  virtual bool eq(Field *field)
  {
    return (ptr == field->ptr && null_ptr == field->null_ptr &&
            null_bit == field->null_bit && field->type() == type());
  }
  virtual bool eq_def(const Field *field) const;
  
  /*
    pack_length() returns size (in bytes) used to store field data in memory
    (i.e. it returns the maximum size of the field in a row of the table,
    which is located in RAM).
  */
  virtual uint32 pack_length() const { return (uint32) field_length; }

  /*
    pack_length_in_rec() returns size (in bytes) used to store field data on
    storage (i.e. it returns the maximal size of the field in a row of the
    table, which is located on disk).
  */
  virtual uint32 pack_length_in_rec() const { return pack_length(); }
  virtual bool compatible_field_size(uint metadata, const Relay_log_info *rli,
                                     uint16 mflags, int *order) const;
  virtual uint pack_length_from_metadata(uint field_metadata) const
  {
    DBUG_ENTER("Field::pack_length_from_metadata");
    DBUG_RETURN(field_metadata);
  }
  virtual uint row_pack_length() const { return 0; }

  /*
    data_length() return the "real size" of the data in memory.
  */
  virtual uint32 data_length() { return pack_length(); }
  virtual uint32 sort_length() const { return pack_length(); }

  /*
    sort_suffix_length() return the length bytes needed to store the length
    for binary charset
  */
  virtual uint32 sort_suffix_length() const { return 0; }

  /* 
    Get the number bytes occupied by the value in the field.
    CHAR values are stripped of trailing spaces.
    Flexible values are stripped of their length.
  */
  virtual uint32 value_length()
  {
    uint len;
    if (!zero_pack() &&
	(type() == MYSQL_TYPE_STRING &&
        (len= pack_length()) >= 4 && len < 256))
    {
      uchar *str, *end;
      for (str= ptr, end= str+len; end > str && end[-1] == ' '; end--) {}
      len=(uint) (end-str); 
      return len;
    } 
    return data_length();
  }

  /**
     Get the maximum size of the data in packed format.

     @return Maximum data length of the field when packed using the
     Field::pack() function.
   */
  virtual uint32 max_data_length() const {
    return pack_length();
  };

  virtual int reset() { bzero(ptr,pack_length()); return 0; }
  virtual void reset_fields() {}
  const uchar *ptr_in_record(const uchar *record) const
  {
    my_ptrdiff_t l_offset= (my_ptrdiff_t) (ptr -  table->record[0]);
    DBUG_ASSERT(l_offset >= 0 && table->s->rec_buff_length - l_offset > 0);
    return record + l_offset;
  }
  virtual int set_default();

  bool has_update_default_function() const
  {
    return flags & ON_UPDATE_NOW_FLAG;
  }
  bool has_default_now_unireg_check() const
  {
    return unireg_check == TIMESTAMP_DN_FIELD
        || unireg_check == TIMESTAMP_DNUN_FIELD;
  }

  /*
    Mark the field as having a value supplied by the client, thus it should
    not be auto-updated.
  */
  void set_has_explicit_value()
  {
    bitmap_set_bit(&table->has_value_set, field_index);
  }
  bool has_explicit_value()
  {
    return bitmap_is_set(&table->has_value_set, field_index);
  }
  void clear_has_explicit_value()
  {
    bitmap_clear_bit(&table->has_value_set, field_index);
  }

  virtual my_time_t get_timestamp(const uchar *pos, ulong *sec_part) const
  { DBUG_ASSERT(0); return 0; }
  my_time_t get_timestamp(ulong *sec_part) const
  {
    return get_timestamp(ptr, sec_part);
  }

  virtual bool binary() const { return 1; }
  virtual bool zero_pack() const { return 1; }
  virtual enum ha_base_keytype key_type() const { return HA_KEYTYPE_BINARY; }
  virtual uint16 key_part_flag() const { return 0; }
  virtual uint16 key_part_length_bytes() const { return 0; }
  virtual uint32 key_length() const { return pack_length(); }
  virtual const Type_handler *type_handler() const= 0;
  virtual enum_field_types type() const
  {
    return type_handler()->field_type();
  }
  virtual enum_field_types real_type() const
  {
    return type_handler()->real_field_type();
  }
  virtual enum_field_types binlog_type() const
  {
    /*
      Binlog stores field->type() as type code by default. For example,
      it puts MYSQL_TYPE_STRING in case of CHAR, VARCHAR, SET and ENUM,
      with extra data type details put into metadata.

      Binlog behaviour slightly differs between various MySQL and MariaDB
      versions for the temporal data types TIME, DATETIME and TIMESTAMP.

      MySQL prior to 5.6 uses MYSQL_TYPE_TIME, MYSQL_TYPE_DATETIME 
      and MYSQL_TYPE_TIMESTAMP type codes in binlog and stores no 
      additional metadata.

      MariaDB-5.3 implements new versions for TIME, DATATIME, TIMESTAMP
      with fractional second precision, but uses the old format for the
      types TIME(0), DATETIME(0), TIMESTAMP(0), and it still stores
      MYSQL_TYPE_TIME, MYSQL_TYPE_DATETIME and MYSQL_TYPE_TIMESTAMP in binlog,
      with no additional metadata.
      So row-based replication between temporal data types of
      different precision is not possible in MariaDB.

      MySQL-5.6 also implements a new version of TIME, DATETIME, TIMESTAMP
      which support fractional second precision 0..6, and use the new
      format even for the types TIME(0), DATETIME(0), TIMESTAMP(0).
      For these new data types, MySQL-5.6 stores new type codes 
      MYSQL_TYPE_TIME2, MYSQL_TYPE_DATETIME2, MYSQL_TYPE_TIMESTAMP2 in binlog,
      with fractional precision 0..6 put into metadata.
      This makes it in theory possible to do row-based replication between
      columns of different fractional precision (e.g. from TIME(1) on master
      to TIME(6) on slave). However, it's not currently fully implemented yet.
      MySQL-5.6 can only do row-based replication from the old types
      TIME, DATETIME, TIMESTAMP (represented by MYSQL_TYPE_TIME,
      MYSQL_TYPE_DATETIME and MYSQL_TYPE_TIMESTAMP type codes in binlog)
      to the new corresponding types TIME(0), DATETIME(0), TIMESTAMP(0).

      Note: MariaDB starting from the version 10.0 understands the new
      MySQL-5.6 type codes MYSQL_TYPE_TIME2, MYSQL_TYPE_DATETIME2,
      MYSQL_TYPE_TIMESTAMP2. When started over MySQL-5.6 tables both on
      master and on slave, MariaDB-10.0 can also do row-based replication
      from the old types TIME, DATETIME, TIMESTAMP to the new MySQL-5.6
      types TIME(0), DATETIME(0), TIMESTAMP(0).

      Note: perhaps binlog should eventually be modified to store
      real_type() instead of type() for all column types.
    */
    return type();
  }
  virtual Binlog_type_info binlog_type_info() const
  {
    DBUG_ASSERT(Field::type() == binlog_type());
    return Binlog_type_info(Field::type(), 0, 0);
  }
  virtual en_fieldtype tmp_engine_column_type(bool use_packed_rows) const
  {
    return FIELD_NORMAL;
  }
  /*
    Conversion type for from the source to the current field.
  */
  virtual enum_conv_type rpl_conv_type_from(const Conv_source &source,
                                            const Relay_log_info *rli,
                                            const Conv_param &param)
                                            const= 0;
  enum_conv_type rpl_conv_type_from_same_data_type(uint16 metadata,
                                                   const Relay_log_info *rli,
                                                   const Conv_param &param)
                                                   const;
  inline  int cmp(const uchar *str) const { return cmp(ptr,str); }
  /*
    The following method is used for comparing prefix keys.
    Currently it's only used in partitioning.
  */
  virtual int cmp_prefix(const uchar *a, const uchar *b,
                         size_t prefix_char_len) const
  { return cmp(a, b); }
  virtual int cmp(const uchar *,const uchar *) const=0;
  virtual int cmp_binary(const uchar *a,const uchar *b, uint32 max_length=~0U) const
  { return memcmp(a,b,pack_length()); }
  virtual int cmp_offset(my_ptrdiff_t row_offset)
  { return cmp(ptr,ptr+row_offset); }
  virtual int cmp_binary_offset(uint row_offset)
  { return cmp_binary(ptr, ptr+row_offset); };
  virtual int key_cmp(const uchar *a,const uchar *b) const
  { return cmp(a, b); }
  virtual int key_cmp(const uchar *str, uint length) const
  { return cmp(ptr,str); }
  /*
    Update the value m of the 'min_val' field with the current value v
    of this field if force_update is set to TRUE or if v < m.
    Return TRUE if the value has been updated.
  */  
  virtual bool update_min(Field *min_val, bool force_update)
  { 
    bool update_fl= force_update || cmp(ptr, min_val->ptr) < 0;
    if (update_fl)
    {
      min_val->set_notnull();
      memcpy(min_val->ptr, ptr, pack_length());
    }
    return update_fl;
  }
  /*
    Update the value m of the 'max_val' field with the current value v
    of this field if force_update is set to TRUE or if v > m.
    Return TRUE if the value has been updated.
  */  
  virtual bool update_max(Field *max_val, bool force_update)
  { 
    bool update_fl= force_update || cmp(ptr, max_val->ptr) > 0;
    if (update_fl)
    {
      max_val->set_notnull();
      memcpy(max_val->ptr, ptr, pack_length());
    }
    return update_fl;
  }
  virtual void store_field_value(uchar *val, uint len)
  {
     memcpy(ptr, val, len);
  }
  virtual uint decimals() const { return 0; }
  virtual Information_schema_numeric_attributes
            information_schema_numeric_attributes() const
  {
    return Information_schema_numeric_attributes();
  }
  virtual Information_schema_character_attributes
            information_schema_character_attributes() const
  {
    return Information_schema_character_attributes();
  }
  virtual void update_data_type_statistics(Data_type_statistics *st) const
  { }
  /*
    Caller beware: sql_type can change str.Ptr, so check
    ptr() to see if it changed if you are using your own buffer
    in str and restore it with set() if needed
  */
  virtual void sql_type(String &str) const =0;
  virtual void sql_rpl_type(String *str) const { sql_type(*str); }
  virtual uint size_of() const =0;		// For new field
  inline bool is_null(my_ptrdiff_t row_offset= 0) const
  {
    /*
      The table may have been marked as containing only NULL values
      for all fields if it is a NULL-complemented row of an OUTER JOIN
      or if the query is an implicitly grouped query (has aggregate
      functions but no GROUP BY clause) with no qualifying rows. If
      this is the case (in which TABLE::null_row is true), the field
      is considered to be NULL.

      Note that if a table->null_row is set then also all null_bits are
      set for the row.

      In the case of the 'result_field' for GROUP BY, table->null_row might
      refer to the *next* row in the table (when the algorithm is: read the
      next row, see if any of group column values have changed, send the
      result - grouped - row to the client if yes). So, table->null_row might
      be wrong, but such a result_field is always nullable (that's defined by
      original_field->maybe_null()) and we trust its null bit.
    */
    return null_ptr ? null_ptr[row_offset] & null_bit : table->null_row;
  }
  inline bool is_real_null(my_ptrdiff_t row_offset= 0) const
    { return null_ptr && (null_ptr[row_offset] & null_bit); }
  inline bool is_null_in_record(const uchar *record) const
  {
    if (maybe_null_in_table())
      return record[(uint) (null_ptr - table->record[0])] & null_bit;
    return 0;
  }
  inline void set_null(my_ptrdiff_t row_offset= 0)
    { if (null_ptr) null_ptr[row_offset]|= null_bit; }
  inline void set_notnull(my_ptrdiff_t row_offset= 0)
    { if (null_ptr) null_ptr[row_offset]&= (uchar) ~null_bit; }
  inline bool maybe_null(void) const
  { return null_ptr != 0 || table->maybe_null; }
  // Set to NULL on LOAD DATA or LOAD XML
  virtual bool load_data_set_null(THD *thd);
  // Reset when a LOAD DATA file ended unexpectedly
  virtual bool load_data_set_no_data(THD *thd, bool fixed_format);
  void load_data_set_value(const char *pos, uint length, CHARSET_INFO *cs);

  /* @return true if this field is NULL-able (even if temporarily) */
  inline bool real_maybe_null() const { return null_ptr != 0; }
  uint null_offset(const uchar *record) const
  { return (uint) (null_ptr - record); }
  /*
    For a NULL-able field (that can actually store a NULL value in a table)
    null_ptr points to the "null bitmap" in the table->record[0] header. For
    NOT NULL fields it is either 0 or points outside table->record[0] into the
    table->triggers->extra_null_bitmap (so that the field can store a NULL
    value temporarily, only in memory)
  */
  bool maybe_null_in_table() const
  { return null_ptr >= table->record[0] && null_ptr <= ptr; }

  uint null_offset() const
  { return null_offset(table->record[0]); }
  void set_null_ptr(uchar *p_null_ptr, uint p_null_bit)
  {
    null_ptr= p_null_ptr;
    null_bit= static_cast<uchar>(p_null_bit);
  }

  bool stored_in_db() const { return !vcol_info || vcol_info->stored_in_db; }
  bool check_vcol_sql_mode_dependency(THD *, vcol_init_mode mode) const;

  virtual sql_mode_t value_depends_on_sql_mode() const
  {
    return 0;
  }
  virtual sql_mode_t conversion_depends_on_sql_mode(THD *thd,
                                                    Item *expr) const
  {
    return (sql_mode_t) 0;
  }
  virtual sql_mode_t can_handle_sql_mode_dependency_on_store() const
  {
    return 0;
  }

  inline THD *get_thd() const
  { return likely(table) ? table->in_use : current_thd; }

  enum {
    LAST_NULL_BYTE_UNDEF= 0
  };

  /*
    Find the position of the last null byte for the field.

    SYNOPSIS
      last_null_byte()

    DESCRIPTION
      Return a pointer to the last byte of the null bytes where the
      field conceptually is placed.

    RETURN VALUE
      The position of the last null byte relative to the beginning of
      the record. If the field does not use any bits of the null
      bytes, the value 0 (LAST_NULL_BYTE_UNDEF) is returned.
   */
  size_t last_null_byte() const {
    size_t bytes= do_last_null_byte();
    DBUG_PRINT("debug", ("last_null_byte() ==> %ld", (long) bytes));
    DBUG_ASSERT(bytes <= table->s->null_bytes);
    return bytes;
  }

  /*
    Create mem-comparable sort key part for a sort key
  */
  void make_sort_key_part(uchar *buff, uint length);

  /*
    create a compact sort key which can be compared with a comparison
    function. They are called packed sort keys
  */
  virtual uint make_packed_sort_key_part(uchar *buff,
                                         const SORT_FIELD_ATTR *sort_field);

  virtual void make_send_field(Send_field *);

  /*
    Some implementations actually may write up to 8 bytes regardless of what
    size was requested. This is due to the minimum value of the system variable
    max_sort_length.
  */

  virtual void sort_string(uchar *buff,uint length)=0;
  virtual bool optimize_range(uint idx, uint part) const;
  virtual void free() {}
  virtual Field *make_new_field(MEM_ROOT *root, TABLE *new_table,
                                bool keep_type);
  virtual Field *new_key_field(MEM_ROOT *root, TABLE *new_table,
                               uchar *new_ptr, uint32 length,
                               uchar *new_null_ptr, uint new_null_bit);
  Field *create_tmp_field(MEM_ROOT *root, TABLE *new_table,
                          bool maybe_null_arg);
  Field *create_tmp_field(MEM_ROOT *root, TABLE *new_table)
  {
    return create_tmp_field(root, new_table, maybe_null());
  }
  Field *clone(MEM_ROOT *mem_root, TABLE *new_table);
  Field *clone(MEM_ROOT *mem_root, TABLE *new_table, my_ptrdiff_t diff);
  inline void move_field(uchar *ptr_arg,uchar *null_ptr_arg,uchar null_bit_arg)
  {
    ptr=ptr_arg; null_ptr=null_ptr_arg; null_bit=null_bit_arg;
  }
  inline void move_field(uchar *ptr_arg) { ptr=ptr_arg; }
  inline uchar *record_ptr() // record[0] or wherever the field was moved to
  {
    my_ptrdiff_t offset= table->s->field[field_index]->ptr - table->s->default_values;
    return ptr - offset;
  }
  virtual void move_field_offset(my_ptrdiff_t ptr_diff)
  {
    ptr=ADD_TO_PTR(ptr,ptr_diff, uchar*);
    if (null_ptr)
      null_ptr=ADD_TO_PTR(null_ptr,ptr_diff,uchar*);
  }
  void get_image(uchar *buff, uint length, CHARSET_INFO *cs) const
  { get_image(buff, length, ptr, cs); }
  virtual void get_image(uchar *buff, uint length,
                         const uchar *ptr_arg, CHARSET_INFO *cs) const
    { memcpy(buff,ptr_arg,length); }
  virtual void set_image(const uchar *buff,uint length, CHARSET_INFO *cs)
    { memcpy(ptr,buff,length); }


  /*
    Copy a field part into an output buffer.

    SYNOPSIS
      Field::get_key_image()
      buff   [out] output buffer
      length       output buffer size
      type         itMBR for geometry blobs, otherwise itRAW

    DESCRIPTION
      This function makes a copy of field part of size equal to or
      less than "length" parameter value.
      For fields of string types (CHAR, VARCHAR, TEXT) the rest of buffer
      is padded by zero byte.

    NOTES
      For variable length character fields (i.e. UTF-8) the "length"
      parameter means a number of output buffer bytes as if all field
      characters have maximal possible size (mbmaxlen). In the other words,
      "length" parameter is a number of characters multiplied by
      field_charset->mbmaxlen.

    RETURN
      Number of copied bytes (excluding padded zero bytes -- see above).
  */

  uint get_key_image(uchar *buff, uint length, imagetype type_arg) const
  { return get_key_image(buff, length, ptr, type_arg); }
  virtual uint get_key_image(uchar *buff, uint length, const uchar *ptr_arg, imagetype type_arg) const
  {
    get_image(buff, length, ptr_arg, &my_charset_bin);
    return length;
  }
  virtual void set_key_image(const uchar *buff,uint length)
    { set_image(buff,length, &my_charset_bin); }
  inline longlong val_int_offset(uint row_offset)
    {
      ptr+=row_offset;
      longlong tmp=val_int();
      ptr-=row_offset;
      return tmp;
    }
  inline longlong val_int(const uchar *new_ptr)
  {
    uchar *old_ptr= ptr;
    longlong return_value;
    ptr= (uchar*) new_ptr;
    return_value= val_int();
    ptr= old_ptr;
    return return_value;
  }
  inline String *val_str(String *str, const uchar *new_ptr)
  {
    uchar *old_ptr= ptr;
    ptr= (uchar*) new_ptr;
    val_str(str);
    ptr= old_ptr;
    return str;
  }
  virtual bool send(Protocol *protocol);

  virtual uchar *pack(uchar *to, const uchar *from, uint max_length);
  /**
     @overload Field::pack(uchar*, const uchar*, uint, bool)
  */
  uchar *pack(uchar *to, const uchar *from)
  {
    DBUG_ENTER("Field::pack");
    uchar *result= this->pack(to, from, UINT_MAX);
    DBUG_RETURN(result);
  }

  virtual const uchar *unpack(uchar* to, const uchar *from,
                              const uchar *from_end, uint param_data=0);

  virtual uint packed_col_length(const uchar *to, uint length)
  { return length;}
  virtual uint max_packed_col_length(uint max_length)
  { return max_length;}
  virtual bool is_packable() const { return false; }

  uint offset(const uchar *record) const
  {
    return (uint) (ptr - record);
  }
  void copy_from_tmp(int offset);
  uint fill_cache_field(struct st_cache_field *copy);
  virtual bool get_date(MYSQL_TIME *ltime, date_mode_t fuzzydate);
  virtual longlong val_datetime_packed(THD *thd);
  virtual longlong val_time_packed(THD *thd);
  virtual const TYPELIB *get_typelib() const { return NULL; }
  virtual CHARSET_INFO *charset() const= 0;
  virtual const DTCollation &dtcollation() const= 0;
  virtual CHARSET_INFO *charset_for_protocol(void) const
  { return binary() ? &my_charset_bin : charset(); }
  virtual CHARSET_INFO *sort_charset(void) const { return charset(); }
  virtual bool has_charset(void) const { return FALSE; }
  virtual int set_time() { return 1; }
  bool set_warning(Sql_condition::enum_warning_level, unsigned int code,
                   int cuted_increment, ulong current_row=0) const;
  virtual void print_key_value(String *out, uint32 length);
  void print_key_part_value(String *out, const uchar *key, uint32 length);
  void print_key_value_binary(String *out, const uchar* key, uint32 length);
protected:
  bool set_warning(unsigned int code, int cuted_increment) const
  {
    return set_warning(Sql_condition::WARN_LEVEL_WARN, code, cuted_increment);
  }
  bool set_note(unsigned int code, int cuted_increment) const
  {
    return set_warning(Sql_condition::WARN_LEVEL_NOTE, code, cuted_increment);
  }
  void set_datetime_warning(Sql_condition::enum_warning_level, uint code,
                            const ErrConv *str, const char *typestr,
                            int cuted_increment) const;
  void set_datetime_warning(uint code,
                            const ErrConv *str, const char *typestr,
                            int cuted_increment) const
  {
    set_datetime_warning(Sql_condition::WARN_LEVEL_WARN, code, str, typestr,
                         cuted_increment);
  }
  void set_warning_truncated_wrong_value(const char *type, const char *value);
  inline bool check_overflow(int op_result)
  {
    return (op_result == E_DEC_OVERFLOW);
  }
  int warn_if_overflow(int op_result);
  Copy_func *get_identical_copy_func() const;
  bool cmp_is_done_using_type_handler_of_this(const Item_bool_func *cond,
                                              const Item *item) const;
  bool can_optimize_scalar_range(const RANGE_OPT_PARAM *param,
                                 const KEY_PART *key_part,
                                 const Item_bool_func *cond,
                                 scalar_comparison_op op,
                                 const Item *value) const;
  uchar *make_key_image(MEM_ROOT *mem_root, const KEY_PART *key_part);
  SEL_ARG *get_mm_leaf_int(RANGE_OPT_PARAM *param, KEY_PART *key_part,
                           const Item_bool_func *cond,
                           scalar_comparison_op op, Item *value,
                           bool unsigned_field);
  /*
    Make a leaf tree for the cases when the value was stored
    to the field exactly, without any truncation, rounding or adjustments.
    For example, if we stored an INT value into an INT column,
    and value->save_in_field_no_warnings() returned 0,
    we know that the value was stored exactly.
  */
  SEL_ARG *stored_field_make_mm_leaf_exact(RANGE_OPT_PARAM *param,
                                           KEY_PART *key_part,
                                           scalar_comparison_op op,
                                           Item *value);
  /*
    Make a leaf tree for the cases when we don't know if
    the value was stored to the field without any data loss,
    or was modified to a smaller or a greater value.
    Used for the data types whose methods Field::store*()
    silently adjust the value. This is the most typical case.
  */
  SEL_ARG *stored_field_make_mm_leaf(RANGE_OPT_PARAM *param,
                                     KEY_PART *key_part,
                                     scalar_comparison_op op, Item *value);
  /*
    Make a leaf tree when an INT value was stored into a field of INT type,
    and some truncation happened. Tries to adjust the range search condition
    when possible, e.g. "tinytint < 300" -> "tinyint <= 127".
    Can also return SEL_ARG_IMPOSSIBLE(), and NULL (not sargable).
  */
  SEL_ARG *stored_field_make_mm_leaf_bounded_int(RANGE_OPT_PARAM *param,
                                                 KEY_PART *key_part,
                                                 scalar_comparison_op op,
                                                 Item *value,
                                                 bool unsigned_field);
  /*
    Make a leaf tree when some truncation happened during
    value->save_in_field_no_warning(this), and we cannot yet adjust the range
    search condition for the current combination of the field and the value
    data types.
    Returns SEL_ARG_IMPOSSIBLE() for "=" and "<=>".
    Returns NULL (not sargable) for other comparison operations.
  */
  SEL_ARG *stored_field_make_mm_leaf_truncated(RANGE_OPT_PARAM *prm,
                                               scalar_comparison_op,
                                               Item *value);
public:
  void set_table_name(String *alias)
  {
    table_name= &alias->Ptr;
  }
  void init(TABLE *table_arg)
  {
    orig_table= table= table_arg;
    set_table_name(&table_arg->alias);
  }
  virtual void init_for_tmp_table(Field *org_field, TABLE *new_table)
  {
    init(new_table);
    orig_table= org_field->orig_table;
    vcol_info= 0;
    cond_selectivity= 1.0;
    next_equal_field= NULL;
    option_list= NULL;
    option_struct= NULL;
    if (org_field->type() == MYSQL_TYPE_VAR_STRING ||
        org_field->type() == MYSQL_TYPE_VARCHAR)
      new_table->s->db_create_options|= HA_OPTION_PACK_RECORD;
  }
  void init_for_make_new_field(TABLE *new_table_arg, TABLE *orig_table_arg)
  {
    init(new_table_arg);
    /*
      Normally orig_table is different from table only if field was
      created via ::make_new_field.  Here we alter the type of field,
      so ::make_new_field is not applicable. But we still need to
      preserve the original field metadata for the client-server
      protocol.
    */
    orig_table= orig_table_arg;
  }

  /* maximum possible display length */
  virtual uint32 max_display_length() const= 0;
  /**
    Whether a field being created has the samle type.
    Used by the ALTER TABLE
  */
  virtual bool is_equal(const Column_definition &new_field) const= 0;
  /* convert decimal to longlong with overflow check */
  longlong convert_decimal2longlong(const my_decimal *val, bool unsigned_flag,
                                    int *err);
  /*
    Maximum number of bytes in character representation.
    - For string types it is equal to the field capacity, in bytes.
    - For non-string types it represents the longest possible string length
      after conversion to string.
  */
  virtual uint32 character_octet_length() const
  {
    return field_length;
  }
  /* The max. number of characters */
  virtual uint32 char_length() const
  {
    return field_length / charset()->mbmaxlen;
  }

  ha_storage_media field_storage_type() const
  {
    return (ha_storage_media)
      ((flags >> FIELD_FLAGS_STORAGE_MEDIA) & 3);
  }

  void set_storage_type(ha_storage_media storage_type_arg)
  {
    DBUG_ASSERT(field_storage_type() == HA_SM_DEFAULT);
    flags |= static_cast<uint32>(storage_type_arg) <<
      FIELD_FLAGS_STORAGE_MEDIA;
  }

  column_format_type column_format() const
  {
    return (column_format_type)
      ((flags >> FIELD_FLAGS_COLUMN_FORMAT) & 3);
  }

  void set_column_format(column_format_type column_format_arg)
  {
    DBUG_ASSERT(column_format() == COLUMN_FORMAT_TYPE_DEFAULT);
    flags |= static_cast<uint32>(column_format_arg) <<
      FIELD_FLAGS_COLUMN_FORMAT;
  }

  bool vers_sys_field() const
  {
    return flags & (VERS_ROW_START | VERS_ROW_END);
  }

  bool vers_sys_start() const
  {
    return flags & VERS_ROW_START;
  }

  bool vers_sys_end() const
  {
    return flags & VERS_ROW_END;
  }

  bool vers_update_unversioned() const
  {
    return flags & VERS_UPDATE_UNVERSIONED_FLAG;
  }

  /*
    Validate a non-null field value stored in the given record
    according to the current thread settings, e.g. sql_mode.
    @param thd     - the thread
    @param record  - the record to check in
  */
  virtual bool validate_value_in_record(THD *thd, const uchar *record) const
  { return false; }
  bool validate_value_in_record_with_warn(THD *thd, const uchar *record);
  key_map get_possible_keys();

  /* Hash value */
  void hash(Hasher *hasher)
  {
    if (is_null())
      hasher->add_null();
    else
      hash_not_null(hasher);
  }
  virtual void hash_not_null(Hasher *hasher);

  /**
    Get the upper limit of the MySQL integral and floating-point type.

    @return maximum allowed value for the field
  */
  virtual ulonglong get_max_int_value() const
  {
    DBUG_ASSERT(false);
    return 0ULL;
  }

/**
  Checks whether a string field is part of write_set.

  @return
    FALSE  - If field is not char/varchar/....
           - If field is char/varchar/.. and is not part of write set.
    TRUE   - If field is char/varchar/.. and is part of write set.
*/
  virtual bool is_varchar_and_in_write_set() const { return FALSE; }

  /* Check whether the field can be used as a join attribute in hash join */
  virtual bool hash_join_is_possible() { return TRUE; }
  virtual bool eq_cmp_as_binary() { return TRUE; }

  /* Position of the field value within the interval of [min, max] */
  virtual double pos_in_interval(Field *min, Field *max)
  {
    return (double) 0.5; 
  }

  /*
    Check if comparison between the field and an item unambiguously
    identifies a distinct field value.

    Example1: SELECT * FROM t1 WHERE int_column=10;
              This example returns distinct integer value of 10.

    Example2: SELECT * FROM t1 WHERE varchar_column=DATE'2001-01-01'
              This example returns non-distinct values.
              Comparison as DATE will return '2001-01-01' and '2001-01-01x',
              but these two values are not equal to each other as VARCHARs.
    See also the function with the same name in sql_select.cc.
  */
  virtual bool test_if_equality_guarantees_uniqueness(const Item *const_item)
                                                      const;
  virtual bool can_be_substituted_to_equal_item(const Context &ctx,
                                        const Item_equal *item);
  virtual Item *get_equal_const_item(THD *thd, const Context &ctx,
                                     Item *const_item)
  {
    return const_item;
  }
  virtual bool can_optimize_keypart_ref(const Item_bool_func *cond,
                                        const Item *item) const;
  virtual bool can_optimize_hash_join(const Item_bool_func *cond,
                                      const Item *item) const
  {
    return can_optimize_keypart_ref(cond, item);
  }
  virtual bool can_optimize_group_min_max(const Item_bool_func *cond,
                                          const Item *const_item) const;
  /**
    Test if Field can use range optimizer for a standard comparison operation:
      <=, <, =, <=>, >, >=
    Note, this method does not cover spatial operations.
  */
  virtual bool can_optimize_range(const Item_bool_func *cond,
                                  const Item *item,
                                  bool is_eq_func) const;

  virtual SEL_ARG *get_mm_leaf(RANGE_OPT_PARAM *param, KEY_PART *key_part,
                               const Item_bool_func *cond,
                               scalar_comparison_op op, Item *value)= 0;

  bool can_optimize_outer_join_table_elimination(const Item_bool_func *cond,
                                                 const Item *item) const
  {
    // Exactly the same rules with REF access
    return can_optimize_keypart_ref(cond, item);
  }

  bool save_in_field_default_value(bool view_eror_processing);
  bool save_in_field_ignore_value(bool view_error_processing);

  /* Mark field in read map. Updates also virtual fields */
  void register_field_in_read_map();

  virtual Compression_method *compression_method() const { return 0; }

  virtual Virtual_tmp_table **virtual_tmp_table_addr()
  {
    return NULL;
  }
  virtual bool sp_prepare_and_store_item(THD *thd, Item **value);

  friend int cre_myisam(char * name, TABLE *form, uint options,
			ulonglong auto_increment_value);
  friend class Copy_field;
  friend class Item_avg_field;
  friend class Item_std_field;
  friend class Item_sum_num;
  friend class Item_sum_sum;
  friend class Item_sum_count;
  friend class Item_sum_avg;
  friend class Item_sum_std;
  friend class Item_sum_min;
  friend class Item_sum_max;
  friend class Item_func_group_concat;

private:
  /*
    Primitive for implementing last_null_byte().

    SYNOPSIS
      do_last_null_byte()

    DESCRIPTION
      Primitive for the implementation of the last_null_byte()
      function. This represents the inheritance interface and can be
      overridden by subclasses.
   */
  virtual size_t do_last_null_byte() const;

protected:
  uchar *pack_int(uchar *to, const uchar *from, size_t size)
  {
    memcpy(to, from, size);
    return to + size;
  }

  const uchar *unpack_int(uchar* to, const uchar *from,
                          const uchar *from_end, size_t size)
  {
    if (from + size > from_end)
      return 0;
    memcpy(to, from, size);
    return from + size;
  }

  uchar *pack_int16(uchar *to, const uchar *from)
  { return pack_int(to, from, 2); }
  const uchar *unpack_int16(uchar* to, const uchar *from, const uchar *from_end)
  { return unpack_int(to, from, from_end, 2); }
  uchar *pack_int24(uchar *to, const uchar *from)
  { return pack_int(to, from, 3); }
  const uchar *unpack_int24(uchar* to, const uchar *from, const uchar *from_end)
  { return unpack_int(to, from, from_end, 3); }
  uchar *pack_int32(uchar *to, const uchar *from)
  { return pack_int(to, from, 4); }
  const uchar *unpack_int32(uchar* to, const uchar *from, const uchar *from_end)
  { return unpack_int(to, from, from_end, 4); }
  uchar *pack_int64(uchar* to, const uchar *from)
  { return pack_int(to, from, 8); }
  const uchar *unpack_int64(uchar* to, const uchar *from,  const uchar *from_end)
  { return unpack_int(to, from, from_end, 8); }

  double pos_in_interval_val_real(Field *min, Field *max);
  double pos_in_interval_val_str(Field *min, Field *max, uint data_offset);
};


class Field_num :public Field {
protected:
  int check_edom_and_important_data_truncation(const char *type, bool edom,
                                               CHARSET_INFO *cs,
                                               const char *str, size_t length,
                                               const char *end_of_num);
  int check_edom_and_truncation(const char *type, bool edom,
                                CHARSET_INFO *cs,
                                const char *str, size_t length,
                                const char *end_of_num);
  int check_int(CHARSET_INFO *cs, const char *str, size_t length,
                const char *int_end, int error)
  {
    return check_edom_and_truncation("integer",
                                     error == MY_ERRNO_EDOM || str == int_end,
                                     cs, str, length, int_end);
  }
  bool get_int(CHARSET_INFO *cs, const char *from, size_t len,
               longlong *rnd, ulonglong unsigned_max,
               longlong signed_min, longlong signed_max);
  void prepend_zeros(String *value) const;
  Item *get_equal_zerofill_const_item(THD *thd, const Context &ctx,
                                      Item *const_item);
  Binlog_type_info::binlog_sign_t binlog_signedness() const
  {
    return (flags & UNSIGNED_FLAG) ? Binlog_type_info::SIGN_UNSIGNED :
                                     Binlog_type_info::SIGN_SIGNED;
  }
  bool send_numeric_zerofill_str(Protocol_text *protocol,
                                 protocol_send_type_t send_type);

public:
  const uint8 dec;
  bool zerofill,unsigned_flag;	// Purify cannot handle bit fields
  Field_num(uchar *ptr_arg,uint32 len_arg, uchar *null_ptr_arg,
	    uchar null_bit_arg, utype unireg_check_arg,
	    const LEX_CSTRING *field_name_arg,
            uint8 dec_arg, bool zero_arg, bool unsigned_arg);
  CHARSET_INFO *charset() const override
  {
    return DTCollation_numeric::singleton().collation;
  }
  const DTCollation &dtcollation() const override
  {
    return DTCollation_numeric::singleton();
  }
  sql_mode_t can_handle_sql_mode_dependency_on_store() const override;
  Item *get_equal_const_item(THD *thd, const Context &ctx, Item *const_item)
    override
  {
    return (flags & ZEROFILL_FLAG) ?
           get_equal_zerofill_const_item(thd, ctx, const_item) :
           const_item;
  }
  void add_zerofill_and_unsigned(String &res) const;
  friend class Create_field;
  void make_send_field(Send_field *) override;
  uint decimals() const override { return (uint) dec; }
  uint size_of() const override { return sizeof(*this); }
  bool eq_def(const Field *field) const override;
  Copy_func *get_copy_func(const Field *from) const override
  {
    if (unsigned_flag && from->cmp_type() == DECIMAL_RESULT)
      return do_field_decimal;
    return do_field_int;
  }
  int save_in_field(Field *to) override
  {
    return to->store(val_int(), MY_TEST(flags & UNSIGNED_FLAG));
  }
  bool is_equal(const Column_definition &new_field) const override;
  uint row_pack_length() const override { return pack_length(); }
  uint32 pack_length_from_metadata(uint field_metadata) const override
  {
    uint32 length= pack_length();
    DBUG_PRINT("result", ("pack_length_from_metadata(%d): %u",
                          field_metadata, length));
    return length;
  }
  double pos_in_interval(Field *min, Field *max) override
  {
    return pos_in_interval_val_real(min, max);
  }
  SEL_ARG *get_mm_leaf(RANGE_OPT_PARAM *param, KEY_PART *key_part,
                       const Item_bool_func *cond,
                       scalar_comparison_op op, Item *value) override;
  Binlog_type_info binlog_type_info() const override
  {
    DBUG_ASSERT(Field_num::type() == binlog_type());
    return Binlog_type_info(Field_num::type(), 0, 0, binlog_signedness());
  }
};


class Field_str :public Field {
protected:
  DTCollation m_collation;
  // A short alias for m_collation.collation with non-virtual linkage
  const CHARSET_INFO *field_charset() const { return m_collation.collation; }
  uint mbmaxlen() const { return m_collation.collation->mbmaxlen; }
public:
  bool can_be_substituted_to_equal_item(const Context &ctx,
                                        const Item_equal *item_equal) override;
  Field_str(uchar *ptr_arg,uint32 len_arg, uchar *null_ptr_arg,
	    uchar null_bit_arg, utype unireg_check_arg,
	    const LEX_CSTRING *field_name_arg,
	    const DTCollation &collation);
  uint decimals() const override { return is_created_from_null_item ? 0 : DECIMAL_NOT_SPECIFIED; }
  int  save_in_field(Field *to) override { return save_in_field_str(to); }
  bool memcpy_field_possible(const Field *from) const override
  {
    return real_type() == from->real_type() &&
           pack_length() == from->pack_length() &&
           charset() == from->charset();
  }
  int  store(double nr) override;
  int  store(longlong nr, bool unsigned_val) override;
  int  store_decimal(const my_decimal *) override;
  int  store(const char *to,size_t length,CHARSET_INFO *cs) override=0;
  int  store_hex_hybrid(const char *str, size_t length) override
  {
    return store(str, length, &my_charset_bin);
  }
  CHARSET_INFO *charset() const override { return m_collation.collation; }
  const DTCollation &dtcollation() const override
  {
    return m_collation;
  }
  bool binary() const override { return field_charset() == &my_charset_bin; }
  uint32 max_display_length() const override { return field_length; }
  uint32 character_octet_length() const override { return field_length; }
  uint32 char_length() const override
  {
    return field_length / mbmaxlen();
  }
  Information_schema_character_attributes
    information_schema_character_attributes() const override
  {
    return Information_schema_character_attributes(max_display_length(),
                                                   char_length());
  }
  friend class Create_field;
  my_decimal *val_decimal(my_decimal *) override;
  bool val_bool() override { return val_real() != 0e0; }
  bool str_needs_quotes() const override { return true; }
  bool eq_cmp_as_binary() override { return MY_TEST(flags & BINARY_FLAG); }
  virtual uint length_size() const { return 0; }
  double pos_in_interval(Field *min, Field *max) override
  {
    return pos_in_interval_val_str(min, max, length_size());
  }
  bool test_if_equality_guarantees_uniqueness(const Item *const_item) const
    override;
  SEL_ARG *get_mm_leaf(RANGE_OPT_PARAM *param, KEY_PART *key_part,
                       const Item_bool_func *cond,
                       scalar_comparison_op op, Item *value) override;
  Binlog_type_info binlog_type_info() const override
  {
    DBUG_ASSERT(Field_str::type() == binlog_type());
    return Binlog_type_info(Field_str::type(), 0, 0, charset());
  }
};

/* base class for Field_string, Field_varstring and Field_blob */

class Field_longstr :public Field_str
{
protected:
  int report_if_important_data(const char *ptr, const char *end,
                               bool count_spaces);
  bool check_string_copy_error(const String_copier *copier,
                               const char *end, CHARSET_INFO *cs);
  int check_conversion_status(const String_copier *copier,
                              const char *end, CHARSET_INFO *cs,
                              bool count_spaces)
  {
    if (check_string_copy_error(copier, end, cs))
      return 2;
    return report_if_important_data(copier->source_end_pos(),
                                    end, count_spaces);
  }
  int well_formed_copy_with_check(char *to, size_t to_length,
                                  CHARSET_INFO *from_cs,
                                  const char *from, size_t from_length,
                                  size_t nchars, bool count_spaces,
                                  uint *copy_length)
  {
    String_copier copier;

    *copy_length= copier.well_formed_copy(field_charset(), to, to_length,
                                          from_cs, from, from_length,
                                          nchars);

    return check_conversion_status(&copier, from + from_length, from_cs, count_spaces);
  }
  bool cmp_to_string_with_same_collation(const Item_bool_func *cond,
                                         const Item *item) const;
  bool cmp_to_string_with_stricter_collation(const Item_bool_func *cond,
                                             const Item *item) const;
  int compress(char *to, uint to_length,
               const char *from, uint length,
               uint max_length,
               uint *out_length,
               CHARSET_INFO *cs, size_t nchars);
  String *uncompress(String *val_buffer, String *val_ptr,
                     const uchar *from, uint from_length) const;
public:
  Field_longstr(uchar *ptr_arg, uint32 len_arg, uchar *null_ptr_arg,
                uchar null_bit_arg, utype unireg_check_arg,
                const LEX_CSTRING *field_name_arg,
                const DTCollation &collation)
    :Field_str(ptr_arg, len_arg, null_ptr_arg, null_bit_arg, unireg_check_arg,
               field_name_arg, collation)
    {}
  enum_conv_type rpl_conv_type_from(const Conv_source &source,
                                    const Relay_log_info *rli,
                                    const Conv_param &param) const override;
  int store_decimal(const my_decimal *d) override;
  uint32 max_data_length() const override;
  void make_send_field(Send_field *) override;
  bool send(Protocol *protocol) override;

  bool is_varchar_and_in_write_set() const override
  {
    DBUG_ASSERT(table && table->write_set);
    return bitmap_is_set(table->write_set, field_index);
  }
  bool match_collation_to_optimize_range() const { return true; }

  bool can_optimize_keypart_ref(const Item_bool_func *cond,
                                const Item *item) const override;
  bool can_optimize_hash_join(const Item_bool_func *cond,
                              const Item *item) const override;
  bool can_optimize_group_min_max(const Item_bool_func *cond,
                                  const Item *const_item) const override;
  bool can_optimize_range(const Item_bool_func *cond,
                          const Item *item,
                          bool is_eq_func) const override;
  bool is_packable() const override { return true; }
  uint make_packed_sort_key_part(uchar *buff,
                                 const SORT_FIELD_ATTR *sort_field)override;
  uchar* pack_sort_string(uchar *to, const SORT_FIELD_ATTR *sort_field);
};

/* base class for float and double and decimal (old one) */
class Field_real :public Field_num {
protected:
  double get_double(const char *str, size_t length, CHARSET_INFO *cs, int *err);
public:
  bool not_fixed;

  Field_real(uchar *ptr_arg, uint32 len_arg, uchar *null_ptr_arg,
             uchar null_bit_arg, utype unireg_check_arg,
             const LEX_CSTRING *field_name_arg,
             uint8 dec_arg, bool zero_arg, bool unsigned_arg)
    :Field_num(ptr_arg, len_arg, null_ptr_arg, null_bit_arg, unireg_check_arg,
               field_name_arg, dec_arg, zero_arg, unsigned_arg),
    not_fixed(dec_arg >= FLOATING_POINT_DECIMALS)
    {}
  Copy_func *get_copy_func(const Field *from) const override
  {
    return do_field_real;
  }
  enum_conv_type rpl_conv_type_from(const Conv_source &source,
                                    const Relay_log_info *rli,
                                    const Conv_param &param) const override;
  Information_schema_numeric_attributes
    information_schema_numeric_attributes() const override
  {
    return dec == DECIMAL_NOT_SPECIFIED ?
                  Information_schema_numeric_attributes(field_length) :
                  Information_schema_numeric_attributes(field_length, dec);
  }
  void sql_type(String &str) const override;
  int save_in_field(Field *to) override { return to->store(val_real()); }
  bool memcpy_field_possible(const Field *from) const override
  {
    /*
      Cannot do memcpy from a longer field to a shorter field,
      e.g. a DOUBLE(53,10) into a DOUBLE(10,10).
      But it should be OK the other way around.
    */
    return real_type() == from->real_type() &&
           pack_length() == from->pack_length() &&
           is_unsigned() <= from->is_unsigned() &&
           decimals() == from->decimals() &&
           field_length >= from->field_length;
  }
  int store_decimal(const my_decimal *dec) override
  { return store(dec->to_double()); }
  int  store_time_dec(const MYSQL_TIME *ltime, uint dec) override;
  bool get_date(MYSQL_TIME *ltime, date_mode_t fuzzydate) override;
  my_decimal *val_decimal(my_decimal *) override;
  bool val_bool() override { return val_real() != 0e0; }
  uint32 max_display_length() const override { return field_length; }
  uint size_of() const override { return sizeof *this; }
  Item *get_equal_const_item(THD *thd, const Context &ctx, Item *const_item)
    override;
};


class Field_decimal final  :public Field_real {
public:
  Field_decimal(uchar *ptr_arg, uint32 len_arg, uchar *null_ptr_arg,
		uchar null_bit_arg,
		enum utype unireg_check_arg, const LEX_CSTRING *field_name_arg,
		uint8 dec_arg,bool zero_arg,bool unsigned_arg)
    :Field_real(ptr_arg, len_arg, null_ptr_arg, null_bit_arg,
                unireg_check_arg, field_name_arg,
                dec_arg, zero_arg, unsigned_arg)
    {}
  Field *make_new_field(MEM_ROOT *root, TABLE *new_table, bool keep_type)
    override;
  const Type_handler *type_handler() const override
  { return &type_handler_olddecimal; }
  enum ha_base_keytype key_type() const override
  { return zerofill ? HA_KEYTYPE_BINARY : HA_KEYTYPE_NUM; }
  Information_schema_numeric_attributes
    information_schema_numeric_attributes() const override
  {
    uint tmp= dec ? 2 : 1; // The sign and the decimal point
    return Information_schema_numeric_attributes(field_length - tmp, dec);
  }
  Copy_func *get_copy_func(const Field *from) const override
  {
    return eq_def(from) ? get_identical_copy_func() : do_field_string;
  }
  int reset() override;
  int store(const char *to,size_t length,CHARSET_INFO *charset) override;
  int store(double nr) override;
  int store(longlong nr, bool unsigned_val) override;
  double val_real() override;
  longlong val_int() override;
  String *val_str(String *, String *) override;
  int cmp(const uchar *,const uchar *) const override;
  void sort_string(uchar *buff,uint length) override;
  void overflow(bool negative);
  bool zero_pack() const override { return false; }
  void sql_type(String &str) const override;
  uchar *pack(uchar* to, const uchar *from, uint max_length) override
  {
    return Field::pack(to, from, max_length);
  }
};


/* New decimal/numeric field which use fixed point arithmetic */
class Field_new_decimal final :public Field_num {
public:
  /* The maximum number of decimal digits can be stored */
  uint precision;
  uint bin_size;
  /*
    Constructors take max_length of the field as a parameter - not the
    precision as the number of decimal digits allowed.
    So for example we need to count length from precision handling
    CREATE TABLE ( DECIMAL(x,y)) 
  */
  Field_new_decimal(uchar *ptr_arg, uint32 len_arg, uchar *null_ptr_arg,
                    uchar null_bit_arg,
                    enum utype unireg_check_arg,
                    const LEX_CSTRING *field_name_arg,
                    uint8 dec_arg, bool zero_arg, bool unsigned_arg);
  const Type_handler *type_handler() const override
  { return &type_handler_newdecimal; }
  enum ha_base_keytype key_type() const override { return HA_KEYTYPE_BINARY; }
  Copy_func *get_copy_func(const Field *from) const override
  {
    //  if (from->real_type() == MYSQL_TYPE_BIT) // QQ: why?
    //    return do_field_int;
    return do_field_decimal;
  }
  int save_in_field(Field *to) override
  {
    my_decimal tmp(ptr, precision, dec);
    return to->store_decimal(&tmp);
  }
  bool memcpy_field_possible(const Field *from) const override
  {
    return real_type() == from->real_type() &&
           pack_length() == from->pack_length() &&
           is_unsigned() <= from->is_unsigned() &&
           decimals() == from->decimals() &&
           field_length == from->field_length;
  }
  enum_conv_type rpl_conv_type_from(const Conv_source &source,
                                    const Relay_log_info *rli,
                                    const Conv_param &param) const override;
  int  reset() override;
  bool store_value(const my_decimal *decimal_value);
  bool store_value(const my_decimal *decimal_value, int *native_error);
  void set_value_on_overflow(my_decimal *decimal_value, bool sign);
  int  store(const char *to, size_t length, CHARSET_INFO *charset) override;
  int  store(double nr) override;
  int  store(longlong nr, bool unsigned_val) override;
  int  store_time_dec(const MYSQL_TIME *ltime, uint dec) override;
  int  store_decimal(const my_decimal *) override;
  double val_real() override
  {
    return my_decimal(ptr, precision, dec).to_double();
  }
  longlong val_int() override
  {
    return my_decimal(ptr, precision, dec).to_longlong(unsigned_flag);
  }
  ulonglong val_uint() override
  {
    return (ulonglong) my_decimal(ptr, precision, dec).to_longlong(true);
  }
  my_decimal *val_decimal(my_decimal *) override;
  String *val_str(String *val_buffer, String *) override
  {
    uint fixed_precision= zerofill ? precision : 0;
    return my_decimal(ptr, precision, dec).
             to_string(val_buffer, fixed_precision, dec, '0');
  }
  bool get_date(MYSQL_TIME *ltime, date_mode_t fuzzydate) override
  {
    my_decimal nr(ptr, precision, dec);
    return decimal_to_datetime_with_warn(get_thd(), &nr, ltime,
                                         fuzzydate, table->s, field_name.str);
  }
  bool val_bool() override
  {
    return my_decimal(ptr, precision, dec).to_bool();
  }
  int cmp(const uchar *, const uchar *) const override;
  void sort_string(uchar *buff, uint length) override;
  bool zero_pack() const override { return false; }
  void sql_type(String &str) const override;
  uint32 max_display_length() const override { return field_length; }
  Information_schema_numeric_attributes
    information_schema_numeric_attributes() const override
  {
    return Information_schema_numeric_attributes(precision, dec);
  }
  uint size_of() const override { return sizeof *this; }
  uint32 pack_length() const override { return (uint32) bin_size; }
  uint pack_length_from_metadata(uint field_metadata) const override;
  uint row_pack_length() const override { return pack_length(); }
  bool compatible_field_size(uint field_metadata, const Relay_log_info *rli,
                             uint16 mflags, int *order_var) const override;
  bool is_equal(const Column_definition &new_field) const override;
  const uchar *unpack(uchar* to, const uchar *from, const uchar *from_end,
                      uint param_data) override;
  Item *get_equal_const_item(THD *thd, const Context &ctx, Item *const_item)
    override;
  Binlog_type_info binlog_type_info() const override;
};


class Field_int :public Field_num
{
protected:
  String *val_str_from_long(String *val_buffer, uint max_char_length,
                            int radix, long nr);
public:
  Field_int(uchar *ptr_arg, uint32 len_arg, uchar *null_ptr_arg,
            uchar null_bit_arg, enum utype unireg_check_arg,
            const LEX_CSTRING *field_name_arg, bool zero_arg, bool unsigned_arg)
    :Field_num(ptr_arg, len_arg, null_ptr_arg, null_bit_arg,
               unireg_check_arg, field_name_arg, 0, zero_arg, unsigned_arg)
    {}
  enum_conv_type rpl_conv_type_from(const Conv_source &source,
                                    const Relay_log_info *rli,
                                    const Conv_param &param) const override;
  bool memcpy_field_possible(const Field *from) const override
  {
    return real_type() == from->real_type() &&
           pack_length() == from->pack_length() &&
           is_unsigned() == from->is_unsigned();
  }
  int store_decimal(const my_decimal *) override;
  my_decimal *val_decimal(my_decimal *) override;
  bool val_bool() override { return val_int() != 0; }
  ulonglong val_uint() override
  {
    longlong nr= val_int();
    return nr < 0 && !unsigned_flag ? 0 : (ulonglong) nr;
  }
  int  store_time_dec(const MYSQL_TIME *ltime, uint dec) override;
  bool get_date(MYSQL_TIME *ltime, date_mode_t fuzzydate) override;
  virtual const Type_limits_int *type_limits_int() const= 0;
  uint32 max_display_length() const override
  {
    return type_limits_int()->char_length();
  }
  Type_numeric_attributes type_numeric_attributes() const override
  {
    /*
      For integer data types, the user-specified length does not constrain the
      supported range, so e.g. a column of the INT(1) data type supports the
      full integer range anyway.
      Choose the maximum from the user-specified length and the maximum
      possible length determined by the data type capacity:
        INT(1)  -> 11
        INT(10) -> 11
        INT(40) -> 40
    */
    uint32 length1= max_display_length();
    uint32 length2= field_length;
    return Type_numeric_attributes(MY_MAX(length1, length2),
                                   decimals(), is_unsigned());
  }
  Information_schema_numeric_attributes
    information_schema_numeric_attributes() const override
  {
    uint32 prec= type_limits_int()->precision();
    return Information_schema_numeric_attributes(prec, 0);
  }
  void sql_type(String &str) const override;
  SEL_ARG *get_mm_leaf(RANGE_OPT_PARAM *param, KEY_PART *key_part,
                       const Item_bool_func *cond,
                       scalar_comparison_op op, Item *value) override
  {
    return get_mm_leaf_int(param, key_part, cond, op, value, unsigned_flag);
  }
};


class Field_tiny :public Field_int
{
  const Type_handler_general_purpose_int *type_handler_priv() const
  {
    if (is_unsigned())
      return &type_handler_utiny;
    return &type_handler_stiny;
  }
public:
  Field_tiny(uchar *ptr_arg, uint32 len_arg, uchar *null_ptr_arg,
	     uchar null_bit_arg,
	     enum utype unireg_check_arg, const LEX_CSTRING *field_name_arg,
	     bool zero_arg, bool unsigned_arg)
    :Field_int(ptr_arg, len_arg, null_ptr_arg, null_bit_arg,
               unireg_check_arg, field_name_arg, zero_arg, unsigned_arg)
    {}
  const Type_handler *type_handler() const override
    { return type_handler_priv(); }
  enum ha_base_keytype key_type() const override
    { return unsigned_flag ? HA_KEYTYPE_BINARY : HA_KEYTYPE_INT8; }
  int store(const char *to,size_t length,CHARSET_INFO *charset) override;
  int store(double nr) override;
  int store(longlong nr, bool unsigned_val) override;
  int reset() override { ptr[0]=0; return 0; }
  double val_real() override;
  longlong val_int() override;
  String *val_str(String *, String *) override;
  bool send(Protocol *protocol) override;
  int cmp(const uchar *,const uchar *) const override;
  void sort_string(uchar *buff,uint length) override;
  uint32 pack_length() const override { return 1; }
  const Type_limits_int *type_limits_int() const override
  {
    return type_handler_priv()->type_limits_int();
  }

  uchar *pack(uchar* to, const uchar *from, uint max_length) override
  {
    *to= *from;
    return to + 1;
  }

  const uchar *unpack(uchar* to, const uchar *from,
		      const uchar *from_end, uint param_data) override
  {
    if (from == from_end)
      return 0;
    *to= *from;
    return from + 1;
  }
  ulonglong get_max_int_value() const override
  {
    return unsigned_flag ? 0xFFULL : 0x7FULL;
  }
};


class Field_short final :public Field_int
{
  const Type_handler_general_purpose_int *type_handler_priv() const
  {
    if (is_unsigned())
      return &type_handler_ushort;
    return &type_handler_sshort;
  }
public:
  Field_short(uchar *ptr_arg, uint32 len_arg, uchar *null_ptr_arg,
	      uchar null_bit_arg,
	      enum utype unireg_check_arg, const LEX_CSTRING *field_name_arg,
	      bool zero_arg, bool unsigned_arg)
    :Field_int(ptr_arg, len_arg, null_ptr_arg, null_bit_arg,
               unireg_check_arg, field_name_arg, zero_arg, unsigned_arg)
    {}
  Field_short(uint32 len_arg,bool maybe_null_arg,
              const LEX_CSTRING *field_name_arg,
	      bool unsigned_arg)
    :Field_int((uchar*) 0, len_arg, maybe_null_arg ? (uchar*) "": 0,0,
               NONE, field_name_arg, 0, unsigned_arg)
    {}
  const Type_handler *type_handler() const override
  { return type_handler_priv(); }
  enum ha_base_keytype key_type() const override
    { return unsigned_flag ? HA_KEYTYPE_USHORT_INT : HA_KEYTYPE_SHORT_INT;}
  int store(const char *to,size_t length,CHARSET_INFO *charset) override;
  int store(double nr) override;
  int store(longlong nr, bool unsigned_val) override;
  int reset() override { ptr[0]=ptr[1]=0; return 0; }
  double val_real() override;
  longlong val_int() override;
  String *val_str(String *, String *) override;
  bool send(Protocol *protocol) override;
  int cmp(const uchar *,const uchar *) const override;
  void sort_string(uchar *buff,uint length) override;
  uint32 pack_length() const override { return 2; }
  const Type_limits_int *type_limits_int() const override
  {
    return type_handler_priv()->type_limits_int();
  }
  uchar *pack(uchar* to, const uchar *from, uint) override
  { return pack_int16(to, from); }

  const uchar *unpack(uchar* to, const uchar *from,
                      const uchar *from_end, uint) override
  { return unpack_int16(to, from, from_end); }
  ulonglong get_max_int_value() const override
  {
    return unsigned_flag ? 0xFFFFULL : 0x7FFFULL;
  }
};

class Field_medium final :public Field_int
{
  const Type_handler_general_purpose_int *type_handler_priv() const
  {
    if (is_unsigned())
      return &type_handler_uint24;
    return &type_handler_sint24;
  }
public:
  Field_medium(uchar *ptr_arg, uint32 len_arg, uchar *null_ptr_arg,
	      uchar null_bit_arg,
	      enum utype unireg_check_arg, const LEX_CSTRING *field_name_arg,
	      bool zero_arg, bool unsigned_arg)
    :Field_int(ptr_arg, len_arg, null_ptr_arg, null_bit_arg,
               unireg_check_arg, field_name_arg, zero_arg, unsigned_arg)
    {}
  const Type_handler *type_handler() const override
  { return type_handler_priv(); }
  enum ha_base_keytype key_type() const override
    { return unsigned_flag ? HA_KEYTYPE_UINT24 : HA_KEYTYPE_INT24; }
  int store(const char *to,size_t length,CHARSET_INFO *charset) override;
  int store(double nr) override;
  int store(longlong nr, bool unsigned_val) override;
  int reset() override { ptr[0]=ptr[1]=ptr[2]=0; return 0; }
  double val_real() override;
  longlong val_int() override;
  String *val_str(String *, String *) override;
  bool send(Protocol *protocol) override;
  int cmp(const uchar *,const uchar *) const override;
  void sort_string(uchar *buff,uint length) override;
  uint32 pack_length() const override { return 3; }
  const Type_limits_int *type_limits_int() const override
  {
    return type_handler_priv()->type_limits_int();
  }
  uchar *pack(uchar* to, const uchar *from, uint max_length) override
  {
    return Field::pack(to, from, max_length);
  }
  ulonglong get_max_int_value() const override
  {
    return unsigned_flag ? 0xFFFFFFULL : 0x7FFFFFULL;
  }
};


class Field_long final :public Field_int
{
  const Type_handler_general_purpose_int *type_handler_priv() const
  {
    if (is_unsigned())
      return &type_handler_ulong;
    return &type_handler_slong;
  }
public:
  Field_long(uchar *ptr_arg, uint32 len_arg, uchar *null_ptr_arg,
	     uchar null_bit_arg,
	     enum utype unireg_check_arg, const LEX_CSTRING *field_name_arg,
	     bool zero_arg, bool unsigned_arg)
    :Field_int(ptr_arg, len_arg, null_ptr_arg, null_bit_arg,
               unireg_check_arg, field_name_arg, zero_arg, unsigned_arg)
    {}
  Field_long(uint32 len_arg,bool maybe_null_arg,
             const LEX_CSTRING *field_name_arg,
	     bool unsigned_arg)
    :Field_int((uchar*) 0, len_arg, maybe_null_arg ? (uchar*) "": 0,0,
               NONE, field_name_arg, 0, unsigned_arg)
    {}
  const Type_handler *type_handler() const override
  { return type_handler_priv(); }
  enum ha_base_keytype key_type() const override
    { return unsigned_flag ? HA_KEYTYPE_ULONG_INT : HA_KEYTYPE_LONG_INT; }
  int store(const char *to,size_t length,CHARSET_INFO *charset) override;
  int store(double nr) override;
  int store(longlong nr, bool unsigned_val) override;
  int reset() override { ptr[0]=ptr[1]=ptr[2]=ptr[3]=0; return 0; }
  double val_real() override;
  longlong val_int() override;
  bool send(Protocol *protocol) override;
  String *val_str(String *, String *) override;
  int cmp(const uchar *,const uchar *) const override;
  void sort_string(uchar *buff,uint length) override;
  uint32 pack_length() const override { return 4; }
  const Type_limits_int *type_limits_int() const override
  {
    return type_handler_priv()->type_limits_int();
  }
  uchar *pack(uchar* to, const uchar *from, uint) override
  {
    return pack_int32(to, from);
  }
  const uchar *unpack(uchar* to, const uchar *from,
                      const uchar *from_end, uint) override
  {
    return unpack_int32(to, from, from_end);
  }
  ulonglong get_max_int_value() const override
  {
    return unsigned_flag ? 0xFFFFFFFFULL : 0x7FFFFFFFULL;
  }
};


class Field_longlong :public Field_int
{
  const Type_handler_general_purpose_int *type_handler_priv() const
  {
    if (is_unsigned())
      return &type_handler_ulonglong;
    return &type_handler_slonglong;
  }
public:
  Field_longlong(uchar *ptr_arg, uint32 len_arg, uchar *null_ptr_arg,
	      uchar null_bit_arg,
	      enum utype unireg_check_arg, const LEX_CSTRING *field_name_arg,
	      bool zero_arg, bool unsigned_arg)
    :Field_int(ptr_arg, len_arg, null_ptr_arg, null_bit_arg,
               unireg_check_arg, field_name_arg, zero_arg, unsigned_arg)
    {}
  Field_longlong(uint32 len_arg,bool maybe_null_arg,
		 const LEX_CSTRING *field_name_arg,
                 bool unsigned_arg)
    :Field_int((uchar*) 0, len_arg, maybe_null_arg ? (uchar*) "": 0,0,
                NONE, field_name_arg, 0, unsigned_arg)
    {}
  const Type_handler *type_handler() const override
  { return type_handler_priv(); }
  enum ha_base_keytype key_type() const override
  { return unsigned_flag ? HA_KEYTYPE_ULONGLONG : HA_KEYTYPE_LONGLONG; }
  int store(const char *to,size_t length,CHARSET_INFO *charset) override;
  int store(double nr) override;
  int store(longlong nr, bool unsigned_val) override;
  int reset() override
  {
    ptr[0]=ptr[1]=ptr[2]=ptr[3]=ptr[4]=ptr[5]=ptr[6]=ptr[7]=0;
    return 0;
  }
  double val_real() override;
  longlong val_int() override;
  String *val_str(String *, String *) override;
  bool send(Protocol *protocol) override;
  int cmp(const uchar *,const uchar *) const override;
  void sort_string(uchar *buff,uint length) override;
  uint32 pack_length() const override { return 8; }
  const Type_limits_int *type_limits_int() const override
  {
    return type_handler_priv()->type_limits_int();
  }
  uchar *pack(uchar* to, const uchar *from, uint) override
  {
    return pack_int64(to, from);
  }
  const uchar *unpack(uchar* to, const uchar *from, const uchar *from_end,
		      uint) override
  {
    return unpack_int64(to, from, from_end);
  }
  void set_max() override;
  bool is_max() override;
  ulonglong get_max_int_value() const override
  {
    return unsigned_flag ? 0xFFFFFFFFFFFFFFFFULL : 0x7FFFFFFFFFFFFFFFULL;
  }
};


class Field_vers_trx_id :public Field_longlong {
  MYSQL_TIME cache;
  ulonglong cached;
public:
  Field_vers_trx_id(uchar *ptr_arg, uint32 len_arg, uchar *null_ptr_arg,
                    uchar null_bit_arg, enum utype unireg_check_arg,
                    const LEX_CSTRING *field_name_arg, bool zero_arg,
                    bool unsigned_arg)
      : Field_longlong(ptr_arg, len_arg, null_ptr_arg, null_bit_arg,
                       unireg_check_arg, field_name_arg, zero_arg,
                       unsigned_arg),
        cached(0)
  {}
  const Type_handler *type_handler() const override
  { return &type_handler_vers_trx_id; }
  uint size_of() const override { return sizeof *this; }
  bool get_date(MYSQL_TIME *ltime, date_mode_t fuzzydate, ulonglong trx_id);
  bool get_date(MYSQL_TIME *ltime, date_mode_t fuzzydate) override
  {
    return get_date(ltime, fuzzydate, (ulonglong) val_int());
  }
  bool test_if_equality_guarantees_uniqueness(const Item *item) const override;
  bool can_optimize_keypart_ref(const Item_bool_func *, const Item *)
    const override
  {
    return true;
  }

  bool can_optimize_group_min_max(const Item_bool_func *, const Item *)
    const override
  {
    return true;
  }
  bool can_optimize_range(const Item_bool_func *, const Item *, bool)
    const override
  {
    return true;
  }
  /* cmp_type() cannot be TIME_RESULT, because we want to compare this field against
     integers. But in all other cases we treat it as TIME_RESULT! */
};

static inline uint8 fix_dec_arg(uint8 dec_arg)
{ return dec_arg >= FLOATING_POINT_DECIMALS ? DECIMAL_NOT_SPECIFIED : dec_arg; }

class Field_float final :public Field_real {
public:
  Field_float(uchar *ptr_arg, uint32 len_arg, uchar *null_ptr_arg,
	      uchar null_bit_arg,
	      enum utype unireg_check_arg, const LEX_CSTRING *field_name_arg,
              uint8 dec_arg,bool zero_arg,bool unsigned_arg)
    :Field_real(ptr_arg, len_arg, null_ptr_arg, null_bit_arg,
                unireg_check_arg, field_name_arg,
                fix_dec_arg(dec_arg), zero_arg, unsigned_arg)
    { }
  Field_float(uint32 len_arg, bool maybe_null_arg,
              const LEX_CSTRING *field_name_arg, uint8 dec_arg)
    :Field_real((uchar*) 0, len_arg, maybe_null_arg ? (uchar*) "": 0, (uint) 0,
                NONE, field_name_arg, fix_dec_arg(dec_arg), 0, 0)
    { }
  const Type_handler *type_handler() const override
  { return &type_handler_float; }
  enum ha_base_keytype key_type() const override { return HA_KEYTYPE_FLOAT; }
  int store(const char *to,size_t length,CHARSET_INFO *charset) override;
  int store(double nr) override;
  int store(longlong nr, bool unsigned_val) override;
  int reset() override { bzero(ptr,sizeof(float)); return 0; }
  double val_real() override;
  longlong val_int() override;
  String *val_str(String *, String *) override;
  bool send(Protocol *protocol) override;
  int cmp(const uchar *,const uchar *) const override;
  void sort_string(uchar *buff, uint length) override;
  uint32 pack_length() const override { return sizeof(float); }
  uint row_pack_length() const override { return pack_length(); }
  ulonglong get_max_int_value() const override
  {
    /*
      We use the maximum as per IEEE754-2008 standard, 2^24
    */
    return 0x1000000ULL;
  }
  Binlog_type_info binlog_type_info() const override;
};


class Field_double :public Field_real {
  longlong val_int_from_real(bool want_unsigned_result);
public:
  Field_double(uchar *ptr_arg, uint32 len_arg, uchar *null_ptr_arg,
	       uchar null_bit_arg,
	       enum utype unireg_check_arg, const LEX_CSTRING *field_name_arg,
	       uint8 dec_arg,bool zero_arg,bool unsigned_arg)
    :Field_real(ptr_arg, len_arg, null_ptr_arg, null_bit_arg,
                unireg_check_arg, field_name_arg,
                fix_dec_arg(dec_arg), zero_arg, unsigned_arg)
    { }
  Field_double(uint32 len_arg, bool maybe_null_arg,
               const LEX_CSTRING *field_name_arg, uint8 dec_arg)
    :Field_real((uchar*) 0, len_arg, maybe_null_arg ? (uchar*) "" : 0, (uint) 0,
                NONE, field_name_arg, fix_dec_arg(dec_arg), 0, 0)
    { }
  Field_double(uint32 len_arg, bool maybe_null_arg,
               const LEX_CSTRING *field_name_arg,
	       uint8 dec_arg, bool not_fixed_arg)
    :Field_real((uchar*) 0, len_arg, maybe_null_arg ? (uchar*) "" : 0, (uint) 0,
                NONE, field_name_arg, fix_dec_arg(dec_arg), 0, 0)
    {
      not_fixed= not_fixed_arg;
    }
  void init_for_tmp_table(Field *org_field, TABLE *new_table) override
  {
    Field::init_for_tmp_table(org_field, new_table);
    not_fixed= true;
  }
  const Type_handler *type_handler() const override
  { return &type_handler_double; }
  enum ha_base_keytype key_type() const override final { return HA_KEYTYPE_DOUBLE; }
  int  store(const char *to,size_t length,CHARSET_INFO *charset) override final;
  int  store(double nr) override final;
  int  store(longlong nr, bool unsigned_val) override final;
  int reset() override final { bzero(ptr,sizeof(double)); return 0; }
  double val_real() override final;
  longlong val_int() override final { return val_int_from_real(false); }
  ulonglong val_uint() override final { return (ulonglong) val_int_from_real(true); }
  String *val_str(String *, String *) override final;
  bool send(Protocol *protocol) override;
  int cmp(const uchar *,const uchar *) const override final;
  void sort_string(uchar *buff, uint length) override final;
  uint32 pack_length() const override final { return sizeof(double); }
  uint row_pack_length() const override final { return pack_length(); }
  ulonglong get_max_int_value() const override final
  {
    /*
      We use the maximum as per IEEE754-2008 standard, 2^53
    */
    return 0x20000000000000ULL;
  }
  Binlog_type_info binlog_type_info() const override final;
};


/* Everything saved in this will disappear. It will always return NULL */

class Field_null :public Field_str {
  static uchar null[1];
public:
  Field_null(uchar *ptr_arg, uint32 len_arg,
	     enum utype unireg_check_arg, const LEX_CSTRING *field_name_arg,
	     const DTCollation &collation)
    :Field_str(ptr_arg, len_arg, null, 1,
	       unireg_check_arg, field_name_arg, collation)
    {}
  const Type_handler *type_handler() const override
  { return &type_handler_null; }
  enum_conv_type rpl_conv_type_from(const Conv_source &source,
                                    const Relay_log_info *rli,
                                    const Conv_param &param) const override;
  Information_schema_character_attributes
    information_schema_character_attributes() const override
  {
    return Information_schema_character_attributes();
  }
  Copy_func *get_copy_func(const Field *from) const override
  {
    return do_field_string;
  }
  int  store(const char *to, size_t length, CHARSET_INFO *cs) override final
  { null[0]=1; return 0; }
  int store(double nr) override final { null[0]=1; return 0; }
  int store(longlong nr, bool unsigned_val) override final { null[0]=1; return 0; }
  int store_decimal(const my_decimal *d) override final { null[0]=1; return 0; }
  int reset() override final { return 0; }
  double val_real() override final { return 0.0;}
  longlong val_int() override final { return 0;}
  bool val_bool() override final { return false; }
  my_decimal *val_decimal(my_decimal *) override final { return 0; }
  String *val_str(String *value,String *value2) override final
  { value2->length(0); return value2;}
  bool is_equal(const Column_definition &new_field) const override final;
  int cmp(const uchar *a, const uchar *b) const override final { return 0;}
  void sort_string(uchar *buff, uint length) override final {}
  uint32 pack_length() const override final { return 0; }
  void sql_type(String &str) const override final;
  uint size_of() const override final { return sizeof *this; }
  uint32 max_display_length() const override final { return 4; }
  void move_field_offset(my_ptrdiff_t ptr_diff) override final {}
  bool can_optimize_keypart_ref(const Item_bool_func *cond,
                                const Item *item) const override final
  {
    return false;
  }
  bool can_optimize_group_min_max(const Item_bool_func *cond,
                                  const Item *const_item) const override final
  {
    return false;
  }
};


class Field_temporal :public Field {
protected:
  Item *get_equal_const_item_datetime(THD *thd, const Context &ctx,
                                      Item *const_item);
  void set_warnings(Sql_condition::enum_warning_level trunc_level,
                    const ErrConv *str, int was_cut, const char *typestr);
  int store_TIME_return_code_with_warnings(int warn, const ErrConv *str,
                                           const char *typestr)
  {
    if (!MYSQL_TIME_WARN_HAVE_WARNINGS(warn) &&
        MYSQL_TIME_WARN_HAVE_NOTES(warn))
    {
      set_warnings(Sql_condition::WARN_LEVEL_NOTE, str,
                   warn | MYSQL_TIME_WARN_TRUNCATED, typestr);
      return 3;
    }
    set_warnings(Sql_condition::WARN_LEVEL_WARN, str, warn, typestr);
    return warn ? 2 : 0;
  }
  int store_invalid_with_warning(const ErrConv *str, int was_cut,
                                 const char *typestr)
  {
    DBUG_ASSERT(was_cut);
    reset();
    Sql_condition::enum_warning_level level= Sql_condition::WARN_LEVEL_WARN;
    if (was_cut & MYSQL_TIME_WARN_ZERO_DATE)
    {
      set_warnings(level, str, MYSQL_TIME_WARN_OUT_OF_RANGE, typestr);
      return 2;
    }
    set_warnings(level, str, MYSQL_TIME_WARN_TRUNCATED, typestr);
    return 1;
  }
  void sql_type_comment(String &str,
                        const Name &name,
                        const Name &comment) const;
  void sql_type_dec_comment(String &str,
                            const Name &name, uint dec,
                            const Name &comment) const;
  void sql_type_opt_dec_comment(String &str,
                                const Name &name, uint dec,
                                const Name &comment) const
  {
    if (dec)
      sql_type_dec_comment(str, name, dec, comment);
    else
      sql_type_comment(str, name, comment);
  }
  static const Name &type_version_mysql56();
public:
  Field_temporal(uchar *ptr_arg,uint32 len_arg, uchar *null_ptr_arg,
                 uchar null_bit_arg, utype unireg_check_arg,
                 const LEX_CSTRING *field_name_arg)
    :Field(ptr_arg, len_arg, null_ptr_arg, null_bit_arg, unireg_check_arg,
               field_name_arg)
    { flags|= BINARY_FLAG; }
  int  store_hex_hybrid(const char *str, size_t length) override
  {
    return store(str, length, &my_charset_bin);
  }
  sql_mode_t can_handle_sql_mode_dependency_on_store() const override;
  Copy_func *get_copy_func(const Field *from) const override;
  int save_in_field(Field *to) override
  {
    MYSQL_TIME ltime;
    // For temporal types no truncation needed. Rounding mode is not important.
    if (get_date(&ltime, TIME_CONV_NONE | TIME_FRAC_NONE))
      return to->reset();
    return to->store_time_dec(&ltime, decimals());
  }
  bool memcpy_field_possible(const Field *from) const override;
  uint32 max_display_length() const override { return field_length; }
  bool str_needs_quotes() const override { return true; }
  CHARSET_INFO *charset() const override
  {
    return DTCollation_numeric::singleton().collation;
  }
  const DTCollation &dtcollation() const override
  {
    return DTCollation_numeric::singleton();
  }
  CHARSET_INFO *sort_charset() const override { return &my_charset_bin; }
  bool binary() const override { return true; }
  bool val_bool() override { return val_real() != 0e0; }
  bool is_equal(const Column_definition &new_field) const override;
  bool eq_def(const Field *field) const override
  {
    return (Field::eq_def(field) && decimals() == field->decimals());
  }
  my_decimal *val_decimal(my_decimal*) override;
  double pos_in_interval(Field *min, Field *max) override
  {
    return pos_in_interval_val_real(min, max);
  }
  bool can_optimize_keypart_ref(const Item_bool_func *cond,
                                const Item *item) const override;
  bool can_optimize_group_min_max(const Item_bool_func *cond,
                                  const Item *const_item) const override;
  bool can_optimize_range(const Item_bool_func *cond,
                                  const Item *item,
                                  bool is_eq_func) const override
  {
    return true;
  }
  SEL_ARG *get_mm_leaf(RANGE_OPT_PARAM *param, KEY_PART *key_part,
                       const Item_bool_func *cond,
                       scalar_comparison_op op, Item *value) override;
};


/**
  Abstract class for:
  - DATE
  - DATETIME
  - DATETIME(1..6)
  - DATETIME(0..6) - MySQL56 version
*/
class Field_temporal_with_date :public Field_temporal {
protected:
  virtual void store_TIME(const MYSQL_TIME *ltime) = 0;
  void store_datetime(const Datetime &dt)
  {
    return store_TIME(dt.get_mysql_time());
  }
  virtual bool get_TIME(MYSQL_TIME *ltime, const uchar *pos,
                        date_mode_t fuzzydate) const = 0;
  bool validate_MMDD(bool not_zero_date, uint month, uint day,
                     date_mode_t fuzzydate) const
  {
    if (!not_zero_date)
      return bool(fuzzydate & TIME_NO_ZERO_DATE);
    if (!month || !day)
      return bool(fuzzydate & TIME_NO_ZERO_IN_DATE);
    return false;
  }
public:
  Field_temporal_with_date(uchar *ptr_arg, uint32 len_arg,
                           uchar *null_ptr_arg, uchar null_bit_arg,
                           utype unireg_check_arg,
                           const LEX_CSTRING *field_name_arg)
    :Field_temporal(ptr_arg, len_arg, null_ptr_arg, null_bit_arg,
                    unireg_check_arg, field_name_arg)
    {}
  bool validate_value_in_record(THD *thd, const uchar *record) const;
};


class Field_timestamp :public Field_temporal {
protected:
  int store_TIME_with_warning(THD *, const Datetime *,
                              const ErrConv *, int warn);
  virtual void store_TIMEVAL(const timeval &tv)= 0;
  void store_TIMESTAMP(const Timestamp &ts)
  {
    store_TIMEVAL(ts.tv());
  }
  int zero_time_stored_return_code_with_warning();
public:
  Field_timestamp(uchar *ptr_arg, uint32 len_arg,
                  uchar *null_ptr_arg, uchar null_bit_arg,
		  enum utype unireg_check_arg,
                  const LEX_CSTRING *field_name_arg,
		  TABLE_SHARE *share);
  const Type_handler *type_handler() const override
  { return &type_handler_timestamp; }
  enum_conv_type rpl_conv_type_from(const Conv_source &source,
                                    const Relay_log_info *rli,
                                    const Conv_param &param) const override;
  Copy_func *get_copy_func(const Field *from) const override;
  sql_mode_t conversion_depends_on_sql_mode(THD *, Item *) const override;
  int  store(const char *to,size_t length,CHARSET_INFO *charset) override;
  int  store(double nr) override;
  int  store(longlong nr, bool unsigned_val) override;
  int  store_time_dec(const MYSQL_TIME *ltime, uint dec) override;
  int  store_decimal(const my_decimal *) override;
  int  store_timestamp_dec(const timeval &ts, uint dec) override;
  int  save_in_field(Field *to) override;
  longlong val_int() override;
  String *val_str(String *, String *) override;
  bool zero_pack() const override { return false; }
  /*
    This method is used by storage/perfschema and
    Item_func_now_local::save_in_field().
  */
  void store_TIME(my_time_t ts, ulong sec_part)
  {
    int warn;
    time_round_mode_t mode= Datetime::default_round_mode(get_thd());
    store_TIMESTAMP(Timestamp(ts, sec_part).round(decimals(), mode, &warn));
  }
  bool get_date(MYSQL_TIME *ltime, date_mode_t fuzzydate) override;
  int store_native(const Native &value) override;
  bool validate_value_in_record(THD *thd, const uchar *record) const override;
  Item *get_equal_const_item(THD *thd, const Context &ctx, Item *const_item)
    override
  {
    return get_equal_const_item_datetime(thd, ctx, const_item);
  }
  bool load_data_set_null(THD *thd) override;
  bool load_data_set_no_data(THD *thd, bool fixed_format) override;
};


class Field_timestamp0 :public Field_timestamp
{
  void store_TIMEVAL(const timeval &tv) override
  {
    int4store(ptr, tv.tv_sec);
  }
public:
  Field_timestamp0(uchar *ptr_arg, uint32 len_arg,
                   uchar *null_ptr_arg, uchar null_bit_arg,
		   enum utype unireg_check_arg,
                   const LEX_CSTRING *field_name_arg,
		   TABLE_SHARE *share)
   :Field_timestamp(ptr_arg, len_arg, null_ptr_arg, null_bit_arg,
                    unireg_check_arg, field_name_arg, share)
  { }
  enum ha_base_keytype key_type() const override
  { return HA_KEYTYPE_ULONG_INT; }
  void sql_type(String &str) const override
  {
    sql_type_comment(str, Field_timestamp0::type_handler()->name(),
                     Type_handler::version_mariadb53());
  }
  double val_real() override
  {
    return (double) Field_timestamp0::val_int();
  }
  bool send(Protocol *protocol) override;
  int cmp(const uchar *,const uchar *) const override;
  void sort_string(uchar *buff,uint length) override;
  uint32 pack_length() const override { return 4; }
  int set_time() override;
  /* Get TIMESTAMP field value as seconds since begging of Unix Epoch */
  my_time_t get_timestamp(const uchar *pos, ulong *sec_part) const override;
  bool val_native(Native *to) override;
  uchar *pack(uchar *to, const uchar *from, uint) override
  {
    return pack_int32(to, from);
  }
  const uchar *unpack(uchar* to, const uchar *from, const uchar *from_end,
                      uint) override
  {
    return unpack_int32(to, from, from_end);
  }
  uint size_of() const override { return sizeof *this; }
};


/**
  Abstract class for:
  - TIMESTAMP(1..6)
  - TIMESTAMP(0..6) - MySQL56 version
*/
class Field_timestamp_with_dec :public Field_timestamp {
protected:
  uint dec;
public:
  Field_timestamp_with_dec(uchar *ptr_arg,
                           uchar *null_ptr_arg, uchar null_bit_arg,
                           enum utype unireg_check_arg,
                           const LEX_CSTRING *field_name_arg,
                           TABLE_SHARE *share, uint dec_arg) :
  Field_timestamp(ptr_arg,
                  MAX_DATETIME_WIDTH + dec_arg + MY_TEST(dec_arg), null_ptr_arg,
                  null_bit_arg, unireg_check_arg, field_name_arg, share),
  dec(dec_arg)
  {
    DBUG_ASSERT(dec <= TIME_SECOND_PART_DIGITS);
  }
  uint decimals() const override { return dec; }
  enum ha_base_keytype key_type() const override { return HA_KEYTYPE_BINARY; }
  uchar *pack(uchar *to, const uchar *from, uint max_length) override
  { return Field::pack(to, from, max_length); }
  const uchar *unpack(uchar* to, const uchar *from, const uchar *from_end,
                      uint param_data) override
  { return Field::unpack(to, from, from_end, param_data); }
  void make_send_field(Send_field *field) override;
  void sort_string(uchar *to, uint length) override
  {
    DBUG_ASSERT(length == pack_length());
    memcpy(to, ptr, length);
  }
  bool send(Protocol *protocol) override;
  double val_real() override;
  my_decimal* val_decimal(my_decimal*) override;
  int set_time() override;
};


class Field_timestamp_hires :public Field_timestamp_with_dec {
  uint sec_part_bytes(uint dec) const
  {
    return Type_handler_timestamp::sec_part_bytes(dec);
  }
  void store_TIMEVAL(const timeval &tv) override;
public:
  Field_timestamp_hires(uchar *ptr_arg,
                        uchar *null_ptr_arg, uchar null_bit_arg,
                        enum utype unireg_check_arg,
                        const LEX_CSTRING *field_name_arg,
                        TABLE_SHARE *share, uint dec_arg) :
  Field_timestamp_with_dec(ptr_arg, null_ptr_arg, null_bit_arg,
                           unireg_check_arg, field_name_arg, share, dec_arg)
  {
    DBUG_ASSERT(dec);
  }
  void sql_type(String &str) const override
  {
    sql_type_dec_comment(str, Field_timestamp_hires::type_handler()->name(),
                         dec, Type_handler::version_mariadb53());
  }
  bool val_native(Native *to) override;
  my_time_t get_timestamp(const uchar *pos, ulong *sec_part) const override;
  int cmp(const uchar *,const uchar *) const override;
  uint32 pack_length() const override { return 4 + sec_part_bytes(dec); }
  uint size_of() const override { return sizeof *this; }
};


/**
  TIMESTAMP(0..6) - MySQL56 version
*/
class Field_timestampf final :public Field_timestamp_with_dec {
  void store_TIMEVAL(const timeval &tv) override;
public:
  Field_timestampf(uchar *ptr_arg,
                   uchar *null_ptr_arg, uchar null_bit_arg,
                   enum utype unireg_check_arg,
                   const LEX_CSTRING *field_name_arg,
                   TABLE_SHARE *share, uint dec_arg) :
    Field_timestamp_with_dec(ptr_arg, null_ptr_arg, null_bit_arg,
                             unireg_check_arg, field_name_arg, share, dec_arg)
    {}
  const Type_handler *type_handler() const override
  { return &type_handler_timestamp2; }
  enum_field_types binlog_type() const override
  { return MYSQL_TYPE_TIMESTAMP2; }
  void sql_type(String &str) const override
  {
    sql_type_opt_dec_comment(str, Field_timestampf::type_handler()->name(),
                             dec, type_version_mysql56());

  }
  enum_conv_type rpl_conv_type_from(const Conv_source &source,
                                    const Relay_log_info *rli,
                                    const Conv_param &param) const override;
  uint32 pack_length() const override
  {
    return my_timestamp_binary_length(dec);
  }
  uint row_pack_length() const override { return pack_length(); }
  uint pack_length_from_metadata(uint field_metadata) const override
  {
    DBUG_ENTER("Field_timestampf::pack_length_from_metadata");
    uint tmp= my_timestamp_binary_length(field_metadata);
    DBUG_RETURN(tmp);
  }
  int cmp(const uchar *a_ptr,const uchar *b_ptr) const override
  {
    return memcmp(a_ptr, b_ptr, pack_length());
  }
  void set_max() override;
  bool is_max() override;
  my_time_t get_timestamp(const uchar *pos, ulong *sec_part) const override;
  bool val_native(Native *to) override;
  uint size_of() const override { return sizeof *this; }
  Binlog_type_info binlog_type_info() const override;
};


class Field_year final :public Field_tiny {
public:
  Field_year(uchar *ptr_arg, uint32 len_arg, uchar *null_ptr_arg,
	     uchar null_bit_arg,
	     enum utype unireg_check_arg, const LEX_CSTRING *field_name_arg)
    :Field_tiny(ptr_arg, len_arg, null_ptr_arg, null_bit_arg,
		unireg_check_arg, field_name_arg, 1, 1)
    {}
  const Type_handler *type_handler() const override
  {
    return field_length == 2 ? &type_handler_year2 : &type_handler_year;
  }
  enum_conv_type rpl_conv_type_from(const Conv_source &source,
                                    const Relay_log_info *rli,
                                    const Conv_param &param) const override;
  Copy_func *get_copy_func(const Field *from) const override
  {
    if (eq_def(from))
      return get_identical_copy_func();
    switch (from->cmp_type()) {
    case STRING_RESULT:
    {
      const Type_handler *handler= from->type_handler();
      if (handler == &type_handler_enum || handler == &type_handler_set)
        return do_field_int;
      return do_field_string;
    }
    case TIME_RESULT:
      return do_field_date;
    case DECIMAL_RESULT:
      return do_field_decimal;
    case REAL_RESULT:
      return do_field_real;
    case INT_RESULT:
      break;
    case ROW_RESULT:
    default:
      DBUG_ASSERT(0);
      break;
    }
    return do_field_int;
  }
  int  store(const char *to,size_t length,CHARSET_INFO *charset) override;
  int  store(double nr) override;
  int  store(longlong nr, bool unsigned_val) override;
  int  store_time_dec(const MYSQL_TIME *ltime, uint dec) override;
  double val_real() override;
  longlong val_int() override;
  String *val_str(String *, String *) override;
  bool get_date(MYSQL_TIME *ltime, date_mode_t fuzzydate) override;
  bool send(Protocol *protocol) override;
  Information_schema_numeric_attributes
    information_schema_numeric_attributes() const override
  {
    return Information_schema_numeric_attributes();
  }
  uint32 max_display_length() const override { return field_length; }
  void sql_type(String &str) const override;
};


class Field_date_common :public Field_temporal_with_date
{
protected:
  int store_TIME_with_warning(const Datetime *ltime, const ErrConv *str,
                              int was_cut);
public:
  Field_date_common(uchar *ptr_arg, uchar *null_ptr_arg, uchar null_bit_arg,
                    enum utype unireg_check_arg,
                    const LEX_CSTRING *field_name_arg)
    :Field_temporal_with_date(ptr_arg, MAX_DATE_WIDTH,
                              null_ptr_arg, null_bit_arg,
                              unireg_check_arg, field_name_arg)
  {}
  Copy_func *get_copy_func(const Field *from) const override;
  SEL_ARG *get_mm_leaf(RANGE_OPT_PARAM *param, KEY_PART *key_part,
                       const Item_bool_func *cond,
                       scalar_comparison_op op, Item *value) override;
  int  store(const char *to, size_t length, CHARSET_INFO *charset) override;
  int  store(double nr) override;
  int  store(longlong nr, bool unsigned_val) override;
  int  store_time_dec(const MYSQL_TIME *ltime, uint dec) override;
  int  store_decimal(const my_decimal *) override;
};


class Field_date final :public Field_date_common
{
  void store_TIME(const MYSQL_TIME *ltime) override;
  bool get_TIME(MYSQL_TIME *ltime, const uchar *pos, date_mode_t fuzzydate)
    const override;
public:
  Field_date(uchar *ptr_arg, uchar *null_ptr_arg, uchar null_bit_arg,
	     enum utype unireg_check_arg, const LEX_CSTRING *field_name_arg)
    :Field_date_common(ptr_arg, null_ptr_arg, null_bit_arg,
                       unireg_check_arg, field_name_arg) {}
  const Type_handler *type_handler() const override
  { return &type_handler_date; }
  enum ha_base_keytype key_type() const override
  { return HA_KEYTYPE_ULONG_INT; }
  enum_conv_type rpl_conv_type_from(const Conv_source &source,
                                    const Relay_log_info *rli,
                                    const Conv_param &param) const override;
  int reset() override { ptr[0]=ptr[1]=ptr[2]=ptr[3]=0; return 0; }
  bool get_date(MYSQL_TIME *ltime, date_mode_t fuzzydate) override
  { return Field_date::get_TIME(ltime, ptr, fuzzydate); }
  double val_real() override;
  longlong val_int() override;
  String *val_str(String *, String *) override;
  bool send(Protocol *protocol) override;
  int cmp(const uchar *,const uchar *) const override;
  void sort_string(uchar *buff,uint length) override;
  uint32 pack_length() const override { return 4; }
  void sql_type(String &str) const override;
  uchar *pack(uchar* to, const uchar *from, uint) override
  {
    return pack_int32(to, from);
  }
  const uchar *unpack(uchar* to, const uchar *from, const uchar *from_end,
                      uint) override
  {
    return unpack_int32(to, from, from_end);
  }
  uint size_of() const override { return sizeof *this; }
};


class Field_newdate final :public Field_date_common
{
  void store_TIME(const MYSQL_TIME *ltime) override;
  bool get_TIME(MYSQL_TIME *ltime, const uchar *pos, date_mode_t fuzzydate)
    const override;
public:
  Field_newdate(uchar *ptr_arg, uchar *null_ptr_arg, uchar null_bit_arg,
		enum utype unireg_check_arg, const LEX_CSTRING *field_name_arg)
    :Field_date_common(ptr_arg, null_ptr_arg, null_bit_arg,
                       unireg_check_arg, field_name_arg)
    {}
  const Type_handler *type_handler() const override
  { return &type_handler_newdate; }
  enum ha_base_keytype key_type() const override { return HA_KEYTYPE_UINT24; }
  enum_conv_type rpl_conv_type_from(const Conv_source &source,
                                    const Relay_log_info *rli,
                                    const Conv_param &param) const override;
  int reset() override { ptr[0]=ptr[1]=ptr[2]=0; return 0; }
  double val_real() override;
  longlong val_int() override;
  String *val_str(String *, String *) override;
  bool send(Protocol *protocol) override;
  int cmp(const uchar *,const uchar *) const override;
  void sort_string(uchar *buff,uint length) override;
  uint32 pack_length() const override { return 3; }
  void sql_type(String &str) const override;
  bool get_date(MYSQL_TIME *ltime, date_mode_t fuzzydate) override
  { return Field_newdate::get_TIME(ltime, ptr, fuzzydate); }
  longlong val_datetime_packed(THD *thd) override;
  uint size_of() const override { return sizeof *this; }
  Item *get_equal_const_item(THD *thd, const Context &ctx, Item *const_item)
    override;
};


class Field_time :public Field_temporal {
  /*
    when this Field_time instance is used for storing values for index lookups
    (see class store_key, Field::new_key_field(), etc), the following
    might be set to TO_DAYS(CURDATE()). See also Field_time::store_time_dec()
  */
  long curdays;
protected:
  virtual void store_TIME(const MYSQL_TIME *ltime)= 0;
  void store_TIME(const Time &t) { return store_TIME(t.get_mysql_time()); }
  int store_TIME_with_warning(const Time *ltime, const ErrConv *str, int warn);
  bool check_zero_in_date_with_warn(date_mode_t fuzzydate);
  static void do_field_time(Copy_field *copy);
public:
  Field_time(uchar *ptr_arg, uint length_arg, uchar *null_ptr_arg,
             uchar null_bit_arg, enum utype unireg_check_arg,
             const LEX_CSTRING *field_name_arg)
    :Field_temporal(ptr_arg, length_arg, null_ptr_arg, null_bit_arg,
                    unireg_check_arg, field_name_arg), curdays(0)
    {}
  bool can_be_substituted_to_equal_item(const Context &ctx,
                                        const Item_equal *item_equal) override;
  const Type_handler *type_handler() const override
  { return &type_handler_time; }
  enum_conv_type rpl_conv_type_from(const Conv_source &source,
                                    const Relay_log_info *rli,
                                    const Conv_param &param) const override;
  Copy_func *get_copy_func(const Field *from) const override
  {
    return from->cmp_type() == REAL_RESULT ? do_field_string : // MDEV-9344
           from->type() == MYSQL_TYPE_YEAR ? do_field_int :
           from->type() == MYSQL_TYPE_BIT  ? do_field_int :
           eq_def(from)                    ? get_identical_copy_func() :
                                             do_field_time;
  }
  bool memcpy_field_possible(const Field *from) const override
  {
    return real_type() == from->real_type() &&
           decimals() == from->decimals();
  }
  sql_mode_t conversion_depends_on_sql_mode(THD *, Item *) const override;
  int store_native(const Native &value) override;
  bool val_native(Native *to) override;
  int store_time_dec(const MYSQL_TIME *ltime, uint dec) override;
  int store(const char *to,size_t length,CHARSET_INFO *charset) override;
  int store(double nr) override;
  int store(longlong nr, bool unsigned_val) override;
  int  store_decimal(const my_decimal *) override;
  String *val_str(String *, String *) override;
  bool send(Protocol *protocol) override;
  void set_curdays(THD *thd);
  Field *new_key_field(MEM_ROOT *root, TABLE *new_table,
                       uchar *new_ptr, uint32 length,
                       uchar *new_null_ptr, uint new_null_bit) override;
  Item *get_equal_const_item(THD *thd, const Context &ctx, Item *const_item)
    override;
};


class Field_time0 final :public Field_time
{
protected:
  void store_TIME(const MYSQL_TIME *ltime) override;
public:
  Field_time0(uchar *ptr_arg, uint length_arg, uchar *null_ptr_arg,
             uchar null_bit_arg, enum utype unireg_check_arg,
             const LEX_CSTRING *field_name_arg)
    :Field_time(ptr_arg, length_arg, null_ptr_arg, null_bit_arg,
                unireg_check_arg, field_name_arg)
  { }
  enum ha_base_keytype key_type() const override { return HA_KEYTYPE_INT24; }
  void sql_type(String &str) const override
  {
    sql_type_comment(str, Field_time0::type_handler()->name(),
                     Type_handler::version_mariadb53());
  }
  double val_real() override;
  longlong val_int() override;
  bool get_date(MYSQL_TIME *ltime, date_mode_t fuzzydate) override;
  int cmp(const uchar *,const uchar *) const override;
  void sort_string(uchar *buff,uint length) override;
  uint32 pack_length() const override { return 3; }
  uint size_of() const override { return sizeof *this; }
};


/**
  Abstract class for:
  - TIME(1..6)
  - TIME(0..6) - MySQL56 version
*/
class Field_time_with_dec :public Field_time {
protected:
  uint dec;
public:
  Field_time_with_dec(uchar *ptr_arg, uchar *null_ptr_arg, uchar null_bit_arg,
                      enum utype unireg_check_arg,
                      const LEX_CSTRING *field_name_arg,
                      uint dec_arg)
    :Field_time(ptr_arg, MIN_TIME_WIDTH + dec_arg + MY_TEST(dec_arg),
                null_ptr_arg, null_bit_arg, unireg_check_arg, field_name_arg),
     dec(dec_arg)
  {
    DBUG_ASSERT(dec <= TIME_SECOND_PART_DIGITS);
  }
  uint decimals() const override { return dec; }
  enum ha_base_keytype key_type() const override { return HA_KEYTYPE_BINARY; }
  longlong val_int() override;
  double val_real() override;
  void make_send_field(Send_field *) override;
};


/**
  TIME(1..6)
*/
class Field_time_hires final :public Field_time_with_dec {
  longlong zero_point;
  void store_TIME(const MYSQL_TIME *) override;
public:
  Field_time_hires(uchar *ptr_arg, uchar *null_ptr_arg, uchar null_bit_arg,
             enum utype unireg_check_arg, const LEX_CSTRING *field_name_arg,
             uint dec_arg)
    :Field_time_with_dec(ptr_arg, null_ptr_arg,
                         null_bit_arg, unireg_check_arg, field_name_arg,
                         dec_arg)
  {
    DBUG_ASSERT(dec);
    zero_point= sec_part_shift(
                   ((TIME_MAX_VALUE_SECONDS+1LL)*TIME_SECOND_PART_FACTOR), dec);
  }
  void sql_type(String &str) const override
  {
    sql_type_dec_comment(str, Field_time_hires::type_handler()->name(),
                         dec, Type_handler::version_mariadb53());
  }
  int reset() override;
  bool get_date(MYSQL_TIME *ltime, date_mode_t fuzzydate) override;
  int cmp(const uchar *,const uchar *) const override;
  void sort_string(uchar *buff,uint length) override;
  uint32 pack_length() const override
  { return Type_handler_time::hires_bytes(dec); }
  uint size_of() const override { return sizeof *this; }
};


/**
  TIME(0..6) - MySQL56 version
*/
class Field_timef final :public Field_time_with_dec {
  void store_TIME(const MYSQL_TIME *ltime) override;
public:
  Field_timef(uchar *ptr_arg, uchar *null_ptr_arg, uchar null_bit_arg,
             enum utype unireg_check_arg, const LEX_CSTRING *field_name_arg,
             uint dec_arg)
    :Field_time_with_dec(ptr_arg, null_ptr_arg,
                         null_bit_arg, unireg_check_arg, field_name_arg,
                         dec_arg)
  {
    DBUG_ASSERT(dec <= TIME_SECOND_PART_DIGITS);
  }
  const Type_handler *type_handler() const override
  { return &type_handler_time2; }
  enum_field_types binlog_type() const override { return MYSQL_TYPE_TIME2; }
  void sql_type(String &str) const override
  {
    sql_type_opt_dec_comment(str, Field_timef::type_handler()->name(),
                             dec, type_version_mysql56());
  }
  enum_conv_type rpl_conv_type_from(const Conv_source &source,
                                    const Relay_log_info *rli,
                                    const Conv_param &param) const override;
  uint32 pack_length() const override
  {
    return my_time_binary_length(dec);
  }
  uint row_pack_length() const override { return pack_length(); }
  uint pack_length_from_metadata(uint field_metadata) const override
  {
    DBUG_ENTER("Field_timef::pack_length_from_metadata");
    uint tmp= my_time_binary_length(field_metadata);
    DBUG_RETURN(tmp);
  }
  void sort_string(uchar *to, uint length) override
  {
    DBUG_ASSERT(length == Field_timef::pack_length());
    memcpy(to, ptr, length);
  }
  int cmp(const uchar *a_ptr, const uchar *b_ptr) const override
  {
    return memcmp(a_ptr, b_ptr, pack_length());
  }
  int reset() override;
  bool get_date(MYSQL_TIME *ltime, date_mode_t fuzzydate) override;
  longlong val_time_packed(THD *thd) override;
  int store_native(const Native &value) override;
  bool val_native(Native *to) override;
  uint size_of() const override { return sizeof *this; }
  Binlog_type_info binlog_type_info() const override;
};


class Field_datetime :public Field_temporal_with_date {
protected:
  int store_TIME_with_warning(const Datetime *ltime, const ErrConv *str,
                              int was_cut);
public:
  Field_datetime(uchar *ptr_arg, uint length_arg, uchar *null_ptr_arg,
                 uchar null_bit_arg, enum utype unireg_check_arg,
                 const LEX_CSTRING *field_name_arg)
    :Field_temporal_with_date(ptr_arg, length_arg, null_ptr_arg, null_bit_arg,
                              unireg_check_arg, field_name_arg)
    {
      if (unireg_check == TIMESTAMP_UN_FIELD ||
          unireg_check == TIMESTAMP_DNUN_FIELD)
        flags|= ON_UPDATE_NOW_FLAG;
    }
  const Type_handler *type_handler() const override
  { return &type_handler_datetime; }
  sql_mode_t conversion_depends_on_sql_mode(THD *, Item *) const override;
  enum_conv_type rpl_conv_type_from(const Conv_source &source,
                                    const Relay_log_info *rli,
                                    const Conv_param &param) const override;
  int  store(const char *to, size_t length, CHARSET_INFO *charset) override;
  int  store(double nr) override;
  int  store(longlong nr, bool unsigned_val) override;
  int  store_time_dec(const MYSQL_TIME *ltime, uint dec) override;
  int  store_decimal(const my_decimal *) override;
  int set_time() override;
  Item *get_equal_const_item(THD *thd, const Context &ctx, Item *const_item)
    override
  {
    return get_equal_const_item_datetime(thd, ctx, const_item);
  }
};


/*
  Stored as a 8 byte unsigned int. Should sometimes be change to a 6 byte
*/

class Field_datetime0 final :public Field_datetime
{
  void store_TIME(const MYSQL_TIME *ltime) override;
  bool get_TIME(MYSQL_TIME *ltime, const uchar *pos, date_mode_t fuzzydate)
    const override;
public:
  Field_datetime0(uchar *ptr_arg, uint length_arg, uchar *null_ptr_arg,
                 uchar null_bit_arg, enum utype unireg_check_arg,
                 const LEX_CSTRING *field_name_arg)
    :Field_datetime(ptr_arg, length_arg, null_ptr_arg, null_bit_arg,
                    unireg_check_arg, field_name_arg)
  {}
  enum ha_base_keytype key_type() const override
  { return HA_KEYTYPE_ULONGLONG; }
  void sql_type(String &str) const override
  {
    sql_type_comment(str, Field_datetime0::type_handler()->name(),
                     Type_handler::version_mariadb53());
  }
  double val_real() override
  {
    return (double) Field_datetime0::val_int();
  }
  longlong val_int() override;
  String *val_str(String *, String *) override;
  bool send(Protocol *protocol) override;
  int cmp(const uchar *,const uchar *) const override;
  void sort_string(uchar *buff,uint length) override;
  uint32 pack_length() const override { return 8; }
  bool get_date(MYSQL_TIME *ltime, date_mode_t fuzzydate) override
  { return Field_datetime0::get_TIME(ltime, ptr, fuzzydate); }
  uchar *pack(uchar* to, const uchar *from, uint) override
  {
    return pack_int64(to, from);
  }
  const uchar *unpack(uchar* to, const uchar *from, const uchar *from_end,
		      uint) override
  {
    return unpack_int64(to, from, from_end);
  }
  uint size_of() const override { return sizeof *this; }
};


/**
  Abstract class for:
  - DATETIME(1..6)
  - DATETIME(0..6) - MySQL56 version
*/
class Field_datetime_with_dec :public Field_datetime {
protected:
  uint dec;
public:
  Field_datetime_with_dec(uchar *ptr_arg, uchar *null_ptr_arg,
                          uchar null_bit_arg, enum utype unireg_check_arg,
                          const LEX_CSTRING *field_name_arg, uint dec_arg)
    :Field_datetime(ptr_arg, MAX_DATETIME_WIDTH + dec_arg + MY_TEST(dec_arg),
                    null_ptr_arg, null_bit_arg, unireg_check_arg,
                    field_name_arg), dec(dec_arg)
  {
    DBUG_ASSERT(dec <= TIME_SECOND_PART_DIGITS);
  }
  uint decimals() const override final { return dec; }
  enum ha_base_keytype key_type() const override final { return HA_KEYTYPE_BINARY; }
  void make_send_field(Send_field *field) override final;
  bool send(Protocol *protocol) override final;
  uchar *pack(uchar *to, const uchar *from, uint max_length) override final
  { return Field::pack(to, from, max_length); }
  const uchar *unpack(uchar* to, const uchar *from, const uchar *from_end,
                      uint param_data) override final
  { return Field::unpack(to, from, from_end, param_data); }
  void sort_string(uchar *to, uint length) override final
  {
    DBUG_ASSERT(length == pack_length());
    memcpy(to, ptr, length);
  }
  double val_real() override final;
  longlong val_int() override final;
  String *val_str(String *, String *) override final;
};


/**
  DATETIME(1..6)
*/
class Field_datetime_hires final :public Field_datetime_with_dec {
  void store_TIME(const MYSQL_TIME *ltime) override;
  bool get_TIME(MYSQL_TIME *ltime, const uchar *pos, date_mode_t fuzzydate)
    const override;
public:
  Field_datetime_hires(uchar *ptr_arg, uchar *null_ptr_arg,
                       uchar null_bit_arg, enum utype unireg_check_arg,
                       const LEX_CSTRING *field_name_arg, uint dec_arg)
    :Field_datetime_with_dec(ptr_arg, null_ptr_arg, null_bit_arg,
                             unireg_check_arg, field_name_arg, dec_arg)
  {
    DBUG_ASSERT(dec);
  }
  void sql_type(String &str) const override
  {
    sql_type_dec_comment(str, Field_datetime_hires::type_handler()->name(),
                         dec, Type_handler::version_mariadb53());
  }
  int cmp(const uchar *,const uchar *) const override;
  uint32 pack_length() const override
  { return Type_handler_datetime::hires_bytes(dec); }
  bool get_date(MYSQL_TIME *ltime, date_mode_t fuzzydate) override
  { return Field_datetime_hires::get_TIME(ltime, ptr, fuzzydate); }
  uint size_of() const override { return sizeof *this; }
};


/**
  DATETIME(0..6) - MySQL56 version
*/

class Field_datetimef final :public Field_datetime_with_dec {
  void store_TIME(const MYSQL_TIME *ltime) override;
  bool get_TIME(MYSQL_TIME *ltime, const uchar *pos, date_mode_t fuzzydate)
    const override;
public:
  Field_datetimef(uchar *ptr_arg, uchar *null_ptr_arg,
                  uchar null_bit_arg, enum utype unireg_check_arg,
                  const LEX_CSTRING *field_name_arg, uint dec_arg)
    :Field_datetime_with_dec(ptr_arg, null_ptr_arg, null_bit_arg,
                             unireg_check_arg, field_name_arg, dec_arg)
  {}
  const Type_handler *type_handler() const override
  { return &type_handler_datetime2; }
  enum_field_types binlog_type() const override
  { return MYSQL_TYPE_DATETIME2; }
  void sql_type(String &str) const override
  {
    sql_type_opt_dec_comment(str, Field_datetimef::type_handler()->name(),
                             dec, type_version_mysql56());
  }
  enum_conv_type rpl_conv_type_from(const Conv_source &source,
                                    const Relay_log_info *rli,
                                    const Conv_param &param) const override;
  uint32 pack_length() const override
  {
    return my_datetime_binary_length(dec);
  }
  uint row_pack_length() const override { return pack_length(); }
  uint pack_length_from_metadata(uint field_metadata) const override
  {
    DBUG_ENTER("Field_datetimef::pack_length_from_metadata");
    uint tmp= my_datetime_binary_length(field_metadata);
    DBUG_RETURN(tmp);
  }
  int cmp(const uchar *a_ptr, const uchar *b_ptr) const override
  {
    return memcmp(a_ptr, b_ptr, pack_length());
  }
  int reset() override;
  bool get_date(MYSQL_TIME *ltime, date_mode_t fuzzydate) override
  { return Field_datetimef::get_TIME(ltime, ptr, fuzzydate); }
  longlong val_datetime_packed(THD *thd) override;
  uint size_of() const override { return sizeof *this; }
  Binlog_type_info binlog_type_info() const override;
};


static inline Field_timestamp *
new_Field_timestamp(MEM_ROOT *root,uchar *ptr, uchar *null_ptr, uchar null_bit,
                    enum Field::utype unireg_check,
                    const LEX_CSTRING *field_name,
                    TABLE_SHARE *share, uint dec)
{
  if (dec==0)
    return new (root)
      Field_timestamp0(ptr, MAX_DATETIME_WIDTH, null_ptr,
                       null_bit, unireg_check, field_name, share);
  if (dec >= FLOATING_POINT_DECIMALS)
    dec= MAX_DATETIME_PRECISION;
  return new (root)
    Field_timestamp_hires(ptr, null_ptr, null_bit, unireg_check,
                          field_name, share, dec);
}

static inline Field_time *
new_Field_time(MEM_ROOT *root, uchar *ptr, uchar *null_ptr, uchar null_bit,
               enum Field::utype unireg_check, const LEX_CSTRING *field_name,
               uint dec)
{
  if (dec == 0)
    return new (root)
      Field_time0(ptr, MIN_TIME_WIDTH, null_ptr, null_bit, unireg_check,
                  field_name);
  if (dec >= FLOATING_POINT_DECIMALS)
    dec= MAX_DATETIME_PRECISION;
  return new (root)
    Field_time_hires(ptr, null_ptr, null_bit, unireg_check, field_name, dec);
}

static inline Field_datetime *
new_Field_datetime(MEM_ROOT *root, uchar *ptr, uchar *null_ptr, uchar null_bit,
                   enum Field::utype unireg_check,
                   const LEX_CSTRING *field_name, uint dec)
{
  if (dec == 0)
    return new (root)
      Field_datetime0(ptr, MAX_DATETIME_WIDTH, null_ptr, null_bit,
                      unireg_check, field_name);
  if (dec >= FLOATING_POINT_DECIMALS)
    dec= MAX_DATETIME_PRECISION;
  return new (root)
    Field_datetime_hires(ptr, null_ptr, null_bit,
                         unireg_check, field_name, dec);
}

class Field_string final :public Field_longstr {
  class Warn_filter_string: public Warn_filter
  {
  public:
    Warn_filter_string(const THD *thd, const Field_string *field);
  };
  bool is_var_string() const
  {
    return can_alter_field_type &&
           orig_table &&
           (orig_table->s->db_create_options & HA_OPTION_PACK_RECORD) &&
           field_length >= 4 &&
           orig_table->s->frm_version < FRM_VER_TRUE_VARCHAR;
  }
public:
  bool can_alter_field_type;
  Field_string(uchar *ptr_arg, uint32 len_arg,uchar *null_ptr_arg,
	       uchar null_bit_arg,
	       enum utype unireg_check_arg, const LEX_CSTRING *field_name_arg,
	       const DTCollation &collation)
    :Field_longstr(ptr_arg, len_arg, null_ptr_arg, null_bit_arg,
                   unireg_check_arg, field_name_arg, collation),
     can_alter_field_type(1) {};
  Field_string(uint32 len_arg,bool maybe_null_arg,
               const LEX_CSTRING *field_name_arg,
               const DTCollation &collation)
    :Field_longstr((uchar*) 0, len_arg, maybe_null_arg ? (uchar*) "": 0, 0,
                   NONE, field_name_arg, collation),
     can_alter_field_type(1) {};

  const Type_handler *type_handler() const override;
  enum ha_base_keytype key_type() const override
    { return binary() ? HA_KEYTYPE_BINARY : HA_KEYTYPE_TEXT; }
  en_fieldtype tmp_engine_column_type(bool use_packed_rows) const override;
  bool zero_pack() const override { return false; }
  Copy_func *get_copy_func(const Field *from) const override;
  int reset() override
  {
    charset()->fill((char*) ptr, field_length, (has_charset() ? ' ' : 0));
    return 0;
  }
  int store(const char *to,size_t length,CHARSET_INFO *charset) override;
  using Field_str::store;
  double val_real() override;
  longlong val_int() override;
  String *val_str(String *, String *) override;
  my_decimal *val_decimal(my_decimal *) override;
  int cmp(const uchar *,const uchar *) const override;
  int cmp_prefix(const uchar *a, const uchar *b, size_t prefix_char_len) const
    override;
  void sort_string(uchar *buff,uint length) override;
  void update_data_type_statistics(Data_type_statistics *st) const override
  {
    st->m_fixed_string_count++;
    st->m_fixed_string_total_length+= pack_length();
  }
  void sql_type(String &str) const override;
  void sql_rpl_type(String*) const override;
  bool is_equal(const Column_definition &new_field) const override;
  uchar *pack(uchar *to, const uchar *from, uint max_length) override;
  const uchar *unpack(uchar* to, const uchar *from, const uchar *from_end,
                      uint param_data) override;
  uint pack_length_from_metadata(uint field_metadata) const override
  {
    DBUG_PRINT("debug", ("field_metadata: 0x%04x", field_metadata));
    if (field_metadata == 0)
      return row_pack_length();
    return (((field_metadata >> 4) & 0x300) ^ 0x300) + (field_metadata & 0x00ff);
  }
  bool compatible_field_size(uint field_metadata, const Relay_log_info *rli,
                             uint16 mflags, int *order_var) const override;
  uint row_pack_length() const override { return field_length; }
  uint packed_col_length(const uchar *to, uint length) override;
  uint max_packed_col_length(uint max_length) override;
  uint size_of() const override { return sizeof *this; }
  bool has_charset() const override { return charset() != &my_charset_bin; }
  Field *make_new_field(MEM_ROOT *root, TABLE *new_table, bool keep_type)
    override;
  uint get_key_image(uchar *buff, uint length,
                     const uchar *ptr_arg, imagetype type) const override;
  sql_mode_t value_depends_on_sql_mode() const override;
  sql_mode_t can_handle_sql_mode_dependency_on_store() const override;
  void print_key_value(String *out, uint32 length) override;
  Binlog_type_info binlog_type_info() const override;
};


class Field_varstring :public Field_longstr {
public:
  const uchar *get_data() const
  {
    return get_data(ptr);
  }
  const uchar *get_data(const uchar *ptr_arg) const
  {
    return ptr_arg + length_bytes;
  }
  uint get_length() const
  {
    return get_length(ptr);
  }
  uint get_length(const uchar *ptr_arg) const
  {
    return length_bytes == 1 ? (uint) *ptr_arg : uint2korr(ptr_arg);
  }
protected:
  void store_length(uint32 number)
  {
    if (length_bytes == 1)
      *ptr= (uchar) number;
    else
      int2store(ptr, number);
  }
  virtual void val_str_from_ptr(String *val, const uchar *ptr) const;
public:
  /*
    The maximum space available in a Field_varstring, in bytes. See
    length_bytes.
  */
  static const uint MAX_SIZE;
  /* Store number of bytes used to store length (1 or 2) */
  uint32 length_bytes;
  Field_varstring(uchar *ptr_arg,
                  uint32 len_arg, uint length_bytes_arg,
                  uchar *null_ptr_arg, uchar null_bit_arg,
		  enum utype unireg_check_arg, const LEX_CSTRING *field_name_arg,
		  TABLE_SHARE *share, const DTCollation &collation)
    :Field_longstr(ptr_arg, len_arg, null_ptr_arg, null_bit_arg,
                   unireg_check_arg, field_name_arg, collation),
     length_bytes(length_bytes_arg)
  {
    share->varchar_fields++;
  }
  Field_varstring(uint32 len_arg,bool maybe_null_arg,
                  const LEX_CSTRING *field_name_arg,
                  TABLE_SHARE *share, const DTCollation &collation)
    :Field_longstr((uchar*) 0,len_arg, maybe_null_arg ? (uchar*) "": 0, 0,
                   NONE, field_name_arg, collation),
     length_bytes(len_arg < 256 ? 1 :2)
  {
    share->varchar_fields++;
  }

  const Type_handler *type_handler() const override;
  en_fieldtype tmp_engine_column_type(bool use_packed_rows) const override
  {
    return FIELD_VARCHAR;
  }
  enum ha_base_keytype key_type() const override;
  uint16 key_part_flag() const override { return HA_VAR_LENGTH_PART; }
  uint16 key_part_length_bytes() const override { return HA_KEY_BLOB_LENGTH; }
  uint row_pack_length() const override { return field_length; }
  bool zero_pack() const override { return false; }
  int  reset() override { bzero(ptr,field_length+length_bytes); return 0; }
  uint32 pack_length() const override
  { return (uint32) field_length+length_bytes; }
  uint32 key_length() const override { return (uint32) field_length; }
  uint32 sort_length() const override
  {
    return (uint32) field_length + sort_suffix_length();
  }
  virtual uint32 sort_suffix_length() const override
  {
    return (field_charset() == &my_charset_bin ? length_bytes : 0);
  }
  Copy_func *get_copy_func(const Field *from) const override;
  bool memcpy_field_possible(const Field *from) const override;
  void update_data_type_statistics(Data_type_statistics *st) const override
  {
    st->m_variable_string_count++;
    st->m_variable_string_total_length+= pack_length();
  }
  int  store(const char *to,size_t length,CHARSET_INFO *charset) override;
  using Field_str::store;
#ifdef HAVE_MEM_CHECK
  void mark_unused_memory_as_defined() override;
#endif
  double val_real() override;
  longlong val_int() override;
  String *val_str(String *, String *) override;
  my_decimal *val_decimal(my_decimal *) override;
  bool send(Protocol *protocol) override;
  int cmp(const uchar *a,const uchar *b) const override;
  int cmp_prefix(const uchar *a, const uchar *b, size_t prefix_char_len) const
    override;
  void sort_string(uchar *buff,uint length) override;
  uint get_key_image(uchar *buff, uint length,
                     const uchar *ptr_arg, imagetype type) const override;
  void set_key_image(const uchar *buff,uint length) override;
  void sql_type(String &str) const override;
  void sql_rpl_type(String*) const override;
  uchar *pack(uchar *to, const uchar *from, uint max_length) override;
  const uchar *unpack(uchar* to, const uchar *from, const uchar *from_end,
                      uint param_data) override;
  int cmp_binary(const uchar *a,const uchar *b, uint32 max_length=~0U) const
    override;
  int key_cmp(const uchar *,const uchar*) const override;
  int key_cmp(const uchar *str, uint length) const override;
  uint packed_col_length(const uchar *to, uint length) override;
  uint max_packed_col_length(uint max_length) override;
  uint32 data_length() override;
  uint size_of() const override { return sizeof *this; }
  bool has_charset() const override
  { return charset() == &my_charset_bin ? FALSE : TRUE; }
  Field *make_new_field(MEM_ROOT *root, TABLE *new_table, bool keep_type)
    override;
  Field *new_key_field(MEM_ROOT *root, TABLE *new_table,
                       uchar *new_ptr, uint32 length,
                       uchar *new_null_ptr, uint new_null_bit) override;
  bool is_equal(const Column_definition &new_field) const override;
  void hash_not_null(Hasher *hasher) override;
  uint length_size() const override { return length_bytes; }
  void print_key_value(String *out, uint32 length) override;
  Binlog_type_info binlog_type_info() const override;
};


class Field_varstring_compressed final :public Field_varstring {
public:
  Field_varstring_compressed(uchar *ptr_arg,
                             uint32 len_arg, uint length_bytes_arg,
                             uchar *null_ptr_arg, uchar null_bit_arg,
                             enum utype unireg_check_arg,
                             const LEX_CSTRING *field_name_arg,
                             TABLE_SHARE *share, const DTCollation &collation,
                             Compression_method *compression_method_arg):
    Field_varstring(ptr_arg, len_arg, length_bytes_arg, null_ptr_arg,
                    null_bit_arg, unireg_check_arg, field_name_arg,
                    share, collation),
    compression_method_ptr(compression_method_arg) { DBUG_ASSERT(len_arg > 0); }
  Compression_method *compression_method() const override
  { return compression_method_ptr; }
private:
  Compression_method *compression_method_ptr;
  void val_str_from_ptr(String *val, const uchar *ptr) const override;
  int store(const char *to, size_t length, CHARSET_INFO *charset) override;
  using Field_str::store;
  String *val_str(String *, String *) override;
  double val_real() override;
  longlong val_int() override;
  uint size_of() const override { return sizeof *this; }
  /*
    We use the default Field::send() implementation,
    because the derived optimized version (from Field_longstr)
    is not suitable for compressed fields.
  */
  bool send(Protocol *protocol) override
  {
    return Field::send(protocol);
  }
  enum_field_types binlog_type() const override
  { return MYSQL_TYPE_VARCHAR_COMPRESSED; }
  void sql_type(String &str) const override
  {
    Field_varstring::sql_type(str);
    str.append(STRING_WITH_LEN(" /*!100301 COMPRESSED*/"));
  }
  uint32 max_display_length() const override { return field_length - 1; }
  uint32 character_octet_length() const override { return field_length - 1; }
  uint32 char_length() const override
  {
    return (field_length - 1) / mbmaxlen();
  }
  int cmp(const uchar *a_ptr, const uchar *b_ptr) const override;

  /*
    Compressed fields can't have keys as two rows may have different
    compression methods or compression levels.
  */

  int key_cmp(const uchar *str, uint length) const override
  { DBUG_ASSERT(0); return 0; }
  using Field_varstring::key_cmp;
  Binlog_type_info binlog_type_info() const override;
};


static inline uint8 number_storage_requirement(uint32 n)
{
  return n < 256 ? 1 : n < 65536 ? 2 : n < 16777216 ? 3 : 4;
}


static inline void store_bigendian(ulonglong num, uchar *to, uint bytes)
{
  switch(bytes) {
  case 1: mi_int1store(to, num); break;
  case 2: mi_int2store(to, num); break;
  case 3: mi_int3store(to, num); break;
  case 4: mi_int4store(to, num); break;
  case 5: mi_int5store(to, num); break;
  case 6: mi_int6store(to, num); break;
  case 7: mi_int7store(to, num); break;
  case 8: mi_int8store(to, num); break;
  default: DBUG_ASSERT(0);
  }
}


static inline longlong read_bigendian(const uchar *from, uint bytes)
{
  switch(bytes) {
  case 1: return mi_uint1korr(from);
  case 2: return mi_uint2korr(from);
  case 3: return mi_uint3korr(from);
  case 4: return mi_uint4korr(from);
  case 5: return mi_uint5korr(from);
  case 6: return mi_uint6korr(from);
  case 7: return mi_uint7korr(from);
  case 8: return mi_sint8korr(from);
  default: DBUG_ASSERT(0); return 0;
  }
}

static inline void store_lowendian(ulonglong num, uchar *to, uint bytes)
{
  switch(bytes) {
  case 1: *to= (uchar)num;    break;
  case 2: int2store(to, num); break;
  case 3: int3store(to, num); break;
  case 4: int4store(to, num); break;
  case 8: int8store(to, num); break;
  default: DBUG_ASSERT(0);
  }
}

static inline longlong read_lowendian(const uchar *from, uint bytes)
{
  switch(bytes) {
  case 1: return from[0];
  case 2: return uint2korr(from);
  case 3: return uint3korr(from);
  case 4: return uint4korr(from);
  case 8: return sint8korr(from);
  default: DBUG_ASSERT(0); return 0;
  }
}


extern LEX_CSTRING temp_lex_str;

class Field_blob :public Field_longstr {
protected:
  /**
    The number of bytes used to represent the length of the blob.
  */
  uint packlength;
  
  /**
    The 'value'-object is a cache fronting the storage engine.
  */
  String value;
  /**
     Cache for blob values when reading a row with a virtual blob
     field. This is needed to not destroy the old cached value when
     updating the blob with a new value when creating the new row.
  */
  String read_value;

  static void do_copy_blob(Copy_field *copy);
  static void do_conv_blob(Copy_field *copy);
  uint get_key_image_itRAW(const uchar *ptr_arg, uchar *buff, uint length) const;
public:
  Field_blob(uchar *ptr_arg, uchar *null_ptr_arg, uchar null_bit_arg,
	     enum utype unireg_check_arg, const LEX_CSTRING *field_name_arg,
	     TABLE_SHARE *share, uint blob_pack_length,
	     const DTCollation &collation);
  Field_blob(uint32 len_arg,bool maybe_null_arg, const LEX_CSTRING *field_name_arg,
             const DTCollation &collation)
    :Field_longstr((uchar*) 0, len_arg, maybe_null_arg ? (uchar*) "": 0, 0,
                   NONE, field_name_arg, collation),
    packlength(4)
  {
    flags|= BLOB_FLAG;
  }
  Field_blob(uint32 len_arg,bool maybe_null_arg,
             const LEX_CSTRING *field_name_arg,
             const DTCollation &collation, bool set_packlength)
    :Field_longstr((uchar*) 0,len_arg, maybe_null_arg ? (uchar*) "": 0, 0,
                   NONE, field_name_arg, collation)
  {
    flags|= BLOB_FLAG;
    packlength= set_packlength ? number_storage_requirement(len_arg) : 4;
  }
  Field_blob(uint32 packlength_arg)
    :Field_longstr((uchar*) 0, 0, (uchar*) "", 0, NONE, &temp_lex_str,
                   system_charset_info),
    packlength(packlength_arg) {}
  const Type_handler *type_handler() const override;
  /* Note that the default copy constructor is used, in clone() */
  enum_field_types type() const override
  {
    /*
      We cannot return type_handler()->field_type() here.
      Some pieces of the code (e.g. in engines) rely on the fact
      that Field::type(), Field::real_type() and Item_field::field_type()
      return MYSQL_TYPE_BLOB for all blob variants.
      We should eventually fix all such code pieces to expect
      all BLOB type codes.
    */
    return MYSQL_TYPE_BLOB;
  }
  enum_field_types real_type() const override
  {
    return MYSQL_TYPE_BLOB;
  }
  enum ha_base_keytype key_type() const override
    { return binary() ? HA_KEYTYPE_VARBINARY2 : HA_KEYTYPE_VARTEXT2; }
  uint16 key_part_flag() const override { return HA_BLOB_PART; }
  uint16 key_part_length_bytes() const override { return HA_KEY_BLOB_LENGTH; }
  en_fieldtype tmp_engine_column_type(bool use_packed_rows) const override
  {
    return FIELD_BLOB;
  }
  Type_numeric_attributes type_numeric_attributes() const override
  {
    return Type_numeric_attributes(Field_blob::max_display_length(),
                                   decimals(), is_unsigned());
  }
  Information_schema_character_attributes
    information_schema_character_attributes() const override
  {
    uint32 octets= Field_blob::character_octet_length();
    uint32 chars= octets / field_charset()->mbminlen;
    return Information_schema_character_attributes(octets, chars);
  }
  void update_data_type_statistics(Data_type_statistics *st) const override
  {
    st->m_blob_count++;
  }
  void make_send_field(Send_field *) override;
  Copy_func *get_copy_func(const Field *from) const override
  {
    /*
    TODO: MDEV-9331
    if (from->type() == MYSQL_TYPE_BIT)
      return do_field_int;
    */
    if (!(from->flags & BLOB_FLAG) || from->charset() != charset() ||
        !from->compression_method() != !compression_method())
      return do_conv_blob;
    if (from->pack_length() != Field_blob::pack_length())
      return do_copy_blob;
    return get_identical_copy_func();
  }
  int  store_field(Field *from) override
  {                                             // Be sure the value is stored
    if (field_charset() == &my_charset_bin &&
        from->type_handler()->convert_to_binary_using_val_native())
    {
      NativeBuffer<64> tmp;
      from->val_native(&tmp);
      value.copy(tmp.ptr(), tmp.length(), &my_charset_bin);
      return store(value.ptr(), value.length(), &my_charset_bin);
    }
    from->val_str(&value);
    if (table->copy_blobs ||
        (!value.is_alloced() && from->is_varchar_and_in_write_set()))
      value.copy();
    return store(value.ptr(), value.length(), from->charset());
  }
  bool memcpy_field_possible(const Field *from) const override
  {
    return Field_str::memcpy_field_possible(from) &&
           !compression_method() == !from->compression_method() &&
           !table->copy_blobs;
  }
  bool make_empty_rec_store_default_value(THD *thd, Item *item) override;
  int store(const char *to, size_t length, CHARSET_INFO *charset) override;
  using Field_str::store;
  void hash_not_null(Hasher *hasher) override;
  double val_real() override;
  longlong val_int() override;
  String *val_str(String *, String *) override;
  my_decimal *val_decimal(my_decimal *) override;
  int cmp(const uchar *a, const uchar *b) const override;
  int cmp_prefix(const uchar *a, const uchar *b, size_t prefix_char_len) const
    override;
  int cmp(const uchar *a, uint32 a_length, const uchar *b, uint32 b_length)
    const;
  int cmp_binary(const uchar *a,const uchar *b, uint32 max_length=~0U) const
     override;
  int key_cmp(const uchar *,const uchar*) const override;
  int key_cmp(const uchar *str, uint length) const override;
  /* Never update the value of min_val for a blob field */
  bool update_min(Field *min_val, bool force_update) override { return false; }
  /* Never update the value of max_val for a blob field */
  bool update_max(Field *max_val, bool force_update) override { return false; }
  uint32 key_length() const override { return 0; }
  void sort_string(uchar *buff,uint length) override;
  uint32 pack_length() const override
  { return (uint32) (packlength + portable_sizeof_char_ptr); }

  /**
     Return the packed length without the pointer size added. 

     This is used to determine the size of the actual data in the row
     buffer.

     @returns The length of the raw data itself without the pointer.
  */
  uint32 pack_length_no_ptr() const
  { return (uint32) (packlength); }
  uint row_pack_length() const override { return pack_length_no_ptr(); }
  uint32 sort_length() const override;
  uint32 sort_suffix_length() const override;
  uint32 value_length() override { return get_length(); }
  virtual uint32 max_data_length() const override
  {
    return (uint32) (((ulonglong) 1 << (packlength*8)) -1);
  }
  int reset() override { bzero(ptr, packlength+sizeof(uchar*)); return 0; }
  void reset_fields() override
  {
    bzero((uchar*) &value, sizeof value);
    bzero((uchar*) &read_value, sizeof read_value);
  }
  uint32 get_field_buffer_size() { return value.alloced_length(); }
  void store_length(uchar *i_ptr, uint i_packlength, uint32 i_number);
  void store_length(size_t number)
  {
    DBUG_ASSERT(number < UINT_MAX32);
    store_length(ptr, packlength, (uint32)number);
  }
  inline uint32 get_length(my_ptrdiff_t row_offset= 0) const
  { return get_length(ptr+row_offset, this->packlength); }
  uint32 get_length(const uchar *ptr, uint packlength) const;
  uint32 get_length(const uchar *ptr_arg) const
  { return get_length(ptr_arg, this->packlength); }
  inline uchar *get_ptr() const { return get_ptr(ptr); }
  inline uchar *get_ptr(const uchar *ptr_arg) const
  {
    uchar *s;
    memcpy(&s, ptr_arg + packlength, sizeof(uchar*));
    return s;
  }
  inline void set_ptr(uchar *length, uchar *data)
  {
    memcpy(ptr,length,packlength);
    memcpy(ptr+packlength, &data,sizeof(char*));
  }
  void set_ptr_offset(my_ptrdiff_t ptr_diff, uint32 length, const uchar *data)
  {
    uchar *ptr_ofs= ADD_TO_PTR(ptr,ptr_diff,uchar*);
    store_length(ptr_ofs, packlength, length);
    memcpy(ptr_ofs+packlength, &data, sizeof(char*));
  }
  inline void set_ptr(uint32 length, uchar *data)
  {
    set_ptr_offset(0, length, data);
  }
  int copy_value(Field_blob *from);
  uint get_key_image(uchar *buff, uint length,
                     const uchar *ptr_arg, imagetype type) const override
  {
    DBUG_ASSERT(type == itRAW);
    return get_key_image_itRAW(ptr_arg, buff, length);
  }
  void set_key_image(const uchar *buff,uint length) override;
  Field *new_key_field(MEM_ROOT *root, TABLE *new_table,
                       uchar *new_ptr, uint32 length,
                       uchar *new_null_ptr, uint new_null_bit) override;
  void sql_type(String &str) const override;
  /**
     Copy blob buffer into internal storage "value" and update record pointer.

     @retval true     Memory allocation error
     @retval false    Success
  */
  bool copy()
  {
    uchar *tmp= get_ptr();
    if (value.copy((char*) tmp, get_length(), charset()))
    {
      Field_blob::reset();
      return 1;
    }
    tmp=(uchar*) value.ptr();
    memcpy(ptr+packlength, &tmp, sizeof(char*));
    return 0;
  }
  void swap(String &inout, bool set_read_value)
  {
    if (set_read_value)
      read_value.swap(inout);
    else
      value.swap(inout);
  }
  /**
     Return pointer to blob cache or NULL if not cached.
  */
  String * cached(bool *set_read_value)
  {
    char *tmp= (char *) get_ptr();
    if (!value.is_empty() && tmp == value.ptr())
    {
      *set_read_value= false;
      return &value;
    }

    if (!read_value.is_empty() && tmp == read_value.ptr())
    {
      *set_read_value= true;
      return &read_value;
    }

    return NULL;
  }
  /* store value for the duration of the current read record */
  inline void swap_value_and_read_value()
  {
    read_value.swap(value);
  }
  inline void set_value(uchar *data)
  {
    /* Set value pointer. Lengths are not important */
    value.reset((char*) data, 1, 1, &my_charset_bin);
  }
  uchar *pack(uchar *to, const uchar *from, uint max_length) override;
  const uchar *unpack(uchar *to, const uchar *from, const uchar *from_end,
                      uint param_data) override;
  uint packed_col_length(const uchar *col_ptr, uint length) override;
  uint max_packed_col_length(uint max_length) override;
  void free() override
  {
    value.free();
    read_value.free();
  }
  inline void clear_temporary()
  {
    uchar *tmp= get_ptr();
    if (likely(value.ptr() == (char*) tmp))
      bzero((uchar*) &value, sizeof(value));
    else
    {
      /*
        Currently read_value should never point to tmp, the following code
        is mainly here to make things future proof.
      */
      if (unlikely(read_value.ptr() == (char*) tmp))
        bzero((uchar*) &read_value, sizeof(read_value));
    }
  }
  uint size_of() const override { return sizeof *this; }
  bool has_charset() const override { return charset() != &my_charset_bin; }
  uint32 max_display_length() const override;
  uint32 char_length() const override;
  uint32 character_octet_length() const override;
  bool is_equal(const Column_definition &new_field) const override;
  void print_key_value(String *out, uint32 length) override;
  Binlog_type_info binlog_type_info() const override;

  friend void TABLE::remember_blob_values(String *blob_storage);
  friend void TABLE::restore_blob_values(String *blob_storage);
};


class Field_blob_compressed final :public Field_blob {
public:
  Field_blob_compressed(uchar *ptr_arg, uchar *null_ptr_arg,
                        uchar null_bit_arg, enum utype unireg_check_arg,
                        const LEX_CSTRING *field_name_arg, TABLE_SHARE *share,
                        uint blob_pack_length, const DTCollation &collation,
                        Compression_method *compression_method_arg):
    Field_blob(ptr_arg, null_ptr_arg, null_bit_arg, unireg_check_arg,
               field_name_arg, share, blob_pack_length, collation),
    compression_method_ptr(compression_method_arg) {}
  Compression_method *compression_method() const override
  { return compression_method_ptr; }
private:
  Compression_method *compression_method_ptr;
  int store(const char *to, size_t length, CHARSET_INFO *charset) override;
  using Field_str::store;
  String *val_str(String *, String *) override;
  double val_real() override;
  longlong val_int() override;
  /*
    We use the default Field::send() implementation,
    because the derived optimized version (from Field_longstr)
    is not suitable for compressed fields.
  */
  bool send(Protocol *protocol) override
  {
    return Field::send(protocol);
  }
  uint size_of() const override { return sizeof *this; }
  enum_field_types binlog_type() const override
  { return MYSQL_TYPE_BLOB_COMPRESSED; }
  void sql_type(String &str) const override
  {
    Field_blob::sql_type(str);
    str.append(STRING_WITH_LEN(" /*!100301 COMPRESSED*/"));
  }

  /*
    Compressed fields can't have keys as two rows may have different
    compression methods or compression levels.
  */

  uint get_key_image(uchar *buff, uint length,
                     const uchar *ptr_arg, imagetype type_arg) const override
  { DBUG_ASSERT(0); return 0; }
  void set_key_image(const uchar *, uint) override
  { DBUG_ASSERT(0); }
  int key_cmp(const uchar *, const uchar *) const override
  { DBUG_ASSERT(0); return 0; }
  int key_cmp(const uchar *, uint) const override
  { DBUG_ASSERT(0); return 0; }
  Field *new_key_field(MEM_ROOT *, TABLE *, uchar *, uint32, uchar *, uint)
    override
  { DBUG_ASSERT(0); return 0; }
  Binlog_type_info binlog_type_info() const override;
};


class Field_enum :public Field_str {
  static void do_field_enum(Copy_field *copy_field);
  longlong val_int(const uchar *) const;
  bool can_optimize_range_or_keypart_ref(const Item_bool_func *cond,
                                         const Item *item) const;
protected:
  uint packlength;
public:
  const TYPELIB *typelib;
  Field_enum(uchar *ptr_arg, uint32 len_arg, uchar *null_ptr_arg,
             uchar null_bit_arg,
             enum utype unireg_check_arg, const LEX_CSTRING *field_name_arg,
             uint packlength_arg,
             const TYPELIB *typelib_arg,
             const DTCollation &collation)
    :Field_str(ptr_arg, len_arg, null_ptr_arg, null_bit_arg,
	       unireg_check_arg, field_name_arg, collation),
    packlength(packlength_arg),typelib(typelib_arg)
  {
      flags|=ENUM_FLAG;
  }
  Field *make_new_field(MEM_ROOT *root, TABLE *new_table, bool keep_type)
    override;
  const Type_handler *type_handler() const override
  { return &type_handler_enum; }
  enum ha_base_keytype key_type() const override;
  sql_mode_t can_handle_sql_mode_dependency_on_store() const override;
  enum_conv_type rpl_conv_type_from(const Conv_source &source,
                                    const Relay_log_info *rli,
                                    const Conv_param &param) const override;
  Copy_func *get_copy_func(const Field *from) const override
  {
    if (eq_def(from))
      return get_identical_copy_func();
    if (real_type() == MYSQL_TYPE_ENUM &&
        from->real_type() == MYSQL_TYPE_ENUM)
      return do_field_enum;
    if (from->result_type() == STRING_RESULT)
      return do_field_string;
    return do_field_int;
  }
  int store_field(Field *from) override
  {
    if (from->real_type() == MYSQL_TYPE_ENUM && from->val_int() == 0)
    {
      store_type(0);
      return 0;
    }
    return from->save_in_field(this);
  }
  int save_in_field(Field *to) override
  {
    if (to->result_type() != STRING_RESULT)
      return to->store(val_int(), 0);
    return save_in_field_str(to);
  }
  bool memcpy_field_possible(const Field *from) const override
  { return false; }
  void make_empty_rec_reset(THD *) override
  {
    if (flags & NOT_NULL_FLAG)
    {
      set_notnull();
      store((longlong) 1, true);
    }
    else
      reset();
  }
  int  store(const char *to,size_t length,CHARSET_INFO *charset) override;
  int  store(double nr) override;
  int  store(longlong nr, bool unsigned_val) override;
  double val_real() override;
  longlong val_int() override;
  String *val_str(String *, String *) override;
  int cmp(const uchar *,const uchar *) const override;
  void sort_string(uchar *buff,uint length) override;
  uint32 pack_length() const override { return (uint32) packlength; }
  void store_type(ulonglong value);
  void sql_type(String &str) const override;
  uint size_of() const override { return sizeof *this; }
  uint pack_length_from_metadata(uint field_metadata) const override
  { return (field_metadata & 0x00ff); }
  uint row_pack_length() const override { return pack_length(); }
  bool zero_pack() const override { return false; }
  bool optimize_range(uint, uint) const override { return false; }
  bool eq_def(const Field *field) const override;
  bool has_charset() const override { return true; }
  /* enum and set are sorted as integers */
  CHARSET_INFO *sort_charset() const override { return &my_charset_bin; }
  uint decimals() const override { return 0; }
  const TYPELIB *get_typelib() const override { return typelib; }

  uchar *pack(uchar *to, const uchar *from, uint max_length) override;
  const uchar *unpack(uchar *to, const uchar *from, const uchar *from_end,
                      uint param_data) override;

  bool can_optimize_keypart_ref(const Item_bool_func *cond,
                                const Item *item) const override
  {
    return can_optimize_range_or_keypart_ref(cond, item);
  }
  bool can_optimize_group_min_max(const Item_bool_func *cond,
                                  const Item *const_item) const override
  {
    /*
      Can't use GROUP_MIN_MAX optimization for ENUM and SET,
      because the values are stored as numbers in index,
      while MIN() and MAX() work as strings.
      It would return the records with min and max enum numeric indexes.
     "Bug#45300 MAX() and ENUM type" should be fixed first.
    */
    return false;
  }
  bool can_optimize_range(const Item_bool_func *cond,
                          const Item *item,
                          bool is_eq_func) const override
  {
    return can_optimize_range_or_keypart_ref(cond, item);
  }
  Binlog_type_info binlog_type_info() const override;
private:
  bool is_equal(const Column_definition &new_field) const override;
};


class Field_set final :public Field_enum {
public:
  Field_set(uchar *ptr_arg, uint32 len_arg, uchar *null_ptr_arg,
	    uchar null_bit_arg,
	    enum utype unireg_check_arg, const LEX_CSTRING *field_name_arg,
	    uint32 packlength_arg,
	    const TYPELIB *typelib_arg, const DTCollation &collation)
    :Field_enum(ptr_arg, len_arg, null_ptr_arg, null_bit_arg,
		    unireg_check_arg, field_name_arg,
                packlength_arg,
                typelib_arg, collation),
      empty_set_string("", 0, collation.collation)
    {
      flags=(flags & ~ENUM_FLAG) | SET_FLAG;
    }
  void make_empty_rec_reset(THD *thd) override
  {
    Field::make_empty_rec_reset(thd);
  }

  int  store_field(Field *from) override { return from->save_in_field(this); }
  int  store(const char *to,size_t length,CHARSET_INFO *charset) override;
  int  store(double nr) override
  { return Field_set::store((longlong) nr, FALSE); }
  int  store(longlong nr, bool unsigned_val) override;

  bool zero_pack() const override { return true; }
  String *val_str(String *, String *) override;
  void sql_type(String &str) const override;
  uint size_of() const override { return sizeof *this; }
  const Type_handler *type_handler() const override
  { return &type_handler_set; }
  bool has_charset() const override { return true; }
  Binlog_type_info binlog_type_info() const override;
private:
  const String empty_set_string;
};


/*
  Note:
    To use Field_bit::cmp_binary() you need to copy the bits stored in
    the beginning of the record (the NULL bytes) to each memory you
    want to compare (where the arguments point).

    This is the reason:
    - Field_bit::cmp_binary() is only implemented in the base class
      (Field::cmp_binary()).
    - Field::cmp_binary() currently uses pack_length() to calculate how
      long the data is.
    - pack_length() includes size of the bits stored in the NULL bytes
      of the record.
*/
class Field_bit :public Field {
public:
  uchar *bit_ptr;     // position in record where 'uneven' bits store
  uchar bit_ofs;      // offset to 'uneven' high bits
  uint bit_len;       // number of 'uneven' high bits
  uint bytes_in_rec;
  Field_bit(uchar *ptr_arg, uint32 len_arg, uchar *null_ptr_arg,
            uchar null_bit_arg, uchar *bit_ptr_arg, uchar bit_ofs_arg,
            enum utype unireg_check_arg, const LEX_CSTRING *field_name_arg);
  const Type_handler *type_handler() const override
  { return &type_handler_bit; }
  enum ha_base_keytype key_type() const override { return HA_KEYTYPE_BIT; }
  uint16 key_part_flag() const override { return HA_BIT_PART; }
  uint32 key_length() const override
  { return (uint32) (field_length + 7) / 8; }
  uint32 max_data_length() const override { return key_length(); }
  uint32 max_display_length() const override { return field_length; }
  enum_conv_type rpl_conv_type_from(const Conv_source &source,
                                    const Relay_log_info *rli,
                                    const Conv_param &param) const override;
  CHARSET_INFO *charset() const override { return &my_charset_bin; }
  const DTCollation & dtcollation() const override;
  Information_schema_numeric_attributes
    information_schema_numeric_attributes() const override
  {
    return Information_schema_numeric_attributes(field_length);
  }
  void update_data_type_statistics(Data_type_statistics *st) const override
  {
    st->m_uneven_bit_length+= field_length & 7;
  }
  uint size_of() const override { return sizeof *this; }
  int reset() override
  {
    bzero(ptr, bytes_in_rec); 
    if (bit_ptr && (bit_len > 0))  // reset odd bits among null bits
      clr_rec_bits(bit_ptr, bit_ofs, bit_len);
    return 0; 
  }
  Copy_func *get_copy_func(const Field *from) const override
  {
    if (from->cmp_type() == DECIMAL_RESULT)
      return do_field_decimal;
    return do_field_int;
  }
  int save_in_field(Field *to) override { return to->store(val_int(), true); }
  bool memcpy_field_possible(const Field *from) const override{ return false; }
  int store(const char *to, size_t length, CHARSET_INFO *charset) override;
  int store(double nr) override;
  int store(longlong nr, bool unsigned_val) override;
  int store_decimal(const my_decimal *) override;
  double val_real() override;
  longlong val_int() override;
  String *val_str(String*, String *) override;
  bool str_needs_quotes() const override { return true; }
  my_decimal *val_decimal(my_decimal *) override;
  bool val_bool() override { return val_int() != 0; }
  int cmp(const uchar *a, const uchar *b) const override
  {
    DBUG_ASSERT(ptr == a || ptr == b);
    if (ptr == a)
      return Field_bit::key_cmp(b, bytes_in_rec + MY_TEST(bit_len));
    else
      return Field_bit::key_cmp(a, bytes_in_rec + MY_TEST(bit_len)) * -1;
  }
  int cmp_binary_offset(uint row_offset) override
  { return cmp_offset(row_offset); }
  int cmp_prefix(const uchar *a, const uchar *b,
                 size_t  prefix_char_length) const override;
  int key_cmp(const uchar *a, const uchar *b) const override
  { return cmp_binary((uchar *) a, (uchar *) b); }
  int key_cmp(const uchar *str, uint length) const override;
  int cmp_offset(my_ptrdiff_t row_offset) override;
  bool update_min(Field *min_val, bool force_update) override
  {
    longlong val= val_int();
    bool update_fl= force_update || val < min_val->val_int();
    if (update_fl)
    {
      min_val->set_notnull();
      min_val->store(val, FALSE);
    }
    return update_fl;
  }
  bool update_max(Field *max_val, bool force_update) override
  {
    longlong val= val_int();
    bool update_fl= force_update || val > max_val->val_int();
    if (update_fl)
    {
      max_val->set_notnull();
      max_val->store(val, FALSE);
    }
    return update_fl;
  }
  void store_field_value(uchar *val, uint) override
  {
    store(*((longlong *)val), TRUE);
  }
  double pos_in_interval(Field *min, Field *max) override
  {
    return pos_in_interval_val_real(min, max);
  }
  void get_image(uchar *buff, uint length,
                 const uchar *ptr_arg, CHARSET_INFO *cs) const override
  { get_key_image(buff, length, ptr_arg, itRAW); }
  void set_image(const uchar *buff,uint length, CHARSET_INFO *cs) override
  { Field_bit::store((char *) buff, length, cs); }
  uint get_key_image(uchar *buff, uint length,
                     const uchar *ptr_arg, imagetype type) const override;
  void set_key_image(const uchar *buff, uint length) override
  { Field_bit::store((char*) buff, length, &my_charset_bin); }
  void sort_string(uchar *buff, uint length) override
  { get_key_image(buff, length, ptr, itRAW); }
  uint32 pack_length() const override
  { return (uint32) (field_length + 7) / 8; }
  uint32 pack_length_in_rec() const override { return bytes_in_rec; }
  uint pack_length_from_metadata(uint field_metadata) const override;
  uint row_pack_length() const override
  { return (bytes_in_rec + ((bit_len > 0) ? 1 : 0)); }
  bool compatible_field_size(uint metadata, const Relay_log_info *rli,
                             uint16 mflags, int *order_var) const override;
  void sql_type(String &str) const override;
  uchar *pack(uchar *to, const uchar *from, uint max_length) override;
  const uchar *unpack(uchar *to, const uchar *from,
                      const uchar *from_end, uint param_data) override;
  int set_default() override;

  Field *new_key_field(MEM_ROOT *root, TABLE *new_table,
                       uchar *new_ptr, uint32 length,
                       uchar *new_null_ptr, uint new_null_bit) override;
  void set_bit_ptr(uchar *bit_ptr_arg, uchar bit_ofs_arg)
  {
    bit_ptr= bit_ptr_arg;
    bit_ofs= bit_ofs_arg;
  }
  bool eq(Field *field) override
  {
    return (Field::eq(field) &&
            bit_ptr == ((Field_bit *)field)->bit_ptr &&
            bit_ofs == ((Field_bit *)field)->bit_ofs);
  }
  bool is_equal(const Column_definition &new_field) const override;
  void move_field_offset(my_ptrdiff_t ptr_diff) override
  {
    Field::move_field_offset(ptr_diff);

    /*
      clang does not like when things are added to a null pointer, even if
      it is never referenced.
    */
    if (bit_ptr)
      bit_ptr= ADD_TO_PTR(bit_ptr, ptr_diff, uchar*);
  }
  void hash_not_null(Hasher *hasher) override;

  SEL_ARG *get_mm_leaf(RANGE_OPT_PARAM *param, KEY_PART *key_part,
                       const Item_bool_func *cond,
                       scalar_comparison_op op, Item *value) override
  {
    return get_mm_leaf_int(param, key_part, cond, op, value, true);
  }
  void print_key_value(String *out, uint32 length) override
  {
    val_int_as_str(out, 1);
  }
  /**
     Save the field metadata for bit fields.
     Saves the bit length in the first byte and bytes in record in the
     second byte of the field metadata array at index of *metadata_ptr and
     *(metadata_ptr + 1).

     @param   metadata_ptr   First byte of field metadata

     @returns number of bytes written to metadata_ptr
  */
  Binlog_type_info binlog_type_info() const override
  {
    DBUG_PRINT("debug", ("bit_len: %d, bytes_in_rec: %d",
                       bit_len, bytes_in_rec));
    /*
      Since this class and Field_bit_as_char have different ideas of
      what should be stored here, we compute the values of the metadata
      explicitly using the field_length.
    */
    return Binlog_type_info(type(),
                            static_cast<uint16>((field_length & 7) |
                                                ((field_length / 8) << 8)), 2);
  }

private:
  size_t do_last_null_byte() const override;
};


/**
  BIT field represented as chars for non-MyISAM tables.

  @todo The inheritance relationship is backwards since Field_bit is
  an extended version of Field_bit_as_char and not the other way
  around. Hence, we should refactor it to fix the hierarchy order.
 */
class Field_bit_as_char final :public Field_bit {
public:
  Field_bit_as_char(uchar *ptr_arg, uint32 len_arg, uchar *null_ptr_arg,
                    uchar null_bit_arg,
                    enum utype unireg_check_arg, const LEX_CSTRING *field_name_arg);
  enum ha_base_keytype key_type() const override { return HA_KEYTYPE_BINARY; }
  uint size_of() const override { return sizeof *this; }
  int store(const char *to, size_t length, CHARSET_INFO *charset) override;
  int store(double nr) override { return Field_bit::store(nr); }
  int store(longlong nr, bool unsigned_val) override
  { return Field_bit::store(nr, unsigned_val); }
  void sql_type(String &str) const override;
};


class Field_row final :public Field_null
{
  class Virtual_tmp_table *m_table;
public:
  Field_row(uchar *ptr_arg, const LEX_CSTRING *field_name_arg)
    :Field_null(ptr_arg, 0, Field::NONE, field_name_arg, &my_charset_bin),
     m_table(NULL)
    {}
  ~Field_row();
  en_fieldtype tmp_engine_column_type(bool use_packed_rows) const
  {
    DBUG_ASSERT(0);
    return Field::tmp_engine_column_type(use_packed_rows);
  }
  enum_conv_type rpl_conv_type_from(const Conv_source &source,
                                    const Relay_log_info *rli,
                                    const Conv_param &param) const
  {
    DBUG_ASSERT(0);
    return CONV_TYPE_IMPOSSIBLE;
  }
  Virtual_tmp_table **virtual_tmp_table_addr() { return &m_table; }
  bool sp_prepare_and_store_item(THD *thd, Item **value);
};


extern const LEX_CSTRING null_clex_str;

class Column_definition_attributes
{
public:
  /*
    At various stages in execution this can be length of field in bytes or
    max number of characters.
  */
  ulonglong length;
  uint decimals;
  Field::utype unireg_check;
  const TYPELIB *interval;            // Which interval to use
  CHARSET_INFO *charset;
  uint32 srid;
  uint pack_flag;
  Column_definition_attributes()
   :length(0),
    decimals(0),
    unireg_check(Field::NONE),
    interval(NULL),
    charset(&my_charset_bin),
    srid(0),
    pack_flag(0)
  { }
  Column_definition_attributes(const Field *field);
  Column_definition_attributes(const Type_all_attributes &attr);
  Field *make_field(TABLE_SHARE *share, MEM_ROOT *mem_root,
                    const Record_addr *rec,
                    const Type_handler *handler,
                    const LEX_CSTRING *field_name,
                    uint32 flags) const;
  uint temporal_dec(uint intlen) const
  {
    return (uint) (length > intlen ? length - intlen - 1 : 0);
  }
  uint pack_flag_to_pack_length() const;
  void frm_pack_basic(uchar *buff) const;
  void frm_pack_charset(uchar *buff) const;
  void frm_pack_numeric_with_dec(uchar *buff) const;
  void frm_unpack_basic(const uchar *buff);
  bool frm_unpack_charset(TABLE_SHARE *share, const uchar *buff);
  bool frm_unpack_numeric_with_dec(TABLE_SHARE *share, const uchar *buff);
  bool frm_unpack_temporal_with_dec(TABLE_SHARE *share, uint intlen,
                                    const uchar *buff);
  void set_length_and_dec(const Lex_length_and_dec_st &attr);
  CHARSET_INFO *explicit_or_derived_charset(const Column_derived_attributes
                                                  *derived_attr) const
  {
    return charset ? charset : derived_attr->charset();
  }
};


/*
  Create field class for CREATE TABLE
*/
class Column_definition: public Sql_alloc,
                         public Type_handler_hybrid_field_type,
                         public Column_definition_attributes
{
  /**
    Create "interval" from "interval_list".
    @param mem_root                   - memory root to create the TYPELIB
                                        instance and its values on
    @param reuse_interval_list_values - determines if TYPELIB can reuse strings
                                        from interval_list, or should always
                                        allocate a copy on mem_root, even if
                                        character set conversion is not needed
    @retval false on success
    @retval true  on error (bad values, or EOM)
  */
  bool create_interval_from_interval_list(MEM_ROOT *mem_root,
                                          bool reuse_interval_list_values);

  /*
    Calculate TYPELIB (set or enum) max and total lengths

    @param  cs            charset+collation pair of the interval
    @param  max_length    length of the longest item
    @param  tot_length    sum of the item lengths

    After this method call:
    - ENUM uses max_length
    - SET uses tot_length.
  */
  void calculate_interval_lengths(uint32 *max_length, uint32 *tot_length)
  {
    const char **pos;
    uint *len;
    *max_length= *tot_length= 0;
    for (pos= interval->type_names, len= interval->type_lengths;
         *pos ; pos++, len++)
    {
      size_t length= charset->numchars(*pos, *pos + *len);
      DBUG_ASSERT(length < UINT_MAX32);
      *tot_length+= (uint) length;
      set_if_bigger(*max_length, (uint32)length);
    }
  }
  bool prepare_stage1_check_typelib_default();
  bool prepare_stage1_convert_default(THD *, MEM_ROOT *, CHARSET_INFO *to);
  const Type_handler *field_type() const; // Prevent using this
  Compression_method *compression_method_ptr;
public:
  Lex_ident   field_name;
  LEX_CSTRING comment;			// Comment for field
  enum enum_column_versioning
  {
    VERSIONING_NOT_SET,
    WITH_VERSIONING,
    WITHOUT_VERSIONING
  };
  Item *on_update;		        // ON UPDATE NOW()
  field_visibility_t invisible;
  /*
    The value of `length' as set by parser: is the number of characters
    for most of the types, or of bytes for BLOBs or numeric types.
  */
  uint32 char_length;
  uint  flags, pack_length;
  List<String> interval_list;
  engine_option_value *option_list;
  bool explicitly_nullable;

  /*
    This is additinal data provided for any computed(virtual) field.
    In particular it includes a pointer to the item by  which this field
    can be computed from other fields.
  */
  Virtual_column_info
    *vcol_info,                      // Virtual field
    *default_value,                  // Default value
    *check_constraint;               // Check constraint

  enum_column_versioning versioning;

  Table_period_info *period;

  Column_definition()
   :Type_handler_hybrid_field_type(&type_handler_null),
    compression_method_ptr(0),
    comment(null_clex_str),
    on_update(NULL), invisible(VISIBLE), char_length(0),
    flags(0), pack_length(0),
    option_list(NULL), explicitly_nullable(false),
    vcol_info(0), default_value(0), check_constraint(0),
    versioning(VERSIONING_NOT_SET), period(NULL)
  {
    interval_list.empty();
  }

  Column_definition(THD *thd, Field *field, Field *orig_field);
  bool set_attributes(THD *thd,
                      const Lex_field_type_st &attr,
                      CHARSET_INFO *cs,
                      column_definition_type_t type);
  void create_length_to_internal_length_null()
  {
    DBUG_ASSERT(length == 0);
    pack_length= 0;
  }
  void create_length_to_internal_length_simple()
  {
    pack_length= type_handler()->calc_pack_length((uint32) length);
  }
  void create_length_to_internal_length_string()
  {
    length*= charset->mbmaxlen;
    if (real_field_type() == MYSQL_TYPE_VARCHAR && compression_method())
      length++;
    set_if_smaller(length, UINT_MAX32);
    pack_length= type_handler()->calc_pack_length((uint32) length);
  }
  void create_length_to_internal_length_typelib()
  {
    /* Pack_length already calculated in sql_parse.cc */
    length*= charset->mbmaxlen;
  }
  bool vers_sys_field() const
  {
    return flags & (VERS_ROW_START | VERS_ROW_END);
  }
  void create_length_to_internal_length_bit();
  void create_length_to_internal_length_newdecimal();

  /*
    Prepare the "charset" member for string data types,
    such as CHAR, VARCHAR, TEXT, ENUM, SET:
    - derive the charset if not specified explicitly
    - find a _bin collation if the BINARY comparison style was specified, e.g.:
       CREATE TABLE t1 (a VARCHAR(10) BINARY) CHARSET utf8;
  */
  bool prepare_charset_for_string(const Column_derived_attributes *dattr);

  /**
    Prepare a SET/ENUM field.
    Create "interval" from "interval_list" if needed, and adjust "length".
    @param mem_root                   - Memory root to allocate TYPELIB and
                                        its values on
    @param reuse_interval_list_values - determines if TYPELIB can reuse value
                                        buffers from interval_list, or should
                                        always allocate a copy on mem_root,
                                        even if character set conversion
                                        is not needed
  */
  bool prepare_interval_field(MEM_ROOT *mem_root,
                              bool reuse_interval_list_values);

  void prepare_interval_field_calc_length()
  {
    uint32 field_length, dummy;
    if (real_field_type() == MYSQL_TYPE_SET)
    {
      calculate_interval_lengths(&dummy, &field_length);
      length= field_length + (interval->count - 1);
    }
    else /* MYSQL_TYPE_ENUM */
    {
      calculate_interval_lengths(&field_length, &dummy);
      length= field_length;
    }
    set_if_smaller(length, MAX_FIELD_WIDTH - 1);
  }

  bool prepare_blob_field(THD *thd);

  bool sp_prepare_create_field(THD *thd, MEM_ROOT *mem_root);

  bool prepare_stage1(THD *thd, MEM_ROOT *mem_root,
                      handler *file, ulonglong table_flags,
                      const Column_derived_attributes *derived_attr);
  void prepare_stage1_simple(CHARSET_INFO *cs)
  {
    charset= cs;
    create_length_to_internal_length_simple();
  }
  bool prepare_stage1_typelib(THD *thd, MEM_ROOT *mem_root,
                              handler *file, ulonglong table_flags);
  bool prepare_stage1_string(THD *thd, MEM_ROOT *mem_root,
                             handler *file, ulonglong table_flags);
  bool prepare_stage1_bit(THD *thd, MEM_ROOT *mem_root,
                          handler *file, ulonglong table_flags);

  bool bulk_alter(const Column_derived_attributes *derived_attr,
                  const Column_bulk_alter_attributes *bulk_attr)
  {
    return type_handler()->Column_definition_bulk_alter(this,
                                                        derived_attr,
                                                        bulk_attr);
  }
  void redefine_stage1_common(const Column_definition *dup_field,
                              const handler *file);
  bool redefine_stage1(const Column_definition *dup_field, const handler *file)
  {
    const Type_handler *handler= dup_field->type_handler();
    return handler->Column_definition_redefine_stage1(this, dup_field, file);
  }
  bool prepare_stage2(handler *handler, ulonglong table_flags);
  bool prepare_stage2_blob(handler *handler,
                           ulonglong table_flags, uint field_flags);
  bool prepare_stage2_varchar(ulonglong table_flags);
  bool prepare_stage2_typelib(const char *type_name, uint field_flags,
                              uint *dup_val_count);
  uint pack_flag_numeric() const;
  uint sign_length() const { return flags & UNSIGNED_FLAG ? 0 : 1; }
  bool check_length(uint mysql_errno, uint max_allowed_length) const;
  bool fix_attributes_real(uint default_length);
  bool fix_attributes_int(uint default_length);
  bool fix_attributes_decimal();
  bool fix_attributes_temporal_with_time(uint int_part_length);
  bool fix_attributes_bit();

  bool check(THD *thd);
  bool validate_check_constraint(THD *thd);

  bool stored_in_db() const { return !vcol_info || vcol_info->stored_in_db; }

  ha_storage_media field_storage_type() const
  {
    return (ha_storage_media)
      ((flags >> FIELD_FLAGS_STORAGE_MEDIA) & 3);
  }

  column_format_type column_format() const
  {
    return (column_format_type)
      ((flags >> FIELD_FLAGS_COLUMN_FORMAT) & 3);
  }

  bool has_default_function() const
  {
    return unireg_check != Field::NONE;
  }

  Field *make_field(TABLE_SHARE *share, MEM_ROOT *mem_root,
                    const Record_addr *addr,
                    const LEX_CSTRING *field_name_arg) const
  {
    return Column_definition_attributes::make_field(share, mem_root, addr,
                                                    type_handler(),
                                                    field_name_arg, flags);
  }
  Field *make_field(TABLE_SHARE *share, MEM_ROOT *mem_root,
                    const LEX_CSTRING *field_name_arg) const
  {
    Record_addr addr(true);
    return make_field(share, mem_root, &addr, field_name_arg);
  }
  /* Return true if default is an expression that must be saved explicitly */
  bool has_default_expression();

  bool has_default_now_unireg_check() const
  {
    return unireg_check == Field::TIMESTAMP_DN_FIELD
        || unireg_check == Field::TIMESTAMP_DNUN_FIELD;
  }

  void set_type(const Column_definition &other)
  {
    set_handler(other.type_handler());
    length= other.length;
    char_length= other.char_length;
    decimals= other.decimals;
    flags= other.flags;
    pack_length= other.pack_length;
    unireg_check= other.unireg_check;
    interval= other.interval;
    charset= other.charset;
    srid= other.srid;
    pack_flag= other.pack_flag;
  }

  // Replace the entire value by another definition
  void set_column_definition(const Column_definition *def)
  {
    *this= *def;
  }
  bool set_compressed(const char *method);
  bool set_compressed_deprecated(THD *thd, const char *method);
  bool set_compressed_deprecated_column_attribute(THD *thd,
                                                  const char *pos,
                                                  const char *method);
  void set_compression_method(Compression_method *compression_method_arg)
  { compression_method_ptr= compression_method_arg; }
  Compression_method *compression_method() const
  { return compression_method_ptr; }

  bool check_vcol_for_key(THD *thd) const;
};


/**
  List of ROW element definitions, e.g.:
    DECLARE a ROW(a INT,b VARCHAR(10))
*/
class Row_definition_list: public List<class Spvar_definition>
{
public:
  inline bool eq_name(const Spvar_definition *def, const LEX_CSTRING *name) const;
  /**
    Find a ROW field by name.
    @param [IN]  name   - the name
    @param [OUT] offset - if the ROW field found, its offset it returned here
    @retval NULL        - the ROW field was not found
    @retval !NULL       - the pointer to the found ROW field
  */
  Spvar_definition *find_row_field_by_name(const LEX_CSTRING *name, uint *offset) const
  {
    // Cast-off the "const" qualifier
    List_iterator<Spvar_definition> it(*((List<Spvar_definition>*)this));
    Spvar_definition *def;
    for (*offset= 0; (def= it++); (*offset)++)
    {
      if (eq_name(def, name))
        return def;
    }
    return 0;
  }
  static Row_definition_list *make(MEM_ROOT *mem_root, Spvar_definition *var)
  {
    Row_definition_list *list;
    if (!(list= new (mem_root) Row_definition_list()))
      return NULL;
    return list->push_back(var, mem_root) ? NULL : list;
  }
  bool append_uniq(MEM_ROOT *thd, Spvar_definition *var);
  bool adjust_formal_params_to_actual_params(THD *thd, List<Item> *args);
  bool adjust_formal_params_to_actual_params(THD *thd,
                                             Item **args, uint arg_count);
  bool resolve_type_refs(THD *);
};

/**
  This class is used during a stored routine or a trigger execution,
  at sp_rcontext::create() time.
  Currently it can represent:
  - variables with explicit data types:   DECLARE a INT;
  - variables with data type references:  DECLARE a t1.a%TYPE;
  - ROW type variables

  Notes:
  - Scalar variables have m_field_definitions==NULL.
  - ROW variables are defined as having MYSQL_TYPE_NULL,
    with a non-empty m_field_definitions.

  Data type references to other object types will be added soon, e.g.:
  - DECLARE a table_name%ROWTYPE;
  - DECLARE a cursor_name%ROWTYPE;
  - DECLARE a record_name%TYPE;
  - DECLARE a variable_name%TYPE;
*/
class Spvar_definition: public Column_definition
{
  Qualified_column_ident *m_column_type_ref; // for %TYPE
  Table_ident *m_table_rowtype_ref;          // for table%ROWTYPE
  bool m_cursor_rowtype_ref;                       // for cursor%ROWTYPE
  uint m_cursor_rowtype_offset;                    // for cursor%ROWTYPE
  Row_definition_list *m_row_field_definitions;    // for ROW
public:
  Spvar_definition()
   :m_column_type_ref(NULL),
    m_table_rowtype_ref(NULL),
    m_cursor_rowtype_ref(false),
    m_cursor_rowtype_offset(0),
    m_row_field_definitions(NULL)
  { }
  Spvar_definition(THD *thd, Field *field)
   :Column_definition(thd, field, NULL),
    m_column_type_ref(NULL),
    m_table_rowtype_ref(NULL),
    m_cursor_rowtype_ref(false),
    m_cursor_rowtype_offset(0),
    m_row_field_definitions(NULL)
  { }
  const Type_handler *type_handler() const
  {
    return Type_handler_hybrid_field_type::type_handler();
  }
  bool is_column_type_ref() const { return m_column_type_ref != 0; }
  bool is_table_rowtype_ref() const { return m_table_rowtype_ref != 0; }
  bool is_cursor_rowtype_ref() const { return m_cursor_rowtype_ref; }
  bool is_explicit_data_type() const
  {
    return !is_column_type_ref() &&
           !is_table_rowtype_ref() &&
           !is_cursor_rowtype_ref();
  }
  Qualified_column_ident *column_type_ref() const
  {
    return m_column_type_ref;
  }
  void set_column_type_ref(Qualified_column_ident *ref)
  {
    m_column_type_ref= ref;
  }

  Table_ident *table_rowtype_ref() const
  {
    return m_table_rowtype_ref;
  }
  void set_table_rowtype_ref(Table_ident *ref)
  {
    DBUG_ASSERT(ref);
    set_handler(&type_handler_row);
    m_table_rowtype_ref= ref;
  }

  uint cursor_rowtype_offset() const
  {
    return m_cursor_rowtype_offset;
  }
  void set_cursor_rowtype_ref(uint offset)
  {
    set_handler(&type_handler_row);
    m_cursor_rowtype_ref= true;
    m_cursor_rowtype_offset= offset;
  }

  /*
    Find a ROW field by name.
    See Row_field_list::find_row_field_by_name() for details.
  */
  Spvar_definition *find_row_field_by_name(const LEX_CSTRING *name, uint *offset) const
  {
    DBUG_ASSERT(m_row_field_definitions);
    return m_row_field_definitions->find_row_field_by_name(name, offset);
  }
  uint is_row() const
  {
    return m_row_field_definitions != NULL;
  }
  // Check if "this" defines a ROW variable with n elements
  uint is_row(uint n) const
  {
    return m_row_field_definitions != NULL &&
           m_row_field_definitions->elements == n;
  }
  Row_definition_list *row_field_definitions() const
  {
    return m_row_field_definitions;
  }
  void set_row_field_definitions(Row_definition_list *list)
  {
    DBUG_ASSERT(list);
    set_handler(&type_handler_row);
    m_row_field_definitions= list;
  }

};


inline bool Row_definition_list::eq_name(const Spvar_definition *def,
                                         const LEX_CSTRING *name) const
{
  return def->field_name.length == name->length && my_strcasecmp(system_charset_info, def->field_name.str, name->str) == 0;
}


class Create_field :public Column_definition
{
public:
  LEX_CSTRING change;			// Old column name if column is renamed by ALTER
  LEX_CSTRING after;			// Put column after this one
  Field *field;				// For alter table
  const TYPELIB *save_interval;         // Temporary copy for the above
                                        // Used only for UCS2 intervals

  /** structure with parsed options (for comparing fields in ALTER TABLE) */
  ha_field_option_struct *option_struct;
  uint	offset;
  uint8 interval_id;
  bool create_if_not_exists;            // Used in ALTER TABLE IF NOT EXISTS

  Create_field():
    Column_definition(),
    field(0), option_struct(NULL),
    create_if_not_exists(false)
  {
    change= after= null_clex_str;
  }
  Create_field(THD *thd, Field *old_field, Field *orig_field):
    Column_definition(thd, old_field, orig_field),
    change(old_field->field_name),
    field(old_field), option_struct(old_field->option_struct),
    create_if_not_exists(false)
  {
    after= null_clex_str;
  }
  /* Used to make a clone of this object for ALTER/CREATE TABLE */
  Create_field *clone(MEM_ROOT *mem_root) const;
  static void upgrade_data_types(List<Create_field> &list)
  {
    List_iterator<Create_field> it(list);
    while (Create_field *f= it++)
      f->type_handler()->Column_definition_implicit_upgrade(f);
  }
};


/*
  A class for sending info to the client
*/

class Send_field :public Sql_alloc,
                  public Type_handler_hybrid_field_type,
                  public Send_field_extended_metadata
{
public:
  LEX_CSTRING db_name;
  LEX_CSTRING table_name, org_table_name;
  LEX_CSTRING col_name, org_col_name;
  ulong length;
  uint flags, decimals;
  Send_field(Field *field)
  {
    field->make_send_field(this);
    DBUG_ASSERT(table_name.str != 0);
    normalize();
  }
  Send_field(THD *thd, Item *item);
  Send_field(Field *field,
             const LEX_CSTRING &db_name_arg,
             const LEX_CSTRING &table_name_arg)
   :Type_handler_hybrid_field_type(field->type_handler()),
    db_name(db_name_arg),
    table_name(table_name_arg),
    org_table_name(table_name_arg),
    col_name(field->field_name),
    org_col_name(field->field_name),
    length(field->field_length),
    flags(field->table->maybe_null ?
          (field->flags & ~NOT_NULL_FLAG) : field->flags),
    decimals(field->decimals())
  {
    normalize();
  }

private:
  void normalize()
  {
    /* limit number of decimals for float and double */
    if (type_handler()->field_type() == MYSQL_TYPE_FLOAT ||
        type_handler()->field_type() == MYSQL_TYPE_DOUBLE)
      set_if_smaller(decimals, FLOATING_POINT_DECIMALS);
  }
public:
  // This should move to Type_handler eventually
  uint32 max_char_length(CHARSET_INFO *cs) const
  {
    return type_handler()->field_type() >= MYSQL_TYPE_TINY_BLOB &&
           type_handler()->field_type() <= MYSQL_TYPE_BLOB
      ? static_cast<uint32>(length / cs->mbminlen)
      : static_cast<uint32>(length / cs->mbmaxlen);
  }
  uint32 max_octet_length(CHARSET_INFO *from, CHARSET_INFO *to) const
  {
    /*
      For TEXT/BLOB columns, field_length describes the maximum data
      length in bytes. There is no limit to the number of characters
      that a TEXT column can store, as long as the data fits into
      the designated space.
      For the rest of textual columns, field_length is evaluated as
      char_count * mbmaxlen, where character count is taken from the
      definition of the column. In other words, the maximum number
      of characters here is limited by the column definition.

      When one has a LONG TEXT column with a single-byte
      character set, and the connection character set is multi-byte, the
      client may get fields longer than UINT_MAX32, due to
      <character set column> -> <character set connection> conversion.
      In that case column max length would not fit into the 4 bytes
      reserved for it in the protocol. So we cut it here to UINT_MAX32.
    */
    return char_to_byte_length_safe(max_char_length(from), to->mbmaxlen);
  }

  // This should move to Type_handler eventually
  bool is_sane_float() const
  {
    return (decimals <= FLOATING_POINT_DECIMALS ||
            (type_handler()->field_type() != MYSQL_TYPE_FLOAT &&
             type_handler()->field_type() != MYSQL_TYPE_DOUBLE));
  }
  bool is_sane_signess() const
  {
    if (type_handler() == type_handler()->type_handler_signed() &&
        type_handler() == type_handler()->type_handler_unsigned())
      return true; // Any signess is allowed, e.g. DOUBLE, DECIMAL
    /*
      We are here e.g. in case of INT data type.
      The UNSIGNED_FLAG bit must match in flags and in the type handler.
    */
    return ((bool) (flags & UNSIGNED_FLAG)) == type_handler()->is_unsigned();
  }
  bool is_sane() const
  {
    return is_sane_float() && is_sane_signess();
  }
};


/*
  A class for quick copying data to fields
*/

class Copy_field :public Sql_alloc {
public:
  uchar *from_ptr,*to_ptr;
  uchar *from_null_ptr,*to_null_ptr;
  bool *null_row;
  uint	from_bit,to_bit;
  /**
    Number of bytes in the fields pointed to by 'from_ptr' and
    'to_ptr'. Usually this is the number of bytes that are copied from
    'from_ptr' to 'to_ptr'.

    For variable-length fields (VARCHAR), the first byte(s) describe
    the actual length of the text. For VARCHARs with length 
       < 256 there is 1 length byte 
       >= 256 there is 2 length bytes
    Thus, if from_field is VARCHAR(10), from_length (and in most cases
    to_length) is 11. For VARCHAR(1024), the length is 1026. @see
    Field_varstring::length_bytes

    Note that for VARCHARs, do_copy() will be do_varstring*() which
    only copies the length-bytes (1 or 2) + the actual length of the
    text instead of from/to_length bytes.
  */
  uint from_length,to_length;
  Field *from_field,*to_field;
  String tmp;					// For items

  Copy_field() = default;
  ~Copy_field() = default;
  void set(Field *to,Field *from,bool save);	// Field to field 
  void set(uchar *to,Field *from);		// Field to string
  void (*do_copy)(Copy_field *);
  void (*do_copy2)(Copy_field *);		// Used to handle null values
};


uint pack_length_to_packflag(uint type);
enum_field_types get_blob_type_from_length(ulong length);
int set_field_to_null(Field *field);
int set_field_to_null_with_conversions(Field *field, bool no_conversions);
int convert_null_to_field_value_or_error(Field *field);
bool check_expression(Virtual_column_info *vcol, const LEX_CSTRING *name,
                      enum_vcol_info_type type, Alter_info *alter_info= NULL);

/*
  The following are for the interface with the .frm file
*/

#define FIELDFLAG_DECIMAL		1U
#define FIELDFLAG_BINARY		1U	// Shares same flag
#define FIELDFLAG_NUMBER		2U
#define FIELDFLAG_ZEROFILL		4U
#define FIELDFLAG_PACK			120U	// Bits used for packing
#define FIELDFLAG_INTERVAL		256U    // mangled with decimals!
#define FIELDFLAG_BITFIELD		512U	// mangled with decimals!
#define FIELDFLAG_BLOB			1024U	// mangled with decimals!
#define FIELDFLAG_GEOM			2048U   // mangled with decimals!

#define FIELDFLAG_TREAT_BIT_AS_CHAR     4096U   /* use Field_bit_as_char */
#define FIELDFLAG_LONG_DECIMAL          8192U
#define FIELDFLAG_NO_DEFAULT		16384U  /* sql */
#define FIELDFLAG_MAYBE_NULL		32768U	// sql
#define FIELDFLAG_HEX_ESCAPE		0x10000U
#define FIELDFLAG_PACK_SHIFT		3
#define FIELDFLAG_DEC_SHIFT		8
#define FIELDFLAG_MAX_DEC               63U

#define FIELDFLAG_DEC_MASK              0x3F00U

#define MTYP_TYPENR(type) ((type) & 127U) // Remove bits from type

#define f_is_dec(x)		((x) & FIELDFLAG_DECIMAL)
#define f_is_num(x)		((x) & FIELDFLAG_NUMBER)
#define f_is_zerofill(x)	((x) & FIELDFLAG_ZEROFILL)
#define f_is_packed(x)		((x) & FIELDFLAG_PACK)
#define f_packtype(x)		(((x) >> FIELDFLAG_PACK_SHIFT) & 15)
#define f_decimals(x)		((uint8) (((x) >> FIELDFLAG_DEC_SHIFT) & FIELDFLAG_MAX_DEC))
#define f_is_alpha(x)		(!f_is_num(x))
#define f_is_binary(x)          ((x) & FIELDFLAG_BINARY) // 4.0- compatibility
#define f_is_enum(x)            (((x) & (FIELDFLAG_INTERVAL | FIELDFLAG_NUMBER)) == FIELDFLAG_INTERVAL)
#define f_is_bitfield(x)        (((x) & (FIELDFLAG_BITFIELD | FIELDFLAG_NUMBER)) == FIELDFLAG_BITFIELD)
#define f_is_blob(x)		(((x) & (FIELDFLAG_BLOB | FIELDFLAG_NUMBER)) == FIELDFLAG_BLOB)
#define f_is_geom(x)		(((x) & (FIELDFLAG_GEOM | FIELDFLAG_NUMBER)) == FIELDFLAG_GEOM)
#define f_settype(x)		(((uint) (x)) << FIELDFLAG_PACK_SHIFT)
#define f_maybe_null(x)		((x) & FIELDFLAG_MAYBE_NULL)
#define f_no_default(x)		((x) & FIELDFLAG_NO_DEFAULT)
#define f_bit_as_char(x)        ((x) & FIELDFLAG_TREAT_BIT_AS_CHAR)
#define f_is_hex_escape(x)      ((x) & FIELDFLAG_HEX_ESCAPE)
#define f_visibility(x)         (static_cast<field_visibility_t> ((x) & INVISIBLE_MAX_BITS))

inline
ulonglong TABLE::vers_end_id() const
{
  DBUG_ASSERT(versioned(VERS_TRX_ID));
  return static_cast<ulonglong>(vers_end_field()->val_int());
}

inline
ulonglong TABLE::vers_start_id() const
{
  DBUG_ASSERT(versioned(VERS_TRX_ID));
  return static_cast<ulonglong>(vers_start_field()->val_int());
}

#endif /* FIELD_INCLUDED */<|MERGE_RESOLUTION|>--- conflicted
+++ resolved
@@ -63,7 +63,15 @@
   CHECK_FIELD_ERROR_FOR_NULL,
 };
 
-<<<<<<< HEAD
+enum ignore_value_reaction
+{
+  IGNORE_MEANS_ERROR,
+  IGNORE_MEANS_DEFAULT,
+  IGNORE_MEANS_FIELD_VALUE
+};
+
+ignore_value_reaction find_ignore_reaction(THD *thd);
+
 
 enum enum_conv_type
 {
@@ -102,16 +110,6 @@
   uint mbmaxlen() const { return m_cs->mbmaxlen; }
 };
 
-=======
-enum ignore_value_reaction
-{
-  IGNORE_MEANS_ERROR,
-  IGNORE_MEANS_DEFAULT,
-  IGNORE_MEANS_FIELD_VALUE
-};
-
-ignore_value_reaction find_ignore_reaction(THD *thd);
->>>>>>> 36f51d97
 
 /*
   Common declarations for Field and Item
