/* Copyright (c) 2000, 2016, Oracle and/or its affiliates.
   Copyright (c) 2009, 2017, MariaDB

   This program is free software; you can redistribute it and/or modify
   it under the terms of the GNU General Public License as published by
   the Free Software Foundation; version 2 of the License.

   This program is distributed in the hope that it will be useful,
   but WITHOUT ANY WARRANTY; without even the implied warranty of
   MERCHANTABILITY or FITNESS FOR A PARTICULAR PURPOSE.  See the
   GNU General Public License for more details.

   You should have received a copy of the GNU General Public License
   along with this program; if not, write to the Free Software
   Foundation, Inc., 51 Franklin Street, Fifth Floor, Boston, MA  02110-1301, USA */


/**
  @file

  @brief
  logging of commands

  @todo
    Abort logging when we get an error in reading or writing log files
*/

#include <my_global.h>		/* NO_EMBEDDED_ACCESS_CHECKS */
#include "sql_priv.h"
#include "log.h"
#include "sql_base.h"                           // open_log_table
#include "sql_repl.h"
#include "sql_delete.h"                         // mysql_truncate
#include "sql_parse.h"                          // command_name
#include "sql_time.h"           // calc_time_from_sec, my_time_compare
#include "tztime.h"             // my_tz_OFFSET0, struct Time_zone
#include "sql_acl.h"            // SUPER_ACL
#include "log_event.h"          // Query_log_event
#include "rpl_filter.h"
#include "rpl_rli.h"
#include "sql_audit.h"
#include "log_slow.h"
#include "mysqld.h"

#include <my_dir.h>
#include <stdarg.h>
#include <m_ctype.h>				// For test_if_number

#ifdef _WIN32
#include "message.h"
#endif

#include "sql_plugin.h"
#include "rpl_handler.h"
#include "debug_sync.h"
#include "sql_show.h"
#include "my_pthread.h"
#include "wsrep_mysqld.h"

/* max size of the log message */
#define MAX_LOG_BUFFER_SIZE 1024
#define MAX_TIME_SIZE 32
#define MY_OFF_T_UNDEF (~(my_off_t)0UL)

#define FLAGSTR(V,F) ((V)&(F)?#F" ":"")

handlerton *binlog_hton;
LOGGER logger;

const char *log_bin_index= 0;
const char *log_bin_basename= 0;

MYSQL_BIN_LOG mysql_bin_log(&sync_binlog_period);

static bool test_if_number(const char *str,
			   ulong *res, bool allow_wildcards);
static int binlog_init(void *p);
static int binlog_close_connection(handlerton *hton, THD *thd);
static int binlog_savepoint_set(handlerton *hton, THD *thd, void *sv);
static int binlog_savepoint_rollback(handlerton *hton, THD *thd, void *sv);
static bool binlog_savepoint_rollback_can_release_mdl(handlerton *hton,
                                                      THD *thd);
static int binlog_commit(handlerton *hton, THD *thd, bool all);
static int binlog_rollback(handlerton *hton, THD *thd, bool all);
static int binlog_prepare(handlerton *hton, THD *thd, bool all);
static int binlog_start_consistent_snapshot(handlerton *hton, THD *thd);

static LEX_STRING const write_error_msg=
    { C_STRING_WITH_LEN("error writing to the binary log") };

static my_bool opt_optimize_thread_scheduling= TRUE;
ulong binlog_checksum_options;
#ifndef DBUG_OFF
ulong opt_binlog_dbug_fsync_sleep= 0;
#endif

mysql_mutex_t LOCK_prepare_ordered;
mysql_cond_t COND_prepare_ordered;
mysql_mutex_t LOCK_after_binlog_sync;
mysql_mutex_t LOCK_commit_ordered;

static ulonglong binlog_status_var_num_commits;
static ulonglong binlog_status_var_num_group_commits;
static ulonglong binlog_status_group_commit_trigger_count;
static ulonglong binlog_status_group_commit_trigger_lock_wait;
static ulonglong binlog_status_group_commit_trigger_timeout;
static char binlog_snapshot_file[FN_REFLEN];
static ulonglong binlog_snapshot_position;

static SHOW_VAR binlog_status_vars_detail[]=
{
  {"commits",
    (char *)&binlog_status_var_num_commits, SHOW_LONGLONG},
  {"group_commits",
    (char *)&binlog_status_var_num_group_commits, SHOW_LONGLONG},
  {"group_commit_trigger_count",
    (char *)&binlog_status_group_commit_trigger_count, SHOW_LONGLONG},
  {"group_commit_trigger_lock_wait",
    (char *)&binlog_status_group_commit_trigger_lock_wait, SHOW_LONGLONG},
  {"group_commit_trigger_timeout",
    (char *)&binlog_status_group_commit_trigger_timeout, SHOW_LONGLONG},
  {"snapshot_file",
    (char *)&binlog_snapshot_file, SHOW_CHAR},
  {"snapshot_position",
   (char *)&binlog_snapshot_position, SHOW_LONGLONG},
  {NullS, NullS, SHOW_LONG}
};

/*
  Variables for the binlog background thread.
  Protected by the MYSQL_BIN_LOG::LOCK_binlog_background_thread mutex.
 */
static bool binlog_background_thread_started= false;
static bool binlog_background_thread_stop= false;
static MYSQL_BIN_LOG::xid_count_per_binlog *
    binlog_background_thread_queue= NULL;

static bool start_binlog_background_thread();

static rpl_binlog_state rpl_global_gtid_binlog_state;

/**
   purge logs, master and slave sides both, related error code
   convertor.
   Called from @c purge_error_message(), @c MYSQL_BIN_LOG::reset_logs()

   @param  res  an internal to purging routines error code 

   @return the user level error code ER_*
*/
uint purge_log_get_error_code(int res)
{
  uint errcode= 0;

  switch (res)  {
  case 0: break;
  case LOG_INFO_EOF:	errcode= ER_UNKNOWN_TARGET_BINLOG; break;
  case LOG_INFO_IO:	errcode= ER_IO_ERR_LOG_INDEX_READ; break;
  case LOG_INFO_INVALID:errcode= ER_BINLOG_PURGE_PROHIBITED; break;
  case LOG_INFO_SEEK:	errcode= ER_FSEEK_FAIL; break;
  case LOG_INFO_MEM:	errcode= ER_OUT_OF_RESOURCES; break;
  case LOG_INFO_FATAL:	errcode= ER_BINLOG_PURGE_FATAL_ERR; break;
  case LOG_INFO_IN_USE: errcode= ER_LOG_IN_USE; break;
  case LOG_INFO_EMFILE: errcode= ER_BINLOG_PURGE_EMFILE; break;
  default:		errcode= ER_LOG_PURGE_UNKNOWN_ERR; break;
  }

  return errcode;
}

/**
  Silence all errors and warnings reported when performing a write
  to a log table.
  Errors and warnings are not reported to the client or SQL exception
  handlers, so that the presence of logging does not interfere and affect
  the logic of an application.
*/
class Silence_log_table_errors : public Internal_error_handler
{
  char m_message[MYSQL_ERRMSG_SIZE];
public:
  Silence_log_table_errors()
  {
    m_message[0]= '\0';
  }

  virtual ~Silence_log_table_errors() {}

  virtual bool handle_condition(THD *thd,
                                uint sql_errno,
                                const char* sql_state,
                                Sql_condition::enum_warning_level level,
                                const char* msg,
                                Sql_condition ** cond_hdl);
  const char *message() const { return m_message; }
};

bool
Silence_log_table_errors::handle_condition(THD *,
                                           uint,
                                           const char*,
                                           Sql_condition::enum_warning_level,
                                           const char* msg,
                                           Sql_condition ** cond_hdl)
{
  *cond_hdl= NULL;
  strmake_buf(m_message, msg);
  return TRUE;
}

sql_print_message_func sql_print_message_handlers[3] =
{
  sql_print_information,
  sql_print_warning,
  sql_print_error
};


/**
  Create the name of the log file
  
  @param[OUT] out    a pointer to a new allocated name will go there
  @param[IN] log_ext The extension for the file (e.g .log)
  @param[IN] once    whether to use malloc_once or a normal malloc.
*/
void make_default_log_name(char **out, const char* log_ext, bool once)
{
  char buff[FN_REFLEN+10];
  fn_format(buff, opt_log_basename, "", log_ext, MYF(MY_REPLACE_EXT));
  if (once)
    *out= my_once_strdup(buff, MYF(MY_WME));
  else
  {
    my_free(*out);
    *out= my_strdup(buff, MYF(MY_WME));
  }
}


/*
  Helper classes to store non-transactional and transactional data
  before copying it to the binary log.
*/
class binlog_cache_data
{
public:
  binlog_cache_data(): m_pending(0), before_stmt_pos(MY_OFF_T_UNDEF),
  incident(FALSE), changes_to_non_trans_temp_table_flag(FALSE),
  saved_max_binlog_cache_size(0), ptr_binlog_cache_use(0),
  ptr_binlog_cache_disk_use(0)
  { }
  
  ~binlog_cache_data()
  {
    DBUG_ASSERT(empty());
    close_cached_file(&cache_log);
  }

  bool empty() const
  {
    return pending() == NULL && my_b_tell(&cache_log) == 0;
  }

  Rows_log_event *pending() const
  {
    return m_pending;
  }

  void set_pending(Rows_log_event *const pending_arg)
  {
    m_pending= pending_arg;
  }

  void set_incident(void)
  {
    incident= TRUE;
  }
  
  bool has_incident(void)
  {
    return(incident);
  }

  void set_changes_to_non_trans_temp_table()
  {
    changes_to_non_trans_temp_table_flag= TRUE;    
  }

  bool changes_to_non_trans_temp_table()
  {
    return (changes_to_non_trans_temp_table_flag);    
  }

  void reset()
  {
    compute_statistics();
    truncate(0);
    if(cache_log.file != -1)
      my_chsize(cache_log.file, 0, 0, MYF(MY_WME));

    changes_to_non_trans_temp_table_flag= FALSE;
    incident= FALSE;
    before_stmt_pos= MY_OFF_T_UNDEF;
    /*
      The truncate function calls reinit_io_cache that calls
      my_b_flush_io_cache which may increase disk_writes. This breaks
      the disk_writes use by the binary log which aims to compute the
      ratio between in-memory cache usage and disk cache usage. To
      avoid this undesirable behavior, we reset the variable after
      truncating the cache.
    */
    cache_log.disk_writes= 0;
    DBUG_ASSERT(empty());
  }

  my_off_t get_byte_position() const
  {
    return my_b_tell(&cache_log);
  }

  my_off_t get_prev_position()
  {
     return(before_stmt_pos);
  }

  void set_prev_position(my_off_t pos)
  {
     before_stmt_pos= pos;
  }
  
  void restore_prev_position()
  {
    truncate(before_stmt_pos);
  }

  void restore_savepoint(my_off_t pos)
  {
    truncate(pos);
    if (pos < before_stmt_pos)
      before_stmt_pos= MY_OFF_T_UNDEF;
  }

  void set_binlog_cache_info(my_off_t param_max_binlog_cache_size,
                             ulong *param_ptr_binlog_cache_use,
                             ulong *param_ptr_binlog_cache_disk_use)
  {
    /*
      The assertions guarantee that the set_binlog_cache_info is
      called just once and information passed as parameters are
      never zero.

      This is done while calling the constructor binlog_cache_mngr.
      We cannot set informaton in the constructor binlog_cache_data
      because the space for binlog_cache_mngr is allocated through
      a placement new.

      In the future, we can refactor this and change it to avoid
      the set_binlog_info. 
    */
    DBUG_ASSERT(saved_max_binlog_cache_size == 0 &&
                param_max_binlog_cache_size != 0 &&
                ptr_binlog_cache_use == 0 &&
                param_ptr_binlog_cache_use != 0 &&
                ptr_binlog_cache_disk_use == 0 &&
                param_ptr_binlog_cache_disk_use != 0);

    saved_max_binlog_cache_size= param_max_binlog_cache_size;
    ptr_binlog_cache_use= param_ptr_binlog_cache_use;
    ptr_binlog_cache_disk_use= param_ptr_binlog_cache_disk_use;
    cache_log.end_of_file= saved_max_binlog_cache_size;
  }

  /*
    Cache to store data before copying it to the binary log.
  */
  IO_CACHE cache_log;

private:
  /*
    Pending binrows event. This event is the event where the rows are currently
    written.
   */
  Rows_log_event *m_pending;

  /*
    Binlog position before the start of the current statement.
  */
  my_off_t before_stmt_pos;
 
  /*
    This indicates that some events did not get into the cache and most likely
    it is corrupted.
  */ 
  bool incident;

  /*
    This flag indicates if the cache has changes to temporary tables.
    @TODO This a temporary fix and should be removed after BUG#54562.
  */
  bool changes_to_non_trans_temp_table_flag;

  /**
    This function computes binlog cache and disk usage.
  */
  void compute_statistics()
  {
    if (!empty())
    {
      statistic_increment(*ptr_binlog_cache_use, &LOCK_status);
      if (cache_log.disk_writes != 0)
        statistic_increment(*ptr_binlog_cache_disk_use, &LOCK_status);
    }
  }

  /*
    Stores the values of maximum size of the cache allowed when this cache
    is configured. This corresponds to either
      . max_binlog_cache_size or max_binlog_stmt_cache_size.
  */
  my_off_t saved_max_binlog_cache_size;

  /*
    Stores a pointer to the status variable that keeps track of the in-memory 
    cache usage. This corresponds to either
      . binlog_cache_use or binlog_stmt_cache_use.
  */
  ulong *ptr_binlog_cache_use;

  /*
    Stores a pointer to the status variable that keeps track of the disk
    cache usage. This corresponds to either
      . binlog_cache_disk_use or binlog_stmt_cache_disk_use.
  */
  ulong *ptr_binlog_cache_disk_use;

  /*
    It truncates the cache to a certain position. This includes deleting the
    pending event.
   */
  void truncate(my_off_t pos)
  {
    DBUG_PRINT("info", ("truncating to position %lu", (ulong) pos));
    if (pending())
    {
      delete pending();
      set_pending(0);
    }
    reinit_io_cache(&cache_log, WRITE_CACHE, pos, 0, 0);
    cache_log.end_of_file= saved_max_binlog_cache_size;
  }
 
  binlog_cache_data& operator=(const binlog_cache_data& info);
  binlog_cache_data(const binlog_cache_data& info);
};

class binlog_cache_mngr {
public:
  binlog_cache_mngr(my_off_t param_max_binlog_stmt_cache_size,
                    my_off_t param_max_binlog_cache_size,
                    ulong *param_ptr_binlog_stmt_cache_use,
                    ulong *param_ptr_binlog_stmt_cache_disk_use,
                    ulong *param_ptr_binlog_cache_use,
                    ulong *param_ptr_binlog_cache_disk_use)
    : last_commit_pos_offset(0), using_xa(FALSE), xa_xid(0)
  {
     stmt_cache.set_binlog_cache_info(param_max_binlog_stmt_cache_size,
                                      param_ptr_binlog_stmt_cache_use,
                                      param_ptr_binlog_stmt_cache_disk_use);
     trx_cache.set_binlog_cache_info(param_max_binlog_cache_size,
                                     param_ptr_binlog_cache_use,
                                     param_ptr_binlog_cache_disk_use);
     last_commit_pos_file[0]= 0;
  }

  void reset(bool do_stmt, bool do_trx)
  {
    if (do_stmt)
      stmt_cache.reset();
    if (do_trx)
    {
      trx_cache.reset();
      using_xa= FALSE;
      last_commit_pos_file[0]= 0;
      last_commit_pos_offset= 0;
    }
  }

  binlog_cache_data* get_binlog_cache_data(bool is_transactional)
  {
    return (is_transactional ? &trx_cache : &stmt_cache);
  }

  IO_CACHE* get_binlog_cache_log(bool is_transactional)
  {
    return (is_transactional ? &trx_cache.cache_log : &stmt_cache.cache_log);
  }

  binlog_cache_data stmt_cache;

  binlog_cache_data trx_cache;

  /*
    Binlog position for current transaction.
    For START TRANSACTION WITH CONSISTENT SNAPSHOT, this is the binlog
    position corresponding to the snapshot taken. During (and after) commit,
    this is set to the binlog position corresponding to just after the
    commit (so storage engines can store it in their transaction log).
  */
  char last_commit_pos_file[FN_REFLEN];
  my_off_t last_commit_pos_offset;

  /*
    Flag set true if this transaction is committed with log_xid() as part of
    XA, false if not.
  */
  bool using_xa;
  my_xid xa_xid;
  bool need_unlog;
  /*
    Id of binlog that transaction was written to; only needed if need_unlog is
    true.
  */
  ulong binlog_id;
  /* Set if we get an error during commit that must be returned from unlog(). */
  bool delayed_error;

private:

  binlog_cache_mngr& operator=(const binlog_cache_mngr& info);
  binlog_cache_mngr(const binlog_cache_mngr& info);
};

bool LOGGER::is_log_table_enabled(uint log_table_type)
{
  switch (log_table_type) {
  case QUERY_LOG_SLOW:
    return (table_log_handler != NULL) && global_system_variables.sql_log_slow;
  case QUERY_LOG_GENERAL:
    return (table_log_handler != NULL) && opt_log ;
  default:
    DBUG_ASSERT(0);
    return FALSE;                             /* make compiler happy */
  }
}

/**
   Check if a given table is opened log table

   @param table             Table to check
   @param check_if_opened   Only fail if it's a log table in use
   @param error_msg	    String to put in error message if not ok.
                            No error message if 0
   @return 0 ok
   @return # Type of log file
 */

int check_if_log_table(const TABLE_LIST *table,
                       bool check_if_opened,
                       const char *error_msg)
{
  int result= 0;
  if (table->db_length == 5 &&
      !my_strcasecmp(table_alias_charset, table->db, "mysql"))
  {
    const char *table_name= table->table_name;

    if (table->table_name_length == 11 &&
        !my_strcasecmp(table_alias_charset, table_name, "general_log"))
    {
      result= QUERY_LOG_GENERAL;
      goto end;
    }

    if (table->table_name_length == 8 &&
        !my_strcasecmp(table_alias_charset, table_name, "slow_log"))
    {
      result= QUERY_LOG_SLOW;
      goto end;
    }
  }
  return 0;

end:
  if (!check_if_opened || logger.is_log_table_enabled(result))
  {
    if (error_msg)
      my_error(ER_BAD_LOG_STATEMENT, MYF(0), error_msg);
    return result;
  }
  return 0;
}


Log_to_csv_event_handler::Log_to_csv_event_handler()
{
}


Log_to_csv_event_handler::~Log_to_csv_event_handler()
{
}


void Log_to_csv_event_handler::cleanup()
{
  logger.is_log_tables_initialized= FALSE;
}

/* log event handlers */

/**
  Log command to the general log table

  Log given command to the general log table.

  @param  event_time        command start timestamp
  @param  user_host         the pointer to the string with user@host info
  @param  user_host_len     length of the user_host string. this is computed
                            once and passed to all general log event handlers
  @param  thread_id         Id of the thread, issued a query
  @param  command_type      the type of the command being logged
  @param  command_type_len  the length of the string above
  @param  sql_text          the very text of the query being executed
  @param  sql_text_len      the length of sql_text string


  @return This function attempts to never call my_error(). This is
  necessary, because general logging happens already after a statement
  status has been sent to the client, so the client can not see the
  error anyway. Besides, the error is not related to the statement
  being executed and is internal, and thus should be handled
  internally (@todo: how?).
  If a write to the table has failed, the function attempts to
  write to a short error message to the file. The failure is also
  indicated in the return value. 

  @retval  FALSE   OK
  @retval  TRUE    error occurred
*/

bool Log_to_csv_event_handler::
  log_general(THD *thd, my_hrtime_t event_time, const char *user_host,
              uint user_host_len, int thread_id_arg,
              const char *command_type, uint command_type_len,
              const char *sql_text, uint sql_text_len,
              CHARSET_INFO *client_cs)
{
  TABLE_LIST table_list;
  TABLE *table;
  bool result= TRUE;
  bool need_close= FALSE;
  bool need_pop= FALSE;
  bool need_rnd_end= FALSE;
  uint field_index;
  Silence_log_table_errors error_handler;
  Open_tables_backup open_tables_backup;
  ulonglong save_thd_options;
  bool save_time_zone_used;
  DBUG_ENTER("log_general");

  /*
    CSV uses TIME_to_timestamp() internally if table needs to be repaired
    which will set thd->time_zone_used
  */
  save_time_zone_used= thd->time_zone_used;

  save_thd_options= thd->variables.option_bits;
  thd->variables.option_bits&= ~OPTION_BIN_LOG;

  table_list.init_one_table(MYSQL_SCHEMA_NAME.str, MYSQL_SCHEMA_NAME.length,
                            GENERAL_LOG_NAME.str, GENERAL_LOG_NAME.length,
                            GENERAL_LOG_NAME.str,
                            TL_WRITE_CONCURRENT_INSERT);

  /*
    1) open_log_table generates an error of the
    table can not be opened or is corrupted.
    2) "INSERT INTO general_log" can generate warning sometimes.

    Suppress these warnings and errors, they can't be dealt with
    properly anyway.

    QQ: this problem needs to be studied in more detail.
    Comment this 2 lines and run "cast.test" to see what's happening.
  */
  thd->push_internal_handler(& error_handler);
  need_pop= TRUE;

  if (!(table= open_log_table(thd, &table_list, &open_tables_backup)))
    goto err;

  need_close= TRUE;

  if (table->file->extra(HA_EXTRA_MARK_AS_LOG_TABLE) ||
      table->file->ha_rnd_init_with_error(0))
    goto err;

  need_rnd_end= TRUE;

  /* Honor next number columns if present */
  table->next_number_field= table->found_next_number_field;

  /*
    NOTE: we do not call restore_record() here, as all fields are
    filled by the Logger (=> no need to load default ones).
  */

  /*
    We do not set a value for table->field[0], as it will use
    default value (which is CURRENT_TIMESTAMP).
  */

  /* check that all columns exist */
  if (table->s->fields < 6)
    goto err;

  DBUG_ASSERT(table->field[0]->type() == MYSQL_TYPE_TIMESTAMP);

  ((Field_timestamp*) table->field[0])->store_TIME(
                  hrtime_to_my_time(event_time), hrtime_sec_part(event_time));

  /* do a write */
  if (table->field[1]->store(user_host, user_host_len, client_cs) ||
      table->field[2]->store((longlong) thread_id_arg, TRUE) ||
      table->field[3]->store((longlong) global_system_variables.server_id,
                             TRUE) ||
      table->field[4]->store(command_type, command_type_len, client_cs))
    goto err;

  /*
    A positive return value in store() means truncation.
    Still logging a message in the log in this case.
  */
  table->field[5]->flags|= FIELDFLAG_HEX_ESCAPE;
  if (table->field[5]->store(sql_text, sql_text_len, client_cs) < 0)
    goto err;

  /* mark all fields as not null */
  table->field[1]->set_notnull();
  table->field[2]->set_notnull();
  table->field[3]->set_notnull();
  table->field[4]->set_notnull();
  table->field[5]->set_notnull();

  /* Set any extra columns to their default values */
  for (field_index= 6 ; field_index < table->s->fields ; field_index++)
  {
    table->field[field_index]->set_default();
  }

  /* log table entries are not replicated */
  if (table->file->ha_write_row(table->record[0]))
    goto err;

  result= FALSE;

err:
  if (result && !thd->killed)
    sql_print_error("Failed to write to mysql.general_log: %s",
                    error_handler.message());

  if (need_rnd_end)
  {
    table->file->ha_rnd_end();
    table->file->ha_release_auto_increment();
  }
  if (need_pop)
    thd->pop_internal_handler();
  if (need_close)
    close_log_table(thd, &open_tables_backup);

  thd->variables.option_bits= save_thd_options;
  thd->time_zone_used= save_time_zone_used;
  DBUG_RETURN(result);
}


/*
  Log a query to the slow log table

  SYNOPSIS
    log_slow()
    thd               THD of the query
    current_time      current timestamp
    user_host         the pointer to the string with user@host info
    user_host_len     length of the user_host string. this is computed once
                      and passed to all general log event handlers
    query_time        Amount of time the query took to execute (in microseconds)
    lock_time         Amount of time the query was locked (in microseconds)
    is_command        The flag, which determines, whether the sql_text is a
                      query or an administrator command (these are treated
                      differently by the old logging routines)
    sql_text          the very text of the query or administrator command
                      processed
    sql_text_len      the length of sql_text string

  DESCRIPTION

   Log a query to the slow log table

  RETURN
    FALSE - OK
    TRUE - error occurred
*/

bool Log_to_csv_event_handler::
  log_slow(THD *thd, my_hrtime_t current_time,
           const char *user_host, uint user_host_len,
           ulonglong query_utime, ulonglong lock_utime, bool is_command,
           const char *sql_text, uint sql_text_len)
{
  TABLE_LIST table_list;
  TABLE *table;
  bool result= TRUE;
  bool need_close= FALSE;
  bool need_rnd_end= FALSE;
  Silence_log_table_errors error_handler;
  Open_tables_backup open_tables_backup;
  CHARSET_INFO *client_cs= thd->variables.character_set_client;
  bool save_time_zone_used;
  long query_time= (long) MY_MIN(query_utime/1000000, TIME_MAX_VALUE_SECONDS);
  long lock_time=  (long) MY_MIN(lock_utime/1000000, TIME_MAX_VALUE_SECONDS);
  long query_time_micro= (long) (query_utime % 1000000);
  long lock_time_micro=  (long) (lock_utime % 1000000);

  DBUG_ENTER("Log_to_csv_event_handler::log_slow");

  thd->push_internal_handler(& error_handler);
  /*
    CSV uses TIME_to_timestamp() internally if table needs to be repaired
    which will set thd->time_zone_used
  */
  save_time_zone_used= thd->time_zone_used;

  table_list.init_one_table(MYSQL_SCHEMA_NAME.str, MYSQL_SCHEMA_NAME.length,
                            SLOW_LOG_NAME.str, SLOW_LOG_NAME.length,
                            SLOW_LOG_NAME.str,
                            TL_WRITE_CONCURRENT_INSERT);

  if (!(table= open_log_table(thd, &table_list, &open_tables_backup)))
    goto err;

  need_close= TRUE;

  if (table->file->extra(HA_EXTRA_MARK_AS_LOG_TABLE) ||
      table->file->ha_rnd_init_with_error(0))
    goto err;

  need_rnd_end= TRUE;

  /* Honor next number columns if present */
  table->next_number_field= table->found_next_number_field;

  restore_record(table, s->default_values);    // Get empty record

  /* check that all columns exist */
  if (table->s->fields < 13)
    goto err;

  /* store the time and user values */
  DBUG_ASSERT(table->field[0]->type() == MYSQL_TYPE_TIMESTAMP);
  ((Field_timestamp*) table->field[0])->store_TIME(
             hrtime_to_my_time(current_time), hrtime_sec_part(current_time));
  if (table->field[1]->store(user_host, user_host_len, client_cs))
    goto err;

  /*
    A TIME field can not hold the full longlong range; query_time or
    lock_time may be truncated without warning here, if greater than
    839 hours (~35 days)
  */
  MYSQL_TIME t;
  t.neg= 0;

  /* fill in query_time field */
  calc_time_from_sec(&t, query_time, query_time_micro);
  if (table->field[2]->store_time(&t))
    goto err;
  /* lock_time */
  calc_time_from_sec(&t, lock_time, lock_time_micro);
  if (table->field[3]->store_time(&t))
    goto err;
  /* rows_sent */
  if (table->field[4]->store((longlong) thd->get_sent_row_count(), TRUE))
    goto err;
  /* rows_examined */
  if (table->field[5]->store((longlong) thd->get_examined_row_count(), TRUE))
    goto err;

  /* fill database field */
  if (thd->db)
  {
    if (table->field[6]->store(thd->db, thd->db_length, client_cs))
      goto err;
    table->field[6]->set_notnull();
  }

  if (thd->stmt_depends_on_first_successful_insert_id_in_prev_stmt)
  {
    if (table->
        field[7]->store((longlong)
                        thd->first_successful_insert_id_in_prev_stmt_for_binlog,
                        TRUE))
      goto err;
    table->field[7]->set_notnull();
  }

  /*
    Set value if we do an insert on autoincrement column. Note that for
    some engines (those for which get_auto_increment() does not leave a
    table lock until the statement ends), this is just the first value and
    the next ones used may not be contiguous to it.
  */
  if (thd->auto_inc_intervals_in_cur_stmt_for_binlog.nb_elements() > 0)
  {
    if (table->
        field[8]->store((longlong)
          thd->auto_inc_intervals_in_cur_stmt_for_binlog.minimum(), TRUE))
      goto err;
    table->field[8]->set_notnull();
  }

  if (table->field[9]->store((longlong)global_system_variables.server_id, TRUE))
    goto err;
  table->field[9]->set_notnull();

  /*
    Column sql_text.
    A positive return value in store() means truncation.
    Still logging a message in the log in this case.
  */
  if (table->field[10]->store(sql_text, sql_text_len, client_cs) < 0)
    goto err;

  if (table->field[11]->store((longlong) thd->thread_id, TRUE))
    goto err;

  /* Rows_affected */
  if (table->field[12]->store(thd->get_stmt_da()->is_ok() ?
                              (longlong) thd->get_stmt_da()->affected_rows() :
                              0, TRUE))
    goto err;

  /* log table entries are not replicated */
  if (table->file->ha_write_row(table->record[0]))
    goto err;

  result= FALSE;

err:
  thd->pop_internal_handler();

  if (result && !thd->killed)
    sql_print_error("Failed to write to mysql.slow_log: %s",
                    error_handler.message());

  if (need_rnd_end)
  {
    table->file->ha_rnd_end();
    table->file->ha_release_auto_increment();
  }
  if (need_close)
    close_log_table(thd, &open_tables_backup);
  thd->time_zone_used= save_time_zone_used;
  DBUG_RETURN(result);
}

int Log_to_csv_event_handler::
  activate_log(THD *thd, uint log_table_type)
{
  TABLE_LIST table_list;
  TABLE *table;
  LEX_STRING *UNINIT_VAR(log_name);
  int result;
  Open_tables_backup open_tables_backup;

  DBUG_ENTER("Log_to_csv_event_handler::activate_log");

  if (log_table_type == QUERY_LOG_GENERAL)
  {
    log_name= &GENERAL_LOG_NAME;
  }
  else
  {
    DBUG_ASSERT(log_table_type == QUERY_LOG_SLOW);

    log_name= &SLOW_LOG_NAME;
  }
  table_list.init_one_table(MYSQL_SCHEMA_NAME.str, MYSQL_SCHEMA_NAME.length,
                            log_name->str, log_name->length, log_name->str,
                            TL_WRITE_CONCURRENT_INSERT);

  table= open_log_table(thd, &table_list, &open_tables_backup);
  if (table)
  {
    result= 0;
    close_log_table(thd, &open_tables_backup);
  }
  else
    result= 1;

  DBUG_RETURN(result);
}

bool Log_to_csv_event_handler::
  log_error(enum loglevel level, const char *format, va_list args)
{
  /* No log table is implemented */
  DBUG_ASSERT(0);
  return FALSE;
}

bool Log_to_file_event_handler::
  log_error(enum loglevel level, const char *format,
            va_list args)
{
  return vprint_msg_to_log(level, format, args);
}

void Log_to_file_event_handler::init_pthread_objects()
{
  mysql_log.init_pthread_objects();
  mysql_slow_log.init_pthread_objects();
}


/** Wrapper around MYSQL_LOG::write() for slow log. */

bool Log_to_file_event_handler::
  log_slow(THD *thd, my_hrtime_t current_time,
           const char *user_host, uint user_host_len,
           ulonglong query_utime, ulonglong lock_utime, bool is_command,
           const char *sql_text, uint sql_text_len)
{
  Silence_log_table_errors error_handler;
  thd->push_internal_handler(&error_handler);
  bool retval= mysql_slow_log.write(thd, hrtime_to_my_time(current_time),
                                    user_host, user_host_len,
                                    query_utime, lock_utime, is_command,
                                    sql_text, sql_text_len);
  thd->pop_internal_handler();
  return retval;
}


/**
   Wrapper around MYSQL_LOG::write() for general log. We need it since we
   want all log event handlers to have the same signature.
*/

bool Log_to_file_event_handler::
  log_general(THD *thd, my_hrtime_t event_time, const char *user_host,
              uint user_host_len, int thread_id_arg,
              const char *command_type, uint command_type_len,
              const char *sql_text, uint sql_text_len,
              CHARSET_INFO *client_cs)
{
  Silence_log_table_errors error_handler;
  thd->push_internal_handler(&error_handler);
  bool retval= mysql_log.write(hrtime_to_time(event_time), user_host,
                               user_host_len,
                               thread_id_arg, command_type, command_type_len,
                               sql_text, sql_text_len);
  thd->pop_internal_handler();
  return retval;
}


bool Log_to_file_event_handler::init()
{
  if (!is_initialized)
  {
    if (global_system_variables.sql_log_slow)
      mysql_slow_log.open_slow_log(opt_slow_logname);

    if (opt_log)
      mysql_log.open_query_log(opt_logname);

    is_initialized= TRUE;
  }

  return FALSE;
}


void Log_to_file_event_handler::cleanup()
{
  mysql_log.cleanup();
  mysql_slow_log.cleanup();
}

void Log_to_file_event_handler::flush()
{
  /* reopen log files */
  if (opt_log)
    mysql_log.reopen_file();
  if (global_system_variables.sql_log_slow)
    mysql_slow_log.reopen_file();
}

/*
  Log error with all enabled log event handlers

  SYNOPSIS
    error_log_print()

    level             The level of the error significance: NOTE,
                      WARNING or ERROR.
    format            format string for the error message
    args              list of arguments for the format string

  RETURN
    FALSE - OK
    TRUE - error occurred
*/

bool LOGGER::error_log_print(enum loglevel level, const char *format,
                             va_list args)
{
  bool error= FALSE;
  Log_event_handler **current_handler;

  /* currently we don't need locking here as there is no error_log table */
  for (current_handler= error_log_handler_list ; *current_handler ;)
    error= (*current_handler++)->log_error(level, format, args) || error;

  return error;
}


void LOGGER::cleanup_base()
{
  DBUG_ASSERT(inited == 1);
  mysql_rwlock_destroy(&LOCK_logger);
  if (table_log_handler)
  {
    table_log_handler->cleanup();
    delete table_log_handler;
    table_log_handler= NULL;
  }
  if (file_log_handler)
    file_log_handler->cleanup();
}


void LOGGER::cleanup_end()
{
  DBUG_ASSERT(inited == 1);
  if (file_log_handler)
  {
    delete file_log_handler;
    file_log_handler=NULL;
  }
  inited= 0;
}


/**
  Perform basic log initialization: create file-based log handler and
  init error log.
*/
void LOGGER::init_base()
{
  DBUG_ASSERT(inited == 0);
  inited= 1;

  /*
    Here we create file log handler. We don't do it for the table log handler
    here as it cannot be created so early. The reason is THD initialization,
    which depends on the system variables (parsed later).
  */
  if (!file_log_handler)
    file_log_handler= new Log_to_file_event_handler;

  /* by default we use traditional error log */
  init_error_log(LOG_FILE);

  file_log_handler->init_pthread_objects();
  mysql_rwlock_init(key_rwlock_LOCK_logger, &LOCK_logger);
}


void LOGGER::init_log_tables()
{
  if (!table_log_handler)
    table_log_handler= new Log_to_csv_event_handler;

  if (!is_log_tables_initialized &&
      !table_log_handler->init() && !file_log_handler->init())
    is_log_tables_initialized= TRUE;
}


bool LOGGER::flush_logs(THD *thd)
{
  /*
    Now we lock logger, as nobody should be able to use logging routines while
    log tables are closed
  */
  logger.lock_exclusive();

  /* reopen log files */
  file_log_handler->flush();

  /* end of log flush */
  logger.unlock();
  return 0;
}


/**
  Close and reopen the slow log (with locks).
  
  @returns FALSE.
*/
bool LOGGER::flush_slow_log()
{
  /*
    Now we lock logger, as nobody should be able to use logging routines while
    log tables are closed
  */
  logger.lock_exclusive();

  /* Reopen slow log file */
  if (global_system_variables.sql_log_slow)
    file_log_handler->get_mysql_slow_log()->reopen_file();

  /* End of log flush */
  logger.unlock();

  return 0;
}


/**
  Close and reopen the general log (with locks).

  @returns FALSE.
*/
bool LOGGER::flush_general_log()
{
  /*
    Now we lock logger, as nobody should be able to use logging routines while
    log tables are closed
  */
  logger.lock_exclusive();

  /* Reopen general log file */
  if (opt_log)
    file_log_handler->get_mysql_log()->reopen_file();

  /* End of log flush */
  logger.unlock();

  return 0;
}


/*
  Log slow query with all enabled log event handlers

  SYNOPSIS
    slow_log_print()

    thd                 THD of the query being logged
    query               The query being logged
    query_length        The length of the query string
    current_utime       Current time in microseconds (from undefined start)

  RETURN
    FALSE   OK
    TRUE    error occurred
*/

bool LOGGER::slow_log_print(THD *thd, const char *query, uint query_length,
                            ulonglong current_utime)

{
  bool error= FALSE;
  Log_event_handler **current_handler;
  bool is_command= FALSE;
  char user_host_buff[MAX_USER_HOST_SIZE + 1];
  Security_context *sctx= thd->security_ctx;
  uint user_host_len= 0;
  ulonglong query_utime, lock_utime;

  DBUG_ASSERT(thd->enable_slow_log);
  /*
    Print the message to the buffer if we have slow log enabled
  */

  if (*slow_log_handler_list)
  {
    /* do not log slow queries from replication threads */
    if (!thd->variables.sql_log_slow)
      return 0;

    lock_shared();
    if (!global_system_variables.sql_log_slow)
    {
      unlock();
      return 0;
    }

    /* fill in user_host value: the format is "%s[%s] @ %s [%s]" */
    user_host_len= (strxnmov(user_host_buff, MAX_USER_HOST_SIZE,
                             sctx->priv_user, "[",
                             sctx->user ? sctx->user : (thd->slave_thread ? "SQL_SLAVE" : ""), "] @ ",
                             sctx->host ? sctx->host : "", " [",
                             sctx->ip ? sctx->ip : "", "]", NullS) -
                    user_host_buff);

    DBUG_ASSERT(thd->start_utime);
    DBUG_ASSERT(thd->start_time);
    query_utime= (current_utime - thd->start_utime);
    lock_utime=  (thd->utime_after_lock - thd->start_utime);
    my_hrtime_t current_time= { hrtime_from_time(thd->start_time) +
                                thd->start_time_sec_part + query_utime };

    if (!query)
    {
      is_command= TRUE;
      query= command_name[thd->get_command()].str;
      query_length= command_name[thd->get_command()].length;
    }

    for (current_handler= slow_log_handler_list; *current_handler ;)
      error= (*current_handler++)->log_slow(thd, current_time,
                                            user_host_buff, user_host_len,
                                            query_utime, lock_utime, is_command,
                                            query, query_length) || error;

    unlock();
  }
  return error;
}

bool LOGGER::general_log_write(THD *thd, enum enum_server_command command,
                               const char *query, uint query_length)
{
  bool error= FALSE;
  Log_event_handler **current_handler= general_log_handler_list;
  char user_host_buff[MAX_USER_HOST_SIZE + 1];
  uint user_host_len= 0;
  my_hrtime_t current_time;

  DBUG_ASSERT(thd);

  user_host_len= make_user_name(thd, user_host_buff);

  current_time= my_hrtime();

  mysql_audit_general_log(thd, hrtime_to_time(current_time),
                          user_host_buff, user_host_len,
                          command_name[(uint) command].str,
                          command_name[(uint) command].length,
                          query, query_length);
                        
  if (opt_log && log_command(thd, command))
  {
    lock_shared();
    while (*current_handler)
      error|= (*current_handler++)->
        log_general(thd, current_time, user_host_buff,
                    user_host_len, thd->thread_id,
                    command_name[(uint) command].str,
                    command_name[(uint) command].length,
                    query, query_length,
                    thd->variables.character_set_client) || error;
    unlock();
  }

  return error;
}

bool LOGGER::general_log_print(THD *thd, enum enum_server_command command,
                               const char *format, va_list args)
{
  uint message_buff_len= 0;
  char message_buff[MAX_LOG_BUFFER_SIZE];

  /* prepare message */
  if (format)
    message_buff_len= my_vsnprintf(message_buff, sizeof(message_buff),
                                   format, args);
  else
    message_buff[0]= '\0';

  return general_log_write(thd, command, message_buff, message_buff_len);
}

void LOGGER::init_error_log(ulonglong error_log_printer)
{
  if (error_log_printer & LOG_NONE)
  {
    error_log_handler_list[0]= 0;
    return;
  }

  switch (error_log_printer) {
  case LOG_FILE:
    error_log_handler_list[0]= file_log_handler;
    error_log_handler_list[1]= 0;
    break;
    /* these two are disabled for now */
  case LOG_TABLE:
    DBUG_ASSERT(0);
    break;
  case LOG_TABLE|LOG_FILE:
    DBUG_ASSERT(0);
    break;
  }
}

void LOGGER::init_slow_log(ulonglong slow_log_printer)
{
  if (slow_log_printer & LOG_NONE)
  {
    slow_log_handler_list[0]= 0;
    return;
  }

  switch (slow_log_printer) {
  case LOG_FILE:
    slow_log_handler_list[0]= file_log_handler;
    slow_log_handler_list[1]= 0;
    break;
  case LOG_TABLE:
    slow_log_handler_list[0]= table_log_handler;
    slow_log_handler_list[1]= 0;
    break;
  case LOG_TABLE|LOG_FILE:
    slow_log_handler_list[0]= file_log_handler;
    slow_log_handler_list[1]= table_log_handler;
    slow_log_handler_list[2]= 0;
    break;
  }
}

void LOGGER::init_general_log(ulonglong general_log_printer)
{
  if (general_log_printer & LOG_NONE)
  {
    general_log_handler_list[0]= 0;
    return;
  }

  switch (general_log_printer) {
  case LOG_FILE:
    general_log_handler_list[0]= file_log_handler;
    general_log_handler_list[1]= 0;
    break;
  case LOG_TABLE:
    general_log_handler_list[0]= table_log_handler;
    general_log_handler_list[1]= 0;
    break;
  case LOG_TABLE|LOG_FILE:
    general_log_handler_list[0]= file_log_handler;
    general_log_handler_list[1]= table_log_handler;
    general_log_handler_list[2]= 0;
    break;
  }
}


bool LOGGER::activate_log_handler(THD* thd, uint log_type)
{
  MYSQL_QUERY_LOG *file_log;
  bool res= FALSE;
  lock_exclusive();
  switch (log_type) {
  case QUERY_LOG_SLOW:
    if (!global_system_variables.sql_log_slow)
    {
      file_log= file_log_handler->get_mysql_slow_log();

      file_log->open_slow_log(opt_slow_logname);
      if (table_log_handler->activate_log(thd, QUERY_LOG_SLOW))
      {
        /* Error printed by open table in activate_log() */
        res= TRUE;
        file_log->close(0);
      }
      else
      {
        init_slow_log(log_output_options);
        global_system_variables.sql_log_slow= TRUE;
      }
    }
    break;
  case QUERY_LOG_GENERAL:
    if (!opt_log)
    {
      file_log= file_log_handler->get_mysql_log();

      file_log->open_query_log(opt_logname);
      if (table_log_handler->activate_log(thd, QUERY_LOG_GENERAL))
      {
        /* Error printed by open table in activate_log() */
        res= TRUE;
        file_log->close(0);
      }
      else
      {
        init_general_log(log_output_options);
        opt_log= TRUE;
      }
    }
    break;
  default:
    DBUG_ASSERT(0);
  }
  unlock();
  return res;
}


void LOGGER::deactivate_log_handler(THD *thd, uint log_type)
{
  my_bool *tmp_opt= 0;
  MYSQL_LOG *UNINIT_VAR(file_log);

  switch (log_type) {
  case QUERY_LOG_SLOW:
    tmp_opt= &global_system_variables.sql_log_slow;
    file_log= file_log_handler->get_mysql_slow_log();
    break;
  case QUERY_LOG_GENERAL:
    tmp_opt= &opt_log;
    file_log= file_log_handler->get_mysql_log();
    break;
  default:
    MY_ASSERT_UNREACHABLE();
  }

  if (!(*tmp_opt))
    return;

  lock_exclusive();
  file_log->close(0);
  *tmp_opt= FALSE;
  unlock();
}


/* the parameters are unused for the log tables */
bool Log_to_csv_event_handler::init()
{
  return 0;
}

int LOGGER::set_handlers(ulonglong error_log_printer,
                         ulonglong slow_log_printer,
                         ulonglong general_log_printer)
{
  /* error log table is not supported yet */
  DBUG_ASSERT(error_log_printer < LOG_TABLE);

  lock_exclusive();

  if ((slow_log_printer & LOG_TABLE || general_log_printer & LOG_TABLE) &&
      !is_log_tables_initialized)
  {
    slow_log_printer= (slow_log_printer & ~LOG_TABLE) | LOG_FILE;
    general_log_printer= (general_log_printer & ~LOG_TABLE) | LOG_FILE;

    sql_print_error("Failed to initialize log tables. "
                    "Falling back to the old-fashioned logs");
  }

  init_error_log(error_log_printer);
  init_slow_log(slow_log_printer);
  init_general_log(general_log_printer);

  unlock();

  return 0;
}

 /*
  Save position of binary log transaction cache.

  SYNPOSIS
    binlog_trans_log_savepos()

    thd      The thread to take the binlog data from
    pos      Pointer to variable where the position will be stored

  DESCRIPTION

    Save the current position in the binary log transaction cache into
    the variable pointed to by 'pos'
 */

static void
binlog_trans_log_savepos(THD *thd, my_off_t *pos)
{
  DBUG_ENTER("binlog_trans_log_savepos");
  DBUG_ASSERT(pos != NULL);
  binlog_cache_mngr *const cache_mngr= thd->binlog_setup_trx_data();
  DBUG_ASSERT((WSREP(thd) && wsrep_emulate_bin_log) || mysql_bin_log.is_open());
  *pos= cache_mngr->trx_cache.get_byte_position();
  DBUG_PRINT("return", ("*pos: %lu", (ulong) *pos));
  DBUG_VOID_RETURN;
}


/*
  Truncate the binary log transaction cache.

  SYNPOSIS
    binlog_trans_log_truncate()

    thd      The thread to take the binlog data from
    pos      Position to truncate to

  DESCRIPTION

    Truncate the binary log to the given position. Will not change
    anything else.

 */
static void
binlog_trans_log_truncate(THD *thd, my_off_t pos)
{
  DBUG_ENTER("binlog_trans_log_truncate");
  DBUG_PRINT("enter", ("pos: %lu", (ulong) pos));

  DBUG_ASSERT(thd_get_ha_data(thd, binlog_hton) != NULL);
  /* Only true if binlog_trans_log_savepos() wasn't called before */
  DBUG_ASSERT(pos != ~(my_off_t) 0);

  binlog_cache_mngr *const cache_mngr=
    (binlog_cache_mngr*) thd_get_ha_data(thd, binlog_hton);
  cache_mngr->trx_cache.restore_savepoint(pos);
  DBUG_VOID_RETURN;
}


/*
  this function is mostly a placeholder.
  conceptually, binlog initialization (now mostly done in MYSQL_BIN_LOG::open)
  should be moved here.
*/

int binlog_init(void *p)
{
  binlog_hton= (handlerton *)p;
  binlog_hton->state= (WSREP_ON || opt_bin_log) ? SHOW_OPTION_YES
                                                : SHOW_OPTION_NO;
  binlog_hton->db_type=DB_TYPE_BINLOG;
  binlog_hton->savepoint_offset= sizeof(my_off_t);
  binlog_hton->close_connection= binlog_close_connection;
  binlog_hton->savepoint_set= binlog_savepoint_set;
  binlog_hton->savepoint_rollback= binlog_savepoint_rollback;
  binlog_hton->savepoint_rollback_can_release_mdl=
                                     binlog_savepoint_rollback_can_release_mdl;
  binlog_hton->commit= binlog_commit;
  binlog_hton->rollback= binlog_rollback;
  binlog_hton->prepare= binlog_prepare;
  binlog_hton->start_consistent_snapshot= binlog_start_consistent_snapshot;
  binlog_hton->flags= HTON_NOT_USER_SELECTABLE | HTON_HIDDEN;
  return 0;
}

#ifdef WITH_WSREP
#include "wsrep_binlog.h"
#endif /* WITH_WSREP */
static int binlog_close_connection(handlerton *hton, THD *thd)
{
  DBUG_ENTER("binlog_close_connection");
  binlog_cache_mngr *const cache_mngr=
    (binlog_cache_mngr*) thd_get_ha_data(thd, binlog_hton);
#ifdef WITH_WSREP
  if (cache_mngr && !cache_mngr->trx_cache.empty()) {
    IO_CACHE* cache= get_trans_log(thd);
    uchar *buf;
    size_t len=0;
    wsrep_write_cache_buf(cache, &buf, &len);
    WSREP_WARN("binlog trx cache not empty (%lu bytes) @ connection close %lu",
               len, thd->thread_id);
    if (len > 0) wsrep_dump_rbr_buf(thd, buf, len);

    cache = cache_mngr->get_binlog_cache_log(false);
    wsrep_write_cache_buf(cache, &buf, &len);
    WSREP_WARN("binlog stmt cache not empty (%lu bytes) @ connection close %lu",
               len, thd->thread_id);
    if (len > 0) wsrep_dump_rbr_buf(thd, buf, len);
  }
#endif /* WITH_WSREP */
  DBUG_ASSERT(cache_mngr->trx_cache.empty() && cache_mngr->stmt_cache.empty());
  thd_set_ha_data(thd, binlog_hton, NULL);
  cache_mngr->~binlog_cache_mngr();
  my_free(cache_mngr);
  DBUG_RETURN(0);
}

/*
  This function flushes a cache upon commit/rollback.

  SYNOPSIS
    binlog_flush_cache()

    thd        The thread whose transaction should be ended
    cache_mngr Pointer to the binlog_cache_mngr to use
    all        True if the entire transaction should be ended, false if
               only the statement transaction should be ended.
    end_ev     The end event to use (COMMIT, ROLLBACK, or commit XID)
    using_stmt True if the statement cache should be flushed
    using_trx  True if the transaction cache should be flushed

  DESCRIPTION

    End the currently transaction or statement. The transaction can be either
    a real transaction or a statement transaction.

    This can be to commit a transaction, with a COMMIT query event or an XA
    commit XID event. But it can also be to rollback a transaction with a
    ROLLBACK query event, used for rolling back transactions which also
    contain updates to non-transactional tables. Or it can be a flush of
    a statement cache.
 */

static int
binlog_flush_cache(THD *thd, binlog_cache_mngr *cache_mngr,
                   Log_event *end_ev, bool all, bool using_stmt,
                   bool using_trx)
{
  int error= 0;
  DBUG_ENTER("binlog_flush_cache");
  DBUG_PRINT("enter", ("end_ev: %p", end_ev));

  if ((using_stmt && !cache_mngr->stmt_cache.empty()) ||
      (using_trx && !cache_mngr->trx_cache.empty()))
  {
    if (using_stmt && thd->binlog_flush_pending_rows_event(TRUE, FALSE))
      DBUG_RETURN(1);
    if (using_trx && thd->binlog_flush_pending_rows_event(TRUE, TRUE))
      DBUG_RETURN(1);

    /*
      Doing a commit or a rollback including non-transactional tables,
      i.e., ending a transaction where we might write the transaction
      cache to the binary log.

      We can always end the statement when ending a transaction since
      transactions are not allowed inside stored functions.  If they
      were, we would have to ensure that we're not ending a statement
      inside a stored function.
    */
    error= mysql_bin_log.write_transaction_to_binlog(thd, cache_mngr,
                                                     end_ev, all,
                                                     using_stmt, using_trx);
  }
  else
  {
    /*
      This can happen in row-format binlog with something like
          BEGIN; INSERT INTO nontrans_table; INSERT IGNORE INTO trans_table;
      The nontrans_table is written directly into the binlog before commit,
      and if the trans_table is ignored there will be no rows to write when
      we get here.

      So there is no work to do. Therefore, we will not increment any XID
      count, so we must not decrement any XID count in unlog().
    */
    cache_mngr->need_unlog= 0;
  }
  cache_mngr->reset(using_stmt, using_trx);

  DBUG_ASSERT((!using_stmt || cache_mngr->stmt_cache.empty()) &&
              (!using_trx || cache_mngr->trx_cache.empty()));
  DBUG_RETURN(error);
}


/**
  This function flushes the stmt-cache upon commit.

  @param thd                The thread whose transaction should be flushed
  @param cache_mngr         Pointer to the cache manager

  @return
    nonzero if an error pops up when flushing the cache.
*/
static inline int
binlog_commit_flush_stmt_cache(THD *thd, bool all,
                               binlog_cache_mngr *cache_mngr)
{
  DBUG_ENTER("binlog_commit_flush_stmt_cache");
#ifdef WITH_WSREP
  if (thd->wsrep_mysql_replicated > 0)
  {
    DBUG_ASSERT(WSREP_ON);
    WSREP_DEBUG("avoiding binlog_commit_flush_trx_cache: %d",
                thd->wsrep_mysql_replicated);
    return 0;
  }
#endif

  Query_log_event end_evt(thd, STRING_WITH_LEN("COMMIT"),
                          FALSE, TRUE, TRUE, 0);
  DBUG_RETURN(binlog_flush_cache(thd, cache_mngr, &end_evt, all, TRUE, FALSE));
}

/**
  This function flushes the trx-cache upon commit.

  @param thd                The thread whose transaction should be flushed
  @param cache_mngr         Pointer to the cache manager

  @return
    nonzero if an error pops up when flushing the cache.
*/
static inline int
binlog_commit_flush_trx_cache(THD *thd, bool all, binlog_cache_mngr *cache_mngr)
{
  DBUG_ENTER("binlog_commit_flush_trx_cache");
  Query_log_event end_evt(thd, STRING_WITH_LEN("COMMIT"),
                          TRUE, TRUE, TRUE, 0);
  DBUG_RETURN(binlog_flush_cache(thd, cache_mngr, &end_evt, all, FALSE, TRUE));
}

/**
  This function flushes the trx-cache upon rollback.

  @param thd                The thread whose transaction should be flushed
  @param cache_mngr         Pointer to the cache manager

  @return
    nonzero if an error pops up when flushing the cache.
*/
static inline int
binlog_rollback_flush_trx_cache(THD *thd, bool all,
                                binlog_cache_mngr *cache_mngr)
{
  Query_log_event end_evt(thd, STRING_WITH_LEN("ROLLBACK"),
                          TRUE, TRUE, TRUE, 0);
  return (binlog_flush_cache(thd, cache_mngr, &end_evt, all, FALSE, TRUE));
}

/**
  This function flushes the trx-cache upon commit.

  @param thd                The thread whose transaction should be flushed
  @param cache_mngr         Pointer to the cache manager
  @param xid                Transaction Id

  @return
    nonzero if an error pops up when flushing the cache.
*/
static inline int
binlog_commit_flush_xid_caches(THD *thd, binlog_cache_mngr *cache_mngr,
                               bool all, my_xid xid)
{
  if (xid)
  {
    Xid_log_event end_evt(thd, xid, TRUE);
    return (binlog_flush_cache(thd, cache_mngr, &end_evt, all, TRUE, TRUE));
  }
  else
  {
    /*
      Empty xid occurs in XA COMMIT ... ONE PHASE.
      In this case, we do not have a MySQL xid for the transaction, and the
      external XA transaction coordinator will have to handle recovery if
      needed. So we end the transaction with a plain COMMIT query event.
    */
    Query_log_event end_evt(thd, STRING_WITH_LEN("COMMIT"),
                            TRUE, TRUE, TRUE, 0);
    return (binlog_flush_cache(thd, cache_mngr, &end_evt, all, TRUE, TRUE));
  }
}

/**
  This function truncates the transactional cache upon committing or rolling
  back either a transaction or a statement.

  @param thd        The thread whose transaction should be flushed
  @param cache_mngr Pointer to the cache data to be flushed
  @param all        @c true means truncate the transaction, otherwise the
                    statement must be truncated.

  @return
    nonzero if an error pops up when truncating the transactional cache.
*/
static int
binlog_truncate_trx_cache(THD *thd, binlog_cache_mngr *cache_mngr, bool all)
{
  DBUG_ENTER("binlog_truncate_trx_cache");
  int error=0;
  /*
    This function handles transactional changes and as such this flag
    equals to true.
  */
  bool const is_transactional= TRUE;

  DBUG_PRINT("info", ("thd->options={ %s %s}, transaction: %s",
                      FLAGSTR(thd->variables.option_bits, OPTION_NOT_AUTOCOMMIT),
                      FLAGSTR(thd->variables.option_bits, OPTION_BEGIN),
                      all ? "all" : "stmt"));

  thd->binlog_remove_pending_rows_event(TRUE, is_transactional);
  /*
    If rolling back an entire transaction or a single statement not
    inside a transaction, we reset the transaction cache.
  */
  if (ending_trans(thd, all))
  {
    if (cache_mngr->trx_cache.has_incident())
      error= mysql_bin_log.write_incident(thd);

    thd->clear_binlog_table_maps();

    cache_mngr->reset(false, true);
  }
  /*
    If rolling back a statement in a transaction, we truncate the
    transaction cache to remove the statement.
  */
  else
    cache_mngr->trx_cache.restore_prev_position();

  DBUG_ASSERT(thd->binlog_get_pending_rows_event(is_transactional) == NULL);
  DBUG_RETURN(error);
}

static int binlog_prepare(handlerton *hton, THD *thd, bool all)
{
  /*
    do nothing.
    just pretend we can do 2pc, so that MySQL won't
    switch to 1pc.
    real work will be done in MYSQL_BIN_LOG::log_and_order()
  */
  return 0;
}

/*
  We flush the cache wrapped in a beging/rollback if:
    . aborting a single or multi-statement transaction and;
    . the OPTION_KEEP_LOG is active or;
    . the format is STMT and a non-trans table was updated or;
    . the format is MIXED and a temporary non-trans table was
      updated or;
    . the format is MIXED, non-trans table was updated and
      aborting a single statement transaction;
*/
static bool trans_cannot_safely_rollback(THD *thd, bool all)
{
  binlog_cache_mngr *const cache_mngr=
    (binlog_cache_mngr*) thd_get_ha_data(thd, binlog_hton);

  return ((thd->variables.option_bits & OPTION_KEEP_LOG) ||
          (trans_has_updated_non_trans_table(thd) &&
           thd->wsrep_binlog_format() == BINLOG_FORMAT_STMT) ||
          (cache_mngr->trx_cache.changes_to_non_trans_temp_table() &&
           thd->wsrep_binlog_format() == BINLOG_FORMAT_MIXED) ||
          (trans_has_updated_non_trans_table(thd) &&
           ending_single_stmt_trans(thd,all) &&
           thd->wsrep_binlog_format() == BINLOG_FORMAT_MIXED));
}


/**
  This function is called once after each statement.

  It has the responsibility to flush the caches to the binary log on commits.

  @param hton  The binlog handlerton.
  @param thd   The client thread that executes the transaction.
  @param all   This is @c true if this is a real transaction commit, and
               @false otherwise.

  @see handlerton::commit
*/
static int binlog_commit(handlerton *hton, THD *thd, bool all)
{
  int error= 0;
  DBUG_ENTER("binlog_commit");
  binlog_cache_mngr *const cache_mngr=
    (binlog_cache_mngr*) thd_get_ha_data(thd, binlog_hton);

  if (!cache_mngr)
  {
    DBUG_ASSERT(WSREP(thd));
    DBUG_RETURN(0);
  }

  DBUG_PRINT("debug",
             ("all: %d, in_transaction: %s, all.modified_non_trans_table: %s, stmt.modified_non_trans_table: %s",
              all,
              YESNO(thd->in_multi_stmt_transaction_mode()),
              YESNO(thd->transaction.all.modified_non_trans_table),
              YESNO(thd->transaction.stmt.modified_non_trans_table)));

  if (!cache_mngr->stmt_cache.empty())
  {
    error= binlog_commit_flush_stmt_cache(thd, all, cache_mngr);
  }

  if (cache_mngr->trx_cache.empty())
  {
    /*
      we're here because cache_log was flushed in MYSQL_BIN_LOG::log_xid()
    */
    cache_mngr->reset(false, true);
    DBUG_RETURN(error);
  }

  /*
    We commit the transaction if:
     - We are not in a transaction and committing a statement, or
     - We are in a transaction and a full transaction is committed.
    Otherwise, we accumulate the changes.
  */
  if (!error && ending_trans(thd, all))
    error= binlog_commit_flush_trx_cache(thd, all, cache_mngr);

  /*
    This is part of the stmt rollback.
  */
  if (!all)
    cache_mngr->trx_cache.set_prev_position(MY_OFF_T_UNDEF);

  DBUG_RETURN(error);
}

/**
  This function is called when a transaction or a statement is rolled back.

  @param hton  The binlog handlerton.
  @param thd   The client thread that executes the transaction.
  @param all   This is @c true if this is a real transaction rollback, and
               @false otherwise.

  @see handlerton::rollback
*/
static int binlog_rollback(handlerton *hton, THD *thd, bool all)
{
  DBUG_ENTER("binlog_rollback");
  int error= 0;
  binlog_cache_mngr *const cache_mngr=
    (binlog_cache_mngr*) thd_get_ha_data(thd, binlog_hton);

  if (!cache_mngr)
  {
    DBUG_ASSERT(WSREP(thd));
    DBUG_RETURN(0);
  }

  DBUG_PRINT("debug", ("all: %s, all.modified_non_trans_table: %s, stmt.modified_non_trans_table: %s",
                       YESNO(all),
                       YESNO(thd->transaction.all.modified_non_trans_table),
                       YESNO(thd->transaction.stmt.modified_non_trans_table)));

  /*
    If an incident event is set we do not flush the content of the statement
    cache because it may be corrupted.
  */
  if (cache_mngr->stmt_cache.has_incident())
  {
    error= mysql_bin_log.write_incident(thd);
    cache_mngr->reset(true, false);
  }
  else if (!cache_mngr->stmt_cache.empty())
  {
    error= binlog_commit_flush_stmt_cache(thd, all, cache_mngr);
  }

  if (cache_mngr->trx_cache.empty())
  {
    /*
      we're here because cache_log was flushed in MYSQL_BIN_LOG::log_xid()
    */
    cache_mngr->reset(false, true);
    DBUG_RETURN(error);
  }
  if (!wsrep_emulate_bin_log && mysql_bin_log.check_write_error(thd))
  {
    /*
      "all == true" means that a "rollback statement" triggered the error and
      this function was called. However, this must not happen as a rollback
      is written directly to the binary log. And in auto-commit mode, a single
      statement that is rolled back has the flag all == false.
    */
    DBUG_ASSERT(!all);
    /*
      We reach this point if the effect of a statement did not properly get into
      a cache and need to be rolled back.
    */
    error |= binlog_truncate_trx_cache(thd, cache_mngr, all);
  }
  else if (!error)
  {  
    if (ending_trans(thd, all) && trans_cannot_safely_rollback(thd, all))
      error= binlog_rollback_flush_trx_cache(thd, all, cache_mngr);
    /*
      Truncate the cache if:
        . aborting a single or multi-statement transaction or;
        . the OPTION_KEEP_LOG is not active and;
        . the format is not STMT or no non-trans table was
          updated and;
        . the format is not MIXED or no temporary non-trans table
          was updated.
    */
    else if (ending_trans(thd, all) ||
             (!(thd->variables.option_bits & OPTION_KEEP_LOG) &&
              (!stmt_has_updated_non_trans_table(thd) ||
               thd->wsrep_binlog_format() != BINLOG_FORMAT_STMT) &&
              (!cache_mngr->trx_cache.changes_to_non_trans_temp_table() ||
               thd->wsrep_binlog_format() != BINLOG_FORMAT_MIXED)))
      error= binlog_truncate_trx_cache(thd, cache_mngr, all);
  }

  /* 
    This is part of the stmt rollback.
  */
  if (!all)
    cache_mngr->trx_cache.set_prev_position(MY_OFF_T_UNDEF);

  DBUG_RETURN(error);
}


void binlog_reset_cache(THD *thd)
{
  binlog_cache_mngr *const cache_mngr= opt_bin_log ? 
    (binlog_cache_mngr*) thd_get_ha_data(thd, binlog_hton) : 0;
  DBUG_ENTER("binlog_reset_cache");
  if (cache_mngr)
  {
    thd->binlog_remove_pending_rows_event(TRUE, TRUE);
    cache_mngr->reset(true, true);
  }
  DBUG_VOID_RETURN;
}


void MYSQL_BIN_LOG::set_write_error(THD *thd, bool is_transactional)
{
  DBUG_ENTER("MYSQL_BIN_LOG::set_write_error");

  write_error= 1;

  if (check_write_error(thd))
    DBUG_VOID_RETURN;

  if (my_errno == EFBIG)
  {
    if (is_transactional)
    {
      my_message(ER_TRANS_CACHE_FULL, ER_THD(thd, ER_TRANS_CACHE_FULL), MYF(MY_WME));
    }
    else
    {
      my_message(ER_STMT_CACHE_FULL, ER_THD(thd, ER_STMT_CACHE_FULL), MYF(MY_WME));
    }
  }
  else
  {
    my_error(ER_ERROR_ON_WRITE, MYF(MY_WME), name, errno);
  }

  DBUG_VOID_RETURN;
}

bool MYSQL_BIN_LOG::check_write_error(THD *thd)
{
  DBUG_ENTER("MYSQL_BIN_LOG::check_write_error");

  bool checked= FALSE;

  if (!thd->is_error())
    DBUG_RETURN(checked);

  switch (thd->get_stmt_da()->sql_errno())
  {
    case ER_TRANS_CACHE_FULL:
    case ER_STMT_CACHE_FULL:
    case ER_ERROR_ON_WRITE:
    case ER_BINLOG_LOGGING_IMPOSSIBLE:
      checked= TRUE;
    break;
  }

  DBUG_RETURN(checked);
}


/**
  @note
  How do we handle this (unlikely but legal) case:
  @verbatim
    [transaction] + [update to non-trans table] + [rollback to savepoint] ?
  @endverbatim
  The problem occurs when a savepoint is before the update to the
  non-transactional table. Then when there's a rollback to the savepoint, if we
  simply truncate the binlog cache, we lose the part of the binlog cache where
  the update is. If we want to not lose it, we need to write the SAVEPOINT
  command and the ROLLBACK TO SAVEPOINT command to the binlog cache. The latter
  is easy: it's just write at the end of the binlog cache, but the former
  should be *inserted* to the place where the user called SAVEPOINT. The
  solution is that when the user calls SAVEPOINT, we write it to the binlog
  cache (so no need to later insert it). As transactions are never intermixed
  in the binary log (i.e. they are serialized), we won't have conflicts with
  savepoint names when using mysqlbinlog or in the slave SQL thread.
  Then when ROLLBACK TO SAVEPOINT is called, if we updated some
  non-transactional table, we don't truncate the binlog cache but instead write
  ROLLBACK TO SAVEPOINT to it; otherwise we truncate the binlog cache (which
  will chop the SAVEPOINT command from the binlog cache, which is good as in
  that case there is no need to have it in the binlog).
*/

static int binlog_savepoint_set(handlerton *hton, THD *thd, void *sv)
{
  int error= 1;
  DBUG_ENTER("binlog_savepoint_set");

  if (wsrep_emulate_bin_log)
    DBUG_RETURN(0);

  char buf[1024];

  String log_query(buf, sizeof(buf), &my_charset_bin);
  if (log_query.copy(STRING_WITH_LEN("SAVEPOINT "), &my_charset_bin) ||
      append_identifier(thd, &log_query,
                        thd->lex->ident.str, thd->lex->ident.length))
    DBUG_RETURN(1);
  int errcode= query_error_code(thd, thd->killed == NOT_KILLED);
  Query_log_event qinfo(thd, log_query.c_ptr_safe(), log_query.length(),
                        TRUE, FALSE, TRUE, errcode);
  /* 
    We cannot record the position before writing the statement
    because a rollback to a savepoint (.e.g. consider it "S") would
    prevent the savepoint statement (i.e. "SAVEPOINT S") from being
    written to the binary log despite the fact that the server could
    still issue other rollback statements to the same savepoint (i.e. 
    "S"). 
    Given that the savepoint is valid until the server releases it,
    ie, until the transaction commits or it is released explicitly,
    we need to log it anyway so that we don't have "ROLLBACK TO S"
    or "RELEASE S" without the preceding "SAVEPOINT S" in the binary
    log.
  */
  if (!(error= mysql_bin_log.write(&qinfo)))
    binlog_trans_log_savepos(thd, (my_off_t*) sv);

  DBUG_RETURN(error);
}

static int binlog_savepoint_rollback(handlerton *hton, THD *thd, void *sv)
{
  DBUG_ENTER("binlog_savepoint_rollback");

  if (wsrep_emulate_bin_log)
    DBUG_RETURN(0);

  /*
    Write ROLLBACK TO SAVEPOINT to the binlog cache if we have updated some
    non-transactional table. Otherwise, truncate the binlog cache starting
    from the SAVEPOINT command.
  */
  if (unlikely(trans_has_updated_non_trans_table(thd) ||
               (thd->variables.option_bits & OPTION_KEEP_LOG)))
  {
    char buf[1024];
    String log_query(buf, sizeof(buf), &my_charset_bin);
    if (log_query.copy(STRING_WITH_LEN("ROLLBACK TO "), &my_charset_bin) ||
        append_identifier(thd, &log_query,
                          thd->lex->ident.str, thd->lex->ident.length))
      DBUG_RETURN(1);
    int errcode= query_error_code(thd, thd->killed == NOT_KILLED);
    Query_log_event qinfo(thd, log_query.ptr(), log_query.length(),
                          TRUE, FALSE, TRUE, errcode);
    DBUG_RETURN(mysql_bin_log.write(&qinfo));
  }

  binlog_trans_log_truncate(thd, *(my_off_t*)sv);

  /*
    When a SAVEPOINT is executed inside a stored function/trigger we force the
    pending event to be flushed with a STMT_END_F flag and clear the table maps
    as well to ensure that following DMLs will have a clean state to start
    with. ROLLBACK inside a stored routine has to finalize possibly existing
    current row-based pending event with cleaning up table maps. That ensures
    that following DMLs will have a clean state to start with.
   */
  if (thd->in_sub_stmt)
    thd->clear_binlog_table_maps();

  DBUG_RETURN(0);
}


/**
  Check whether binlog state allows to safely release MDL locks after
  rollback to savepoint.

  @param hton  The binlog handlerton.
  @param thd   The client thread that executes the transaction.

  @return true  - It is safe to release MDL locks.
          false - If it is not.
*/
static bool binlog_savepoint_rollback_can_release_mdl(handlerton *hton,
                                                      THD *thd)
{
  DBUG_ENTER("binlog_savepoint_rollback_can_release_mdl");
  /*
    If we have not updated any non-transactional tables rollback
    to savepoint will simply truncate binlog cache starting from
    SAVEPOINT command. So it should be safe to release MDL acquired
    after SAVEPOINT command in this case.
  */
  DBUG_RETURN(!trans_cannot_safely_rollback(thd, true));
}


int check_binlog_magic(IO_CACHE* log, const char** errmsg)
{
  uchar magic[4];
  DBUG_ASSERT(my_b_tell(log) == 0);

  if (my_b_read(log, magic, sizeof(magic)))
  {
    *errmsg = "I/O error reading the header from the binary log";
    sql_print_error("%s, errno=%d, io cache code=%d", *errmsg, my_errno,
		    log->error);
    return 1;
  }
  if (bcmp(magic, BINLOG_MAGIC, sizeof(magic)))
  {
    *errmsg = "Binlog has bad magic number;  It's not a binary log file that can be used by this version of MySQL";
    return 1;
  }
  return 0;
}


File open_binlog(IO_CACHE *log, const char *log_file_name, const char **errmsg)
{
  File file;
  DBUG_ENTER("open_binlog");

  if ((file= mysql_file_open(key_file_binlog,
                             log_file_name, O_RDONLY | O_BINARY | O_SHARE,
                             MYF(MY_WME))) < 0)
  {
    sql_print_error("Failed to open log (file '%s', errno %d)",
                    log_file_name, my_errno);
    *errmsg = "Could not open log file";
    goto err;
  }
  if (init_io_cache(log, file, IO_SIZE*2, READ_CACHE, 0, 0,
                    MYF(MY_WME|MY_DONT_CHECK_FILESIZE)))
  {
    sql_print_error("Failed to create a cache on log (file '%s')",
                    log_file_name);
    *errmsg = "Could not open log file";
    goto err;
  }
  if (check_binlog_magic(log,errmsg))
    goto err;
  DBUG_RETURN(file);

err:
  if (file >= 0)
  {
    mysql_file_close(file, MYF(0));
    end_io_cache(log);
  }
  DBUG_RETURN(-1);
}

#ifdef _WIN32
static int eventSource = 0;

static void setup_windows_event_source()
{
  HKEY    hRegKey= NULL;
  DWORD   dwError= 0;
  TCHAR   szPath[MAX_PATH];
  DWORD dwTypes;

  if (eventSource)               // Ensure that we are only called once
    return;
  eventSource= 1;

  // Create the event source registry key
  dwError= RegCreateKey(HKEY_LOCAL_MACHINE,
                          "SYSTEM\\CurrentControlSet\\Services\\EventLog\\Application\\MySQL", 
                          &hRegKey);

  /* Name of the PE module that contains the message resource */
  GetModuleFileName(NULL, szPath, MAX_PATH);

  /* Register EventMessageFile */
  dwError = RegSetValueEx(hRegKey, "EventMessageFile", 0, REG_EXPAND_SZ,
                          (PBYTE) szPath, (DWORD) (strlen(szPath) + 1));

  /* Register supported event types */
  dwTypes= (EVENTLOG_ERROR_TYPE | EVENTLOG_WARNING_TYPE |
            EVENTLOG_INFORMATION_TYPE);
  dwError= RegSetValueEx(hRegKey, "TypesSupported", 0, REG_DWORD,
                         (LPBYTE) &dwTypes, sizeof dwTypes);

  RegCloseKey(hRegKey);
}

#endif /* _WIN32 */


/**
  Find a unique filename for 'filename.#'.

  Set '#' to the number next to the maximum found in the most
  recent log file extension.

  This function will return nonzero if: (i) the generated name
  exceeds FN_REFLEN; (ii) if the number of extensions is exhausted;
  or (iii) some other error happened while examining the filesystem.

  @return
    nonzero if not possible to get unique filename.
*/

static int find_uniq_filename(char *name, ulong next_log_number)
{
  uint                  i;
  char                  buff[FN_REFLEN], ext_buf[FN_REFLEN];
  struct st_my_dir     *dir_info;
  reg1 struct fileinfo *file_info;
  ulong                 max_found, next, number;
  size_t		buf_length, length;
  char			*start, *end;
  int                   error= 0;
  DBUG_ENTER("find_uniq_filename");

  length= dirname_part(buff, name, &buf_length);
  start=  name + length;
  end=    strend(start);

  *end='.';
  length= (size_t) (end - start + 1);

  if ((DBUG_EVALUATE_IF("error_unique_log_filename", 1, 
      !(dir_info= my_dir(buff,MYF(MY_DONT_SORT))))))
  {						// This shouldn't happen
    strmov(end,".1");				// use name+1
    DBUG_RETURN(1);
  }
  file_info= dir_info->dir_entry;
  max_found= next_log_number ? next_log_number-1 : 0;
  for (i= dir_info->number_of_files ; i-- ; file_info++)
  {
    if (strncmp(file_info->name, start, length) == 0 &&
	test_if_number(file_info->name+length, &number,0))
    {
      set_if_bigger(max_found,(ulong) number);
    }
  }
  my_dirend(dir_info);

  /* check if reached the maximum possible extension number */
  if (max_found >= MAX_LOG_UNIQUE_FN_EXT)
  {
    sql_print_error("Log filename extension number exhausted: %06lu. \
Please fix this by archiving old logs and \
updating the index files.", max_found);
    error= 1;
    goto end;
  }

  next= max_found + 1;
  if (sprintf(ext_buf, "%06lu", next)<0)
  {
    error= 1;
    goto end;
  }
  *end++='.';

  /* 
    Check if the generated extension size + the file name exceeds the
    buffer size used. If one did not check this, then the filename might be
    truncated, resulting in error.
   */
  if (((strlen(ext_buf) + (end - name)) >= FN_REFLEN))
  {
    sql_print_error("Log filename too large: %s%s (%zu). \
Please fix this by archiving old logs and updating the \
index files.", name, ext_buf, (strlen(ext_buf) + (end - name)));
    error= 1;
    goto end;
  }

  if (sprintf(end, "%06lu", next)<0)
  {
    error= 1;
    goto end;
  }

  /* print warning if reaching the end of available extensions. */
  if ((next > (MAX_LOG_UNIQUE_FN_EXT - LOG_WARN_UNIQUE_FN_EXT_LEFT)))
    sql_print_warning("Next log extension: %lu. \
Remaining log filename extensions: %lu. \
Please consider archiving some logs.", next, (MAX_LOG_UNIQUE_FN_EXT - next));

end:
  DBUG_RETURN(error);
}


void MYSQL_LOG::init(enum_log_type log_type_arg,
                     enum cache_type io_cache_type_arg)
{
  DBUG_ENTER("MYSQL_LOG::init");
  log_type= log_type_arg;
  io_cache_type= io_cache_type_arg;
  DBUG_PRINT("info",("log_type: %d", log_type));
  DBUG_VOID_RETURN;
}


bool MYSQL_LOG::init_and_set_log_file_name(const char *log_name,
                                           const char *new_name,
                                           ulong next_log_number,
                                           enum_log_type log_type_arg,
                                           enum cache_type io_cache_type_arg)
{
  init(log_type_arg, io_cache_type_arg);

  if (new_name)
  {
    strmov(log_file_name, new_name);
  }
  else if (!new_name && generate_new_name(log_file_name, log_name,
                                          next_log_number))
    return TRUE;

  return FALSE;
}


/*
  Open a (new) log file.

  SYNOPSIS
    open()

    log_name            The name of the log to open
    log_type_arg        The type of the log. E.g. LOG_NORMAL
    new_name            The new name for the logfile. This is only needed
                        when the method is used to open the binlog file.
    io_cache_type_arg   The type of the IO_CACHE to use for this log file

  DESCRIPTION
    Open the logfile, init IO_CACHE and write startup messages
    (in case of general and slow query logs).

  RETURN VALUES
    0   ok
    1   error
*/

bool MYSQL_LOG::open(
#ifdef HAVE_PSI_INTERFACE
                     PSI_file_key log_file_key,
#endif
                     const char *log_name, enum_log_type log_type_arg,
                     const char *new_name, ulong next_log_number,
                     enum cache_type io_cache_type_arg)
{
  char buff[FN_REFLEN];
  MY_STAT f_stat;
  File file= -1;
  my_off_t seek_offset;
  bool is_fifo = false;
  int open_flags= O_CREAT | O_BINARY | O_CLOEXEC;
  DBUG_ENTER("MYSQL_LOG::open");
  DBUG_PRINT("enter", ("log_type: %d", (int) log_type_arg));

  write_error= 0;

  if (!(name= my_strdup(log_name, MYF(MY_WME))))
  {
    name= (char *)log_name; // for the error message
    goto err;
  }

  /*
    log_type is LOG_UNKNOWN if we should not generate a new name
    This is only used when called from MYSQL_BINARY_LOG::open, which
    has already updated log_file_name.
   */
  if (log_type_arg != LOG_UNKNOWN &&
      init_and_set_log_file_name(name, new_name, next_log_number,
                                 log_type_arg, io_cache_type_arg))
    goto err;

  is_fifo = my_stat(log_file_name, &f_stat, MYF(0)) &&
            MY_S_ISFIFO(f_stat.st_mode);

  if (io_cache_type == SEQ_READ_APPEND)
    open_flags |= O_RDWR | O_APPEND;
  else
    open_flags |= O_WRONLY | (log_type == LOG_BIN ? 0 : O_APPEND);

  if (is_fifo)
    open_flags |= O_NONBLOCK;

  db[0]= 0;

#ifdef HAVE_PSI_INTERFACE
  /* Keep the key for reopen */
  m_log_file_key= log_file_key;
#endif

  if ((file= mysql_file_open(log_file_key, log_file_name, open_flags,
                             MYF(MY_WME | ME_WAITTANG))) < 0)
    goto err;

  if (is_fifo)
    seek_offset= 0;
  else if ((seek_offset= mysql_file_tell(file, MYF(MY_WME))))
    goto err;

  if (init_io_cache(&log_file, file, IO_SIZE, io_cache_type, seek_offset, 0,
                    MYF(MY_WME | MY_NABP |
                        ((log_type == LOG_BIN) ? MY_WAIT_IF_FULL : 0))))
    goto err;

  if (log_type == LOG_NORMAL)
  {
    char *end;
    int len=my_snprintf(buff, sizeof(buff), "%s, Version: %s (%s). "
#ifdef EMBEDDED_LIBRARY
                        "embedded library\n",
                        my_progname, server_version, MYSQL_COMPILATION_COMMENT
#elif _WIN32
			"started with:\nTCP Port: %d, Named Pipe: %s\n",
                        my_progname, server_version, MYSQL_COMPILATION_COMMENT,
                        mysqld_port, mysqld_unix_port
#else
			"started with:\nTcp port: %d  Unix socket: %s\n",
                        my_progname, server_version, MYSQL_COMPILATION_COMMENT,
                        mysqld_port, mysqld_unix_port
#endif
                       );
    end= strnmov(buff + len, "Time                 Id Command    Argument\n",
                 sizeof(buff) - len);
    if (my_b_write(&log_file, (uchar*) buff, (uint) (end-buff)) ||
	flush_io_cache(&log_file))
      goto err;
  }

  log_state= LOG_OPENED;
  DBUG_RETURN(0);

err:
  sql_print_error("Could not use %s for logging (error %d). \
Turning logging off for the whole duration of the MySQL server process. \
To turn it on again: fix the cause, \
shutdown the MySQL server and restart it.", name, errno);
  if (file >= 0)
    mysql_file_close(file, MYF(0));
  end_io_cache(&log_file);
  my_free(name);
  name= NULL;
  log_state= LOG_CLOSED;
  DBUG_RETURN(1);
}

MYSQL_LOG::MYSQL_LOG()
  : name(0), write_error(FALSE), inited(FALSE), log_type(LOG_UNKNOWN),
    log_state(LOG_CLOSED)
{
  /*
    We don't want to initialize LOCK_Log here as such initialization depends on
    safe_mutex (when using safe_mutex) which depends on MY_INIT(), which is
    called only in main(). Doing initialization here would make it happen
    before main().
  */
  bzero((char*) &log_file, sizeof(log_file));
}

void MYSQL_LOG::init_pthread_objects()
{
  DBUG_ASSERT(inited == 0);
  inited= 1;
  mysql_mutex_init(key_LOG_LOCK_log, &LOCK_log, MY_MUTEX_INIT_SLOW);
}

/*
  Close the log file

  SYNOPSIS
    close()
    exiting     Bitmask. LOG_CLOSE_TO_BE_OPENED is used if we intend to call
                open at once after close. LOG_CLOSE_DELAYED_CLOSE is used for
                binlog rotation, to delay actual close of the old file until
                we have successfully created the new file.

  NOTES
    One can do an open on the object at once after doing a close.
    The internal structures are not freed until cleanup() is called
*/

void MYSQL_LOG::close(uint exiting)
{					// One can't set log_type here!
  DBUG_ENTER("MYSQL_LOG::close");
  DBUG_PRINT("enter",("exiting: %d", (int) exiting));
  if (log_state == LOG_OPENED)
  {
    end_io_cache(&log_file);

    if (log_type == LOG_BIN && mysql_file_sync(log_file.file, MYF(MY_WME)) && ! write_error)
    {
      write_error= 1;
      sql_print_error(ER_DEFAULT(ER_ERROR_ON_WRITE), name, errno);
    }

    if (!(exiting & LOG_CLOSE_DELAYED_CLOSE) &&
        mysql_file_close(log_file.file, MYF(MY_WME)) && ! write_error)
    {
      write_error= 1;
      sql_print_error(ER_DEFAULT(ER_ERROR_ON_WRITE), name, errno);
    }
  }

  log_state= (exiting & LOG_CLOSE_TO_BE_OPENED) ? LOG_TO_BE_OPENED : LOG_CLOSED;
  my_free(name);
  name= NULL;
  DBUG_VOID_RETURN;
}

/** This is called only once. */

void MYSQL_LOG::cleanup()
{
  DBUG_ENTER("cleanup");
  if (inited)
  {
    inited= 0;
    mysql_mutex_destroy(&LOCK_log);
    close(0);
  }
  DBUG_VOID_RETURN;
}


int MYSQL_LOG::generate_new_name(char *new_name, const char *log_name,
                                 ulong next_log_number)
{
  fn_format(new_name, log_name, mysql_data_home, "", 4);
  if (log_type == LOG_BIN)
  {
    if (!fn_ext(log_name)[0])
    {
      if (DBUG_EVALUATE_IF("binlog_inject_new_name_error", TRUE, FALSE) ||
          find_uniq_filename(new_name, next_log_number))
      {
        THD *thd= current_thd;
        if (thd)
          my_printf_error(ER_NO_UNIQUE_LOGFILE,
                          ER_THD(thd, ER_NO_UNIQUE_LOGFILE),
                          MYF(ME_FATALERROR), log_name);
        sql_print_error(ER_DEFAULT(ER_NO_UNIQUE_LOGFILE), log_name);
	return 1;
      }
    }
  }
  return 0;
}


/*
  Reopen the log file

  SYNOPSIS
    reopen_file()

  DESCRIPTION
    Reopen the log file. The method is used during FLUSH LOGS
    and locks LOCK_log mutex
*/


void MYSQL_QUERY_LOG::reopen_file()
{
  char *save_name;
  DBUG_ENTER("MYSQL_LOG::reopen_file");

  mysql_mutex_lock(&LOCK_log);
  if (!is_open())
  {
    DBUG_PRINT("info",("log is closed"));
    mysql_mutex_unlock(&LOCK_log);
    DBUG_VOID_RETURN;
  }

  save_name= name;
  name= 0;				// Don't free name
  close(LOG_CLOSE_TO_BE_OPENED);

  /*
     Note that at this point, log_state != LOG_CLOSED (important for is_open()).
  */

  open(
#ifdef HAVE_PSI_INTERFACE
       m_log_file_key,
#endif
       save_name, log_type, 0, 0, io_cache_type);
  my_free(save_name);

  mysql_mutex_unlock(&LOCK_log);

  DBUG_VOID_RETURN;
}


/*
  Write a command to traditional general log file

  SYNOPSIS
    write()

    event_time        command start timestamp
    user_host         the pointer to the string with user@host info
    user_host_len     length of the user_host string. this is computed once
                      and passed to all general log  event handlers
    thread_id         Id of the thread, issued a query
    command_type      the type of the command being logged
    command_type_len  the length of the string above
    sql_text          the very text of the query being executed
    sql_text_len      the length of sql_text string

  DESCRIPTION

   Log given command to to normal (not rotable) log file

  RETURN
    FASE - OK
    TRUE - error occurred
*/

bool MYSQL_QUERY_LOG::write(time_t event_time, const char *user_host,
                            uint user_host_len, int thread_id_arg,
                            const char *command_type, uint command_type_len,
                            const char *sql_text, uint sql_text_len)
{
  char buff[32];
  uint length= 0;
  char local_time_buff[MAX_TIME_SIZE];
  struct tm start;
  uint time_buff_len= 0;

  mysql_mutex_lock(&LOCK_log);

  /* Test if someone closed between the is_open test and lock */
  if (is_open())
  {
    /* for testing output of timestamp and thread id */
    DBUG_EXECUTE_IF("reset_log_last_time", last_time= 0;);

    /* Note that my_b_write() assumes it knows the length for this */
      if (event_time != last_time)
      {
        last_time= event_time;

        localtime_r(&event_time, &start);

        time_buff_len= my_snprintf(local_time_buff, MAX_TIME_SIZE,
                                   "%02d%02d%02d %2d:%02d:%02d\t",
                                   start.tm_year % 100, start.tm_mon + 1,
                                   start.tm_mday, start.tm_hour,
                                   start.tm_min, start.tm_sec);

        if (my_b_write(&log_file, (uchar*) local_time_buff, time_buff_len))
          goto err;
      }
      else
        if (my_b_write(&log_file, (uchar*) "\t\t" ,2) < 0)
          goto err;

      /* command_type, thread_id */
      length= my_snprintf(buff, 32, "%5ld ", (long) thread_id_arg);

    if (my_b_write(&log_file, (uchar*) buff, length))
      goto err;

    if (my_b_write(&log_file, (uchar*) command_type, command_type_len))
      goto err;

    if (my_b_write(&log_file, (uchar*) "\t", 1))
      goto err;

    /* sql_text */
    if (my_b_write(&log_file, (uchar*) sql_text, sql_text_len))
      goto err;

    if (my_b_write(&log_file, (uchar*) "\n", 1) ||
        flush_io_cache(&log_file))
      goto err;
  }

  mysql_mutex_unlock(&LOCK_log);
  return FALSE;
err:

  if (!write_error)
  {
    write_error= 1;
    sql_print_error(ER_DEFAULT(ER_ERROR_ON_WRITE), name, errno);
  }
  mysql_mutex_unlock(&LOCK_log);
  return TRUE;
}


/*
  Log a query to the traditional slow log file

  SYNOPSIS
    write()

    thd               THD of the query
    current_time      current timestamp
    user_host         the pointer to the string with user@host info
    user_host_len     length of the user_host string. this is computed once
                      and passed to all general log event handlers
    query_utime       Amount of time the query took to execute (in microseconds)
    lock_utime        Amount of time the query was locked (in microseconds)
    is_command        The flag, which determines, whether the sql_text is a
                      query or an administrator command.
    sql_text          the very text of the query or administrator command
                      processed
    sql_text_len      the length of sql_text string

  DESCRIPTION

   Log a query to the slow log file.

  RETURN
    FALSE - OK
    TRUE - error occurred
*/

bool MYSQL_QUERY_LOG::write(THD *thd, time_t current_time,
                            const char *user_host,
                            uint user_host_len, ulonglong query_utime,
                            ulonglong lock_utime, bool is_command,
                            const char *sql_text, uint sql_text_len)
{
  bool error= 0;
  DBUG_ENTER("MYSQL_QUERY_LOG::write");

  mysql_mutex_lock(&LOCK_log);
  if (is_open())
  {						// Safety agains reopen
    int tmp_errno= 0;
    char buff[80], *end;
    char query_time_buff[22+7], lock_time_buff[22+7];
    uint buff_len;
    end= buff;

    if (!(specialflag & SPECIAL_SHORT_LOG_FORMAT))
    {
      if (current_time != last_time)
      {
        last_time= current_time;
        struct tm start;
        localtime_r(&current_time, &start);

        buff_len= my_snprintf(buff, sizeof buff,
                              "# Time: %02d%02d%02d %2d:%02d:%02d\n",
                              start.tm_year % 100, start.tm_mon + 1,
                              start.tm_mday, start.tm_hour,
                              start.tm_min, start.tm_sec);

        /* Note that my_b_write() assumes it knows the length for this */
        if (my_b_write(&log_file, (uchar*) buff, buff_len))
          tmp_errno= errno;
      }
      const uchar uh[]= "# User@Host: ";
      if (my_b_write(&log_file, uh, sizeof(uh) - 1))
        tmp_errno= errno;
      if (my_b_write(&log_file, (uchar*) user_host, user_host_len))
        tmp_errno= errno;
      if (my_b_write(&log_file, (uchar*) "\n", 1))
        tmp_errno= errno;
    }
    
    /* For slow query log */
    sprintf(query_time_buff, "%.6f", ulonglong2double(query_utime)/1000000.0);
    sprintf(lock_time_buff,  "%.6f", ulonglong2double(lock_utime)/1000000.0);
    if (my_b_printf(&log_file,
                    "# Thread_id: %lu  Schema: %s  QC_hit: %s\n" \
                    "# Query_time: %s  Lock_time: %s  Rows_sent: %lu  Rows_examined: %lu\n" \
                    "# Rows_affected: %lu\n",
                    (ulong) thd->thread_id, (thd->db ? thd->db : ""),
                    ((thd->query_plan_flags & QPLAN_QC) ? "Yes" : "No"),
                    query_time_buff, lock_time_buff,
                    (ulong) thd->get_sent_row_count(),
                    (ulong) thd->get_examined_row_count(),
                    thd->get_stmt_da()->is_ok() ?
                    (ulong) thd->get_stmt_da()->affected_rows() :
                    0) == (size_t) -1)
      tmp_errno= errno;
     if ((thd->variables.log_slow_verbosity & LOG_SLOW_VERBOSITY_QUERY_PLAN) &&
         (thd->query_plan_flags &
          (QPLAN_FULL_SCAN | QPLAN_FULL_JOIN | QPLAN_TMP_TABLE |
           QPLAN_TMP_DISK | QPLAN_FILESORT | QPLAN_FILESORT_DISK)) &&
         my_b_printf(&log_file,
                     "# Full_scan: %s  Full_join: %s  "
                     "Tmp_table: %s  Tmp_table_on_disk: %s\n"
                     "# Filesort: %s  Filesort_on_disk: %s  Merge_passes: %lu  "
                     "Priority_queue: %s\n",
                     ((thd->query_plan_flags & QPLAN_FULL_SCAN) ? "Yes" : "No"),
                     ((thd->query_plan_flags & QPLAN_FULL_JOIN) ? "Yes" : "No"),
                     ((thd->query_plan_flags & QPLAN_TMP_TABLE) ? "Yes" : "No"),
                     ((thd->query_plan_flags & QPLAN_TMP_DISK) ? "Yes" : "No"),
                     ((thd->query_plan_flags & QPLAN_FILESORT) ? "Yes" : "No"),
                     ((thd->query_plan_flags & QPLAN_FILESORT_DISK) ?
                      "Yes" : "No"),
                     thd->query_plan_fsort_passes,
                     ((thd->query_plan_flags & QPLAN_FILESORT_PRIORITY_QUEUE) ? 
                       "Yes" : "No")
                     ) == (size_t) -1)
       tmp_errno= errno;
    if (thd->variables.log_slow_verbosity & LOG_SLOW_VERBOSITY_EXPLAIN &&
        thd->lex->explain)
    {
      StringBuffer<128> buf;
      DBUG_ASSERT(!thd->free_list);
      if (!print_explain_for_slow_log(thd->lex, thd, &buf))
        my_b_printf(&log_file, "%s", buf.c_ptr_safe());
      thd->free_items();
    }
    if (thd->db && strcmp(thd->db, db))
    {						// Database changed
      if (my_b_printf(&log_file,"use %s;\n",thd->db) == (size_t) -1)
        tmp_errno= errno;
      strmov(db,thd->db);
    }
    if (thd->stmt_depends_on_first_successful_insert_id_in_prev_stmt)
    {
      end=strmov(end, ",last_insert_id=");
      end=longlong10_to_str((longlong)
                            thd->first_successful_insert_id_in_prev_stmt_for_binlog,
                            end, -10);
    }
    // Save value if we do an insert.
    if (thd->auto_inc_intervals_in_cur_stmt_for_binlog.nb_elements() > 0)
    {
      if (!(specialflag & SPECIAL_SHORT_LOG_FORMAT))
      {
        end=strmov(end,",insert_id=");
        end=longlong10_to_str((longlong)
                              thd->auto_inc_intervals_in_cur_stmt_for_binlog.minimum(),
                              end, -10);
      }
    }

    /*
      This info used to show up randomly, depending on whether the query
      checked the query start time or not. now we always write current
      timestamp to the slow log
    */
    end= strmov(end, ",timestamp=");
    end= int10_to_str((long) current_time, end, 10);

    if (end != buff)
    {
      *end++=';';
      *end='\n';
      if (my_b_write(&log_file, (uchar*) "SET ", 4) ||
          my_b_write(&log_file, (uchar*) buff + 1, (uint) (end-buff)))
        tmp_errno= errno;
    }
    if (is_command)
    {
      end= strxmov(buff, "# administrator command: ", NullS);
      buff_len= (ulong) (end - buff);
      DBUG_EXECUTE_IF("simulate_slow_log_write_error",
                      {DBUG_SET("+d,simulate_file_write_error");});
      if(my_b_write(&log_file, (uchar*) buff, buff_len))
        tmp_errno= errno;
    }
    if (my_b_write(&log_file, (uchar*) sql_text, sql_text_len) ||
        my_b_write(&log_file, (uchar*) ";\n",2) ||
        flush_io_cache(&log_file))
      tmp_errno= errno;
    if (tmp_errno)
    {
      error= 1;
      if (! write_error)
      {
        write_error= 1;
<<<<<<< HEAD
        sql_print_error(ER_THD(thd, ER_ERROR_ON_WRITE), name, tmp_errno);
=======
        sql_print_error(ER_DEFAULT(ER_ERROR_ON_WRITE), name, tmp_errno);
>>>>>>> ada54101
      }
    }
  }
  mysql_mutex_unlock(&LOCK_log);
  DBUG_RETURN(error);
}


/**
  @todo
  The following should be using fn_format();  We just need to
  first change fn_format() to cut the file name if it's too long.
*/
const char *MYSQL_LOG::generate_name(const char *log_name,
                                     const char *suffix,
                                     bool strip_ext, char *buff)
{
  if (!log_name || !log_name[0])
  {
    strmake(buff, pidfile_name, FN_REFLEN - strlen(suffix) - 1);
    return (const char *)
      fn_format(buff, buff, "", suffix, MYF(MY_REPLACE_EXT|MY_REPLACE_DIR));
  }
  // get rid of extension if the log is binary to avoid problems
  if (strip_ext)
  {
    char *p= fn_ext(log_name);
    uint length= (uint) (p - log_name);
    strmake(buff, log_name, MY_MIN(length, FN_REFLEN-1));
    return (const char*)buff;
  }
  return log_name;
}


/*
  Print some additional information about addition/removal of
  XID list entries.
  TODO: Remove once MDEV-9510 is fixed.
*/
#ifdef WITH_WSREP
#define WSREP_XID_LIST_ENTRY(X, Y)                    \
  if (wsrep_debug)                                    \
  {                                                   \
    char buf[FN_REFLEN];                              \
    strmake(buf, Y->binlog_name, Y->binlog_name_len); \
    WSREP_DEBUG(X, buf, Y->binlog_id);                \
  }
#else
#define WSREP_XID_LIST_ENTRY(X, Y) do { } while(0)
#endif

MYSQL_BIN_LOG::MYSQL_BIN_LOG(uint *sync_period)
  :reset_master_pending(0), mark_xid_done_waiting(0),
   bytes_written(0), file_id(1), open_count(1),
   group_commit_queue(0), group_commit_queue_busy(FALSE),
   num_commits(0), num_group_commits(0),
   group_commit_trigger_count(0), group_commit_trigger_timeout(0),
   group_commit_trigger_lock_wait(0),
   sync_period_ptr(sync_period), sync_counter(0),
   state_file_deleted(false), binlog_state_recover_done(false),
   is_relay_log(0), signal_cnt(0),
   checksum_alg_reset(BINLOG_CHECKSUM_ALG_UNDEF),
   relay_log_checksum_alg(BINLOG_CHECKSUM_ALG_UNDEF),
   description_event_for_exec(0), description_event_for_queue(0),
   current_binlog_id(0)
{
  /*
    We don't want to initialize locks here as such initialization depends on
    safe_mutex (when using safe_mutex) which depends on MY_INIT(), which is
    called only in main(). Doing initialization here would make it happen
    before main().
  */
  index_file_name[0] = 0;
  bzero((char*) &index_file, sizeof(index_file));
  bzero((char*) &purge_index_file, sizeof(purge_index_file));
}

/* this is called only once */

void MYSQL_BIN_LOG::cleanup()
{
  DBUG_ENTER("cleanup");
  if (inited)
  {
    xid_count_per_binlog *b;

    /* Wait for the binlog background thread to stop. */
    if (!is_relay_log && binlog_background_thread_started)
    {
      mysql_mutex_lock(&LOCK_binlog_background_thread);
      binlog_background_thread_stop= true;
      mysql_cond_signal(&COND_binlog_background_thread);
      while (binlog_background_thread_stop)
        mysql_cond_wait(&COND_binlog_background_thread_end,
                        &LOCK_binlog_background_thread);
      mysql_mutex_unlock(&LOCK_binlog_background_thread);
      binlog_background_thread_started= false;
    }

    inited= 0;
    mysql_mutex_lock(&LOCK_log);
    close(LOG_CLOSE_INDEX|LOG_CLOSE_STOP_EVENT);
    mysql_mutex_unlock(&LOCK_log);
    delete description_event_for_queue;
    delete description_event_for_exec;

    while ((b= binlog_xid_count_list.get()))
    {
      /*
        There should be no pending XIDs at shutdown, and only one entry (for
        the active binlog file) in the list.
      */
      DBUG_ASSERT(b->xid_count == 0);
      DBUG_ASSERT(!binlog_xid_count_list.head());
      WSREP_XID_LIST_ENTRY("MYSQL_BIN_LOG::cleanup(): Removing xid_list_entry "
                           "for %s (%lu)", b);
      my_free(b);
    }

    mysql_mutex_destroy(&LOCK_log);
    mysql_mutex_destroy(&LOCK_index);
    mysql_mutex_destroy(&LOCK_xid_list);
    mysql_mutex_destroy(&LOCK_binlog_background_thread);
    mysql_mutex_destroy(&LOCK_binlog_end_pos);
    mysql_cond_destroy(&update_cond);
    mysql_cond_destroy(&COND_queue_busy);
    mysql_cond_destroy(&COND_xid_list);
    mysql_cond_destroy(&COND_binlog_background_thread);
    mysql_cond_destroy(&COND_binlog_background_thread_end);
  }

  /*
    Free data for global binlog state.
    We can't do that automaticly as we need to do this before
    safemalloc is shut down
  */
  if (!is_relay_log)
    rpl_global_gtid_binlog_state.free();
  DBUG_VOID_RETURN;
}


/* Init binlog-specific vars */
void MYSQL_BIN_LOG::init(ulong max_size_arg)
{
  DBUG_ENTER("MYSQL_BIN_LOG::init");
  max_size= max_size_arg;
  DBUG_PRINT("info",("max_size: %lu", max_size));
  DBUG_VOID_RETURN;
}


void MYSQL_BIN_LOG::init_pthread_objects()
{
  MYSQL_LOG::init_pthread_objects();
  mysql_mutex_init(m_key_LOCK_index, &LOCK_index, MY_MUTEX_INIT_SLOW);
  mysql_mutex_setflags(&LOCK_index, MYF_NO_DEADLOCK_DETECTION);
  mysql_mutex_init(key_BINLOG_LOCK_xid_list,
                   &LOCK_xid_list, MY_MUTEX_INIT_FAST);
  mysql_cond_init(m_key_update_cond, &update_cond, 0);
  mysql_cond_init(m_key_COND_queue_busy, &COND_queue_busy, 0);
  mysql_cond_init(key_BINLOG_COND_xid_list, &COND_xid_list, 0);

  mysql_mutex_init(key_BINLOG_LOCK_binlog_background_thread,
                   &LOCK_binlog_background_thread, MY_MUTEX_INIT_FAST);
  mysql_cond_init(key_BINLOG_COND_binlog_background_thread,
                  &COND_binlog_background_thread, 0);
  mysql_cond_init(key_BINLOG_COND_binlog_background_thread_end,
                  &COND_binlog_background_thread_end, 0);

  mysql_mutex_init(m_key_LOCK_binlog_end_pos, &LOCK_binlog_end_pos,
                   MY_MUTEX_INIT_SLOW);
}


bool MYSQL_BIN_LOG::open_index_file(const char *index_file_name_arg,
                                    const char *log_name, bool need_mutex)
{
  File index_file_nr= -1;
  DBUG_ASSERT(!my_b_inited(&index_file));

  /*
    First open of this class instance
    Create an index file that will hold all file names uses for logging.
    Add new entries to the end of it.
  */
  myf opt= MY_UNPACK_FILENAME;
  if (!index_file_name_arg)
  {
    index_file_name_arg= log_name;    // Use same basename for index file
    opt= MY_UNPACK_FILENAME | MY_REPLACE_EXT;
  }
  fn_format(index_file_name, index_file_name_arg, mysql_data_home,
            ".index", opt);
  if ((index_file_nr= mysql_file_open(m_key_file_log_index,
                                      index_file_name,
                                      O_RDWR | O_CREAT | O_BINARY | O_CLOEXEC,
                                      MYF(MY_WME))) < 0 ||
       mysql_file_sync(index_file_nr, MYF(MY_WME)) ||
       init_io_cache(&index_file, index_file_nr,
                     IO_SIZE, WRITE_CACHE,
                     mysql_file_seek(index_file_nr, 0L, MY_SEEK_END, MYF(0)),
                                     0, MYF(MY_WME | MY_WAIT_IF_FULL)) ||
      DBUG_EVALUATE_IF("fault_injection_openning_index", 1, 0))
  {
    /*
      TODO: all operations creating/deleting the index file or a log, should
      call my_sync_dir() or my_sync_dir_by_file() to be durable.
      TODO: file creation should be done with mysql_file_create()
      not mysql_file_open().
    */
    if (index_file_nr >= 0)
      mysql_file_close(index_file_nr, MYF(0));
    return TRUE;
  }

#ifdef HAVE_REPLICATION
  /*
    Sync the index by purging any binary log file that is not registered.
    In other words, either purge binary log files that were removed from
    the index but not purged from the file system due to a crash or purge
    any binary log file that was created but not register in the index
    due to a crash.
  */

  if (set_purge_index_file_name(index_file_name_arg) ||
      open_purge_index_file(FALSE) ||
      purge_index_entry(NULL, NULL, need_mutex) ||
      close_purge_index_file() ||
      DBUG_EVALUATE_IF("fault_injection_recovering_index", 1, 0))
  {
    sql_print_error("MYSQL_BIN_LOG::open_index_file failed to sync the index "
                    "file.");
    return TRUE;
  }
#endif

  return FALSE;
}


/**
  Open a (new) binlog file.

  - Open the log file and the index file. Register the new
  file name in it
  - When calling this when the file is in use, you must have a locks
  on LOCK_log and LOCK_index.

  @retval
    0	ok
  @retval
    1	error
*/

bool MYSQL_BIN_LOG::open(const char *log_name,
                         enum_log_type log_type_arg,
                         const char *new_name,
                         ulong next_log_number,
                         enum cache_type io_cache_type_arg,
                         ulong max_size_arg,
                         bool null_created_arg,
                         bool need_mutex)
{
  File file= -1;
  xid_count_per_binlog *new_xid_list_entry= NULL, *b;
  DBUG_ENTER("MYSQL_BIN_LOG::open");
  DBUG_PRINT("enter",("log_type: %d",(int) log_type_arg));

  mysql_mutex_assert_owner(&LOCK_log);

  if (!is_relay_log)
  {
    if (!binlog_state_recover_done)
    {
      binlog_state_recover_done= true;
      if (do_binlog_recovery(opt_bin_logname, false))
        DBUG_RETURN(1);
    }

    if (!binlog_background_thread_started &&
        start_binlog_background_thread())
      DBUG_RETURN(1);
  }

  /* We need to calculate new log file name for purge to delete old */
  if (init_and_set_log_file_name(log_name, new_name, next_log_number,
                                 log_type_arg, io_cache_type_arg))
  {
    sql_print_error("MYSQL_BIN_LOG::open failed to generate new file name.");
    DBUG_RETURN(1);
  }

#ifdef HAVE_REPLICATION
  if (open_purge_index_file(TRUE) ||
      register_create_index_entry(log_file_name) ||
      sync_purge_index_file() ||
      DBUG_EVALUATE_IF("fault_injection_registering_index", 1, 0))
  {
    /**
        TODO:
        Although this was introduced to appease valgrind when
        injecting emulated faults using
        fault_injection_registering_index it may be good to consider
        what actually happens when open_purge_index_file succeeds but
        register or sync fails.

        Perhaps we might need the code below in MYSQL_LOG_BIN::cleanup
        for "real life" purposes as well? 
     */
    DBUG_EXECUTE_IF("fault_injection_registering_index", {
      if (my_b_inited(&purge_index_file))
      {
        end_io_cache(&purge_index_file);
        my_close(purge_index_file.file, MYF(0));
      }
    });

    sql_print_error("MYSQL_BIN_LOG::open failed to sync the index file.");
    DBUG_RETURN(1);
  }
  DBUG_EXECUTE_IF("crash_create_non_critical_before_update_index", DBUG_SUICIDE(););
#endif

  write_error= 0;

  /* open the main log file */
  if (MYSQL_LOG::open(
#ifdef HAVE_PSI_INTERFACE
                      m_key_file_log,
#endif
                      log_name,
                      LOG_UNKNOWN, /* Don't generate new name */
                      0, 0, io_cache_type_arg))
  {
#ifdef HAVE_REPLICATION
    close_purge_index_file();
#endif
    DBUG_RETURN(1);                            /* all warnings issued */
  }

  init(max_size_arg);

  open_count++;

  DBUG_ASSERT(log_type == LOG_BIN);

  {
    bool write_file_name_to_index_file=0;

    if (!my_b_filelength(&log_file))
    {
      /*
	The binary log file was empty (probably newly created)
	This is the normal case and happens when the user doesn't specify
	an extension for the binary log files.
	In this case we write a standard header to it.
      */
      if (my_b_safe_write(&log_file, BINLOG_MAGIC,
			  BIN_LOG_HEADER_SIZE))
        goto err;
      bytes_written+= BIN_LOG_HEADER_SIZE;
      write_file_name_to_index_file= 1;
    }

    {
      /*
        In 4.x we put Start event only in the first binlog. But from 5.0 we
        want a Start event even if this is not the very first binlog.
      */
      Format_description_log_event s(BINLOG_VERSION);
      /*
        don't set LOG_EVENT_BINLOG_IN_USE_F for SEQ_READ_APPEND io_cache
        as we won't be able to reset it later
      */
      if (io_cache_type == WRITE_CACHE)
        s.flags |= LOG_EVENT_BINLOG_IN_USE_F;

      if (is_relay_log)
      {
        if (relay_log_checksum_alg == BINLOG_CHECKSUM_ALG_UNDEF)
          relay_log_checksum_alg=
            opt_slave_sql_verify_checksum ? (enum_binlog_checksum_alg) binlog_checksum_options
                                          : BINLOG_CHECKSUM_ALG_OFF;
        s.checksum_alg= relay_log_checksum_alg;
      }
      else
        s.checksum_alg= (enum_binlog_checksum_alg)binlog_checksum_options;

      crypto.scheme = 0;
      DBUG_ASSERT(s.checksum_alg != BINLOG_CHECKSUM_ALG_UNDEF);
      if (!s.is_valid())
        goto err;
      s.dont_set_created= null_created_arg;
      if (write_event(&s))
        goto err;
      bytes_written+= s.data_written;

      if (encrypt_binlog)
      {
        uint key_version= encryption_key_get_latest_version(ENCRYPTION_KEY_SYSTEM_DATA);
        if (key_version == ENCRYPTION_KEY_VERSION_INVALID)
        {
          sql_print_error("Failed to enable encryption of binary logs");
          goto err;
        }

        if (key_version != ENCRYPTION_KEY_NOT_ENCRYPTED)
        {
          if (my_random_bytes(crypto.nonce, sizeof(crypto.nonce)))
            goto err;

          Start_encryption_log_event sele(1, key_version, crypto.nonce);
          sele.checksum_alg= s.checksum_alg;
          if (write_event(&sele))
            goto err;

          // Start_encryption_log_event is written, enable the encryption
          if (crypto.init(sele.crypto_scheme, key_version))
            goto err;
        }
      }

      if (!is_relay_log)
      {
        char buf[FN_REFLEN];

        /*
          Output a Gtid_list_log_event at the start of the binlog file.

          This is used to quickly determine which GTIDs are found in binlog
          files earlier than this one, and which are found in this (or later)
          binlogs.

          The list gives a mapping from (domain_id, server_id) -> seq_no (so
          this means that there is at most one entry for every unique pair
          (domain_id, server_id) in the list). It indicates that this seq_no is
          the last one found in an earlier binlog file for this (domain_id,
          server_id) combination - so any higher seq_no should be search for
          from this binlog file, or a later one.

          This allows to locate the binlog file containing a given GTID by
          scanning backwards, reading just the Gtid_list_log_event at the
          start of each file, and scanning only the relevant binlog file when
          found, not all binlog files.

          The existence of a given entry (domain_id, server_id, seq_no)
          guarantees only that this seq_no will not be found in this or any
          later binlog file. It does not guarantee that it can be found it an
          earlier binlog file, for example the file may have been purged.

          If there is no entry for a given (domain_id, server_id) pair, then
          it means that no such GTID exists in any earlier binlog. It is
          permissible to remove such pair from future Gtid_list_log_events
          if all previous binlog files containing such GTIDs have been purged
          (though such optimization is not performed at the time of this
          writing). So if there is no entry for given GTID it means that such
          GTID should be search for in this or later binlog file, same as if
          there had been an entry (domain_id, server_id, 0).
        */

        Gtid_list_log_event gl_ev(&rpl_global_gtid_binlog_state, 0);
        if (write_event(&gl_ev))
          goto err;

        /* Output a binlog checkpoint event at the start of the binlog file. */

        /*
          Construct an entry in the binlog_xid_count_list for the new binlog
          file (we will not link it into the list until we know the new file
          is successfully created; otherwise we would have to remove it again
          if creation failed, which gets tricky since other threads may have
          seen the entry in the meantime - and we do not want to hold
          LOCK_xid_list for long periods of time).

          Write the current binlog checkpoint into the log, so XA recovery will
          know from where to start recovery.
        */
        uint off= dirname_length(log_file_name);
        uint len= strlen(log_file_name) - off;
        char *entry_mem, *name_mem;
        if (!(new_xid_list_entry = (xid_count_per_binlog *)
              my_multi_malloc(MYF(MY_WME),
                              &entry_mem, sizeof(xid_count_per_binlog),
                              &name_mem, len,
                              NULL)))
          goto err;
        memcpy(name_mem, log_file_name+off, len);
        new_xid_list_entry->binlog_name= name_mem;
        new_xid_list_entry->binlog_name_len= len;
        new_xid_list_entry->xid_count= 0;

        /*
          Find the name for the Initial binlog checkpoint.

          Normally this will just be the first entry, as we delete entries
          when their count drops to zero. But we scan the list to handle any
          corner case, eg. for the first binlog file opened after startup, the
          list will be empty.
        */
        mysql_mutex_lock(&LOCK_xid_list);
        I_List_iterator<xid_count_per_binlog> it(binlog_xid_count_list);
        while ((b= it++) && b->xid_count == 0)
          ;
        mysql_mutex_unlock(&LOCK_xid_list);
        if (!b)
          b= new_xid_list_entry;
        strmake(buf, b->binlog_name, b->binlog_name_len);
        Binlog_checkpoint_log_event ev(buf, len);
        DBUG_EXECUTE_IF("crash_before_write_checkpoint_event",
                        flush_io_cache(&log_file);
                        mysql_file_sync(log_file.file, MYF(MY_WME));
                        DBUG_SUICIDE(););
        if (write_event(&ev))
          goto err;
        bytes_written+= ev.data_written;
      }
    }
    if (description_event_for_queue &&
        description_event_for_queue->binlog_version>=4)
    {
      /*
        This is a relay log written to by the I/O slave thread.
        Write the event so that others can later know the format of this relay
        log.
        Note that this event is very close to the original event from the
        master (it has binlog version of the master, event types of the
        master), so this is suitable to parse the next relay log's event. It
        has been produced by
        Format_description_log_event::Format_description_log_event(char* buf,).
        Why don't we want to write the description_event_for_queue if this
        event is for format<4 (3.23 or 4.x): this is because in that case, the
        description_event_for_queue describes the data received from the
        master, but not the data written to the relay log (*conversion*),
        which is in format 4 (slave's).
      */
      /*
        Set 'created' to 0, so that in next relay logs this event does not
        trigger cleaning actions on the slave in
        Format_description_log_event::apply_event_impl().
      */
      description_event_for_queue->created= 0;
      /* Don't set log_pos in event header */
      description_event_for_queue->set_artificial_event();

      if (write_event(description_event_for_queue))
        goto err;
      bytes_written+= description_event_for_queue->data_written;
    }
    if (flush_io_cache(&log_file) ||
        mysql_file_sync(log_file.file, MYF(MY_WME|MY_SYNC_FILESIZE)))
      goto err;

    my_off_t offset= my_b_tell(&log_file);

    if (!is_relay_log)
    {
      /* update binlog_end_pos so that it can be read by after sync hook */
      reset_binlog_end_pos(log_file_name, offset);

      mysql_mutex_lock(&LOCK_commit_ordered);
      strmake_buf(last_commit_pos_file, log_file_name);
      last_commit_pos_offset= offset;
      mysql_mutex_unlock(&LOCK_commit_ordered);
    }

    if (write_file_name_to_index_file)
    {
#ifdef HAVE_REPLICATION
#ifdef ENABLED_DEBUG_SYNC
      if (current_thd)
        DEBUG_SYNC(current_thd, "binlog_open_before_update_index");
#endif
      DBUG_EXECUTE_IF("crash_create_critical_before_update_index", DBUG_SUICIDE(););
#endif

      DBUG_ASSERT(my_b_inited(&index_file) != 0);
      reinit_io_cache(&index_file, WRITE_CACHE,
                      my_b_filelength(&index_file), 0, 0);
      /*
        As this is a new log file, we write the file name to the index
        file. As every time we write to the index file, we sync it.
      */
      if (DBUG_EVALUATE_IF("fault_injection_updating_index", 1, 0) ||
          my_b_write(&index_file, (uchar*) log_file_name,
                     strlen(log_file_name)) ||
          my_b_write(&index_file, (uchar*) "\n", 1) ||
          flush_io_cache(&index_file) ||
          mysql_file_sync(index_file.file, MYF(MY_WME|MY_SYNC_FILESIZE)))
        goto err;

#ifdef HAVE_REPLICATION
      DBUG_EXECUTE_IF("crash_create_after_update_index", DBUG_SUICIDE(););
#endif
    }
  }

  if (!is_relay_log)
  {
    /*
      Now the file was created successfully, so we can link in the entry for
      the new binlog file in binlog_xid_count_list.
    */
    mysql_mutex_lock(&LOCK_xid_list);
    ++current_binlog_id;
    new_xid_list_entry->binlog_id= current_binlog_id;
    /* Remove any initial entries with no pending XIDs.  */
    while ((b= binlog_xid_count_list.head()) && b->xid_count == 0)
    {
      WSREP_XID_LIST_ENTRY("MYSQL_BIN_LOG::open(): Removing xid_list_entry for "
                           "%s (%lu)", b);
      my_free(binlog_xid_count_list.get());
    }
    mysql_cond_broadcast(&COND_xid_list);
    WSREP_XID_LIST_ENTRY("MYSQL_BIN_LOG::open(): Adding new xid_list_entry for "
                         "%s (%lu)", new_xid_list_entry);
    binlog_xid_count_list.push_back(new_xid_list_entry);
    mysql_mutex_unlock(&LOCK_xid_list);

    /*
      Now that we have synced a new binlog file with an initial Gtid_list
      event, it is safe to delete the binlog state file. We will write out
      a new, updated file at shutdown, and if we crash before we can recover
      the state from the newly written binlog file.

      Since the state file will contain out-of-date data as soon as the first
      new GTID is binlogged, it is better to remove it, to avoid any risk of
      accidentally reading incorrect data later.
    */
    if (!state_file_deleted)
    {
      char buf[FN_REFLEN];
      fn_format(buf, opt_bin_logname, mysql_data_home, ".state",
                MY_UNPACK_FILENAME);
      my_delete(buf, MY_SYNC_DIR);
      state_file_deleted= true;
    }
  }

  log_state= LOG_OPENED;

#ifdef HAVE_REPLICATION
  close_purge_index_file();
#endif

  DBUG_RETURN(0);

err:
#ifdef HAVE_REPLICATION
  if (is_inited_purge_index_file())
    purge_index_entry(NULL, NULL, need_mutex);
  close_purge_index_file();
#endif
  sql_print_error("Could not use %s for logging (error %d). \
Turning logging off for the whole duration of the MySQL server process. \
To turn it on again: fix the cause, \
shutdown the MySQL server and restart it.", name, errno);
  if (new_xid_list_entry)
    my_free(new_xid_list_entry);
  if (file >= 0)
    mysql_file_close(file, MYF(0));
  close(LOG_CLOSE_INDEX);
  DBUG_RETURN(1);
}


int MYSQL_BIN_LOG::get_current_log(LOG_INFO* linfo)
{
  mysql_mutex_lock(&LOCK_log);
  int ret = raw_get_current_log(linfo);
  mysql_mutex_unlock(&LOCK_log);
  return ret;
}

int MYSQL_BIN_LOG::raw_get_current_log(LOG_INFO* linfo)
{
  mysql_mutex_assert_owner(&LOCK_log);
  strmake_buf(linfo->log_file_name, log_file_name);
  linfo->pos = my_b_tell(&log_file);
  return 0;
}

/**
  Move all data up in a file in an filename index file.

    We do the copy outside of the IO_CACHE as the cache buffers would just
    make things slower and more complicated.
    In most cases the copy loop should only do one read.

  @param index_file			File to move
  @param offset			Move everything from here to beginning

  @note
    File will be truncated to be 'offset' shorter or filled up with newlines

  @retval
    0	ok
*/

#ifdef HAVE_REPLICATION

static bool copy_up_file_and_fill(IO_CACHE *index_file, my_off_t offset)
{
  int bytes_read;
  my_off_t init_offset= offset;
  File file= index_file->file;
  uchar io_buf[IO_SIZE*2];
  DBUG_ENTER("copy_up_file_and_fill");

  for (;; offset+= bytes_read)
  {
    mysql_file_seek(file, offset, MY_SEEK_SET, MYF(0));
    if ((bytes_read= (int) mysql_file_read(file, io_buf, sizeof(io_buf),
                                           MYF(MY_WME)))
	< 0)
      goto err;
    if (!bytes_read)
      break;					// end of file
    mysql_file_seek(file, offset-init_offset, MY_SEEK_SET, MYF(0));
    if (mysql_file_write(file, io_buf, bytes_read,
                         MYF(MY_WME | MY_NABP | MY_WAIT_IF_FULL)))
      goto err;
  }
  /* The following will either truncate the file or fill the end with \n' */
  if (mysql_file_chsize(file, offset - init_offset, '\n', MYF(MY_WME)) ||
      mysql_file_sync(file, MYF(MY_WME|MY_SYNC_FILESIZE)))
    goto err;

  /* Reset data in old index cache */
  reinit_io_cache(index_file, READ_CACHE, (my_off_t) 0, 0, 1);
  DBUG_RETURN(0);

err:
  DBUG_RETURN(1);
}

#endif /* HAVE_REPLICATION */

/**
  Find the position in the log-index-file for the given log name.

  @param linfo		Store here the found log file name and position to
                       the NEXT log file name in the index file.
  @param log_name	Filename to find in the index file.
                       Is a null pointer if we want to read the first entry
  @param need_lock	Set this to 1 if the parent doesn't already have a
                       lock on LOCK_index

  @note
    On systems without the truncate function the file will end with one or
    more empty lines.  These will be ignored when reading the file.

  @retval
    0			ok
  @retval
    LOG_INFO_EOF	        End of log-index-file found
  @retval
    LOG_INFO_IO		Got IO error while reading file
*/

int MYSQL_BIN_LOG::find_log_pos(LOG_INFO *linfo, const char *log_name,
			    bool need_lock)
{
  int error= 0;
  char *full_fname= linfo->log_file_name;
  char full_log_name[FN_REFLEN], fname[FN_REFLEN];
  uint log_name_len= 0, fname_len= 0;
  DBUG_ENTER("find_log_pos");
  full_log_name[0]= full_fname[0]= 0;

  /*
    Mutex needed because we need to make sure the file pointer does not
    move from under our feet
  */
  if (need_lock)
    mysql_mutex_lock(&LOCK_index);
  mysql_mutex_assert_owner(&LOCK_index);

  // extend relative paths for log_name to be searched
  if (log_name)
  {
    if(normalize_binlog_name(full_log_name, log_name, is_relay_log))
    {
      error= LOG_INFO_EOF;
      goto end;
    }
  }

  log_name_len= log_name ? (uint) strlen(full_log_name) : 0;
  DBUG_PRINT("enter", ("log_name: %s, full_log_name: %s", 
                       log_name ? log_name : "NULL", full_log_name));

  /* As the file is flushed, we can't get an error here */
  (void) reinit_io_cache(&index_file, READ_CACHE, (my_off_t) 0, 0, 0);

  for (;;)
  {
    uint length;
    my_off_t offset= my_b_tell(&index_file);

    DBUG_EXECUTE_IF("simulate_find_log_pos_error",
                    error=  LOG_INFO_EOF; break;);
    /* If we get 0 or 1 characters, this is the end of the file */
    if ((length= my_b_gets(&index_file, fname, FN_REFLEN)) <= 1)
    {
      /* Did not find the given entry; Return not found or error */
      error= !index_file.error ? LOG_INFO_EOF : LOG_INFO_IO;
      break;
    }
    if (fname[length-1] != '\n')
      continue;                                 // Not a log entry
    fname[length-1]= 0;                         // Remove end \n
    
    // extend relative paths and match against full path
    if (normalize_binlog_name(full_fname, fname, is_relay_log))
    {
      error= LOG_INFO_EOF;
      break;
    }
    fname_len= (uint) strlen(full_fname);

    // if the log entry matches, null string matching anything
    if (!log_name ||
        (log_name_len == fname_len &&
	 !memcmp(full_fname, full_log_name, log_name_len)))
    {
      DBUG_PRINT("info", ("Found log file entry"));
      linfo->index_file_start_offset= offset;
      linfo->index_file_offset = my_b_tell(&index_file);
      break;
    }
  }

end:
  if (need_lock)
    mysql_mutex_unlock(&LOCK_index);
  DBUG_RETURN(error);
}


/**
  Find the position in the log-index-file for the given log name.

  @param
    linfo		Store here the next log file name and position to
			the file name after that.
  @param
    need_lock		Set this to 1 if the parent doesn't already have a
			lock on LOCK_index

  @note
    - Before calling this function, one has to call find_log_pos()
    to set up 'linfo'
    - Mutex needed because we need to make sure the file pointer does not move
    from under our feet

  @retval
    0			ok
  @retval
    LOG_INFO_EOF	        End of log-index-file found
  @retval
    LOG_INFO_IO		Got IO error while reading file
*/

int MYSQL_BIN_LOG::find_next_log(LOG_INFO* linfo, bool need_lock)
{
  int error= 0;
  uint length;
  char fname[FN_REFLEN];
  char *full_fname= linfo->log_file_name;

  if (need_lock)
    mysql_mutex_lock(&LOCK_index);
  mysql_mutex_assert_owner(&LOCK_index);

  /* As the file is flushed, we can't get an error here */
  (void) reinit_io_cache(&index_file, READ_CACHE, linfo->index_file_offset, 0,
			 0);

  linfo->index_file_start_offset= linfo->index_file_offset;
  if ((length=my_b_gets(&index_file, fname, FN_REFLEN)) <= 1)
  {
    error = !index_file.error ? LOG_INFO_EOF : LOG_INFO_IO;
    goto err;
  }

  if (fname[0] != 0)
  {
    if(normalize_binlog_name(full_fname, fname, is_relay_log))
    {
      error= LOG_INFO_EOF;
      goto err;
    }
    length= strlen(full_fname);
  }

  full_fname[length-1]= 0;			// kill \n
  linfo->index_file_offset= my_b_tell(&index_file);

err:
  if (need_lock)
    mysql_mutex_unlock(&LOCK_index);
  return error;
}


/**
  Delete all logs refered to in the index file.

  The new index file will only contain this file.

  @param thd		  Thread id. This can be zero in case of resetting 
                          relay logs
  @param create_new_log   1 if we should start writing to a new log file
  @param next_log_number  min number of next log file to use, if possible.

  @note
    If not called from slave thread, write start event to new log

  @retval
    0	ok
  @retval
    1   error
*/

bool MYSQL_BIN_LOG::reset_logs(THD *thd, bool create_new_log,
                               rpl_gtid *init_state, uint32 init_state_len,
                               ulong next_log_number)
{
  LOG_INFO linfo;
  bool error=0;
  int err;
  const char* save_name;
  DBUG_ENTER("reset_logs");

  if (!is_relay_log)
  {
    if (init_state && !is_empty_state())
    {
      my_error(ER_BINLOG_MUST_BE_EMPTY, MYF(0));
      DBUG_RETURN(1);
    }

    /*
      Mark that a RESET MASTER is in progress.
      This ensures that a binlog checkpoint will not try to write binlog
      checkpoint events, which would be useless (as we are deleting the binlog
      anyway) and could deadlock, as we are holding LOCK_log.

      Wait for any mark_xid_done() calls that might be already running to
      complete (mark_xid_done_waiting counter to drop to zero); we need to
      do this before we take the LOCK_log to not deadlock.
    */
    mysql_mutex_lock(&LOCK_xid_list);
    reset_master_pending++;
    while (mark_xid_done_waiting > 0)
      mysql_cond_wait(&COND_xid_list, &LOCK_xid_list);
    mysql_mutex_unlock(&LOCK_xid_list);
  }

  DEBUG_SYNC_C_IF_THD(thd, "reset_logs_after_set_reset_master_pending");
  /*
    We need to get both locks to be sure that no one is trying to
    write to the index log file.
  */
  mysql_mutex_lock(&LOCK_log);
  mysql_mutex_lock(&LOCK_index);

  if (!is_relay_log)
  {
    /*
      We are going to nuke all binary log files.
      Without binlog, we cannot XA recover prepared-but-not-committed
      transactions in engines. So force a commit checkpoint first.

      Note that we take and immediately
      release LOCK_after_binlog_sync/LOCK_commit_ordered. This has
      the effect to ensure that any on-going group commit (in
      trx_group_commit_leader()) has completed before we request the checkpoint,
      due to the chaining of LOCK_log and LOCK_commit_ordered in that function.
      (We are holding LOCK_log, so no new group commit can start).

      Without this, it is possible (though perhaps unlikely) that the RESET
      MASTER could run in-between the write to the binlog and the
      commit_ordered() in the engine of some transaction, and then a crash
      later would leave such transaction not recoverable.
    */

    mysql_mutex_lock(&LOCK_after_binlog_sync);
    mysql_mutex_lock(&LOCK_commit_ordered);
    mysql_mutex_unlock(&LOCK_after_binlog_sync);
    mysql_mutex_unlock(&LOCK_commit_ordered);

    mark_xids_active(current_binlog_id, 1);
    do_checkpoint_request(current_binlog_id);

    /* Now wait for all checkpoint requests and pending unlog() to complete. */
    mysql_mutex_lock(&LOCK_xid_list);
    for (;;)
    {
      if (is_xidlist_idle_nolock())
        break;
      /*
        Wait until signalled that one more binlog dropped to zero, then check
        again.
      */
      mysql_cond_wait(&COND_xid_list, &LOCK_xid_list);
    }

    /*
      Now all XIDs are fully flushed to disk, and we are holding LOCK_log so
      no new ones will be written. So we can proceed to delete the logs.
    */
    mysql_mutex_unlock(&LOCK_xid_list);
  }

  /*
    The following mutex is needed to ensure that no threads call
    'delete thd' as we would then risk missing a 'rollback' from this
    thread. If the transaction involved MyISAM tables, it should go
    into binlog even on rollback.
  */
  mysql_mutex_lock(&LOCK_thread_count);

  /* Save variables so that we can reopen the log */
  save_name=name;
  name=0;					// Protect against free
  close(LOG_CLOSE_TO_BE_OPENED);

  /*
    First delete all old log files and then update the index file.
    As we first delete the log files and do not use sort of logging,
    a crash may lead to an inconsistent state where the index has
    references to non-existent files.

    We need to invert the steps and use the purge_index_file methods
    in order to make the operation safe.
  */

  if ((err= find_log_pos(&linfo, NullS, 0)) != 0)
  {
    uint errcode= purge_log_get_error_code(err);
    sql_print_error("Failed to locate old binlog or relay log files");
    my_message(errcode, ER_THD_OR_DEFAULT(thd, errcode), MYF(0));
    error= 1;
    goto err;
  }

  for (;;)
  {
    if ((error= my_delete(linfo.log_file_name, MYF(0))) != 0)
    {
      if (my_errno == ENOENT) 
      {
        if (thd)
          push_warning_printf(thd, Sql_condition::WARN_LEVEL_WARN,
                              ER_LOG_PURGE_NO_FILE,
                              ER_THD(thd, ER_LOG_PURGE_NO_FILE),
                              linfo.log_file_name);

        sql_print_information("Failed to delete file '%s'",
                              linfo.log_file_name);
        my_errno= 0;
        error= 0;
      }
      else
      {
        if (thd)
          push_warning_printf(thd, Sql_condition::WARN_LEVEL_WARN,
                              ER_BINLOG_PURGE_FATAL_ERR,
                              "a problem with deleting %s; "
                              "consider examining correspondence "
                              "of your binlog index file "
                              "to the actual binlog files",
                              linfo.log_file_name);
        error= 1;
        goto err;
      }
    }
    if (find_next_log(&linfo, 0))
      break;
  }

  if (!is_relay_log)
  {
    if (init_state)
      rpl_global_gtid_binlog_state.load(init_state, init_state_len);
    else
      rpl_global_gtid_binlog_state.reset();
  }

  /* Start logging with a new file */
  close(LOG_CLOSE_INDEX | LOG_CLOSE_TO_BE_OPENED);
  if ((error= my_delete(index_file_name, MYF(0))))	// Reset (open will update)
  {
    if (my_errno == ENOENT) 
    {
      if (thd)
        push_warning_printf(thd, Sql_condition::WARN_LEVEL_WARN,
                            ER_LOG_PURGE_NO_FILE,
                            ER_THD(thd, ER_LOG_PURGE_NO_FILE),
                            index_file_name);
      sql_print_information("Failed to delete file '%s'",
                            index_file_name);
      my_errno= 0;
      error= 0;
    }
    else
    {
      if (thd)
        push_warning_printf(thd, Sql_condition::WARN_LEVEL_WARN,
                            ER_BINLOG_PURGE_FATAL_ERR,
                            "a problem with deleting %s; "
                            "consider examining correspondence "
                            "of your binlog index file "
                            "to the actual binlog files",
                            index_file_name);
      error= 1;
      goto err;
    }
  }
  if (create_new_log && !open_index_file(index_file_name, 0, FALSE))
    if ((error= open(save_name, log_type, 0, next_log_number,
                     io_cache_type, max_size, 0, FALSE)))
      goto err;
  my_free((void *) save_name);

err:
  if (error == 1)
    name= const_cast<char*>(save_name);
  mysql_mutex_unlock(&LOCK_thread_count);

  if (!is_relay_log)
  {
    xid_count_per_binlog *b;
    /*
      Remove all entries in the xid_count list except the last.
      Normally we will just be deleting all the entries that we waited for to
      drop to zero above. But if we fail during RESET MASTER for some reason
      then we will not have created any new log file, and we may keep the last
      of the old entries.
    */
    mysql_mutex_lock(&LOCK_xid_list);
    for (;;)
    {
      b= binlog_xid_count_list.head();
      DBUG_ASSERT(b /* List can never become empty. */);
      if (b->binlog_id == current_binlog_id)
        break;
      DBUG_ASSERT(b->xid_count == 0);
      WSREP_XID_LIST_ENTRY("MYSQL_BIN_LOG::reset_logs(): Removing "
                           "xid_list_entry for %s (%lu)", b);
      my_free(binlog_xid_count_list.get());
    }
    mysql_cond_broadcast(&COND_xid_list);
    reset_master_pending--;
    mysql_mutex_unlock(&LOCK_xid_list);
  }

  mysql_mutex_unlock(&LOCK_index);
  mysql_mutex_unlock(&LOCK_log);
  DBUG_RETURN(error);
}


void MYSQL_BIN_LOG::wait_for_last_checkpoint_event()
{
  mysql_mutex_lock(&LOCK_xid_list);
  for (;;)
  {
    if (binlog_xid_count_list.is_last(binlog_xid_count_list.head()))
      break;
    mysql_cond_wait(&COND_xid_list, &LOCK_xid_list);
  }
  mysql_mutex_unlock(&LOCK_xid_list);

  /*
    LOCK_xid_list and LOCK_log are chained, so the LOCK_log will only be
    obtained after mark_xid_done() has written the last checkpoint event.
  */
  mysql_mutex_lock(&LOCK_log);
  mysql_mutex_unlock(&LOCK_log);
}


/**
  Delete relay log files prior to rli->group_relay_log_name
  (i.e. all logs which are not involved in a non-finished group
  (transaction)), remove them from the index file and start on next
  relay log.

  IMPLEMENTATION
  - Protects index file with LOCK_index
  - Delete relevant relay log files
  - Copy all file names after these ones to the front of the index file
  - If the OS has truncate, truncate the file, else fill it with \n'
  - Read the next file name from the index file and store in rli->linfo

  @param rli	       Relay log information
  @param included     If false, all relay logs that are strictly before
                      rli->group_relay_log_name are deleted ; if true, the
                      latter is deleted too (i.e. all relay logs
                      read by the SQL slave thread are deleted).

  @note
    - This is only called from the slave-execute thread when it has read
    all commands from a relay log and want to switch to a new relay log.
    - When this happens, we can be in an active transaction as
    a transaction can span over two relay logs
    (although it is always written as a single block to the master's binary
    log, hence cannot span over two master's binary logs).

  @retval
    0			ok
  @retval
    LOG_INFO_EOF	        End of log-index-file found
  @retval
    LOG_INFO_SEEK	Could not allocate IO cache
  @retval
    LOG_INFO_IO		Got IO error while reading file
*/

#ifdef HAVE_REPLICATION

int MYSQL_BIN_LOG::purge_first_log(Relay_log_info* rli, bool included)
{
  int error, errcode;
  char *to_purge_if_included= NULL;
  inuse_relaylog *ir;
  ulonglong log_space_reclaimed= 0;
  DBUG_ENTER("purge_first_log");

  DBUG_ASSERT(is_open());
  DBUG_ASSERT(rli->slave_running == MYSQL_SLAVE_RUN_NOT_CONNECT);
  DBUG_ASSERT(!strcmp(rli->linfo.log_file_name,rli->event_relay_log_name));

  mysql_mutex_lock(&LOCK_index);

  ir= rli->inuse_relaylog_list;
  while (ir)
  {
    inuse_relaylog *next= ir->next;
    if (!ir->completed || ir->dequeued_count < ir->queued_count)
    {
      included= false;
      break;
    }
    if (!included && !strcmp(ir->name, rli->group_relay_log_name))
      break;
    if (!next)
    {
      rli->last_inuse_relaylog= NULL;
      included= 1;
      to_purge_if_included= my_strdup(ir->name, MYF(0));
    }
    rli->free_inuse_relaylog(ir);
    ir= next;
  }
  rli->inuse_relaylog_list= ir;
  if (ir)
    to_purge_if_included= my_strdup(ir->name, MYF(0));

  /*
    Read the next log file name from the index file and pass it back to
    the caller.
  */
  if((error=find_log_pos(&rli->linfo, rli->event_relay_log_name, 0)) || 
     (error=find_next_log(&rli->linfo, 0)))
  {
    sql_print_error("next log error: %d  offset: %llu  log: %s included: %d",
                    error, rli->linfo.index_file_offset,
                    rli->event_relay_log_name, included);
    goto err;
  }

  /*
    Reset rli's coordinates to the current log.
  */
  rli->event_relay_log_pos= BIN_LOG_HEADER_SIZE;
  strmake_buf(rli->event_relay_log_name,rli->linfo.log_file_name);

  /*
    If we removed the rli->group_relay_log_name file,
    we must update the rli->group* coordinates, otherwise do not touch it as the
    group's execution is not finished (e.g. COMMIT not executed)
  */
  if (included)
  {
    rli->group_relay_log_pos = BIN_LOG_HEADER_SIZE;
    strmake_buf(rli->group_relay_log_name,rli->linfo.log_file_name);
    rli->notify_group_relay_log_name_update();
  }

  /* Store where we are in the new file for the execution thread */
  if (flush_relay_log_info(rli))
    error= LOG_INFO_IO;

  DBUG_EXECUTE_IF("crash_before_purge_logs", DBUG_SUICIDE(););

  rli->relay_log.purge_logs(to_purge_if_included, included,
                            0, 0, &log_space_reclaimed);

  mysql_mutex_lock(&rli->log_space_lock);
  rli->log_space_total-= log_space_reclaimed;
  mysql_cond_broadcast(&rli->log_space_cond);
  mysql_mutex_unlock(&rli->log_space_lock);

  /*
   * Need to update the log pos because purge logs has been called 
   * after fetching initially the log pos at the begining of the method.
   */
  if ((errcode= find_log_pos(&rli->linfo, rli->event_relay_log_name, 0)))
  {
    sql_print_error("next log error: %d  offset: %llu  log: %s included: %d",
                    errcode, rli->linfo.index_file_offset,
                    rli->group_relay_log_name, included);
    goto err;
  }

  /* If included was passed, rli->linfo should be the first entry. */
  DBUG_ASSERT(!included || rli->linfo.index_file_start_offset == 0);

err:
  my_free(to_purge_if_included);
  mysql_mutex_unlock(&LOCK_index);
  DBUG_RETURN(error);
}

/**
  Update log index_file.
*/

int MYSQL_BIN_LOG::update_log_index(LOG_INFO* log_info, bool need_update_threads)
{
  if (copy_up_file_and_fill(&index_file, log_info->index_file_start_offset))
    return LOG_INFO_IO;

  // now update offsets in index file for running threads
  if (need_update_threads)
    adjust_linfo_offsets(log_info->index_file_start_offset);
  return 0;
}

/**
  Remove all logs before the given log from disk and from the index file.

  @param to_log	      Delete all log file name before this file.
  @param included            If true, to_log is deleted too.
  @param need_mutex
  @param need_update_threads If we want to update the log coordinates of
                             all threads. False for relay logs, true otherwise.
  @param reclaimeed_log_space If not null, increment this variable to
                              the amount of log space freed

  @note
    If any of the logs before the deleted one is in use,
    only purge logs up to this one.

  @retval
    0			ok
  @retval
    LOG_INFO_EOF		to_log not found
    LOG_INFO_EMFILE             too many files opened
    LOG_INFO_FATAL              if any other than ENOENT error from
                                mysql_file_stat() or mysql_file_delete()
*/

int MYSQL_BIN_LOG::purge_logs(const char *to_log, 
                              bool included,
                              bool need_mutex, 
                              bool need_update_threads, 
                              ulonglong *reclaimed_space)
{
  int error= 0;
  bool exit_loop= 0;
  LOG_INFO log_info;
  THD *thd= current_thd;
  DBUG_ENTER("purge_logs");
  DBUG_PRINT("info",("to_log= %s",to_log));

  if (need_mutex)
    mysql_mutex_lock(&LOCK_index);
  if ((error=find_log_pos(&log_info, to_log, 0 /*no mutex*/))) 
  {
    sql_print_error("MYSQL_BIN_LOG::purge_logs was called with file %s not "
                    "listed in the index.", to_log);
    goto err;
  }

  if ((error= open_purge_index_file(TRUE)))
  {
    sql_print_error("MYSQL_BIN_LOG::purge_logs failed to sync the index file.");
    goto err;
  }

  /*
    File name exists in index file; delete until we find this file
    or a file that is used.
  */
  if ((error=find_log_pos(&log_info, NullS, 0 /*no mutex*/)))
    goto err;
  while ((strcmp(to_log,log_info.log_file_name) || (exit_loop=included)) &&
         can_purge_log(log_info.log_file_name))
  {
    if ((error= register_purge_index_entry(log_info.log_file_name)))
    {
      sql_print_error("MYSQL_BIN_LOG::purge_logs failed to copy %s to register file.",
                      log_info.log_file_name);
      goto err;
    }

    if (find_next_log(&log_info, 0) || exit_loop)
      break;
  }

  DBUG_EXECUTE_IF("crash_purge_before_update_index", DBUG_SUICIDE(););

  if ((error= sync_purge_index_file()))
  {
    sql_print_error("MYSQL_BIN_LOG::purge_logs failed to flush register file.");
    goto err;
  }

  /* We know how many files to delete. Update index file. */
  if ((error=update_log_index(&log_info, need_update_threads)))
  {
    sql_print_error("MYSQL_BIN_LOG::purge_logs failed to update the index file");
    goto err;
  }

  DBUG_EXECUTE_IF("crash_purge_critical_after_update_index", DBUG_SUICIDE(););

err:
  /* Read each entry from purge_index_file and delete the file. */
  if (is_inited_purge_index_file() &&
      (error= purge_index_entry(thd, reclaimed_space, FALSE)))
    sql_print_error("MYSQL_BIN_LOG::purge_logs failed to process registered files"
                    " that would be purged.");
  close_purge_index_file();

  DBUG_EXECUTE_IF("crash_purge_non_critical_after_update_index", DBUG_SUICIDE(););

  if (need_mutex)
    mysql_mutex_unlock(&LOCK_index);
  DBUG_RETURN(error);
}

int MYSQL_BIN_LOG::set_purge_index_file_name(const char *base_file_name)
{
  int error= 0;
  DBUG_ENTER("MYSQL_BIN_LOG::set_purge_index_file_name");
  if (fn_format(purge_index_file_name, base_file_name, mysql_data_home,
                ".~rec~", MYF(MY_UNPACK_FILENAME | MY_SAFE_PATH |
                              MY_REPLACE_EXT)) == NULL)
  {
    error= 1;
    sql_print_error("MYSQL_BIN_LOG::set_purge_index_file_name failed to set "
                      "file name.");
  }
  DBUG_RETURN(error);
}

int MYSQL_BIN_LOG::open_purge_index_file(bool destroy)
{
  int error= 0;
  File file= -1;

  DBUG_ENTER("MYSQL_BIN_LOG::open_purge_index_file");

  if (destroy)
    close_purge_index_file();

  if (!my_b_inited(&purge_index_file))
  {
    if ((file= my_open(purge_index_file_name, O_RDWR | O_CREAT | O_BINARY,
                       MYF(MY_WME | ME_WAITTANG))) < 0  ||
        init_io_cache(&purge_index_file, file, IO_SIZE,
                      (destroy ? WRITE_CACHE : READ_CACHE),
                      0, 0, MYF(MY_WME | MY_NABP | MY_WAIT_IF_FULL)))
    {
      error= 1;
      sql_print_error("MYSQL_BIN_LOG::open_purge_index_file failed to open register "
                      " file.");
    }
  }
  DBUG_RETURN(error);
}

int MYSQL_BIN_LOG::close_purge_index_file()
{
  int error= 0;

  DBUG_ENTER("MYSQL_BIN_LOG::close_purge_index_file");

  if (my_b_inited(&purge_index_file))
  {
    end_io_cache(&purge_index_file);
    error= my_close(purge_index_file.file, MYF(0));
  }
  my_delete(purge_index_file_name, MYF(0));
  bzero((char*) &purge_index_file, sizeof(purge_index_file));

  DBUG_RETURN(error);
}

bool MYSQL_BIN_LOG::is_inited_purge_index_file()
{
  return my_b_inited(&purge_index_file);
}

int MYSQL_BIN_LOG::sync_purge_index_file()
{
  int error= 0;
  DBUG_ENTER("MYSQL_BIN_LOG::sync_purge_index_file");

  if ((error= flush_io_cache(&purge_index_file)) ||
      (error= my_sync(purge_index_file.file, MYF(MY_WME|MY_SYNC_FILESIZE))))
    DBUG_RETURN(error);

  DBUG_RETURN(error);
}

int MYSQL_BIN_LOG::register_purge_index_entry(const char *entry)
{
  int error= 0;
  DBUG_ENTER("MYSQL_BIN_LOG::register_purge_index_entry");

  if ((error=my_b_write(&purge_index_file, (const uchar*)entry, strlen(entry))) ||
      (error=my_b_write(&purge_index_file, (const uchar*)"\n", 1)))
    DBUG_RETURN (error);

  DBUG_RETURN(error);
}

int MYSQL_BIN_LOG::register_create_index_entry(const char *entry)
{
  DBUG_ENTER("MYSQL_BIN_LOG::register_create_index_entry");
  DBUG_RETURN(register_purge_index_entry(entry));
}

int MYSQL_BIN_LOG::purge_index_entry(THD *thd, ulonglong *reclaimed_space,
                                     bool need_mutex)
{
  DBUG_ENTER("MYSQL_BIN_LOG:purge_index_entry");
  MY_STAT s;
  int error= 0;
  LOG_INFO log_info;
  LOG_INFO check_log_info;

  DBUG_ASSERT(my_b_inited(&purge_index_file));

  if ((error=reinit_io_cache(&purge_index_file, READ_CACHE, 0, 0, 0)))
  {
    sql_print_error("MYSQL_BIN_LOG::purge_index_entry failed to reinit register file "
                    "for read");
    goto err;
  }

  for (;;)
  {
    uint length;

    if ((length=my_b_gets(&purge_index_file, log_info.log_file_name,
                          FN_REFLEN)) <= 1)
    {
      if (purge_index_file.error)
      {
        error= purge_index_file.error;
        sql_print_error("MYSQL_BIN_LOG::purge_index_entry error %d reading from "
                        "register file.", error);
        goto err;
      }

      /* Reached EOF */
      break;
    }

    /* Get rid of the trailing '\n' */
    log_info.log_file_name[length-1]= 0;

    if (!mysql_file_stat(m_key_file_log, log_info.log_file_name, &s, MYF(0)))
    {
      if (my_errno == ENOENT) 
      {
        /*
          It's not fatal if we can't stat a log file that does not exist;
          If we could not stat, we won't delete.
        */
        if (thd)
        {
          push_warning_printf(thd, Sql_condition::WARN_LEVEL_WARN,
                              ER_LOG_PURGE_NO_FILE, ER_THD(thd, ER_LOG_PURGE_NO_FILE),
                              log_info.log_file_name);
        }
        sql_print_information("Failed to execute mysql_file_stat on file '%s'",
			      log_info.log_file_name);
        my_errno= 0;
      }
      else
      {
        /*
          Other than ENOENT are fatal
        */
        if (thd)
        {
          push_warning_printf(thd, Sql_condition::WARN_LEVEL_WARN,
                              ER_BINLOG_PURGE_FATAL_ERR,
                              "a problem with getting info on being purged %s; "
                              "consider examining correspondence "
                              "of your binlog index file "
                              "to the actual binlog files",
                              log_info.log_file_name);
        }
        else
        {
          sql_print_information("Failed to delete log file '%s'; "
                                "consider examining correspondence "
                                "of your binlog index file "
                                "to the actual binlog files",
                                log_info.log_file_name);
        }
        error= LOG_INFO_FATAL;
        goto err;
      }
    }
    else
    {
      if ((error= find_log_pos(&check_log_info, log_info.log_file_name, need_mutex)))
      {
        if (error != LOG_INFO_EOF)
        {
          if (thd)
          {
            push_warning_printf(thd, Sql_condition::WARN_LEVEL_WARN,
                                ER_BINLOG_PURGE_FATAL_ERR,
                                "a problem with deleting %s and "
                                "reading the binlog index file",
                                log_info.log_file_name);
          }
          else
          {
            sql_print_information("Failed to delete file '%s' and "
                                  "read the binlog index file",
                                  log_info.log_file_name);
          }
          goto err;
        }
           
        error= 0;

        DBUG_PRINT("info",("purging %s",log_info.log_file_name));
        if (!my_delete(log_info.log_file_name, MYF(0)))
        {
          if (reclaimed_space)
            *reclaimed_space+= s.st_size;
        }
        else
        {
          if (my_errno == ENOENT)
          {
            if (thd)
            {
              push_warning_printf(thd, Sql_condition::WARN_LEVEL_WARN,
                                  ER_LOG_PURGE_NO_FILE, ER_THD(thd, ER_LOG_PURGE_NO_FILE),
                                  log_info.log_file_name);
            }
            sql_print_information("Failed to delete file '%s'",
                                  log_info.log_file_name);
            my_errno= 0;
          }
          else
          {
            if (thd)
            {
              push_warning_printf(thd, Sql_condition::WARN_LEVEL_WARN,
                                  ER_BINLOG_PURGE_FATAL_ERR,
                                  "a problem with deleting %s; "
                                  "consider examining correspondence "
                                  "of your binlog index file "
                                  "to the actual binlog files",
                                  log_info.log_file_name);
            }
            else
            {
              sql_print_information("Failed to delete file '%s'; "
                                    "consider examining correspondence "
                                    "of your binlog index file "
                                    "to the actual binlog files",
                                    log_info.log_file_name);
            }
            if (my_errno == EMFILE)
            {
              DBUG_PRINT("info",
                         ("my_errno: %d, set ret = LOG_INFO_EMFILE", my_errno));
              error= LOG_INFO_EMFILE;
              goto err;
            }
            error= LOG_INFO_FATAL;
            goto err;
          }
        }
      }
    }
  }

err:
  DBUG_RETURN(error);
}

/**
  Remove all logs before the given file date from disk and from the
  index file.

  @param thd		Thread pointer
  @param purge_time	Delete all log files before given date.

  @note
    If any of the logs before the deleted one is in use,
    only purge logs up to this one.

  @retval
    0				ok
  @retval
    LOG_INFO_PURGE_NO_ROTATE	Binary file that can't be rotated
    LOG_INFO_FATAL              if any other than ENOENT error from
                                mysql_file_stat() or mysql_file_delete()
*/

int MYSQL_BIN_LOG::purge_logs_before_date(time_t purge_time)
{
  int error;
  char to_log[FN_REFLEN];
  LOG_INFO log_info;
  MY_STAT stat_area;
  THD *thd= current_thd;
  DBUG_ENTER("purge_logs_before_date");

  mysql_mutex_lock(&LOCK_index);
  to_log[0]= 0;

  if ((error=find_log_pos(&log_info, NullS, 0 /*no mutex*/)))
    goto err;

  while (strcmp(log_file_name, log_info.log_file_name) &&
	 can_purge_log(log_info.log_file_name))
  {
    if (!mysql_file_stat(m_key_file_log,
                         log_info.log_file_name, &stat_area, MYF(0)))
    {
      if (my_errno == ENOENT) 
      {
        /*
          It's not fatal if we can't stat a log file that does not exist.
        */
        my_errno= 0;
      }
      else
      {
        /*
          Other than ENOENT are fatal
        */
        if (thd)
        {
          push_warning_printf(thd, Sql_condition::WARN_LEVEL_WARN,
                              ER_BINLOG_PURGE_FATAL_ERR,
                              "a problem with getting info on being purged %s; "
                              "consider examining correspondence "
                              "of your binlog index file "
                              "to the actual binlog files",
                              log_info.log_file_name);
        }
        else
        {
          sql_print_information("Failed to delete log file '%s'",
                                log_info.log_file_name);
        }
        error= LOG_INFO_FATAL;
        goto err;
      }
    }
    else
    {
      if (stat_area.st_mtime < purge_time) 
        strmake_buf(to_log, log_info.log_file_name);
      else
        break;
    }
    if (find_next_log(&log_info, 0))
      break;
  }

  error= (to_log[0] ? purge_logs(to_log, 1, 0, 1, (ulonglong *) 0) : 0);

err:
  mysql_mutex_unlock(&LOCK_index);
  DBUG_RETURN(error);
}


bool
MYSQL_BIN_LOG::can_purge_log(const char *log_file_name_arg)
{
  xid_count_per_binlog *b;

  if (is_active(log_file_name_arg))
    return false;
  mysql_mutex_lock(&LOCK_xid_list);
  {
    I_List_iterator<xid_count_per_binlog> it(binlog_xid_count_list);
    while ((b= it++) &&
           0 != strncmp(log_file_name_arg+dirname_length(log_file_name_arg),
                        b->binlog_name, b->binlog_name_len))
      ;
  }
  mysql_mutex_unlock(&LOCK_xid_list);
  if (b)
    return false;
  return !log_in_use(log_file_name_arg);
}
#endif /* HAVE_REPLICATION */


bool
MYSQL_BIN_LOG::is_xidlist_idle()
{
  bool res;
  mysql_mutex_lock(&LOCK_xid_list);
  res= is_xidlist_idle_nolock();
  mysql_mutex_unlock(&LOCK_xid_list);
  return res;
}


bool
MYSQL_BIN_LOG::is_xidlist_idle_nolock()
{
  xid_count_per_binlog *b;

  I_List_iterator<xid_count_per_binlog> it(binlog_xid_count_list);
  while ((b= it++))
  {
    if (b->xid_count > 0)
      return false;
  }
  return true;
}

#ifdef WITH_WSREP
inline bool
is_gtid_cached_internal(IO_CACHE *file)
{
  uchar data[EVENT_TYPE_OFFSET+1];
  bool result= false;
  my_off_t write_pos= my_b_tell(file);
  if (reinit_io_cache(file, READ_CACHE, 0, 0, 0))
    return false;
  /*
   In the cache we have gtid event if , below condition is true,
  */
  my_b_read(file, data, sizeof(data));
  uint event_type= (uchar)data[EVENT_TYPE_OFFSET];
  if (event_type == GTID_LOG_EVENT)
    result= true;
  /*
    Cleanup , Why because we have not read the full buffer
    and this will cause next to next reinit_io_cache(called in write_cache)
    to make cache empty.
   */
  file->read_pos= file->read_end;
  if (reinit_io_cache(file, WRITE_CACHE, write_pos, 0, 0))
    return false;
  return result;
}
#endif

#ifdef WITH_WSREP
inline bool
MYSQL_BIN_LOG::is_gtid_cached(THD *thd)
{
  binlog_cache_mngr *mngr= (binlog_cache_mngr *) thd_get_ha_data(
          thd, binlog_hton);
  if (!mngr)
    return false;
  binlog_cache_data *cache_trans= mngr->get_binlog_cache_data(
          use_trans_cache(thd, true));
  binlog_cache_data *cache_stmt= mngr->get_binlog_cache_data(
          use_trans_cache(thd, false));
  if (cache_trans && !cache_trans->empty() &&
          is_gtid_cached_internal(&cache_trans->cache_log))
    return true;
  if (cache_stmt && !cache_stmt->empty() &&
          is_gtid_cached_internal(&cache_stmt->cache_log))
    return true;
  return false;
}
#endif
/**
  Create a new log file name.

  @param buf		buf of at least FN_REFLEN where new name is stored

  @note
    If file name will be longer then FN_REFLEN it will be truncated
*/

void MYSQL_BIN_LOG::make_log_name(char* buf, const char* log_ident)
{
  uint dir_len = dirname_length(log_file_name); 
  if (dir_len >= FN_REFLEN)
    dir_len=FN_REFLEN-1;
  strnmov(buf, log_file_name, dir_len);
  strmake(buf+dir_len, log_ident, FN_REFLEN - dir_len -1);
}


/**
  Check if we are writing/reading to the given log file.
*/

bool MYSQL_BIN_LOG::is_active(const char *log_file_name_arg)
{
  /**
   * there should/must be mysql_mutex_assert_owner(&LOCK_log) here...
   * but code violates this! (scary monsters and super creeps!)
   *
   * example stacktrace:
   * #8  MYSQL_BIN_LOG::is_active
   * #9  MYSQL_BIN_LOG::can_purge_log
   * #10 MYSQL_BIN_LOG::purge_logs
   * #11 MYSQL_BIN_LOG::purge_first_log
   * #12 next_event
   * #13 exec_relay_log_event
   *
   * I didn't investigate if this is ligit...(i.e if my comment is wrong)
   */
  return !strcmp(log_file_name, log_file_name_arg);
}


/*
  Wrappers around new_file_impl to avoid using argument
  to control locking. The argument 1) less readable 2) breaks
  incapsulation 3) allows external access to the class without
  a lock (which is not possible with private new_file_without_locking
  method).

  @retval
    nonzero - error
*/

int MYSQL_BIN_LOG::new_file()
{
  return new_file_impl(1);
}

/*
  @retval
    nonzero - error
 */
int MYSQL_BIN_LOG::new_file_without_locking()
{
  return new_file_impl(0);
}


/**
  Start writing to a new log file or reopen the old file.

  @param need_lock		Set to 1 if caller has not locked LOCK_log

  @retval
    nonzero - error

  @note
    The new file name is stored last in the index file
*/

int MYSQL_BIN_LOG::new_file_impl(bool need_lock)
{
  int error= 0, close_on_error= FALSE;
  char new_name[FN_REFLEN], *new_name_ptr, *old_name, *file_to_open;
  uint close_flag;
  bool delay_close= false;
  File UNINIT_VAR(old_file);
  DBUG_ENTER("MYSQL_BIN_LOG::new_file_impl");

  if (need_lock)
    mysql_mutex_lock(&LOCK_log);
  mysql_mutex_assert_owner(&LOCK_log);

  if (!is_open())
  {
    DBUG_PRINT("info",("log is closed"));
    mysql_mutex_unlock(&LOCK_log);
    DBUG_RETURN(error);
  }

  mysql_mutex_lock(&LOCK_index);

  /* Reuse old name if not binlog and not update log */
  new_name_ptr= name;

  /*
    If user hasn't specified an extension, generate a new log name
    We have to do this here and not in open as we want to store the
    new file name in the current binary log file.
  */
  if ((error= generate_new_name(new_name, name, 0)))
    goto end;
  new_name_ptr=new_name;

  if (log_type == LOG_BIN)
  {
    {
      /*
        We log the whole file name for log file as the user may decide
        to change base names at some point.
      */
      Rotate_log_event r(new_name+dirname_length(new_name), 0, LOG_EVENT_OFFSET,
                         is_relay_log ? Rotate_log_event::RELAY_LOG : 0);
      /* 
         The current relay-log's closing Rotate event must have checksum
         value computed with an algorithm of the last relay-logged FD event.
      */
      if (is_relay_log)
        r.checksum_alg= relay_log_checksum_alg;
      DBUG_ASSERT(!is_relay_log || relay_log_checksum_alg != BINLOG_CHECKSUM_ALG_UNDEF);
      if(DBUG_EVALUATE_IF("fault_injection_new_file_rotate_event", (error=close_on_error=TRUE), FALSE) ||
         (error= write_event(&r)))
      {
        DBUG_EXECUTE_IF("fault_injection_new_file_rotate_event", errno=2;);
        close_on_error= TRUE;
        my_printf_error(ER_ERROR_ON_WRITE,
                        ER_THD_OR_DEFAULT(current_thd, ER_CANT_OPEN_FILE),
                        MYF(ME_FATALERROR), name, errno);
        goto end;
      }
      bytes_written += r.data_written;
    }
    /*
      Update needs to be signalled even if there is no rotate event
      log rotation should give the waiting thread a signal to
      discover EOF and move on to the next log.
    */
    signal_update();
  }
  old_name=name;
  name=0;				// Don't free name
  close_flag= LOG_CLOSE_TO_BE_OPENED | LOG_CLOSE_INDEX;
  if (!is_relay_log)
  {
    /*
      We need to keep the old binlog file open (and marked as in-use) until
      the new one is fully created and synced to disk and index. Otherwise we
      leave a window where if we crash, there is no binlog file marked as
      crashed for server restart to detect the need for recovery.
    */
    old_file= log_file.file;
    close_flag|= LOG_CLOSE_DELAYED_CLOSE;
    delay_close= true;
  }
  close(close_flag);
  if (log_type == LOG_BIN && checksum_alg_reset != BINLOG_CHECKSUM_ALG_UNDEF)
  {
    DBUG_ASSERT(!is_relay_log);
    DBUG_ASSERT(binlog_checksum_options != checksum_alg_reset);
    binlog_checksum_options= checksum_alg_reset;
  }
  /*
     Note that at this point, log_state != LOG_CLOSED
     (important for is_open()).
  */

  /*
     new_file() is only used for rotation (in FLUSH LOGS or because size >
     max_binlog_size or max_relay_log_size).
     If this is a binary log, the Format_description_log_event at the
     beginning of the new file should have created=0 (to distinguish with the
     Format_description_log_event written at server startup, which should
     trigger temp tables deletion on slaves.
  */

  /* reopen index binlog file, BUG#34582 */
  file_to_open= index_file_name;
  error= open_index_file(index_file_name, 0, FALSE);
  if (!error)
  {
    /* reopen the binary log file. */
    file_to_open= new_name_ptr;
    error= open(old_name, log_type, new_name_ptr, 0, io_cache_type,
                max_size, 1, FALSE);
  }

  /* handle reopening errors */
  if (error)
  {
    my_printf_error(ER_CANT_OPEN_FILE,
                    ER_THD_OR_DEFAULT(current_thd, ER_CANT_OPEN_FILE), 
                    MYF(ME_FATALERROR), file_to_open, error);
    close_on_error= TRUE;
  }

  my_free(old_name);

end:

  if (delay_close)
  {
    clear_inuse_flag_when_closing(old_file);
    mysql_file_close(old_file, MYF(MY_WME));
  }

  if (error && close_on_error /* rotate or reopen failed */)
  {
    /* 
      Close whatever was left opened.

      We are keeping the behavior as it exists today, ie,
      we disable logging and move on (see: BUG#51014).

      TODO: as part of WL#1790 consider other approaches:
       - kill mysql (safety);
       - try multiple locations for opening a log file;
       - switch server to protected/readonly mode
       - ...
    */
    close(LOG_CLOSE_INDEX);
    sql_print_error("Could not open %s for logging (error %d). "
                     "Turning logging off for the whole duration "
                     "of the MySQL server process. To turn it on "
                     "again: fix the cause, shutdown the MySQL "
                     "server and restart it.", 
                     new_name_ptr, errno);
  }

  mysql_mutex_unlock(&LOCK_index);
  if (need_lock)
    mysql_mutex_unlock(&LOCK_log);

  DBUG_RETURN(error);
}

bool MYSQL_BIN_LOG::write_event(Log_event *ev, IO_CACHE *file)
{
  Log_event_writer writer(file, &crypto);
  if (crypto.scheme && file == &log_file)
    writer.ctx= alloca(crypto.ctx_size);

  return writer.write(ev);
}

bool MYSQL_BIN_LOG::append(Log_event *ev)
{
  bool res;
  mysql_mutex_lock(&LOCK_log);
  res= append_no_lock(ev);
  mysql_mutex_unlock(&LOCK_log);
  return res;
}


bool MYSQL_BIN_LOG::append_no_lock(Log_event* ev)
{
  bool error = 0;
  DBUG_ENTER("MYSQL_BIN_LOG::append");

  mysql_mutex_assert_owner(&LOCK_log);
  DBUG_ASSERT(log_file.type == SEQ_READ_APPEND);

  if (write_event(ev))
  {
    error=1;
    goto err;
  }
  bytes_written+= ev->data_written;
  DBUG_PRINT("info",("max_size: %lu",max_size));
  if (flush_and_sync(0))
    goto err;
  if (my_b_append_tell(&log_file) > max_size)
    error= new_file_without_locking();
err:
  signal_update();				// Safe as we don't call close
  DBUG_RETURN(error);
}

bool MYSQL_BIN_LOG::write_event_buffer(uchar* buf, uint len)
{
  bool error= 1;
  uchar *ebuf= 0;
  DBUG_ENTER("MYSQL_BIN_LOG::write_event_buffer");

  DBUG_ASSERT(log_file.type == SEQ_READ_APPEND);

  mysql_mutex_assert_owner(&LOCK_log);

  if (crypto.scheme != 0)
  {
    DBUG_ASSERT(crypto.scheme == 1);

    uint elen;
    uchar iv[BINLOG_IV_LENGTH];

    ebuf= (uchar*)my_safe_alloca(len);
    if (!ebuf)
      goto err;

    crypto.set_iv(iv, my_b_append_tell(&log_file));

    /*
      we want to encrypt everything, excluding the event length:
      massage the data before the encryption
    */
    memcpy(buf + EVENT_LEN_OFFSET, buf, 4);

    if (encryption_crypt(buf + 4, len - 4,
                         ebuf + 4, &elen,
                         crypto.key, crypto.key_length, iv, sizeof(iv),
                         ENCRYPTION_FLAG_ENCRYPT | ENCRYPTION_FLAG_NOPAD,
                         ENCRYPTION_KEY_SYSTEM_DATA, crypto.key_version))
      goto err;

    DBUG_ASSERT(elen == len - 4);

    /* massage the data after the encryption */
    memcpy(ebuf, ebuf + EVENT_LEN_OFFSET, 4);
    int4store(ebuf + EVENT_LEN_OFFSET, len);

    buf= ebuf;
  }
  if (my_b_append(&log_file, buf, len))
    goto err;
  bytes_written+= len;

  error= 0;
  DBUG_PRINT("info",("max_size: %lu",max_size));
  if (flush_and_sync(0))
    goto err;
  if (my_b_append_tell(&log_file) > max_size)
    error= new_file_without_locking();
err:
  my_safe_afree(ebuf, len);
  if (!error)
    signal_update();
  DBUG_RETURN(error);
}

bool MYSQL_BIN_LOG::flush_and_sync(bool *synced)
{
  int err=0, fd=log_file.file;
  if (synced)
    *synced= 0;
  mysql_mutex_assert_owner(&LOCK_log);
  if (flush_io_cache(&log_file))
    return 1;
  uint sync_period= get_sync_period();
  if (sync_period && ++sync_counter >= sync_period)
  {
    sync_counter= 0;
    err= mysql_file_sync(fd, MYF(MY_WME|MY_SYNC_FILESIZE));
    if (synced)
      *synced= 1;
#ifndef DBUG_OFF
    if (opt_binlog_dbug_fsync_sleep > 0)
      my_sleep(opt_binlog_dbug_fsync_sleep);
#endif
  }
  return err;
}

void MYSQL_BIN_LOG::start_union_events(THD *thd, query_id_t query_id_param)
{
  DBUG_ASSERT(!thd->binlog_evt_union.do_union);
  thd->binlog_evt_union.do_union= TRUE;
  thd->binlog_evt_union.unioned_events= FALSE;
  thd->binlog_evt_union.unioned_events_trans= FALSE;
  thd->binlog_evt_union.first_query_id= query_id_param;
}

void MYSQL_BIN_LOG::stop_union_events(THD *thd)
{
  DBUG_ASSERT(thd->binlog_evt_union.do_union);
  thd->binlog_evt_union.do_union= FALSE;
}

bool MYSQL_BIN_LOG::is_query_in_union(THD *thd, query_id_t query_id_param)
{
  return (thd->binlog_evt_union.do_union && 
          query_id_param >= thd->binlog_evt_union.first_query_id);
}

/** 
  This function checks if a transactional table was updated by the
  current transaction.

  @param thd The client thread that executed the current statement.
  @return
    @c true if a transactional table was updated, @c false otherwise.
*/
bool
trans_has_updated_trans_table(const THD* thd)
{
  binlog_cache_mngr *const cache_mngr=
    (binlog_cache_mngr*) thd_get_ha_data(thd, binlog_hton);

  return (cache_mngr ? !cache_mngr->trx_cache.empty() : 0);
}

/** 
  This function checks if a transactional table was updated by the
  current statement.

  @param thd The client thread that executed the current statement.
  @return
    @c true if a transactional table was updated, @c false otherwise.
*/
bool
stmt_has_updated_trans_table(const THD *thd)
{
  Ha_trx_info *ha_info;

  for (ha_info= thd->transaction.stmt.ha_list; ha_info;
       ha_info= ha_info->next())
  {
    if (ha_info->is_trx_read_write() && ha_info->ht() != binlog_hton)
      return (TRUE);
  }
  return (FALSE);
}

/** 
  This function checks if either a trx-cache or a non-trx-cache should
  be used. If @c bin_log_direct_non_trans_update is active or the format
  is either MIXED or ROW, the cache to be used depends on the flag @c
  is_transactional. 

  On the other hand, if binlog_format is STMT or direct option is
  OFF, the trx-cache should be used if and only if the statement is
  transactional or the trx-cache is not empty. Otherwise, the
  non-trx-cache should be used.

  @param thd              The client thread.
  @param is_transactional The changes are related to a trx-table.
  @return
    @c true if a trx-cache should be used, @c false otherwise.
*/
bool use_trans_cache(const THD* thd, bool is_transactional)
{
  binlog_cache_mngr *const cache_mngr=
    (binlog_cache_mngr*) thd_get_ha_data(thd, binlog_hton);

  return
    ((thd->is_current_stmt_binlog_format_row() ||
     thd->variables.binlog_direct_non_trans_update) ? is_transactional :
     (is_transactional || !cache_mngr->trx_cache.empty()));
}

/**
  This function checks if a transaction, either a multi-statement
  or a single statement transaction is about to commit or not.

  @param thd The client thread that executed the current statement.
  @param all Committing a transaction (i.e. TRUE) or a statement
             (i.e. FALSE).
  @return
    @c true if committing a transaction, otherwise @c false.
*/
bool ending_trans(THD* thd, const bool all)
{
  return (all || ending_single_stmt_trans(thd, all));
}

/**
  This function checks if a single statement transaction is about
  to commit or not.

  @param thd The client thread that executed the current statement.
  @param all Committing a transaction (i.e. TRUE) or a statement
             (i.e. FALSE).
  @return
    @c true if committing a single statement transaction, otherwise
    @c false.
*/
bool ending_single_stmt_trans(THD* thd, const bool all)
{
  return (!all && !thd->in_multi_stmt_transaction_mode());
}

/**
  This function checks if a non-transactional table was updated by
  the current transaction.

  @param thd The client thread that executed the current statement.
  @return
    @c true if a non-transactional table was updated, @c false
    otherwise.
*/
bool trans_has_updated_non_trans_table(const THD* thd)
{
  return (thd->transaction.all.modified_non_trans_table ||
          thd->transaction.stmt.modified_non_trans_table);
}

/**
  This function checks if a non-transactional table was updated by the
  current statement.

  @param thd The client thread that executed the current statement.
  @return
    @c true if a non-transactional table was updated, @c false otherwise.
*/
bool stmt_has_updated_non_trans_table(const THD* thd)
{
  return (thd->transaction.stmt.modified_non_trans_table);
}

/*
  These functions are placed in this file since they need access to
  binlog_hton, which has internal linkage.
*/

binlog_cache_mngr *THD::binlog_setup_trx_data()
{
  DBUG_ENTER("THD::binlog_setup_trx_data");
  binlog_cache_mngr *cache_mngr=
    (binlog_cache_mngr*) thd_get_ha_data(this, binlog_hton);

  if (cache_mngr)
    DBUG_RETURN(cache_mngr);                             // Already set up

  cache_mngr= (binlog_cache_mngr*) my_malloc(sizeof(binlog_cache_mngr), MYF(MY_ZEROFILL));
  if (!cache_mngr ||
      open_cached_file(&cache_mngr->stmt_cache.cache_log, mysql_tmpdir,
                       LOG_PREFIX, binlog_stmt_cache_size, MYF(MY_WME)) ||
      open_cached_file(&cache_mngr->trx_cache.cache_log, mysql_tmpdir,
                       LOG_PREFIX, binlog_cache_size, MYF(MY_WME)))
  {
    my_free(cache_mngr);
    DBUG_RETURN(0);                      // Didn't manage to set it up
  }
  thd_set_ha_data(this, binlog_hton, cache_mngr);

  cache_mngr= new (cache_mngr)
              binlog_cache_mngr(max_binlog_stmt_cache_size,
                                max_binlog_cache_size,
                                &binlog_stmt_cache_use,
                                &binlog_stmt_cache_disk_use,
                                &binlog_cache_use,
                                &binlog_cache_disk_use);
  DBUG_RETURN(cache_mngr);
}

/*
  Function to start a statement and optionally a transaction for the
  binary log.

  SYNOPSIS
    binlog_start_trans_and_stmt()

  DESCRIPTION

    This function does three things:
    - Start a transaction if not in autocommit mode or if a BEGIN
      statement has been seen.

    - Start a statement transaction to allow us to truncate the cache.

    - Save the currrent binlog position so that we can roll back the
      statement by truncating the cache.

      We only update the saved position if the old one was undefined,
      the reason is that there are some cases (e.g., for CREATE-SELECT)
      where the position is saved twice (e.g., both in
      select_create::prepare() and THD::binlog_write_table_map()) , but
      we should use the first. This means that calls to this function
      can be used to start the statement before the first table map
      event, to include some extra events.
 */

void
THD::binlog_start_trans_and_stmt()
{
  binlog_cache_mngr *cache_mngr= (binlog_cache_mngr*) thd_get_ha_data(this, binlog_hton);
  DBUG_ENTER("binlog_start_trans_and_stmt");
  DBUG_PRINT("enter", ("cache_mngr: %p  cache_mngr->trx_cache.get_prev_position(): %lu",
                       cache_mngr,
                       (cache_mngr ? (ulong) cache_mngr->trx_cache.get_prev_position() :
                        (ulong) 0)));

  if (cache_mngr == NULL ||
      cache_mngr->trx_cache.get_prev_position() == MY_OFF_T_UNDEF)
  {
    this->binlog_set_stmt_begin();
    bool mstmt_mode= in_multi_stmt_transaction_mode();
#ifdef WITH_WSREP
      /* Write Gtid
         Get domain id only when gtid mode is set
         If this event is replicate through a master then ,
         we will forward the same gtid another nodes
         We have to do this only one time in mysql transaction.
         Since this function is called multiple times , We will check for
         ha_info->is_started()
       */
    Ha_trx_info *ha_info;
    ha_info= this->ha_data[binlog_hton->slot].ha_info + (mstmt_mode ? 1 : 0);

    if (!ha_info->is_started() && wsrep_gtid_mode
            && this->variables.gtid_seq_no)
    {
      binlog_cache_mngr *const cache_mngr=
        (binlog_cache_mngr*) thd_get_ha_data(this, binlog_hton);

      IO_CACHE *file=
        cache_mngr->get_binlog_cache_log(use_trans_cache(this, true));
      Log_event_writer writer(file);
        Gtid_log_event gtid_event(this, this->variables.gtid_seq_no,
                            this->variables.gtid_domain_id,
                            true, LOG_EVENT_SUPPRESS_USE_F,
                            true, 0);
      gtid_event.server_id= this->variables.server_id;
      writer.write(&gtid_event);
    }
#endif
    if (mstmt_mode)
      trans_register_ha(this, TRUE, binlog_hton);
    trans_register_ha(this, FALSE, binlog_hton);
    /*
      Mark statement transaction as read/write. We never start
      a binary log transaction and keep it read-only,
      therefore it's best to mark the transaction read/write just
      at the same time we start it.
      Not necessary to mark the normal transaction read/write
      since the statement-level flag will be propagated automatically
      inside ha_commit_trans.
    */
    ha_data[binlog_hton->slot].ha_info[0].set_trx_read_write();
  }
  DBUG_VOID_RETURN;
}

void THD::binlog_set_stmt_begin() {
  binlog_cache_mngr *cache_mngr=
    (binlog_cache_mngr*) thd_get_ha_data(this, binlog_hton);

  /*
    The call to binlog_trans_log_savepos() might create the cache_mngr
    structure, if it didn't exist before, so we save the position
    into an auto variable and then write it into the transaction
    data for the binary log (i.e., cache_mngr).
  */
  my_off_t pos= 0;
  binlog_trans_log_savepos(this, &pos);
  cache_mngr= (binlog_cache_mngr*) thd_get_ha_data(this, binlog_hton);
  cache_mngr->trx_cache.set_prev_position(pos);
}

static int
binlog_start_consistent_snapshot(handlerton *hton, THD *thd)
{
  int err= 0;
  DBUG_ENTER("binlog_start_consistent_snapshot");

  binlog_cache_mngr *const cache_mngr= thd->binlog_setup_trx_data();

  /* Server layer calls us with LOCK_commit_ordered locked, so this is safe. */
  mysql_mutex_assert_owner(&LOCK_commit_ordered);
  strmake_buf(cache_mngr->last_commit_pos_file, mysql_bin_log.last_commit_pos_file);
  cache_mngr->last_commit_pos_offset= mysql_bin_log.last_commit_pos_offset;

  trans_register_ha(thd, TRUE, hton);

  DBUG_RETURN(err);
}

/**
  This function writes a table map to the binary log. 
  Note that in order to keep the signature uniform with related methods,
  we use a redundant parameter to indicate whether a transactional table
  was changed or not.

  If with_annotate != NULL and
  *with_annotate = TRUE write also Annotate_rows before the table map.
 
  @param table             a pointer to the table.
  @param is_transactional  @c true indicates a transactional table,
                           otherwise @c false a non-transactional.
  @return
    nonzero if an error pops up when writing the table map event.
*/
int THD::binlog_write_table_map(TABLE *table, bool is_transactional,
                                my_bool *with_annotate)
{
  int error;
  DBUG_ENTER("THD::binlog_write_table_map");
  DBUG_PRINT("enter", ("table: 0x%lx  (%s: #%lu)",
                       (long) table, table->s->table_name.str,
                       table->s->table_map_id));

  /* Ensure that all events in a GTID group are in the same cache */
  if (variables.option_bits & OPTION_GTID_BEGIN)
    is_transactional= 1;
  
  /* Pre-conditions */
  DBUG_ASSERT(is_current_stmt_binlog_format_row());
  DBUG_ASSERT(WSREP_EMULATE_BINLOG(this) || mysql_bin_log.is_open());
  DBUG_ASSERT(table->s->table_map_id != ULONG_MAX);

  Table_map_log_event
    the_event(this, table, table->s->table_map_id, is_transactional);

  if (binlog_table_maps == 0)
    binlog_start_trans_and_stmt();

  binlog_cache_mngr *const cache_mngr=
    (binlog_cache_mngr*) thd_get_ha_data(this, binlog_hton);

  IO_CACHE *file=
    cache_mngr->get_binlog_cache_log(use_trans_cache(this, is_transactional));
  Log_event_writer writer(file);
  binlog_cache_data *cache_data=
    cache_mngr->get_binlog_cache_data(use_trans_cache(this, is_transactional));

  if (with_annotate && *with_annotate)
  {
    Annotate_rows_log_event anno(table->in_use, is_transactional, false);
    /* Annotate event should be written not more than once */
    *with_annotate= 0;
    if ((error= writer.write(&anno)))
    {
      if (my_errno == EFBIG)
        cache_data->set_incident();
      DBUG_RETURN(error);
    }
  }
  if ((error= writer.write(&the_event)))
    DBUG_RETURN(error);

  binlog_table_maps++;
  DBUG_RETURN(0);
}

/**
  This function retrieves a pending row event from a cache which is
  specified through the parameter @c is_transactional. Respectively, when it
  is @c true, the pending event is returned from the transactional cache.
  Otherwise from the non-transactional cache.

  @param is_transactional  @c true indicates a transactional cache,
                           otherwise @c false a non-transactional.
  @return
    The row event if any. 
*/
Rows_log_event*
THD::binlog_get_pending_rows_event(bool is_transactional) const
{
  Rows_log_event* rows= NULL;
  binlog_cache_mngr *const cache_mngr=
    (binlog_cache_mngr*) thd_get_ha_data(this, binlog_hton);

  /*
    This is less than ideal, but here's the story: If there is no cache_mngr,
    prepare_pending_rows_event() has never been called (since the cache_mngr
    is set up there). In that case, we just return NULL.
   */
  if (cache_mngr)
  {
    binlog_cache_data *cache_data=
      cache_mngr->get_binlog_cache_data(use_trans_cache(this, is_transactional));

    rows= cache_data->pending();
  }
  return (rows);
}

/**
  This function stores a pending row event into a cache which is specified
  through the parameter @c is_transactional. Respectively, when it is @c
  true, the pending event is stored into the transactional cache. Otherwise
  into the non-transactional cache.

  @param evt               a pointer to the row event.
  @param is_transactional  @c true indicates a transactional cache,
                           otherwise @c false a non-transactional.
*/
void
THD::binlog_set_pending_rows_event(Rows_log_event* ev, bool is_transactional)
{
  binlog_cache_mngr *const cache_mngr= binlog_setup_trx_data();

  DBUG_ASSERT(cache_mngr);

  binlog_cache_data *cache_data=
    cache_mngr->get_binlog_cache_data(use_trans_cache(this, is_transactional));

  cache_data->set_pending(ev);
}


/**
  This function removes the pending rows event, discarding any outstanding
  rows. If there is no pending rows event available, this is effectively a
  no-op.

  @param thd               a pointer to the user thread.
  @param is_transactional  @c true indicates a transactional cache,
                           otherwise @c false a non-transactional.
*/
int
MYSQL_BIN_LOG::remove_pending_rows_event(THD *thd, bool is_transactional)
{
  DBUG_ENTER("MYSQL_BIN_LOG::remove_pending_rows_event");

  binlog_cache_mngr *const cache_mngr=
    (binlog_cache_mngr*) thd_get_ha_data(thd, binlog_hton);

  DBUG_ASSERT(cache_mngr);

  binlog_cache_data *cache_data=
    cache_mngr->get_binlog_cache_data(use_trans_cache(thd, is_transactional));

  if (Rows_log_event* pending= cache_data->pending())
  {
    delete pending;
    cache_data->set_pending(NULL);
  }

  DBUG_RETURN(0);
}

/*
  Moves the last bunch of rows from the pending Rows event to a cache (either
  transactional cache if is_transaction is @c true, or the non-transactional
  cache otherwise. Sets a new pending event.

  @param thd               a pointer to the user thread.
  @param evt               a pointer to the row event.
  @param is_transactional  @c true indicates a transactional cache,
                           otherwise @c false a non-transactional.
*/
int
MYSQL_BIN_LOG::flush_and_set_pending_rows_event(THD *thd,
                                                Rows_log_event* event,
                                                bool is_transactional)
{
  DBUG_ENTER("MYSQL_BIN_LOG::flush_and_set_pending_rows_event(event)");
  DBUG_ASSERT(WSREP_EMULATE_BINLOG(thd) || mysql_bin_log.is_open());
  DBUG_PRINT("enter", ("event: 0x%lx", (long) event));

  int error= 0;
  binlog_cache_mngr *const cache_mngr=
    (binlog_cache_mngr*) thd_get_ha_data(thd, binlog_hton);

  DBUG_ASSERT(cache_mngr);

  binlog_cache_data *cache_data=
    cache_mngr->get_binlog_cache_data(use_trans_cache(thd, is_transactional));

  DBUG_PRINT("info", ("cache_mngr->pending(): 0x%lx", (long) cache_data->pending()));

  if (Rows_log_event* pending= cache_data->pending())
  {
    Log_event_writer writer(&cache_data->cache_log);

    /*
      Write pending event to the cache.
    */
    DBUG_EXECUTE_IF("simulate_disk_full_at_flush_pending",
                    {DBUG_SET("+d,simulate_file_write_error");});
    if (writer.write(pending))
    {
      set_write_error(thd, is_transactional);
      if (check_write_error(thd) && cache_data &&
          stmt_has_updated_non_trans_table(thd))
        cache_data->set_incident();
      delete pending;
      cache_data->set_pending(NULL);
      DBUG_EXECUTE_IF("simulate_disk_full_at_flush_pending",
                      {DBUG_SET("-d,simulate_file_write_error");});
      DBUG_RETURN(1);
    }

    delete pending;
  }

  thd->binlog_set_pending_rows_event(event, is_transactional);

  DBUG_RETURN(error);
}


/* Generate a new global transaction ID, and write it to the binlog */

bool
MYSQL_BIN_LOG::write_gtid_event(THD *thd, bool standalone,
                                bool is_transactional, uint64 commit_id)
{
  rpl_gtid gtid;
  uint32 domain_id;
  uint32 local_server_id;
  uint64 seq_no;
  int err;
  DBUG_ENTER("write_gtid_event");
  DBUG_PRINT("enter", ("standalone: %d", standalone));

#ifdef WITH_WSREP
  if (WSREP(thd) && thd->wsrep_trx_meta.gtid.seqno != -1 && wsrep_gtid_mode && !thd->variables.gtid_seq_no)
  {
    domain_id= wsrep_gtid_domain_id;
  } else {
#endif /* WITH_WSREP */
  domain_id= thd->variables.gtid_domain_id;
#ifdef WITH_WSREP
  }
#endif /* WITH_WSREP */
  local_server_id= thd->variables.server_id;
  seq_no= thd->variables.gtid_seq_no;

  if (thd->variables.option_bits & OPTION_GTID_BEGIN)
  {
    DBUG_PRINT("error", ("OPTION_GTID_BEGIN is set. "
                         "Master and slave will have different GTID values"));
    /* Reset the flag, as we will write out a GTID anyway */
    thd->variables.option_bits&= ~OPTION_GTID_BEGIN;
  }

  /*
    Reset the session variable gtid_seq_no, to reduce the risk of accidentally
    producing a duplicate GTID.
  */
  thd->variables.gtid_seq_no= 0;
  if (seq_no != 0)
  {
    /* Use the specified sequence number. */
    gtid.domain_id= domain_id;
    gtid.server_id= local_server_id;
    gtid.seq_no= seq_no;
    err= rpl_global_gtid_binlog_state.update(&gtid, opt_gtid_strict_mode);
    if (err && thd->get_stmt_da()->sql_errno()==ER_GTID_STRICT_OUT_OF_ORDER)
      errno= ER_GTID_STRICT_OUT_OF_ORDER;
  }
  else
  {
    /* Allocate the next sequence number for the GTID. */
    err= rpl_global_gtid_binlog_state.update_with_next_gtid(domain_id,
                                                            local_server_id, &gtid);
    seq_no= gtid.seq_no;
  }
  if (err)
    DBUG_RETURN(true);
  thd->last_commit_gtid= gtid;

  Gtid_log_event gtid_event(thd, seq_no, domain_id, standalone,
                            LOG_EVENT_SUPPRESS_USE_F, is_transactional,
                            commit_id);

  /* Write the event to the binary log. */
  DBUG_ASSERT(this == &mysql_bin_log);

#ifdef WITH_WSREP
  if (wsrep_gtid_mode && is_gtid_cached(thd))
    DBUG_RETURN(false);
#endif

  if (write_event(&gtid_event))
    DBUG_RETURN(true);
  status_var_add(thd->status_var.binlog_bytes_written, gtid_event.data_written);

  DBUG_RETURN(false);
}


int
MYSQL_BIN_LOG::write_state_to_file()
{
  File file_no;
  IO_CACHE cache;
  char buf[FN_REFLEN];
  int err;
  bool opened= false;
  bool log_inited= false;

  fn_format(buf, opt_bin_logname, mysql_data_home, ".state",
            MY_UNPACK_FILENAME);
  if ((file_no= mysql_file_open(key_file_binlog_state, buf,
                                O_RDWR|O_CREAT|O_TRUNC|O_BINARY,
                                MYF(MY_WME))) < 0)
  {
    err= 1;
    goto err;
  }
  opened= true;
  if ((err= init_io_cache(&cache, file_no, IO_SIZE, WRITE_CACHE, 0, 0,
                           MYF(MY_WME|MY_WAIT_IF_FULL))))
    goto err;
  log_inited= true;
  if ((err= rpl_global_gtid_binlog_state.write_to_iocache(&cache)))
    goto err;
  log_inited= false;
  if ((err= end_io_cache(&cache)))
    goto err;
  if ((err= mysql_file_sync(file_no, MYF(MY_WME|MY_SYNC_FILESIZE))))
    goto err;
  goto end;

err:
  sql_print_error("Error writing binlog state to file '%s'.\n", buf);
  if (log_inited)
    end_io_cache(&cache);
end:
  if (opened)
    mysql_file_close(file_no, MYF(0));

  return err;
}


/*
  Initialize the binlog state from the master-bin.state file, at server startup.

  Returns:
    0 for success.
    2 for when .state file did not exist.
    1 for other error.
*/
int
MYSQL_BIN_LOG::read_state_from_file()
{
  File file_no;
  IO_CACHE cache;
  char buf[FN_REFLEN];
  int err;
  bool opened= false;
  bool log_inited= false;

  fn_format(buf, opt_bin_logname, mysql_data_home, ".state",
            MY_UNPACK_FILENAME);
  if ((file_no= mysql_file_open(key_file_binlog_state, buf,
                                O_RDONLY|O_BINARY, MYF(0))) < 0)
  {
    if (my_errno != ENOENT)
    {
      err= 1;
      goto err;
    }
    else
    {
      /*
        If the state file does not exist, this is the first server startup
        with GTID enabled. So initialize to empty state.
      */
      rpl_global_gtid_binlog_state.reset();
      err= 2;
      goto end;
    }
  }
  opened= true;
  if ((err= init_io_cache(&cache, file_no, IO_SIZE, READ_CACHE, 0, 0,
                          MYF(MY_WME|MY_WAIT_IF_FULL))))
    goto err;
  log_inited= true;
  if ((err= rpl_global_gtid_binlog_state.read_from_iocache(&cache)))
    goto err;
  goto end;

err:
  sql_print_error("Error reading binlog GTID state from file '%s'.\n", buf);
end:
  if (log_inited)
    end_io_cache(&cache);
  if (opened)
    mysql_file_close(file_no, MYF(0));

  return err;
}


int
MYSQL_BIN_LOG::get_most_recent_gtid_list(rpl_gtid **list, uint32 *size)
{
  return rpl_global_gtid_binlog_state.get_most_recent_gtid_list(list, size);
}


bool
MYSQL_BIN_LOG::append_state_pos(String *str)
{
  return rpl_global_gtid_binlog_state.append_pos(str);
}


bool
MYSQL_BIN_LOG::append_state(String *str)
{
  return rpl_global_gtid_binlog_state.append_state(str);
}


bool
MYSQL_BIN_LOG::is_empty_state()
{
  return (rpl_global_gtid_binlog_state.count() == 0);
}


bool
MYSQL_BIN_LOG::find_in_binlog_state(uint32 domain_id, uint32 server_id_arg,
                                    rpl_gtid *out_gtid)
{
  rpl_gtid *gtid;
  if ((gtid= rpl_global_gtid_binlog_state.find(domain_id, server_id_arg)))
    *out_gtid= *gtid;
  return gtid != NULL;
}


bool
MYSQL_BIN_LOG::lookup_domain_in_binlog_state(uint32 domain_id,
                                             rpl_gtid *out_gtid)
{
  rpl_gtid *found_gtid;

  if ((found_gtid= rpl_global_gtid_binlog_state.find_most_recent(domain_id)))
  {
    *out_gtid= *found_gtid;
    return true;
  }

  return false;
}


int
MYSQL_BIN_LOG::bump_seq_no_counter_if_needed(uint32 domain_id, uint64 seq_no)
{
  return rpl_global_gtid_binlog_state.bump_seq_no_if_needed(domain_id, seq_no);
}


bool
MYSQL_BIN_LOG::check_strict_gtid_sequence(uint32 domain_id,
                                          uint32 server_id_arg,
                                          uint64 seq_no)
{
  return rpl_global_gtid_binlog_state.check_strict_sequence(domain_id,
                                                            server_id_arg,
                                                            seq_no);
}


/**
  Write an event to the binary log. If with_annotate != NULL and
  *with_annotate = TRUE write also Annotate_rows before the event
  (this should happen only if the event is a Table_map).
*/

bool MYSQL_BIN_LOG::write(Log_event *event_info, my_bool *with_annotate)
{
  THD *thd= event_info->thd;
  bool error= 1;
  binlog_cache_data *cache_data= 0;
  bool is_trans_cache= FALSE;
  bool using_trans= event_info->use_trans_cache();
  bool direct= event_info->use_direct_logging();
  ulong UNINIT_VAR(prev_binlog_id);
  DBUG_ENTER("MYSQL_BIN_LOG::write(Log_event *)");

  /*
    When binary logging is not enabled (--log-bin=0), wsrep-patch partially
    enables it without opening the binlog file (MYSQL_BIN_LOG::open().
    So, avoid writing to binlog file.
  */
  if (direct &&
      (wsrep_emulate_bin_log ||
       (WSREP(thd) && !(thd->variables.option_bits & OPTION_BIN_LOG))))
    DBUG_RETURN(0);

  if (thd->variables.option_bits & OPTION_GTID_BEGIN)
  {
    DBUG_PRINT("info", ("OPTION_GTID_BEGIN was set"));
    /* Wait for commit from binary log before we commit */
    direct= 0;
    using_trans= 1;
  }

  if (thd->binlog_evt_union.do_union)
  {
    /*
      In Stored function; Remember that function call caused an update.
      We will log the function call to the binary log on function exit
    */
    thd->binlog_evt_union.unioned_events= TRUE;
    thd->binlog_evt_union.unioned_events_trans |= using_trans;
    DBUG_RETURN(0);
  }

  /*
    We only end the statement if we are in a top-level statement.  If
    we are inside a stored function, we do not end the statement since
    this will close all tables on the slave. But there can be a special case
    where we are inside a stored function/trigger and a SAVEPOINT is being
    set in side the stored function/trigger. This SAVEPOINT execution will
    force the pending event to be flushed without an STMT_END_F flag. This
    will result in a case where following DMLs will be considered as part of
    same statement and result in data loss on slave. Hence in this case we
    force the end_stmt to be true.
  */
  bool const end_stmt= (thd->in_sub_stmt && thd->lex->sql_command ==
                        SQLCOM_SAVEPOINT) ? true :
    (thd->locked_tables_mode && thd->lex->requires_prelocking());
  if (thd->binlog_flush_pending_rows_event(end_stmt, using_trans))
    DBUG_RETURN(error);

  /*
     In most cases this is only called if 'is_open()' is true; in fact this is
     mostly called if is_open() *was* true a few instructions before, but it
     could have changed since.
  */
  /* applier and replayer can skip writing binlog events */
  if ((WSREP_EMULATE_BINLOG(thd) &&
       IF_WSREP(thd->wsrep_exec_mode != REPL_RECV, 0)) || is_open())
  {
    my_off_t UNINIT_VAR(my_org_b_tell);
#ifdef HAVE_REPLICATION
    /*
      In the future we need to add to the following if tests like
      "do the involved tables match (to be implemented)
      binlog_[wild_]{do|ignore}_table?" (WL#1049)"
    */
    const char *local_db= event_info->get_db();

    bool option_bin_log_flag= (thd->variables.option_bits & OPTION_BIN_LOG);

    /*
      Log all updates to binlog cache so that they can get replicated to other
      nodes. A check has been added to stop them from getting logged into
      binary log files.
    */
    if (WSREP(thd)) option_bin_log_flag= true;

    if ((!(option_bin_log_flag)) ||
	(thd->lex->sql_command != SQLCOM_ROLLBACK_TO_SAVEPOINT &&
         thd->lex->sql_command != SQLCOM_SAVEPOINT &&
         !binlog_filter->db_ok(local_db)))
      DBUG_RETURN(0);
#endif /* HAVE_REPLICATION */

    IO_CACHE *file= NULL;

    if (direct)
    {
      int res;
      uint64 commit_id= 0;
      DBUG_PRINT("info", ("direct is set"));
      if ((res= thd->wait_for_prior_commit()))
        DBUG_RETURN(res);
      file= &log_file;
      my_org_b_tell= my_b_tell(file);
      mysql_mutex_lock(&LOCK_log);
      prev_binlog_id= current_binlog_id;
      DBUG_EXECUTE_IF("binlog_force_commit_id",
        {
          const LEX_STRING commit_name= { C_STRING_WITH_LEN("commit_id") };
          bool null_value;
          user_var_entry *entry=
            (user_var_entry*) my_hash_search(&thd->user_vars,
                                             (uchar*) commit_name.str,
                                             commit_name.length);
          commit_id= entry->val_int(&null_value);
        });
      if (write_gtid_event(thd, true, using_trans, commit_id))
        goto err;
    }
    else
    {
      binlog_cache_mngr *const cache_mngr= thd->binlog_setup_trx_data();
      if (!cache_mngr)
        goto err;

      is_trans_cache= use_trans_cache(thd, using_trans);
      file= cache_mngr->get_binlog_cache_log(is_trans_cache);
      cache_data= cache_mngr->get_binlog_cache_data(is_trans_cache);

      if (thd->lex->stmt_accessed_non_trans_temp_table())
        cache_data->set_changes_to_non_trans_temp_table();

      thd->binlog_start_trans_and_stmt();
    }
    DBUG_PRINT("info",("event type: %d",event_info->get_type_code()));

    /*
       No check for auto events flag here - this write method should
       never be called if auto-events are enabled.

       Write first log events which describe the 'run environment'
       of the SQL command. If row-based binlogging, Insert_id, Rand
       and other kind of "setting context" events are not needed.
    */

    if (with_annotate && *with_annotate)
    {
      DBUG_ASSERT(event_info->get_type_code() == TABLE_MAP_EVENT);
      Annotate_rows_log_event anno(thd, using_trans, direct);
      /* Annotate event should be written not more than once */
      *with_annotate= 0;
      if (write_event(&anno, file))
        goto err;
    }

    if (thd)
    {
      if (!thd->is_current_stmt_binlog_format_row())
      {

        if (thd->stmt_depends_on_first_successful_insert_id_in_prev_stmt)
        {
          Intvar_log_event e(thd,(uchar) LAST_INSERT_ID_EVENT,
                             thd->first_successful_insert_id_in_prev_stmt_for_binlog,
                             using_trans, direct);
          if (write_event(&e, file))
            goto err;
        }
        if (thd->auto_inc_intervals_in_cur_stmt_for_binlog.nb_elements() > 0)
        {
          DBUG_PRINT("info",("number of auto_inc intervals: %u",
                             thd->auto_inc_intervals_in_cur_stmt_for_binlog.
                             nb_elements()));
          Intvar_log_event e(thd, (uchar) INSERT_ID_EVENT,
                             thd->auto_inc_intervals_in_cur_stmt_for_binlog.
                             minimum(), using_trans, direct);
          if (write_event(&e, file))
            goto err;
        }
        if (thd->rand_used)
        {
          Rand_log_event e(thd,thd->rand_saved_seed1,thd->rand_saved_seed2,
                           using_trans, direct);
          if (write_event(&e, file))
            goto err;
        }
        if (thd->user_var_events.elements)
        {
          for (uint i= 0; i < thd->user_var_events.elements; i++)
          {
            BINLOG_USER_VAR_EVENT *user_var_event;
            get_dynamic(&thd->user_var_events,(uchar*) &user_var_event, i);

            /* setting flags for user var log event */
            uchar flags= User_var_log_event::UNDEF_F;
            if (user_var_event->unsigned_flag)
              flags|= User_var_log_event::UNSIGNED_F;

            User_var_log_event e(thd, user_var_event->user_var_event->name.str,
                                 user_var_event->user_var_event->name.length,
                                 user_var_event->value,
                                 user_var_event->length,
                                 user_var_event->type,
                                 user_var_event->charset_number,
                                 flags,
                                 using_trans,
                                 direct);
            if (write_event(&e, file))
              goto err;
          }
        }
      }
    }

    /*
      Write the event.
    */
    if (write_event(event_info, file) ||
        DBUG_EVALUATE_IF("injecting_fault_writing", 1, 0))
      goto err;

    error= 0;
err:
    if (direct)
    {
      my_off_t offset= my_b_tell(file);
      bool check_purge= false;

      if (!error)
      {
        bool synced;

        if ((error= flush_and_sync(&synced)))
        {
        }
        else
        {
          mysql_mutex_assert_not_owner(&LOCK_prepare_ordered);
          mysql_mutex_assert_owner(&LOCK_log);
          mysql_mutex_assert_not_owner(&LOCK_after_binlog_sync);
          mysql_mutex_assert_not_owner(&LOCK_commit_ordered);
          bool first= true;
          bool last= true;
          if ((error= RUN_HOOK(binlog_storage, after_flush,
                               (thd, log_file_name, file->pos_in_file,
                                synced, first, last))))
          {
            sql_print_error("Failed to run 'after_flush' hooks");
            error= 1;
          }
          else
          {
            /* update binlog_end_pos so it can be read by dump thread
             *
             * note: must be _after_ the RUN_HOOK(after_flush) or else
             * semi-sync-plugin might not have put the transaction into
             * it's list before dump-thread tries to send it
             */
            update_binlog_end_pos(offset);

            signal_update();
            if ((error= rotate(false, &check_purge)))
              check_purge= false;
          }
        }
      }

      status_var_add(thd->status_var.binlog_bytes_written,
                     offset - my_org_b_tell);

      mysql_mutex_lock(&LOCK_after_binlog_sync);
      mysql_mutex_unlock(&LOCK_log);

      mysql_mutex_assert_not_owner(&LOCK_prepare_ordered);
      mysql_mutex_assert_not_owner(&LOCK_log);
      mysql_mutex_assert_owner(&LOCK_after_binlog_sync);
      mysql_mutex_assert_not_owner(&LOCK_commit_ordered);
      bool first= true;
      bool last= true;
      if (RUN_HOOK(binlog_storage, after_sync,
                   (thd, log_file_name, file->pos_in_file,
                    first, last)))
      {
        error=1;
        /* error is already printed inside hook */
      }

      /*
        Take mutex to protect against a reader seeing partial writes of 64-bit
        offset on 32-bit CPUs.
      */
      mysql_mutex_lock(&LOCK_commit_ordered);
      mysql_mutex_unlock(&LOCK_after_binlog_sync);
      last_commit_pos_offset= offset;
      mysql_mutex_unlock(&LOCK_commit_ordered);

      if (check_purge)
        checkpoint_and_purge(prev_binlog_id);
    }

    if (error)
    {
      set_write_error(thd, is_trans_cache);
      if (check_write_error(thd) && cache_data &&
          stmt_has_updated_non_trans_table(thd))
        cache_data->set_incident();
    }
  }

  DBUG_RETURN(error);
}


int error_log_print(enum loglevel level, const char *format,
                    va_list args)
{
  return logger.error_log_print(level, format, args);
}


bool slow_log_print(THD *thd, const char *query, uint query_length,
                    ulonglong current_utime)
{
  return logger.slow_log_print(thd, query, query_length, current_utime);
}


bool LOGGER::log_command(THD *thd, enum enum_server_command command)
{
#ifndef NO_EMBEDDED_ACCESS_CHECKS
  Security_context *sctx= thd->security_ctx;
#endif
  /*
    Log command if we have at least one log event handler enabled and want
    to log this king of commands
  */
  if (*general_log_handler_list && (what_to_log & (1L << (uint) command)))
  {
    if ((thd->variables.option_bits & OPTION_LOG_OFF)
#ifndef NO_EMBEDDED_ACCESS_CHECKS
         && (sctx->master_access & SUPER_ACL)
#endif
       )
    {
      /* No logging */
      return FALSE;
    }

    return TRUE;
  }

  return FALSE;
}


bool general_log_print(THD *thd, enum enum_server_command command,
                       const char *format, ...)
{
  va_list args;
  uint error= 0;

  /* Print the message to the buffer if we want to log this king of commands */
  if (! logger.log_command(thd, command))
    return FALSE;

  va_start(args, format);
  error= logger.general_log_print(thd, command, format, args);
  va_end(args);

  return error;
}

bool general_log_write(THD *thd, enum enum_server_command command,
                       const char *query, uint query_length)
{
  /* Write the message to the log if we want to log this king of commands */
  if (logger.log_command(thd, command) || mysql_audit_general_enabled())
    return logger.general_log_write(thd, command, query, query_length);

  return FALSE;
}


static void
binlog_checkpoint_callback(void *cookie)
{
  MYSQL_BIN_LOG::xid_count_per_binlog *entry=
    (MYSQL_BIN_LOG::xid_count_per_binlog *)cookie;
  /*
    For every supporting engine, we increment the xid_count and issue a
    commit_checkpoint_request(). Then we can count when all
    commit_checkpoint_notify() callbacks have occurred, and then log a new
    binlog checkpoint event.
  */
  mysql_bin_log.mark_xids_active(entry->binlog_id, 1);
}


/*
  Request a commit checkpoint from each supporting engine.
  This must be called after each binlog rotate, and after LOCK_log has been
  released. The xid_count value in the xid_count_per_binlog entry was
  incremented by 1 and will be decremented in this function; this ensures
  that the entry will not go away early despite LOCK_log not being held.
*/
void
MYSQL_BIN_LOG::do_checkpoint_request(ulong binlog_id)
{
  xid_count_per_binlog *entry;

  /*
    Find the binlog entry, and invoke commit_checkpoint_request() on it in
    each supporting storage engine.
  */
  mysql_mutex_lock(&LOCK_xid_list);
  I_List_iterator<xid_count_per_binlog> it(binlog_xid_count_list);
  do {
    entry= it++;
    DBUG_ASSERT(entry /* binlog_id is always somewhere in the list. */);
  } while (entry->binlog_id != binlog_id);
  mysql_mutex_unlock(&LOCK_xid_list);

  ha_commit_checkpoint_request(entry, binlog_checkpoint_callback);
  /*
    When we rotated the binlog, we incremented xid_count to make sure the
    entry would not go away until this point, where we have done all necessary
    commit_checkpoint_request() calls.
    So now we can (and must) decrease the count - when it reaches zero, we
    will know that both all pending unlog() and all pending
    commit_checkpoint_notify() calls are done, and we can log a new binlog
    checkpoint.
  */
  mark_xid_done(binlog_id, true);
}


/**
  The method executes rotation when LOCK_log is already acquired
  by the caller.

  @param force_rotate  caller can request the log rotation
  @param check_purge   is set to true if rotation took place

  @note
    Caller _must_ check the check_purge variable. If this is set, it means
    that the binlog was rotated, and caller _must_ ensure that
    do_checkpoint_request() is called later with the binlog_id of the rotated
    binlog file. The call to do_checkpoint_request() must happen after
    LOCK_log is released (which is why we cannot simply do it here).
    Usually, checkpoint_and_purge() is appropriate, as it will both handle
    the checkpointing and any needed purging of old logs.

  @note
    If rotation fails, for instance the server was unable 
    to create a new log file, we still try to write an 
    incident event to the current log.

  @retval
    nonzero - error in rotating routine.
*/
int MYSQL_BIN_LOG::rotate(bool force_rotate, bool* check_purge)
{
  int error= 0;
  DBUG_ENTER("MYSQL_BIN_LOG::rotate");

  if (wsrep_to_isolation)
  {
    DBUG_ASSERT(WSREP_ON);
    *check_purge= false;
    WSREP_DEBUG("avoiding binlog rotate due to TO isolation: %d", 
                wsrep_to_isolation);
    DBUG_RETURN(0);
  }

  //todo: fix the macro def and restore safe_mutex_assert_owner(&LOCK_log);
  *check_purge= false;

  if (force_rotate || (my_b_tell(&log_file) >= (my_off_t) max_size))
  {
    ulong binlog_id= current_binlog_id;
    /*
      We rotate the binlog, so we need to start a commit checkpoint in all
      supporting engines - when it finishes, we can log a new binlog checkpoint
      event.

      But we cannot start the checkpoint here - there could be a group commit
      still in progress which needs to be included in the checkpoint, and
      besides we do not want to do the (possibly expensive) checkpoint while
      LOCK_log is held.

      On the other hand, we must be sure that the xid_count entry for the
      previous log does not go away until we start the checkpoint - which it
      could do as it is no longer the most recent. So we increment xid_count
      (to count the pending checkpoint request) - this will fix the entry in
      place until we decrement again in do_checkpoint_request().
    */
    mark_xids_active(binlog_id, 1);

    if ((error= new_file_without_locking()))
    {
      /** 
         Be conservative... There are possible lost events (eg, 
         failing to log the Execute_load_query_log_event
         on a LOAD DATA while using a non-transactional
         table)!

         We give it a shot and try to write an incident event anyway
         to the current log. 
      */
      if (!write_incident_already_locked(current_thd))
        flush_and_sync(0);

      /*
        We failed to rotate - so we have to decrement the xid_count back that
        we incremented before attempting the rotate.
      */
      mark_xid_done(binlog_id, false);
    }
    else
      *check_purge= true;
  }
  DBUG_RETURN(error);
}

/**
  The method executes logs purging routine.

  @retval
    nonzero - error in rotating routine.
*/
void MYSQL_BIN_LOG::purge()
{
  mysql_mutex_assert_not_owner(&LOCK_log);
#ifdef HAVE_REPLICATION
  if (expire_logs_days)
  {
    DEBUG_SYNC(current_thd, "at_purge_logs_before_date");
    time_t purge_time= my_time(0) - expire_logs_days*24*60*60;
    if (purge_time >= 0)
    {
      purge_logs_before_date(purge_time);
    }
    DEBUG_SYNC(current_thd, "after_purge_logs_before_date");
  }
#endif
}


void MYSQL_BIN_LOG::checkpoint_and_purge(ulong binlog_id)
{
  do_checkpoint_request(binlog_id);
  purge();
}


/**
  Searches for the first (oldest) binlog file name in in the binlog index.

  @param[in,out]  buf_arg  pointer to a buffer to hold found
                           the first binary log file name
  @return         NULL     on success, otherwise error message
*/
static const char* get_first_binlog(char* buf_arg)
{
  IO_CACHE *index_file;
  size_t length;
  char fname[FN_REFLEN];
  const char* errmsg= NULL;

  DBUG_ENTER("get_first_binlog");

  DBUG_ASSERT(mysql_bin_log.is_open());

  mysql_bin_log.lock_index();

  index_file=mysql_bin_log.get_index_file();
  if (reinit_io_cache(index_file, READ_CACHE, (my_off_t) 0, 0, 0))
  {
    errmsg= "failed to create a cache on binlog index";
    goto end;
  }
  /* The file ends with EOF or empty line */
  if ((length=my_b_gets(index_file, fname, sizeof(fname))) <= 1)
  {
    errmsg= "empty binlog index";
    goto end;
  }
  else
  {
    fname[length-1]= 0;                         // Remove end \n
  }
  if (normalize_binlog_name(buf_arg, fname, false))
  {
    errmsg= "cound not normalize the first file name in the binlog index";
    goto end;
  }
end:
  mysql_bin_log.unlock_index();

  DBUG_RETURN(errmsg);
}

/**
  Check weather the gtid binlog state can safely remove gtid
  domains passed as the argument. A safety condition is satisfied when
  there are no events from the being deleted domains in the currently existing
  binlog files. Upon successful check the supplied domains are removed
  from @@gtid_binlog_state. The caller is supposed to rotate binlog so that
  the active latest file won't have the deleted domains in its Gtid_list header.

  @param  domain_drop_lex  gtid domain id sequence from lex.
                           Passed as a pointer to dynamic array must be not empty
                           unless pointer value NULL.
  @retval zero             on success
  @retval > 0              ineffective call none from the *non* empty
                           gtid domain sequence is deleted
  @retval < 0              on error
*/
static int do_delete_gtid_domain(DYNAMIC_ARRAY *domain_drop_lex)
{
  int rc= 0;
  Gtid_list_log_event *glev= NULL;
  char buf[FN_REFLEN];
  File file;
  IO_CACHE cache;
  const char* errmsg= NULL;
  char errbuf[MYSQL_ERRMSG_SIZE]= {0};

  if (!domain_drop_lex)
    return 0; // still "effective" having empty domain sequence to delete

  DBUG_ASSERT(domain_drop_lex->elements > 0);
  mysql_mutex_assert_owner(mysql_bin_log.get_log_lock());

  if ((errmsg= get_first_binlog(buf)) != NULL)
    goto end;
  bzero((char*) &cache, sizeof(cache));
  if ((file= open_binlog(&cache, buf, &errmsg)) == (File) -1)
    goto end;
  errmsg= get_gtid_list_event(&cache, &glev);
  end_io_cache(&cache);
  mysql_file_close(file, MYF(MY_WME));

  DBUG_EXECUTE_IF("inject_binlog_delete_domain_init_error",
                  errmsg= "injected error";);
  if (errmsg)
    goto end;
  errmsg= rpl_global_gtid_binlog_state.drop_domain(domain_drop_lex,
                                                   glev, errbuf);

end:
  if (errmsg)
  {
    if (strlen(errmsg) > 0)
    {
      my_error(ER_BINLOG_CANT_DELETE_GTID_DOMAIN, MYF(0), errmsg);
      rc= -1;
    }
    else
    {
      rc= 1;
    }
  }
  delete glev;

  return rc;
}

/**
  The method is a shortcut of @c rotate() and @c purge().
  LOCK_log is acquired prior to rotate and is released after it.

  @param force_rotate  caller can request the log rotation

  @retval
    nonzero - error in rotating routine.
*/
int MYSQL_BIN_LOG::rotate_and_purge(bool force_rotate,
                                    DYNAMIC_ARRAY *domain_drop_lex)
{
  int err_gtid=0, error= 0;
  ulong prev_binlog_id;
  DBUG_ENTER("MYSQL_BIN_LOG::rotate_and_purge");
  bool check_purge= false;

  //todo: fix the macro def and restore safe_mutex_assert_not_owner(&LOCK_log);
  mysql_mutex_lock(&LOCK_log);
  prev_binlog_id= current_binlog_id;

  if ((err_gtid= do_delete_gtid_domain(domain_drop_lex)))
  {
    // inffective attempt to delete merely skips rotate and purge
    if (err_gtid < 0)
      error= 1; // otherwise error is propagated the user
  }
  else if ((error= rotate(force_rotate, &check_purge)))
    check_purge= false;
  /*
    NOTE: Run purge_logs wo/ holding LOCK_log because it does not need
          the mutex. Otherwise causes various deadlocks.
  */
  mysql_mutex_unlock(&LOCK_log);

  if (check_purge)
    checkpoint_and_purge(prev_binlog_id);

  DBUG_RETURN(error);
}

uint MYSQL_BIN_LOG::next_file_id()
{
  uint res;
  mysql_mutex_lock(&LOCK_log);
  res = file_id++;
  mysql_mutex_unlock(&LOCK_log);
  return res;
}

class CacheWriter: public Log_event_writer
{
public:
  ulong remains;

  CacheWriter(THD *thd_arg, IO_CACHE *file_arg, bool do_checksum,
              Binlog_crypt_data *cr)
    : Log_event_writer(file_arg, cr), remains(0), thd(thd_arg), first(true)
  { checksum_len= do_checksum ? BINLOG_CHECKSUM_LEN : 0; }

  ~CacheWriter()
  { status_var_add(thd->status_var.binlog_bytes_written, bytes_written); }

  int write(uchar* pos, size_t len)
  {
    if (first)
      write_header(pos, len);
    else
      write_data(pos, len);

    remains -= len;
    if ((first= !remains))
      write_footer();
    return 0;
  }
private:
  THD *thd;
  bool first;
};

/*
  Write the contents of a cache to the binary log.

  SYNOPSIS
    write_cache()
    thd      Current_thread
    cache    Cache to write to the binary log

  DESCRIPTION
    Write the contents of the cache to the binary log. The cache will
    be reset as a READ_CACHE to be able to read the contents from it.

    Reading from the trans cache with possible (per @c binlog_checksum_options) 
    adding checksum value  and then fixing the length and the end_log_pos of 
    events prior to fill in the binlog cache.
*/

int MYSQL_BIN_LOG::write_cache(THD *thd, IO_CACHE *cache)
{
  DBUG_ENTER("MYSQL_BIN_LOG::write_cache");

  mysql_mutex_assert_owner(&LOCK_log);
  if (reinit_io_cache(cache, READ_CACHE, 0, 0, 0))
    DBUG_RETURN(ER_ERROR_ON_WRITE);
  uint length= my_b_bytes_in_cache(cache), group, carry, hdr_offs;
  long val;
  ulong end_log_pos_inc= 0; // each event processed adds BINLOG_CHECKSUM_LEN 2 t
  uchar header[LOG_EVENT_HEADER_LEN];
  CacheWriter writer(thd, &log_file, binlog_checksum_options, &crypto);

  if (crypto.scheme)
    writer.ctx= alloca(crypto.ctx_size);

  // while there is just one alg the following must hold:
  DBUG_ASSERT(binlog_checksum_options == BINLOG_CHECKSUM_ALG_OFF ||
              binlog_checksum_options == BINLOG_CHECKSUM_ALG_CRC32);

  /*
    The events in the buffer have incorrect end_log_pos data
    (relative to beginning of group rather than absolute),
    so we'll recalculate them in situ so the binlog is always
    correct, even in the middle of a group. This is possible
    because we now know the start position of the group (the
    offset of this cache in the log, if you will); all we need
    to do is to find all event-headers, and add the position of
    the group to the end_log_pos of each event.  This is pretty
    straight forward, except that we read the cache in segments,
    so an event-header might end up on the cache-border and get
    split.
  */

  group= (uint)my_b_tell(&log_file);
  hdr_offs= carry= 0;

  do
  {
    /*
      if we only got a partial header in the last iteration,
      get the other half now and process a full header.
    */
    if (unlikely(carry > 0))
    {
      DBUG_ASSERT(carry < LOG_EVENT_HEADER_LEN);
      uint tail= LOG_EVENT_HEADER_LEN - carry;

      /* assemble both halves */
      memcpy(&header[carry], (char *)cache->read_pos, tail);

      ulong len= uint4korr(header + EVENT_LEN_OFFSET);
      writer.remains= len;

      /* fix end_log_pos */
      end_log_pos_inc += writer.checksum_len;
      val= uint4korr(header + LOG_POS_OFFSET) + group + end_log_pos_inc;
      int4store(header + LOG_POS_OFFSET, val);

      /* fix len */
      len+= writer.checksum_len;
      int4store(header + EVENT_LEN_OFFSET, len);

      if (writer.write(header, LOG_EVENT_HEADER_LEN))
        DBUG_RETURN(ER_ERROR_ON_WRITE);

      cache->read_pos+= tail;
      length-= tail;
      carry= 0;

      /* next event header at ... */
      hdr_offs= len - LOG_EVENT_HEADER_LEN - writer.checksum_len;
    }

    /* if there is anything to write, process it. */

    if (likely(length > 0))
    {
      DBUG_EXECUTE_IF("fail_binlog_write_1",
                      errno= 28; DBUG_RETURN(ER_ERROR_ON_WRITE););
      /*
        process all event-headers in this (partial) cache.
        if next header is beyond current read-buffer,
        we'll get it later (though not necessarily in the
        very next iteration, just "eventually").
      */

      if (hdr_offs >= length)
      {
        if (writer.write(cache->read_pos, length))
          DBUG_RETURN(ER_ERROR_ON_WRITE);
      }

      while (hdr_offs < length)
      {
        /*
          finish off with remains of the last event that crawls
          from previous into the current buffer
        */
        if (writer.remains != 0)
        {
          if (writer.write(cache->read_pos, hdr_offs))
            DBUG_RETURN(ER_ERROR_ON_WRITE);
        }

        /*
          partial header only? save what we can get, process once
          we get the rest.
        */
        if (hdr_offs + LOG_EVENT_HEADER_LEN > length)
        {
          carry= length - hdr_offs;
          memcpy(header, (char *)cache->read_pos + hdr_offs, carry);
          length= hdr_offs;
        }
        else
        {
          /* we've got a full event-header, and it came in one piece */
          uchar *ev= (uchar *)cache->read_pos + hdr_offs;
          uint ev_len= uint4korr(ev + EVENT_LEN_OFFSET); // netto len
          uchar *log_pos= ev + LOG_POS_OFFSET;

          end_log_pos_inc += writer.checksum_len;
          /* fix end_log_pos */
          val= uint4korr(log_pos) + group + end_log_pos_inc;
          int4store(log_pos, val);

          /* fix length */
          int4store(ev + EVENT_LEN_OFFSET, ev_len + writer.checksum_len);

          writer.remains= ev_len;
          if (writer.write(ev, std::min<uint>(ev_len, length - hdr_offs)))
            DBUG_RETURN(ER_ERROR_ON_WRITE);

          /* next event header at ... */
          hdr_offs += ev_len; // incr by the netto len

          DBUG_ASSERT(!writer.checksum_len || writer.remains == 0 || hdr_offs >= length);
        }
      }

      /*
        Adjust hdr_offs. Note that it may still point beyond the segment
        read in the next iteration; if the current event is very long,
        it may take a couple of read-iterations (and subsequent adjustments
        of hdr_offs) for it to point into the then-current segment.
        If we have a split header (!carry), hdr_offs will be set at the
        beginning of the next iteration, overwriting the value we set here:
      */
      hdr_offs -= length;
    }
  } while ((length= my_b_fill(cache)));

  DBUG_ASSERT(carry == 0);
  DBUG_ASSERT(!writer.checksum_len || writer.remains == 0);

  DBUG_RETURN(0);                               // All OK
}

/*
  Helper function to get the error code of the query to be binlogged.
 */
int query_error_code(THD *thd, bool not_killed)
{
  int error;
  
  if (not_killed || (killed_mask_hard(thd->killed) == KILL_BAD_DATA))
  {
    error= thd->is_error() ? thd->get_stmt_da()->sql_errno() : 0;

    /* thd->get_get_stmt_da()->sql_errno() might be ER_SERVER_SHUTDOWN or
       ER_QUERY_INTERRUPTED, So here we need to make sure that error
       is not set to these errors when specified not_killed by the
       caller.
    */
    if (error == ER_SERVER_SHUTDOWN || error == ER_QUERY_INTERRUPTED ||
        error == ER_NEW_ABORTING_CONNECTION || error == ER_CONNECTION_KILLED)
      error= 0;
  }
  else
  {
    /* killed status for DELAYED INSERT thread should never be used */
    DBUG_ASSERT(!(thd->system_thread & SYSTEM_THREAD_DELAYED_INSERT));
    error= thd->killed_errno();
  }

  return error;
}


bool MYSQL_BIN_LOG::write_incident_already_locked(THD *thd)
{
  uint error= 0;
  DBUG_ENTER("MYSQL_BIN_LOG::write_incident_already_locked");
  Incident incident= INCIDENT_LOST_EVENTS;
  Incident_log_event ev(thd, incident, write_error_msg);

  if (likely(is_open()))
  {
    error= write_event(&ev);
    status_var_add(thd->status_var.binlog_bytes_written, ev.data_written);
  }

  DBUG_RETURN(error);
}


bool MYSQL_BIN_LOG::write_incident(THD *thd)
{
  uint error= 0;
  my_off_t offset;
  bool check_purge= false;
  ulong prev_binlog_id;
  DBUG_ENTER("MYSQL_BIN_LOG::write_incident");

  mysql_mutex_lock(&LOCK_log);
  if (likely(is_open()))
  {
    prev_binlog_id= current_binlog_id;
    if (!(error= write_incident_already_locked(thd)) &&
        !(error= flush_and_sync(0)))
    {
      signal_update();
      if ((error= rotate(false, &check_purge)))
        check_purge= false;
    }

    offset= my_b_tell(&log_file);

    update_binlog_end_pos(offset);

    /*
      Take mutex to protect against a reader seeing partial writes of 64-bit
      offset on 32-bit CPUs.
    */
    mysql_mutex_lock(&LOCK_commit_ordered);
    last_commit_pos_offset= offset;
    mysql_mutex_unlock(&LOCK_commit_ordered);
    mysql_mutex_unlock(&LOCK_log);

    if (check_purge)
      checkpoint_and_purge(prev_binlog_id);
  }
  else
  {
    mysql_mutex_unlock(&LOCK_log);
  }

  DBUG_RETURN(error);
}

void
MYSQL_BIN_LOG::write_binlog_checkpoint_event_already_locked(const char *name_arg, uint len)
{
  my_off_t offset;
  Binlog_checkpoint_log_event ev(name_arg, len);
  /*
    Note that we must sync the binlog checkpoint to disk.
    Otherwise a subsequent log purge could delete binlogs that XA recovery
    thinks are needed (even though they are not really).
  */
  if (!write_event(&ev) && !flush_and_sync(0))
  {
    signal_update();
  }
  else
  {
    /*
      If we fail to write the checkpoint event, something is probably really
      bad with the binlog. We complain in the error log.

      Note that failure to write binlog checkpoint does not compromise the
      ability to do crash recovery - crash recovery will just have to scan a
      bit more of the binlog than strictly necessary.
    */
    sql_print_error("Failed to write binlog checkpoint event to binary log\n");
  }

  offset= my_b_tell(&log_file);

  update_binlog_end_pos(offset);

  /*
    Take mutex to protect against a reader seeing partial writes of 64-bit
    offset on 32-bit CPUs.
  */
  mysql_mutex_lock(&LOCK_commit_ordered);
  last_commit_pos_offset= offset;
  mysql_mutex_unlock(&LOCK_commit_ordered);
}


/**
  Write a cached log entry to the binary log.
  - To support transaction over replication, we wrap the transaction
  with BEGIN/COMMIT or BEGIN/ROLLBACK in the binary log.
  We want to write a BEGIN/ROLLBACK block when a non-transactional table
  was updated in a transaction which was rolled back. This is to ensure
  that the same updates are run on the slave.

  @param thd
  @param cache		The cache to copy to the binlog
  @param commit_event   The commit event to print after writing the
                        contents of the cache.
  @param incident       Defines if an incident event should be created to
                        notify that some non-transactional changes did
                        not get into the binlog.

  @note
    We only come here if there is something in the cache.
  @note
    The thing in the cache is always a complete transaction.
  @note
    'cache' needs to be reinitialized after this functions returns.
*/

bool
MYSQL_BIN_LOG::write_transaction_to_binlog(THD *thd,
                                           binlog_cache_mngr *cache_mngr,
                                           Log_event *end_ev, bool all,
                                           bool using_stmt_cache,
                                           bool using_trx_cache)
{
  group_commit_entry entry;
  Ha_trx_info *ha_info;
  DBUG_ENTER("MYSQL_BIN_LOG::write_transaction_to_binlog");

  /*
    Control should not be allowed beyond this point in wsrep_emulate_bin_log
    mode. Also, do not write the cached updates to binlog if binary logging is
    disabled (log-bin/sql_log_bin).
  */
  if (wsrep_emulate_bin_log)
  {
    DBUG_RETURN(0);
  }
  else if (!(thd->variables.option_bits & OPTION_BIN_LOG))
  {
    cache_mngr->need_unlog= false;
    DBUG_RETURN(0);
  }

  entry.thd= thd;
  entry.cache_mngr= cache_mngr;
  entry.error= 0;
  entry.all= all;
  entry.using_stmt_cache= using_stmt_cache;
  entry.using_trx_cache= using_trx_cache;
  entry.need_unlog= false;
  ha_info= all ? thd->transaction.all.ha_list : thd->transaction.stmt.ha_list;

  for (; ha_info; ha_info= ha_info->next())
  {
    if (ha_info->is_started() && ha_info->ht() != binlog_hton &&
        !ha_info->ht()->commit_checkpoint_request)
      entry.need_unlog= true;
    break;
  }

  entry.end_event= end_ev;
  if (cache_mngr->stmt_cache.has_incident() ||
      cache_mngr->trx_cache.has_incident())
  {
    Incident_log_event inc_ev(thd, INCIDENT_LOST_EVENTS, write_error_msg);
    entry.incident_event= &inc_ev;
    DBUG_RETURN(write_transaction_to_binlog_events(&entry));
  }
  else
  {
    entry.incident_event= NULL;
    DBUG_RETURN(write_transaction_to_binlog_events(&entry));
  }
}


/*
  Put a transaction that is ready to commit in the group commit queue.
  The transaction is identified by the ENTRY object passed into this function.

  To facilitate group commit for the binlog, we first queue up ourselves in
  this function. Then later the first thread to enter the queue waits for
  the LOCK_log mutex, and commits for everyone in the queue once it gets the
  lock. Any other threads in the queue just wait for the first one to finish
  the commit and wake them up. This way, all transactions in the queue get
  committed in a single disk operation.

  The main work in this function is when the commit in one transaction has
  been marked to wait for the commit of another transaction to happen
  first. This is used to support in-order parallel replication, where
  transactions can execute out-of-order but need to be committed in-order with
  how they happened on the master. The waiting of one commit on another needs
  to be integrated with the group commit queue, to ensure that the waiting
  transaction can participate in the same group commit as the waited-for
  transaction.

  So when we put a transaction in the queue, we check if there were other
  transactions already prepared to commit but just waiting for the first one
  to commit. If so, we add those to the queue as well, transitively for all
  waiters.

  And if a transaction is marked to wait for a prior transaction, but that
  prior transaction is already queued for group commit, then we can queue the
  new transaction directly to participate in the group commit.

  @retval < 0   Error
  @retval > 0   If queued as the first entry in the queue (meaning this
                is the leader)
  @retval   0   Otherwise (queued as participant, leader handles the commit)
*/

int
MYSQL_BIN_LOG::queue_for_group_commit(group_commit_entry *orig_entry)
{
  group_commit_entry *entry, *orig_queue, *last;
  wait_for_commit *cur;
  wait_for_commit *wfc;
  DBUG_ENTER("MYSQL_BIN_LOG::queue_for_group_commit");

  /*
    Check if we need to wait for another transaction to commit before us.

    It is safe to do a quick check without lock first in the case where we do
    not have to wait. But if the quick check shows we need to wait, we must do
    another safe check under lock, to avoid the race where the other
    transaction wakes us up between the check and the wait.
  */
  wfc= orig_entry->thd->wait_for_commit_ptr;
  orig_entry->queued_by_other= false;
  if (wfc && wfc->waitee)
  {
    mysql_mutex_lock(&wfc->LOCK_wait_commit);
    /*
      Do an extra check here, this time safely under lock.

      If waitee->commit_started is set, it means that the transaction we need
      to wait for has already queued up for group commit. In this case it is
      safe for us to queue up immediately as well, increasing the opprtunities
      for group commit. Because waitee has taken the LOCK_prepare_ordered
      before setting the flag, so there is no risk that we can queue ahead of
      it.
    */
    if (wfc->waitee && !wfc->waitee->commit_started)
    {
      PSI_stage_info old_stage;
      wait_for_commit *loc_waitee;

      /*
        By setting wfc->opaque_pointer to our own entry, we mark that we are
        ready to commit, but waiting for another transaction to commit before
        us.

        This other transaction may then take over the commit process for us to
        get us included in its own group commit. If this happens, the
        queued_by_other flag is set.

        Setting this flag may or may not be seen by the other thread, but we
        are safe in any case: The other thread will set queued_by_other under
        its LOCK_wait_commit, and we will not check queued_by_other only after
        we have been woken up.
      */
      wfc->opaque_pointer= orig_entry;
      DEBUG_SYNC(orig_entry->thd, "group_commit_waiting_for_prior");
      orig_entry->thd->ENTER_COND(&wfc->COND_wait_commit,
                                  &wfc->LOCK_wait_commit,
                                  &stage_waiting_for_prior_transaction_to_commit,
                                  &old_stage);
      while ((loc_waitee= wfc->waitee) && !orig_entry->thd->check_killed())
        mysql_cond_wait(&wfc->COND_wait_commit, &wfc->LOCK_wait_commit);
      wfc->opaque_pointer= NULL;
      DBUG_PRINT("info", ("After waiting for prior commit, queued_by_other=%d",
                 orig_entry->queued_by_other));

      if (loc_waitee)
      {
        /* Wait terminated due to kill. */
        mysql_mutex_lock(&loc_waitee->LOCK_wait_commit);
        if (loc_waitee->wakeup_subsequent_commits_running ||
            orig_entry->queued_by_other)
        {
          /* Our waitee is already waking us up, so ignore the kill. */
          mysql_mutex_unlock(&loc_waitee->LOCK_wait_commit);
          do
          {
            mysql_cond_wait(&wfc->COND_wait_commit, &wfc->LOCK_wait_commit);
          } while (wfc->waitee);
        }
        else
        {
          /* We were killed, so remove us from the list of waitee. */
          wfc->remove_from_list(&loc_waitee->subsequent_commits_list);
          mysql_mutex_unlock(&loc_waitee->LOCK_wait_commit);
          wfc->waitee= NULL;

          orig_entry->thd->EXIT_COND(&old_stage);
          /* Interrupted by kill. */
          DEBUG_SYNC(orig_entry->thd, "group_commit_waiting_for_prior_killed");
          wfc->wakeup_error= orig_entry->thd->killed_errno();
          if (!wfc->wakeup_error)
            wfc->wakeup_error= ER_QUERY_INTERRUPTED;
          my_message(wfc->wakeup_error,
                     ER_THD(orig_entry->thd, wfc->wakeup_error), MYF(0));
          DBUG_RETURN(-1);
        }
      }
      orig_entry->thd->EXIT_COND(&old_stage);
    }
    else
      mysql_mutex_unlock(&wfc->LOCK_wait_commit);
  }
  /*
    If the transaction we were waiting for has already put us into the group
    commit queue (and possibly already done the entire binlog commit for us),
    then there is nothing else to do.
  */
  if (orig_entry->queued_by_other)
    DBUG_RETURN(0);

  if (wfc && wfc->wakeup_error)
  {
    my_error(ER_PRIOR_COMMIT_FAILED, MYF(0));
    DBUG_RETURN(-1);
  }

  /* Now enqueue ourselves in the group commit queue. */
  DEBUG_SYNC(orig_entry->thd, "commit_before_enqueue");
  orig_entry->thd->clear_wakeup_ready();
  mysql_mutex_lock(&LOCK_prepare_ordered);
  orig_queue= group_commit_queue;

  /*
    Iteratively process everything added to the queue, looking for waiters,
    and their waiters, and so on. If a waiter is ready to commit, we
    immediately add it to the queue, and mark it as queued_by_other.

    This would be natural to do with recursion, but we want to avoid
    potentially unbounded recursion blowing the C stack, so we use the list
    approach instead.

    We keep a list of the group_commit_entry of all the waiters that need to
    be processed. Initially this list contains only the entry passed into this
    function.

    We process entries in the list one by one. The element currently being
    processed is pointed to by `entry`, and the element at the end of the list
    is pointed to by `last` (we do not use NULL to terminate the list).

    As we process an entry, any waiters for that entry are added at the end of
    the list, to be processed in subsequent iterations. The the entry is added
    to the group_commit_queue.  This continues until the list is exhausted,
    with all entries ever added eventually processed.

    The end result is a breath-first traversal of the tree of waiters,
    re-using the `next' pointers of the group_commit_entry objects in place of
    extra stack space in a recursive traversal.

    The temporary list linked through these `next' pointers is not used by the
    caller or any other function; it only exists while doing the iterative
    tree traversal. After, all the processed entries are linked into the
    group_commit_queue.
  */

  cur= wfc;
  last= orig_entry;
  entry= orig_entry;
  for (;;)
  {
    group_commit_entry *next_entry;

    if (entry->cache_mngr->using_xa)
    {
      DEBUG_SYNC(entry->thd, "commit_before_prepare_ordered");
      run_prepare_ordered(entry->thd, entry->all);
      DEBUG_SYNC(entry->thd, "commit_after_prepare_ordered");
    }

    if (cur)
    {
      /*
        Now that we have taken LOCK_prepare_ordered and will queue up in the
        group commit queue, it is safe for following transactions to queue
        themselves. We will grab here any transaction that is now ready to
        queue up, but after that, more transactions may become ready while the
        leader is waiting to start the group commit. So set the flag
        `commit_started', so that later transactions can still participate in
        the group commit..
      */
      cur->commit_started= true;

      /*
        Check if this transaction has other transaction waiting for it to
        commit.

        If so, process the waiting transactions, and their waiters and so on,
        transitively.
      */
      if (cur->subsequent_commits_list)
      {
        wait_for_commit *waiter, **waiter_ptr;

        mysql_mutex_lock(&cur->LOCK_wait_commit);
        /*
          Grab the list, now safely under lock, and process it if still
          non-empty.
        */
        waiter= cur->subsequent_commits_list;
        waiter_ptr= &cur->subsequent_commits_list;
        while (waiter)
        {
          wait_for_commit *next_waiter= waiter->next_subsequent_commit;
          group_commit_entry *entry2=
            (group_commit_entry *)waiter->opaque_pointer;
          if (entry2)
          {
            /*
              This is another transaction ready to be written to the binary
              log. We can put it into the queue directly, without needing a
              separate context switch to the other thread. We just set a flag
              so that the other thread will know when it wakes up that it was
              already processed.

              So remove it from the list of our waiters, and instead put it at
              the end of the list to be processed in a subsequent iteration of
              the outer loop.
            */
            *waiter_ptr= next_waiter;
            entry2->queued_by_other= true;
            last->next= entry2;
            last= entry2;
            /*
              As a small optimisation, we do not actually need to set
              entry2->next to NULL, as we can use the pointer `last' to check
              for end-of-list.
            */
          }
          else
          {
            /*
              This transaction is not ready to participate in the group commit
              yet, so leave it in the waiter list. It might join the group
              commit later, if it completes soon enough to do so (it will see
              our wfc->commit_started flag set), or it might commit later in a
              later group commit.
            */
            waiter_ptr= &waiter->next_subsequent_commit;
          }
          waiter= next_waiter;
        }
        mysql_mutex_unlock(&cur->LOCK_wait_commit);
      }
    }

    /*
      Handle the heuristics that if another transaction is waiting for this
      transaction (or if it does so later), then we want to trigger group
      commit immediately, without waiting for the binlog_commit_wait_usec
      timeout to expire.
    */
    entry->thd->waiting_on_group_commit= true;

    /* Add the entry to the group commit queue. */
    next_entry= entry->next;
    entry->next= group_commit_queue;
    group_commit_queue= entry;
    if (entry == last)
      break;
    /*
      Move to the next entry in the flattened list of waiting transactions
      that still need to be processed transitively.
    */
    entry= next_entry;
    DBUG_ASSERT(entry != NULL);
    cur= entry->thd->wait_for_commit_ptr;
  }

  if (opt_binlog_commit_wait_count > 0 && orig_queue != NULL)
    mysql_cond_signal(&COND_prepare_ordered);
  mysql_mutex_unlock(&LOCK_prepare_ordered);
  DEBUG_SYNC(orig_entry->thd, "commit_after_release_LOCK_prepare_ordered");

  DBUG_PRINT("info", ("Queued for group commit as %s\n",
                      (orig_queue == NULL) ? "leader" : "participant"));
  DBUG_RETURN(orig_queue == NULL);
}

bool
MYSQL_BIN_LOG::write_transaction_to_binlog_events(group_commit_entry *entry)
{
  int is_leader= queue_for_group_commit(entry);

  /*
    The first in the queue handles group commit for all; the others just wait
    to be signalled when group commit is done.
  */
  if (is_leader < 0)
    return true;                                /* Error */
  else if (is_leader)
    trx_group_commit_leader(entry);
  else if (!entry->queued_by_other)
    entry->thd->wait_for_wakeup_ready();
  else
  {
    /*
      If we were queued by another prior commit, then we are woken up
      only when the leader has already completed the commit for us.
      So nothing to do here then.
    */
  }

  if (!opt_optimize_thread_scheduling)
  {
    /* For the leader, trx_group_commit_leader() already took the lock. */
    if (!is_leader)
      mysql_mutex_lock(&LOCK_commit_ordered);

    DEBUG_SYNC(entry->thd, "commit_loop_entry_commit_ordered");
    ++num_commits;
    if (entry->cache_mngr->using_xa && !entry->error)
      run_commit_ordered(entry->thd, entry->all);

    group_commit_entry *next= entry->next;
    if (!next)
    {
      group_commit_queue_busy= FALSE;
      mysql_cond_signal(&COND_queue_busy);
      DEBUG_SYNC(entry->thd, "commit_after_group_run_commit_ordered");
    }
    mysql_mutex_unlock(&LOCK_commit_ordered);
    entry->thd->wakeup_subsequent_commits(entry->error);

    if (next)
    {
      /*
        Wake up the next thread in the group commit.

        The next thread can be waiting in two different ways, depending on
        whether it put itself in the queue, or if it was put in queue by us
        because it had to wait for us to commit first.

        So execute the appropriate wakeup, identified by the queued_by_other
        field.
      */
      if (next->queued_by_other)
        next->thd->wait_for_commit_ptr->wakeup(entry->error);
      else
        next->thd->signal_wakeup_ready();
    }
    else
    {
      /*
        If we rotated the binlog, and if we are using the unoptimized thread
        scheduling where every thread runs its own commit_ordered(), then we
        must do the commit checkpoint and log purge here, after all
        commit_ordered() calls have finished, and locks have been released.
      */
      if (entry->check_purge)
        checkpoint_and_purge(entry->binlog_id);
    }

  }

  if (likely(!entry->error))
    return entry->thd->wait_for_prior_commit();

  switch (entry->error)
  {
  case ER_ERROR_ON_WRITE:
    my_error(ER_ERROR_ON_WRITE, MYF(ME_NOREFRESH), name, entry->commit_errno);
    break;
  case ER_ERROR_ON_READ:
    my_error(ER_ERROR_ON_READ, MYF(ME_NOREFRESH),
             entry->error_cache->file_name, entry->commit_errno);
    break;
  default:
    /*
      There are not (and should not be) any errors thrown not covered above.
      But just in case one is added later without updating the above switch
      statement, include a catch-all.
    */
    my_printf_error(entry->error,
                    "Error writing transaction to binary log: %d",
                    MYF(ME_NOREFRESH), entry->error);
  }

  /*
    Since we return error, this transaction XID will not be committed, so
    we need to mark it as not needed for recovery (unlog() is not called
    for a transaction if log_xid() fails).
  */
  if (entry->cache_mngr->using_xa && entry->cache_mngr->xa_xid &&
      entry->cache_mngr->need_unlog)
    mark_xid_done(entry->cache_mngr->binlog_id, true);

  return 1;
}

/*
  Do binlog group commit as the lead thread.

  This must be called when this statement/transaction is queued at the start of
  the group_commit_queue. It will wait to obtain the LOCK_log mutex, then group
  commit all the transactions in the queue (more may have entered while waiting
  for LOCK_log). After commit is done, all other threads in the queue will be
  signalled.

 */
void
MYSQL_BIN_LOG::trx_group_commit_leader(group_commit_entry *leader)
{
  uint xid_count= 0;
  my_off_t UNINIT_VAR(commit_offset);
  group_commit_entry *current, *last_in_queue;
  group_commit_entry *queue= NULL;
  bool check_purge= false;
  ulong UNINIT_VAR(binlog_id);
  uint64 commit_id;
  DBUG_ENTER("MYSQL_BIN_LOG::trx_group_commit_leader");

  {
    DBUG_EXECUTE_IF("inject_binlog_commit_before_get_LOCK_log",
      DBUG_ASSERT(!debug_sync_set_action(leader->thd, STRING_WITH_LEN
        ("commit_before_get_LOCK_log SIGNAL waiting WAIT_FOR cont TIMEOUT 1")));
    );
    /*
      Lock the LOCK_log(), and once we get it, collect any additional writes
      that queued up while we were waiting.
    */
    DEBUG_SYNC(leader->thd, "commit_before_get_LOCK_log");
    mysql_mutex_lock(&LOCK_log);
    DEBUG_SYNC(leader->thd, "commit_after_get_LOCK_log");

    mysql_mutex_lock(&LOCK_prepare_ordered);
    if (opt_binlog_commit_wait_count)
      wait_for_sufficient_commits();
    /*
      Note that wait_for_sufficient_commits() may have released and
      re-acquired the LOCK_log and LOCK_prepare_ordered if it needed to wait.
    */
    current= group_commit_queue;
    group_commit_queue= NULL;
    mysql_mutex_unlock(&LOCK_prepare_ordered);
    binlog_id= current_binlog_id;

    /* As the queue is in reverse order of entering, reverse it. */
    last_in_queue= current;
    while (current)
    {
      group_commit_entry *next= current->next;
      /*
        Now that group commit is started, we can clear the flag; there is no
        longer any use in waiters on this commit trying to trigger it early.
      */
      current->thd->waiting_on_group_commit= false;
      current->next= queue;
      queue= current;
      current= next;
    }
    DBUG_ASSERT(leader == queue /* the leader should be first in queue */);

    /* Now we have in queue the list of transactions to be committed in order. */
  }
    
  DBUG_ASSERT(is_open());
  if (likely(is_open()))                       // Should always be true
  {
    commit_id= (last_in_queue == leader ? 0 : (uint64)leader->thd->query_id);
    DBUG_EXECUTE_IF("binlog_force_commit_id",
      {
        const LEX_STRING commit_name= { C_STRING_WITH_LEN("commit_id") };
        bool null_value;
        user_var_entry *entry=
          (user_var_entry*) my_hash_search(&leader->thd->user_vars,
                                           (uchar*) commit_name.str,
                                           commit_name.length);
        commit_id= entry->val_int(&null_value);
      });
    /*
      Commit every transaction in the queue.

      Note that we are doing this in a different thread than the one running
      the transaction! So we are limited in the operations we can do. In
      particular, we cannot call my_error() on behalf of a transaction, as
      that obtains the THD from thread local storage. Instead, we must set
      current->error and let the thread do the error reporting itself once
      we wake it up.
    */
    for (current= queue; current != NULL; current= current->next)
    {
      binlog_cache_mngr *cache_mngr= current->cache_mngr;

      /*
        We already checked before that at least one cache is non-empty; if both
        are empty we would have skipped calling into here.
      */
      DBUG_ASSERT(!cache_mngr->stmt_cache.empty() || !cache_mngr->trx_cache.empty());

      if ((current->error= write_transaction_or_stmt(current, commit_id)))
        current->commit_errno= errno;

      strmake_buf(cache_mngr->last_commit_pos_file, log_file_name);
      commit_offset= my_b_write_tell(&log_file);
      cache_mngr->last_commit_pos_offset= commit_offset;
      if (cache_mngr->using_xa && cache_mngr->xa_xid)
      {
        /*
          If all storage engines support commit_checkpoint_request(), then we
          do not need to keep track of when this XID is durably committed.
          Instead we will just ask the storage engine to durably commit all its
          XIDs when we rotate a binlog file.
        */
        if (current->need_unlog)
        {
          xid_count++;
          cache_mngr->need_unlog= true;
          cache_mngr->binlog_id= binlog_id;
        }
        else
          cache_mngr->need_unlog= false;

        cache_mngr->delayed_error= false;
      }
    }

    bool synced= 0;
    if (flush_and_sync(&synced))
    {
      for (current= queue; current != NULL; current= current->next)
      {
        if (!current->error)
        {
          current->error= ER_ERROR_ON_WRITE;
          current->commit_errno= errno;
          current->error_cache= NULL;
        }
      }
    }
    else
    {
      bool any_error= false;
      bool all_error= true;

      mysql_mutex_assert_not_owner(&LOCK_prepare_ordered);
      mysql_mutex_assert_owner(&LOCK_log);
      mysql_mutex_assert_not_owner(&LOCK_after_binlog_sync);
      mysql_mutex_assert_not_owner(&LOCK_commit_ordered);
      bool first= true, last;
      for (current= queue; current != NULL; current= current->next)
      {
        last= current->next == NULL;
        if (!current->error &&
            RUN_HOOK(binlog_storage, after_flush,
                (current->thd,
                 current->cache_mngr->last_commit_pos_file,
                 current->cache_mngr->last_commit_pos_offset, synced,
                 first, last)))
        {
          current->error= ER_ERROR_ON_WRITE;
          current->commit_errno= -1;
          current->error_cache= NULL;
          any_error= true;
        }
        else
          all_error= false;
        first= false;
      }

      /* update binlog_end_pos so it can be read by dump thread
       *
       * note: must be _after_ the RUN_HOOK(after_flush) or else
       * semi-sync-plugin might not have put the transaction into
       * it's list before dump-thread tries to send it
       */
      update_binlog_end_pos(commit_offset);

      if (any_error)
        sql_print_error("Failed to run 'after_flush' hooks");
      if (!all_error)
        signal_update();
    }

    /*
      If any commit_events are Xid_log_event, increase the number of pending
      XIDs in current binlog (it's decreased in ::unlog()). When the count in
      a (not active) binlog file reaches zero, we know that it is no longer
      needed in XA recovery, and we can log a new binlog checkpoint event.
    */
    if (xid_count > 0)
    {
      mark_xids_active(binlog_id, xid_count);
    }

    if (rotate(false, &check_purge))
    {
      /*
        If we fail to rotate, which thread should get the error?
        We give the error to the leader, as any my_error() thrown inside
        rotate() will have been registered for the leader THD.

        However we must not return error from here - that would cause
        ha_commit_trans() to abort and rollback the transaction, which would
        leave an inconsistent state with the transaction committed in the
        binlog but rolled back in the engine.

        Instead set a flag so that we can return error later, from unlog(),
        when the transaction has been safely committed in the engine.
      */
      leader->cache_mngr->delayed_error= true;
      my_error(ER_ERROR_ON_WRITE, MYF(ME_NOREFRESH), name, errno);
      check_purge= false;
    }
    /* In case of binlog rotate, update the correct current binlog offset. */
    commit_offset= my_b_write_tell(&log_file);
  }

  DEBUG_SYNC(leader->thd, "commit_before_get_LOCK_after_binlog_sync");
  mysql_mutex_lock(&LOCK_after_binlog_sync);
  /*
    We cannot unlock LOCK_log until we have locked LOCK_after_binlog_sync;
    otherwise scheduling could allow the next group commit to run ahead of us,
    messing up the order of commit_ordered() calls. But as soon as
    LOCK_after_binlog_sync is obtained, we can let the next group commit start.
  */
  mysql_mutex_unlock(&LOCK_log);

  DEBUG_SYNC(leader->thd, "commit_after_release_LOCK_log");

  /*
    Loop through threads and run the binlog_sync hook
  */
  {
    mysql_mutex_assert_not_owner(&LOCK_prepare_ordered);
    mysql_mutex_assert_not_owner(&LOCK_log);
    mysql_mutex_assert_owner(&LOCK_after_binlog_sync);
    mysql_mutex_assert_not_owner(&LOCK_commit_ordered);

    bool first= true, last;
    for (current= queue; current != NULL; current= current->next)
    {
      last= current->next == NULL;
      if (!current->error &&
          RUN_HOOK(binlog_storage, after_sync,
                   (current->thd, current->cache_mngr->last_commit_pos_file,
                    current->cache_mngr->last_commit_pos_offset,
                    first, last)))
      {
      /* error is already printed inside hook */
      }
      first= false;
    }
  }

  DEBUG_SYNC(leader->thd, "commit_before_get_LOCK_commit_ordered");
  mysql_mutex_lock(&LOCK_commit_ordered);
  last_commit_pos_offset= commit_offset;

  /*
    Unlock LOCK_after_binlog_sync only *after* LOCK_commit_ordered has been
    acquired so that groups can not reorder for the different stages of
    the group commit procedure.
  */
  mysql_mutex_unlock(&LOCK_after_binlog_sync);
  DEBUG_SYNC(leader->thd, "commit_after_release_LOCK_after_binlog_sync");
  ++num_group_commits;

  if (!opt_optimize_thread_scheduling)
  {
    /*
      If we want to run commit_ordered() each in the transaction's own thread
      context, then we need to mark the queue reserved; we need to finish all
      threads in one group commit before the next group commit can be allowed
      to proceed, and we cannot unlock a simple pthreads mutex in a different
      thread from the one that locked it.
    */

    while (group_commit_queue_busy)
      mysql_cond_wait(&COND_queue_busy, &LOCK_commit_ordered);
    group_commit_queue_busy= TRUE;

    /*
      Set these so parent can run checkpoint_and_purge() in last thread.
      (When using optimized thread scheduling, we run checkpoint_and_purge()
      in this function, so parent does not need to and we need not set these
      values).
    */
    last_in_queue->check_purge= check_purge;
    last_in_queue->binlog_id= binlog_id;

    /* Note that we return with LOCK_commit_ordered locked! */
    DBUG_VOID_RETURN;
  }

  /*
    Wakeup each participant waiting for our group commit, first calling the
    commit_ordered() methods for any transactions doing 2-phase commit.
  */
  current= queue;
  while (current != NULL)
  {
    group_commit_entry *next;

    DEBUG_SYNC(leader->thd, "commit_loop_entry_commit_ordered");
    ++num_commits;
    if (current->cache_mngr->using_xa && !current->error &&
        DBUG_EVALUATE_IF("skip_commit_ordered", 0, 1))
      run_commit_ordered(current->thd, current->all);
    current->thd->wakeup_subsequent_commits(current->error);

    /*
      Careful not to access current->next after waking up the other thread! As
      it may change immediately after wakeup.
    */
    next= current->next;
    if (current != leader)                      // Don't wake up ourself
    {
      if (current->queued_by_other)
        current->thd->wait_for_commit_ptr->wakeup(current->error);
      else
        current->thd->signal_wakeup_ready();
    }
    current= next;
  }
  DEBUG_SYNC(leader->thd, "commit_after_group_run_commit_ordered");
  mysql_mutex_unlock(&LOCK_commit_ordered);
  DEBUG_SYNC(leader->thd, "commit_after_group_release_commit_ordered");

  if (check_purge)
    checkpoint_and_purge(binlog_id);

  DBUG_VOID_RETURN;
}


int
MYSQL_BIN_LOG::write_transaction_or_stmt(group_commit_entry *entry,
                                         uint64 commit_id)
{
  binlog_cache_mngr *mngr= entry->cache_mngr;
  DBUG_ENTER("MYSQL_BIN_LOG::write_transaction_or_stmt");

  if (write_gtid_event(entry->thd, false, entry->using_trx_cache, commit_id))
    DBUG_RETURN(ER_ERROR_ON_WRITE);

  if (entry->using_stmt_cache && !mngr->stmt_cache.empty() &&
      write_cache(entry->thd, mngr->get_binlog_cache_log(FALSE)))
  {
    entry->error_cache= &mngr->stmt_cache.cache_log;
    DBUG_RETURN(ER_ERROR_ON_WRITE);
  }

  if (entry->using_trx_cache && !mngr->trx_cache.empty())
  {
    DBUG_EXECUTE_IF("crash_before_writing_xid",
                    {
                      if ((write_cache(entry->thd,
                                       mngr->get_binlog_cache_log(TRUE))))
                        DBUG_PRINT("info", ("error writing binlog cache"));
                      else
                        flush_and_sync(0);

                      DBUG_PRINT("info", ("crashing before writing xid"));
                      DBUG_SUICIDE();
                    });

    if (write_cache(entry->thd, mngr->get_binlog_cache_log(TRUE)))
    {
      entry->error_cache= &mngr->trx_cache.cache_log;
      DBUG_RETURN(ER_ERROR_ON_WRITE);
    }
  }

  DBUG_EXECUTE_IF("inject_error_writing_xid",
                  {
                    entry->error_cache= NULL;
                    errno= 28;
                    DBUG_RETURN(ER_ERROR_ON_WRITE);
                  });

  if (write_event(entry->end_event))
  {
    entry->error_cache= NULL;
    DBUG_RETURN(ER_ERROR_ON_WRITE);
  }
  status_var_add(entry->thd->status_var.binlog_bytes_written,
                 entry->end_event->data_written);

  if (entry->incident_event)
  {
    if (write_event(entry->incident_event))
    {
      entry->error_cache= NULL;
      DBUG_RETURN(ER_ERROR_ON_WRITE);
    }
  }

  if (mngr->get_binlog_cache_log(FALSE)->error) // Error on read
  {
    entry->error_cache= &mngr->stmt_cache.cache_log;
    DBUG_RETURN(ER_ERROR_ON_WRITE);
  }
  if (mngr->get_binlog_cache_log(TRUE)->error)  // Error on read
  {
    entry->error_cache= &mngr->trx_cache.cache_log;
    DBUG_RETURN(ER_ERROR_ON_WRITE);
  }

  DBUG_RETURN(0);
}


/*
  Wait for sufficient commits to queue up for group commit, according to the
  values of binlog_commit_wait_count and binlog_commit_wait_usec.

  Note that this function may release and re-acquire LOCK_log and
  LOCK_prepare_ordered if it needs to wait.
*/

void
MYSQL_BIN_LOG::wait_for_sufficient_commits()
{
  size_t count;
  group_commit_entry *e;
  group_commit_entry *last_head;
  struct timespec wait_until;

  mysql_mutex_assert_owner(&LOCK_log);
  mysql_mutex_assert_owner(&LOCK_prepare_ordered);

  for (e= last_head= group_commit_queue, count= 0; e; e= e->next)
  {
    if (++count >= opt_binlog_commit_wait_count)
    {
      group_commit_trigger_count++;
      return;
    }
    if (unlikely(e->thd->has_waiter))
    {
      group_commit_trigger_lock_wait++;
      return;
    }
  }

  mysql_mutex_unlock(&LOCK_log);
  set_timespec_nsec(wait_until, (ulonglong)1000*opt_binlog_commit_wait_usec);

  for (;;)
  {
    int err;
    group_commit_entry *head;

    err= mysql_cond_timedwait(&COND_prepare_ordered, &LOCK_prepare_ordered,
                              &wait_until);
    if (err == ETIMEDOUT)
    {
      group_commit_trigger_timeout++;
      break;
    }
    if (unlikely(last_head->thd->has_waiter))
    {
      group_commit_trigger_lock_wait++;
      break;
    }
    head= group_commit_queue;
    for (e= head; e && e != last_head; e= e->next)
    {
      ++count;
      if (unlikely(e->thd->has_waiter))
      {
        group_commit_trigger_lock_wait++;
        goto after_loop;
      }
    }
    if (count >= opt_binlog_commit_wait_count)
    {
      group_commit_trigger_count++;
      break;
    }
    last_head= head;
  }
after_loop:

  /*
    We must not wait for LOCK_log while holding LOCK_prepare_ordered.
    LOCK_log can be held for long periods (eg. we do I/O under it), while
    LOCK_prepare_ordered must only be held for short periods.

    In addition, waiting for LOCK_log while holding LOCK_prepare_ordered would
    violate locking order of LOCK_log-before-LOCK_prepare_ordered. This could
    cause SAFEMUTEX warnings (even if it cannot actually deadlock with current
    code, as there can be at most one group commit leader thread at a time).

    So release and re-acquire LOCK_prepare_ordered if we need to wait for the
    LOCK_log.
  */
  if (mysql_mutex_trylock(&LOCK_log))
  {
    mysql_mutex_unlock(&LOCK_prepare_ordered);
    mysql_mutex_lock(&LOCK_log);
    mysql_mutex_lock(&LOCK_prepare_ordered);
  }
}


void
MYSQL_BIN_LOG::binlog_trigger_immediate_group_commit()
{
  group_commit_entry *head;
  mysql_mutex_assert_owner(&LOCK_prepare_ordered);
  head= group_commit_queue;
  if (head)
  {
    head->thd->has_waiter= true;
    mysql_cond_signal(&COND_prepare_ordered);
  }
}


/*
  This function is called when a transaction T1 goes to wait for another
  transaction T2. It is used to cut short any binlog group commit delay from
  --binlog-commit-wait-count in the case where another transaction is stalled
  on the wait due to conflicting row locks.

  If T2 is already ready to group commit, any waiting group commit will be
  signalled to proceed immediately. Otherwise, a flag will be set in T2, and
  when T2 later becomes ready, immediate group commit will be triggered.
*/
void
binlog_report_wait_for(THD *thd1, THD *thd2)
{
  if (opt_binlog_commit_wait_count == 0)
    return;
  mysql_mutex_lock(&LOCK_prepare_ordered);
  thd2->has_waiter= true;
  if (thd2->waiting_on_group_commit)
    mysql_bin_log.binlog_trigger_immediate_group_commit();
  mysql_mutex_unlock(&LOCK_prepare_ordered);
}


/**
  Wait until we get a signal that the relay log has been updated.

  @param thd		Thread variable

  @note
    One must have a lock on LOCK_log before calling this function.
    This lock will be released before return! That's required by
    THD::enter_cond() (see NOTES in sql_class.h).
*/

void MYSQL_BIN_LOG::wait_for_update_relay_log(THD* thd)
{
  PSI_stage_info old_stage;
  DBUG_ENTER("wait_for_update_relay_log");

  mysql_mutex_assert_owner(&LOCK_log);
  thd->ENTER_COND(&update_cond, &LOCK_log,
                  &stage_slave_has_read_all_relay_log,
                  &old_stage);
  mysql_cond_wait(&update_cond, &LOCK_log);
  thd->EXIT_COND(&old_stage);
  DBUG_VOID_RETURN;
}

/**
  Wait until we get a signal that the binary log has been updated.
  Applies to master only.
     
  NOTES
  @param[in] thd        a THD struct
  @param[in] timeout    a pointer to a timespec;
                        NULL means to wait w/o timeout.
  @retval    0          if got signalled on update
  @retval    non-0      if wait timeout elapsed
  @note
    LOCK_log must be taken before calling this function.
    LOCK_log is being released while the thread is waiting.
    LOCK_log is released by the caller.
*/

int MYSQL_BIN_LOG::wait_for_update_bin_log(THD* thd,
                                           const struct timespec *timeout)
{
  int ret= 0;
  DBUG_ENTER("wait_for_update_bin_log");

  thd_wait_begin(thd, THD_WAIT_BINLOG);
  mysql_mutex_assert_owner(&LOCK_log);
  if (!timeout)
    mysql_cond_wait(&update_cond, &LOCK_log);
  else
    ret= mysql_cond_timedwait(&update_cond, &LOCK_log,
                              const_cast<struct timespec *>(timeout));
  thd_wait_end(thd);
  DBUG_RETURN(ret);
}

int MYSQL_BIN_LOG::wait_for_update_binlog_end_pos(THD* thd,
                                                  struct timespec *timeout)
{
  int ret= 0;
  DBUG_ENTER("wait_for_update_binlog_end_pos");

  thd_wait_begin(thd, THD_WAIT_BINLOG);
  mysql_mutex_assert_owner(get_binlog_end_pos_lock());
  if (!timeout)
    mysql_cond_wait(&update_cond, get_binlog_end_pos_lock());
  else
    ret= mysql_cond_timedwait(&update_cond, get_binlog_end_pos_lock(),
                              timeout);
  thd_wait_end(thd);
  DBUG_RETURN(ret);
}


/**
  Close the log file.

  @param exiting     Bitmask for one or more of the following bits:
          - LOG_CLOSE_INDEX : if we should close the index file
          - LOG_CLOSE_TO_BE_OPENED : if we intend to call open
                                     at once after close.
          - LOG_CLOSE_STOP_EVENT : write a 'stop' event to the log
          - LOG_CLOSE_DELAYED_CLOSE : do not yet close the file and clear the
                                      LOG_EVENT_BINLOG_IN_USE_F flag

  @note
    One can do an open on the object at once after doing a close.
    The internal structures are not freed until cleanup() is called
*/

void MYSQL_BIN_LOG::close(uint exiting)
{					// One can't set log_type here!
  bool failed_to_save_state= false;
  DBUG_ENTER("MYSQL_BIN_LOG::close");
  DBUG_PRINT("enter",("exiting: %d", (int) exiting));

  mysql_mutex_assert_owner(&LOCK_log);

  if (log_state == LOG_OPENED)
  {
#ifdef HAVE_REPLICATION
    if (log_type == LOG_BIN &&
	(exiting & LOG_CLOSE_STOP_EVENT))
    {
      Stop_log_event s;
      // the checksumming rule for relay-log case is similar to Rotate
        s.checksum_alg= is_relay_log ? relay_log_checksum_alg
                                     : (enum_binlog_checksum_alg)binlog_checksum_options;
      DBUG_ASSERT(!is_relay_log ||
                  relay_log_checksum_alg != BINLOG_CHECKSUM_ALG_UNDEF);
      write_event(&s);
      bytes_written+= s.data_written;
      signal_update();

      /*
        When we shut down server, write out the binlog state to a separate
        file so we do not have to scan an entire binlog file to recover it
        at next server start.

        Note that this must be written and synced to disk before marking the
        last binlog file as "not crashed".
      */
      if (!is_relay_log && write_state_to_file())
      {
        sql_print_error("Failed to save binlog GTID state during shutdown. "
                        "Binlog will be marked as crashed, so that crash "
                        "recovery can recover the state at next server "
                        "startup.");
        /*
          Leave binlog file marked as crashed, so we can recover state by
          scanning it now that we failed to write out the state properly.
        */
        failed_to_save_state= true;
      }
    }
#endif /* HAVE_REPLICATION */

    /* don't pwrite in a file opened with O_APPEND - it doesn't work */
    if (log_file.type == WRITE_CACHE && log_type == LOG_BIN
        && !(exiting & LOG_CLOSE_DELAYED_CLOSE))
    {
      my_off_t org_position= mysql_file_tell(log_file.file, MYF(0));
      if (!failed_to_save_state)
        clear_inuse_flag_when_closing(log_file.file);
      /*
        Restore position so that anything we have in the IO_cache is written
        to the correct position.
        We need the seek here, as mysql_file_pwrite() is not guaranteed to keep the
        original position on system that doesn't support pwrite().
      */
      mysql_file_seek(log_file.file, org_position, MY_SEEK_SET, MYF(0));
    }

    /* this will cleanup IO_CACHE, sync and close the file */
    MYSQL_LOG::close(exiting);
  }

  /*
    The following test is needed even if is_open() is not set, as we may have
    called a not complete close earlier and the index file is still open.
  */

  if ((exiting & LOG_CLOSE_INDEX) && my_b_inited(&index_file))
  {
    end_io_cache(&index_file);
    if (mysql_file_close(index_file.file, MYF(0)) < 0 && ! write_error)
    {
      write_error= 1;
<<<<<<< HEAD
      sql_print_error(ER_THD_OR_DEFAULT(current_thd, ER_ERROR_ON_WRITE),
                      index_file_name, errno);
=======
      sql_print_error(ER_DEFAULT(ER_ERROR_ON_WRITE), index_file_name, errno);
>>>>>>> ada54101
    }
  }
  log_state= (exiting & LOG_CLOSE_TO_BE_OPENED) ? LOG_TO_BE_OPENED : LOG_CLOSED;
  my_free(name);
  name= NULL;
  DBUG_VOID_RETURN;
}


/*
  Clear the LOG_EVENT_BINLOG_IN_USE_F; this marks the binlog file as cleanly
  closed and not needing crash recovery.
*/
void MYSQL_BIN_LOG::clear_inuse_flag_when_closing(File file)
{
  my_off_t offset= BIN_LOG_HEADER_SIZE + FLAGS_OFFSET;
  uchar flags= 0;            // clearing LOG_EVENT_BINLOG_IN_USE_F
  mysql_file_pwrite(file, &flags, 1, offset, MYF(0));
}


void MYSQL_BIN_LOG::set_max_size(ulong max_size_arg)
{
  /*
    We need to take locks, otherwise this may happen:
    new_file() is called, calls open(old_max_size), then before open() starts,
    set_max_size() sets max_size to max_size_arg, then open() starts and
    uses the old_max_size argument, so max_size_arg has been overwritten and
    it's like if the SET command was never run.
  */
  DBUG_ENTER("MYSQL_BIN_LOG::set_max_size");
  mysql_mutex_lock(&LOCK_log);
  if (is_open())
    max_size= max_size_arg;
  mysql_mutex_unlock(&LOCK_log);
  DBUG_VOID_RETURN;
}


/**
  Check if a string is a valid number.

  @param str			String to test
  @param res			Store value here
  @param allow_wildcards	Set to 1 if we should ignore '%' and '_'

  @note
    For the moment the allow_wildcards argument is not used
    Should be move to some other file.

  @retval
    1	String is a number
  @retval
    0	String is not a number
*/

static bool test_if_number(register const char *str,
			   ulong *res, bool allow_wildcards)
{
  reg2 int flag;
  const char *start;
  DBUG_ENTER("test_if_number");

  flag=0; start=str;
  while (*str++ == ' ') ;
  if (*--str == '-' || *str == '+')
    str++;
  while (my_isdigit(files_charset_info,*str) ||
	 (allow_wildcards && (*str == wild_many || *str == wild_one)))
  {
    flag=1;
    str++;
  }
  if (*str == '.')
  {
    for (str++ ;
	 my_isdigit(files_charset_info,*str) ||
	   (allow_wildcards && (*str == wild_many || *str == wild_one)) ;
	 str++, flag=1) ;
  }
  if (*str != 0 || flag == 0)
    DBUG_RETURN(0);
  if (res)
    *res=atol(start);
  DBUG_RETURN(1);			/* Number ok */
} /* test_if_number */


void sql_perror(const char *message)
{
#if defined(_WIN32)
  char* buf;
  DWORD dw= GetLastError();
  if (FormatMessage(FORMAT_MESSAGE_ALLOCATE_BUFFER |  FORMAT_MESSAGE_FROM_SYSTEM |
        FORMAT_MESSAGE_IGNORE_INSERTS,  NULL, dw,
        MAKELANGID(LANG_NEUTRAL, SUBLANG_DEFAULT), (LPSTR)&buf, 0, NULL ) > 0)
  {
    sql_print_error("%s: %s",message, buf);
    LocalFree((HLOCAL)buf);
  }
  else
  {
    sql_print_error("%s", message);
  }
#elif defined(HAVE_STRERROR)
  sql_print_error("%s: %s",message, strerror(errno));
#else 
  perror(message);
#endif
}


/*
  Change the file associated with two output streams. Used to
  redirect stdout and stderr to a file. The streams are reopened
  only for appending (writing at end of file).
*/
extern "C" my_bool reopen_fstreams(const char *filename,
                                   FILE *outstream, FILE *errstream)
{
  if (outstream && !my_freopen(filename, "a", outstream))
    return TRUE;

  if (errstream && !my_freopen(filename, "a", errstream))
    return TRUE;

  /* The error stream must be unbuffered. */
  if (errstream)
    setbuf(errstream, NULL);

  return FALSE;
}


/*
  Unfortunately, there seems to be no good way
  to restore the original streams upon failure.
*/
static bool redirect_std_streams(const char *file)
{
  if (reopen_fstreams(file, stdout, stderr))
    return TRUE;

  setbuf(stderr, NULL);
  return FALSE;
}


bool flush_error_log()
{
  bool result= 0;
  if (opt_error_log)
  {
    mysql_mutex_lock(&LOCK_error_log);
    if (redirect_std_streams(log_error_file))
      result= 1;
    mysql_mutex_unlock(&LOCK_error_log);
  }
  return result;
}

void MYSQL_BIN_LOG::signal_update()
{
  DBUG_ENTER("MYSQL_BIN_LOG::signal_update");
  signal_cnt++;
  mysql_cond_broadcast(&update_cond);
  DBUG_VOID_RETURN;
}

#ifdef _WIN32
static void print_buffer_to_nt_eventlog(enum loglevel level, char *buff,
                                        size_t length, size_t buffLen)
{
  HANDLE event;
  char   *buffptr= buff;
  DBUG_ENTER("print_buffer_to_nt_eventlog");

  /* Add ending CR/LF's to string, overwrite last chars if necessary */
  strmov(buffptr+MY_MIN(length, buffLen-5), "\r\n\r\n");

  setup_windows_event_source();
  if ((event= RegisterEventSource(NULL,"MySQL")))
  {
    switch (level) {
      case ERROR_LEVEL:
        ReportEvent(event, EVENTLOG_ERROR_TYPE, 0, MSG_DEFAULT, NULL, 1, 0,
                    (LPCSTR*)&buffptr, NULL);
        break;
      case WARNING_LEVEL:
        ReportEvent(event, EVENTLOG_WARNING_TYPE, 0, MSG_DEFAULT, NULL, 1, 0,
                    (LPCSTR*) &buffptr, NULL);
        break;
      case INFORMATION_LEVEL:
        ReportEvent(event, EVENTLOG_INFORMATION_TYPE, 0, MSG_DEFAULT, NULL, 1,
                    0, (LPCSTR*) &buffptr, NULL);
        break;
    }
    DeregisterEventSource(event);
  }

  DBUG_VOID_RETURN;
}
#endif /* _WIN32 */


#ifndef EMBEDDED_LIBRARY
static void print_buffer_to_file(enum loglevel level, const char *buffer,
                                 size_t length)
{
  time_t skr;
  struct tm tm_tmp;
  struct tm *start;
  THD *thd;
  int tag_length= 0;
  char tag[NAME_LEN];
  DBUG_ENTER("print_buffer_to_file");
  DBUG_PRINT("enter",("buffer: %s", buffer));

  if (mysqld_server_initialized && (thd= current_thd))
  {
    if (thd->connection_name.length)
    {
      /*
        Add tag for slaves so that the user can see from which connection
        the error originates.
      */
      tag_length= my_snprintf(tag, sizeof(tag),
                              ER_THD(thd, ER_MASTER_LOG_PREFIX),
                              (int) thd->connection_name.length,
                              thd->connection_name.str);
    }
  }

  mysql_mutex_lock(&LOCK_error_log);

  skr= my_time(0);
  localtime_r(&skr, &tm_tmp);
  start=&tm_tmp;

  fprintf(stderr, "%d-%02d-%02d %2d:%02d:%02d %lu [%s] %.*s%.*s\n",
          start->tm_year + 1900,
          start->tm_mon+1,
          start->tm_mday,
          start->tm_hour,
          start->tm_min,
          start->tm_sec,
          (unsigned long) pthread_self(),
          (level == ERROR_LEVEL ? "ERROR" : level == WARNING_LEVEL ?
           "Warning" : "Note"),
          tag_length, tag,
          (int) length, buffer);

  fflush(stderr);

  mysql_mutex_unlock(&LOCK_error_log);
  DBUG_VOID_RETURN;
}

/**
  Prints a printf style message to the error log and, under NT, to the
  Windows event log.

  This function prints the message into a buffer and then sends that buffer
  to other functions to write that message to other logging sources.

  @param level          The level of the msg significance
  @param format         Printf style format of message
  @param args           va_list list of arguments for the message

  @returns
    The function always returns 0. The return value is present in the
    signature to be compatible with other logging routines, which could
    return an error (e.g. logging to the log tables)
*/
int vprint_msg_to_log(enum loglevel level, const char *format, va_list args)
{
  char   buff[1024];
  size_t length;
  DBUG_ENTER("vprint_msg_to_log");

  length= my_vsnprintf(buff, sizeof(buff), format, args);
  print_buffer_to_file(level, buff, length);

#ifdef _WIN32
  print_buffer_to_nt_eventlog(level, buff, length, sizeof(buff));
#endif

  DBUG_RETURN(0);
}
#endif /* EMBEDDED_LIBRARY */


void sql_print_error(const char *format, ...) 
{
  va_list args;
  DBUG_ENTER("sql_print_error");

  va_start(args, format);
  error_log_print(ERROR_LEVEL, format, args);
  va_end(args);

  DBUG_VOID_RETURN;
}


void sql_print_warning(const char *format, ...) 
{
  va_list args;
  DBUG_ENTER("sql_print_warning");

  va_start(args, format);
  error_log_print(WARNING_LEVEL, format, args);
  va_end(args);

  DBUG_VOID_RETURN;
}


void sql_print_information(const char *format, ...) 
{
  va_list args;
  DBUG_ENTER("sql_print_information");

  if (disable_log_notes)
    DBUG_VOID_RETURN;                 // Skip notes during start/shutdown
  
  va_start(args, format);
  error_log_print(INFORMATION_LEVEL, format, args);
  va_end(args);

  DBUG_VOID_RETURN;
}


void
TC_LOG::run_prepare_ordered(THD *thd, bool all)
{
  Ha_trx_info *ha_info=
    all ? thd->transaction.all.ha_list : thd->transaction.stmt.ha_list;

  mysql_mutex_assert_owner(&LOCK_prepare_ordered);
  for (; ha_info; ha_info= ha_info->next())
  {
    handlerton *ht= ha_info->ht();
    if (!ht->prepare_ordered)
      continue;
    ht->prepare_ordered(ht, thd, all);
  }
}


void
TC_LOG::run_commit_ordered(THD *thd, bool all)
{
  Ha_trx_info *ha_info=
    all ? thd->transaction.all.ha_list : thd->transaction.stmt.ha_list;

  mysql_mutex_assert_owner(&LOCK_commit_ordered);
  for (; ha_info; ha_info= ha_info->next())
  {
    handlerton *ht= ha_info->ht();
    if (!ht->commit_ordered)
      continue;
    ht->commit_ordered(ht, thd, all);
    DEBUG_SYNC(thd, "commit_after_run_commit_ordered");
  }
}


int TC_LOG_MMAP::log_and_order(THD *thd, my_xid xid, bool all,
                               bool need_prepare_ordered,
                               bool need_commit_ordered)
{
  int cookie;
  struct commit_entry entry;
  bool UNINIT_VAR(is_group_commit_leader);

  if (need_prepare_ordered)
  {
    mysql_mutex_lock(&LOCK_prepare_ordered);
    run_prepare_ordered(thd, all);
    if (need_commit_ordered)
    {
      /*
        Must put us in queue so we can run_commit_ordered() in same sequence
        as we did run_prepare_ordered().
      */
      thd->clear_wakeup_ready();
      entry.thd= thd;
      commit_entry *previous_queue= commit_ordered_queue;
      entry.next= previous_queue;
      commit_ordered_queue= &entry;
      is_group_commit_leader= (previous_queue == NULL);
    }
    mysql_mutex_unlock(&LOCK_prepare_ordered);
  }

  if (thd->wait_for_prior_commit())
    return 0;

  cookie= 0;
  if (xid)
    cookie= log_one_transaction(xid);

  if (need_commit_ordered)
  {
    if (need_prepare_ordered)
    {
      /*
        We did the run_prepare_ordered() serialised, then ran the log_xid() in
        parallel. Now we have to do run_commit_ordered() serialised in the
        same sequence as run_prepare_ordered().

        We do this starting from the head of the queue, each thread doing
        run_commit_ordered() and signalling the next in queue.
      */
      if (is_group_commit_leader)
      {
        /* The first in queue starts the ball rolling. */
        mysql_mutex_lock(&LOCK_prepare_ordered);
        while (commit_ordered_queue_busy)
          mysql_cond_wait(&COND_queue_busy, &LOCK_prepare_ordered);
        commit_entry *queue= commit_ordered_queue;
        commit_ordered_queue= NULL;
        /*
          Mark the queue busy while we bounce it from one thread to the
          next.
        */
        commit_ordered_queue_busy= true;
        mysql_mutex_unlock(&LOCK_prepare_ordered);

        /* Reverse the queue list so we get correct order. */
        commit_entry *prev= NULL;
        while (queue)
        {
          commit_entry *next= queue->next;
          queue->next= prev;
          prev= queue;
          queue= next;
        }
        DBUG_ASSERT(prev == &entry && prev->thd == thd);
      }
      else
      {
        /* Not first in queue; just wait until previous thread wakes us up. */
        thd->wait_for_wakeup_ready();
      }
    }

    /* Only run commit_ordered() if log_xid was successful. */
    if (cookie)
    {
      mysql_mutex_lock(&LOCK_commit_ordered);
      run_commit_ordered(thd, all);
      mysql_mutex_unlock(&LOCK_commit_ordered);
    }

    if (need_prepare_ordered)
    {
      commit_entry *next= entry.next;
      if (next)
      {
        next->thd->signal_wakeup_ready();
      }
      else
      {
        mysql_mutex_lock(&LOCK_prepare_ordered);
        commit_ordered_queue_busy= false;
        mysql_cond_signal(&COND_queue_busy);
        mysql_mutex_unlock(&LOCK_prepare_ordered);
      }
    }
  }

  return cookie;
}


/********* transaction coordinator log for 2pc - mmap() based solution *******/

/*
  the log consists of a file, mapped to memory.
  file is divided into pages of tc_log_page_size size.
  (usable size of the first page is smaller because of the log header)
  there is a PAGE control structure for each page
  each page (or rather its PAGE control structure) can be in one of
  the three states - active, syncing, pool.
  there could be only one page in the active or syncing state,
  but many in pool - pool is a fifo queue.
  the usual lifecycle of a page is pool->active->syncing->pool.
  the "active" page is a page where new xid's are logged.
  the page stays active as long as the syncing slot is taken.
  the "syncing" page is being synced to disk. no new xid can be added to it.
  when the syncing is done the page is moved to a pool and an active page
  becomes "syncing".

  the result of such an architecture is a natural "commit grouping" -
  If commits are coming faster than the system can sync, they do not
  stall. Instead, all commits that came since the last sync are
  logged to the same "active" page, and they all are synced with the next -
  one - sync. Thus, thought individual commits are delayed, throughput
  is not decreasing.

  when an xid is added to an active page, the thread of this xid waits
  for a page's condition until the page is synced. when syncing slot
  becomes vacant one of these waiters is awaken to take care of syncing.
  it syncs the page and signals all waiters that the page is synced.
  PAGE::waiters is used to count these waiters, and a page may never
  become active again until waiters==0 (that is all waiters from the
  previous sync have noticed that the sync was completed)

  note, that the page becomes "dirty" and has to be synced only when a
  new xid is added into it. Removing a xid from a page does not make it
  dirty - we don't sync xid removals to disk.
*/

ulong tc_log_page_waits= 0;

#ifdef HAVE_MMAP

#define TC_LOG_HEADER_SIZE (sizeof(tc_log_magic)+1)

static const uchar tc_log_magic[]={(uchar) 254, 0x23, 0x05, 0x74};

ulong opt_tc_log_size;
ulong tc_log_max_pages_used=0, tc_log_page_size=0, tc_log_cur_pages_used=0;

int TC_LOG_MMAP::open(const char *opt_name)
{
  uint i;
  bool crashed=FALSE;
  PAGE *pg;

  DBUG_ASSERT(total_ha_2pc > 1);
  DBUG_ASSERT(opt_name && opt_name[0]);

  tc_log_page_size= my_getpagesize();

  fn_format(logname,opt_name,mysql_data_home,"",MY_UNPACK_FILENAME);
  if ((fd= mysql_file_open(key_file_tclog, logname, O_RDWR | O_CLOEXEC, MYF(0))) < 0)
  {
    if (my_errno != ENOENT)
      goto err;
    if (using_heuristic_recover())
      return 1;
    if ((fd= mysql_file_create(key_file_tclog, logname, CREATE_MODE,
                               O_RDWR | O_CLOEXEC, MYF(MY_WME))) < 0)
      goto err;
    inited=1;
    file_length= opt_tc_log_size;
    if (mysql_file_chsize(fd, file_length, 0, MYF(MY_WME)))
      goto err;
  }
  else
  {
    inited= 1;
    crashed= TRUE;
    sql_print_information("Recovering after a crash using %s", opt_name);
    if (tc_heuristic_recover)
    {
      sql_print_error("Cannot perform automatic crash recovery when "
                      "--tc-heuristic-recover is used");
      goto err;
    }
    file_length= mysql_file_seek(fd, 0L, MY_SEEK_END, MYF(MY_WME+MY_FAE));
    if (file_length == MY_FILEPOS_ERROR || file_length % tc_log_page_size)
      goto err;
  }

  data= (uchar *)my_mmap(0, (size_t)file_length, PROT_READ|PROT_WRITE,
                        MAP_NOSYNC|MAP_SHARED, fd, 0);
  if (data == MAP_FAILED)
  {
    my_errno=errno;
    goto err;
  }
  inited=2;

  npages=(uint)file_length/tc_log_page_size;
  if (npages < 3)             // to guarantee non-empty pool
    goto err;
  if (!(pages=(PAGE *)my_malloc(npages*sizeof(PAGE), MYF(MY_WME|MY_ZEROFILL))))
    goto err;
  inited=3;
  for (pg=pages, i=0; i < npages; i++, pg++)
  {
    pg->next=pg+1;
    pg->waiters=0;
    pg->state=PS_POOL;
    mysql_mutex_init(key_PAGE_lock, &pg->lock, MY_MUTEX_INIT_FAST);
    mysql_cond_init(key_PAGE_cond, &pg->cond, 0);
    pg->ptr= pg->start=(my_xid *)(data + i*tc_log_page_size);
    pg->size=pg->free=tc_log_page_size/sizeof(my_xid);
    pg->end=pg->start + pg->size;
  }
  pages[0].size=pages[0].free=
                (tc_log_page_size-TC_LOG_HEADER_SIZE)/sizeof(my_xid);
  pages[0].start=pages[0].end-pages[0].size;
  pages[npages-1].next=0;
  inited=4;

  if (crashed && recover())
      goto err;

  memcpy(data, tc_log_magic, sizeof(tc_log_magic));
  data[sizeof(tc_log_magic)]= (uchar)total_ha_2pc;
  my_msync(fd, data, tc_log_page_size, MS_SYNC);
  inited=5;

  mysql_mutex_init(key_LOCK_sync, &LOCK_sync, MY_MUTEX_INIT_FAST);
  mysql_mutex_init(key_LOCK_active, &LOCK_active, MY_MUTEX_INIT_FAST);
  mysql_mutex_init(key_LOCK_pool, &LOCK_pool, MY_MUTEX_INIT_FAST);
  mysql_mutex_init(key_LOCK_pending_checkpoint, &LOCK_pending_checkpoint,
                   MY_MUTEX_INIT_FAST);
  mysql_cond_init(key_COND_active, &COND_active, 0);
  mysql_cond_init(key_COND_pool, &COND_pool, 0);
  mysql_cond_init(key_TC_LOG_MMAP_COND_queue_busy, &COND_queue_busy, 0);

  inited=6;

  syncing= 0;
  active=pages;
  DBUG_ASSERT(npages >= 2);
  pool=pages+1;
  pool_last_ptr= &((pages+npages-1)->next);
  commit_ordered_queue= NULL;
  commit_ordered_queue_busy= false;

  return 0;

err:
  close();
  return 1;
}

/**
  there is no active page, let's got one from the pool.

  Two strategies here:
    -# take the first from the pool
    -# if there're waiters - take the one with the most free space.

  @todo
    page merging. try to allocate adjacent page first,
    so that they can be flushed both in one sync
*/

void TC_LOG_MMAP::get_active_from_pool()
{
  PAGE **p, **best_p=0;
  int best_free;

  mysql_mutex_lock(&LOCK_pool);

  do
  {
    best_p= p= &pool;
    if ((*p)->waiters == 0 && (*p)->free > 0) // can the first page be used ?
      break;                                  // yes - take it.

    best_free=0;            // no - trying second strategy
    for (p=&(*p)->next; *p; p=&(*p)->next)
    {
      if ((*p)->waiters == 0 && (*p)->free > best_free)
      {
        best_free=(*p)->free;
        best_p=p;
      }
    }
  }
  while ((*best_p == 0 || best_free == 0) && overflow());

  mysql_mutex_assert_owner(&LOCK_active);
  active=*best_p;

  /* Unlink the page from the pool. */
  if (!(*best_p)->next)
    pool_last_ptr= best_p;
  *best_p=(*best_p)->next;
  mysql_mutex_unlock(&LOCK_pool);

  mysql_mutex_lock(&active->lock);
  if (active->free == active->size) // we've chosen an empty page
  {
    tc_log_cur_pages_used++;
    set_if_bigger(tc_log_max_pages_used, tc_log_cur_pages_used);
  }
}

/**
  @todo
  perhaps, increase log size ?
*/
int TC_LOG_MMAP::overflow()
{
  /*
    simple overflow handling - just wait
    TODO perhaps, increase log size ?
    let's check the behaviour of tc_log_page_waits first
  */
  tc_log_page_waits++;
  mysql_cond_wait(&COND_pool, &LOCK_pool);
  return 1; // always return 1
}

/**
  Record that transaction XID is committed on the persistent storage.

    This function is called in the middle of two-phase commit:
    First all resources prepare the transaction, then tc_log->log() is called,
    then all resources commit the transaction, then tc_log->unlog() is called.

    All access to active page is serialized but it's not a problem, as
    we're assuming that fsync() will be a main bottleneck.
    That is, parallelizing writes to log pages we'll decrease number of
    threads waiting for a page, but then all these threads will be waiting
    for a fsync() anyway

   If tc_log == MYSQL_LOG then tc_log writes transaction to binlog and
   records XID in a special Xid_log_event.
   If tc_log = TC_LOG_MMAP then xid is written in a special memory-mapped
   log.

  @retval
    0  - error
  @retval
    \# - otherwise, "cookie", a number that will be passed as an argument
    to unlog() call. tc_log can define it any way it wants,
    and use for whatever purposes. TC_LOG_MMAP sets it
    to the position in memory where xid was logged to.
*/

int TC_LOG_MMAP::log_one_transaction(my_xid xid)
{
  int err;
  PAGE *p;
  ulong cookie;

  mysql_mutex_lock(&LOCK_active);

  /*
    if the active page is full - just wait...
    frankly speaking, active->free here accessed outside of mutex
    protection, but it's safe, because it only means we may miss an
    unlog() for the active page, and we're not waiting for it here -
    unlog() does not signal COND_active.
  */
  while (unlikely(active && active->free == 0))
    mysql_cond_wait(&COND_active, &LOCK_active);

  /* no active page ? take one from the pool */
  if (active == 0)
    get_active_from_pool();
  else
    mysql_mutex_lock(&active->lock);

  p=active;

  /*
    p->free is always > 0 here because to decrease it one needs
    to take p->lock and before it one needs to take LOCK_active.
    But checked that active->free > 0 under LOCK_active and
    haven't release it ever since
  */

  /* searching for an empty slot */
  while (*p->ptr)
  {
    p->ptr++;
    DBUG_ASSERT(p->ptr < p->end);               // because p->free > 0
  }

  /* found! store xid there and mark the page dirty */
  cookie= (ulong)((uchar *)p->ptr - data);      // can never be zero
  *p->ptr++= xid;
  p->free--;
  p->state= PS_DIRTY;
  mysql_mutex_unlock(&p->lock);

  mysql_mutex_lock(&LOCK_sync);
  if (syncing)
  {                                          // somebody's syncing. let's wait
    mysql_mutex_unlock(&LOCK_active);
    mysql_mutex_lock(&p->lock);
    p->waiters++;
    while (p->state == PS_DIRTY && syncing)
    {
      mysql_mutex_unlock(&p->lock);
      mysql_cond_wait(&p->cond, &LOCK_sync);
      mysql_mutex_lock(&p->lock);
    }
    p->waiters--;
    err= p->state == PS_ERROR;
    if (p->state != PS_DIRTY)                   // page was synced
    {
      mysql_mutex_unlock(&LOCK_sync);
      if (p->waiters == 0)
        mysql_cond_signal(&COND_pool);     // in case somebody's waiting
      mysql_mutex_unlock(&p->lock);
      goto done;                             // we're done
    }
    DBUG_ASSERT(!syncing);
    mysql_mutex_unlock(&p->lock);
    syncing = p;
    mysql_mutex_unlock(&LOCK_sync);

    mysql_mutex_lock(&LOCK_active);
    active=0;                                  // page is not active anymore
    mysql_cond_broadcast(&COND_active);
    mysql_mutex_unlock(&LOCK_active);
  }
  else
  {
    syncing = p;                               // place is vacant - take it
    mysql_mutex_unlock(&LOCK_sync);
    active = 0;                                // page is not active anymore
    mysql_cond_broadcast(&COND_active);
    mysql_mutex_unlock(&LOCK_active);
  }
  err= sync();

done:
  return err ? 0 : cookie;
}

int TC_LOG_MMAP::sync()
{
  int err;

  DBUG_ASSERT(syncing != active);

  /*
    sit down and relax - this can take a while...
    note - no locks are held at this point
  */
  err= my_msync(fd, syncing->start, syncing->size * sizeof(my_xid), MS_SYNC);

  /* page is synced. let's move it to the pool */
  mysql_mutex_lock(&LOCK_pool);
  (*pool_last_ptr)=syncing;
  pool_last_ptr=&(syncing->next);
  syncing->next=0;
  syncing->state= err ? PS_ERROR : PS_POOL;
  mysql_cond_signal(&COND_pool);           // in case somebody's waiting
  mysql_mutex_unlock(&LOCK_pool);

  /* marking 'syncing' slot free */
  mysql_mutex_lock(&LOCK_sync);
  mysql_cond_broadcast(&syncing->cond);    // signal "sync done"
  syncing=0;
  /*
    we check the "active" pointer without LOCK_active. Still, it's safe -
    "active" can change from NULL to not NULL any time, but it
    will take LOCK_sync before waiting on active->cond. That is, it can never
    miss a signal.
    And "active" can change to NULL only by the syncing thread
    (the thread that will send a signal below)
  */
  if (active)
    mysql_cond_signal(&active->cond);      // wake up a new syncer
  mysql_mutex_unlock(&LOCK_sync);
  return err;
}

static void
mmap_do_checkpoint_callback(void *data)
{
  TC_LOG_MMAP::pending_cookies *pending=
    static_cast<TC_LOG_MMAP::pending_cookies *>(data);
  ++pending->pending_count;
}

int TC_LOG_MMAP::unlog(ulong cookie, my_xid xid)
{
  pending_cookies *full_buffer= NULL;
  uint32 ncookies= tc_log_page_size / sizeof(my_xid);
  DBUG_ASSERT(*(my_xid *)(data+cookie) == xid);

  /*
    Do not delete the entry immediately, as there may be participating storage
    engines which implement commit_checkpoint_request(), and thus have not yet
    flushed the commit durably to disk.

    Instead put it in a queue - and periodically, we will request a checkpoint
    from all engines and delete a whole batch at once.
  */
  mysql_mutex_lock(&LOCK_pending_checkpoint);
  if (pending_checkpoint == NULL)
  {
    uint32 size= sizeof(*pending_checkpoint) + sizeof(ulong) * (ncookies - 1);
    if (!(pending_checkpoint=
          (pending_cookies *)my_malloc(size, MYF(MY_ZEROFILL))))
    {
      my_error(ER_OUTOFMEMORY, MYF(0), size);
      mysql_mutex_unlock(&LOCK_pending_checkpoint);
      return 1;
    }
  }

  pending_checkpoint->cookies[pending_checkpoint->count++]= cookie;
  if (pending_checkpoint->count == ncookies)
  {
    full_buffer= pending_checkpoint;
    pending_checkpoint= NULL;
  }
  mysql_mutex_unlock(&LOCK_pending_checkpoint);

  if (full_buffer)
  {
    /*
      We do an extra increment and notify here - this ensures that
      things work also if there are no engines at all that support
      commit_checkpoint_request.
    */
    ++full_buffer->pending_count;
    ha_commit_checkpoint_request(full_buffer, mmap_do_checkpoint_callback);
    commit_checkpoint_notify(full_buffer);
  }
  return 0;
}


void
TC_LOG_MMAP::commit_checkpoint_notify(void *cookie)
{
  uint count;
  pending_cookies *pending= static_cast<pending_cookies *>(cookie);
  mysql_mutex_lock(&LOCK_pending_checkpoint);
  DBUG_ASSERT(pending->pending_count > 0);
  count= --pending->pending_count;
  mysql_mutex_unlock(&LOCK_pending_checkpoint);
  if (count == 0)
  {
    uint i;
    for (i= 0; i < tc_log_page_size / sizeof(my_xid); ++i)
      delete_entry(pending->cookies[i]);
    my_free(pending);
  }
}


/**
  erase xid from the page, update page free space counters/pointers.
  cookie points directly to the memory where xid was logged.
*/

int TC_LOG_MMAP::delete_entry(ulong cookie)
{
  PAGE *p=pages+(cookie/tc_log_page_size);
  my_xid *x=(my_xid *)(data+cookie);

  DBUG_ASSERT(x >= p->start && x < p->end);

  mysql_mutex_lock(&p->lock);
  *x=0;
  p->free++;
  DBUG_ASSERT(p->free <= p->size);
  set_if_smaller(p->ptr, x);
  if (p->free == p->size)              // the page is completely empty
    statistic_decrement(tc_log_cur_pages_used, &LOCK_status);
  if (p->waiters == 0)                 // the page is in pool and ready to rock
    mysql_cond_signal(&COND_pool);     // ping ... for overflow()
  mysql_mutex_unlock(&p->lock);
  return 0;
}

void TC_LOG_MMAP::close()
{
  uint i;
  switch (inited) {
  case 6:
    mysql_mutex_destroy(&LOCK_sync);
    mysql_mutex_destroy(&LOCK_active);
    mysql_mutex_destroy(&LOCK_pool);
    mysql_mutex_destroy(&LOCK_pending_checkpoint);
    mysql_cond_destroy(&COND_pool);
    mysql_cond_destroy(&COND_active);
    mysql_cond_destroy(&COND_queue_busy);
    /* fall through */
  case 5:
    data[0]='A'; // garble the first (signature) byte, in case mysql_file_delete fails
    /* fall through */
  case 4:
    for (i=0; i < npages; i++)
    {
      if (pages[i].ptr == 0)
        break;
      mysql_mutex_destroy(&pages[i].lock);
      mysql_cond_destroy(&pages[i].cond);
    }
    /* fall through */
  case 3:
    my_free(pages);
    /* fall through */
  case 2:
    my_munmap((char*)data, (size_t)file_length);
    /* fall through */
  case 1:
    mysql_file_close(fd, MYF(0));
  }
  if (inited>=5) // cannot do in the switch because of Windows
    mysql_file_delete(key_file_tclog, logname, MYF(MY_WME));
  if (pending_checkpoint)
    my_free(pending_checkpoint);
  inited=0;
}


int TC_LOG_MMAP::recover()
{
  HASH xids;
  PAGE *p=pages, *end_p=pages+npages;

  if (bcmp(data, tc_log_magic, sizeof(tc_log_magic)))
  {
    sql_print_error("Bad magic header in tc log");
    goto err1;
  }

  /*
    the first byte after magic signature is set to current
    number of storage engines on startup
  */
  if (data[sizeof(tc_log_magic)] > total_ha_2pc)
  {
    sql_print_error("Recovery failed! You must enable "
                    "all engines that were enabled at the moment of the crash");
    goto err1;
  }

  if (my_hash_init(&xids, &my_charset_bin, tc_log_page_size/3, 0,
                   sizeof(my_xid), 0, 0, MYF(0)))
    goto err1;

  for ( ; p < end_p ; p++)
  {
    for (my_xid *x=p->start; x < p->end; x++)
      if (*x && my_hash_insert(&xids, (uchar *)x))
        goto err2; // OOM
  }

  if (ha_recover(&xids))
    goto err2;

  my_hash_free(&xids);
  bzero(data, (size_t)file_length);
  return 0;

err2:
  my_hash_free(&xids);
err1:
  sql_print_error("Crash recovery failed. Either correct the problem "
                  "(if it's, for example, out of memory error) and restart, "
                  "or delete tc log and start mysqld with "
                  "--tc-heuristic-recover={commit|rollback}");
  return 1;
}
#endif

TC_LOG *tc_log;
TC_LOG_DUMMY tc_log_dummy;
TC_LOG_MMAP  tc_log_mmap;

/**
  Perform heuristic recovery, if --tc-heuristic-recover was used.

  @note
    no matter whether heuristic recovery was successful or not
    mysqld must exit. So, return value is the same in both cases.

  @retval
    0	no heuristic recovery was requested
  @retval
    1   heuristic recovery was performed
*/

int TC_LOG::using_heuristic_recover()
{
  if (!tc_heuristic_recover)
    return 0;

  sql_print_information("Heuristic crash recovery mode");
  if (ha_recover(0))
    sql_print_error("Heuristic crash recovery failed");
  sql_print_information("Please restart mysqld without --tc-heuristic-recover");
  return 1;
}

/****** transaction coordinator log for 2pc - binlog() based solution ******/
#define TC_LOG_BINLOG MYSQL_BIN_LOG

int TC_LOG_BINLOG::open(const char *opt_name)
{
  int      error= 1;

  DBUG_ASSERT(total_ha_2pc > 1);
  DBUG_ASSERT(opt_name && opt_name[0]);

  if (!my_b_inited(&index_file))
  {
    /* There was a failure to open the index file, can't open the binlog */
    cleanup();
    return 1;
  }

  if (using_heuristic_recover())
  {
    mysql_mutex_lock(&LOCK_log);
    /* generate a new binlog to mask a corrupted one */
    open(opt_name, LOG_BIN, 0, 0, WRITE_CACHE, max_binlog_size, 0, TRUE);
    mysql_mutex_unlock(&LOCK_log);
    cleanup();
    return 1;
  }

  error= do_binlog_recovery(opt_name, true);
  binlog_state_recover_done= true;
  return error;
}

/** This is called on shutdown, after ha_panic. */
void TC_LOG_BINLOG::close()
{
}

/*
  Do a binlog log_xid() for a group of transactions, linked through
  thd->next_commit_ordered.
*/
int
TC_LOG_BINLOG::log_and_order(THD *thd, my_xid xid, bool all,
                             bool need_prepare_ordered __attribute__((unused)),
                             bool need_commit_ordered __attribute__((unused)))
{
  int err;
  DBUG_ENTER("TC_LOG_BINLOG::log_and_order");

  binlog_cache_mngr *cache_mngr= thd->binlog_setup_trx_data();
  if (!cache_mngr)
  {
    WSREP_DEBUG("Skipping empty log_xid: %s", thd->query());
    DBUG_RETURN(0);
  }

  cache_mngr->using_xa= TRUE;
  cache_mngr->xa_xid= xid;
  err= binlog_commit_flush_xid_caches(thd, cache_mngr, all, xid);

  DEBUG_SYNC(thd, "binlog_after_log_and_order");

  if (err)
    DBUG_RETURN(0);

  bool need_unlog= cache_mngr->need_unlog;
  /*
    The transaction won't need the flag anymore.
    Todo/fixme: consider to move the statement into cache_mngr->reset()
                relocated to the current or later point.
  */
  cache_mngr->need_unlog= false;
  /*
    If using explicit user XA, we will not have XID. We must still return a
    non-zero cookie (as zero cookie signals error).
  */
  if (!xid || !need_unlog)
    DBUG_RETURN(BINLOG_COOKIE_DUMMY(cache_mngr->delayed_error));
  else
    DBUG_RETURN(BINLOG_COOKIE_MAKE(cache_mngr->binlog_id,
                                   cache_mngr->delayed_error));
}

/*
  After an XID is logged, we need to hold on to the current binlog file until
  it is fully committed in the storage engine. The reason is that crash
  recovery only looks at the latest binlog, so we must make sure there are no
  outstanding prepared (but not committed) transactions before rotating the
  binlog.

  To handle this, we keep a count of outstanding XIDs. This function is used
  to increase this count when committing one or more transactions to the
  binary log.
*/
void
TC_LOG_BINLOG::mark_xids_active(ulong binlog_id, uint xid_count)
{
  xid_count_per_binlog *b;

  DBUG_ENTER("TC_LOG_BINLOG::mark_xids_active");
  DBUG_PRINT("info", ("binlog_id=%lu xid_count=%u", binlog_id, xid_count));

  mysql_mutex_lock(&LOCK_xid_list);
  I_List_iterator<xid_count_per_binlog> it(binlog_xid_count_list);
  while ((b= it++))
  {
    if (b->binlog_id == binlog_id)
    {
      b->xid_count += xid_count;
      break;
    }
  }
  /*
    As we do not delete elements until count reach zero, elements should always
    be found.
  */
  DBUG_ASSERT(b);
  mysql_mutex_unlock(&LOCK_xid_list);
  DBUG_VOID_RETURN;
}

/*
  Once an XID is committed, it can no longer be needed during crash recovery,
  as it has been durably recorded on disk as "committed".

  This function is called to mark an XID this way. It needs to decrease the
  count of pending XIDs in the corresponding binlog. When the count reaches
  zero (for an "old" binlog that is not the active one), that binlog file no
  longer need to be scanned during crash recovery, so we can log a new binlog
  checkpoint.
*/
void
TC_LOG_BINLOG::mark_xid_done(ulong binlog_id, bool write_checkpoint)
{
  xid_count_per_binlog *b;
  bool first;
  ulong current;

  DBUG_ENTER("TC_LOG_BINLOG::mark_xid_done");

  mysql_mutex_lock(&LOCK_xid_list);
  current= current_binlog_id;
  I_List_iterator<xid_count_per_binlog> it(binlog_xid_count_list);
  first= true;
  while ((b= it++))
  {
    if (b->binlog_id == binlog_id)
    {
      --b->xid_count;

      DBUG_ASSERT(b->xid_count >= 0); // catch unmatched (++) decrement

      break;
    }
    first= false;
  }
  /* Binlog is always found, as we do not remove until count reaches 0 */
  DBUG_ASSERT(b);
  /*
    If a RESET MASTER is pending, we are about to remove all log files, and
    the RESET MASTER thread is waiting for all pending unlog() calls to
    complete while holding LOCK_log. In this case we should not log a binlog
    checkpoint event (it would be deleted immediately anyway and we would
    deadlock on LOCK_log) but just signal the thread.
  */
  if (unlikely(reset_master_pending))
  {
    mysql_cond_broadcast(&COND_xid_list);
    mysql_mutex_unlock(&LOCK_xid_list);
    DBUG_VOID_RETURN;
  }

  if (likely(binlog_id == current) || b->xid_count != 0 || !first ||
      !write_checkpoint)
  {
    /* No new binlog checkpoint reached yet. */
    mysql_mutex_unlock(&LOCK_xid_list);
    DBUG_VOID_RETURN;
  }

  /*
    Now log a binlog checkpoint for the first binlog file with a non-zero count.

    Note that it is possible (though perhaps unlikely) that when count of
    binlog (N-2) drops to zero, binlog (N-1) is already at zero. So we may
    need to skip several entries before we find the one to log in the binlog
    checkpoint event.

    We chain the locking of LOCK_xid_list and LOCK_log, so that we ensure that
    Binlog_checkpoint_events are logged in order. This simplifies recovery a
    bit, as it can just take the last binlog checkpoint in the log, rather
    than compare all found against each other to find the one pointing to the
    most recent binlog.

    Note also that we need to first release LOCK_xid_list, then aquire
    LOCK_log, then re-aquire LOCK_xid_list. If we were to take LOCK_log while
    holding LOCK_xid_list, we might deadlock with other threads that take the
    locks in the opposite order.
  */

  ++mark_xid_done_waiting;
  mysql_mutex_unlock(&LOCK_xid_list);
  mysql_mutex_lock(&LOCK_log);
  mysql_mutex_lock(&LOCK_xid_list);
  --mark_xid_done_waiting;
  mysql_cond_broadcast(&COND_xid_list);
  /* We need to reload current_binlog_id due to release/re-take of lock. */
  current= current_binlog_id;

  for (;;)
  {
    /* Remove initial element(s) with zero count. */
    b= binlog_xid_count_list.head();
    /*
      We must not remove all elements in the list - the entry for the current
      binlog must be present always.
    */
    DBUG_ASSERT(b);
    if (b->binlog_id == current || b->xid_count > 0)
      break;
    WSREP_XID_LIST_ENTRY("TC_LOG_BINLOG::mark_xid_done(): Removing "
                         "xid_list_entry for %s (%lu)", b);
    my_free(binlog_xid_count_list.get());
  }

  mysql_mutex_unlock(&LOCK_xid_list);
  write_binlog_checkpoint_event_already_locked(b->binlog_name,
                                               b->binlog_name_len);
  mysql_mutex_unlock(&LOCK_log);
  DBUG_VOID_RETURN;
}

int TC_LOG_BINLOG::unlog(ulong cookie, my_xid xid)
{
  DBUG_ENTER("TC_LOG_BINLOG::unlog");
  if (!xid)
    DBUG_RETURN(0);

  if (!BINLOG_COOKIE_IS_DUMMY(cookie))
    mark_xid_done(BINLOG_COOKIE_GET_ID(cookie), true);
  /*
    See comment in trx_group_commit_leader() - if rotate() gave a failure,
    we delay the return of error code to here.
  */
  DBUG_RETURN(BINLOG_COOKIE_GET_ERROR_FLAG(cookie));
}

void
TC_LOG_BINLOG::commit_checkpoint_notify(void *cookie)
{
  xid_count_per_binlog *entry= static_cast<xid_count_per_binlog *>(cookie);
  mysql_mutex_lock(&LOCK_binlog_background_thread);
  entry->next_in_queue= binlog_background_thread_queue;
  binlog_background_thread_queue= entry;
  mysql_cond_signal(&COND_binlog_background_thread);
  mysql_mutex_unlock(&LOCK_binlog_background_thread);
}

/*
  Binlog background thread.

  This thread is used to log binlog checkpoints in the background, rather than
  in the context of random storage engine threads that happen to call
  commit_checkpoint_notify_ha() and may not like the delays while syncing
  binlog to disk or may not be setup with all my_thread_init() and other
  necessary stuff.

  In the future, this thread could also be used to do log rotation in the
  background, which could elimiate all stalls around binlog rotations.
*/
pthread_handler_t
binlog_background_thread(void *arg __attribute__((unused)))
{
  bool stop;
  MYSQL_BIN_LOG::xid_count_per_binlog *queue, *next;
  THD *thd;
  my_thread_init();
  DBUG_ENTER("binlog_background_thread");

  thd= new THD;
  thd->system_thread= SYSTEM_THREAD_BINLOG_BACKGROUND;
  thd->thread_stack= (char*) &thd;           /* Set approximate stack start */
  mysql_mutex_lock(&LOCK_thread_count);
  thd->thread_id= thread_id++;
  mysql_mutex_unlock(&LOCK_thread_count);
  thd->store_globals();
  thd->security_ctx->skip_grants();
  thd->set_command(COM_DAEMON);

  /*
    Load the slave replication GTID state from the mysql.gtid_slave_pos
    table.

    This is mostly so that we can start our seq_no counter from the highest
    seq_no seen by a slave. This way, we have a way to tell if a transaction
    logged by ourselves as master is newer or older than a replicated
    transaction.
  */
#ifdef HAVE_REPLICATION
  if (rpl_load_gtid_slave_state(thd))
    sql_print_warning("Failed to load slave replication state from table "
                      "%s.%s: %u: %s", "mysql",
                      rpl_gtid_slave_state_table_name.str,
                      thd->get_stmt_da()->sql_errno(),
                      thd->get_stmt_da()->message());
#endif

  mysql_mutex_lock(&mysql_bin_log.LOCK_binlog_background_thread);
  binlog_background_thread_started= true;
  mysql_cond_signal(&mysql_bin_log.COND_binlog_background_thread_end);
  mysql_mutex_unlock(&mysql_bin_log.LOCK_binlog_background_thread);

  for (;;)
  {
    /*
      Wait until there is something in the queue to process, or we are asked
      to shut down.
    */
    THD_STAGE_INFO(thd, stage_binlog_waiting_background_tasks);
    mysql_mutex_lock(&mysql_bin_log.LOCK_binlog_background_thread);
    for (;;)
    {
      stop= binlog_background_thread_stop;
      queue= binlog_background_thread_queue;
      if (stop && !mysql_bin_log.is_xidlist_idle())
      {
        /*
          Delay stop until all pending binlog checkpoints have been processed.
        */
        stop= false;
      }
      if (stop || queue)
        break;
      mysql_cond_wait(&mysql_bin_log.COND_binlog_background_thread,
                      &mysql_bin_log.LOCK_binlog_background_thread);
    }
    /* Grab the queue, if any. */
    binlog_background_thread_queue= NULL;
    mysql_mutex_unlock(&mysql_bin_log.LOCK_binlog_background_thread);

    /* Process any incoming commit_checkpoint_notify() calls. */
    DBUG_EXECUTE_IF("inject_binlog_background_thread_before_mark_xid_done",
      DBUG_ASSERT(!debug_sync_set_action(
        thd,
        STRING_WITH_LEN("binlog_background_thread_before_mark_xid_done "
                        "SIGNAL injected_binlog_background_thread "
                        "WAIT_FOR something_that_will_never_happen "
                        "TIMEOUT 2")));
      );
    while (queue)
    {
      THD_STAGE_INFO(thd, stage_binlog_processing_checkpoint_notify);
      DEBUG_SYNC(thd, "binlog_background_thread_before_mark_xid_done");
      /* Set the thread start time */
      thd->set_time();
      /* Grab next pointer first, as mark_xid_done() may free the element. */
      next= queue->next_in_queue;
      mysql_bin_log.mark_xid_done(queue->binlog_id, true);
      queue= next;

      DBUG_EXECUTE_IF("binlog_background_checkpoint_processed",
        DBUG_ASSERT(!debug_sync_set_action(
          thd,
          STRING_WITH_LEN("now SIGNAL binlog_background_checkpoint_processed")));
        );
    }

    if (stop)
      break;
  }

  THD_STAGE_INFO(thd, stage_binlog_stopping_background_thread);

  delete thd;

  my_thread_end();

  /* Signal that we are (almost) stopped. */
  mysql_mutex_lock(&mysql_bin_log.LOCK_binlog_background_thread);
  binlog_background_thread_stop= false;
  mysql_cond_signal(&mysql_bin_log.COND_binlog_background_thread_end);
  mysql_mutex_unlock(&mysql_bin_log.LOCK_binlog_background_thread);

  DBUG_RETURN(0);
}

#ifdef HAVE_PSI_INTERFACE
static PSI_thread_key key_thread_binlog;

static PSI_thread_info all_binlog_threads[]=
{
  { &key_thread_binlog, "binlog_background", PSI_FLAG_GLOBAL},
};
#endif /* HAVE_PSI_INTERFACE */

static bool
start_binlog_background_thread()
{
  pthread_t th;

#ifdef HAVE_PSI_INTERFACE
  if (PSI_server)
    PSI_server->register_thread("sql", all_binlog_threads,
                                array_elements(all_binlog_threads));
#endif

  if (mysql_thread_create(key_thread_binlog, &th, &connection_attrib,
                          binlog_background_thread, NULL))
    return 1;

  /*
    Wait for the thread to have started (so we know that the slave replication
    state is loaded and we have correct global_gtid_counter).
  */
  mysql_mutex_lock(&mysql_bin_log.LOCK_binlog_background_thread);
  while (!binlog_background_thread_started)
    mysql_cond_wait(&mysql_bin_log.COND_binlog_background_thread_end,
                    &mysql_bin_log.LOCK_binlog_background_thread);
  mysql_mutex_unlock(&mysql_bin_log.LOCK_binlog_background_thread);

  return 0;
}


int TC_LOG_BINLOG::recover(LOG_INFO *linfo, const char *last_log_name,
                           IO_CACHE *first_log,
                           Format_description_log_event *fdle, bool do_xa)
{
  Log_event *ev= NULL;
  HASH xids;
  MEM_ROOT mem_root;
  char binlog_checkpoint_name[FN_REFLEN];
  bool binlog_checkpoint_found;
  bool first_round;
  IO_CACHE log;
  File file= -1;
  const char *errmsg;
#ifdef HAVE_REPLICATION
  rpl_gtid last_gtid;
  bool last_gtid_standalone= false;
  bool last_gtid_valid= false;
#endif

  if (! fdle->is_valid() ||
      (do_xa && my_hash_init(&xids, &my_charset_bin, TC_LOG_PAGE_SIZE/3, 0,
                             sizeof(my_xid), 0, 0, MYF(0))))
    goto err1;

  if (do_xa)
    init_alloc_root(&mem_root, TC_LOG_PAGE_SIZE, TC_LOG_PAGE_SIZE, MYF(0));

  fdle->flags&= ~LOG_EVENT_BINLOG_IN_USE_F; // abort on the first error

  /*
    Scan the binlog for XIDs that need to be committed if still in the
    prepared stage.

    Start with the latest binlog file, then continue with any other binlog
    files if the last found binlog checkpoint indicates it is needed.
  */

  binlog_checkpoint_found= false;
  first_round= true;
  for (;;)
  {
    while ((ev= Log_event::read_log_event(first_round ? first_log : &log,
                                          0, fdle, opt_master_verify_checksum))
           && ev->is_valid())
    {
      enum Log_event_type typ= ev->get_type_code();
      switch (typ)
      {
      case XID_EVENT:
      {
        if (do_xa)
        {
          Xid_log_event *xev=(Xid_log_event *)ev;
          uchar *x= (uchar *) memdup_root(&mem_root, (uchar*) &xev->xid,
                                          sizeof(xev->xid));
          if (!x || my_hash_insert(&xids, x))
            goto err2;
        }
        break;
      }
      case BINLOG_CHECKPOINT_EVENT:
        if (first_round && do_xa)
        {
          uint dir_len;
          Binlog_checkpoint_log_event *cev= (Binlog_checkpoint_log_event *)ev;
          if (cev->binlog_file_len >= FN_REFLEN)
            sql_print_warning("Incorrect binlog checkpoint event with too "
                              "long file name found.");
          else
          {
            /*
              Note that we cannot use make_log_name() here, as we have not yet
              initialised MYSQL_BIN_LOG::log_file_name.
            */
            dir_len= dirname_length(last_log_name);
            strmake(strnmov(binlog_checkpoint_name, last_log_name, dir_len),
                    cev->binlog_file_name, FN_REFLEN - 1 - dir_len);
            binlog_checkpoint_found= true;
          }
        }
        break;
      case GTID_LIST_EVENT:
        if (first_round)
        {
          Gtid_list_log_event *glev= (Gtid_list_log_event *)ev;

          /* Initialise the binlog state from the Gtid_list event. */
          if (rpl_global_gtid_binlog_state.load(glev->list, glev->count))
            goto err2;
        }
        break;

#ifdef HAVE_REPLICATION
      case GTID_EVENT:
        if (first_round)
        {
          Gtid_log_event *gev= (Gtid_log_event *)ev;

          /* Update the binlog state with any GTID logged after Gtid_list. */
          last_gtid.domain_id= gev->domain_id;
          last_gtid.server_id= gev->server_id;
          last_gtid.seq_no= gev->seq_no;
          last_gtid_standalone=
            ((gev->flags2 & Gtid_log_event::FL_STANDALONE) ? true : false);
          last_gtid_valid= true;
        }
        break;
#endif

      case START_ENCRYPTION_EVENT:
        {
          if (fdle->start_decryption((Start_encryption_log_event*) ev))
            goto err2;
        }
        break;

      default:
        /* Nothing. */
        break;
      }

#ifdef HAVE_REPLICATION
      if (last_gtid_valid &&
          ((last_gtid_standalone && !ev->is_part_of_group(typ)) ||
           (!last_gtid_standalone &&
            (typ == XID_EVENT ||
             (typ == QUERY_EVENT &&
              (((Query_log_event *)ev)->is_commit() ||
               ((Query_log_event *)ev)->is_rollback()))))))
      {
        if (rpl_global_gtid_binlog_state.update_nolock(&last_gtid, false))
          goto err2;
        last_gtid_valid= false;
      }
#endif

      delete ev;
      ev= NULL;
    }

    if (!do_xa)
      break;
    /*
      If the last binlog checkpoint event points to an older log, we have to
      scan all logs from there also, to get all possible XIDs to recover.

      If there was no binlog checkpoint event at all, this means the log was
      written by an older version of MariaDB (or MySQL) - these always have an
      (implicit) binlog checkpoint event at the start of the last binlog file.
    */
    if (first_round)
    {
      if (!binlog_checkpoint_found)
        break;
      first_round= false;
      DBUG_EXECUTE_IF("xa_recover_expect_master_bin_000004",
          if (0 != strcmp("./master-bin.000004", binlog_checkpoint_name) &&
              0 != strcmp(".\\master-bin.000004", binlog_checkpoint_name))
            DBUG_SUICIDE();
        );
      if (find_log_pos(linfo, binlog_checkpoint_name, 1))
      {
        sql_print_error("Binlog file '%s' not found in binlog index, needed "
                        "for recovery. Aborting.", binlog_checkpoint_name);
        goto err2;
      }
    }
    else
    {
      end_io_cache(&log);
      mysql_file_close(file, MYF(MY_WME));
      file= -1;
    }

    if (!strcmp(linfo->log_file_name, last_log_name))
      break;                                    // No more files to do
    if ((file= open_binlog(&log, linfo->log_file_name, &errmsg)) < 0)
    {
      sql_print_error("%s", errmsg);
      goto err2;
    }
    /*
      We do not need to read the Format_description_log_event of other binlog
      files. It is not possible for a binlog checkpoint to span multiple
      binlog files written by different versions of the server. So we can use
      the first one read for reading from all binlog files.
    */
    if (find_next_log(linfo, 1))
    {
      sql_print_error("Error reading binlog files during recovery. Aborting.");
      goto err2;
    }
    fdle->reset_crypto();
  }

  if (do_xa)
  {
    if (ha_recover(&xids))
      goto err2;

    free_root(&mem_root, MYF(0));
    my_hash_free(&xids);
  }
  return 0;

err2:
  delete ev;
  if (file >= 0)
  {
    end_io_cache(&log);
    mysql_file_close(file, MYF(MY_WME));
  }
  if (do_xa)
  {
    free_root(&mem_root, MYF(0));
    my_hash_free(&xids);
  }
err1:
  sql_print_error("Crash recovery failed. Either correct the problem "
                  "(if it's, for example, out of memory error) and restart, "
                  "or delete (or rename) binary log and start mysqld with "
                  "--tc-heuristic-recover={commit|rollback}");
  return 1;
}


int
MYSQL_BIN_LOG::do_binlog_recovery(const char *opt_name, bool do_xa_recovery)
{
  LOG_INFO log_info;
  const char *errmsg;
  IO_CACHE    log;
  File        file;
  Log_event  *ev= 0;
  Format_description_log_event fdle(BINLOG_VERSION);
  char        log_name[FN_REFLEN];
  int error;

  if ((error= find_log_pos(&log_info, NullS, 1)))
  {
    /*
      If there are no binlog files (LOG_INFO_EOF), then we still try to read
      the .state file to restore the binlog state. This allows to copy a server
      to provision a new one without copying the binlog files (except the
      master-bin.state file) and still preserve the correct binlog state.
    */
    if (error != LOG_INFO_EOF)
      sql_print_error("find_log_pos() failed (error: %d)", error);
    else
    {
      error= read_state_from_file();
      if (error == 2)
      {
        /*
          No binlog files and no binlog state is not an error (eg. just initial
          server start after fresh installation).
        */
        error= 0;
      }
    }
    return error;
  }

  if (! fdle.is_valid())
    return 1;

  do
  {
    strmake_buf(log_name, log_info.log_file_name);
  } while (!(error= find_next_log(&log_info, 1)));

  if (error !=  LOG_INFO_EOF)
  {
    sql_print_error("find_log_pos() failed (error: %d)", error);
    return error;
  }

  if ((file= open_binlog(&log, log_name, &errmsg)) < 0)
  {
    sql_print_error("%s", errmsg);
    return 1;
  }

  if ((ev= Log_event::read_log_event(&log, 0, &fdle,
                                     opt_master_verify_checksum)) &&
      ev->get_type_code() == FORMAT_DESCRIPTION_EVENT)
  {
    if (ev->flags & LOG_EVENT_BINLOG_IN_USE_F)
    {
      sql_print_information("Recovering after a crash using %s", opt_name);
      error= recover(&log_info, log_name, &log,
                     (Format_description_log_event *)ev, do_xa_recovery);
    }
    else
    {
      error= read_state_from_file();
      if (error == 2)
      {
        /*
          The binlog exists, but the .state file is missing. This is normal if
          this is the first master start after a major upgrade to 10.0 (with
          GTID support).

          However, it could also be that the .state file was lost somehow, and
          in this case it could be a serious issue, as we would set the wrong
          binlog state in the next binlog file to be created, and GTID
          processing would be corrupted. A common way would be copying files
          from an old server to a new one and forgetting the .state file.

          So in this case, we want to try to recover the binlog state by
          scanning the last binlog file (but we do not need any XA recovery).

          ToDo: We could avoid one scan at first start after major upgrade, by
          detecting that there is no GTID_LIST event at the start of the
          binlog file, and stopping the scan in that case.
        */
        error= recover(&log_info, log_name, &log,
                       (Format_description_log_event *)ev, false);
      }
    }
  }

  delete ev;
  end_io_cache(&log);
  mysql_file_close(file, MYF(MY_WME));

  return error;
}


#ifdef INNODB_COMPATIBILITY_HOOKS
/**
  Get the file name of the MySQL binlog.
  @return the name of the binlog file
*/
extern "C"
const char* mysql_bin_log_file_name(void)
{
  return mysql_bin_log.get_log_fname();
}
/**
  Get the current position of the MySQL binlog.
  @return byte offset from the beginning of the binlog
*/
extern "C"
ulonglong mysql_bin_log_file_pos(void)
{
  return (ulonglong) mysql_bin_log.get_log_file()->pos_in_file;
}
/*
  Get the current position of the MySQL binlog for transaction currently being
  committed.

  This is valid to call from within storage engine commit_ordered() and
  commit() methods only.

  Since it stores the position inside THD, it is safe to call without any
  locking.
*/
void
mysql_bin_log_commit_pos(THD *thd, ulonglong *out_pos, const char **out_file)
{
  binlog_cache_mngr *cache_mngr;
  if (opt_bin_log &&
      (cache_mngr= (binlog_cache_mngr*) thd_get_ha_data(thd, binlog_hton)))
  {
    *out_file= cache_mngr->last_commit_pos_file;
    *out_pos= (ulonglong)(cache_mngr->last_commit_pos_offset);
  }
  else
  {
    *out_file= NULL;
    *out_pos= 0;
  }
}
#endif /* INNODB_COMPATIBILITY_HOOKS */


static void
binlog_checksum_update(MYSQL_THD thd, struct st_mysql_sys_var *var,
                       void *var_ptr, const void *save)
{
  ulong value=  *((ulong *)save);
  bool check_purge= false;
  ulong UNINIT_VAR(prev_binlog_id);

  mysql_mutex_lock(mysql_bin_log.get_log_lock());
  if(mysql_bin_log.is_open())
  {
    prev_binlog_id= mysql_bin_log.current_binlog_id;
    if (binlog_checksum_options != value)
      mysql_bin_log.checksum_alg_reset= (enum_binlog_checksum_alg)value;
    if (mysql_bin_log.rotate(true, &check_purge))
      check_purge= false;
  }
  else
  {
    binlog_checksum_options= value;
  }
  DBUG_ASSERT(binlog_checksum_options == value);
  mysql_bin_log.checksum_alg_reset= BINLOG_CHECKSUM_ALG_UNDEF;
  mysql_mutex_unlock(mysql_bin_log.get_log_lock());
  if (check_purge)
    mysql_bin_log.checkpoint_and_purge(prev_binlog_id);
}


static int show_binlog_vars(THD *thd, SHOW_VAR *var, char *buff)
{
  mysql_bin_log.set_status_variables(thd);
  var->type= SHOW_ARRAY;
  var->value= (char *)&binlog_status_vars_detail;
  return 0;
}

static SHOW_VAR binlog_status_vars_top[]= {
  {"Binlog", (char *) &show_binlog_vars, SHOW_FUNC},
  {NullS, NullS, SHOW_LONG}
};

static MYSQL_SYSVAR_BOOL(
  optimize_thread_scheduling,
  opt_optimize_thread_scheduling,
  PLUGIN_VAR_READONLY,
  "Run fast part of group commit in a single thread, to optimize kernel "
  "thread scheduling. On by default. Disable to run each transaction in group "
  "commit in its own thread, which can be slower at very high concurrency. "
  "This option is mostly for testing one algorithm versus the other, and it "
  "should not normally be necessary to change it.",
  NULL,
  NULL,
  1);

static MYSQL_SYSVAR_ENUM(
  checksum,
  binlog_checksum_options,
  PLUGIN_VAR_RQCMDARG,
  "Type of BINLOG_CHECKSUM_ALG. Include checksum for "
  "log events in the binary log",
  NULL,
  binlog_checksum_update,
  BINLOG_CHECKSUM_ALG_OFF,
  &binlog_checksum_typelib);

static struct st_mysql_sys_var *binlog_sys_vars[]=
{
  MYSQL_SYSVAR(optimize_thread_scheduling),
  MYSQL_SYSVAR(checksum),
  NULL
};


/*
  Copy out the non-directory part of binlog position filename for the
  `binlog_snapshot_file' status variable, same way as it is done for
  SHOW MASTER STATUS.
*/
static void
set_binlog_snapshot_file(const char *src)
{
  int dir_len = dirname_length(src);
  strmake_buf(binlog_snapshot_file, src + dir_len);
}

/*
  Copy out current values of status variables, for SHOW STATUS or
  information_schema.global_status.

  This is called only under LOCK_show_status, so we can fill in a static array.
*/
void
TC_LOG_BINLOG::set_status_variables(THD *thd)
{
  binlog_cache_mngr *cache_mngr;

  if (thd && opt_bin_log)
    cache_mngr= (binlog_cache_mngr*) thd_get_ha_data(thd, binlog_hton);
  else
    cache_mngr= 0;

  bool have_snapshot= (cache_mngr && cache_mngr->last_commit_pos_file[0] != 0);
  mysql_mutex_lock(&LOCK_commit_ordered);
  binlog_status_var_num_commits= this->num_commits;
  binlog_status_var_num_group_commits= this->num_group_commits;
  if (!have_snapshot)
  {
    set_binlog_snapshot_file(last_commit_pos_file);
    binlog_snapshot_position= last_commit_pos_offset;
  }
  mysql_mutex_unlock(&LOCK_commit_ordered);
  mysql_mutex_lock(&LOCK_prepare_ordered);
  binlog_status_group_commit_trigger_count= this->group_commit_trigger_count;
  binlog_status_group_commit_trigger_timeout= this->group_commit_trigger_timeout;
  binlog_status_group_commit_trigger_lock_wait= this->group_commit_trigger_lock_wait;
  mysql_mutex_unlock(&LOCK_prepare_ordered);

  if (have_snapshot)
  {
    set_binlog_snapshot_file(cache_mngr->last_commit_pos_file);
    binlog_snapshot_position= cache_mngr->last_commit_pos_offset;
  }
}


/*
  Find the Gtid_list_log_event at the start of a binlog.

  NULL for ok, non-NULL error message for error.

  If ok, then the event is returned in *out_gtid_list. This can be NULL if we
  get back to binlogs written by old server version without GTID support. If
  so, it means we have reached the point to start from, as no GTID events can
  exist in earlier binlogs.
*/
const char *
get_gtid_list_event(IO_CACHE *cache, Gtid_list_log_event **out_gtid_list)
{
  Format_description_log_event init_fdle(BINLOG_VERSION);
  Format_description_log_event *fdle;
  Log_event *ev;
  const char *errormsg = NULL;

  *out_gtid_list= NULL;

  if (!(ev= Log_event::read_log_event(cache, 0, &init_fdle,
                                      opt_master_verify_checksum)) ||
      ev->get_type_code() != FORMAT_DESCRIPTION_EVENT)
  {
    if (ev)
      delete ev;
    return "Could not read format description log event while looking for "
      "GTID position in binlog";
  }

  fdle= static_cast<Format_description_log_event *>(ev);

  for (;;)
  {
    Log_event_type typ;

    ev= Log_event::read_log_event(cache, 0, fdle, opt_master_verify_checksum);
    if (!ev)
    {
      errormsg= "Could not read GTID list event while looking for GTID "
        "position in binlog";
      break;
    }
    typ= ev->get_type_code();
    if (typ == GTID_LIST_EVENT)
      break;                                    /* Done, found it */
    if (typ == START_ENCRYPTION_EVENT)
    {
      if (fdle->start_decryption((Start_encryption_log_event*) ev))
        errormsg= "Could not set up decryption for binlog.";
    }
    delete ev;
    if (typ == ROTATE_EVENT || typ == STOP_EVENT ||
        typ == FORMAT_DESCRIPTION_EVENT || typ == START_ENCRYPTION_EVENT)
      continue;                                 /* Continue looking */

    /* We did not find any Gtid_list_log_event, must be old binlog. */
    ev= NULL;
    break;
  }

  delete fdle;
  *out_gtid_list= static_cast<Gtid_list_log_event *>(ev);
  return errormsg;
}

struct st_mysql_storage_engine binlog_storage_engine=
{ MYSQL_HANDLERTON_INTERFACE_VERSION };

maria_declare_plugin(binlog)
{
  MYSQL_STORAGE_ENGINE_PLUGIN,
  &binlog_storage_engine,
  "binlog",
  "MySQL AB",
  "This is a pseudo storage engine to represent the binlog in a transaction",
  PLUGIN_LICENSE_GPL,
  binlog_init, /* Plugin Init */
  NULL, /* Plugin Deinit */
  0x0100 /* 1.0 */,
  binlog_status_vars_top,     /* status variables                */
  binlog_sys_vars,            /* system variables                */
  "1.0",                      /* string version */
  MariaDB_PLUGIN_MATURITY_STABLE /* maturity */
}
maria_declare_plugin_end;

#ifdef WITH_WSREP
IO_CACHE * get_trans_log(THD * thd)
{
  DBUG_ASSERT(binlog_hton->slot != HA_SLOT_UNDEF);
  binlog_cache_mngr *cache_mngr = (binlog_cache_mngr*)
    thd_get_ha_data(thd, binlog_hton);
  if (cache_mngr)
    return cache_mngr->get_binlog_cache_log(true);

  WSREP_DEBUG("binlog cache not initialized, conn :%ld", thd->thread_id);
  return NULL;
}


bool wsrep_trans_cache_is_empty(THD *thd)
{
  binlog_cache_mngr *const cache_mngr=
      (binlog_cache_mngr*) thd_get_ha_data(thd, binlog_hton);
  return (!cache_mngr || cache_mngr->trx_cache.empty());
}


void thd_binlog_trx_reset(THD * thd)
{
  /*
    todo: fix autocommit select to not call the caller
  */
  if (thd_get_ha_data(thd, binlog_hton) != NULL)
  {
    binlog_cache_mngr *const cache_mngr=
      (binlog_cache_mngr*) thd_get_ha_data(thd, binlog_hton);
    if (cache_mngr)
    {
      cache_mngr->reset(false, true);
      if (!cache_mngr->stmt_cache.empty())
      {
        WSREP_DEBUG("pending events in stmt cache, sql: %s", thd->query());
        cache_mngr->stmt_cache.reset();
      }
    }
  }
  thd->clear_binlog_table_maps();
}


void thd_binlog_rollback_stmt(THD * thd)
{
  WSREP_DEBUG("thd_binlog_rollback_stmt :%ld", thd->thread_id);
  binlog_cache_mngr *const cache_mngr=
    (binlog_cache_mngr*) thd_get_ha_data(thd, binlog_hton);
  if (cache_mngr)
    cache_mngr->trx_cache.set_prev_position(MY_OFF_T_UNDEF);
}
#endif /* WITH_WSREP */<|MERGE_RESOLUTION|>--- conflicted
+++ resolved
@@ -3098,11 +3098,7 @@
       if (! write_error)
       {
         write_error= 1;
-<<<<<<< HEAD
-        sql_print_error(ER_THD(thd, ER_ERROR_ON_WRITE), name, tmp_errno);
-=======
         sql_print_error(ER_DEFAULT(ER_ERROR_ON_WRITE), name, tmp_errno);
->>>>>>> ada54101
       }
     }
   }
@@ -8430,12 +8426,7 @@
     if (mysql_file_close(index_file.file, MYF(0)) < 0 && ! write_error)
     {
       write_error= 1;
-<<<<<<< HEAD
-      sql_print_error(ER_THD_OR_DEFAULT(current_thd, ER_ERROR_ON_WRITE),
-                      index_file_name, errno);
-=======
       sql_print_error(ER_DEFAULT(ER_ERROR_ON_WRITE), index_file_name, errno);
->>>>>>> ada54101
     }
   }
   log_state= (exiting & LOG_CLOSE_TO_BE_OPENED) ? LOG_TO_BE_OPENED : LOG_CLOSED;
