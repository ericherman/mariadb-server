--- conflicted
+++ resolved
@@ -40,11 +40,8 @@
 #include "sql_audit.h"
 #include "mysqld.h"
 #include "ddl_log.h"
-<<<<<<< HEAD
 #include "gtid_index.h"
-=======
 #include "repl_failsafe.h"
->>>>>>> 8aad19dd
 
 #include <my_dir.h>
 #include <m_ctype.h>				// For test_if_number
