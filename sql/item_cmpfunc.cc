--- conflicted
+++ resolved
@@ -4952,50 +4952,6 @@
     merge_sub_condition(li);
     item= *li.ref(); // may be substituted in fix_fields/merge_item_if_possible
 
-<<<<<<< HEAD
-    used_tables_cache|=     item->used_tables();
-    if (item->can_eval_in_optimize() && !item->with_sp_var() &&
-        !cond_has_datetime_is_null(item))
-    {
-      if (item->eval_const_cond() == is_and_cond && is_top_level_item())
-      {
-        /* 
-          a. This is "... AND true_cond AND ..."
-          In this case, true_cond  has no effect on cond_and->not_null_tables()
-          b. This is "... OR false_cond/null cond OR ..." 
-          In this case, false_cond has no effect on cond_or->not_null_tables()
-        */
-      }
-      else
-      {
-        /* 
-          a. This is "... AND false_cond/null_cond AND ..."
-          The whole condition is FALSE/UNKNOWN.
-          b. This is  "... OR const_cond OR ..."
-          In this case, cond_or->not_null_tables()=0, because the condition
-          const_cond might evaluate to true (regardless of whether some tables
-          were NULL-complemented).
-        */
-        not_null_tables_cache= (table_map) 0;
-        and_tables_cache= (table_map) 0;
-      }
-      if (thd->is_error())
-        return TRUE;
-    }
-    else
-    {
-      table_map tmp_table_map= item->not_null_tables();
-      not_null_tables_cache|= tmp_table_map;
-      and_tables_cache&= tmp_table_map;
-
-      const_item_cache= FALSE;
-    } 
-    base_flags|= item->base_flags & item_base_t::MAYBE_NULL;
-    with_flags|= item->with_flags;
-  }
-  if (fix_length_and_dec(thd))
-    return TRUE;
-=======
     used_tables_and_const_cache_join(item);
     base_flags|= item->base_flags & item_base_t::MAYBE_NULL;
     with_flags|= item->with_flags;
@@ -5007,9 +4963,8 @@
     do not. This can be changed when we properly check if fix_fields()
     fails in call cases.
   */
->>>>>>> 88dd50b8
   base_flags|= item_base_t::FIXED;
-  if (fix_length_and_dec() || thd->is_error())
+  if (fix_length_and_dec(thd) || thd->is_error())
     return TRUE;
   return FALSE;
 }
@@ -5082,13 +5037,9 @@
   {
     if (item->can_eval_in_optimize() &&
         !item->with_sp_var() && !item->with_param() &&
-        !cond_has_datetime_is_null(item) && top_level())
+        !cond_has_datetime_is_null(item) && is_top_level_item())
     {
-<<<<<<< HEAD
-      if (item->eval_const_cond() == is_and_cond && is_top_level_item())
-=======
       if (item->eval_const_cond() == is_and_cond)
->>>>>>> 88dd50b8
       {
         /* 
           a. This is "... AND true_cond AND ..."
