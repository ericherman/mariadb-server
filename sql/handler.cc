--- conflicted
+++ resolved
@@ -5041,7 +5041,7 @@
   uchar null_mask= table->s->last_null_bit_pos
                    ? 256 -  (1 << table->s->last_null_bit_pos) : 0;
 
-  table->use_all_columns();
+  table->use_all_stored_columns();
   stats.checksum= 0;
 
   if ((error= ha_rnd_init(1)))
@@ -7727,10 +7727,7 @@
     return true;
   }
 
-<<<<<<< HEAD
-  my_error(ER_MISSING, MYF(0), table_name.str, found_flag & VERS_SYS_START_FLAG ?
-           "ROW END" : found_flag ? "ROW START" : "ROW START/END");
-  return true;
+  return false;
 }
 
 bool Table_period_info::check_field(const Create_field* f,
@@ -7834,7 +7831,5 @@
       f->flags|= NOT_NULL_FLAG;
     }
   }
-=======
->>>>>>> 2ae83aff
   return false;
 }