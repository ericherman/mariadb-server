/* Copyright (C) 2000 MySQL AB

   This program is free software; you can redistribute it and/or modify
   it under the terms of the GNU General Public License as published by
   the Free Software Foundation; version 2 of the License.

   This program is distributed in the hope that it will be useful,
   but WITHOUT ANY WARRANTY; without even the implied warranty of
   MERCHANTABILITY or FITNESS FOR A PARTICULAR PURPOSE.  See the
   GNU General Public License for more details.

   You should have received a copy of the GNU General Public License
   along with this program; if not, write to the Free Software
   Foundation, Inc., 59 Temple Place, Suite 330, Boston, MA  02111-1307  USA */

/*
  Delete of records and truncate of tables.

  Multi-table deletes were introduced by Monty and Sinisa
*/

#include "mysql_priv.h"
#include "ha_innodb.h"
#include "sql_select.h"
#include "sp_head.h"
#include "sql_trigger.h"

bool mysql_delete(THD *thd, TABLE_LIST *table_list, COND *conds,
                  SQL_LIST *order, ha_rows limit, ulonglong options,
                  bool reset_auto_increment)
{
  int		error;
  TABLE		*table;
  SQL_SELECT	*select=0;
  READ_RECORD	info;
  bool          using_limit=limit != HA_POS_ERROR;
  bool		transactional_table, safe_update, const_cond;
  ha_rows	deleted;
  uint usable_index= MAX_KEY;
  SELECT_LEX   *select_lex= &thd->lex->select_lex;
  THD::killed_state killed_status= THD::NOT_KILLED;
  DBUG_ENTER("mysql_delete");

  if (open_and_lock_tables(thd, table_list))
    DBUG_RETURN(TRUE);
  if (!(table= table_list->table))
  {
    my_error(ER_VIEW_DELETE_MERGE_VIEW, MYF(0),
	     table_list->view_db.str, table_list->view_name.str);
    DBUG_RETURN(TRUE);
  }
  error= table->file->info(HA_STATUS_VARIABLE | HA_STATUS_NO_LOCK);
  if (error)
  {
    table->file->print_error(error, MYF(0));
    DBUG_RETURN(error);
  }
  thd_proc_info(thd, "init");
  table->map=1;

  if (mysql_prepare_delete(thd, table_list, &conds))
    DBUG_RETURN(TRUE);

  /* check ORDER BY even if it can be ignored */
  if (order && order->elements)
  {
    TABLE_LIST   tables;
    List<Item>   fields;
    List<Item>   all_fields;

    bzero((char*) &tables,sizeof(tables));
    tables.table = table;
    tables.alias = table_list->alias;

      if (select_lex->setup_ref_array(thd, order->elements) ||
	  setup_order(thd, select_lex->ref_pointer_array, &tables,
                    fields, all_fields, (ORDER*) order->first))
    {
      delete select;
      free_underlaid_joins(thd, &thd->lex->select_lex);
      DBUG_RETURN(TRUE);
    }
  }

  const_cond= (!conds || conds->const_item());
  safe_update=test(thd->options & OPTION_SAFE_UPDATES);
  if (safe_update && const_cond)
  {
    my_message(ER_UPDATE_WITHOUT_KEY_IN_SAFE_MODE,
               ER(ER_UPDATE_WITHOUT_KEY_IN_SAFE_MODE), MYF(0));
    DBUG_RETURN(TRUE);
  }

  select_lex->no_error= thd->lex->ignore;

  /*
    Test if the user wants to delete all rows and deletion doesn't have
    any side-effects (because of triggers), so we can use optimized
    handler::delete_all_rows() method.
    We implement fast TRUNCATE for InnoDB even if triggers are present. 
    TRUNCATE ignores triggers.
  */
  if (!using_limit && const_cond && (!conds || conds->val_int()) &&
      !(specialflag & (SPECIAL_NO_NEW_FUNC | SPECIAL_SAFE_MODE)) &&
      (thd->lex->sql_command == SQLCOM_TRUNCATE ||
       !(table->triggers && table->triggers->has_delete_triggers()))
     )
  {
    deleted= table->file->records;
    if (!(error=table->file->delete_all_rows()))
    {
      error= -1;				// ok
      goto cleanup;
    }
    if (error != HA_ERR_WRONG_COMMAND)
    {
      table->file->print_error(error,MYF(0));
      error=0;
      goto cleanup;
    }
    /* Handler didn't support fast delete; Delete rows one by one */
  }

  if (conds)
  {
    Item::cond_result result;
    conds= remove_eq_conds(thd, conds, &result);
    if (result == Item::COND_FALSE)             // Impossible where
      limit= 0;
  }

  table->used_keys.clear_all();
  table->quick_keys.clear_all();		// Can't use 'only index'
  select=make_select(table, 0, 0, conds, 0, &error);
  if (error)
    DBUG_RETURN(TRUE);
  if ((select && select->check_quick(thd, safe_update, limit)) || !limit)
  {
    delete select;
    free_underlaid_joins(thd, select_lex);
    thd->row_count_func= 0;
    send_ok(thd,0L);

    /*
      We don't need to call reset_auto_increment in this case, because
      mysql_truncate always gives a NULL conds argument, hence we never
      get here.
    */

    DBUG_RETURN(0);				// Nothing to delete
  }

  /* If running in safe sql mode, don't allow updates without keys */
  if (table->quick_keys.is_clear_all())
  {
    thd->server_status|=SERVER_QUERY_NO_INDEX_USED;
    if (safe_update && !using_limit)
    {
      delete select;
      free_underlaid_joins(thd, select_lex);
      my_message(ER_UPDATE_WITHOUT_KEY_IN_SAFE_MODE,
                 ER(ER_UPDATE_WITHOUT_KEY_IN_SAFE_MODE), MYF(0));
      DBUG_RETURN(TRUE);
    }
  }
  if (options & OPTION_QUICK)
    (void) table->file->extra(HA_EXTRA_QUICK);

  if (order && order->elements)
  {
    uint         length= 0;
    SORT_FIELD  *sortorder;
    ha_rows examined_rows;
    
    if ((!select || table->quick_keys.is_clear_all()) && limit != HA_POS_ERROR)
      usable_index= get_index_for_order(table, (ORDER*)(order->first), limit);

    if (usable_index == MAX_KEY)
    {
      table->sort.io_cache= (IO_CACHE *) my_malloc(sizeof(IO_CACHE),
                                                   MYF(MY_FAE | MY_ZEROFILL));
    
      if (!(sortorder= make_unireg_sortorder((ORDER*) order->first,
                                             &length, NULL)) ||
	  (table->sort.found_records = filesort(thd, table, sortorder, length,
                                                select, HA_POS_ERROR,
                                                &examined_rows))
	  == HA_POS_ERROR)
      {
        delete select;
        free_underlaid_joins(thd, &thd->lex->select_lex);
        DBUG_RETURN(TRUE);
      }
      /*
        Filesort has already found and selected the rows we want to delete,
        so we don't need the where clause
      */
      delete select;
      free_underlaid_joins(thd, select_lex);
      select= 0;
    }
  }

  /* If quick select is used, initialize it before retrieving rows. */
  if (select && select->quick && select->quick->reset())
  {
    delete select;
    free_underlaid_joins(thd, select_lex);
    DBUG_RETURN(TRUE);
  }
  if (usable_index==MAX_KEY)
    init_read_record(&info,thd,table,select,1,1);
  else
    init_read_record_idx(&info, thd, table, 1, usable_index);

  deleted=0L;
  init_ftfuncs(thd, select_lex, 1);
  thd_proc_info(thd, "updating");

  if (table->triggers)
  {
    table->triggers->mark_fields_used(thd, TRG_EVENT_DELETE);
    if (table->triggers->has_triggers(TRG_EVENT_DELETE,
                                      TRG_ACTION_AFTER))
    {
      /*
	The table has AFTER DELETE triggers that might access to subject table
	and therefore might need delete to be done immediately. So we turn-off
	the batching.
      */
      (void) table->file->extra(HA_EXTRA_DELETE_CANNOT_BATCH);
    }
  }

  while (!(error=info.read_record(&info)) && !thd->killed &&
	 !thd->net.report_error)
  {
    // thd->net.report_error is tested to disallow delete row on error
    if (!(select && select->skip_record())&& !thd->net.report_error )
    {

      if (table->triggers &&
          table->triggers->process_triggers(thd, TRG_EVENT_DELETE,
                                            TRG_ACTION_BEFORE, FALSE))
      {
        error= 1;
        break;
      }

      if (!(error=table->file->delete_row(table->record[0])))
      {
	deleted++;
        if (table->triggers &&
            table->triggers->process_triggers(thd, TRG_EVENT_DELETE,
                                              TRG_ACTION_AFTER, FALSE))
        {
          error= 1;
          break;
        }
	if (!--limit && using_limit)
	{
	  error= -1;
	  break;
	}
      }
      else
      {
	table->file->print_error(error,MYF(0));
	/*
	  In < 4.0.14 we set the error number to 0 here, but that
	  was not sensible, because then MySQL would not roll back the
	  failed DELETE, and also wrote it to the binlog. For MyISAM
	  tables a DELETE probably never should fail (?), but for
	  InnoDB it can fail in a FOREIGN KEY error or an
	  out-of-tablespace error.
	*/
 	error= 1;
	break;
      }
    }
    else
      table->file->unlock_row();  // Row failed selection, release lock on it
  }
<<<<<<< HEAD
  killed_status= thd->killed;
  error= (killed_status == THD::NOT_KILLED)?  error : 1;
  thd->proc_info="end";
=======
  if (thd->killed && !error)
    error= 1;					// Aborted
  thd_proc_info(thd, "end");
>>>>>>> 74fecb9e
  end_read_record(&info);
  free_io_cache(table);				// Will not do any harm
  if (options & OPTION_QUICK)
    (void) table->file->extra(HA_EXTRA_NORMAL);

  if (reset_auto_increment && (error < 0))
  {
    /*
      We're really doing a truncate and need to reset the table's
      auto-increment counter.
    */
    int error2= table->file->reset_auto_increment(0);

    if (error2 && (error2 != HA_ERR_WRONG_COMMAND))
    {
      table->file->print_error(error2, MYF(0));
      error= 1;
    }
  }

cleanup:
  /*
    Invalidate the table in the query cache if something changed. This must
    be before binlog writing and ha_autocommit_...
  */
  if (deleted)
  {
    query_cache_invalidate3(thd, table_list, 1);
  }

  delete select;
  transactional_table= table->file->has_transactions();
  if (!transactional_table && deleted > 0)
    thd->transaction.stmt.modified_non_trans_table= TRUE;
  
  /* See similar binlogging code in sql_update.cc, for comments */
  if ((error < 0) || thd->transaction.stmt.modified_non_trans_table)
  {
    if (mysql_bin_log.is_open())
    {
      if (error < 0)
        thd->clear_error();
      Query_log_event qinfo(thd, thd->query, thd->query_length,
			    transactional_table, FALSE, killed_status);
      if (mysql_bin_log.write(&qinfo) && transactional_table)
	error=1;
    }
    if (thd->transaction.stmt.modified_non_trans_table)
      thd->transaction.all.modified_non_trans_table= TRUE;
  }
  DBUG_ASSERT(transactional_table || !deleted || thd->transaction.stmt.modified_non_trans_table);
  free_underlaid_joins(thd, select_lex);
  if (transactional_table)
  {
    if (ha_autocommit_or_rollback(thd,error >= 0))
      error=1;
  }

  if (thd->lock)
  {
    mysql_unlock_tables(thd, thd->lock);
    thd->lock=0;
  }
  if (error < 0 || (thd->lex->ignore && !thd->is_fatal_error))
  {
    thd->row_count_func= deleted;
    send_ok(thd,deleted);
    DBUG_PRINT("info",("%ld records deleted",(long) deleted));
  }
  DBUG_RETURN(error >= 0 || thd->net.report_error);
}


/*
  Prepare items in DELETE statement

  SYNOPSIS
    mysql_prepare_delete()
    thd			- thread handler
    table_list		- global/local table list
    conds		- conditions

  RETURN VALUE
    FALSE OK
    TRUE  error
*/
bool mysql_prepare_delete(THD *thd, TABLE_LIST *table_list, Item **conds)
{
  Item *fake_conds= 0;
  SELECT_LEX *select_lex= &thd->lex->select_lex;
  DBUG_ENTER("mysql_prepare_delete");
  List<Item> all_fields;

  thd->lex->allow_sum_func= 0;
  if (setup_tables_and_check_access(thd, &thd->lex->select_lex.context,
                                    &thd->lex->select_lex.top_join_list,
                                    table_list, conds, 
                                    &select_lex->leaf_tables, FALSE, 
                                    DELETE_ACL, SELECT_ACL) ||
      setup_conds(thd, table_list, select_lex->leaf_tables, conds) ||
      setup_ftfuncs(select_lex))
    DBUG_RETURN(TRUE);
  if (!table_list->updatable || check_key_in_view(thd, table_list))
  {
    my_error(ER_NON_UPDATABLE_TABLE, MYF(0), table_list->alias, "DELETE");
    DBUG_RETURN(TRUE);
  }
  {
    TABLE_LIST *duplicate;
    if ((duplicate= unique_table(thd, table_list, table_list->next_global, 0)))
    {
      update_non_unique_table_error(table_list, "DELETE", duplicate);
      DBUG_RETURN(TRUE);
    }
  }

  if (select_lex->inner_refs_list.elements &&
    fix_inner_refs(thd, all_fields, select_lex, select_lex->ref_pointer_array))
    DBUG_RETURN(-1);

  select_lex->fix_prepare_information(thd, conds, &fake_conds);
  DBUG_RETURN(FALSE);
}


/***************************************************************************
  Delete multiple tables from join 
***************************************************************************/

#define MEM_STRIP_BUF_SIZE current_thd->variables.sortbuff_size

extern "C" int refpos_order_cmp(void* arg, const void *a,const void *b)
{
  handler *file= (handler*)arg;
  return file->cmp_ref((const byte*)a, (const byte*)b);
}

/*
  make delete specific preparation and checks after opening tables

  SYNOPSIS
    mysql_multi_delete_prepare()
    thd         thread handler

  RETURN
    FALSE OK
    TRUE  Error
*/

bool mysql_multi_delete_prepare(THD *thd)
{
  LEX *lex= thd->lex;
  TABLE_LIST *aux_tables= (TABLE_LIST *)lex->auxiliary_table_list.first;
  TABLE_LIST *target_tbl;
  DBUG_ENTER("mysql_multi_delete_prepare");

  /*
    setup_tables() need for VIEWs. JOIN::prepare() will not do it second
    time.

    lex->query_tables also point on local list of DELETE SELECT_LEX
  */
  if (setup_tables_and_check_access(thd, &thd->lex->select_lex.context,
                                    &thd->lex->select_lex.top_join_list,
                                    lex->query_tables, &lex->select_lex.where,
                                    &lex->select_lex.leaf_tables, FALSE, 
                                    DELETE_ACL, SELECT_ACL))
    DBUG_RETURN(TRUE);


  /*
    Multi-delete can't be constructed over-union => we always have
    single SELECT on top and have to check underlying SELECTs of it
  */
  lex->select_lex.exclude_from_table_unique_test= TRUE;
  /* Fix tables-to-be-deleted-from list to point at opened tables */
  for (target_tbl= (TABLE_LIST*) aux_tables;
       target_tbl;
       target_tbl= target_tbl->next_local)
  {
    if (!(target_tbl->table= target_tbl->correspondent_table->table))
    {
      DBUG_ASSERT(target_tbl->correspondent_table->view &&
                  target_tbl->correspondent_table->merge_underlying_list &&
                  target_tbl->correspondent_table->merge_underlying_list->
                  next_local);
      my_error(ER_VIEW_DELETE_MERGE_VIEW, MYF(0),
               target_tbl->correspondent_table->view_db.str,
               target_tbl->correspondent_table->view_name.str);
      DBUG_RETURN(TRUE);
    }

    if (!target_tbl->correspondent_table->updatable ||
        check_key_in_view(thd, target_tbl->correspondent_table))
    {
      my_error(ER_NON_UPDATABLE_TABLE, MYF(0),
               target_tbl->table_name, "DELETE");
      DBUG_RETURN(TRUE);
    }
    /*
      Check that table from which we delete is not used somewhere
      inside subqueries/view.
    */
    {
      TABLE_LIST *duplicate;
      if ((duplicate= unique_table(thd, target_tbl->correspondent_table,
                                   lex->query_tables, 0)))
      {
        update_non_unique_table_error(target_tbl->correspondent_table,
                                      "DELETE", duplicate);
        DBUG_RETURN(TRUE);
      }
    }
  }
  DBUG_RETURN(FALSE);
}


multi_delete::multi_delete(TABLE_LIST *dt, uint num_of_tables_arg)
  : delete_tables(dt), deleted(0), found(0),
    num_of_tables(num_of_tables_arg), error(0),
    do_delete(0), transactional_tables(0), normal_tables(0), error_handled(0)
{
  tempfiles= (Unique **) sql_calloc(sizeof(Unique *) * num_of_tables);
}


int
multi_delete::prepare(List<Item> &values, SELECT_LEX_UNIT *u)
{
  DBUG_ENTER("multi_delete::prepare");
  unit= u;
  do_delete= 1;
  thd_proc_info(thd, "deleting from main table");
  DBUG_RETURN(0);
}


bool
multi_delete::initialize_tables(JOIN *join)
{
  TABLE_LIST *walk;
  Unique **tempfiles_ptr;
  DBUG_ENTER("initialize_tables");

  if ((thd->options & OPTION_SAFE_UPDATES) && error_if_full_join(join))
    DBUG_RETURN(1);

  table_map tables_to_delete_from=0;
  for (walk= delete_tables; walk; walk= walk->next_local)
    tables_to_delete_from|= walk->table->map;

  walk= delete_tables;
  delete_while_scanning= 1;
  for (JOIN_TAB *tab=join->join_tab, *end=join->join_tab+join->tables;
       tab < end;
       tab++)
  {
    if (tab->table->map & tables_to_delete_from)
    {
      /* We are going to delete from this table */
      TABLE *tbl=walk->table=tab->table;
      walk= walk->next_local;
      /* Don't use KEYREAD optimization on this table */
      tbl->no_keyread=1;
      /* Don't use record cache */
      tbl->no_cache= 1;
      tbl->used_keys.clear_all();
      if (tbl->file->has_transactions())
	transactional_tables= 1;
      else
	normal_tables= 1;
      if (tbl->triggers)
      {
        tbl->triggers->mark_fields_used(thd, TRG_EVENT_DELETE);
	if (tbl->triggers->has_triggers(TRG_EVENT_DELETE,
                                      TRG_ACTION_AFTER))
	{
	  /*
	    The table has AFTER DELETE triggers that might access to subject 
	    table and therefore might need delete to be done immediately. 
	    So we turn-off the batching.
	  */
	  (void) tbl->file->extra(HA_EXTRA_DELETE_CANNOT_BATCH);
	}
      }
    }
    else if ((tab->type != JT_SYSTEM && tab->type != JT_CONST) &&
             walk == delete_tables)
    {
      /*
        We are not deleting from the table we are scanning. In this
        case send_data() shouldn't delete any rows a we may touch
        the rows in the deleted table many times
      */
      delete_while_scanning= 0;
    }
  }
  walk= delete_tables;
  tempfiles_ptr= tempfiles;
  if (delete_while_scanning)
  {
    table_being_deleted= delete_tables;
    walk= walk->next_local;
  }
  for (;walk ;walk= walk->next_local)
  {
    TABLE *table=walk->table;
    *tempfiles_ptr++= new Unique (refpos_order_cmp,
				  (void *) table->file,
				  table->file->ref_length,
				  MEM_STRIP_BUF_SIZE);
  }
  init_ftfuncs(thd, thd->lex->current_select, 1);
  DBUG_RETURN(thd->is_fatal_error != 0);
}


multi_delete::~multi_delete()
{
  for (table_being_deleted= delete_tables;
       table_being_deleted;
       table_being_deleted= table_being_deleted->next_local)
  {
    TABLE *table= table_being_deleted->table;
    free_io_cache(table);                       // Alloced by unique
    table->no_keyread=0;
  }

  for (uint counter= 0; counter < num_of_tables; counter++)
  {
    if (tempfiles[counter])
      delete tempfiles[counter];
  }
}


bool multi_delete::send_data(List<Item> &values)
{
  int secure_counter= delete_while_scanning ? -1 : 0;
  TABLE_LIST *del_table;
  DBUG_ENTER("multi_delete::send_data");

  for (del_table= delete_tables;
       del_table;
       del_table= del_table->next_local, secure_counter++)
  {
    TABLE *table= del_table->table;

    /* Check if we are using outer join and we didn't find the row */
    if (table->status & (STATUS_NULL_ROW | STATUS_DELETED))
      continue;

    table->file->position(table->record[0]);
    found++;

    if (secure_counter < 0)
    {
      /* We are scanning the current table */
      DBUG_ASSERT(del_table == table_being_deleted);
      if (table->triggers &&
          table->triggers->process_triggers(thd, TRG_EVENT_DELETE,
                                            TRG_ACTION_BEFORE, FALSE))
        DBUG_RETURN(1);
      table->status|= STATUS_DELETED;
      if (!(error=table->file->delete_row(table->record[0])))
      {
        deleted++;
        if (!table->file->has_transactions())
          thd->transaction.stmt.modified_non_trans_table= TRUE;
        if (table->triggers &&
            table->triggers->process_triggers(thd, TRG_EVENT_DELETE,
                                              TRG_ACTION_AFTER, FALSE))
          DBUG_RETURN(1);
      }
      else
      {
        table->file->print_error(error,MYF(0));
        DBUG_RETURN(1);
      }
    }
    else
    {
      error=tempfiles[secure_counter]->unique_add((char*) table->file->ref);
      if (error)
      {
	error= 1;                               // Fatal error
	DBUG_RETURN(1);
      }
    }
  }
  DBUG_RETURN(0);
}


void multi_delete::send_error(uint errcode,const char *err)
{
  DBUG_ENTER("multi_delete::send_error");

  /* First send error what ever it is ... */
  my_message(errcode, err, MYF(0));

  /* the error was handled or nothing deleted and no side effects return */
  if (error_handled ||
      !thd->transaction.stmt.modified_non_trans_table && !deleted)
    DBUG_VOID_RETURN;

  /* Something already deleted so we have to invalidate cache */
  if (deleted)
    query_cache_invalidate3(thd, delete_tables, 1);

  /*
    If rows from the first table only has been deleted and it is
    transactional, just do rollback.
    The same if all tables are transactional, regardless of where we are.
    In all other cases do attempt deletes ...
  */
  if ((table_being_deleted == delete_tables &&
       table_being_deleted->table->file->has_transactions()) ||
      !normal_tables)
    ha_rollback_stmt(thd);
  else if (do_delete)
  {
    /*
      We have to execute the recorded do_deletes() and write info into the
      error log
    */
    error= 1;
    send_eof();
    DBUG_ASSERT(error_handled);
    DBUG_VOID_RETURN;
  }
  
  if (thd->transaction.stmt.modified_non_trans_table)
  {
    /* 
       there is only side effects; to binlog with the error
    */
    if (mysql_bin_log.is_open())
    {
      Query_log_event qinfo(thd, thd->query, thd->query_length,
                            transactional_tables, FALSE);
      mysql_bin_log.write(&qinfo);
    }
    thd->transaction.all.modified_non_trans_table= true;
  }
  DBUG_ASSERT(!normal_tables || !deleted ||
              thd->transaction.stmt.modified_non_trans_table);
  DBUG_VOID_RETURN;
}



/*
  Do delete from other tables.
  Returns values:
	0 ok
	1 error
*/

int multi_delete::do_deletes()
{
  int local_error= 0, counter= 0;
  DBUG_ENTER("do_deletes");
  DBUG_ASSERT(do_delete);

  do_delete= 0;                                 // Mark called
  if (!found)
    DBUG_RETURN(0);

  table_being_deleted= (delete_while_scanning ? delete_tables->next_local :
                        delete_tables);
 
  for (; table_being_deleted;
       table_being_deleted= table_being_deleted->next_local, counter++)
  { 
    ha_rows last_deleted= deleted;
    TABLE *table = table_being_deleted->table;
    if (tempfiles[counter]->get(table))
    {
      local_error=1;
      break;
    }

    READ_RECORD	info;
    init_read_record(&info,thd,table,NULL,0,1);
    /*
      Ignore any rows not found in reference tables as they may already have
      been deleted by foreign key handling
    */
    info.ignore_not_found_rows= 1;
    while (!(local_error=info.read_record(&info)) && !thd->killed)
    {
      if (table->triggers &&
          table->triggers->process_triggers(thd, TRG_EVENT_DELETE,
                                            TRG_ACTION_BEFORE, FALSE))
      {
        local_error= 1;
        break;
      }
      if ((local_error=table->file->delete_row(table->record[0])))
      {
	table->file->print_error(local_error,MYF(0));
	break;
      }
      deleted++;
      if (table->triggers &&
          table->triggers->process_triggers(thd, TRG_EVENT_DELETE,
                                            TRG_ACTION_AFTER, FALSE))
      {
        local_error= 1;
        break;
      }
    }
    if (last_deleted != deleted && !table->file->has_transactions())
      thd->transaction.stmt.modified_non_trans_table= TRUE;
    end_read_record(&info);
    if (thd->killed && !local_error)
      local_error= 1;
    if (local_error == -1)				// End of file
      local_error = 0;
  }
  DBUG_RETURN(local_error);
}


/*
  Send ok to the client

  return:  0 sucess
	   1 error
*/

bool multi_delete::send_eof()
{
<<<<<<< HEAD
  THD::killed_state killed_status= THD::NOT_KILLED;
  thd->proc_info="deleting from reference tables";
=======
  thd_proc_info(thd, "deleting from reference tables");
>>>>>>> 74fecb9e

  /* Does deletes for the last n - 1 tables, returns 0 if ok */
  int local_error= do_deletes();		// returns 0 if success

  /* compute a total error to know if something failed */
  local_error= local_error || error;
  killed_status= (local_error == 0)? THD::NOT_KILLED : thd->killed;
  /* reset used flags */
  thd_proc_info(thd, "end");

  /*
    We must invalidate the query cache before binlog writing and
    ha_autocommit_...
  */
  if (deleted)
  {
    query_cache_invalidate3(thd, delete_tables, 1);
  }
  DBUG_ASSERT(!normal_tables || !deleted ||
              thd->transaction.stmt.modified_non_trans_table);
  if ((local_error == 0) || thd->transaction.stmt.modified_non_trans_table)
  {
    if (mysql_bin_log.is_open())
    {
      if (local_error == 0)
        thd->clear_error();
      Query_log_event qinfo(thd, thd->query, thd->query_length,
			    transactional_tables, FALSE, killed_status);
      if (mysql_bin_log.write(&qinfo) && !normal_tables)
	local_error=1;  // Log write failed: roll back the SQL statement
    }
    if (thd->transaction.stmt.modified_non_trans_table)
      thd->transaction.all.modified_non_trans_table= TRUE;
  }
  if (local_error != 0)
    error_handled= TRUE; // to force early leave from ::send_error()

  /* Commit or rollback the current SQL statement */
  if (transactional_tables)
    if (ha_autocommit_or_rollback(thd,local_error > 0))
      local_error=1;

  if (!local_error)
  {
    thd->row_count_func= deleted;
    ::send_ok(thd, deleted);
  }
  return 0;
}


/***************************************************************************
  TRUNCATE TABLE
****************************************************************************/

/*
  Optimize delete of all rows by doing a full generate of the table
  This will work even if the .ISM and .ISD tables are destroyed

  dont_send_ok should be set if:
  - We should always wants to generate the table (even if the table type
    normally can't safely do this.
  - We don't want an ok to be sent to the end user.
  - We don't want to log the truncate command
  - If we want to have a name lock on the table on exit without errors.
*/

bool mysql_truncate(THD *thd, TABLE_LIST *table_list, bool dont_send_ok)
{
  HA_CREATE_INFO create_info;
  char path[FN_REFLEN];
  TABLE **table_ptr;
  bool error;
  DBUG_ENTER("mysql_truncate");

  bzero((char*) &create_info,sizeof(create_info));
  /* If it is a temporary table, close and regenerate it */
  if (!dont_send_ok && (table_ptr=find_temporary_table(thd,table_list->db,
						       table_list->table_name)))
  {
    TABLE *table= *table_ptr;
    table->file->info(HA_STATUS_AUTO | HA_STATUS_NO_LOCK);
    db_type table_type= table->s->db_type;
    if (!ha_check_storage_engine_flag(table_type, HTON_CAN_RECREATE))
      goto trunc_by_del;
    strmov(path, table->s->path);
    *table_ptr= table->next;			// Unlink table from list
    close_temporary(table,0);
    if (thd->slave_thread)
      --slave_open_temp_tables;
    *fn_ext(path)=0;				// Remove the .frm extension
    ha_create_table(path, &create_info,1);
    // We don't need to call invalidate() because this table is not in cache
    if ((error= (int) !(open_temporary_table(thd, path, table_list->db,
					     table_list->table_name, 1))))
      (void) rm_temporary_table(table_type, path);
    /*
      If we return here we will not have logged the truncation to the bin log
      and we will not send_ok() to the client.
    */
    goto end;
  }

  (void) sprintf(path,"%s/%s/%s%s",mysql_data_home,table_list->db,
		 table_list->table_name,reg_ext);
  fn_format(path, path, "", "", MY_UNPACK_FILENAME);

  if (!dont_send_ok)
  {
    db_type table_type;
    mysql_frm_type(thd, path, &table_type);
    if (table_type == DB_TYPE_UNKNOWN)
    {
      my_error(ER_NO_SUCH_TABLE, MYF(0),
               table_list->db, table_list->table_name);
      DBUG_RETURN(TRUE);
    }
    if (!ha_check_storage_engine_flag(table_type, HTON_CAN_RECREATE))
      goto trunc_by_del;
    if (lock_and_wait_for_table_name(thd, table_list))
      DBUG_RETURN(TRUE);
  }

  *fn_ext(path)=0;				// Remove the .frm extension
  error= ha_create_table(path,&create_info,1);
  query_cache_invalidate3(thd, table_list, 0);

end:
  if (!dont_send_ok)
  {
    if (!error)
    {
      if (mysql_bin_log.is_open())
      {
        thd->clear_error();
	Query_log_event qinfo(thd, thd->query, thd->query_length,
			      0, FALSE);
	mysql_bin_log.write(&qinfo);
      }
      send_ok(thd);		// This should return record count
    }
    VOID(pthread_mutex_lock(&LOCK_open));
    unlock_table_name(thd, table_list);
    VOID(pthread_mutex_unlock(&LOCK_open));
  }
  else if (error)
  {
    VOID(pthread_mutex_lock(&LOCK_open));
    unlock_table_name(thd, table_list);
    VOID(pthread_mutex_unlock(&LOCK_open));
  }
  DBUG_RETURN(error);

 trunc_by_del:
  /* Probably InnoDB table */
  ulonglong save_options= thd->options;
  table_list->lock_type= TL_WRITE;
  thd->options&= ~(OPTION_BEGIN | OPTION_NOT_AUTOCOMMIT);
  ha_enable_transaction(thd, FALSE);
  mysql_init_select(thd->lex);
  error= mysql_delete(thd, table_list, (COND*) 0, (SQL_LIST*) 0,
                      HA_POS_ERROR, LL(0), TRUE);
  ha_enable_transaction(thd, TRUE);
  thd->options= save_options;
  DBUG_RETURN(error);
}<|MERGE_RESOLUTION|>--- conflicted
+++ resolved
@@ -281,15 +281,9 @@
     else
       table->file->unlock_row();  // Row failed selection, release lock on it
   }
-<<<<<<< HEAD
   killed_status= thd->killed;
   error= (killed_status == THD::NOT_KILLED)?  error : 1;
-  thd->proc_info="end";
-=======
-  if (thd->killed && !error)
-    error= 1;					// Aborted
   thd_proc_info(thd, "end");
->>>>>>> 74fecb9e
   end_read_record(&info);
   free_io_cache(table);				// Will not do any harm
   if (options & OPTION_QUICK)
@@ -825,12 +819,8 @@
 
 bool multi_delete::send_eof()
 {
-<<<<<<< HEAD
   THD::killed_state killed_status= THD::NOT_KILLED;
-  thd->proc_info="deleting from reference tables";
-=======
   thd_proc_info(thd, "deleting from reference tables");
->>>>>>> 74fecb9e
 
   /* Does deletes for the last n - 1 tables, returns 0 if ok */
   int local_error= do_deletes();		// returns 0 if success
