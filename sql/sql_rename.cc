--- conflicted
+++ resolved
@@ -24,12 +24,7 @@
 #include "sql_table.h"                         // build_table_filename
 #include "sql_view.h"             // mysql_frm_type, mysql_rename_view
 #include "sql_trigger.h"
-<<<<<<< HEAD
-#include "lock.h"       // wait_if_global_read_lock
-                        // start_waiting_global_read_lock
-=======
 #include "lock.h"       // MYSQL_OPEN_SKIP_TEMPORARY
->>>>>>> 8e35f7a8
 #include "sql_base.h"   // tdc_remove_table, lock_table_names,
 #include "sql_handler.h"                        // mysql_ha_rm_tables
 #include "datadict.h"
@@ -66,12 +61,6 @@
   }
 
   mysql_ha_rm_tables(thd, table_list);
-<<<<<<< HEAD
-
-  if (thd->global_read_lock.wait_if_global_read_lock(thd, FALSE, TRUE))
-    DBUG_RETURN(1);
-=======
->>>>>>> 8e35f7a8
 
   if (logger.is_log_table_enabled(QUERY_LOG_GENERAL) ||
       logger.is_log_table_enabled(QUERY_LOG_SLOW))
@@ -196,10 +185,6 @@
     query_cache_invalidate3(thd, table_list, 0);
 
 err:
-<<<<<<< HEAD
-  thd->global_read_lock.start_waiting_global_read_lock(thd);
-=======
->>>>>>> 8e35f7a8
   DBUG_RETURN(error || binlog_error);
 }
 
