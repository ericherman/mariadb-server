--- conflicted
+++ resolved
@@ -1,5 +1,5 @@
 /* Copyright (c) 2000, 2018, Oracle and/or its affiliates.
-   Copyright (c) 2009, 2020, MariaDB
+   Copyright (c) 2009, 2022, MariaDB
 
    This program is free software; you can redistribute it and/or modify
    it under the terms of the GNU General Public License as published by
@@ -1814,21 +1814,17 @@
  public:
   Grant_tables() : p_user_table(&m_user_table_json) { }
 
-  int open_and_lock(THD *thd, int which_tables, enum thr_lock_type lock_type)
-  {
-    DBUG_ENTER("Grant_tables::open_and_lock");
-<<<<<<< HEAD
-    TABLE_LIST tables[USER_TABLE+1], *first= NULL;
-=======
-    DBUG_ASSERT(first_table_in_list);
-#ifdef HAVE_REPLICATION
-    if (int ignore_ret= rpl_ignore_tables(thd))
-      DBUG_RETURN(ignore_ret);
-#endif
-    if (open_and_lock_tables(thd, &first_table_in_list->tl, FALSE,
-                             MYSQL_LOCK_IGNORE_TIMEOUT))
-      DBUG_RETURN(-1);
->>>>>>> d1a80c42
+  /**
+    An auxiliary to build a list of involved tables.
+
+    @retval  0 Success
+    @retval -1 A my_error reported error
+   */
+  int build_table_list(THD *thd, TABLE_LIST** ptr_first,
+                       int which_tables, enum thr_lock_type lock_type,
+                       TABLE_LIST *tables)
+  {
+    DBUG_ENTER("Grant_tables::build_table_list");
 
     DBUG_ASSERT(which_tables); /* At least one table must be opened. */
     /*
@@ -1853,12 +1849,23 @@
         tl->updating= lock_type >= TL_WRITE_ALLOW_WRITE;
         if (i >= FIRST_OPTIONAL_TABLE)
           tl->open_strategy= TABLE_LIST::OPEN_IF_EXISTS;
-        tl->next_global= tl->next_local= first;
-        first= tl;
+        tl->next_global= tl->next_local= *ptr_first;
+        *ptr_first= tl;
       }
       else
         tl->table= NULL;
     }
+    DBUG_RETURN(0);
+  }
+
+  int open_and_lock(THD *thd, int which_tables, enum thr_lock_type lock_type)
+  {
+    DBUG_ENTER("Grant_tables::open_and_lock");
+
+    TABLE_LIST tables[USER_TABLE+1], *first= NULL;
+
+    if (build_table_list(thd, &first, which_tables, lock_type, tables))
+      DBUG_RETURN(-1);
 
     uint counter;
     int res= really_open(thd, first, &counter);
@@ -1903,55 +1910,71 @@
     DBUG_RETURN(0);
   }
 
+  inline const User_table& user_table() const
+  { return *p_user_table; }
+
+  inline const Db_table& db_table() const
+  { return m_db_table; }
+
+  inline const Tables_priv_table& tables_priv_table() const
+  { return m_tables_priv_table; }
+
+  inline const Columns_priv_table& columns_priv_table() const
+  { return m_columns_priv_table; }
+
+  inline const Host_table& host_table() const
+  { return m_host_table; }
+
+  inline const Procs_priv_table& procs_priv_table() const
+  { return m_procs_priv_table; }
+
+  inline const Proxies_priv_table& proxies_priv_table() const
+  { return m_proxies_priv_table; }
+
+  inline const Roles_mapping_table& roles_mapping_table() const
+  { return m_roles_mapping_table; }
+
 #ifdef HAVE_REPLICATION
-  /* Checks if the tables targeted by a grant command should be ignored because
-     of the configured replication filters
-
-     @retval 1 Tables are excluded for replication
-     @retval 0 tables are included for replication
+  /**
+    Checks if the tables targeted by a grant command should be ignored because
+    of the configured replication filters
+
+    @retval 1 Tables are excluded for replication
+    @retval 0 tables are included for replication
   */
-  int rpl_ignore_tables(THD *thd)
+  int rpl_ignore_tables(THD *thd, TABLE_LIST* tables, int which_tables= 0,
+                        enum thr_lock_type lock_type= TL_IGNORE)
   {
     DBUG_ENTER("Grant_tables::rpl_ignore_tables");
-    if (first_table_in_list->tl.lock_type >= TL_WRITE_ALLOW_WRITE &&
-        thd->slave_thread && !thd->spcont)
+
+    if (!(thd->slave_thread && !thd->spcont))
+      DBUG_RETURN(0);
+
+    TABLE_LIST all_tables[USER_TABLE+1];
+
+    if (!tables)
+    {
+      int rc __attribute__((unused))=
+        build_table_list(thd, &tables, which_tables, lock_type, all_tables);
+
+      DBUG_ASSERT(!rc);  // Grant_tables must be already initialized
+      DBUG_ASSERT(tables);
+    }
+
+    if (tables->lock_type >= TL_WRITE_ALLOW_WRITE)
     {
       /*
         GRANT and REVOKE are applied the slave in/exclusion rules as they are
         some kind of updates to the mysql.% tables.
       */
       Rpl_filter *rpl_filter= thd->system_thread_info.rpl_sql_info->rpl_filter;
-      if (rpl_filter->is_on() &&
-          !rpl_filter->tables_ok(0, &first_table_in_list->tl))
+
+      if (rpl_filter->is_on() && !rpl_filter->tables_ok(0, tables))
         DBUG_RETURN(1);
     }
     DBUG_RETURN(0);
   }
 #endif
-
-  inline const User_table& user_table() const
-  { return *p_user_table; }
-
-  inline const Db_table& db_table() const
-  { return m_db_table; }
-
-  inline const Tables_priv_table& tables_priv_table() const
-  { return m_tables_priv_table; }
-
-  inline const Columns_priv_table& columns_priv_table() const
-  { return m_columns_priv_table; }
-
-  inline const Host_table& host_table() const
-  { return m_host_table; }
-
-  inline const Procs_priv_table& procs_priv_table() const
-  { return m_procs_priv_table; }
-
-  inline const Proxies_priv_table& proxies_priv_table() const
-  { return m_proxies_priv_table; }
-
-  inline const Roles_mapping_table& roles_mapping_table() const
-  { return m_roles_mapping_table; }
 
  private:
 
@@ -1966,16 +1989,9 @@
   {
     DBUG_ENTER("Grant_tables::really_open:");
 #ifdef HAVE_REPLICATION
-    if (tables->lock_type >= TL_WRITE_ALLOW_WRITE &&
-        thd->slave_thread && !thd->spcont)
-    {
-      /*
-        GRANT and REVOKE are applied the slave in/exclusion rules as they are
-        some kind of updates to the mysql.% tables.
-      */
-      Rpl_filter *rpl_filter= thd->system_thread_info.rpl_sql_info->rpl_filter;
-      if (rpl_filter->is_on() && !rpl_filter->tables_ok(0, tables))
-        DBUG_RETURN(1);
+    if (rpl_ignore_tables(thd, tables))
+    {
+      DBUG_RETURN(1);
     }
 #endif
     if (open_tables(thd, &tables, counter, MYSQL_LOCK_IGNORE_TIMEOUT))
@@ -3983,8 +3999,9 @@
     successful without validating the user/role data because the command will
     be ignored in a later call to `acl_set_default_role()` for a graceful exit.
   */
-  Grant_tables tables(Table_roles_mapping, TL_WRITE);
-  if (tables.rpl_ignore_tables(thd))
+  Grant_tables tables;
+  TABLE_LIST* first= NULL;
+  if (tables.rpl_ignore_tables(thd, first, Table_roles_mapping, TL_WRITE))
     DBUG_RETURN(0);
 #endif
   DBUG_RETURN(check_alter_user(thd, host, user) ||
