--- conflicted
+++ resolved
@@ -2519,34 +2519,16 @@
     return 1;
   }
   if (!thd->slave_thread &&
-<<<<<<< HEAD
 #ifdef WITH_WSREP
       (!WSREP(thd) || !thd->wsrep_applier) &&
 #endif /* WITH_WSREP */
-      (strcmp(thd->security_ctx->user, user) ||
-=======
       (strcmp(thd->security_ctx->priv_user, user) ||
->>>>>>> 26f56089
        my_strcasecmp(system_charset_info, host,
                      thd->security_ctx->priv_host)))
   {
     if (check_access(thd, UPDATE_ACL, "mysql", NULL, NULL, 1, 0))
       return(1);
   }
-<<<<<<< HEAD
-#ifdef WITH_WSREP
-  if ((!WSREP(thd) || !thd->wsrep_applier) &&
-      !thd->slave_thread && !thd->security_ctx->user[0])
-#else
-  if (!thd->slave_thread && !thd->security_ctx->user[0])
-#endif /* WITH_WSREP */
-  {
-    my_message(ER_PASSWORD_ANONYMOUS_USER, ER(ER_PASSWORD_ANONYMOUS_USER),
-               MYF(0));
-    return(1);
-  }
-=======
->>>>>>> 26f56089
   size_t len= strlen(new_password);
   if (len && len != SCRAMBLED_PASSWORD_CHAR_LENGTH &&
       len != SCRAMBLED_PASSWORD_CHAR_LENGTH_323)
