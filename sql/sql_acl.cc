--- conflicted
+++ resolved
@@ -1714,14 +1714,9 @@
 
 bool acl_reload(THD *thd)
 {
-<<<<<<< HEAD
   TABLE_LIST tables[TABLES_MAX];
-  DYNAMIC_ARRAY old_acl_hosts, old_acl_users, old_acl_dbs, old_acl_proxy_users;
-=======
-  TABLE_LIST tables[5];
   DYNAMIC_ARRAY old_acl_hosts, old_acl_users, old_acl_proxy_users;
   Dynamic_array<ACL_DB> old_acl_dbs(0U,0U);
->>>>>>> daca7e70
   HASH old_acl_roles, old_acl_roles_mappings;
   MEM_ROOT old_mem;
   int result;
@@ -10469,6 +10464,14 @@
   return 0;
 }
 
+static int show_database_grants(THD *thd, SHOW_VAR *var, char *buff,
+                                enum enum_var_type scope)
+{
+  var->type= SHOW_UINT;
+  var->value= buff;
+  *(uint *)buff= acl_dbs.elements();
+  return 0;
+}
 
 #else
 bool check_grant(THD *, ulong, TABLE_LIST *, bool, uint, bool)
@@ -10480,7 +10483,7 @@
 SHOW_VAR acl_statistics[] = {
 #ifndef NO_EMBEDDED_ACCESS_CHECKS
   {"column_grants",    (char*)show_column_grants,          SHOW_SIMPLE_FUNC},
-  {"database_grants",  (char*)&acl_dbs.elements,           SHOW_UINT},
+  {"database_grants",  (char*)show_database_grants,        SHOW_SIMPLE_FUNC},
   {"function_grants",  (char*)&func_priv_hash.records,     SHOW_ULONG},
   {"procedure_grants", (char*)&proc_priv_hash.records,     SHOW_ULONG},
   {"proxy_users",      (char*)&acl_proxy_users.elements,   SHOW_UINT},
