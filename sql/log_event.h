--- conflicted
+++ resolved
@@ -2199,12 +2199,8 @@
 #endif /* HAVE_REPLICATION */
 #else
   bool print_query_header(IO_CACHE* file, PRINT_EVENT_INFO* print_event_info);
-<<<<<<< HEAD
   bool print_verbose(IO_CACHE* cache, PRINT_EVENT_INFO* print_event_info);
-  bool print(FILE* file, PRINT_EVENT_INFO* print_event_info);
-=======
   bool print(FILE* file, PRINT_EVENT_INFO* print_event_info) override;
->>>>>>> c9212b7a
 #endif
 
   Query_log_event();
@@ -2216,17 +2212,11 @@
     if (data_buf)
       my_free(data_buf);
   }
-<<<<<<< HEAD
-  Log_event_type get_type_code() { return QUERY_EVENT; }
+  Log_event_type get_type_code() override { return QUERY_EVENT; }
   static int dummy_event(String *packet, ulong ev_offset,
                          enum enum_binlog_checksum_alg checksum_alg);
   static int begin_event(String *packet, ulong ev_offset,
                          enum enum_binlog_checksum_alg checksum_alg);
-=======
-  Log_event_type get_type_code() override { return QUERY_EVENT; }
-  static int dummy_event(String *packet, ulong ev_offset, enum enum_binlog_checksum_alg checksum_alg);
-  static int begin_event(String *packet, ulong ev_offset, enum enum_binlog_checksum_alg checksum_alg);
->>>>>>> c9212b7a
 #ifdef MYSQL_SERVER
   bool write() override;
   virtual bool write_post_header_for_derived() { return FALSE; }
