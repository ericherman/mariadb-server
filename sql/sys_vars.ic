--- conflicted
+++ resolved
@@ -632,13 +632,9 @@
      /* parse and feel list with default values */
      if (thd)
      {
-<<<<<<< HEAD
 #ifdef DBUG_ASSERT_EXISTS
        bool res=
 #endif
-=======
-       IF_DBUG(bool res=,)
->>>>>>> f203245e
          sysvartrack_validate_value(thd,
                                     var->save_result.string_value.str,
                                     var->save_result.string_value.length);
