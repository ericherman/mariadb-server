--- conflicted
+++ resolved
@@ -479,9 +479,6 @@
 
   if (WSREP_UNDEFINED_TRX_ID == thd->wsrep_ws_handle.trx_id)
   {
-<<<<<<< HEAD
-    WSREP_WARN("SQL statement was ineffective  thd: %lld  buf: %zu\n"
-=======
     /*
       Async replication slave may have applied some non-innodb workload,
       and then has written replication "meta data" into gtid_slave_pos
@@ -498,12 +495,11 @@
       DBUG_RETURN(WSREP_TRX_OK);
     }
 
-    WSREP_WARN("SQL statement was ineffective  thd: %lu  buf: %zu\n"
->>>>>>> 117c8146
+    WSREP_WARN("SQL statement was ineffective  thd: %llu  buf: %zu\n"
                "schema: %s \n"
 	       "QUERY: %s\n"
 	       " => Skipping replication",
-	       (longlong) thd->thread_id, data_len,
+	       (ulonglong) thd->thread_id, data_len,
                (thd->db ? thd->db : "(null)"), thd->query());
 
     rcode = WSREP_TRX_FAIL;
