--- conflicted
+++ resolved
@@ -7397,16 +7397,10 @@
     Security_context *sctx= thd->security_ctx;
     if (!tables->allowed_show)
     {
-<<<<<<< HEAD
       if (my_charset_bin.streq(tables->definer.user,
                                Lex_cstring_strlen(sctx->priv_user)) &&
           Lex_ident_host(tables->definer.host).
             streq(Lex_cstring_strlen(sctx->priv_host)))
-=======
-      if (!strcmp(tables->definer.user.str, sctx->priv_user) &&
-          !my_strcasecmp(system_charset_info, tables->definer.host.str,
-                         sctx->priv_host))
->>>>>>> 14d9801c
         tables->allowed_show= TRUE;
 #ifndef NO_EMBEDDED_ACCESS_CHECKS
       else
