
#include "mysql_priv.h"
#ifndef MYSQL_CLIENT
#include "rpl_rli.h"
#include "rpl_utility.h"
#endif
#include "log_event_old.h"
#include "rpl_record_old.h"

#if !defined(MYSQL_CLIENT) && defined(HAVE_REPLICATION)

// Old implementation of do_apply_event()
int 
Old_rows_log_event::do_apply_event(Old_rows_log_event *ev, const Relay_log_info *rli)
{
  DBUG_ENTER("Old_rows_log_event::do_apply_event(st_relay_log_info*)");
  int error= 0;
  THD *ev_thd= ev->thd;
  uchar const *row_start= ev->m_rows_buf;

  /*
    If m_table_id == ~0UL, then we have a dummy event that does not
    contain any data.  In that case, we just remove all tables in the
    tables_to_lock list, close the thread tables, and return with
    success.
   */
  if (ev->m_table_id == ~0UL)
  {
    /*
       This one is supposed to be set: just an extra check so that
       nothing strange has happened.
     */
    DBUG_ASSERT(ev->get_flags(Old_rows_log_event::STMT_END_F));

    const_cast<Relay_log_info*>(rli)->clear_tables_to_lock();
    close_thread_tables(ev_thd);
    ev_thd->clear_error();
    DBUG_RETURN(0);
  }

  /*
    'ev_thd' has been set by exec_relay_log_event(), just before calling
    do_apply_event(). We still check here to prevent future coding
    errors.
  */
  DBUG_ASSERT(rli->sql_thd == ev_thd);

  /*
    If there is no locks taken, this is the first binrow event seen
    after the table map events.  We should then lock all the tables
    used in the transaction and proceed with execution of the actual
    event.
  */
  if (!ev_thd->lock)
  {
    /*
      Lock_tables() reads the contents of ev_thd->lex, so they must be
      initialized.

      We also call the mysql_reset_thd_for_next_command(), since this
      is the logical start of the next "statement". Note that this
      call might reset the value of current_stmt_binlog_row_based, so
      we need to do any changes to that value after this function.
    */
    lex_start(ev_thd);
    mysql_reset_thd_for_next_command(ev_thd);

    /*
      Check if the slave is set to use SBR.  If so, it should switch
      to using RBR until the end of the "statement", i.e., next
      STMT_END_F or next error.
    */
    if (!ev_thd->current_stmt_binlog_row_based &&
        mysql_bin_log.is_open() && (ev_thd->options & OPTION_BIN_LOG))
    {
      ev_thd->set_current_stmt_binlog_row_based();
    }

    if (simple_open_n_lock_tables(ev_thd, rli->tables_to_lock))
    {
<<<<<<< HEAD
      uint actual_error= thd->stmt_da->sql_errno();
      if (thd->is_slave_error || thd->is_fatal_error)
=======
      uint actual_error= ev_thd->main_da.sql_errno();
      if (ev_thd->is_slave_error || ev_thd->is_fatal_error)
>>>>>>> 84917914
      {
        /*
          Error reporting borrowed from Query_log_event with many excessive
          simplifications (we don't honour --slave-skip-errors)
        */
        rli->report(ERROR_LEVEL, actual_error,
                    "Error '%s' on opening tables",
<<<<<<< HEAD
                    (actual_error ? thd->stmt_da->message() :
=======
                    (actual_error ? ev_thd->main_da.message() :
>>>>>>> 84917914
                     "unexpected success or fatal error"));
        ev_thd->is_slave_error= 1;
      }
      const_cast<Relay_log_info*>(rli)->clear_tables_to_lock();
      DBUG_RETURN(actual_error);
    }

    /*
      When the open and locking succeeded, we check all tables to
      ensure that they still have the correct type.

      We can use a down cast here since we know that every table added
      to the tables_to_lock is a RPL_TABLE_LIST.
    */

    {
      RPL_TABLE_LIST *ptr= rli->tables_to_lock;
      for ( ; ptr ; ptr= static_cast<RPL_TABLE_LIST*>(ptr->next_global))
      {
        if (ptr->m_tabledef.compatible_with(rli, ptr->table))
        {
          mysql_unlock_tables(ev_thd, ev_thd->lock);
          ev_thd->lock= 0;
          ev_thd->is_slave_error= 1;
          const_cast<Relay_log_info*>(rli)->clear_tables_to_lock();
          DBUG_RETURN(Old_rows_log_event::ERR_BAD_TABLE_DEF);
        }
      }
    }

    /*
      ... and then we add all the tables to the table map and remove
      them from tables to lock.

      We also invalidate the query cache for all the tables, since
      they will now be changed.

      TODO [/Matz]: Maybe the query cache should not be invalidated
      here? It might be that a table is not changed, even though it
      was locked for the statement.  We do know that each
      Old_rows_log_event contain at least one row, so after processing one
      Old_rows_log_event, we can invalidate the query cache for the
      associated table.
     */
    for (TABLE_LIST *ptr= rli->tables_to_lock ; ptr ; ptr= ptr->next_global)
    {
      const_cast<Relay_log_info*>(rli)->m_table_map.set_table(ptr->table_id, ptr->table);
    }
#ifdef HAVE_QUERY_CACHE
    query_cache.invalidate_locked_for_write(rli->tables_to_lock);
#endif
  }

  TABLE* table= const_cast<Relay_log_info*>(rli)->m_table_map.get_table(ev->m_table_id);

  if (table)
  {
    /*
      table == NULL means that this table should not be replicated
      (this was set up by Table_map_log_event::do_apply_event()
      which tested replicate-* rules).
    */

    /*
      It's not needed to set_time() but
      1) it continues the property that "Time" in SHOW PROCESSLIST shows how
      much slave is behind
      2) it will be needed when we allow replication from a table with no
      TIMESTAMP column to a table with one.
      So we call set_time(), like in SBR. Presently it changes nothing.
    */
    ev_thd->set_time((time_t)ev->when);
    /*
      There are a few flags that are replicated with each row event.
      Make sure to set/clear them before executing the main body of
      the event.
    */
    if (ev->get_flags(Old_rows_log_event::NO_FOREIGN_KEY_CHECKS_F))
        ev_thd->options|= OPTION_NO_FOREIGN_KEY_CHECKS;
    else
        ev_thd->options&= ~OPTION_NO_FOREIGN_KEY_CHECKS;

    if (ev->get_flags(Old_rows_log_event::RELAXED_UNIQUE_CHECKS_F))
        ev_thd->options|= OPTION_RELAXED_UNIQUE_CHECKS;
    else
        ev_thd->options&= ~OPTION_RELAXED_UNIQUE_CHECKS;
    /* A small test to verify that objects have consistent types */
    DBUG_ASSERT(sizeof(ev_thd->options) == sizeof(OPTION_RELAXED_UNIQUE_CHECKS));

    /*
      Now we are in a statement and will stay in a statement until we
      see a STMT_END_F.

      We set this flag here, before actually applying any rows, in
      case the SQL thread is stopped and we need to detect that we're
      inside a statement and halting abruptly might cause problems
      when restarting.
     */
    const_cast<Relay_log_info*>(rli)->set_flag(Relay_log_info::IN_STMT);

    error= do_before_row_operations(table);
    while (error == 0 && row_start < ev->m_rows_end)
    {
      uchar const *row_end= NULL;
      if ((error= do_prepare_row(ev_thd, rli, table, row_start, &row_end)))
        break; // We should perform the after-row operation even in
               // the case of error

      DBUG_ASSERT(row_end != NULL); // cannot happen
      DBUG_ASSERT(row_end <= ev->m_rows_end);

      /* in_use can have been set to NULL in close_tables_for_reopen */
      THD* old_thd= table->in_use;
      if (!table->in_use)
        table->in_use= ev_thd;
      error= do_exec_row(table);
      table->in_use = old_thd;
      switch (error)
      {
        /* Some recoverable errors */
      case HA_ERR_RECORD_CHANGED:
      case HA_ERR_KEY_NOT_FOUND:  /* Idempotency support: OK if
                                           tuple does not exist */
  error= 0;
      case 0:
  break;

      default:
<<<<<<< HEAD
  rli->report(ERROR_LEVEL, thd->stmt_da->sql_errno(),
                    "Error in %s event: row application failed. %s",
                    ev->get_type_str(),
                    thd->is_error() ? thd->stmt_da->message() : "");
  thd->is_slave_error= 1;
=======
  rli->report(ERROR_LEVEL, ev_thd->main_da.sql_errno(),
                    "Error in %s event: row application failed. %s",
                    ev->get_type_str(),
                    ev_thd->is_error() ? ev_thd->main_da.message() : "");
  ev_thd->is_slave_error= 1;
>>>>>>> 84917914
  break;
      }

      row_start= row_end;
    }
    DBUG_EXECUTE_IF("stop_slave_middle_group",
                    const_cast<Relay_log_info*>(rli)->abort_slave= 1;);
    error= do_after_row_operations(table, error);
    if (!ev->cache_stmt)
    {
      DBUG_PRINT("info", ("Marked that we need to keep log"));
      ev_thd->options|= OPTION_KEEP_LOG;
    }
  }

  /*
    We need to delay this clear until the table def is no longer needed.
    The table def is needed in unpack_row().
  */
  if (rli->tables_to_lock && ev->get_flags(Old_rows_log_event::STMT_END_F))
    const_cast<Relay_log_info*>(rli)->clear_tables_to_lock();

  if (error)
  {                     /* error has occured during the transaction */
<<<<<<< HEAD
    rli->report(ERROR_LEVEL, thd->stmt_da->sql_errno(),
=======
    rli->report(ERROR_LEVEL, ev_thd->main_da.sql_errno(),
>>>>>>> 84917914
                "Error in %s event: error during transaction execution "
                "on table %s.%s. %s",
                ev->get_type_str(), table->s->db.str,
                table->s->table_name.str,
<<<<<<< HEAD
                thd->is_error() ? thd->stmt_da->message() : "");
=======
                ev_thd->is_error() ? ev_thd->main_da.message() : "");
>>>>>>> 84917914

    /*
      If one day we honour --skip-slave-errors in row-based replication, and
      the error should be skipped, then we would clear mappings, rollback,
      close tables, but the slave SQL thread would not stop and then may
      assume the mapping is still available, the tables are still open...
      So then we should clear mappings/rollback/close here only if this is a
      STMT_END_F.
      For now we code, knowing that error is not skippable and so slave SQL
      thread is certainly going to stop.
      rollback at the caller along with sbr.
    */
    ev_thd->reset_current_stmt_binlog_row_based();
    const_cast<Relay_log_info*>(rli)->cleanup_context(ev_thd, error);
    ev_thd->is_slave_error= 1;
    DBUG_RETURN(error);
  }

  DBUG_RETURN(0);
}
#endif


#if !defined(MYSQL_CLIENT) && defined(HAVE_REPLICATION)

/*
  Check if there are more UNIQUE keys after the given key.
*/
static int
last_uniq_key(TABLE *table, uint keyno)
{
  while (++keyno < table->s->keys)
    if (table->key_info[keyno].flags & HA_NOSAME)
      return 0;
  return 1;
}


/*
  Compares table->record[0] and table->record[1]

  Returns TRUE if different.
*/
static bool record_compare(TABLE *table)
{
  /*
    Need to set the X bit and the filler bits in both records since
    there are engines that do not set it correctly.

    In addition, since MyISAM checks that one hasn't tampered with the
    record, it is necessary to restore the old bytes into the record
    after doing the comparison.

    TODO[record format ndb]: Remove it once NDB returns correct
    records. Check that the other engines also return correct records.
   */

  bool result= FALSE;
  uchar saved_x[2]= {0, 0}, saved_filler[2]= {0, 0};

  if (table->s->null_bytes > 0)
  {
    for (int i = 0 ; i < 2 ; ++i)
    {
      saved_x[i]= table->record[i][0];
      saved_filler[i]= table->record[i][table->s->null_bytes - 1];
      table->record[i][0]|= 1U;
      table->record[i][table->s->null_bytes - 1]|=
        256U - (1U << table->s->last_null_bit_pos);
    }
  }

  if (table->s->blob_fields + table->s->varchar_fields == 0)
  {
    result= cmp_record(table,record[1]);
    goto record_compare_exit;
  }

  /* Compare null bits */
  if (memcmp(table->null_flags,
       table->null_flags+table->s->rec_buff_length,
       table->s->null_bytes))
  {
    result= TRUE;       // Diff in NULL value
    goto record_compare_exit;
  }

  /* Compare updated fields */
  for (Field **ptr=table->field ; *ptr ; ptr++)
  {
    if ((*ptr)->cmp_binary_offset(table->s->rec_buff_length))
    {
      result= TRUE;
      goto record_compare_exit;
    }
  }

record_compare_exit:
  /*
    Restore the saved bytes.

    TODO[record format ndb]: Remove this code once NDB returns the
    correct record format.
  */
  if (table->s->null_bytes > 0)
  {
    for (int i = 0 ; i < 2 ; ++i)
    {
      table->record[i][0]= saved_x[i];
      table->record[i][table->s->null_bytes - 1]= saved_filler[i];
    }
  }

  return result;
}


/*
  Copy "extra" columns from record[1] to record[0].

  Copy the extra fields that are not present on the master but are
  present on the slave from record[1] to record[0].  This is used
  after fetching a record that are to be updated, either inside
  replace_record() or as part of executing an update_row().
 */
static int
copy_extra_record_fields(TABLE *table,
                         size_t master_reclength,
                         my_ptrdiff_t master_fields)
{
  DBUG_ENTER("copy_extra_record_fields(table, master_reclen, master_fields)");
  DBUG_PRINT("info", ("Copying to 0x%lx "
                      "from field %lu at offset %lu "
                      "to field %d at offset %lu",
                      (long) table->record[0],
                      (ulong) master_fields, (ulong) master_reclength,
                      table->s->fields, table->s->reclength));
  /*
    Copying the extra fields of the slave that does not exist on
    master into record[0] (which are basically the default values).
  */

  if (table->s->fields < (uint) master_fields)
    DBUG_RETURN(0);

 DBUG_ASSERT(master_reclength <= table->s->reclength);
  if (master_reclength < table->s->reclength)
    bmove_align(table->record[0] + master_reclength,
                table->record[1] + master_reclength,
                table->s->reclength - master_reclength);
    
  /*
    Bit columns are special.  We iterate over all the remaining
    columns and copy the "extra" bits to the new record.  This is
    not a very good solution: it should be refactored on
    opportunity.

    REFACTORING SUGGESTION (Matz).  Introduce a member function
    similar to move_field_offset() called copy_field_offset() to
    copy field values and implement it for all Field subclasses. Use
    this function to copy data from the found record to the record
    that are going to be inserted.

    The copy_field_offset() function need to be a virtual function,
    which in this case will prevent copying an entire range of
    fields efficiently.
  */
  {
    Field **field_ptr= table->field + master_fields;
    for ( ; *field_ptr ; ++field_ptr)
    {
      /*
        Set the null bit according to the values in record[1]
       */
      if ((*field_ptr)->maybe_null() &&
          (*field_ptr)->is_null_in_record(reinterpret_cast<uchar*>(table->record[1])))
        (*field_ptr)->set_null();
      else
        (*field_ptr)->set_notnull();

      /*
        Do the extra work for special columns.
       */
      switch ((*field_ptr)->real_type())
      {
      default:
        /* Nothing to do */
        break;

      case MYSQL_TYPE_BIT:
        Field_bit *f= static_cast<Field_bit*>(*field_ptr);
        if (f->bit_len > 0)
        {
          my_ptrdiff_t const offset= table->record[1] - table->record[0];
          uchar const bits=
            get_rec_bits(f->bit_ptr + offset, f->bit_ofs, f->bit_len);
          set_rec_bits(bits, f->bit_ptr, f->bit_ofs, f->bit_len);
        }
        break;
      }
    }
  }
  DBUG_RETURN(0);                                     // All OK
}


/*
  Replace the provided record in the database.

  SYNOPSIS
      replace_record()
      thd    Thread context for writing the record.
      table  Table to which record should be written.
      master_reclength
             Offset to first column that is not present on the master,
             alternatively the length of the record on the master
             side.

  RETURN VALUE
      Error code on failure, 0 on success.

  DESCRIPTION
      Similar to how it is done in mysql_insert(), we first try to do
      a ha_write_row() and of that fails due to duplicated keys (or
      indices), we do an ha_update_row() or a ha_delete_row() instead.
 */
static int
replace_record(THD *thd, TABLE *table,
               ulong const master_reclength,
               uint const master_fields)
{
  DBUG_ENTER("replace_record");
  DBUG_ASSERT(table != NULL && thd != NULL);

  int error;
  int keynum;
  auto_afree_ptr<char> key(NULL);

#ifndef DBUG_OFF
  DBUG_DUMP("record[0]", table->record[0], table->s->reclength);
  DBUG_PRINT_BITSET("debug", "write_set = %s", table->write_set);
  DBUG_PRINT_BITSET("debug", "read_set = %s", table->read_set);
#endif

  while ((error= table->file->ha_write_row(table->record[0])))
  {
    if (error == HA_ERR_LOCK_DEADLOCK || error == HA_ERR_LOCK_WAIT_TIMEOUT)
    {
      table->file->print_error(error, MYF(0)); /* to check at exec_relay_log_event */
      DBUG_RETURN(error);
    }
    if ((keynum= table->file->get_dup_key(error)) < 0)
    {
      table->file->print_error(error, MYF(0));
      /*
        We failed to retrieve the duplicate key
        - either because the error was not "duplicate key" error
        - or because the information which key is not available
      */
      DBUG_RETURN(error);
    }

    /*
       We need to retrieve the old row into record[1] to be able to
       either update or delete the offending record.  We either:

       - use rnd_pos() with a row-id (available as dupp_row) to the
         offending row, if that is possible (MyISAM and Blackhole), or else

       - use index_read_idx() with the key that is duplicated, to
         retrieve the offending row.
     */
    if (table->file->ha_table_flags() & HA_DUPLICATE_POS)
    {
      error= table->file->rnd_pos(table->record[1], table->file->dup_ref);
      if (error)
      {
        DBUG_PRINT("info",("rnd_pos() returns error %d",error));
        if (error == HA_ERR_RECORD_DELETED)
          error= HA_ERR_KEY_NOT_FOUND;
        table->file->print_error(error, MYF(0));
        DBUG_RETURN(error);
      }
    }
    else
    {
      if (table->file->extra(HA_EXTRA_FLUSH_CACHE))
      {
        DBUG_RETURN(my_errno);
      }

      if (key.get() == NULL)
      {
        key.assign(static_cast<char*>(my_alloca(table->s->max_unique_length)));
        if (key.get() == NULL)
          DBUG_RETURN(ENOMEM);
      }

      key_copy((uchar*)key.get(), table->record[0], table->key_info + keynum,
               0);
      error= table->file->index_read_idx_map(table->record[1], keynum,
                                             (const uchar*)key.get(),
                                             HA_WHOLE_KEY,
                                             HA_READ_KEY_EXACT);
      if (error)
      {
        DBUG_PRINT("info", ("index_read_idx() returns error %d", error));
        if (error == HA_ERR_RECORD_DELETED)
          error= HA_ERR_KEY_NOT_FOUND;
        table->file->print_error(error, MYF(0));
        DBUG_RETURN(error);
      }
    }

    /*
       Now, table->record[1] should contain the offending row.  That
       will enable us to update it or, alternatively, delete it (so
       that we can insert the new row afterwards).

       First we copy the columns into table->record[0] that are not
       present on the master from table->record[1], if there are any.
    */
    copy_extra_record_fields(table, master_reclength, master_fields);

    /*
       REPLACE is defined as either INSERT or DELETE + INSERT.  If
       possible, we can replace it with an UPDATE, but that will not
       work on InnoDB if FOREIGN KEY checks are necessary.

       I (Matz) am not sure of the reason for the last_uniq_key()
       check as, but I'm guessing that it's something along the
       following lines.

       Suppose that we got the duplicate key to be a key that is not
       the last unique key for the table and we perform an update:
       then there might be another key for which the unique check will
       fail, so we're better off just deleting the row and inserting
       the correct row.
     */
    if (last_uniq_key(table, keynum) &&
        !table->file->referenced_by_foreign_key())
    {
      error=table->file->ha_update_row(table->record[1],
                                       table->record[0]);
      if (error && error != HA_ERR_RECORD_IS_THE_SAME)
        table->file->print_error(error, MYF(0));
      else
        error= 0;
      DBUG_RETURN(error);
    }
    else
    {
      if ((error= table->file->ha_delete_row(table->record[1])))
      {
        table->file->print_error(error, MYF(0));
        DBUG_RETURN(error);
      }
      /* Will retry ha_write_row() with the offending row removed. */
    }
  }

  DBUG_RETURN(error);
}


/**
  Find the row given by 'key', if the table has keys, or else use a table scan
  to find (and fetch) the row.

  If the engine allows random access of the records, a combination of
  position() and rnd_pos() will be used.

  @param table Pointer to table to search
  @param key   Pointer to key to use for search, if table has key

  @pre <code>table->record[0]</code> shall contain the row to locate
  and <code>key</code> shall contain a key to use for searching, if
  the engine has a key.

  @post If the return value is zero, <code>table->record[1]</code>
  will contain the fetched row and the internal "cursor" will refer to
  the row. If the return value is non-zero,
  <code>table->record[1]</code> is undefined.  In either case,
  <code>table->record[0]</code> is undefined.

  @return Zero if the row was successfully fetched into
  <code>table->record[1]</code>, error code otherwise.
 */

static int find_and_fetch_row(TABLE *table, uchar *key)
{
  DBUG_ENTER("find_and_fetch_row(TABLE *table, uchar *key, uchar *record)");
  DBUG_PRINT("enter", ("table: 0x%lx, key: 0x%lx  record: 0x%lx",
           (long) table, (long) key, (long) table->record[1]));

  DBUG_ASSERT(table->in_use != NULL);

  DBUG_DUMP("record[0]", table->record[0], table->s->reclength);

  if ((table->file->ha_table_flags() & HA_PRIMARY_KEY_REQUIRED_FOR_POSITION) &&
      table->s->primary_key < MAX_KEY)
  {
    /*
      Use a more efficient method to fetch the record given by
      table->record[0] if the engine allows it.  We first compute a
      row reference using the position() member function (it will be
      stored in table->file->ref) and the use rnd_pos() to position
      the "cursor" (i.e., record[0] in this case) at the correct row.

      TODO: Add a check that the correct record has been fetched by
      comparing with the original record. Take into account that the
      record on the master and slave can be of different
      length. Something along these lines should work:

      ADD>>>  store_record(table,record[1]);
              int error= table->file->rnd_pos(table->record[0], table->file->ref);
      ADD>>>  DBUG_ASSERT(memcmp(table->record[1], table->record[0],
                                 table->s->reclength) == 0);

    */
    table->file->position(table->record[0]);
    int error= table->file->rnd_pos(table->record[0], table->file->ref);
    /*
      rnd_pos() returns the record in table->record[0], so we have to
      move it to table->record[1].
     */
    bmove_align(table->record[1], table->record[0], table->s->reclength);
    DBUG_RETURN(error);
  }

  /* We need to retrieve all fields */
  /* TODO: Move this out from this function to main loop */
  table->use_all_columns();

  if (table->s->keys > 0)
  {
    int error;
    /* We have a key: search the table using the index */
    if (!table->file->inited && (error= table->file->ha_index_init(0, FALSE)))
      DBUG_RETURN(error);

  /*
    Don't print debug messages when running valgrind since they can
    trigger false warnings.
   */
#ifndef HAVE_purify
    DBUG_DUMP("table->record[0]", table->record[0], table->s->reclength);
    DBUG_DUMP("table->record[1]", table->record[1], table->s->reclength);
#endif

    /*
      We need to set the null bytes to ensure that the filler bit are
      all set when returning.  There are storage engines that just set
      the necessary bits on the bytes and don't set the filler bits
      correctly.
    */
    my_ptrdiff_t const pos=
      table->s->null_bytes > 0 ? table->s->null_bytes - 1 : 0;
    table->record[1][pos]= 0xFF;
    if ((error= table->file->index_read_map(table->record[1], key, HA_WHOLE_KEY,
                                            HA_READ_KEY_EXACT)))
    {
      table->file->print_error(error, MYF(0));
      table->file->ha_index_end();
      DBUG_RETURN(error);
    }

  /*
    Don't print debug messages when running valgrind since they can
    trigger false warnings.
   */
#ifndef HAVE_purify
    DBUG_DUMP("table->record[0]", table->record[0], table->s->reclength);
    DBUG_DUMP("table->record[1]", table->record[1], table->s->reclength);
#endif
    /*
      Below is a minor "optimization".  If the key (i.e., key number
      0) has the HA_NOSAME flag set, we know that we have found the
      correct record (since there can be no duplicates); otherwise, we
      have to compare the record with the one found to see if it is
      the correct one.

      CAVEAT! This behaviour is essential for the replication of,
      e.g., the mysql.proc table since the correct record *shall* be
      found using the primary key *only*.  There shall be no
      comparison of non-PK columns to decide if the correct record is
      found.  I can see no scenario where it would be incorrect to
      chose the row to change only using a PK or an UNNI.
    */
    if (table->key_info->flags & HA_NOSAME)
    {
      table->file->ha_index_end();
      DBUG_RETURN(0);
    }

    while (record_compare(table))
    {
      int error;

      /*
        We need to set the null bytes to ensure that the filler bit
        are all set when returning.  There are storage engines that
        just set the necessary bits on the bytes and don't set the
        filler bits correctly.

        TODO[record format ndb]: Remove this code once NDB returns the
        correct record format.
      */
      if (table->s->null_bytes > 0)
      {
        table->record[1][table->s->null_bytes - 1]|=
          256U - (1U << table->s->last_null_bit_pos);
      }

      while ((error= table->file->index_next(table->record[1])))
      {
        /* We just skip records that has already been deleted */
        if (error == HA_ERR_RECORD_DELETED)
          continue;
        table->file->print_error(error, MYF(0));
        table->file->ha_index_end();
        DBUG_RETURN(error);
      }
    }

    /*
      Have to restart the scan to be able to fetch the next row.
    */
    table->file->ha_index_end();
  }
  else
  {
    int restart_count= 0; // Number of times scanning has restarted from top
    int error;

    /* We don't have a key: search the table using rnd_next() */
    if ((error= table->file->ha_rnd_init(1)))
      return error;

    /* Continue until we find the right record or have made a full loop */
    do
    {
  restart_rnd_next:
      error= table->file->rnd_next(table->record[1]);

      DBUG_DUMP("record[0]", table->record[0], table->s->reclength);
      DBUG_DUMP("record[1]", table->record[1], table->s->reclength);

      switch (error) {
      case 0:
        break;

      /*
        If the record was deleted, we pick the next one without doing
        any comparisons.
      */
      case HA_ERR_RECORD_DELETED:
        goto restart_rnd_next;

      case HA_ERR_END_OF_FILE:
  if (++restart_count < 2)
    table->file->ha_rnd_init(1);
  break;

      default:
  table->file->print_error(error, MYF(0));
        DBUG_PRINT("info", ("Record not found"));
        table->file->ha_rnd_end();
  DBUG_RETURN(error);
      }
    }
    while (restart_count < 2 && record_compare(table));

    /*
      Have to restart the scan to be able to fetch the next row.
    */
    DBUG_PRINT("info", ("Record %sfound", restart_count == 2 ? "not " : ""));
    table->file->ha_rnd_end();

    DBUG_ASSERT(error == HA_ERR_END_OF_FILE || error == 0);
    DBUG_RETURN(error);
  }

  DBUG_RETURN(0);
}


/**********************************************************
  Row handling primitives for Write_rows_log_event_old
 **********************************************************/

int Write_rows_log_event_old::do_before_row_operations(TABLE *table)
{
  int error= 0;

  /*
    We are using REPLACE semantics and not INSERT IGNORE semantics
    when writing rows, that is: new rows replace old rows.  We need to
    inform the storage engine that it should use this behaviour.
  */

  /* Tell the storage engine that we are using REPLACE semantics. */
  thd->lex->duplicates= DUP_REPLACE;

  /*
    Pretend we're executing a REPLACE command: this is needed for
    InnoDB and NDB Cluster since they are not (properly) checking the
    lex->duplicates flag.
  */
  thd->lex->sql_command= SQLCOM_REPLACE;
  /* 
     Do not raise the error flag in case of hitting to an unique attribute
  */
  table->file->extra(HA_EXTRA_IGNORE_DUP_KEY);
  /* 
     NDB specific: update from ndb master wrapped as Write_rows
  */
  /*
    so that the event should be applied to replace slave's row
  */
  table->file->extra(HA_EXTRA_WRITE_CAN_REPLACE);
  /* 
     NDB specific: if update from ndb master wrapped as Write_rows
     does not find the row it's assumed idempotent binlog applying
     is taking place; don't raise the error.
  */
  table->file->extra(HA_EXTRA_IGNORE_NO_KEY);
  /*
    TODO: the cluster team (Tomas?) says that it's better if the engine knows
    how many rows are going to be inserted, then it can allocate needed memory
    from the start.
  */
  table->file->ha_start_bulk_insert(0);
  /*
    We need TIMESTAMP_NO_AUTO_SET otherwise ha_write_row() will not use fill
    any TIMESTAMP column with data from the row but instead will use
    the event's current time.
    As we replicate from TIMESTAMP to TIMESTAMP and slave has no extra
    columns, we know that all TIMESTAMP columns on slave will receive explicit
    data from the row, so TIMESTAMP_NO_AUTO_SET is ok.
    When we allow a table without TIMESTAMP to be replicated to a table having
    more columns including a TIMESTAMP column, or when we allow a TIMESTAMP
    column to be replicated into a BIGINT column and the slave's table has a
    TIMESTAMP column, then the slave's TIMESTAMP column will take its value
    from set_time() which we called earlier (consistent with SBR). And then in
    some cases we won't want TIMESTAMP_NO_AUTO_SET (will require some code to
    analyze if explicit data is provided for slave's TIMESTAMP columns).
  */
  table->timestamp_field_type= TIMESTAMP_NO_AUTO_SET;
  return error;
}


int Write_rows_log_event_old::do_after_row_operations(TABLE *table, int error)
{
  int local_error= 0;
  table->file->extra(HA_EXTRA_NO_IGNORE_DUP_KEY);
  table->file->extra(HA_EXTRA_WRITE_CANNOT_REPLACE);
  /*
    reseting the extra with 
    table->file->extra(HA_EXTRA_NO_IGNORE_NO_KEY); 
    fires bug#27077
    todo: explain or fix
  */
  if ((local_error= table->file->ha_end_bulk_insert()))
  {
    table->file->print_error(local_error, MYF(0));
  }
  return error? error : local_error;
}


int
Write_rows_log_event_old::do_prepare_row(THD *thd_arg,
                                         Relay_log_info const *rli,
                                         TABLE *table,
                                         uchar const *row_start,
                                         uchar const **row_end)
{
  DBUG_ASSERT(table != NULL);
  DBUG_ASSERT(row_start && row_end);

  int error;
  error= unpack_row_old(const_cast<Relay_log_info*>(rli),
                        table, m_width, table->record[0],
                        row_start, &m_cols, row_end, &m_master_reclength,
                        table->write_set, PRE_GA_WRITE_ROWS_EVENT);
  bitmap_copy(table->read_set, table->write_set);
  return error;
}


int Write_rows_log_event_old::do_exec_row(TABLE *table)
{
  DBUG_ASSERT(table != NULL);
  int error= replace_record(thd, table, m_master_reclength, m_width);
  return error;
}


/**********************************************************
  Row handling primitives for Delete_rows_log_event_old
 **********************************************************/

int Delete_rows_log_event_old::do_before_row_operations(TABLE *table)
{
  DBUG_ASSERT(m_memory == NULL);

  if ((table->file->ha_table_flags() & HA_PRIMARY_KEY_REQUIRED_FOR_POSITION) &&
      table->s->primary_key < MAX_KEY)
  {
    /*
      We don't need to allocate any memory for m_after_image and
      m_key since they are not used.
    */
    return 0;
  }

  int error= 0;

  if (table->s->keys > 0)
  {
    m_memory= (uchar*) my_multi_malloc(MYF(MY_WME),
                                       &m_after_image,
                                       (uint) table->s->reclength,
                                       &m_key,
                                       (uint) table->key_info->key_length,
                                       NullS);
  }
  else
  {
    m_after_image= (uchar*) my_malloc(table->s->reclength, MYF(MY_WME));
    m_memory= (uchar*)m_after_image;
    m_key= NULL;
  }
  if (!m_memory)
    return HA_ERR_OUT_OF_MEM;

  return error;
}


int Delete_rows_log_event_old::do_after_row_operations(TABLE *table, int error)
{
  /*error= ToDo:find out what this should really be, this triggers close_scan in nbd, returning error?*/
  table->file->ha_index_or_rnd_end();
  my_free(m_memory, MYF(MY_ALLOW_ZERO_PTR)); // Free for multi_malloc
  m_memory= NULL;
  m_after_image= NULL;
  m_key= NULL;

  return error;
}


int
Delete_rows_log_event_old::do_prepare_row(THD *thd_arg,
                                          Relay_log_info const *rli,
                                          TABLE *table,
                                          uchar const *row_start,
                                          uchar const **row_end)
{
  int error;
  DBUG_ASSERT(row_start && row_end);
  /*
    This assertion actually checks that there is at least as many
    columns on the slave as on the master.
  */
  DBUG_ASSERT(table->s->fields >= m_width);

  error= unpack_row_old(const_cast<Relay_log_info*>(rli),
                        table, m_width, table->record[0],
                        row_start, &m_cols, row_end, &m_master_reclength,
                        table->read_set, PRE_GA_DELETE_ROWS_EVENT);
  /*
    If we will access rows using the random access method, m_key will
    be set to NULL, so we do not need to make a key copy in that case.
   */
  if (m_key)
  {
    KEY *const key_info= table->key_info;

    key_copy(m_key, table->record[0], key_info, 0);
  }

  return error;
}


int Delete_rows_log_event_old::do_exec_row(TABLE *table)
{
  int error;
  DBUG_ASSERT(table != NULL);

  if (!(error= ::find_and_fetch_row(table, m_key)))
  { 
    /*
      Now we should have the right row to delete.  We are using
      record[0] since it is guaranteed to point to a record with the
      correct value.
    */
    error= table->file->ha_delete_row(table->record[0]);
  }
  return error;
}


/**********************************************************
  Row handling primitives for Update_rows_log_event_old
 **********************************************************/

int Update_rows_log_event_old::do_before_row_operations(TABLE *table)
{
  DBUG_ASSERT(m_memory == NULL);

  int error= 0;

  if (table->s->keys > 0)
  {
    m_memory= (uchar*) my_multi_malloc(MYF(MY_WME),
                                       &m_after_image,
                                       (uint) table->s->reclength,
                                       &m_key,
                                       (uint) table->key_info->key_length,
                                       NullS);
  }
  else
  {
    m_after_image= (uchar*) my_malloc(table->s->reclength, MYF(MY_WME));
    m_memory= m_after_image;
    m_key= NULL;
  }
  if (!m_memory)
    return HA_ERR_OUT_OF_MEM;

  table->timestamp_field_type= TIMESTAMP_NO_AUTO_SET;

  return error;
}


int Update_rows_log_event_old::do_after_row_operations(TABLE *table, int error)
{
  /*error= ToDo:find out what this should really be, this triggers close_scan in nbd, returning error?*/
  table->file->ha_index_or_rnd_end();
  my_free(m_memory, MYF(MY_ALLOW_ZERO_PTR));
  m_memory= NULL;
  m_after_image= NULL;
  m_key= NULL;

  return error;
}


int Update_rows_log_event_old::do_prepare_row(THD *thd_arg,
                                              Relay_log_info const *rli,
                                              TABLE *table,
                                              uchar const *row_start,
                                              uchar const **row_end)
{
  int error;
  DBUG_ASSERT(row_start && row_end);
  /*
    This assertion actually checks that there is at least as many
    columns on the slave as on the master.
  */
  DBUG_ASSERT(table->s->fields >= m_width);

  /* record[0] is the before image for the update */
  error= unpack_row_old(const_cast<Relay_log_info*>(rli),
                        table, m_width, table->record[0],
                        row_start, &m_cols, row_end, &m_master_reclength,
                        table->read_set, PRE_GA_UPDATE_ROWS_EVENT);
  row_start = *row_end;
  /* m_after_image is the after image for the update */
  error= unpack_row_old(const_cast<Relay_log_info*>(rli),
                        table, m_width, m_after_image,
                        row_start, &m_cols, row_end, &m_master_reclength,
                        table->write_set, PRE_GA_UPDATE_ROWS_EVENT);

  DBUG_DUMP("record[0]", table->record[0], table->s->reclength);
  DBUG_DUMP("m_after_image", m_after_image, table->s->reclength);

  /*
    If we will access rows using the random access method, m_key will
    be set to NULL, so we do not need to make a key copy in that case.
   */
  if (m_key)
  {
    KEY *const key_info= table->key_info;

    key_copy(m_key, table->record[0], key_info, 0);
  }

  return error;
}


int Update_rows_log_event_old::do_exec_row(TABLE *table)
{
  DBUG_ASSERT(table != NULL);

  int error= ::find_and_fetch_row(table, m_key);
  if (error)
    return error;

  /*
    We have to ensure that the new record (i.e., the after image) is
    in record[0] and the old record (i.e., the before image) is in
    record[1].  This since some storage engines require this (for
    example, the partition engine).

    Since find_and_fetch_row() puts the fetched record (i.e., the old
    record) in record[1], we can keep it there. We put the new record
    (i.e., the after image) into record[0], and copy the fields that
    are on the slave (i.e., in record[1]) into record[0], effectively
    overwriting the default values that where put there by the
    unpack_row() function.
  */
  bmove_align(table->record[0], m_after_image, table->s->reclength);
  copy_extra_record_fields(table, m_master_reclength, m_width);

  /*
    Now we have the right row to update.  The old row (the one we're
    looking for) is in record[1] and the new row has is in record[0].
    We also have copied the original values already in the slave's
    database into the after image delivered from the master.
  */
  error= table->file->ha_update_row(table->record[1], table->record[0]);
  if (error == HA_ERR_RECORD_IS_THE_SAME)
    error= 0;

  return error;
}

#endif


/**************************************************************************
	Rows_log_event member functions
**************************************************************************/

#ifndef MYSQL_CLIENT
Old_rows_log_event::Old_rows_log_event(THD *thd_arg, TABLE *tbl_arg, ulong tid,
                                       MY_BITMAP const *cols,
                                       bool is_transactional)
  : Log_event(thd_arg, 0, is_transactional),
    m_row_count(0),
    m_table(tbl_arg),
    m_table_id(tid),
    m_width(tbl_arg ? tbl_arg->s->fields : 1),
    m_rows_buf(0), m_rows_cur(0), m_rows_end(0), m_flags(0) 
#ifdef HAVE_REPLICATION
    , m_curr_row(NULL), m_curr_row_end(NULL), m_key(NULL)
#endif
{

  // This constructor should not be reached.
  assert(0);

  /*
    We allow a special form of dummy event when the table, and cols
    are null and the table id is ~0UL.  This is a temporary
    solution, to be able to terminate a started statement in the
    binary log: the extraneous events will be removed in the future.
   */
  DBUG_ASSERT((tbl_arg && tbl_arg->s && tid != ~0UL) ||
              (!tbl_arg && !cols && tid == ~0UL));

  if (thd_arg->options & OPTION_NO_FOREIGN_KEY_CHECKS)
      set_flags(NO_FOREIGN_KEY_CHECKS_F);
  if (thd_arg->options & OPTION_RELAXED_UNIQUE_CHECKS)
      set_flags(RELAXED_UNIQUE_CHECKS_F);
  /* if bitmap_init fails, caught in is_valid() */
  if (likely(!bitmap_init(&m_cols,
                          m_width <= sizeof(m_bitbuf)*8 ? m_bitbuf : NULL,
                          m_width,
                          false)))
  {
    /* Cols can be zero if this is a dummy binrows event */
    if (likely(cols != NULL))
    {
      memcpy(m_cols.bitmap, cols->bitmap, no_bytes_in_map(cols));
      create_last_word_mask(&m_cols);
    }
  }
  else
  {
    // Needed because bitmap_init() does not set it to null on failure
    m_cols.bitmap= 0;
  }
}
#endif


Old_rows_log_event::Old_rows_log_event(const char *buf, uint event_len,
                                       Log_event_type event_type,
                                       const Format_description_log_event
                                       *description_event)
  : Log_event(buf, description_event),
    m_row_count(0),
#ifndef MYSQL_CLIENT
    m_table(NULL),
#endif
    m_table_id(0), m_rows_buf(0), m_rows_cur(0), m_rows_end(0)
#if !defined(MYSQL_CLIENT) && defined(HAVE_REPLICATION)
    , m_curr_row(NULL), m_curr_row_end(NULL), m_key(NULL)
#endif
{
  DBUG_ENTER("Old_rows_log_event::Old_Rows_log_event(const char*,...)");
  uint8 const common_header_len= description_event->common_header_len;
  uint8 const post_header_len= description_event->post_header_len[event_type-1];

  DBUG_PRINT("enter",("event_len: %u  common_header_len: %d  "
		      "post_header_len: %d",
		      event_len, common_header_len,
		      post_header_len));

  const char *post_start= buf + common_header_len;
  DBUG_DUMP("post_header", (uchar*) post_start, post_header_len);
  post_start+= RW_MAPID_OFFSET;
  if (post_header_len == 6)
  {
    /* Master is of an intermediate source tree before 5.1.4. Id is 4 bytes */
    m_table_id= uint4korr(post_start);
    post_start+= 4;
  }
  else
  {
    m_table_id= (ulong) uint6korr(post_start);
    post_start+= RW_FLAGS_OFFSET;
  }

  m_flags= uint2korr(post_start);

  uchar const *const var_start=
    (const uchar *)buf + common_header_len + post_header_len;
  uchar const *const ptr_width= var_start;
  uchar *ptr_after_width= (uchar*) ptr_width;
  DBUG_PRINT("debug", ("Reading from %p", ptr_after_width));
  m_width = net_field_length(&ptr_after_width);
  DBUG_PRINT("debug", ("m_width=%lu", m_width));
  /* if bitmap_init fails, catched in is_valid() */
  if (likely(!bitmap_init(&m_cols,
                          m_width <= sizeof(m_bitbuf)*8 ? m_bitbuf : NULL,
                          m_width,
                          false)))
  {
    DBUG_PRINT("debug", ("Reading from %p", ptr_after_width));
    memcpy(m_cols.bitmap, ptr_after_width, (m_width + 7) / 8);
    create_last_word_mask(&m_cols);
    ptr_after_width+= (m_width + 7) / 8;
    DBUG_DUMP("m_cols", (uchar*) m_cols.bitmap, no_bytes_in_map(&m_cols));
  }
  else
  {
    // Needed because bitmap_init() does not set it to null on failure
    m_cols.bitmap= NULL;
    DBUG_VOID_RETURN;
  }

  const uchar* const ptr_rows_data= (const uchar*) ptr_after_width;
  size_t const data_size= event_len - (ptr_rows_data - (const uchar *) buf);
  DBUG_PRINT("info",("m_table_id: %lu  m_flags: %d  m_width: %lu  data_size: %lu",
                     m_table_id, m_flags, m_width, (ulong) data_size));
  DBUG_DUMP("rows_data", (uchar*) ptr_rows_data, data_size);

  m_rows_buf= (uchar*) my_malloc(data_size, MYF(MY_WME));
  if (likely((bool)m_rows_buf))
  {
#if !defined(MYSQL_CLIENT) && defined(HAVE_REPLICATION)
    m_curr_row= m_rows_buf;
#endif
    m_rows_end= m_rows_buf + data_size;
    m_rows_cur= m_rows_end;
    memcpy(m_rows_buf, ptr_rows_data, data_size);
  }
  else
    m_cols.bitmap= 0; // to not free it

  DBUG_VOID_RETURN;
}


Old_rows_log_event::~Old_rows_log_event()
{
  if (m_cols.bitmap == m_bitbuf) // no my_malloc happened
    m_cols.bitmap= 0; // so no my_free in bitmap_free
  bitmap_free(&m_cols); // To pair with bitmap_init().
  my_free((uchar*)m_rows_buf, MYF(MY_ALLOW_ZERO_PTR));
}


int Old_rows_log_event::get_data_size()
{
  uchar buf[sizeof(m_width)+1];
  uchar *end= net_store_length(buf, (m_width + 7) / 8);

  DBUG_EXECUTE_IF("old_row_based_repl_4_byte_map_id_master",
                  return 6 + no_bytes_in_map(&m_cols) + (end - buf) +
                  (m_rows_cur - m_rows_buf););
  int data_size= ROWS_HEADER_LEN;
  data_size+= no_bytes_in_map(&m_cols);
  data_size+= (uint) (end - buf);

  data_size+= (uint) (m_rows_cur - m_rows_buf);
  return data_size;
}


#ifndef MYSQL_CLIENT
int Old_rows_log_event::do_add_row_data(uchar *row_data, size_t length)
{
  /*
    When the table has a primary key, we would probably want, by default, to
    log only the primary key value instead of the entire "before image". This
    would save binlog space. TODO
  */
  DBUG_ENTER("Old_rows_log_event::do_add_row_data");
  DBUG_PRINT("enter", ("row_data: 0x%lx  length: %lu", (ulong) row_data,
                       (ulong) length));
  /*
    Don't print debug messages when running valgrind since they can
    trigger false warnings.
   */
#ifndef HAVE_purify
  DBUG_DUMP("row_data", row_data, min(length, 32));
#endif

  DBUG_ASSERT(m_rows_buf <= m_rows_cur);
  DBUG_ASSERT(!m_rows_buf || (m_rows_end && m_rows_buf < m_rows_end));
  DBUG_ASSERT(m_rows_cur <= m_rows_end);

  /* The cast will always work since m_rows_cur <= m_rows_end */
  if (static_cast<size_t>(m_rows_end - m_rows_cur) <= length)
  {
    size_t const block_size= 1024;
    my_ptrdiff_t const cur_size= m_rows_cur - m_rows_buf;
    my_ptrdiff_t const new_alloc= 
        block_size * ((cur_size + length + block_size - 1) / block_size);

    uchar* const new_buf= (uchar*)my_realloc((uchar*)m_rows_buf, (uint) new_alloc,
                                           MYF(MY_ALLOW_ZERO_PTR|MY_WME));
    if (unlikely(!new_buf))
      DBUG_RETURN(HA_ERR_OUT_OF_MEM);

    /* If the memory moved, we need to move the pointers */
    if (new_buf != m_rows_buf)
    {
      m_rows_buf= new_buf;
      m_rows_cur= m_rows_buf + cur_size;
    }

    /*
       The end pointer should always be changed to point to the end of
       the allocated memory.
    */
    m_rows_end= m_rows_buf + new_alloc;
  }

  DBUG_ASSERT(m_rows_cur + length <= m_rows_end);
  memcpy(m_rows_cur, row_data, length);
  m_rows_cur+= length;
  m_row_count++;
  DBUG_RETURN(0);
}
#endif


#if !defined(MYSQL_CLIENT) && defined(HAVE_REPLICATION)
int Old_rows_log_event::do_apply_event(Relay_log_info const *rli)
{
  DBUG_ENTER("Old_rows_log_event::do_apply_event(Relay_log_info*)");
  int error= 0;

  /*
    If m_table_id == ~0UL, then we have a dummy event that does not
    contain any data.  In that case, we just remove all tables in the
    tables_to_lock list, close the thread tables, and return with
    success.
   */
  if (m_table_id == ~0UL)
  {
    /*
       This one is supposed to be set: just an extra check so that
       nothing strange has happened.
     */
    DBUG_ASSERT(get_flags(STMT_END_F));

    const_cast<Relay_log_info*>(rli)->clear_tables_to_lock();
    close_thread_tables(thd);
    thd->clear_error();
    DBUG_RETURN(0);
  }

  /*
    'thd' has been set by exec_relay_log_event(), just before calling
    do_apply_event(). We still check here to prevent future coding
    errors.
  */
  DBUG_ASSERT(rli->sql_thd == thd);

  /*
    If there is no locks taken, this is the first binrow event seen
    after the table map events.  We should then lock all the tables
    used in the transaction and proceed with execution of the actual
    event.
  */
  if (!thd->lock)
  {
    bool need_reopen= 1; /* To execute the first lap of the loop below */

    /*
      lock_tables() reads the contents of thd->lex, so they must be
      initialized. Contrary to in
      Table_map_log_event::do_apply_event() we don't call
      mysql_init_query() as that may reset the binlog format.
    */
    lex_start(thd);

    while ((error= lock_tables(thd, rli->tables_to_lock,
                               rli->tables_to_lock_count, &need_reopen)))
    {
      if (!need_reopen)
      {
        if (thd->is_slave_error || thd->is_fatal_error)
        {
          /*
            Error reporting borrowed from Query_log_event with many excessive
            simplifications (we don't honour --slave-skip-errors)
          */
          uint actual_error= thd->net.last_errno;
          rli->report(ERROR_LEVEL, actual_error,
                      "Error '%s' in %s event: when locking tables",
                      (actual_error ? thd->net.last_error :
                       "unexpected success or fatal error"),
                      get_type_str());
          thd->is_fatal_error= 1;
        }
        else
        {
          rli->report(ERROR_LEVEL, error,
                      "Error in %s event: when locking tables",
                      get_type_str());
        }
        const_cast<Relay_log_info*>(rli)->clear_tables_to_lock();
        DBUG_RETURN(error);
      }

      /*
        So we need to reopen the tables.

        We need to flush the pending RBR event, since it keeps a
        pointer to an open table.

        ALTERNATIVE SOLUTION (not implemented): Extract a pointer to
        the pending RBR event and reset the table pointer after the
        tables has been reopened.

        NOTE: For this new scheme there should be no pending event:
        need to add code to assert that is the case.
       */
      error= thd->binlog_flush_pending_rows_event(false);
      if (error)
      {
        rli->report(ERROR_LEVEL, ER_SLAVE_FATAL_ERROR,
                    ER(ER_SLAVE_FATAL_ERROR),
                    "call to binlog_flush_pending_rows_event() failed");
        thd->is_slave_error= 1;
        DBUG_RETURN(error);
      }
      TABLE_LIST *tables= rli->tables_to_lock;
      close_tables_for_reopen(thd, &tables);

      uint tables_count= rli->tables_to_lock_count;
      if ((error= open_tables(thd, &tables, &tables_count, 0)))
      {
        if (thd->is_slave_error || thd->is_fatal_error)
        {
          /*
            Error reporting borrowed from Query_log_event with many excessive
            simplifications (we don't honour --slave-skip-errors)
          */
          uint actual_error= thd->net.last_errno;
          rli->report(ERROR_LEVEL, actual_error,
                      "Error '%s' on reopening tables",
                      (actual_error ? thd->net.last_error :
                       "unexpected success or fatal error"));
          thd->is_slave_error= 1;
        }
        const_cast<Relay_log_info*>(rli)->clear_tables_to_lock();
        DBUG_RETURN(error);
      }
    }

    /*
      When the open and locking succeeded, we check all tables to
      ensure that they still have the correct type.

      We can use a down cast here since we know that every table added
      to the tables_to_lock is a RPL_TABLE_LIST.
    */

    {
      RPL_TABLE_LIST *ptr= rli->tables_to_lock;
      for ( ; ptr ; ptr= static_cast<RPL_TABLE_LIST*>(ptr->next_global))
      {
        if (ptr->m_tabledef.compatible_with(rli, ptr->table))
        {
          mysql_unlock_tables(thd, thd->lock);
          thd->lock= 0;
          thd->is_slave_error= 1;
          const_cast<Relay_log_info*>(rli)->clear_tables_to_lock();
          DBUG_RETURN(ERR_BAD_TABLE_DEF);
        }
      }
    }

    /*
      ... and then we add all the tables to the table map and remove
      them from tables to lock.

      We also invalidate the query cache for all the tables, since
      they will now be changed.

      TODO [/Matz]: Maybe the query cache should not be invalidated
      here? It might be that a table is not changed, even though it
      was locked for the statement.  We do know that each
      Old_rows_log_event contain at least one row, so after processing one
      Old_rows_log_event, we can invalidate the query cache for the
      associated table.
     */
    for (TABLE_LIST *ptr= rli->tables_to_lock ; ptr ; ptr= ptr->next_global)
    {
      const_cast<Relay_log_info*>(rli)->m_table_map.set_table(ptr->table_id, ptr->table);
    }
#ifdef HAVE_QUERY_CACHE
    query_cache.invalidate_locked_for_write(rli->tables_to_lock);
#endif
  }

  TABLE* 
    table= 
    m_table= const_cast<Relay_log_info*>(rli)->m_table_map.get_table(m_table_id);

  if (table)
  {
    /*
      table == NULL means that this table should not be replicated
      (this was set up by Table_map_log_event::do_apply_event()
      which tested replicate-* rules).
    */

    /*
      It's not needed to set_time() but
      1) it continues the property that "Time" in SHOW PROCESSLIST shows how
      much slave is behind
      2) it will be needed when we allow replication from a table with no
      TIMESTAMP column to a table with one.
      So we call set_time(), like in SBR. Presently it changes nothing.
    */
    thd->set_time((time_t)when);
    /*
      There are a few flags that are replicated with each row event.
      Make sure to set/clear them before executing the main body of
      the event.
    */
    if (get_flags(NO_FOREIGN_KEY_CHECKS_F))
        thd->options|= OPTION_NO_FOREIGN_KEY_CHECKS;
    else
        thd->options&= ~OPTION_NO_FOREIGN_KEY_CHECKS;

    if (get_flags(RELAXED_UNIQUE_CHECKS_F))
        thd->options|= OPTION_RELAXED_UNIQUE_CHECKS;
    else
        thd->options&= ~OPTION_RELAXED_UNIQUE_CHECKS;
    /* A small test to verify that objects have consistent types */
    DBUG_ASSERT(sizeof(thd->options) == sizeof(OPTION_RELAXED_UNIQUE_CHECKS));

    /*
      Now we are in a statement and will stay in a statement until we
      see a STMT_END_F.

      We set this flag here, before actually applying any rows, in
      case the SQL thread is stopped and we need to detect that we're
      inside a statement and halting abruptly might cause problems
      when restarting.
     */
    const_cast<Relay_log_info*>(rli)->set_flag(Relay_log_info::IN_STMT);

     if ( m_width == table->s->fields && bitmap_is_set_all(&m_cols))
      set_flags(COMPLETE_ROWS_F);

    /* 
      Set tables write and read sets.
      
      Read_set contains all slave columns (in case we are going to fetch
      a complete record from slave)
      
      Write_set equals the m_cols bitmap sent from master but it can be 
      longer if slave has extra columns. 
     */ 

    DBUG_PRINT_BITSET("debug", "Setting table's write_set from: %s", &m_cols);
    
    bitmap_set_all(table->read_set);
    bitmap_set_all(table->write_set);
    if (!get_flags(COMPLETE_ROWS_F))
      bitmap_intersect(table->write_set,&m_cols);

    // Do event specific preparations 
    
    error= do_before_row_operations(rli);

    // row processing loop

    while (error == 0 && m_curr_row < m_rows_end)
    {
      /* in_use can have been set to NULL in close_tables_for_reopen */
      THD* old_thd= table->in_use;
      if (!table->in_use)
        table->in_use= thd;

      error= do_exec_row(rli);

      DBUG_PRINT("info", ("error: %d", error));
      DBUG_ASSERT(error != HA_ERR_RECORD_DELETED);

      table->in_use = old_thd;
      switch (error)
      {
      case 0:
	break;

      /* Some recoverable errors */
      case HA_ERR_RECORD_CHANGED:
      case HA_ERR_KEY_NOT_FOUND:	/* Idempotency support: OK if
                                           tuple does not exist */
        error= 0;
        break;

      default:
	rli->report(ERROR_LEVEL, thd->net.last_errno,
                    "Error in %s event: row application failed. %s",
                    get_type_str(),
                    thd->net.last_error ? thd->net.last_error : "");
       thd->is_slave_error= 1;
	break;
      }

      /*
       If m_curr_row_end  was not set during event execution (e.g., because
       of errors) we can't proceed to the next row. If the error is transient
       (i.e., error==0 at this point) we must call unpack_current_row() to set 
       m_curr_row_end.
      */ 
   
      DBUG_PRINT("info", ("error: %d", error));
      DBUG_PRINT("info", ("curr_row: 0x%lu; curr_row_end: 0x%lu; rows_end: 0x%lu",
                          (ulong) m_curr_row, (ulong) m_curr_row_end, (ulong) m_rows_end));

      if (!m_curr_row_end && !error)
        unpack_current_row(rli);
  
      // at this moment m_curr_row_end should be set
      DBUG_ASSERT(error || m_curr_row_end != NULL); 
      DBUG_ASSERT(error || m_curr_row < m_curr_row_end);
      DBUG_ASSERT(error || m_curr_row_end <= m_rows_end);
  
      m_curr_row= m_curr_row_end;
 
    } // row processing loop

    DBUG_EXECUTE_IF("stop_slave_middle_group",
                    const_cast<Relay_log_info*>(rli)->abort_slave= 1;);
    error= do_after_row_operations(rli, error);
    if (!cache_stmt)
    {
      DBUG_PRINT("info", ("Marked that we need to keep log"));
      thd->options|= OPTION_KEEP_LOG;
    }
  } // if (table)

  /*
    We need to delay this clear until here bacause unpack_current_row() uses
    master-side table definitions stored in rli.
  */
  if (rli->tables_to_lock && get_flags(STMT_END_F))
    const_cast<Relay_log_info*>(rli)->clear_tables_to_lock();

  if (error)
  {                     /* error has occured during the transaction */
    rli->report(ERROR_LEVEL, thd->net.last_errno,
                "Error in %s event: error during transaction execution "
                "on table %s.%s. %s",
                get_type_str(), table->s->db.str,
                table->s->table_name.str,
                thd->net.last_error ? thd->net.last_error : "");

    /*
      If one day we honour --skip-slave-errors in row-based replication, and
      the error should be skipped, then we would clear mappings, rollback,
      close tables, but the slave SQL thread would not stop and then may
      assume the mapping is still available, the tables are still open...
      So then we should clear mappings/rollback/close here only if this is a
      STMT_END_F.
      For now we code, knowing that error is not skippable and so slave SQL
      thread is certainly going to stop.
      rollback at the caller along with sbr.
    */
    thd->reset_current_stmt_binlog_row_based();
    const_cast<Relay_log_info*>(rli)->cleanup_context(thd, error);
    thd->is_slave_error= 1;
    DBUG_RETURN(error);
  }

  /*
    This code would ideally be placed in do_update_pos() instead, but
    since we have no access to table there, we do the setting of
    last_event_start_time here instead.
  */
  if (table && (table->s->primary_key == MAX_KEY) &&
      !cache_stmt && get_flags(STMT_END_F) == RLE_NO_FLAGS)
  {
    /*
      ------------ Temporary fix until WL#2975 is implemented ---------

      This event is not the last one (no STMT_END_F). If we stop now
      (in case of terminate_slave_thread()), how will we restart? We
      have to restart from Table_map_log_event, but as this table is
      not transactional, the rows already inserted will still be
      present, and idempotency is not guaranteed (no PK) so we risk
      that repeating leads to double insert. So we desperately try to
      continue, hope we'll eventually leave this buggy situation (by
      executing the final Old_rows_log_event). If we are in a hopeless
      wait (reached end of last relay log and nothing gets appended
      there), we timeout after one minute, and notify DBA about the
      problem.  When WL#2975 is implemented, just remove the member
      Relay_log_info::last_event_start_time and all its occurrences.
    */
    const_cast<Relay_log_info*>(rli)->last_event_start_time= my_time(0);
  }

  if (get_flags(STMT_END_F))
  {
    /*
      This is the end of a statement or transaction, so close (and
      unlock) the tables we opened when processing the
      Table_map_log_event starting the statement.

      OBSERVER.  This will clear *all* mappings, not only those that
      are open for the table. There is not good handle for on-close
      actions for tables.

      NOTE. Even if we have no table ('table' == 0) we still need to be
      here, so that we increase the group relay log position. If we didn't, we
      could have a group relay log position which lags behind "forever"
      (assume the last master's transaction is ignored by the slave because of
      replicate-ignore rules).
    */
    int binlog_error= thd->binlog_flush_pending_rows_event(true);

    /*
      If this event is not in a transaction, the call below will, if some
      transactional storage engines are involved, commit the statement into
      them and flush the pending event to binlog.
      If this event is in a transaction, the call will do nothing, but a
      Xid_log_event will come next which will, if some transactional engines
      are involved, commit the transaction and flush the pending event to the
      binlog.
    */
    if ((error= ha_autocommit_or_rollback(thd, binlog_error)))
      rli->report(ERROR_LEVEL, error,
                  "Error in %s event: commit of row events failed, "
                  "table `%s`.`%s`",
                  get_type_str(), m_table->s->db.str,
                  m_table->s->table_name.str);
    error|= binlog_error;

    /*
      Now what if this is not a transactional engine? we still need to
      flush the pending event to the binlog; we did it with
      thd->binlog_flush_pending_rows_event(). Note that we imitate
      what is done for real queries: a call to
      ha_autocommit_or_rollback() (sometimes only if involves a
      transactional engine), and a call to be sure to have the pending
      event flushed.
    */

    thd->reset_current_stmt_binlog_row_based();
    const_cast<Relay_log_info*>(rli)->cleanup_context(thd, 0);
  }

  DBUG_RETURN(error);
}


Log_event::enum_skip_reason
Old_rows_log_event::do_shall_skip(Relay_log_info *rli)
{
  /*
    If the slave skip counter is 1 and this event does not end a
    statement, then we should not start executing on the next event.
    Otherwise, we defer the decision to the normal skipping logic.
  */
  if (rli->slave_skip_counter == 1 && !get_flags(STMT_END_F))
    return Log_event::EVENT_SKIP_IGNORE;
  else
    return Log_event::do_shall_skip(rli);
}

int
Old_rows_log_event::do_update_pos(Relay_log_info *rli)
{
  DBUG_ENTER("Old_rows_log_event::do_update_pos");
  int error= 0;

  DBUG_PRINT("info", ("flags: %s",
                      get_flags(STMT_END_F) ? "STMT_END_F " : ""));

  if (get_flags(STMT_END_F))
  {
    /*
      Indicate that a statement is finished.
      Step the group log position if we are not in a transaction,
      otherwise increase the event log position.
     */
    rli->stmt_done(log_pos, when);
    /*
      Clear any errors in thd->net.last_err*. It is not known if this is
      needed or not. It is believed that any errors that may exist in
      thd->net.last_err* are allowed. Examples of errors are "key not
      found", which is produced in the test case rpl_row_conflicts.test
    */
    thd->clear_error();
  }
  else
  {
    rli->inc_event_relay_log_pos();
  }

  DBUG_RETURN(error);
}

#endif /* !defined(MYSQL_CLIENT) && defined(HAVE_REPLICATION) */


#ifndef MYSQL_CLIENT
bool Old_rows_log_event::write_data_header(IO_CACHE *file)
{
  uchar buf[ROWS_HEADER_LEN];	// No need to init the buffer

  // This method should not be reached.
  assert(0);

  DBUG_ASSERT(m_table_id != ~0UL);
  DBUG_EXECUTE_IF("old_row_based_repl_4_byte_map_id_master",
                  {
                    int4store(buf + 0, m_table_id);
                    int2store(buf + 4, m_flags);
                    return (my_b_safe_write(file, buf, 6));
                  });
  int6store(buf + RW_MAPID_OFFSET, (ulonglong)m_table_id);
  int2store(buf + RW_FLAGS_OFFSET, m_flags);
  return (my_b_safe_write(file, buf, ROWS_HEADER_LEN));
}


bool Old_rows_log_event::write_data_body(IO_CACHE*file)
{
  /*
     Note that this should be the number of *bits*, not the number of
     bytes.
  */
  uchar sbuf[sizeof(m_width)];
  my_ptrdiff_t const data_size= m_rows_cur - m_rows_buf;

  // This method should not be reached.
  assert(0);

  bool res= false;
  uchar *const sbuf_end= net_store_length(sbuf, (size_t) m_width);
  DBUG_ASSERT(static_cast<size_t>(sbuf_end - sbuf) <= sizeof(sbuf));

  DBUG_DUMP("m_width", sbuf, (size_t) (sbuf_end - sbuf));
  res= res || my_b_safe_write(file, sbuf, (size_t) (sbuf_end - sbuf));

  DBUG_DUMP("m_cols", (uchar*) m_cols.bitmap, no_bytes_in_map(&m_cols));
  res= res || my_b_safe_write(file, (uchar*) m_cols.bitmap,
                              no_bytes_in_map(&m_cols));
  DBUG_DUMP("rows", m_rows_buf, data_size);
  res= res || my_b_safe_write(file, m_rows_buf, (size_t) data_size);

  return res;

}
#endif


#if defined(HAVE_REPLICATION) && !defined(MYSQL_CLIENT)
void Old_rows_log_event::pack_info(Protocol *protocol)
{
  char buf[256];
  char const *const flagstr=
    get_flags(STMT_END_F) ? " flags: STMT_END_F" : "";
  size_t bytes= my_snprintf(buf, sizeof(buf),
                               "table_id: %lu%s", m_table_id, flagstr);
  protocol->store(buf, bytes, &my_charset_bin);
}
#endif


#ifdef MYSQL_CLIENT
void Old_rows_log_event::print_helper(FILE *file,
                                      PRINT_EVENT_INFO *print_event_info,
                                      char const *const name)
{
  IO_CACHE *const head= &print_event_info->head_cache;
  IO_CACHE *const body= &print_event_info->body_cache;
  if (!print_event_info->short_form)
  {
    bool const last_stmt_event= get_flags(STMT_END_F);
    print_header(head, print_event_info, !last_stmt_event);
    my_b_printf(head, "\t%s: table id %lu%s\n",
                name, m_table_id,
                last_stmt_event ? " flags: STMT_END_F" : "");
    print_base64(body, print_event_info, !last_stmt_event);
  }

  if (get_flags(STMT_END_F))
  {
    copy_event_cache_to_file_and_reinit(head, file);
    copy_event_cache_to_file_and_reinit(body, file);
  }
}
#endif


#if !defined(MYSQL_CLIENT) && defined(HAVE_REPLICATION)
/**
  Write the current row into event's table.

  The row is located in the row buffer, pointed by @c m_curr_row member.
  Number of columns of the row is stored in @c m_width member (it can be 
  different from the number of columns in the table to which we insert). 
  Bitmap @c m_cols indicates which columns are present in the row. It is assumed 
  that event's table is already open and pointed by @c m_table.

  If the same record already exists in the table it can be either overwritten 
  or an error is reported depending on the value of @c overwrite flag 
  (error reporting not yet implemented). Note that the matching record can be
  different from the row we insert if we use primary keys to identify records in
  the table.

  The row to be inserted can contain values only for selected columns. The 
  missing columns are filled with default values using @c prepare_record() 
  function. If a matching record is found in the table and @c overwritte is
  true, the missing columns are taken from it.

  @param  rli   Relay log info (needed for row unpacking).
  @param  overwrite  
                Shall we overwrite if the row already exists or signal 
                error (currently ignored).

  @returns Error code on failure, 0 on success.

  This method, if successful, sets @c m_curr_row_end pointer to point at the
  next row in the rows buffer. This is done when unpacking the row to be 
  inserted.

  @note If a matching record is found, it is either updated using 
  @c ha_update_row() or first deleted and then new record written.
*/ 

int
Old_rows_log_event::write_row(const Relay_log_info *const rli,
                              const bool overwrite)
{
  DBUG_ENTER("write_row");
  DBUG_ASSERT(m_table != NULL && thd != NULL);

  TABLE *table= m_table;  // pointer to event's table
  int error;
  int keynum;
  auto_afree_ptr<char> key(NULL);

  /* fill table->record[0] with default values */

  if ((error= prepare_record(table, m_width,
                             TRUE /* check if columns have def. values */)))
    DBUG_RETURN(error);
  
  /* unpack row into table->record[0] */
  error= unpack_current_row(rli); // TODO: how to handle errors?

#ifndef DBUG_OFF
  DBUG_DUMP("record[0]", table->record[0], table->s->reclength);
  DBUG_PRINT_BITSET("debug", "write_set = %s", table->write_set);
  DBUG_PRINT_BITSET("debug", "read_set = %s", table->read_set);
#endif

  /* 
    Try to write record. If a corresponding record already exists in the table,
    we try to change it using ha_update_row() if possible. Otherwise we delete
    it and repeat the whole process again. 

    TODO: Add safety measures against infinite looping. 
   */

  while ((error= table->file->ha_write_row(table->record[0])))
  {
    if (error == HA_ERR_LOCK_DEADLOCK || error == HA_ERR_LOCK_WAIT_TIMEOUT)
    {
      table->file->print_error(error, MYF(0)); /* to check at exec_relay_log_event */
      DBUG_RETURN(error);
    }
    if ((keynum= table->file->get_dup_key(error)) < 0)
    {
      DBUG_PRINT("info",("Can't locate duplicate key (get_dup_key returns %d)",keynum));
      table->file->print_error(error, MYF(0));
      /*
        We failed to retrieve the duplicate key
        - either because the error was not "duplicate key" error
        - or because the information which key is not available
      */
      DBUG_RETURN(error);
    }

    /*
       We need to retrieve the old row into record[1] to be able to
       either update or delete the offending record.  We either:

       - use rnd_pos() with a row-id (available as dupp_row) to the
         offending row, if that is possible (MyISAM and Blackhole), or else

       - use index_read_idx() with the key that is duplicated, to
         retrieve the offending row.
     */
    if (table->file->ha_table_flags() & HA_DUPLICATE_POS)
    {
      DBUG_PRINT("info",("Locating offending record using rnd_pos()"));
      error= table->file->rnd_pos(table->record[1], table->file->dup_ref);
      if (error)
      {
        DBUG_PRINT("info",("rnd_pos() returns error %d",error));
        if (error == HA_ERR_RECORD_DELETED)
          error= HA_ERR_KEY_NOT_FOUND;
        table->file->print_error(error, MYF(0));
        DBUG_RETURN(error);
      }
    }
    else
    {
      DBUG_PRINT("info",("Locating offending record using index_read_idx()"));

      if (table->file->extra(HA_EXTRA_FLUSH_CACHE))
      {
        DBUG_PRINT("info",("Error when setting HA_EXTRA_FLUSH_CACHE"));
        DBUG_RETURN(my_errno);
      }

      if (key.get() == NULL)
      {
        key.assign(static_cast<char*>(my_alloca(table->s->max_unique_length)));
        if (key.get() == NULL)
        {
          DBUG_PRINT("info",("Can't allocate key buffer"));
          DBUG_RETURN(ENOMEM);
        }
      }

      key_copy((uchar*)key.get(), table->record[0], table->key_info + keynum,
               0);
      error= table->file->index_read_idx_map(table->record[1], keynum,
                                             (const uchar*)key.get(),
                                             HA_WHOLE_KEY,
                                             HA_READ_KEY_EXACT);
      if (error)
      {
        DBUG_PRINT("info",("index_read_idx() returns error %d", error));
        if (error == HA_ERR_RECORD_DELETED)
          error= HA_ERR_KEY_NOT_FOUND;
        table->file->print_error(error, MYF(0));
        DBUG_RETURN(error);
      }
    }

    /*
       Now, record[1] should contain the offending row.  That
       will enable us to update it or, alternatively, delete it (so
       that we can insert the new row afterwards).
     */

    /*
      If row is incomplete we will use the record found to fill 
      missing columns.  
    */
    if (!get_flags(COMPLETE_ROWS_F))
    {
      restore_record(table,record[1]);
      error= unpack_current_row(rli);
    }

#ifndef DBUG_OFF
    DBUG_PRINT("debug",("preparing for update: before and after image"));
    DBUG_DUMP("record[1] (before)", table->record[1], table->s->reclength);
    DBUG_DUMP("record[0] (after)", table->record[0], table->s->reclength);
#endif

    /*
       REPLACE is defined as either INSERT or DELETE + INSERT.  If
       possible, we can replace it with an UPDATE, but that will not
       work on InnoDB if FOREIGN KEY checks are necessary.

       I (Matz) am not sure of the reason for the last_uniq_key()
       check as, but I'm guessing that it's something along the
       following lines.

       Suppose that we got the duplicate key to be a key that is not
       the last unique key for the table and we perform an update:
       then there might be another key for which the unique check will
       fail, so we're better off just deleting the row and inserting
       the correct row.
     */
    if (last_uniq_key(table, keynum) &&
        !table->file->referenced_by_foreign_key())
    {
      DBUG_PRINT("info",("Updating row using ha_update_row()"));
      error=table->file->ha_update_row(table->record[1],
                                       table->record[0]);
      switch (error) {
                
      case HA_ERR_RECORD_IS_THE_SAME:
        DBUG_PRINT("info",("ignoring HA_ERR_RECORD_IS_THE_SAME error from"
                           " ha_update_row()"));
        error= 0;
      
      case 0:
        break;
        
      default:    
        DBUG_PRINT("info",("ha_update_row() returns error %d",error));
        table->file->print_error(error, MYF(0));
      }
      
      DBUG_RETURN(error);
    }
    else
    {
      DBUG_PRINT("info",("Deleting offending row and trying to write new one again"));
      if ((error= table->file->ha_delete_row(table->record[1])))
      {
        DBUG_PRINT("info",("ha_delete_row() returns error %d",error));
        table->file->print_error(error, MYF(0));
        DBUG_RETURN(error);
      }
      /* Will retry ha_write_row() with the offending row removed. */
    }
  }

  DBUG_RETURN(error);
}


/**
  Locate the current row in event's table.

  The current row is pointed by @c m_curr_row. Member @c m_width tells how many 
  columns are there in the row (this can be differnet from the number of columns 
  in the table). It is assumed that event's table is already open and pointed 
  by @c m_table.

  If a corresponding record is found in the table it is stored in 
  @c m_table->record[0]. Note that when record is located based on a primary 
  key, it is possible that the record found differs from the row being located.

  If no key is specified or table does not have keys, a table scan is used to 
  find the row. In that case the row should be complete and contain values for
  all columns. However, it can still be shorter than the table, i.e. the table 
  can contain extra columns not present in the row. It is also possible that 
  the table has fewer columns than the row being located. 

  @returns Error code on failure, 0 on success. 
  
  @post In case of success @c m_table->record[0] contains the record found. 
  Also, the internal "cursor" of the table is positioned at the record found.

  @note If the engine allows random access of the records, a combination of
  @c position() and @c rnd_pos() will be used. 
 */

int Old_rows_log_event::find_row(const Relay_log_info *rli)
{
  DBUG_ENTER("find_row");

  DBUG_ASSERT(m_table && m_table->in_use != NULL);

  TABLE *table= m_table;
  int error;

  /* unpack row - missing fields get default values */

  // TODO: shall we check and report errors here?
  prepare_record(table, m_width, FALSE /* don't check errors */); 
  error= unpack_current_row(rli); 

#ifndef DBUG_OFF
  DBUG_PRINT("info",("looking for the following record"));
  DBUG_DUMP("record[0]", table->record[0], table->s->reclength);
#endif

  if ((table->file->ha_table_flags() & HA_PRIMARY_KEY_REQUIRED_FOR_POSITION) &&
      table->s->primary_key < MAX_KEY)
  {
    /*
      Use a more efficient method to fetch the record given by
      table->record[0] if the engine allows it.  We first compute a
      row reference using the position() member function (it will be
      stored in table->file->ref) and the use rnd_pos() to position
      the "cursor" (i.e., record[0] in this case) at the correct row.

      TODO: Add a check that the correct record has been fetched by
      comparing with the original record. Take into account that the
      record on the master and slave can be of different
      length. Something along these lines should work:

      ADD>>>  store_record(table,record[1]);
              int error= table->file->rnd_pos(table->record[0], table->file->ref);
      ADD>>>  DBUG_ASSERT(memcmp(table->record[1], table->record[0],
                                 table->s->reclength) == 0);

    */
    DBUG_PRINT("info",("locating record using primary key (position)"));
    int error= table->file->rnd_pos_by_record(table->record[0]);
    if (error)
    {
      DBUG_PRINT("info",("rnd_pos returns error %d",error));
      if (error == HA_ERR_RECORD_DELETED)
        error= HA_ERR_KEY_NOT_FOUND;
      table->file->print_error(error, MYF(0));
    }
    DBUG_RETURN(error);
  }

  // We can't use position() - try other methods.
  
  /* 
    We need to retrieve all fields
    TODO: Move this out from this function to main loop 
   */
  table->use_all_columns();

  /*
    Save copy of the record in table->record[1]. It might be needed 
    later if linear search is used to find exact match.
   */ 
  store_record(table,record[1]);    

  if (table->s->keys > 0)
  {
    DBUG_PRINT("info",("locating record using primary key (index_read)"));

    /* We have a key: search the table using the index */
    if (!table->file->inited && (error= table->file->ha_index_init(0, FALSE)))
    {
      DBUG_PRINT("info",("ha_index_init returns error %d",error));
      table->file->print_error(error, MYF(0));
      DBUG_RETURN(error);
    }

    /* Fill key data for the row */

    DBUG_ASSERT(m_key);
    key_copy(m_key, table->record[0], table->key_info, 0);

    /*
      Don't print debug messages when running valgrind since they can
      trigger false warnings.
     */
#ifndef HAVE_purify
    DBUG_DUMP("key data", m_key, table->key_info->key_length);
#endif

    /*
      We need to set the null bytes to ensure that the filler bit are
      all set when returning.  There are storage engines that just set
      the necessary bits on the bytes and don't set the filler bits
      correctly.
    */
    my_ptrdiff_t const pos=
      table->s->null_bytes > 0 ? table->s->null_bytes - 1 : 0;
    table->record[0][pos]= 0xFF;
    
    if ((error= table->file->index_read_map(table->record[0], m_key, 
                                            HA_WHOLE_KEY,
                                            HA_READ_KEY_EXACT)))
    {
      DBUG_PRINT("info",("no record matching the key found in the table"));
      if (error == HA_ERR_RECORD_DELETED)
        error= HA_ERR_KEY_NOT_FOUND;
      table->file->print_error(error, MYF(0));
      table->file->ha_index_end();
      DBUG_RETURN(error);
    }

  /*
    Don't print debug messages when running valgrind since they can
    trigger false warnings.
   */
#ifndef HAVE_purify
    DBUG_PRINT("info",("found first matching record")); 
    DBUG_DUMP("record[0]", table->record[0], table->s->reclength);
#endif
    /*
      Below is a minor "optimization".  If the key (i.e., key number
      0) has the HA_NOSAME flag set, we know that we have found the
      correct record (since there can be no duplicates); otherwise, we
      have to compare the record with the one found to see if it is
      the correct one.

      CAVEAT! This behaviour is essential for the replication of,
      e.g., the mysql.proc table since the correct record *shall* be
      found using the primary key *only*.  There shall be no
      comparison of non-PK columns to decide if the correct record is
      found.  I can see no scenario where it would be incorrect to
      chose the row to change only using a PK or an UNNI.
    */
    if (table->key_info->flags & HA_NOSAME)
    {
      table->file->ha_index_end();
      DBUG_RETURN(0);
    }

    /*
      In case key is not unique, we still have to iterate over records found
      and find the one which is identical to the row given. A copy of the 
      record we are looking for is stored in record[1].
     */ 
    DBUG_PRINT("info",("non-unique index, scanning it to find matching record")); 

    while (record_compare(table))
    {
      /*
        We need to set the null bytes to ensure that the filler bit
        are all set when returning.  There are storage engines that
        just set the necessary bits on the bytes and don't set the
        filler bits correctly.

        TODO[record format ndb]: Remove this code once NDB returns the
        correct record format.
      */
      if (table->s->null_bytes > 0)
      {
        table->record[0][table->s->null_bytes - 1]|=
          256U - (1U << table->s->last_null_bit_pos);
      }

      while ((error= table->file->index_next(table->record[0])))
      {
        /* We just skip records that has already been deleted */
        if (error == HA_ERR_RECORD_DELETED)
          continue;
        DBUG_PRINT("info",("no record matching the given row found"));
        table->file->print_error(error, MYF(0));
        table->file->ha_index_end();
        DBUG_RETURN(error);
      }
    }

    /*
      Have to restart the scan to be able to fetch the next row.
    */
    table->file->ha_index_end();
  }
  else
  {
    DBUG_PRINT("info",("locating record using table scan (rnd_next)"));

    int restart_count= 0; // Number of times scanning has restarted from top

    /* We don't have a key: search the table using rnd_next() */
    if ((error= table->file->ha_rnd_init(1)))
    {
      DBUG_PRINT("info",("error initializing table scan"
                         " (ha_rnd_init returns %d)",error));
      table->file->print_error(error, MYF(0));
      DBUG_RETURN(error);
    }

    /* Continue until we find the right record or have made a full loop */
    do
    {
  restart_rnd_next:
      error= table->file->rnd_next(table->record[0]);

      switch (error) {

      case 0:
        break;

      case HA_ERR_RECORD_DELETED:
        goto restart_rnd_next;

      case HA_ERR_END_OF_FILE:
        if (++restart_count < 2)
          table->file->ha_rnd_init(1);
        break;

      default:
        DBUG_PRINT("info", ("Failed to get next record"
                            " (rnd_next returns %d)",error));
        table->file->print_error(error, MYF(0));
        table->file->ha_rnd_end();
        DBUG_RETURN(error);
      }
    }
    while (restart_count < 2 && record_compare(table));
    
    /* 
      Note: above record_compare will take into accout all record fields 
      which might be incorrect in case a partial row was given in the event
     */

    /*
      Have to restart the scan to be able to fetch the next row.
    */
    if (restart_count == 2)
      DBUG_PRINT("info", ("Record not found"));
    else
      DBUG_DUMP("record found", table->record[0], table->s->reclength);
    table->file->ha_rnd_end();

    DBUG_ASSERT(error == HA_ERR_END_OF_FILE || error == 0);
    DBUG_RETURN(error);
  }

  DBUG_RETURN(0);
}

#endif


/**************************************************************************
	Write_rows_log_event member functions
**************************************************************************/

/*
  Constructor used to build an event for writing to the binary log.
 */
#if !defined(MYSQL_CLIENT)
Write_rows_log_event_old::Write_rows_log_event_old(THD *thd_arg,
                                                   TABLE *tbl_arg,
                                                   ulong tid_arg,
                                                   MY_BITMAP const *cols,
                                                   bool is_transactional)
  : Old_rows_log_event(thd_arg, tbl_arg, tid_arg, cols, is_transactional)
{

  // This constructor should not be reached.
  assert(0);

}
#endif


/*
  Constructor used by slave to read the event from the binary log.
 */
#ifdef HAVE_REPLICATION
Write_rows_log_event_old::Write_rows_log_event_old(const char *buf,
                                                   uint event_len,
                                                   const Format_description_log_event
                                                   *description_event)
: Old_rows_log_event(buf, event_len, PRE_GA_WRITE_ROWS_EVENT,
                     description_event)
{
}
#endif


#if !defined(MYSQL_CLIENT) && defined(HAVE_REPLICATION)
int 
Write_rows_log_event_old::do_before_row_operations(const Slave_reporting_capability *const)
{
  int error= 0;

  /*
    We are using REPLACE semantics and not INSERT IGNORE semantics
    when writing rows, that is: new rows replace old rows.  We need to
    inform the storage engine that it should use this behaviour.
  */

  /* Tell the storage engine that we are using REPLACE semantics. */
  thd->lex->duplicates= DUP_REPLACE;

  /*
    Pretend we're executing a REPLACE command: this is needed for
    InnoDB and NDB Cluster since they are not (properly) checking the
    lex->duplicates flag.
  */
  thd->lex->sql_command= SQLCOM_REPLACE;
  /* 
     Do not raise the error flag in case of hitting to an unique attribute
  */
  m_table->file->extra(HA_EXTRA_IGNORE_DUP_KEY);
  /* 
     NDB specific: update from ndb master wrapped as Write_rows
  */
  /*
    so that the event should be applied to replace slave's row
  */
  m_table->file->extra(HA_EXTRA_WRITE_CAN_REPLACE);
  /* 
     NDB specific: if update from ndb master wrapped as Write_rows
     does not find the row it's assumed idempotent binlog applying
     is taking place; don't raise the error.
  */
  m_table->file->extra(HA_EXTRA_IGNORE_NO_KEY);
  /*
    TODO: the cluster team (Tomas?) says that it's better if the engine knows
    how many rows are going to be inserted, then it can allocate needed memory
    from the start.
  */
  m_table->file->ha_start_bulk_insert(0);
  /*
    We need TIMESTAMP_NO_AUTO_SET otherwise ha_write_row() will not use fill
    any TIMESTAMP column with data from the row but instead will use
    the event's current time.
    As we replicate from TIMESTAMP to TIMESTAMP and slave has no extra
    columns, we know that all TIMESTAMP columns on slave will receive explicit
    data from the row, so TIMESTAMP_NO_AUTO_SET is ok.
    When we allow a table without TIMESTAMP to be replicated to a table having
    more columns including a TIMESTAMP column, or when we allow a TIMESTAMP
    column to be replicated into a BIGINT column and the slave's table has a
    TIMESTAMP column, then the slave's TIMESTAMP column will take its value
    from set_time() which we called earlier (consistent with SBR). And then in
    some cases we won't want TIMESTAMP_NO_AUTO_SET (will require some code to
    analyze if explicit data is provided for slave's TIMESTAMP columns).
  */
  m_table->timestamp_field_type= TIMESTAMP_NO_AUTO_SET;
  return error;
}


int 
Write_rows_log_event_old::do_after_row_operations(const Slave_reporting_capability *const,
                                                  int error)
{
  int local_error= 0;
  m_table->file->extra(HA_EXTRA_NO_IGNORE_DUP_KEY);
  m_table->file->extra(HA_EXTRA_WRITE_CANNOT_REPLACE);
  /*
    reseting the extra with 
    table->file->extra(HA_EXTRA_NO_IGNORE_NO_KEY); 
    fires bug#27077
    todo: explain or fix
  */
  if ((local_error= m_table->file->ha_end_bulk_insert()))
  {
    m_table->file->print_error(local_error, MYF(0));
  }
  return error? error : local_error;
}


int 
Write_rows_log_event_old::do_exec_row(const Relay_log_info *const rli)
{
  DBUG_ASSERT(m_table != NULL);
  int error= write_row(rli, TRUE /* overwrite */);
  
  if (error && !thd->net.last_errno)
    thd->net.last_errno= error;
      
  return error; 
}

#endif /* !defined(MYSQL_CLIENT) && defined(HAVE_REPLICATION) */


#ifdef MYSQL_CLIENT
void Write_rows_log_event_old::print(FILE *file,
                                     PRINT_EVENT_INFO* print_event_info)
{
  Old_rows_log_event::print_helper(file, print_event_info, "Write_rows_old");
}
#endif


/**************************************************************************
	Delete_rows_log_event member functions
**************************************************************************/

/*
  Constructor used to build an event for writing to the binary log.
 */

#ifndef MYSQL_CLIENT
Delete_rows_log_event_old::Delete_rows_log_event_old(THD *thd_arg,
                                                     TABLE *tbl_arg,
                                                     ulong tid,
                                                     MY_BITMAP const *cols,
                                                     bool is_transactional)
  : Old_rows_log_event(thd_arg, tbl_arg, tid, cols, is_transactional),
    m_after_image(NULL), m_memory(NULL)
{

  // This constructor should not be reached.
  assert(0);

}
#endif /* #if !defined(MYSQL_CLIENT) */


/*
  Constructor used by slave to read the event from the binary log.
 */
#ifdef HAVE_REPLICATION
Delete_rows_log_event_old::Delete_rows_log_event_old(const char *buf,
                                                     uint event_len,
                                                     const Format_description_log_event
                                                     *description_event)
  : Old_rows_log_event(buf, event_len, PRE_GA_DELETE_ROWS_EVENT,
                       description_event),
    m_after_image(NULL), m_memory(NULL)
{
}
#endif


#if !defined(MYSQL_CLIENT) && defined(HAVE_REPLICATION)

int 
Delete_rows_log_event_old::do_before_row_operations(const Slave_reporting_capability *const)
{
  if ((m_table->file->ha_table_flags() & HA_PRIMARY_KEY_REQUIRED_FOR_POSITION) &&
      m_table->s->primary_key < MAX_KEY)
  {
    /*
      We don't need to allocate any memory for m_key since it is not used.
    */
    return 0;
  }

  if (m_table->s->keys > 0)
  {
    // Allocate buffer for key searches
    m_key= (uchar*)my_malloc(m_table->key_info->key_length, MYF(MY_WME));
    if (!m_key)
      return HA_ERR_OUT_OF_MEM;
  }
  return 0;
}


int 
Delete_rows_log_event_old::do_after_row_operations(const Slave_reporting_capability *const,
                                                   int error)
{
  /*error= ToDo:find out what this should really be, this triggers close_scan in nbd, returning error?*/
  m_table->file->ha_index_or_rnd_end();
  my_free(m_key, MYF(MY_ALLOW_ZERO_PTR));
  m_key= NULL;

  return error;
}


int Delete_rows_log_event_old::do_exec_row(const Relay_log_info *const rli)
{
  int error;
  DBUG_ASSERT(m_table != NULL);

  if (!(error= find_row(rli))) 
  { 
    /*
      Delete the record found, located in record[0]
    */
    error= m_table->file->ha_delete_row(m_table->record[0]);
  }
  return error;
}

#endif /* !defined(MYSQL_CLIENT) && defined(HAVE_REPLICATION) */


#ifdef MYSQL_CLIENT
void Delete_rows_log_event_old::print(FILE *file,
                                      PRINT_EVENT_INFO* print_event_info)
{
  Old_rows_log_event::print_helper(file, print_event_info, "Delete_rows_old");
}
#endif


/**************************************************************************
	Update_rows_log_event member functions
**************************************************************************/

/*
  Constructor used to build an event for writing to the binary log.
 */
#if !defined(MYSQL_CLIENT)
Update_rows_log_event_old::Update_rows_log_event_old(THD *thd_arg,
                                                     TABLE *tbl_arg,
                                                     ulong tid,
                                                     MY_BITMAP const *cols,
                                                     bool is_transactional)
  : Old_rows_log_event(thd_arg, tbl_arg, tid, cols, is_transactional),
    m_after_image(NULL), m_memory(NULL)
{

  // This constructor should not be reached.
  assert(0);
}
#endif /* !defined(MYSQL_CLIENT) */


/*
  Constructor used by slave to read the event from the binary log.
 */
#ifdef HAVE_REPLICATION
Update_rows_log_event_old::Update_rows_log_event_old(const char *buf,
                                                     uint event_len,
                                                     const
                                                     Format_description_log_event
                                                     *description_event)
  : Old_rows_log_event(buf, event_len, PRE_GA_UPDATE_ROWS_EVENT,
                       description_event),
    m_after_image(NULL), m_memory(NULL)
{
}
#endif


#if !defined(MYSQL_CLIENT) && defined(HAVE_REPLICATION)

int 
Update_rows_log_event_old::do_before_row_operations(const Slave_reporting_capability *const)
{
  if (m_table->s->keys > 0)
  {
    // Allocate buffer for key searches
    m_key= (uchar*)my_malloc(m_table->key_info->key_length, MYF(MY_WME));
    if (!m_key)
      return HA_ERR_OUT_OF_MEM;
  }

  m_table->timestamp_field_type= TIMESTAMP_NO_AUTO_SET;

  return 0;
}


int 
Update_rows_log_event_old::do_after_row_operations(const Slave_reporting_capability *const,
                                                   int error)
{
  /*error= ToDo:find out what this should really be, this triggers close_scan in nbd, returning error?*/
  m_table->file->ha_index_or_rnd_end();
  my_free(m_key, MYF(MY_ALLOW_ZERO_PTR)); // Free for multi_malloc
  m_key= NULL;

  return error;
}


int 
Update_rows_log_event_old::do_exec_row(const Relay_log_info *const rli)
{
  DBUG_ASSERT(m_table != NULL);

  int error= find_row(rli); 
  if (error)
  {
    /*
      We need to read the second image in the event of error to be
      able to skip to the next pair of updates
    */
    m_curr_row= m_curr_row_end;
    unpack_current_row(rli);
    return error;
  }

  /*
    This is the situation after locating BI:

    ===|=== before image ====|=== after image ===|===
       ^                     ^
       m_curr_row            m_curr_row_end

    BI found in the table is stored in record[0]. We copy it to record[1]
    and unpack AI to record[0].
   */

  store_record(m_table,record[1]);

  m_curr_row= m_curr_row_end;
  error= unpack_current_row(rli); // this also updates m_curr_row_end

  /*
    Now we have the right row to update.  The old row (the one we're
    looking for) is in record[1] and the new row is in record[0].
  */
#ifndef HAVE_purify
  /*
    Don't print debug messages when running valgrind since they can
    trigger false warnings.
   */
  DBUG_PRINT("info",("Updating row in table"));
  DBUG_DUMP("old record", m_table->record[1], m_table->s->reclength);
  DBUG_DUMP("new values", m_table->record[0], m_table->s->reclength);
#endif

  error= m_table->file->ha_update_row(m_table->record[1], m_table->record[0]);
  if (error == HA_ERR_RECORD_IS_THE_SAME)
    error= 0;

  return error;
}

#endif /* !defined(MYSQL_CLIENT) && defined(HAVE_REPLICATION) */


#ifdef MYSQL_CLIENT
void Update_rows_log_event_old::print(FILE *file,
                                      PRINT_EVENT_INFO* print_event_info)
{
  Old_rows_log_event::print_helper(file, print_event_info, "Update_rows_old");
}
#endif<|MERGE_RESOLUTION|>--- conflicted
+++ resolved
@@ -78,13 +78,8 @@
 
     if (simple_open_n_lock_tables(ev_thd, rli->tables_to_lock))
     {
-<<<<<<< HEAD
-      uint actual_error= thd->stmt_da->sql_errno();
-      if (thd->is_slave_error || thd->is_fatal_error)
-=======
-      uint actual_error= ev_thd->main_da.sql_errno();
+      uint actual_error= ev_thd->stmt_da->sql_errno();
       if (ev_thd->is_slave_error || ev_thd->is_fatal_error)
->>>>>>> 84917914
       {
         /*
           Error reporting borrowed from Query_log_event with many excessive
@@ -92,11 +87,7 @@
         */
         rli->report(ERROR_LEVEL, actual_error,
                     "Error '%s' on opening tables",
-<<<<<<< HEAD
-                    (actual_error ? thd->stmt_da->message() :
-=======
-                    (actual_error ? ev_thd->main_da.message() :
->>>>>>> 84917914
+                    (actual_error ? ev_thd->stmt_da->message() :
                      "unexpected success or fatal error"));
         ev_thd->is_slave_error= 1;
       }
@@ -225,19 +216,11 @@
   break;
 
       default:
-<<<<<<< HEAD
-  rli->report(ERROR_LEVEL, thd->stmt_da->sql_errno(),
+  rli->report(ERROR_LEVEL, ev_thd->stmt_da->sql_errno(),
                     "Error in %s event: row application failed. %s",
                     ev->get_type_str(),
-                    thd->is_error() ? thd->stmt_da->message() : "");
+                    ev_thd->is_error() ? ev_thd->stmt_da->message() : "");
   thd->is_slave_error= 1;
-=======
-  rli->report(ERROR_LEVEL, ev_thd->main_da.sql_errno(),
-                    "Error in %s event: row application failed. %s",
-                    ev->get_type_str(),
-                    ev_thd->is_error() ? ev_thd->main_da.message() : "");
-  ev_thd->is_slave_error= 1;
->>>>>>> 84917914
   break;
       }
 
@@ -262,20 +245,12 @@
 
   if (error)
   {                     /* error has occured during the transaction */
-<<<<<<< HEAD
-    rli->report(ERROR_LEVEL, thd->stmt_da->sql_errno(),
-=======
-    rli->report(ERROR_LEVEL, ev_thd->main_da.sql_errno(),
->>>>>>> 84917914
+    rli->report(ERROR_LEVEL, ev_thd->stmt_da->sql_errno(),
                 "Error in %s event: error during transaction execution "
                 "on table %s.%s. %s",
                 ev->get_type_str(), table->s->db.str,
                 table->s->table_name.str,
-<<<<<<< HEAD
-                thd->is_error() ? thd->stmt_da->message() : "");
-=======
-                ev_thd->is_error() ? ev_thd->main_da.message() : "");
->>>>>>> 84917914
+                ev_thd->is_error() ? ev_thd->stmt_da->message() : "");
 
     /*
       If one day we honour --skip-slave-errors in row-based replication, and
