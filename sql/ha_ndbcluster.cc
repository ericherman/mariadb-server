--- conflicted
+++ resolved
@@ -219,36 +219,8 @@
 
 static int ndb_to_mysql_error(const NdbError *ndberr)
 {
-<<<<<<< HEAD
   /* read the mysql mapped error code */
   int error= ndberr->mysql_code;
-=======
-  { 626, HA_ERR_KEY_NOT_FOUND, 0 },
-  { 630, HA_ERR_FOUND_DUPP_KEY, 0 },
-  { 893, HA_ERR_FOUND_DUPP_KEY, 0 },
-  { 721, HA_ERR_TABLE_EXIST, 1 },
-  { 4244, HA_ERR_TABLE_EXIST, 1 },
-
-  { 709, HA_ERR_NO_SUCH_TABLE, 0 },
-
-  { 266, HA_ERR_LOCK_WAIT_TIMEOUT, 1 },
-  { 274, HA_ERR_LOCK_WAIT_TIMEOUT, 1 },
-  { 296, HA_ERR_LOCK_WAIT_TIMEOUT, 1 },
-  { 297, HA_ERR_LOCK_WAIT_TIMEOUT, 1 },
-  { 237, HA_ERR_LOCK_WAIT_TIMEOUT, 1 },
-
-  { 623, HA_ERR_RECORD_FILE_FULL, 1 },
-  { 624, HA_ERR_RECORD_FILE_FULL, 1 },
-  { 625, HA_ERR_RECORD_FILE_FULL, 1 },
-  { 826, HA_ERR_RECORD_FILE_FULL, 1 },
-  { 827, HA_ERR_RECORD_FILE_FULL, 1 },
-  { 832, HA_ERR_RECORD_FILE_FULL, 1 },
-
-  { 284, HA_ERR_TABLE_DEF_CHANGED, 0 },
-
-  {4000, HA_ERR_OUT_OF_MEM, 1 },
-  {4009, HA_ERR_NO_CONNECTION, 1 },
->>>>>>> dd4351e9
 
   switch (error)
   {
@@ -508,16 +480,11 @@
   {
     Ndb *ndb= get_ndb();
     struct Ndb_statistics stat;
-<<<<<<< HEAD
-    ndb->setDatabaseName(m_dbname);
+    if (ndb->setDatabaseName(m_dbname))
+    {
+      return my_errno= HA_ERR_OUT_OF_MEM;
+    }
     result= ndb_get_table_statistics(this, TRUE, ndb, m_table, &stat);
-=======
-    if (ndb->setDatabaseName(m_dbname))
-    {
-      return my_errno= HA_ERR_OUT_OF_MEM;
-    }
-    result= ndb_get_table_statistics(this, true, ndb, m_tabname, &stat);
->>>>>>> dd4351e9
     if (result == 0)
     {
       stats.mean_rec_length= stat.row_size;
@@ -905,27 +872,16 @@
     }
     if (loop == 0 && offset > buffer_size)
     {
-<<<<<<< HEAD
       my_free(buffer, MYF(MY_ALLOW_ZERO_PTR));
       buffer_size= 0;
       DBUG_PRINT("info", ("allocate blobs buffer size %u", offset));
       buffer= my_malloc(offset, MYF(MY_WME));
       if (buffer == NULL)
-        DBUG_RETURN(-1);
-      buffer_size= offset;
-=======
-      my_free(m_blobs_buffer, MYF(MY_ALLOW_ZERO_PTR));
-      m_blobs_buffer_size= 0;
-      DBUG_PRINT("value", ("allocate blobs buffer size %u", offset));
-      m_blobs_buffer= my_malloc(offset, MYF(MY_WME));
-      if (m_blobs_buffer == NULL)
       {
         sql_print_error("ha_ndbcluster::get_ndb_blobs_value: "
                         "my_malloc(%u) failed", offset);
         DBUG_RETURN(-1);
-      }
-      m_blobs_buffer_size= offset;
->>>>>>> dd4351e9
+      buffer_size= offset;
     }
   }
   DBUG_RETURN(0);
@@ -1115,17 +1071,13 @@
 
   if (data.unique_index_attrid_map)
     my_free((char*)data.unique_index_attrid_map, MYF(0));
-<<<<<<< HEAD
   data.unique_index_attrid_map= (uchar*)my_malloc(sz,MYF(MY_WME));
-=======
-  data.unique_index_attrid_map= (unsigned char*)my_malloc(sz,MYF(MY_WME));
   if (data.unique_index_attrid_map == 0)
   {
     sql_print_error("fix_unique_index_attr_order: my_malloc(%u) failure",
                     (unsigned int)sz);
     DBUG_RETURN(HA_ERR_OUT_OF_MEM);
   }
->>>>>>> dd4351e9
 
   KEY_PART_INFO* key_part= key_info->key_part;
   KEY_PART_INFO* end= key_part+key_info->key_parts;
@@ -4970,7 +4922,6 @@
     DBUG_RETURN(my_errno);
   }
 
-<<<<<<< HEAD
 #ifdef HAVE_NDB_BINLOG
   /*
     Don't allow table creation unless
@@ -4990,19 +4941,13 @@
 #endif /* HAVE_NDB_BINLOG */
 
   DBUG_PRINT("table", ("name: %s", m_tabname));  
-  tab.setName(m_tabname);
+  if (tab.setName(m_tabname))
+  {
+    DBUG_RETURN(my_errno= errno);
+  }
   tab.setLogging(!(create_info->options & HA_LEX_CREATE_TMP_TABLE));    
   tab.setSingleUserMode(single_user_mode);
 
-=======
-  DBUG_PRINT("table", ("name: %s", m_tabname));  
-  if (tab.setName(m_tabname))
-  {
-    DBUG_RETURN(my_errno= errno);
-  }
-  tab.setLogging(!(create_info->options & HA_LEX_CREATE_TMP_TABLE));    
-   
->>>>>>> dd4351e9
   // Save frm data for this table
   if (readfrm(name, &data, &length))
     DBUG_RETURN(1);
@@ -5024,7 +4969,6 @@
                         field->pack_length()));
     if ((my_errno= create_ndb_column(col, field, create_info)))
       DBUG_RETURN(my_errno);
-<<<<<<< HEAD
  
     if (create_info->storage_media == HA_SM_DISK ||
         create_info->tablespace)
@@ -5032,13 +4976,10 @@
     else
       col.setStorageType(NdbDictionary::Column::StorageTypeMemory);
 
-    tab.addColumn(col);
-=======
     if (tab.addColumn(col))
     {
       DBUG_RETURN(my_errno= errno);
     }
->>>>>>> dd4351e9
     if (col.getPrimaryKey())
       pk_length += (field->pack_length() + 3) / 4;
   }
@@ -5613,8 +5554,10 @@
   }
   // Change current database to that of target table
   set_dbname(to);
-<<<<<<< HEAD
-  ndb->setDatabaseName(m_dbname);
+  if (ndb->setDatabaseName(m_dbname))
+  {
+    ERR_RETURN(ndb->getNdbError());
+  }
 
   NdbDictionary::Table new_tab= *orig_tab;
   new_tab.setName(new_tabname);
@@ -5667,13 +5610,6 @@
   }
 
   if (!result && !IS_TMP_PREFIX(new_tabname))
-=======
-  if (ndb->setDatabaseName(m_dbname))
-  {
-    ERR_RETURN(ndb->getNdbError());
-  }
-  if (!(result= alter_table_name(new_tabname)))
->>>>>>> dd4351e9
   {
     /* always create an event for the table */
     String event_name(INJECTOR_EVENT_LEN);
@@ -5715,7 +5651,6 @@
     for (unsigned i = 0; i < index_list.count; i++) 
     {
         NDBDICT::List::Element& index_el = index_list.elements[i];
-<<<<<<< HEAD
 	// Recreate any indexes not stored in the system database
 	if (my_strcasecmp(system_charset_info, 
 			  index_el.database, NDB_SYSTEM_DATABASE))
@@ -5732,31 +5667,6 @@
 	  ndb->setDatabaseName(m_dbname);
 	  dict->dropIndexGlobal(*index);
 	}
-=======
-	set_dbname(from);
-	if (ndb->setDatabaseName(m_dbname))
-        {
-          ERR_RETURN(ndb->getNdbError());
-        }
-	const NDBINDEX * index= dict->getIndex(index_el.name,  *new_tab);
-	set_dbname(to);
-	if (ndb->setDatabaseName(m_dbname))
-        {
-          ERR_RETURN(ndb->getNdbError());
-        }
-	DBUG_PRINT("info", ("Creating index %s/%s", 
-			    m_dbname, index->getName()));
-	dict->createIndex(*index);
-        DBUG_PRINT("info", ("Dropping index %s/%s", 
-			    m_dbname, index->getName()));
-	
-	set_dbname(from);
-        if (ndb->setDatabaseName(m_dbname))
-        {
-          ERR_RETURN(ndb->getNdbError());
-        }
-	dict->dropIndex(*index);
->>>>>>> dd4351e9
     }
   }
   if (share)
@@ -5773,35 +5683,6 @@
 
 
 /*
-<<<<<<< HEAD
-=======
-  Rename a table in NDB Cluster using alter table
- */
-
-int ha_ndbcluster::alter_table_name(const char *to)
-{
-  Ndb *ndb= get_ndb();
-  NDBDICT *dict= ndb->getDictionary();
-  const NDBTAB *orig_tab= (const NDBTAB *) m_table;
-  DBUG_ENTER("alter_table_name_table");
-
-  NdbDictionary::Table new_tab= *orig_tab;
-  if (new_tab.setName(to))
-  {
-    DBUG_RETURN(my_errno= errno);
-  }
-  if (dict->alterTable(new_tab) != 0)
-    ERR_RETURN(dict->getNdbError());
-
-  m_table= NULL;
-  m_table_info= NULL;
-                                                                             
-  DBUG_RETURN(0);
-}
-
-
-/*
->>>>>>> dd4351e9
   Delete table from NDB Cluster
 
  */
@@ -6320,17 +6201,11 @@
   DBUG_ENTER("seize_thd_ndb");
 
   thd_ndb= new Thd_ndb();
-<<<<<<< HEAD
-=======
   if (thd_ndb == NULL)
   {
     my_errno= HA_ERR_OUT_OF_MEM;
     return NULL;
   }
-  thd_ndb->ndb->getDictionary()->set_local_table_data_size(
-    sizeof(Ndb_local_table_statistics)
-    );
->>>>>>> dd4351e9
   if (thd_ndb->ndb->init(max_transactions) != 0)
   {
     ERR_PRINT(thd_ndb->ndb->getNdbError());
@@ -6424,14 +6299,10 @@
 
   if (!(ndb= check_ndb_in_thd(thd)))
     DBUG_RETURN(HA_ERR_NO_CONNECTION);  
-<<<<<<< HEAD
-  ndb->setDatabaseName(db);
-=======
   if (ndb->setDatabaseName(db))
   {
     ERR_RETURN(ndb->getNdbError());
   }
->>>>>>> dd4351e9
   NDBDICT* dict= ndb->getDictionary();
   build_table_filename(key, sizeof(key), db, name, "", 0);
   /* ndb_share reference temporary */
@@ -6532,14 +6403,6 @@
 
   if (!(ndb= check_ndb_in_thd(thd)))
     DBUG_RETURN(HA_ERR_NO_CONNECTION);
-<<<<<<< HEAD
-
-=======
-  if (ndb->setDatabaseName(db))
-  {
-    ERR_RETURN(ndb->getNdbError());
-  }
->>>>>>> dd4351e9
   NDBDICT* dict= ndb->getDictionary();
   NdbDictionary::Dictionary::List list;
   if (dict->listObjects(list, NdbDictionary::Object::UserTable) != 0)
@@ -6606,18 +6469,13 @@
     drop_list.push_back(thd->strdup(elmt.name));
   }
   // Drop any tables belonging to database
-<<<<<<< HEAD
   char full_path[FN_REFLEN];
   char *tmp= full_path +
     build_table_filename(full_path, sizeof(full_path), dbname, "", "", 0);
-
-  ndb->setDatabaseName(dbname);
-=======
   if (ndb->setDatabaseName(dbname))
   {
     ERR_RETURN(ndb->getNdbError());
   }
->>>>>>> dd4351e9
   List_iterator_fast<char> it(drop_list);
   while ((tabname=it++))
   {
@@ -7812,45 +7670,6 @@
   return (byte*) share->key;
 }
 
-<<<<<<< HEAD
-=======
-static NDB_SHARE* get_share(const char *table_name)
-{
-  NDB_SHARE *share;
-  pthread_mutex_lock(&ndbcluster_mutex);
-  uint length=(uint) strlen(table_name);
-  if (!(share=(NDB_SHARE*) hash_search(&ndbcluster_open_tables,
-                                       (byte*) table_name,
-                                       length)))
-  {
-    if ((share=(NDB_SHARE *) my_malloc(sizeof(*share)+length+1,
-                                       MYF(MY_WME | MY_ZEROFILL))))
-    {
-      share->table_name_length=length;
-      share->table_name=(char*) (share+1);
-      strmov(share->table_name,table_name);
-      if (my_hash_insert(&ndbcluster_open_tables, (byte*) share))
-      {
-        pthread_mutex_unlock(&ndbcluster_mutex);
-        my_free((gptr) share,0);
-        return 0;
-      }
-      thr_lock_init(&share->lock);
-      pthread_mutex_init(&share->mutex,MY_MUTEX_INIT_FAST);
-      share->commit_count= 0;
-      share->commit_count_lock= 0;
-    }
-    else
-    {
-      DBUG_PRINT("error", ("Failed to alloc share"));
-      pthread_mutex_unlock(&ndbcluster_mutex);
-      sql_print_error("get_share: my_malloc(%u) failed",
-                      (unsigned int)(sizeof(*share)+length+1));
-      return 0;
-    }
-  }
-  share->use_count++;
->>>>>>> dd4351e9
 
 #ifndef DBUG_OFF
 
@@ -7899,7 +7718,6 @@
   DBUG_UNLOCK_FILE;
 
 
-<<<<<<< HEAD
 #ifdef HAVE_NDB_BINLOG
 /*
   For some reason a share is still around, try to salvage the situation
@@ -7908,52 +7726,6 @@
   "trailing share" but rename it since there are still references to it
   to avoid segmentation faults.  There is a risk that the memory for
   this trailing share leaks.
-=======
-static int packfrm(const void *data, uint len, 
-                   const void **pack_data, uint *pack_len)
-{
-  int error;
-  ulong org_len, comp_len;
-  uint blob_len;
-  frm_blob_struct* blob;
-  DBUG_ENTER("packfrm");
-  DBUG_PRINT("enter", ("data: 0x%lx, len: %d", (long) data, len));
-  
-  error= 1;
-  org_len= len;
-  if (my_compress((byte*)data, &org_len, &comp_len))
-  {
-    sql_print_error("packfrm: my_compress(org_len: %u)",
-                    (unsigned int)org_len);
-    goto err;
-  }
-
-  DBUG_PRINT("info", ("org_len: %lu  comp_len: %lu", org_len, comp_len));
-  DBUG_DUMP("compressed", (char*)data, org_len);
-  
-  error= 2;
-  blob_len= sizeof(frm_blob_struct::frm_blob_header)+org_len;
-  if (!(blob= (frm_blob_struct*) my_malloc(blob_len,MYF(MY_WME))))
-  {
-    sql_print_error("packfrm: my_malloc(%u)", blob_len);
-    goto err;
-  }
-  // Store compressed blob in machine independent format
-  int4store((char*)(&blob->head.ver), 1);
-  int4store((char*)(&blob->head.orglen), comp_len);
-  int4store((char*)(&blob->head.complen), org_len);
-  
-  // Copy frm data into blob, already in machine independent format
-  memcpy(blob->data, data, org_len);  
-  
-  *pack_data= blob;
-  *pack_len= blob_len;
-  error= 0;
-  
-  DBUG_PRINT("exit", ("pack_data: 0x%lx, pack_len: %d", (long) *pack_data, *pack_len));
-err:
-  DBUG_RETURN(error);
->>>>>>> dd4351e9
   
   Must be called with previous pthread_mutex_lock(&ndbcluster_mutex)
 */
@@ -7963,42 +7735,11 @@
   static ulong trailing_share_id= 0;
   DBUG_ENTER("handle_trailing_share");
 
-<<<<<<< HEAD
   /* ndb_share reference temporary, free below */
   ++share->use_count;
   DBUG_PRINT("NDB_SHARE", ("%s temporary  use_count: %u",
                            share->key, share->use_count));
   pthread_mutex_unlock(&ndbcluster_mutex);
-=======
-   complen=     uint4korr((char*)&blob->head.complen);
-   orglen=      uint4korr((char*)&blob->head.orglen);
-   ver=         uint4korr((char*)&blob->head.ver);
- 
-   DBUG_PRINT("blob",("ver: %lu  complen: %lu  orglen: %lu",
-                     ver,complen,orglen));
-   DBUG_DUMP("blob->data", (char*) blob->data, complen);
- 
-   if (ver != 1)
-   {
-     sql_print_error("unpackfrm: ver != 1");
-     DBUG_RETURN(1);
-   }
-   if (!(data= my_malloc(max(orglen, complen), MYF(MY_WME))))
-   {
-     sql_print_error("unpackfrm: my_malloc(%u)",
-                     (unsigned int)max(orglen, complen));
-     DBUG_RETURN(HA_ERR_OUT_OF_MEM);
-   }
-   memcpy(data, blob->data, complen);
- 
-   if (my_uncompress(data, &complen, &orglen))
-   {
-     my_free((char*)data, MYF(0));
-     sql_print_error("unpackfrm: my_uncompress(complen: %u, orglen: %u)",
-                     (unsigned int)complen, (unsigned int)orglen);
-     DBUG_RETURN(3);
-   }
->>>>>>> dd4351e9
 
   TABLE_LIST table_list;
   bzero((char*) &table_list,sizeof(table_list));
@@ -8952,22 +8693,12 @@
     return((char*)comment);
   }
 
-<<<<<<< HEAD
-  ndb->setDatabaseName(m_dbname);
+  if (ndb->setDatabaseName(m_dbname))
+  {
+    return((char*)comment);
+  }
   const NDBTAB* tab= m_table;
   DBUG_ASSERT(tab != NULL);
-=======
-  if (ndb->setDatabaseName(m_dbname))
-  {
-    return((char*)comment);
-  }
-  NDBDICT* dict= ndb->getDictionary();
-  const NDBTAB* tab;
-  if (!(tab= dict->getTable(m_tabname)))
-  {
-    return((char*)comment);
-  }
->>>>>>> dd4351e9
 
   char *str;
   const char *fmt="%s%snumber_of_replicas: %d";
@@ -9008,17 +8739,12 @@
     DBUG_RETURN(NULL);
   }
   THD_CHECK_SENTRY(thd);
-<<<<<<< HEAD
-
-=======
-  ndb= new Ndb(g_ndb_cluster_connection, "");
   if (ndb == NULL)
   {
     thd->cleanup();
     delete thd;
     DBUG_RETURN(NULL);
   }
->>>>>>> dd4351e9
   pthread_detach_this_thread();
   ndb_util_thread= pthread_self();
 
@@ -9186,24 +8912,15 @@
       DBUG_PRINT("ndb_util_thread",
                  ("Fetching commit count for: %s", share->key));
 
-<<<<<<< HEAD
-=======
-      /* Contact NDB to get commit count for table */
->>>>>>> dd4351e9
       struct Ndb_statistics stat;
       uint lock;
       pthread_mutex_lock(&share->mutex);
       lock= share->commit_count_lock;
       pthread_mutex_unlock(&share->mutex);
-<<<<<<< HEAD
-
-=======
       if (ndb->setDatabaseName(db))
       {
         goto loop_next;
       }
-      if (ndb_get_table_statistics(NULL, false, ndb, tabname, &stat) == 0)
->>>>>>> dd4351e9
       {
         /* Contact NDB to get commit count for table */
         Ndb* ndb= thd_ndb->ndb;
