--- conflicted
+++ resolved
@@ -923,10 +923,7 @@
   handler *file;
   ulonglong save_options;
   NET *net= &mysql->net;
-<<<<<<< HEAD
-=======
   const char *found_semicolon= NULL;
->>>>>>> d2e8f901
   DBUG_ENTER("create_table_from_dump");
 
   packet_len= my_net_read(net); // read create table statement
@@ -978,11 +975,7 @@
   thd->db = (char*)db;
   DBUG_ASSERT(thd->db != 0);
   thd->db_length= strlen(thd->db);
-<<<<<<< HEAD
-  mysql_parse(thd, thd->query, packet_len); // run create table
-=======
   mysql_parse(thd, thd->query, packet_len, &found_semicolon); // run create table
->>>>>>> d2e8f901
   thd->db = save_db;            // leave things the way the were before
   thd->db_length= save_db_length;
   thd->options = save_options;
