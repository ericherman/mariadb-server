--- conflicted
+++ resolved
@@ -4658,16 +4658,12 @@
       goto err;
   }
 
-<<<<<<< HEAD
-
-  if (DBUG_EVALUATE_IF("failed_slave_start", 1, 0)
-      || repl_semisync_slave.slave_start(mi))
-=======
+
 #ifdef WITH_WSREP
   thd->variables.wsrep_on= 0;
 #endif
-  if (RUN_HOOK(binlog_relay_io, thread_start, (thd, mi)))
->>>>>>> c9b9eb33
+  if (DBUG_EVALUATE_IF("failed_slave_start", 1, 0)
+      || repl_semisync_slave.slave_start(mi))
   {
     mi->report(ERROR_LEVEL, ER_SLAVE_FATAL_ERROR, NULL,
                ER_THD(thd, ER_SLAVE_FATAL_ERROR),
