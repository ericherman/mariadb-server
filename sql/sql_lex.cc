--- conflicted
+++ resolved
@@ -1864,14 +1864,10 @@
   exclude_from_table_unique_test= no_wrap_view_item= FALSE;
   nest_level= 0;
   link_next= 0;
-<<<<<<< HEAD
-  is_prep_leaf_list_saved= FALSE;
-
-  bzero((char*) expr_cache_may_be_used, sizeof(expr_cache_may_be_used));
-=======
   m_non_agg_field_used= false;
   m_agg_func_used= false;
->>>>>>> 68147625
+  is_prep_leaf_list_saved= FALSE;
+  bzero((char*) expr_cache_may_be_used, sizeof(expr_cache_may_be_used));
 }
 
 void st_select_lex::init_select()
@@ -1904,14 +1900,10 @@
   non_agg_fields.empty();
   cond_value= having_value= Item::COND_UNDEF;
   inner_refs_list.empty();
-<<<<<<< HEAD
-  full_group_by_flag= 0;
+  m_non_agg_field_used= false;
+  m_agg_func_used= false;
   insert_tables= 0;
   merged_into= 0;
-=======
-  m_non_agg_field_used= false;
-  m_agg_func_used= false;
->>>>>>> 68147625
 }
 
 /*
