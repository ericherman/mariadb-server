#ifndef SQL_ACL_INCLUDED
#define SQL_ACL_INCLUDED

/* Copyright (c) 2000, 2010, Oracle and/or its affiliates. All rights reserved.
   Copyright (c) 2017, MariaDB Corporation.

   This program is free software; you can redistribute it and/or modify
   it under the terms of the GNU General Public License as published by
   the Free Software Foundation; version 2 of the License.

   This program is distributed in the hope that it will be useful,
   but WITHOUT ANY WARRANTY; without even the implied warranty of
   MERCHANTABILITY or FITNESS FOR A PARTICULAR PURPOSE.  See the
   GNU General Public License for more details.

   You should have received a copy of the GNU General Public License
   along with this program; if not, write to the Free Software
   Foundation, Inc., 51 Franklin St, Fifth Floor, Boston, MA 02110-1335  USA */

#include "violite.h"                            /* SSL_type */
#include "sql_class.h"                          /* LEX_COLUMN */

#define SELECT_ACL      (1UL << 0)
#define INSERT_ACL      (1UL << 1)
#define UPDATE_ACL      (1UL << 2)
#define DELETE_ACL      (1UL << 3)
#define CREATE_ACL      (1UL << 4)
#define DROP_ACL        (1UL << 5)
#define RELOAD_ACL      (1UL << 6)
#define SHUTDOWN_ACL    (1UL << 7)
#define PROCESS_ACL     (1UL << 8)
#define FILE_ACL        (1UL << 9)
#define GRANT_ACL       (1UL << 10)
#define REFERENCES_ACL  (1UL << 11)
#define INDEX_ACL       (1UL << 12)
#define ALTER_ACL       (1UL << 13)
#define SHOW_DB_ACL     (1UL << 14)
#define SUPER_ACL       (1UL << 15)
#define CREATE_TMP_ACL  (1UL << 16)
#define LOCK_TABLES_ACL (1UL << 17)
#define EXECUTE_ACL     (1UL << 18)
#define REPL_SLAVE_ACL  (1UL << 19)
#define REPL_CLIENT_ACL (1UL << 20)
#define CREATE_VIEW_ACL (1UL << 21)
#define SHOW_VIEW_ACL   (1UL << 22)
#define CREATE_PROC_ACL (1UL << 23)
#define ALTER_PROC_ACL  (1UL << 24)
#define CREATE_USER_ACL (1UL << 25)
#define EVENT_ACL       (1UL << 26)
#define TRIGGER_ACL     (1UL << 27)
#define CREATE_TABLESPACE_ACL (1UL << 28)
#define DELETE_HISTORY_ACL (1UL << 29)
/*
  don't forget to update
  1. static struct show_privileges_st sys_privileges[]
  2. static const char *command_array[] and static uint command_lengths[]
  3. mysql_system_tables.sql and mysql_system_tables_fix.sql
  4. acl_init() or whatever - to define behaviour for old privilege tables
  5. sql_yacc.yy - for GRANT/REVOKE to work
*/
#define NO_ACCESS       (1UL << 30)
#define DB_ACLS \
(UPDATE_ACL | SELECT_ACL | INSERT_ACL | DELETE_ACL | CREATE_ACL | DROP_ACL | \
 GRANT_ACL | REFERENCES_ACL | INDEX_ACL | ALTER_ACL | CREATE_TMP_ACL | \
 LOCK_TABLES_ACL | EXECUTE_ACL | CREATE_VIEW_ACL | SHOW_VIEW_ACL | \
 CREATE_PROC_ACL | ALTER_PROC_ACL | EVENT_ACL | TRIGGER_ACL | \
 DELETE_HISTORY_ACL)

#define TABLE_ACLS \
(SELECT_ACL | INSERT_ACL | UPDATE_ACL | DELETE_ACL | CREATE_ACL | DROP_ACL | \
 GRANT_ACL | REFERENCES_ACL | INDEX_ACL | ALTER_ACL | CREATE_VIEW_ACL | \
 SHOW_VIEW_ACL | TRIGGER_ACL | DELETE_HISTORY_ACL)

#define COL_ACLS \
(SELECT_ACL | INSERT_ACL | UPDATE_ACL | REFERENCES_ACL)

#define PROC_ACLS \
(ALTER_PROC_ACL | EXECUTE_ACL | GRANT_ACL)

#define SHOW_PROC_ACLS \
(ALTER_PROC_ACL | EXECUTE_ACL | CREATE_PROC_ACL)

#define GLOBAL_ACLS \
(SELECT_ACL | INSERT_ACL | UPDATE_ACL | DELETE_ACL | CREATE_ACL | DROP_ACL | \
 RELOAD_ACL | SHUTDOWN_ACL | PROCESS_ACL | FILE_ACL | GRANT_ACL | \
 REFERENCES_ACL | INDEX_ACL | ALTER_ACL | SHOW_DB_ACL | SUPER_ACL | \
 CREATE_TMP_ACL | LOCK_TABLES_ACL | REPL_SLAVE_ACL | REPL_CLIENT_ACL | \
 EXECUTE_ACL | CREATE_VIEW_ACL | SHOW_VIEW_ACL | CREATE_PROC_ACL | \
 ALTER_PROC_ACL | CREATE_USER_ACL | EVENT_ACL | TRIGGER_ACL | \
 CREATE_TABLESPACE_ACL | DELETE_HISTORY_ACL)

#define DEFAULT_CREATE_PROC_ACLS \
(ALTER_PROC_ACL | EXECUTE_ACL)

#define SHOW_CREATE_TABLE_ACLS \
(SELECT_ACL | INSERT_ACL | UPDATE_ACL | DELETE_ACL | \
 CREATE_ACL | DROP_ACL | ALTER_ACL | INDEX_ACL | \
 TRIGGER_ACL | REFERENCES_ACL | GRANT_ACL | CREATE_VIEW_ACL | SHOW_VIEW_ACL)

/**
  Table-level privileges which are automatically "granted" to everyone on
  existing temporary tables (CREATE_ACL is necessary for ALTER ... RENAME).
*/
#define TMP_TABLE_ACLS \
(SELECT_ACL | INSERT_ACL | UPDATE_ACL | DELETE_ACL | CREATE_ACL | DROP_ACL | \
 INDEX_ACL | ALTER_ACL)

/*
  Defines to change the above bits to how things are stored in tables
  This is needed as the 'host' and 'db' table is missing a few privileges
*/

/* Privileges that needs to be reallocated (in continous chunks) */
#define DB_CHUNK0 (SELECT_ACL | INSERT_ACL | UPDATE_ACL | DELETE_ACL | \
                   CREATE_ACL | DROP_ACL)
#define DB_CHUNK1 (GRANT_ACL | REFERENCES_ACL | INDEX_ACL | ALTER_ACL)
#define DB_CHUNK2 (CREATE_TMP_ACL | LOCK_TABLES_ACL)
#define DB_CHUNK3 (CREATE_VIEW_ACL | SHOW_VIEW_ACL | \
                   CREATE_PROC_ACL | ALTER_PROC_ACL )
#define DB_CHUNK4 (EXECUTE_ACL)
#define DB_CHUNK5 (EVENT_ACL | TRIGGER_ACL)
#define DB_CHUNK6 (DELETE_HISTORY_ACL)

#define fix_rights_for_db(A)  (((A)       & DB_CHUNK0) | \
                              (((A) << 4) & DB_CHUNK1) | \
                              (((A) << 6) & DB_CHUNK2) | \
                              (((A) << 9) & DB_CHUNK3) | \
                              (((A) << 2) & DB_CHUNK4) | \
                              (((A) << 9) & DB_CHUNK5) | \
                              (((A) << 10) & DB_CHUNK6))
#define get_rights_for_db(A)  (((A) & DB_CHUNK0)       | \
                              (((A) & DB_CHUNK1) >> 4) | \
                              (((A) & DB_CHUNK2) >> 6) | \
                              (((A) & DB_CHUNK3) >> 9) | \
                              (((A) & DB_CHUNK4) >> 2) | \
                              (((A) & DB_CHUNK5) >> 9) | \
                              (((A) & DB_CHUNK6) >> 10))
#define TBL_CHUNK0 DB_CHUNK0
#define TBL_CHUNK1 DB_CHUNK1
#define TBL_CHUNK2 (CREATE_VIEW_ACL | SHOW_VIEW_ACL)
#define TBL_CHUNK3 TRIGGER_ACL
#define TBL_CHUNK4 (DELETE_HISTORY_ACL)
#define fix_rights_for_table(A) (((A)        & TBL_CHUNK0) | \
                                (((A) <<  4) & TBL_CHUNK1) | \
                                (((A) << 11) & TBL_CHUNK2) | \
                                (((A) << 15) & TBL_CHUNK3) | \
                                (((A) << 16) & TBL_CHUNK4))
#define get_rights_for_table(A) (((A) & TBL_CHUNK0)        | \
                                (((A) & TBL_CHUNK1) >>  4) | \
                                (((A) & TBL_CHUNK2) >> 11) | \
                                (((A) & TBL_CHUNK3) >> 15) | \
                                (((A) & TBL_CHUNK4) >> 16))
#define fix_rights_for_column(A) (((A) & 7) | (((A) & ~7) << 8))
#define get_rights_for_column(A) (((A) & 7) | ((A) >> 8))
#define fix_rights_for_procedure(A) ((((A) << 18) & EXECUTE_ACL) | \
                                     (((A) << 23) & ALTER_PROC_ACL) | \
                                     (((A) << 8) & GRANT_ACL))
#define get_rights_for_procedure(A) ((((A) & EXECUTE_ACL) >> 18) |  \
                                     (((A) & ALTER_PROC_ACL) >> 23) | \
                                     (((A) & GRANT_ACL) >> 8))

enum mysql_db_table_field
{
  MYSQL_DB_FIELD_HOST = 0,
  MYSQL_DB_FIELD_DB,
  MYSQL_DB_FIELD_USER,
  MYSQL_DB_FIELD_SELECT_PRIV,
  MYSQL_DB_FIELD_INSERT_PRIV,
  MYSQL_DB_FIELD_UPDATE_PRIV,
  MYSQL_DB_FIELD_DELETE_PRIV,
  MYSQL_DB_FIELD_CREATE_PRIV,
  MYSQL_DB_FIELD_DROP_PRIV,
  MYSQL_DB_FIELD_GRANT_PRIV,
  MYSQL_DB_FIELD_REFERENCES_PRIV,
  MYSQL_DB_FIELD_INDEX_PRIV,
  MYSQL_DB_FIELD_ALTER_PRIV,
  MYSQL_DB_FIELD_CREATE_TMP_TABLE_PRIV,
  MYSQL_DB_FIELD_LOCK_TABLES_PRIV,
  MYSQL_DB_FIELD_CREATE_VIEW_PRIV,
  MYSQL_DB_FIELD_SHOW_VIEW_PRIV,
  MYSQL_DB_FIELD_CREATE_ROUTINE_PRIV,
  MYSQL_DB_FIELD_ALTER_ROUTINE_PRIV,
  MYSQL_DB_FIELD_EXECUTE_PRIV,
  MYSQL_DB_FIELD_EVENT_PRIV,
  MYSQL_DB_FIELD_TRIGGER_PRIV,
  MYSQL_DB_FIELD_DELETE_VERSIONING_ROWS_PRIV,
  MYSQL_DB_FIELD_COUNT
};

extern const TABLE_FIELD_DEF mysql_db_table_def;
extern bool mysql_user_table_is_in_short_password_format;

extern LEX_CSTRING host_not_specified;
extern LEX_CSTRING current_user;
extern LEX_CSTRING current_role;
extern LEX_CSTRING current_user_and_current_role;


static inline int access_denied_error_code(int passwd_used)
{
#ifdef mysqld_error_find_printf_error_used
  return 0;
#else
  return passwd_used == 2 ? ER_ACCESS_DENIED_NO_PASSWORD_ERROR
                          : ER_ACCESS_DENIED_ERROR;
#endif
}

/* prototypes */

bool hostname_requires_resolving(const char *hostname);
bool  acl_init(bool dont_read_acl_tables);
bool acl_reload(THD *thd);
void acl_free(bool end=0);
ulong acl_get(const char *host, const char *ip,
              const char *user, const char *db, my_bool db_is_pattern);
bool acl_authenticate(THD *thd, uint com_change_user_pkt_len);
bool acl_getroot(Security_context *sctx, const char *user, const char *host,
                 const char *ip, const char *db);
bool acl_check_host(const char *host, const char *ip);
bool check_change_password(THD *thd, LEX_USER *user);
bool change_password(THD *thd, LEX_USER *user);

bool mysql_grant_role(THD *thd, List<LEX_USER> &user_list, bool revoke);
bool mysql_grant(THD *thd, const char *db, List <LEX_USER> &user_list,
                 ulong rights, bool revoke, bool is_proxy);
int mysql_table_grant(THD *thd, TABLE_LIST *table, List <LEX_USER> &user_list,
                       List <LEX_COLUMN> &column_list, ulong rights,
                       bool revoke);
bool mysql_routine_grant(THD *thd, TABLE_LIST *table, const Sp_handler *sph,
                         List <LEX_USER> &user_list, ulong rights,
                         bool revoke, bool write_to_binlog);
bool grant_init();
void grant_free(void);
bool grant_reload(THD *thd);
bool check_grant(THD *thd, ulong want_access, TABLE_LIST *tables,
                 bool any_combination_will_do, uint number, bool no_errors);
bool check_grant_column (THD *thd, GRANT_INFO *grant,
                         const char *db_name, const char *table_name,
                         const char *name, size_t length, Security_context *sctx);
bool check_column_grant_in_table_ref(THD *thd, TABLE_LIST * table_ref,
                                     const char *name, size_t length, Field *fld);
bool check_grant_all_columns(THD *thd, ulong want_access,
                             Field_iterator_table_ref *fields);
bool check_grant_routine(THD *thd, ulong want_access,
                         TABLE_LIST *procs, const Sp_handler *sph,
                         bool no_error);
bool check_grant_db(THD *thd,const char *db);
bool check_global_access(THD *thd, ulong want_access, bool no_errors= false);
bool check_access(THD *thd, ulong want_access, const char *db, ulong *save_priv,
                  GRANT_INTERNAL_INFO *grant_internal_info,
                  bool dont_check_global_grants, bool no_errors);
ulong get_table_grant(THD *thd, TABLE_LIST *table);
ulong get_column_grant(THD *thd, GRANT_INFO *grant,
                       const char *db_name, const char *table_name,
                       const char *field_name);
bool get_show_user(THD *thd, LEX_USER *lex_user, const char **username,
                   const char **hostname, const char **rolename);
void mysql_show_grants_get_fields(THD *thd, List<Item> *fields,
                                  const char *name, size_t length);
bool mysql_show_grants(THD *thd, LEX_USER *user);
bool mysql_show_create_user(THD *thd, LEX_USER *user);
int fill_schema_enabled_roles(THD *thd, TABLE_LIST *tables, COND *cond);
int fill_schema_applicable_roles(THD *thd, TABLE_LIST *tables, COND *cond);
void get_privilege_desc(char *to, uint max_length, ulong access);
void get_mqh(const char *user, const char *host, USER_CONN *uc);
bool mysql_create_user(THD *thd, List <LEX_USER> &list, bool handle_as_role);
bool mysql_drop_user(THD *thd, List <LEX_USER> &list, bool handle_as_role);
bool mysql_rename_user(THD *thd, List <LEX_USER> &list);
int mysql_alter_user(THD *thd, List <LEX_USER> &list);
bool mysql_revoke_all(THD *thd, List <LEX_USER> &list);
void fill_effective_table_privileges(THD *thd, GRANT_INFO *grant,
                                     const char *db, const char *table);
bool sp_revoke_privileges(THD *thd, const char *sp_db, const char *sp_name,
                          const Sp_handler *sph);
bool sp_grant_privileges(THD *thd, const char *sp_db, const char *sp_name,
                         const Sp_handler *sph);
bool check_routine_level_acl(THD *thd, const char *db, const char *name,
                             const Sp_handler *sph);
bool is_acl_user(const char *host, const char *user);
int fill_schema_user_privileges(THD *thd, TABLE_LIST *tables, COND *cond);
int fill_schema_schema_privileges(THD *thd, TABLE_LIST *tables, COND *cond);
int fill_schema_table_privileges(THD *thd, TABLE_LIST *tables, COND *cond);
int fill_schema_column_privileges(THD *thd, TABLE_LIST *tables, COND *cond);
int wild_case_compare(CHARSET_INFO *cs, const char *str,const char *wildstr);

/**
  Result of an access check for an internal schema or table.
  Internal ACL checks are always performed *before* using
  the grant tables.
  This mechanism enforces that the server implementation has full
  control on its internal tables.
  Depending on the internal check result, the server implementation
  can choose to:
  - always allow access,
  - always deny access,
  - delegate the decision to the database administrator,
  by using the grant tables.
*/
enum ACL_internal_access_result
{
  /**
    Access granted for all the requested privileges,
    do not use the grant tables.
    This flag is used only for the INFORMATION_SCHEMA privileges,
    for compatibility reasons.
  */
  ACL_INTERNAL_ACCESS_GRANTED,
  /** Access denied, do not use the grant tables. */
  ACL_INTERNAL_ACCESS_DENIED,
  /** No decision yet, use the grant tables. */
  ACL_INTERNAL_ACCESS_CHECK_GRANT
};

/**
  Per internal table ACL access rules.
  This class is an interface.
  Per table(s) specific access rule should be implemented in a subclass.
  @sa ACL_internal_schema_access
*/
class ACL_internal_table_access
{
public:
  ACL_internal_table_access()
  {}

  virtual ~ACL_internal_table_access()
  {}

  /**
    Check access to an internal table.
    When a privilege is granted, this method add the requested privilege
    to save_priv.
    @param want_access the privileges requested
    @param [in, out] save_priv the privileges granted
    @return
      @retval ACL_INTERNAL_ACCESS_GRANTED All the requested privileges
      are granted, and saved in save_priv.
      @retval ACL_INTERNAL_ACCESS_DENIED At least one of the requested
      privileges was denied.
      @retval ACL_INTERNAL_ACCESS_CHECK_GRANT No requested privilege
      was denied, and grant should be checked for at least one
      privilege. Requested privileges that are granted, if any, are saved
      in save_priv.
  */
  virtual ACL_internal_access_result check(ulong want_access,
                                           ulong *save_priv) const= 0;
};

/**
  Per internal schema ACL access rules.
  This class is an interface.
  Each per schema specific access rule should be implemented
  in a different subclass, and registered.
  Per schema access rules can control:
  - every schema privileges on schema.*
  - every table privileges on schema.table
  @sa ACL_internal_schema_registry
*/
class ACL_internal_schema_access
{
public:
  ACL_internal_schema_access()
  {}

  virtual ~ACL_internal_schema_access()
  {}

  /**
    Check access to an internal schema.
    @param want_access the privileges requested
    @param [in, out] save_priv the privileges granted
    @return
      @retval ACL_INTERNAL_ACCESS_GRANTED All the requested privileges
      are granted, and saved in save_priv.
      @retval ACL_INTERNAL_ACCESS_DENIED At least one of the requested
      privileges was denied.
      @retval ACL_INTERNAL_ACCESS_CHECK_GRANT No requested privilege
      was denied, and grant should be checked for at least one
      privilege. Requested privileges that are granted, if any, are saved
      in save_priv.
  */
  virtual ACL_internal_access_result check(ulong want_access,
                                           ulong *save_priv) const= 0;

  /**
    Search for per table ACL access rules by table name.
    @param name the table name
    @return per table access rules, or NULL
  */
  virtual const ACL_internal_table_access *lookup(const char *name) const= 0;
};

/**
  A registry for per internal schema ACL.
  An 'internal schema' is a database schema maintained by the
  server implementation, such as 'performance_schema' and 'INFORMATION_SCHEMA'.
*/
class ACL_internal_schema_registry
{
public:
  static void register_schema(const LEX_CSTRING *name,
                              const ACL_internal_schema_access *access);
  static const ACL_internal_schema_access *lookup(const char *name);
};

const ACL_internal_schema_access *
get_cached_schema_access(GRANT_INTERNAL_INFO *grant_internal_info,
                         const char *schema_name);

const ACL_internal_table_access *
get_cached_table_access(GRANT_INTERNAL_INFO *grant_internal_info,
                        const char *schema_name,
                        const char *table_name);

bool acl_check_proxy_grant_access (THD *thd, const char *host, const char *user,
                                   bool with_grant);
<<<<<<< HEAD
int acl_setrole(THD *thd, const char *rolename, ulonglong access);
int acl_check_setrole(THD *thd, const char *rolename, ulonglong *access);
int acl_check_set_default_role(THD *thd, const char *host, const char *user);
=======
int acl_setrole(THD *thd, char *rolename, ulonglong access);
int acl_check_setrole(THD *thd, char *rolename, ulonglong *access);
int acl_check_set_default_role(THD *thd, const char *host, const char *user, const char *role);
>>>>>>> 50641db2
int acl_set_default_role(THD *thd, const char *host, const char *user,
                         const char *rolename);

extern SHOW_VAR acl_statistics[];

/* Check if a role is granted to a user/role.

   If hostname == NULL, search for a role as the starting grantee.
*/
bool check_role_is_granted(const char *username,
                           const char *hostname,
                           const char *rolename);

#ifndef DBUG_OFF
extern ulong role_global_merges, role_db_merges, role_table_merges,
             role_column_merges, role_routine_merges;
#endif
#endif /* SQL_ACL_INCLUDED */<|MERGE_RESOLUTION|>--- conflicted
+++ resolved
@@ -2,7 +2,7 @@
 #define SQL_ACL_INCLUDED
 
 /* Copyright (c) 2000, 2010, Oracle and/or its affiliates. All rights reserved.
-   Copyright (c) 2017, MariaDB Corporation.
+   Copyright (c) 2017, 2020, MariaDB Corporation.
 
    This program is free software; you can redistribute it and/or modify
    it under the terms of the GNU General Public License as published by
@@ -415,15 +415,10 @@
 
 bool acl_check_proxy_grant_access (THD *thd, const char *host, const char *user,
                                    bool with_grant);
-<<<<<<< HEAD
 int acl_setrole(THD *thd, const char *rolename, ulonglong access);
 int acl_check_setrole(THD *thd, const char *rolename, ulonglong *access);
-int acl_check_set_default_role(THD *thd, const char *host, const char *user);
-=======
-int acl_setrole(THD *thd, char *rolename, ulonglong access);
-int acl_check_setrole(THD *thd, char *rolename, ulonglong *access);
-int acl_check_set_default_role(THD *thd, const char *host, const char *user, const char *role);
->>>>>>> 50641db2
+int acl_check_set_default_role(THD *thd, const char *host, const char *user,
+                               const char *role);
 int acl_set_default_role(THD *thd, const char *host, const char *user,
                          const char *rolename);
 
