/* Copyright (C) 2005 MySQL AB

   This program is free software; you can redistribute it and/or modify
   it under the terms of the GNU General Public License as published by
   the Free Software Foundation; version 2 of the License.

   This program is distributed in the hope that it will be useful,
   but WITHOUT ANY WARRANTY; without even the implied warranty of
   MERCHANTABILITY or FITNESS FOR A PARTICULAR PURPOSE.  See the
   GNU General Public License for more details.

   You should have received a copy of the GNU General Public License
   along with this program; if not, write to the Free Software
   Foundation, Inc., 59 Temple Place, Suite 330, Boston, MA  02111-1307  USA */

#include "mysql_priv.h"
#include <my_pthread.h>
#include <my_getopt.h>
#define REPORT_TO_LOG  1
#define REPORT_TO_USER 2

#ifdef DBUG_OFF
#define plugin_ref_to_int(A) A
#define plugin_int_to_ref(A) A
#else
#define plugin_ref_to_int(A) (A ? A[0] : NULL)
#define plugin_int_to_ref(A) &(A)
#endif

extern struct st_mysql_plugin *mysqld_builtins[];

char *opt_plugin_load= NULL;
char *opt_plugin_dir_ptr;
char opt_plugin_dir[FN_REFLEN];
/*
  When you ad a new plugin type, add both a string and make sure that the
  init and deinit array are correctly updated.
*/
const LEX_STRING plugin_type_names[MYSQL_MAX_PLUGIN_TYPE_NUM]=
{
  { C_STRING_WITH_LEN("UDF") },
  { C_STRING_WITH_LEN("STORAGE ENGINE") },
  { C_STRING_WITH_LEN("FTPARSER") },
  { C_STRING_WITH_LEN("DAEMON") },
  { C_STRING_WITH_LEN("INFORMATION SCHEMA") }
};

extern int initialize_schema_table(st_plugin_int *plugin);
extern int finalize_schema_table(st_plugin_int *plugin);

/*
  The number of elements in both plugin_type_initialize and
  plugin_type_deinitialize should equal to the number of plugins
  defined.
*/
plugin_type_init plugin_type_initialize[MYSQL_MAX_PLUGIN_TYPE_NUM]=
{
  0,ha_initialize_handlerton,0,0,initialize_schema_table
};

plugin_type_init plugin_type_deinitialize[MYSQL_MAX_PLUGIN_TYPE_NUM]=
{
  0,ha_finalize_handlerton,0,0,finalize_schema_table
};

#ifdef HAVE_DLOPEN
static const char *plugin_interface_version_sym=
                   "_mysql_plugin_interface_version_";
static const char *sizeof_st_plugin_sym=
                   "_mysql_sizeof_struct_st_plugin_";
static const char *plugin_declarations_sym= "_mysql_plugin_declarations_";
static int min_plugin_interface_version= MYSQL_PLUGIN_INTERFACE_VERSION & ~0xFF;
#endif

/* Note that 'int version' must be the first field of every plugin
   sub-structure (plugin->info).
*/
static int min_plugin_info_interface_version[MYSQL_MAX_PLUGIN_TYPE_NUM]=
{
  0x0000,
  MYSQL_HANDLERTON_INTERFACE_VERSION,
  MYSQL_FTPARSER_INTERFACE_VERSION,
  MYSQL_DAEMON_INTERFACE_VERSION,
  MYSQL_INFORMATION_SCHEMA_INTERFACE_VERSION
};
static int cur_plugin_info_interface_version[MYSQL_MAX_PLUGIN_TYPE_NUM]=
{
  0x0000, /* UDF: not implemented */
  MYSQL_HANDLERTON_INTERFACE_VERSION,
  MYSQL_FTPARSER_INTERFACE_VERSION,
  MYSQL_DAEMON_INTERFACE_VERSION,
  MYSQL_INFORMATION_SCHEMA_INTERFACE_VERSION
};

static bool initialized= 0;

/*
  A mutex LOCK_plugin must be acquired before accessing the
  following variables/structures.
  We are always manipulating ref count, so a rwlock here is unneccessary.
*/
pthread_mutex_t LOCK_plugin;
static DYNAMIC_ARRAY plugin_dl_array;
static DYNAMIC_ARRAY plugin_array;
static HASH plugin_hash[MYSQL_MAX_PLUGIN_TYPE_NUM];
static bool reap_needed= false;
static int plugin_array_version=0;

/*
  write-lock on LOCK_system_variables_hash is required before modifying
  the following variables/structures
*/
static MEM_ROOT plugin_mem_root;
static uint global_variables_dynamic_size= 0;
static HASH bookmark_hash;


/*
  hidden part of opaque value passed to variable check functions.
  Used to provide a object-like structure to non C++ consumers.
*/
struct st_item_value_holder : public st_mysql_value
{
  Item *item;
};


/*
  stored in bookmark_hash, this structure is never removed from the
  hash and is used to mark a single offset for a thd local variable
  even if plugins have been uninstalled and reinstalled, repeatedly.
  This structure is allocated from plugin_mem_root.

  The key format is as follows:
    1 byte         - variable type code
    name_len bytes - variable name
    '\0'           - end of key
*/
struct st_bookmark
{
  uint name_len;
  int offset;
  uint version;
  char key[1];
};


/*
  skeleton of a plugin variable - portion of structure common to all.
*/
struct st_mysql_sys_var
{
  MYSQL_PLUGIN_VAR_HEADER;
};


/*
  sys_var class for access to all plugin variables visible to the user
*/
class sys_var_pluginvar: public sys_var
{
public:
  struct st_plugin_int *plugin;
  struct st_mysql_sys_var *plugin_var;

  static void *operator new(size_t size, MEM_ROOT *mem_root)
  { return (void*) alloc_root(mem_root, (uint) size); }
  static void operator delete(void *ptr_arg,size_t size)
  { TRASH(ptr_arg, size); }

  sys_var_pluginvar(const char *name_arg,
                    struct st_mysql_sys_var *plugin_var_arg)
    :sys_var(name_arg), plugin_var(plugin_var_arg) {}
  sys_var_pluginvar *cast_pluginvar() { return this; }
  bool is_readonly() const { return plugin_var->flags & PLUGIN_VAR_READONLY; }
  bool check_type(enum_var_type type)
  { return !(plugin_var->flags & PLUGIN_VAR_THDLOCAL) && type != OPT_GLOBAL; }
  bool check_update_type(Item_result type);
  SHOW_TYPE show_type();
  byte* real_value_ptr(THD *thd, enum_var_type type);
  TYPELIB* plugin_var_typelib(void);
  byte* value_ptr(THD *thd, enum_var_type type, LEX_STRING *base);
  bool check(THD *thd, set_var *var);
  void set_default(THD *thd, enum_var_type type);
  bool update(THD *thd, set_var *var);
};


/* prototypes */
static void plugin_load(MEM_ROOT *tmp_root, int *argc, char **argv);
static bool plugin_load_list(MEM_ROOT *tmp_root, int *argc, char **argv,
                             const char *list);
static int test_plugin_options(MEM_ROOT *, struct st_plugin_int *,
                               int *, char **, my_bool);
static bool register_builtin(struct st_mysql_plugin *, struct st_plugin_int *,
                             struct st_plugin_int **);
static void unlock_variables(THD *thd, struct system_variables *vars);
static void cleanup_variables(THD *thd, struct system_variables *vars);
static void plugin_vars_free_values(sys_var *vars);
static void plugin_opt_set_limits(struct my_option *options,
                                  const struct st_mysql_sys_var *opt);
#define my_intern_plugin_lock(A,B) intern_plugin_lock(A,B CALLER_INFO)
#define my_intern_plugin_lock_ci(A,B) intern_plugin_lock(A,B ORIG_CALLER_INFO)
static plugin_ref intern_plugin_lock(LEX *lex, plugin_ref plugin
                                     CALLER_INFO_PROTO);
static void intern_plugin_unlock(LEX *lex, plugin_ref plugin);
static void reap_plugins(void);


/* declared in set_var.cc */
extern sys_var *intern_find_sys_var(const char *str, uint length, bool no_error);


/****************************************************************************
  Value type thunks, allows the C world to play in the C++ world
****************************************************************************/

static int item_value_type(struct st_mysql_value *value)
{
  switch (((st_item_value_holder*)value)->item->result_type()) {
  case INT_RESULT:
    return MYSQL_VALUE_TYPE_INT;
  case REAL_RESULT:
    return MYSQL_VALUE_TYPE_REAL;
  default:
    return MYSQL_VALUE_TYPE_STRING;
  }
}

static const char *item_val_str(struct st_mysql_value *value,
                                char *buffer, int *length)
{
  String str(buffer, *length, system_charset_info), *res;
  if (!(res= ((st_item_value_holder*)value)->item->val_str(&str)))
    return NULL;
  *length= res->length();
  if (res->c_ptr_quick() == buffer)
    return buffer;

  /*
    Lets be nice and create a temporary string since the
    buffer was too small
  */
  return current_thd->strmake(res->c_ptr_quick(), res->length());
}


static int item_val_int(struct st_mysql_value *value, long long *buf)
{
  Item *item= ((st_item_value_holder*)value)->item;
  *buf= item->val_int();
  if (item->is_null())
    return 1;
  return 0;
}


static int item_val_real(struct st_mysql_value *value, double *buf)
{
  Item *item= ((st_item_value_holder*)value)->item;
  *buf= item->val_real();
  if (item->is_null())
    return 1;
  return 0;
}


/****************************************************************************
  Plugin support code
****************************************************************************/

#ifdef HAVE_DLOPEN

static struct st_plugin_dl *plugin_dl_find(const LEX_STRING *dl)
{
  uint i;
  struct st_plugin_dl *tmp;
  DBUG_ENTER("plugin_dl_find");
  for (i= 0; i < plugin_dl_array.elements; i++)
  {
    tmp= dynamic_element(&plugin_dl_array, i, struct st_plugin_dl *);
    if (tmp->ref_count &&
        ! my_strnncoll(files_charset_info,
                       (const uchar *)dl->str, dl->length,
                       (const uchar *)tmp->dl.str, tmp->dl.length))
      DBUG_RETURN(tmp);
  }
  DBUG_RETURN(0);
}


static st_plugin_dl *plugin_dl_insert_or_reuse(struct st_plugin_dl *plugin_dl)
{
  uint i;
  struct st_plugin_dl *tmp;
  DBUG_ENTER("plugin_dl_insert_or_reuse");
  for (i= 0; i < plugin_dl_array.elements; i++)
  {
    tmp= dynamic_element(&plugin_dl_array, i, struct st_plugin_dl *);
    if (! tmp->ref_count)
    {
      memcpy(tmp, plugin_dl, sizeof(struct st_plugin_dl));
      DBUG_RETURN(tmp);
    }
  }
  if (insert_dynamic(&plugin_dl_array, (gptr)plugin_dl))
    DBUG_RETURN(0);
  DBUG_RETURN(dynamic_element(&plugin_dl_array, plugin_dl_array.elements - 1,
                              struct st_plugin_dl *));
}
#endif /* HAVE_DLOPEN */


static inline void free_plugin_mem(struct st_plugin_dl *p)
{
#ifdef HAVE_DLOPEN
  if (p->handle)
    dlclose(p->handle);
#endif
  my_free(p->dl.str, MYF(MY_ALLOW_ZERO_PTR));
  if (p->version != MYSQL_PLUGIN_INTERFACE_VERSION)
    my_free((gptr)p->plugins, MYF(MY_ALLOW_ZERO_PTR));
}


static st_plugin_dl *plugin_dl_add(const LEX_STRING *dl, int report)
{
#ifdef HAVE_DLOPEN
  char dlpath[FN_REFLEN];
  uint plugin_dir_len, dummy_errors, dlpathlen;
  struct st_plugin_dl *tmp, plugin_dl;
  void *sym;
  DBUG_ENTER("plugin_dl_add");
  plugin_dir_len= strlen(opt_plugin_dir);
  /*
    Ensure that the dll doesn't have a path.
    This is done to ensure that only approved libraries from the
    plugin directory are used (to make this even remotely secure).
  */
  if (my_strchr(files_charset_info, dl->str, dl->str + dl->length, FN_LIBCHAR) ||
      check_string_char_length((LEX_STRING *) dl, "", NAME_CHAR_LEN,
                               system_charset_info, 1) ||
      plugin_dir_len + dl->length + 1 >= FN_REFLEN)
  {
    if (report & REPORT_TO_USER)
      my_error(ER_UDF_NO_PATHS, MYF(0));
    if (report & REPORT_TO_LOG)
      sql_print_error(ER(ER_UDF_NO_PATHS));
    DBUG_RETURN(0);
  }
  /* If this dll is already loaded just increase ref_count. */
  if ((tmp= plugin_dl_find(dl)))
  {
    tmp->ref_count++;
    DBUG_RETURN(tmp);
  }
  bzero(&plugin_dl, sizeof(plugin_dl));
  /* Compile dll path */
  dlpathlen=
    strxnmov(dlpath, sizeof(dlpath) - 1, opt_plugin_dir, "/", dl->str, NullS) -
    dlpath;
  plugin_dl.ref_count= 1;
  /* Open new dll handle */
  if (!(plugin_dl.handle= dlopen(dlpath, RTLD_NOW)))
  {
    const char *errmsg=dlerror();
    if (!strncmp(dlpath, errmsg, dlpathlen))
    { // if errmsg starts from dlpath, trim this prefix.
      errmsg+=dlpathlen;
      if (*errmsg == ':') errmsg++;
      if (*errmsg == ' ') errmsg++;
    }
    if (report & REPORT_TO_USER)
      my_error(ER_CANT_OPEN_LIBRARY, MYF(0), dlpath, errno, errmsg);
    if (report & REPORT_TO_LOG)
      sql_print_error(ER(ER_CANT_OPEN_LIBRARY), dlpath, errno, errmsg);
    DBUG_RETURN(0);
  }
  /* Determine interface version */
  if (!(sym= dlsym(plugin_dl.handle, plugin_interface_version_sym)))
  {
    free_plugin_mem(&plugin_dl);
    if (report & REPORT_TO_USER)
      my_error(ER_CANT_FIND_DL_ENTRY, MYF(0), plugin_interface_version_sym);
    if (report & REPORT_TO_LOG)
      sql_print_error(ER(ER_CANT_FIND_DL_ENTRY), plugin_interface_version_sym);
    DBUG_RETURN(0);
  }
  plugin_dl.version= *(int *)sym;
  /* Versioning */
  if (plugin_dl.version < min_plugin_interface_version ||
      (plugin_dl.version >> 8) > (MYSQL_PLUGIN_INTERFACE_VERSION >> 8))
  {
    free_plugin_mem(&plugin_dl);
    if (report & REPORT_TO_USER)
      my_error(ER_CANT_OPEN_LIBRARY, MYF(0), dlpath, 0,
               "plugin interface version mismatch");
    if (report & REPORT_TO_LOG)
      sql_print_error(ER(ER_CANT_OPEN_LIBRARY), dlpath, 0,
                      "plugin interface version mismatch");
    DBUG_RETURN(0);
  }
  /* Find plugin declarations */
  if (!(sym= dlsym(plugin_dl.handle, plugin_declarations_sym)))
  {
    free_plugin_mem(&plugin_dl);
    if (report & REPORT_TO_USER)
      my_error(ER_CANT_FIND_DL_ENTRY, MYF(0), plugin_declarations_sym);
    if (report & REPORT_TO_LOG)
      sql_print_error(ER(ER_CANT_FIND_DL_ENTRY), plugin_declarations_sym);
    DBUG_RETURN(0);
  }

  if (plugin_dl.version != MYSQL_PLUGIN_INTERFACE_VERSION)
  {
    int i;
    uint sizeof_st_plugin;
    struct st_mysql_plugin *old, *cur;
    char *ptr= (char *)sym;

    if ((sym= dlsym(plugin_dl.handle, sizeof_st_plugin_sym)))
      sizeof_st_plugin= *(int *)sym;
    else
    {
#ifdef ERROR_ON_NO_SIZEOF_PLUGIN_SYMBOL
      free_plugin_mem(&plugin_dl);
      if (report & REPORT_TO_USER)
        my_error(ER_CANT_FIND_DL_ENTRY, MYF(0), sizeof_st_plugin_sym);
      if (report & REPORT_TO_LOG)
        sql_print_error(ER(ER_CANT_FIND_DL_ENTRY), sizeof_st_plugin_sym);
      DBUG_RETURN(0);
#else
      /*
        When the following assert starts failing, we'll have to switch
        to the upper branch of the #ifdef
      */
      DBUG_ASSERT(min_plugin_interface_version == 0);
      sizeof_st_plugin= (int)offsetof(struct st_mysql_plugin, version);
#endif
    }

    for (i= 0;
         ((struct st_mysql_plugin *)(ptr+i*sizeof_st_plugin))->info;
         i++)
      /* no op */;

    cur= (struct st_mysql_plugin*)
          my_malloc(i*sizeof(struct st_mysql_plugin), MYF(MY_ZEROFILL|MY_WME));
    if (!cur)
    {
      free_plugin_mem(&plugin_dl);
      if (report & REPORT_TO_USER)
        my_error(ER_OUTOFMEMORY, MYF(0), plugin_dl.dl.length);
      if (report & REPORT_TO_LOG)
        sql_print_error(ER(ER_OUTOFMEMORY), plugin_dl.dl.length);
      DBUG_RETURN(0);
    }
    /*
      All st_plugin fields not initialized in the plugin explicitly, are
      set to 0. It matches C standard behaviour for struct initializers that
      have less values than the struct definition.
    */
    for (i=0;
         (old=(struct st_mysql_plugin *)(ptr+i*sizeof_st_plugin))->info;
         i++)
      memcpy(cur+i, old, min(sizeof(cur[i]), sizeof_st_plugin));

    sym= cur;
  }
  plugin_dl.plugins= (struct st_mysql_plugin *)sym;

  /* Duplicate and convert dll name */
  plugin_dl.dl.length= dl->length * files_charset_info->mbmaxlen + 1;
  if (! (plugin_dl.dl.str= my_malloc(plugin_dl.dl.length, MYF(0))))
  {
    free_plugin_mem(&plugin_dl);
    if (report & REPORT_TO_USER)
      my_error(ER_OUTOFMEMORY, MYF(0), plugin_dl.dl.length);
    if (report & REPORT_TO_LOG)
      sql_print_error(ER(ER_OUTOFMEMORY), plugin_dl.dl.length);
    DBUG_RETURN(0);
  }
  plugin_dl.dl.length= copy_and_convert(plugin_dl.dl.str, plugin_dl.dl.length,
    files_charset_info, dl->str, dl->length, system_charset_info,
    &dummy_errors);
  plugin_dl.dl.str[plugin_dl.dl.length]= 0;
  /* Add this dll to array */
  if (! (tmp= plugin_dl_insert_or_reuse(&plugin_dl)))
  {
    free_plugin_mem(&plugin_dl);
    if (report & REPORT_TO_USER)
      my_error(ER_OUTOFMEMORY, MYF(0), sizeof(struct st_plugin_dl));
    if (report & REPORT_TO_LOG)
      sql_print_error(ER(ER_OUTOFMEMORY), sizeof(struct st_plugin_dl));
    DBUG_RETURN(0);
  }
  DBUG_RETURN(tmp);
#else
  DBUG_ENTER("plugin_dl_add");
  if (report & REPORT_TO_USER)
    my_error(ER_FEATURE_DISABLED, MYF(0), "plugin", "HAVE_DLOPEN");
  if (report & REPORT_TO_LOG)
    sql_print_error(ER(ER_FEATURE_DISABLED), "plugin", "HAVE_DLOPEN");
  DBUG_RETURN(0);
#endif
}


static void plugin_dl_del(const LEX_STRING *dl)
{
#ifdef HAVE_DLOPEN
  uint i;
  DBUG_ENTER("plugin_dl_del");

  safe_mutex_assert_owner(&LOCK_plugin);

  for (i= 0; i < plugin_dl_array.elements; i++)
  {
    struct st_plugin_dl *tmp= dynamic_element(&plugin_dl_array, i,
                                              struct st_plugin_dl *);
    if (tmp->ref_count &&
        ! my_strnncoll(files_charset_info,
                       (const uchar *)dl->str, dl->length,
                       (const uchar *)tmp->dl.str, tmp->dl.length))
    {
      /* Do not remove this element, unless no other plugin uses this dll. */
      if (! --tmp->ref_count)
      {
        free_plugin_mem(tmp);
        bzero(tmp, sizeof(struct st_plugin_dl));
      }
      break;
    }
  }
  DBUG_VOID_RETURN;
#endif
}


static struct st_plugin_int *plugin_find_internal(const LEX_STRING *name, int type)
{
  uint i;
  DBUG_ENTER("plugin_find_internal");
  if (! initialized)
    DBUG_RETURN(0);

  safe_mutex_assert_owner(&LOCK_plugin);

  if (type == MYSQL_ANY_PLUGIN)
  {
    for (i= 0; i < MYSQL_MAX_PLUGIN_TYPE_NUM; i++)
    {
      struct st_plugin_int *plugin= (st_plugin_int *)
        hash_search(&plugin_hash[i], (const byte *)name->str, name->length);
      if (plugin)
        DBUG_RETURN(plugin);
    }
  }
  else
    DBUG_RETURN((st_plugin_int *)
        hash_search(&plugin_hash[type], (const byte *)name->str, name->length));
  DBUG_RETURN(0);
}


static SHOW_COMP_OPTION plugin_status(const LEX_STRING *name, int type)
{
  SHOW_COMP_OPTION rc= SHOW_OPTION_NO;
  struct st_plugin_int *plugin;
  DBUG_ENTER("plugin_is_ready");
  pthread_mutex_lock(&LOCK_plugin);
  if ((plugin= plugin_find_internal(name, type)))
  {
    rc= SHOW_OPTION_DISABLED;
    if (plugin->state == PLUGIN_IS_READY)
      rc= SHOW_OPTION_YES;
  }
  pthread_mutex_unlock(&LOCK_plugin);
  DBUG_RETURN(rc);
}


bool plugin_is_ready(const LEX_STRING *name, int type)
{
  bool rc= FALSE;
  if (plugin_status(name, type) == SHOW_OPTION_YES)
    rc= TRUE;
  return rc;
}


SHOW_COMP_OPTION sys_var_have_plugin::get_option()
{
  LEX_STRING plugin_name= { (char *) plugin_name_str, plugin_name_len };
  return plugin_status(&plugin_name, plugin_type);
}


static plugin_ref intern_plugin_lock(LEX *lex, plugin_ref rc CALLER_INFO_PROTO)
{
  st_plugin_int *pi= plugin_ref_to_int(rc);
  DBUG_ENTER("intern_plugin_lock");

  safe_mutex_assert_owner(&LOCK_plugin);

  if (pi->state & (PLUGIN_IS_READY | PLUGIN_IS_UNINITIALIZED))
  {
    plugin_ref plugin;
#ifdef DBUG_OFF
    /* built-in plugins don't need ref counting */
    if (!pi->plugin_dl)
      DBUG_RETURN(pi);

    plugin= pi;
#else
    /*
      For debugging, we do an additional malloc which allows the
      memory manager and/or valgrind to track locked references and
      double unlocks to aid resolving reference counting.problems.
    */
    if (!(plugin= (plugin_ref) my_malloc_ci(sizeof(pi), MYF(MY_WME))))
      DBUG_RETURN(NULL);

    *plugin= pi;
#endif
    pi->ref_count++;
    DBUG_PRINT("info",("thd: 0x%lx, plugin: \"%s\", ref_count: %d",
                       (long) current_thd, pi->name.str, pi->ref_count));

    if (lex)
      insert_dynamic(&lex->plugins, (gptr)&plugin);
    DBUG_RETURN(plugin);
  }
  DBUG_RETURN(NULL);
}


plugin_ref plugin_lock(THD *thd, plugin_ref *ptr CALLER_INFO_PROTO)
{
  LEX *lex= thd ? thd->lex : 0;
  plugin_ref rc;
  DBUG_ENTER("plugin_lock");
  pthread_mutex_lock(&LOCK_plugin);
  rc= my_intern_plugin_lock_ci(lex, *ptr);
  pthread_mutex_unlock(&LOCK_plugin);
  DBUG_RETURN(rc);
}


plugin_ref plugin_lock_by_name(THD *thd, const LEX_STRING *name, int type
                               CALLER_INFO_PROTO)
{
  LEX *lex= thd ? thd->lex : 0;
  plugin_ref rc= NULL;
  st_plugin_int *plugin;
  DBUG_ENTER("plugin_lock_by_name");
  pthread_mutex_lock(&LOCK_plugin);
  if ((plugin= plugin_find_internal(name, type)))
    rc= my_intern_plugin_lock_ci(lex, plugin_int_to_ref(plugin));
  pthread_mutex_unlock(&LOCK_plugin);
  DBUG_RETURN(rc);
}


static st_plugin_int *plugin_insert_or_reuse(struct st_plugin_int *plugin)
{
  uint i;
  DBUG_ENTER("plugin_insert_or_reuse");
  for (i= 0; i < plugin_array.elements; i++)
  {
    struct st_plugin_int *tmp= dynamic_element(&plugin_array, i,
                                               struct st_plugin_int *);
    if (tmp->state == PLUGIN_IS_FREED)
    {
      memcpy(tmp, plugin, sizeof(struct st_plugin_int));
      DBUG_RETURN(tmp);
    }
  }
  if (insert_dynamic(&plugin_array, (gptr)plugin))
    DBUG_RETURN(0);
  DBUG_RETURN(dynamic_element(&plugin_array, plugin_array.elements - 1,
                              struct st_plugin_int *));
}


/*
  NOTE
    Requires that a write-lock is held on LOCK_system_variables_hash
*/
static bool plugin_add(MEM_ROOT *tmp_root,
                       const LEX_STRING *name, const LEX_STRING *dl,
                       int *argc, char **argv, int report)
{
  struct st_plugin_int tmp;
  struct st_mysql_plugin *plugin;
  DBUG_ENTER("plugin_add");
  if (plugin_find_internal(name, MYSQL_ANY_PLUGIN))
  {
    if (report & REPORT_TO_USER)
      my_error(ER_UDF_EXISTS, MYF(0), name->str);
    if (report & REPORT_TO_LOG)
      sql_print_error(ER(ER_UDF_EXISTS), name->str);
    DBUG_RETURN(TRUE);
  }
  /* Clear the whole struct to catch future extensions. */
  bzero((char*) &tmp, sizeof(tmp));
  if (! (tmp.plugin_dl= plugin_dl_add(dl, report)))
    DBUG_RETURN(TRUE);
  /* Find plugin by name */
  for (plugin= tmp.plugin_dl->plugins; plugin->info; plugin++)
  {
    uint name_len= strlen(plugin->name);
    if (plugin->type >= 0 && plugin->type < MYSQL_MAX_PLUGIN_TYPE_NUM &&
        ! my_strnncoll(system_charset_info,
                       (const uchar *)name->str, name->length,
                       (const uchar *)plugin->name,
                       name_len))
    {
      struct st_plugin_int *tmp_plugin_ptr;
      if (*(int*)plugin->info <
          min_plugin_info_interface_version[plugin->type] ||
          ((*(int*)plugin->info) >> 8) >
          (cur_plugin_info_interface_version[plugin->type] >> 8))
      {
        char buf[256];
        strxnmov(buf, sizeof(buf) - 1, "API version for ",
                 plugin_type_names[plugin->type].str,
                 " plugin is too different", NullS);
        if (report & REPORT_TO_USER)
          my_error(ER_CANT_OPEN_LIBRARY, MYF(0), dl->str, 0, buf);
        if (report & REPORT_TO_LOG)
          sql_print_error(ER(ER_CANT_OPEN_LIBRARY), dl->str, 0, buf);
        goto err;
      }
      tmp.plugin= plugin;
      tmp.name.str= (char *)plugin->name;
      tmp.name.length= name_len;
      tmp.ref_count= 0;
      tmp.state= PLUGIN_IS_UNINITIALIZED;

      if (!test_plugin_options(tmp_root, &tmp, argc, argv, true))
      {
        if ((tmp_plugin_ptr= plugin_insert_or_reuse(&tmp)))
        {
          plugin_array_version++;
          if (!my_hash_insert(&plugin_hash[plugin->type], (byte*)tmp_plugin_ptr))
          {
            init_alloc_root(&tmp_plugin_ptr->mem_root, 4096, 4096);
            DBUG_RETURN(FALSE);
          }
          tmp_plugin_ptr->state= PLUGIN_IS_FREED;
        }
        mysql_del_sys_var_chain(tmp.system_vars);
        goto err;
      }
      /* plugin was disabled */
      plugin_dl_del(dl);
      DBUG_RETURN(FALSE);
    }
  }
  if (report & REPORT_TO_USER)
    my_error(ER_CANT_FIND_DL_ENTRY, MYF(0), name->str);
  if (report & REPORT_TO_LOG)
    sql_print_error(ER(ER_CANT_FIND_DL_ENTRY), name->str);
err:
  plugin_dl_del(dl);
  DBUG_RETURN(TRUE);
}


static void plugin_deinitialize(struct st_plugin_int *plugin, bool ref_check)
{
  /*
    we don't want to hold the LOCK_plugin mutex as it may cause
    deinitialization to deadlock if plugins have worker threads
    with plugin locks
  */
  safe_mutex_assert_not_owner(&LOCK_plugin);

  if (plugin->plugin->status_vars)
  {
#ifdef FIX_LATER
    /*
      We have a problem right now where we can not prepend without
      breaking backwards compatibility. We will fix this shortly so
      that engines have "use names" and we wil use those for
      CREATE TABLE, and use the plugin name then for adding automatic
      variable names.
    */
    SHOW_VAR array[2]= {
      {plugin->plugin->name, (char*)plugin->plugin->status_vars, SHOW_ARRAY},
      {0, 0, SHOW_UNDEF}
    };
    remove_status_vars(array);
#else
    remove_status_vars(plugin->plugin->status_vars);
#endif /* FIX_LATER */
  }

  if (plugin_type_deinitialize[plugin->plugin->type])
  {
    if ((*plugin_type_deinitialize[plugin->plugin->type])(plugin))
    {
      sql_print_error("Plugin '%s' of type %s failed deinitialization",
                      plugin->name.str, plugin_type_names[plugin->plugin->type].str);
    }
  }
  else if (plugin->plugin->deinit)
  {
    DBUG_PRINT("info", ("Deinitializing plugin: '%s'", plugin->name.str));
    if (plugin->plugin->deinit(plugin))
    {
      DBUG_PRINT("warning", ("Plugin '%s' deinit function returned error.",
                             plugin->name.str));
    }
  }
  plugin->state= PLUGIN_IS_UNINITIALIZED;

  /*
    We do the check here because NDB has a worker THD which doesn't
    exit until NDB is shut down.
  */
  if (ref_check && plugin->ref_count)
    sql_print_error("Plugin '%s' has ref_count=%d after deinitialization.",
                    plugin->name.str, plugin->ref_count);
}


static void plugin_del(struct st_plugin_int *plugin)
{
  DBUG_ENTER("plugin_del(plugin)");
  safe_mutex_assert_owner(&LOCK_plugin);
  /* Free allocated strings before deleting the plugin. */
  plugin_vars_free_values(plugin->system_vars);
  hash_delete(&plugin_hash[plugin->plugin->type], (byte*)plugin);
  if (plugin->plugin_dl)
    plugin_dl_del(&plugin->plugin_dl->dl);
  plugin->state= PLUGIN_IS_FREED;
  plugin_array_version++;
  rw_wrlock(&LOCK_system_variables_hash);
  mysql_del_sys_var_chain(plugin->system_vars);
  rw_unlock(&LOCK_system_variables_hash);
  free_root(&plugin->mem_root, MYF(0));
  DBUG_VOID_RETURN;
}

#ifdef NOT_USED

static void plugin_del(const LEX_STRING *name)
{
  struct st_plugin_int *plugin;
  DBUG_ENTER("plugin_del(name)");
  if ((plugin= plugin_find_internal(name, MYSQL_ANY_PLUGIN)))
    plugin_del(plugin);
  DBUG_VOID_RETURN;
}

#endif

static void reap_plugins(void)
{
  uint count, idx;
  struct st_plugin_int *plugin, **reap, **list;

  safe_mutex_assert_owner(&LOCK_plugin);

  if (!reap_needed)
    return;

  reap_needed= false;
  count= plugin_array.elements;
  reap= (struct st_plugin_int **)my_alloca(sizeof(plugin)*(count+1));
  *(reap++)= NULL;

  for (idx= 0; idx < count; idx++)
  {
    plugin= dynamic_element(&plugin_array, idx, struct st_plugin_int *);
    if (plugin->state == PLUGIN_IS_DELETED && !plugin->ref_count)
    {
      /* change the status flag to prevent reaping by another thread */
      plugin->state= PLUGIN_IS_DYING;
      *(reap++)= plugin;
    }
  }

  pthread_mutex_unlock(&LOCK_plugin);

  list= reap;
  while ((plugin= *(--list)))
    plugin_deinitialize(plugin, true);

  pthread_mutex_lock(&LOCK_plugin);

  while ((plugin= *(--reap)))
    plugin_del(plugin);

  my_afree(reap);
}

static void intern_plugin_unlock(LEX *lex, plugin_ref plugin)
{
  int i;
  st_plugin_int *pi;
  DBUG_ENTER("intern_plugin_unlock");

  safe_mutex_assert_owner(&LOCK_plugin);

  if (!plugin)
    DBUG_VOID_RETURN;

  pi= plugin_ref_to_int(plugin);

#ifdef DBUG_OFF
  if (!pi->plugin_dl)
    DBUG_VOID_RETURN;
#else
  my_free((gptr) plugin, MYF(MY_WME));
#endif

  DBUG_PRINT("info",("unlocking plugin, name= %s, ref_count= %d",
                     pi->name.str, pi->ref_count));
  if (lex)
  {
    /*
      Remove one instance of this plugin from the use list.
      We are searching backwards so that plugins locked last
      could be unlocked faster - optimizing for LIFO semantics.
    */
    for (i= lex->plugins.elements - 1; i >= 0; i--)
      if (plugin == *dynamic_element(&lex->plugins, i, plugin_ref*))
      {
        delete_dynamic_element(&lex->plugins, i);
        break;
      }
    DBUG_ASSERT(i >= 0);
  }

  DBUG_ASSERT(pi->ref_count);
  pi->ref_count--;

  if (pi->state == PLUGIN_IS_DELETED && !pi->ref_count)
    reap_needed= true;

  DBUG_VOID_RETURN;
}


void plugin_unlock(THD *thd, plugin_ref plugin)
{
  LEX *lex= thd ? thd->lex : 0;
  DBUG_ENTER("plugin_unlock");
  if (!plugin)
    DBUG_VOID_RETURN;
#ifdef DBUG_OFF
  /* built-in plugins don't need ref counting */
  if (!plugin_dlib(plugin))
    DBUG_VOID_RETURN;
#endif
  pthread_mutex_lock(&LOCK_plugin);
  intern_plugin_unlock(lex, plugin);
  reap_plugins();
  pthread_mutex_unlock(&LOCK_plugin);
  DBUG_VOID_RETURN;
}


void plugin_unlock_list(THD *thd, plugin_ref *list, uint count)
{
  LEX *lex= thd ? thd->lex : 0;
  DBUG_ENTER("plugin_unlock_list");
  DBUG_ASSERT(list);
  pthread_mutex_lock(&LOCK_plugin);
  while (count--)
    intern_plugin_unlock(lex, *list++);
  reap_plugins();
  pthread_mutex_unlock(&LOCK_plugin);
  DBUG_VOID_RETURN;
}


static int plugin_initialize(struct st_plugin_int *plugin)
{
  DBUG_ENTER("plugin_initialize");

  safe_mutex_assert_owner(&LOCK_plugin);

  if (plugin_type_initialize[plugin->plugin->type])
  {
    if ((*plugin_type_initialize[plugin->plugin->type])(plugin))
    {
      sql_print_error("Plugin '%s' registration as a %s failed.",
                      plugin->name.str, plugin_type_names[plugin->plugin->type].str);
      goto err;
    }
  }
  else if (plugin->plugin->init)
  {
    if (plugin->plugin->init(plugin))
    {
      sql_print_error("Plugin '%s' init function returned error.",
                      plugin->name.str);
      goto err;
    }
  }

  plugin->state= PLUGIN_IS_READY;

  if (plugin->plugin->status_vars)
  {
#ifdef FIX_LATER
    /*
      We have a problem right now where we can not prepend without
      breaking backwards compatibility. We will fix this shortly so
      that engines have "use names" and we wil use those for
      CREATE TABLE, and use the plugin name then for adding automatic
      variable names.
    */
    SHOW_VAR array[2]= {
      {plugin->plugin->name, (char*)plugin->plugin->status_vars, SHOW_ARRAY},
      {0, 0, SHOW_UNDEF}
    };
    if (add_status_vars(array)) // add_status_vars makes a copy
      goto err;
#else
    add_status_vars(plugin->plugin->status_vars); // add_status_vars makes a copy
#endif /* FIX_LATER */
  }

  /*
    set the plugin attribute of plugin's sys vars so they are pointing
    to the active plugin
  */
  if (plugin->system_vars)
  {
    sys_var_pluginvar *var= plugin->system_vars->cast_pluginvar();
    for (;;)
    {
      var->plugin= plugin;
      if (!var->next)
        break;
      var= var->next->cast_pluginvar();
    }
  }

  DBUG_RETURN(0);
err:
  DBUG_RETURN(1);
}


static byte *get_hash_key(const byte *buff, uint *length,
                   my_bool not_used __attribute__((unused)))
{
  struct st_plugin_int *plugin= (st_plugin_int *)buff;
  *length= (uint)plugin->name.length;
  return((byte *)plugin->name.str);
}


static byte *get_bookmark_hash_key(const byte *buff, uint *length,
                   my_bool not_used __attribute__((unused)))
{
  struct st_bookmark *var= (st_bookmark *)buff;
  *length= var->name_len + 1;
  return (byte*) var->key;
}


/*
  The logic is that we first load and initialize all compiled in plugins.
  From there we load up the dynamic types (assuming we have not been told to
  skip this part).

  Finally we initialize everything, aka the dynamic that have yet to initialize.
*/
int plugin_init(int *argc, char **argv, int flags)
{
  uint i;
  bool def_enabled, is_myisam;
  struct st_mysql_plugin **builtins;
  struct st_mysql_plugin *plugin;
  struct st_plugin_int tmp, *plugin_ptr, **reap;
  MEM_ROOT tmp_root;
  DBUG_ENTER("plugin_init");

  if (initialized)
    DBUG_RETURN(0);

  init_alloc_root(&plugin_mem_root, 4096, 4096);
  init_alloc_root(&tmp_root, 4096, 4096);

  if (hash_init(&bookmark_hash, &my_charset_bin, 16, 0, 0,
                  get_bookmark_hash_key, NULL, HASH_UNIQUE))
      goto err;


  pthread_mutex_init(&LOCK_plugin, MY_MUTEX_INIT_FAST);

  if (my_init_dynamic_array(&plugin_dl_array,
                            sizeof(struct st_plugin_dl),16,16) ||
      my_init_dynamic_array(&plugin_array,
                            sizeof(struct st_plugin_int),16,16))
    goto err;

  for (i= 0; i < MYSQL_MAX_PLUGIN_TYPE_NUM; i++)
  {
    if (hash_init(&plugin_hash[i], system_charset_info, 16, 0, 0,
                  get_hash_key, NULL, HASH_UNIQUE))
      goto err;
  }

  pthread_mutex_lock(&LOCK_plugin);

  initialized= 1;

  /*
    First we register builtin plugins
  */
  for (builtins= mysqld_builtins; *builtins; builtins++)
  {
    for (plugin= *builtins; plugin->info; plugin++)
    {
      /* by default, only ndbcluster is disabled */
      def_enabled=
        my_strcasecmp(&my_charset_latin1, plugin->name, "NDBCLUSTER") != 0;
      bzero(&tmp, sizeof(tmp));
      tmp.plugin= plugin;
      tmp.name.str= (char *)plugin->name;
      tmp.name.length= strlen(plugin->name);

      free_root(&tmp_root, MYF(MY_MARK_BLOCKS_FREE));
      if (test_plugin_options(&tmp_root, &tmp, argc, argv, def_enabled))
        continue;

      if (register_builtin(plugin, &tmp, &plugin_ptr))
        goto err_unlock;

      /* only initialize MyISAM and CSV at this stage */
      if (!(is_myisam=
            !my_strcasecmp(&my_charset_latin1, plugin->name, "MyISAM")) &&
          my_strcasecmp(&my_charset_latin1, plugin->name, "CSV"))
        continue;

      if (plugin_initialize(plugin_ptr))
        goto err_unlock;

      /*
        initialize the global default storage engine so that it may
        not be null in any child thread.
      */
      if (is_myisam)
      {
        DBUG_ASSERT(!global_system_variables.table_plugin);
<<<<<<< HEAD
#ifdef DBUG_OFF
        global_system_variables.table_plugin= plugin_ptr;
#else
        global_system_variables.table_plugin= (plugin_ref)
                my_malloc(sizeof(plugin_ptr), MYF(MY_WME | MY_FAE));
        global_system_variables.table_plugin[0]= plugin_ptr;
#endif
        plugin_ptr->ref_count++;
=======
        global_system_variables.table_plugin=
          my_intern_plugin_lock(NULL, plugin_int_to_ref(plugin_ptr));
>>>>>>> fb3cbffd
        DBUG_ASSERT(plugin_ptr->ref_count == 1);
      }
    }
  }

  /* should now be set to MyISAM storage engine */
  DBUG_ASSERT(global_system_variables.table_plugin);

  pthread_mutex_unlock(&LOCK_plugin);

  /* Register all dynamic plugins */
  if (!(flags & PLUGIN_INIT_SKIP_DYNAMIC_LOADING))
  {
    if (opt_plugin_load &&
        plugin_load_list(&tmp_root, argc, argv, opt_plugin_load))
      goto err;
    if (!(flags & PLUGIN_INIT_SKIP_PLUGIN_TABLE))
      plugin_load(&tmp_root, argc, argv);
  }

  if (flags & PLUGIN_INIT_SKIP_INITIALIZATION)
    goto end;

  /*
    Now we initialize all remaining plugins
  */
  pthread_mutex_lock(&LOCK_plugin);
  reap= (st_plugin_int **) my_alloca((plugin_array.elements+1) * sizeof(void*));
  *(reap++)= NULL;

  for (i= 0; i < plugin_array.elements; i++)
  {
    plugin_ptr= dynamic_element(&plugin_array, i, struct st_plugin_int *);
    if (plugin_ptr->state == PLUGIN_IS_UNINITIALIZED)
    {
      if (plugin_initialize(plugin_ptr))
      {
        plugin_ptr->state= PLUGIN_IS_DYING;
        *(reap++)= plugin_ptr;
      }
    }
  }

  /*
    Check if any plugins have to be reaped
  */
  while ((plugin_ptr= *(--reap)))
  {
    pthread_mutex_unlock(&LOCK_plugin);
    plugin_deinitialize(plugin_ptr, true);
    pthread_mutex_lock(&LOCK_plugin);
    plugin_del(plugin_ptr);
  }

  pthread_mutex_unlock(&LOCK_plugin);
  my_afree(reap);

end:
  free_root(&tmp_root, MYF(0));
  DBUG_RETURN(0);

err_unlock:
  pthread_mutex_unlock(&LOCK_plugin);
err:
  free_root(&tmp_root, MYF(0));
  DBUG_RETURN(1);
}


static bool register_builtin(struct st_mysql_plugin *plugin,
                             struct st_plugin_int *tmp,
                             struct st_plugin_int **ptr)
{
  DBUG_ENTER("register_builtin");

  tmp->state= PLUGIN_IS_UNINITIALIZED;
  tmp->ref_count= 0;
  tmp->plugin_dl= 0;

  if (insert_dynamic(&plugin_array, (gptr)tmp))
    DBUG_RETURN(1);

  *ptr= dynamic_element(&plugin_array, plugin_array.elements - 1,
                        struct st_plugin_int *);

  if (my_hash_insert(&plugin_hash[plugin->type],(byte*) *ptr))
    DBUG_RETURN(1);

  DBUG_RETURN(0);
}


#ifdef NOT_USED_YET
/*
  Register a plugin at run time. (note, this doesn't initialize a plugin)
  Will be useful for embedded applications.

  SYNOPSIS
    plugin_register_builtin()
    thd         current thread (used to store scratch data in mem_root)
    plugin      static plugin to install

  RETURN
    false - plugin registered successfully
*/
bool plugin_register_builtin(THD *thd, struct st_mysql_plugin *plugin)
{
  struct st_plugin_int tmp, *ptr;
  bool result= true;
  int dummy_argc= 0;
  DBUG_ENTER("plugin_register_builtin");

  bzero(&tmp, sizeof(tmp));
  tmp.plugin= plugin;
  tmp.name.str= (char *)plugin->name;
  tmp.name.length= strlen(plugin->name);

  pthread_mutex_lock(&LOCK_plugin);
  rw_wrlock(&LOCK_system_variables_hash);

  if (test_plugin_options(thd->mem_root, &tmp, &dummy_argc, NULL, true))
    goto end;

  if ((result= register_builtin(plugin, &tmp, &ptr)))
    mysql_del_sys_var_chain(tmp.system_vars);

end:
  rw_unlock(&LOCK_system_variables_hash);
  pthread_mutex_unlock(&LOCK_plugin);

  DBUG_RETURN(result);;
}
#endif /* NOT_USED_YET */


/*
  called only by plugin_init()
*/
static void plugin_load(MEM_ROOT *tmp_root, int *argc, char **argv)
{
  TABLE_LIST tables;
  TABLE *table;
  READ_RECORD read_record_info;
  int error;
  THD *new_thd;
  DBUG_ENTER("plugin_load");

  if (!(new_thd= new THD))
  {
    sql_print_error("Can't allocate memory for plugin structures");
    delete new_thd;
    DBUG_VOID_RETURN;
  }
  new_thd->thread_stack= (char*) &tables;
  new_thd->store_globals();
  new_thd->db= my_strdup("mysql", MYF(0));
  new_thd->db_length= 5;
  bzero((gptr)&tables, sizeof(tables));
  tables.alias= tables.table_name= (char*)"plugin";
  tables.lock_type= TL_READ;
  tables.db= new_thd->db;
  if (simple_open_n_lock_tables(new_thd, &tables))
  {
    DBUG_PRINT("error",("Can't open plugin table"));
    sql_print_error("Can't open the mysql.plugin table. Please "
                    "run mysql_upgrade to create it.");
    goto end;
  }
  table= tables.table;
  init_read_record(&read_record_info, new_thd, table, NULL, 1, 0);
  table->use_all_columns();
  /*
    there're no other threads running yet, so we don't need a mutex.
    but plugin_add() before is designed to work in multi-threaded
    environment, and it uses safe_mutex_assert_owner(), so we lock
    the mutex here to satisfy the assert
  */
  pthread_mutex_lock(&LOCK_plugin);
  while (!(error= read_record_info.read_record(&read_record_info)))
  {
    DBUG_PRINT("info", ("init plugin record"));
    String str_name, str_dl;
    get_field(tmp_root, table->field[0], &str_name);
    get_field(tmp_root, table->field[1], &str_dl);

    LEX_STRING name= {(char *)str_name.ptr(), str_name.length()};
    LEX_STRING dl= {(char *)str_dl.ptr(), str_dl.length()};

    if (plugin_add(tmp_root, &name, &dl, argc, argv, REPORT_TO_LOG))
      sql_print_warning("Couldn't load plugin named '%s' with soname '%s'.",
                        str_name.c_ptr(), str_dl.c_ptr());
    free_root(tmp_root, MYF(MY_MARK_BLOCKS_FREE));
  }
  pthread_mutex_unlock(&LOCK_plugin);
  if (error > 0)
    sql_print_error(ER(ER_GET_ERRNO), my_errno);
  end_read_record(&read_record_info);
  new_thd->version--; // Force close to free memory
end:
  close_thread_tables(new_thd);
  delete new_thd;
  /* Remember that we don't have a THD */
  my_pthread_setspecific_ptr(THR_THD, 0);
  DBUG_VOID_RETURN;
}


/*
  called only by plugin_init()
*/
static bool plugin_load_list(MEM_ROOT *tmp_root, int *argc, char **argv,
                             const char *list)
{
  char buffer[FN_REFLEN];
  LEX_STRING name= {buffer, 0}, dl= {NULL, 0}, *str= &name;
  struct st_plugin_dl *plugin_dl;
  struct st_mysql_plugin *plugin;
  char *p= buffer;
  DBUG_ENTER("plugin_load_list");
  while (list)
  {
    if (p == buffer + sizeof(buffer) - 1)
      break;
    switch ((*(p++)= *(list++))) {
    case '\0':
      list= NULL; /* terminate the loop */
      /* fall through */
#ifndef __WIN__
    case ':':     /* can't use this as delimiter as it may be drive letter */
#endif
    case ';':
      name.str[name.length]= '\0';
      if (str != &dl)  // load all plugins in named module
      {
        dl= name;
        if ((plugin_dl= plugin_dl_add(&dl, REPORT_TO_LOG)))
        {
          for (plugin= plugin_dl->plugins; plugin->info; plugin++)
          {
            name.str= (char *) plugin->name;
            name.length= strlen(name.str);

            free_root(tmp_root, MYF(MY_MARK_BLOCKS_FREE));
            if (plugin_add(tmp_root, &name, &dl, argc, argv, REPORT_TO_LOG))
              goto error;
          }
          plugin_dl_del(&dl); // reduce ref count
        }
      }
      else
      {
        free_root(tmp_root, MYF(MY_MARK_BLOCKS_FREE));
        if (plugin_add(tmp_root, &name, &dl, argc, argv, REPORT_TO_LOG))
          goto error;
      }
      name.length= dl.length= 0;
      dl.str= NULL; name.str= p= buffer;
      str= &name;
      continue;
    case '=':
    case '#':
      if (str == &name)
      {
        str= &dl;
        str->str= p;
        continue;
      }
    default:
      str->length++;
      continue;
    }
  }
  DBUG_RETURN(FALSE);
error:
  sql_print_error("Couldn't load plugin named '%s' with soname '%s'.",
                  name.str, dl.str);
  DBUG_RETURN(TRUE);
}


void plugin_shutdown(void)
{
  uint i, count= plugin_array.elements, free_slots= 0;
  struct st_plugin_int **plugins, *plugin;
  struct st_plugin_dl **dl;
  DBUG_ENTER("plugin_shutdown");

  if (initialized)
  {
    pthread_mutex_lock(&LOCK_plugin);

    reap_needed= true;

    /*
      We want to shut down plugins in a reasonable order, this will
      become important when we have plugins which depend upon each other.
      Circular references cannot be reaped so they are forced afterwards.
      TODO: Have an additional step here to notify all active plugins that
      shutdown is requested to allow plugins to deinitialize in parallel.
    */
    while (reap_needed && (count= plugin_array.elements))
    {
      reap_plugins();
      for (i= free_slots= 0; i < count; i++)
      {
        plugin= dynamic_element(&plugin_array, i, struct st_plugin_int *);
        switch (plugin->state) {
        case PLUGIN_IS_READY:
          plugin->state= PLUGIN_IS_DELETED;
          reap_needed= true;
          break;
        case PLUGIN_IS_FREED:
        case PLUGIN_IS_UNINITIALIZED:
          free_slots++;
          break;
        }
      }
      if (!reap_needed)
      {
        /*
          release any plugin references held.
        */
        unlock_variables(NULL, &global_system_variables);
        unlock_variables(NULL, &max_system_variables);
      }
    }

    if (count > free_slots)
      sql_print_warning("Forcing shutdown of %d plugins", count - free_slots);

    plugins= (struct st_plugin_int **) my_alloca(sizeof(void*) * (count+1));

    /*
      If we have any plugins which did not die cleanly, we force shutdown
    */
    for (i= 0; i < count; i++)
    {
      plugins[i]= dynamic_element(&plugin_array, i, struct st_plugin_int *);
      /* change the state to ensure no reaping races */
      if (plugins[i]->state == PLUGIN_IS_DELETED)
        plugins[i]->state= PLUGIN_IS_DYING;
    }
    pthread_mutex_unlock(&LOCK_plugin);

    /*
      We loop through all plugins and call deinit() if they have one.
    */
    for (i= 0; i < count; i++)
      if (!(plugins[i]->state & (PLUGIN_IS_UNINITIALIZED | PLUGIN_IS_FREED)))
      {
        sql_print_information("Plugin '%s' will be forced to shutdown",
                              plugins[i]->name.str);
        /*
          We are forcing deinit on plugins so we don't want to do a ref_count
          check until we have processed all the plugins.
        */
        plugin_deinitialize(plugins[i], false);
      }

    /*
      It's perfectly safe not to lock LOCK_plugin, as there're no
      concurrent threads anymore. But some functions called from here
      use safe_mutex_assert_owner(), so we lock the mutex to satisfy it
    */
    pthread_mutex_lock(&LOCK_plugin);

    /*
      We defer checking ref_counts until after all plugins are deinitialized
      as some may have worker threads holding on to plugin references.
    */
    for (i= 0; i < count; i++)
    {
      if (plugins[i]->ref_count)
        sql_print_error("Plugin '%s' has ref_count=%d after shutdown.",
                        plugins[i]->name.str, plugins[i]->ref_count);
      if (plugins[i]->state & PLUGIN_IS_UNINITIALIZED)
        plugin_del(plugins[i]);
    }

    /*
      Now we can deallocate all memory.
    */

    cleanup_variables(NULL, &global_system_variables);
    cleanup_variables(NULL, &max_system_variables);
    pthread_mutex_unlock(&LOCK_plugin);

    initialized= 0;
    pthread_mutex_destroy(&LOCK_plugin);

    my_afree(plugins);
  }

  /* Dispose of the memory */

  for (i= 0; i < MYSQL_MAX_PLUGIN_TYPE_NUM; i++)
    hash_free(&plugin_hash[i]);
  delete_dynamic(&plugin_array);

  count= plugin_dl_array.elements;
  dl= (struct st_plugin_dl **)my_alloca(sizeof(void*) * count);
  for (i= 0; i < count; i++)
    dl[i]= dynamic_element(&plugin_dl_array, i, struct st_plugin_dl *);
  for (i= 0; i < plugin_dl_array.elements; i++)
    free_plugin_mem(dl[i]);
  my_afree(dl);
  delete_dynamic(&plugin_dl_array);

  hash_free(&bookmark_hash);
  free_root(&plugin_mem_root, MYF(0));

  global_variables_dynamic_size= 0;

  DBUG_VOID_RETURN;
}


bool mysql_install_plugin(THD *thd, const LEX_STRING *name, const LEX_STRING *dl)
{
  TABLE_LIST tables;
  TABLE *table;
  int error, argc;
  char *argv[2];
  struct st_plugin_int *tmp;
  DBUG_ENTER("mysql_install_plugin");

  bzero(&tables, sizeof(tables));
  tables.db= (char *)"mysql";
  tables.table_name= tables.alias= (char *)"plugin";
  if (check_table_access(thd, INSERT_ACL, &tables, 0))
    DBUG_RETURN(TRUE);

  /* need to open before acquiring LOCK_plugin or it will deadlock */
  if (! (table = open_ltable(thd, &tables, TL_WRITE)))
    DBUG_RETURN(TRUE);

  pthread_mutex_lock(&LOCK_plugin);
  rw_wrlock(&LOCK_system_variables_hash);
  /* handle_options() assumes arg0 (program name) always exists */
  argv[0]= const_cast<char*>(""); // without a cast gcc emits a warning
  argv[1]= 0;
  argc= 1;
  error= plugin_add(thd->mem_root, name, dl, &argc, argv, REPORT_TO_USER);
  rw_unlock(&LOCK_system_variables_hash);

  if (error || !(tmp= plugin_find_internal(name, MYSQL_ANY_PLUGIN)))
    goto err;

  if (plugin_initialize(tmp))
  {
    my_error(ER_CANT_INITIALIZE_UDF, MYF(0), name->str,
             "Plugin initialization function failed.");
    goto deinit;
  }

  table->use_all_columns();
  restore_record(table, s->default_values);
  table->field[0]->store(name->str, name->length, system_charset_info);
  table->field[1]->store(dl->str, dl->length, files_charset_info);
  error= table->file->ha_write_row(table->record[0]);
  if (error)
  {
    table->file->print_error(error, MYF(0));
    goto deinit;
  }

  pthread_mutex_unlock(&LOCK_plugin);
  DBUG_RETURN(FALSE);
deinit:
  tmp->state= PLUGIN_IS_DELETED;
  reap_needed= true;
  reap_plugins();
err:
  pthread_mutex_unlock(&LOCK_plugin);
  DBUG_RETURN(TRUE);
}


bool mysql_uninstall_plugin(THD *thd, const LEX_STRING *name)
{
  TABLE *table;
  TABLE_LIST tables;
  struct st_plugin_int *plugin;
  DBUG_ENTER("mysql_uninstall_plugin");

  bzero(&tables, sizeof(tables));
  tables.db= (char *)"mysql";
  tables.table_name= tables.alias= (char *)"plugin";

  /* need to open before acquiring LOCK_plugin or it will deadlock */
  if (! (table= open_ltable(thd, &tables, TL_WRITE)))
    DBUG_RETURN(TRUE);

  pthread_mutex_lock(&LOCK_plugin);
  if (!(plugin= plugin_find_internal(name, MYSQL_ANY_PLUGIN)))
  {
    my_error(ER_SP_DOES_NOT_EXIST, MYF(0), "PLUGIN", name->str);
    goto err;
  }
  if (!plugin->plugin_dl)
  {
    push_warning(thd, MYSQL_ERROR::WARN_LEVEL_WARN, 0,
                 "Built-in plugins cannot be deleted,.");
    my_error(ER_SP_DOES_NOT_EXIST, MYF(0), "PLUGIN", name->str);
    goto err;
  }

  plugin->state= PLUGIN_IS_DELETED;
  if (plugin->ref_count)
    push_warning(thd, MYSQL_ERROR::WARN_LEVEL_WARN, 0,
                 "Plugin is busy and will be uninstalled on shutdown");
  else
    reap_needed= true;
  reap_plugins();
  pthread_mutex_unlock(&LOCK_plugin);

  table->use_all_columns();
  table->field[0]->store(name->str, name->length, system_charset_info);
  if (! table->file->index_read_idx(table->record[0], 0,
                                    (byte *)table->field[0]->ptr, HA_WHOLE_KEY,
                                    HA_READ_KEY_EXACT))
  {
    int error;
    if ((error= table->file->ha_delete_row(table->record[0])))
    {
      table->file->print_error(error, MYF(0));
      DBUG_RETURN(TRUE);
    }
  }
  DBUG_RETURN(FALSE);
err:
  pthread_mutex_unlock(&LOCK_plugin);
  DBUG_RETURN(TRUE);
}


bool plugin_foreach_with_mask(THD *thd, plugin_foreach_func *func,
                       int type, uint state_mask, void *arg)
{
  uint idx, total;
  struct st_plugin_int *plugin, **plugins;
  int version=plugin_array_version;
  DBUG_ENTER("plugin_foreach_with_mask");

  if (!initialized)
    DBUG_RETURN(FALSE);

  state_mask= ~state_mask; // do it only once

  pthread_mutex_lock(&LOCK_plugin);
  total= type == MYSQL_ANY_PLUGIN ? plugin_array.elements
                                  : plugin_hash[type].records;
  /*
    Do the alloca out here in case we do have a working alloca:
        leaving the nested stack frame invalidates alloca allocation.
  */
  plugins=(struct st_plugin_int **)my_alloca(total*sizeof(plugin));
  if (type == MYSQL_ANY_PLUGIN)
  {
    for (idx= 0; idx < total; idx++)
    {
      plugin= dynamic_element(&plugin_array, idx, struct st_plugin_int *);
      plugins[idx]= !(plugin->state & state_mask) ? plugin : NULL;
    }
  }
  else
  {
    HASH *hash= plugin_hash + type;
    for (idx= 0; idx < total; idx++)
    {
      plugin= (struct st_plugin_int *) hash_element(hash, idx);
      plugins[idx]= !(plugin->state & state_mask) ? plugin : NULL;
    }
  }
  pthread_mutex_unlock(&LOCK_plugin);

  for (idx= 0; idx < total; idx++)
  {
    if (unlikely(version != plugin_array_version))
    {
      pthread_mutex_lock(&LOCK_plugin);
      for (uint i=idx; i < total; i++)
        if (plugins[i] && plugins[i]->state & state_mask)
          plugins[i]=0;
      pthread_mutex_unlock(&LOCK_plugin);
    }
    plugin= plugins[idx];
    if (plugin && func(thd, plugin_int_to_ref(plugin), arg))
        goto err;
  }

  my_afree(plugins);
  DBUG_RETURN(FALSE);
err:
  my_afree(plugins);
  DBUG_RETURN(TRUE);
}


/****************************************************************************
  Internal type declarations for variables support
****************************************************************************/

#undef MYSQL_SYSVAR_NAME
#define MYSQL_SYSVAR_NAME(name) name
#define PLUGIN_VAR_TYPEMASK 0x007f

#define EXTRA_OPTIONS 3 /* options for: 'foo', 'plugin-foo' and NULL */

typedef DECLARE_MYSQL_SYSVAR_BASIC(sysvar_bool_t, my_bool);
typedef DECLARE_MYSQL_THDVAR_BASIC(thdvar_bool_t, my_bool);
typedef DECLARE_MYSQL_SYSVAR_BASIC(sysvar_str_t, char *);
typedef DECLARE_MYSQL_THDVAR_BASIC(thdvar_str_t, char *);

typedef DECLARE_MYSQL_SYSVAR_TYPELIB(sysvar_typelib_t);
typedef DECLARE_MYSQL_THDVAR_TYPELIB(thdvar_typelib_t);

typedef DECLARE_MYSQL_SYSVAR_SIMPLE(sysvar_int_t, int);
typedef DECLARE_MYSQL_SYSVAR_SIMPLE(sysvar_long_t, long);
typedef DECLARE_MYSQL_SYSVAR_SIMPLE(sysvar_longlong_t, longlong);
typedef DECLARE_MYSQL_SYSVAR_SIMPLE(sysvar_uint_t, uint);
typedef DECLARE_MYSQL_SYSVAR_SIMPLE(sysvar_ulong_t, ulong);
typedef DECLARE_MYSQL_SYSVAR_SIMPLE(sysvar_ulonglong_t, ulonglong);

typedef DECLARE_MYSQL_THDVAR_SIMPLE(thdvar_int_t, int);
typedef DECLARE_MYSQL_THDVAR_SIMPLE(thdvar_long_t, long);
typedef DECLARE_MYSQL_THDVAR_SIMPLE(thdvar_longlong_t, longlong);
typedef DECLARE_MYSQL_THDVAR_SIMPLE(thdvar_uint_t, uint);
typedef DECLARE_MYSQL_THDVAR_SIMPLE(thdvar_ulong_t, ulong);
typedef DECLARE_MYSQL_THDVAR_SIMPLE(thdvar_ulonglong_t, ulonglong);

#define SET_PLUGIN_VAR_RESOLVE(opt)\
  *(mysql_sys_var_ptr_p*)&((opt)->resolve)= mysql_sys_var_ptr
typedef byte *(*mysql_sys_var_ptr_p)(void* a_thd, int offset);


/****************************************************************************
  default variable data check and update functions
****************************************************************************/

static int check_func_bool(THD *thd, struct st_mysql_sys_var *var,
                           void *save, st_mysql_value *value)
{
  char buff[STRING_BUFFER_USUAL_SIZE];
  const char *strvalue= "NULL", *str;
  int result, length;
  long long tmp;

  if (value->value_type(value) == MYSQL_VALUE_TYPE_STRING)
  {
    length= sizeof(buff);
    if (!(str= value->val_str(value, buff, &length)) ||
        (result= find_type(&bool_typelib, str, length, 1)-1) < 0)
    {
      if (str)
        strvalue= str;
      goto err;
    }
  }
  else
  {
    if (value->val_int(value, &tmp) < 0)
      goto err;
    if (tmp > 1)
    {
      llstr(tmp, buff);
      strvalue= buff;
      goto err;
    }
    result= (int) tmp;
  }
  *(int*)save= -result;
  return 0;
err:
  my_error(ER_WRONG_VALUE_FOR_VAR, MYF(0), var->name, strvalue);
  return 1;
}


static int check_func_int(THD *thd, struct st_mysql_sys_var *var,
                          void *save, st_mysql_value *value)
{
  long long tmp;
  struct my_option options;
  value->val_int(value, &tmp);
  plugin_opt_set_limits(&options, var);
  *(int *)save= (int) getopt_ull_limit_value(tmp, &options);
  return (thd->variables.sql_mode & MODE_STRICT_ALL_TABLES) &&
         (*(int *)save != (int) tmp);
}


static int check_func_long(THD *thd, struct st_mysql_sys_var *var,
                          void *save, st_mysql_value *value)
{
  long long tmp;
  struct my_option options;
  value->val_int(value, &tmp);
  plugin_opt_set_limits(&options, var);
  *(long *)save= (long) getopt_ull_limit_value(tmp, &options);
  return (thd->variables.sql_mode & MODE_STRICT_ALL_TABLES) &&
         (*(long *)save != (long) tmp);
}


static int check_func_longlong(THD *thd, struct st_mysql_sys_var *var,
                          void *save, st_mysql_value *value)
{
  long long tmp;
  struct my_option options;
  value->val_int(value, &tmp);
  plugin_opt_set_limits(&options, var);
  *(ulonglong *)save= getopt_ull_limit_value(tmp, &options);
  return (thd->variables.sql_mode & MODE_STRICT_ALL_TABLES) &&
         (*(long long *)save != tmp);
}

static int check_func_str(THD *thd, struct st_mysql_sys_var *var,
                          void *save, st_mysql_value *value)
{
  char buff[STRING_BUFFER_USUAL_SIZE];
  const char *str;
  int length;

  length= sizeof(buff);
  if ((str= value->val_str(value, buff, &length)))
    str= thd->strmake(str, length);
  *(const char**)save= str;
  return 0;
}


static int check_func_enum(THD *thd, struct st_mysql_sys_var *var,
                           void *save, st_mysql_value *value)
{
  char buff[STRING_BUFFER_USUAL_SIZE];
  const char *strvalue= "NULL", *str;
  TYPELIB *typelib;
  long long tmp;
  long result;
  int length;

  if (var->flags & PLUGIN_VAR_THDLOCAL)
    typelib= ((thdvar_typelib_t*) var)->typelib;
  else
    typelib= ((sysvar_typelib_t*) var)->typelib;

  if (value->value_type(value) == MYSQL_VALUE_TYPE_STRING)
  {
    length= sizeof(buff);
    if (!(str= value->val_str(value, buff, &length)))
      goto err;
    if ((result= find_type(typelib, str, length, 1)-1) < 0)
    {
      strvalue= str;
      goto err;
    }
  }
  else
  {
    if (value->val_int(value, &tmp))
      goto err;
    if (tmp >= typelib->count)
    {
      llstr(tmp, buff);
      strvalue= buff;
      goto err;
    }
    result= (long) tmp;
  }
  *(long*)save= result;
  return 0;
err:
  my_error(ER_WRONG_VALUE_FOR_VAR, MYF(0), var->name, strvalue);
  return 1;
}


static int check_func_set(THD *thd, struct st_mysql_sys_var *var,
                          void *save, st_mysql_value *value)
{
  char buff[STRING_BUFFER_USUAL_SIZE], *error= 0;
  const char *strvalue= "NULL", *str;
  TYPELIB *typelib;
  long result;
  ulonglong tmp;
  uint error_len;
  bool not_used;
  int length;

  if (var->flags & PLUGIN_VAR_THDLOCAL)
    typelib= ((thdvar_typelib_t*) var)->typelib;
  else
    typelib= ((sysvar_typelib_t*)var)->typelib;

  if (value->value_type(value) == MYSQL_VALUE_TYPE_STRING)
  {
    length= sizeof(buff);
    if (!(str= value->val_str(value, buff, &length)))
      goto err;
    result= find_set(typelib, str, length, NULL,
                     &error, &error_len, &not_used);
    if (error_len)
    {
      strmake(buff, error, min(sizeof(buff), error_len));
      strvalue= buff;
      goto err;
    }
  }
  else
  {
    if (value->val_int(value, (long long *)&tmp))
      goto err;
    if (unlikely((tmp >= (ULL(1) << typelib->count)) &&
                 (typelib->count < sizeof(long)*8)))
    {
      llstr(tmp, buff);
      strvalue= buff;
      goto err;
    }
    result= (long) tmp;
  }
  *(long*)save= result;
  return 0;
err:
  my_error(ER_WRONG_VALUE_FOR_VAR, MYF(0), var->name, strvalue);
  return 1;
}


static void update_func_bool(THD *thd, struct st_mysql_sys_var *var,
                             void *tgt, void *save)
{
  *(my_bool *) tgt= *(int *) save ? 1 : 0;
}


static void update_func_int(THD *thd, struct st_mysql_sys_var *var,
                             void *tgt, void *save)
{
  *(int *)tgt= *(int *) save;
}


static void update_func_long(THD *thd, struct st_mysql_sys_var *var,
                             void *tgt, void *save)
{
  *(long *)tgt= *(long *) save;
}


static void update_func_longlong(THD *thd, struct st_mysql_sys_var *var,
                             void *tgt, void *save)
{
  *(longlong *)tgt= *(ulonglong *) save;
}


static void update_func_str(THD *thd, struct st_mysql_sys_var *var,
                             void *tgt, void *save)
{
  char *old= *(char **) tgt;
  *(char **)tgt= *(char **) save;
  if (var->flags & PLUGIN_VAR_MEMALLOC)
  {
    *(char **)tgt= my_strdup(*(char **) save, MYF(0));
    my_free(old, MYF(0));
  }
}


/****************************************************************************
  System Variables support
****************************************************************************/


sys_var *find_sys_var(THD *thd, const char *str, uint length)
{
  sys_var *var;
  sys_var_pluginvar *pi= NULL;
  plugin_ref plugin;
  DBUG_ENTER("find_sys_var");

  pthread_mutex_lock(&LOCK_plugin);
  rw_rdlock(&LOCK_system_variables_hash);
  if ((var= intern_find_sys_var(str, length, false)) &&
      (pi= var->cast_pluginvar()))
  {
    rw_unlock(&LOCK_system_variables_hash);
    LEX *lex= thd ? thd->lex : 0;
    if (!(plugin= my_intern_plugin_lock(lex, plugin_int_to_ref(pi->plugin))))
      var= NULL; /* failed to lock it, it must be uninstalling */
    else
    if (!(plugin_state(plugin) & PLUGIN_IS_READY))
    {
      /* initialization not completed */
      var= NULL;
      intern_plugin_unlock(lex, plugin);
    }
  }
  else
    rw_unlock(&LOCK_system_variables_hash);
  pthread_mutex_unlock(&LOCK_plugin);

  /*
    If the variable exists but the plugin it is associated with is not ready
    then the intern_plugin_lock did not raise an error, so we do it here.
  */
  if (pi && !var)
    my_error(ER_UNKNOWN_SYSTEM_VARIABLE, MYF(0), (char*) str);
  DBUG_RETURN(var);
}


/*
  called by register_var, construct_options and test_plugin_options.
  Returns the 'bookmark' for the named variable.
  LOCK_system_variables_hash should be at least read locked
*/
static st_bookmark *find_bookmark(const char *plugin, const char *name,
                                  int flags)
{
  st_bookmark *result= NULL;
  uint namelen, length, pluginlen= 0;
  char *varname, *p;

  if (!(flags & PLUGIN_VAR_THDLOCAL))
    return NULL;

  namelen= strlen(name);
  if (plugin)
    pluginlen= strlen(plugin) + 1;
  length= namelen + pluginlen + 2;
  varname= (char*) my_alloca(length);

  if (plugin)
  {
    strxmov(varname + 1, plugin, "_", name, NullS);
    for (p= varname + 1; *p; p++)
      if (*p == '-')
        *p= '_';
  }
  else
    memcpy(varname + 1, name, namelen + 1);

  varname[0]= flags & PLUGIN_VAR_TYPEMASK;

  result= (st_bookmark*) hash_search(&bookmark_hash,
                                     (const byte*) varname, length - 1);

  my_afree(varname);
  return result;
}


/*
  returns a bookmark for thd-local variables, creating if neccessary.
  returns null for non thd-local variables.
  Requires that a write lock is obtained on LOCK_system_variables_hash
*/
static st_bookmark *register_var(const char *plugin, const char *name,
                                 int flags)
{
  uint length= strlen(plugin) + strlen(name) + 3, size= 0, offset, new_size;
  st_bookmark *result;
  char *varname, *p;

  if (!(flags & PLUGIN_VAR_THDLOCAL))
    return NULL;

  switch (flags & PLUGIN_VAR_TYPEMASK) {
  case PLUGIN_VAR_BOOL:
    size= sizeof(my_bool);
    break;
  case PLUGIN_VAR_INT:
    size= sizeof(int);
    break;
  case PLUGIN_VAR_LONG:
    size= sizeof(long);
    break;
  case PLUGIN_VAR_LONGLONG:
    size= sizeof(ulonglong);
    break;
  case PLUGIN_VAR_STR:
    size= sizeof(char*);
    break;
  default:
    DBUG_ASSERT(0);
    return NULL;
  };

  varname= ((char*) my_alloca(length));
  strxmov(varname + 1, plugin, "_", name, NullS);
  for (p= varname + 1; *p; p++)
    if (*p == '-')
      *p= '_';

  if (!(result= find_bookmark(NULL, varname + 1, flags)))
  {
    result= (st_bookmark*) alloc_root(&plugin_mem_root,
                                      sizeof(struct st_bookmark) + length-1);
    varname[0]= flags & PLUGIN_VAR_TYPEMASK;
    memcpy(result->key, varname, length);
    result->name_len= length - 2;
    result->offset= -1;

    DBUG_ASSERT(size && !(size & (size-1))); /* must be power of 2 */

    offset= global_system_variables.dynamic_variables_size;
    offset= (offset + size - 1) & ~(size - 1);
    result->offset= (int) offset;

    new_size= (offset + size + 63) & ~63;

    if (new_size > global_variables_dynamic_size)
    {
      global_system_variables.dynamic_variables_ptr=
        my_realloc(global_system_variables.dynamic_variables_ptr, new_size,
                   MYF(MY_WME | MY_FAE | MY_ALLOW_ZERO_PTR));
      max_system_variables.dynamic_variables_ptr=
        my_realloc(max_system_variables.dynamic_variables_ptr, new_size,
                   MYF(MY_WME | MY_FAE | MY_ALLOW_ZERO_PTR));
      /*
        Clear the new variable value space. This is required for string
        variables. If their value is non-NULL, it must point to a valid
        string.
      */
      bzero(global_system_variables.dynamic_variables_ptr +
            global_variables_dynamic_size,
            new_size - global_variables_dynamic_size);
      bzero(max_system_variables.dynamic_variables_ptr +
            global_variables_dynamic_size,
            new_size - global_variables_dynamic_size);
      global_variables_dynamic_size= new_size;
    }

    global_system_variables.dynamic_variables_head= offset;
    max_system_variables.dynamic_variables_head= offset;
    global_system_variables.dynamic_variables_size= offset + size;
    max_system_variables.dynamic_variables_size= offset + size;
    global_system_variables.dynamic_variables_version++;
    max_system_variables.dynamic_variables_version++;

    result->version= global_system_variables.dynamic_variables_version;

    /* this should succeed because we have already checked if a dup exists */
    if (my_hash_insert(&bookmark_hash, (byte*) result))
    {
      fprintf(stderr, "failed to add placeholder to hash");
      DBUG_ASSERT(0);
    }
  }
  my_afree(varname);
  return result;
}


/*
  returns a pointer to the memory which holds the thd-local variable or
  a pointer to the global variable if thd==null.
  If required, will sync with global variables if the requested variable
  has not yet been allocated in the current thread.
*/
static byte *intern_sys_var_ptr(THD* thd, int offset, bool global_lock)
{
  DBUG_ASSERT(offset >= 0);
  DBUG_ASSERT((uint)offset <= global_system_variables.dynamic_variables_head);

  if (!thd)
    return (byte*) global_system_variables.dynamic_variables_ptr + offset;

  /*
    dynamic_variables_head points to the largest valid offset
  */
  if (!thd->variables.dynamic_variables_ptr ||
      (uint)offset > thd->variables.dynamic_variables_head)
  {
    uint idx;

    rw_rdlock(&LOCK_system_variables_hash);

    thd->variables.dynamic_variables_ptr=
      my_realloc(thd->variables.dynamic_variables_ptr,
                 global_variables_dynamic_size,
                 MYF(MY_WME | MY_FAE | MY_ALLOW_ZERO_PTR));

    if (global_lock)
      pthread_mutex_lock(&LOCK_global_system_variables);

    safe_mutex_assert_owner(&LOCK_global_system_variables);

    memcpy(thd->variables.dynamic_variables_ptr +
             thd->variables.dynamic_variables_size,
           global_system_variables.dynamic_variables_ptr +
             thd->variables.dynamic_variables_size,
           global_system_variables.dynamic_variables_size -
             thd->variables.dynamic_variables_size);

    /*
      now we need to iterate through any newly copied 'defaults'
      and if it is a string type with MEMALLOC flag, we need to strdup
    */
    for (idx= 0; idx < bookmark_hash.records; idx++)
    {
      sys_var_pluginvar *pi;
      sys_var *var;
      st_bookmark *v= (st_bookmark*) hash_element(&bookmark_hash,idx);

      if (v->version <= thd->variables.dynamic_variables_version ||
          !(var= intern_find_sys_var(v->key + 1, v->name_len, true)) ||
          !(pi= var->cast_pluginvar()) ||
          v->key[0] != (pi->plugin_var->flags & PLUGIN_VAR_TYPEMASK))
        continue;

      /* Here we do anything special that may be required of the data types */

      if ((pi->plugin_var->flags & PLUGIN_VAR_TYPEMASK) == PLUGIN_VAR_STR &&
          pi->plugin_var->flags & PLUGIN_VAR_MEMALLOC)
      {
         char **pp= (char**) (thd->variables.dynamic_variables_ptr +
                             *(int*)(pi->plugin_var + 1));
         if ((*pp= *(char**) (global_system_variables.dynamic_variables_ptr +
                             *(int*)(pi->plugin_var + 1))))
           *pp= my_strdup(*pp, MYF(MY_WME|MY_FAE));
      }
    }

    if (global_lock)
      pthread_mutex_unlock(&LOCK_global_system_variables);

    thd->variables.dynamic_variables_version=
           global_system_variables.dynamic_variables_version;
    thd->variables.dynamic_variables_head=
           global_system_variables.dynamic_variables_head;
    thd->variables.dynamic_variables_size=
           global_system_variables.dynamic_variables_size;

    rw_unlock(&LOCK_system_variables_hash);
  }
  return (byte*)thd->variables.dynamic_variables_ptr + offset;
}

static byte *mysql_sys_var_ptr(void* a_thd, int offset)
{
  return intern_sys_var_ptr((THD *)a_thd, offset, true);
}


void plugin_thdvar_init(THD *thd)
{
  /* we are going to allocate these lazily */
  thd->variables.dynamic_variables_version= 0;
  thd->variables.dynamic_variables_size= 0;
  thd->variables.dynamic_variables_ptr= 0;

  DBUG_ASSERT(!(thd->variables.table_plugin));
  thd->variables.table_plugin=
        my_plugin_lock(NULL, &global_system_variables.table_plugin);
}


/*
  Unlocks all system variables which hold a reference
*/
static void unlock_variables(THD *thd, struct system_variables *vars)
{
  intern_plugin_unlock(NULL, vars->table_plugin);
  vars->table_plugin= NULL;
}


/*
  Frees memory used by system variables

  Unlike plugin_vars_free_values() it frees all variables of all plugins,
  it's used on shutdown.
*/
static void cleanup_variables(THD *thd, struct system_variables *vars)
{
  st_bookmark *v;
  sys_var_pluginvar *pivar;
  sys_var *var;
  int flags;
  uint idx;

  rw_rdlock(&LOCK_system_variables_hash);
  for (idx= 0; idx < bookmark_hash.records; idx++)
  {
    v= (st_bookmark*) hash_element(&bookmark_hash, idx);
    if (v->version > vars->dynamic_variables_version ||
        !(var= intern_find_sys_var(v->key + 1, v->name_len, true)) ||
        !(pivar= var->cast_pluginvar()) ||
        v->key[0] != (pivar->plugin_var->flags & PLUGIN_VAR_TYPEMASK))
      continue;

    flags= pivar->plugin_var->flags;

    if ((flags & PLUGIN_VAR_TYPEMASK) == PLUGIN_VAR_STR &&
        flags & PLUGIN_VAR_THDLOCAL && flags & PLUGIN_VAR_MEMALLOC)
    {
      char **ptr= (char**) pivar->real_value_ptr(thd, OPT_SESSION);
      my_free(*ptr, MYF(MY_WME | MY_FAE | MY_ALLOW_ZERO_PTR));
      *ptr= NULL;
    }
  }
  rw_unlock(&LOCK_system_variables_hash);

  DBUG_ASSERT(vars->table_plugin == NULL);

  my_free(vars->dynamic_variables_ptr, MYF(MY_ALLOW_ZERO_PTR));
  vars->dynamic_variables_ptr= NULL;
  vars->dynamic_variables_size= 0;
  vars->dynamic_variables_version= 0;
}


void plugin_thdvar_cleanup(THD *thd)
{
  uint idx;
  plugin_ref *list;
  DBUG_ENTER("plugin_thdvar_cleanup");

  pthread_mutex_lock(&LOCK_plugin);

  unlock_variables(thd, &thd->variables);
  cleanup_variables(thd, &thd->variables);

  if ((idx= thd->lex->plugins.elements))
  {
    list= ((plugin_ref*) thd->lex->plugins.buffer) + idx - 1;
    DBUG_PRINT("info",("unlocking %d plugins", idx));
    while ((char*) list >= thd->lex->plugins.buffer)
      intern_plugin_unlock(NULL, *list--);
  }

  reap_plugins();
  pthread_mutex_unlock(&LOCK_plugin);

  reset_dynamic(&thd->lex->plugins);

  DBUG_VOID_RETURN;
}


/**
  @brief Free values of thread variables of a plugin.

  @detail This must be called before a plugin is deleted. Otherwise its
  variables are no longer accessible and the value space is lost. Note
  that only string values with PLUGIN_VAR_MEMALLOC are allocated and
  must be freed.

  @param[in]        vars        Chain of system variables of a plugin
*/

static void plugin_vars_free_values(sys_var *vars)
{
  DBUG_ENTER("plugin_vars_free_values");

  for (sys_var *var= vars; var; var= var->next)
  {
    sys_var_pluginvar *piv= var->cast_pluginvar();
    if (piv &&
        ((piv->plugin_var->flags & PLUGIN_VAR_TYPEMASK) == PLUGIN_VAR_STR) &&
        (piv->plugin_var->flags & PLUGIN_VAR_MEMALLOC))
    {
      /* Free the string from global_system_variables. */
      char **valptr= (char**) piv->real_value_ptr(NULL, OPT_GLOBAL);
      DBUG_PRINT("plugin", ("freeing value for: '%s'  addr: 0x%lx",
                            var->name, (long) valptr));
      my_free(*valptr, MYF(MY_WME | MY_FAE | MY_ALLOW_ZERO_PTR));
      *valptr= NULL;
    }
  }
  DBUG_VOID_RETURN;
}


bool sys_var_pluginvar::check_update_type(Item_result type)
{
  if (is_readonly())
    return 1;
  switch (plugin_var->flags & PLUGIN_VAR_TYPEMASK) {
  case PLUGIN_VAR_INT:
  case PLUGIN_VAR_LONG:
  case PLUGIN_VAR_LONGLONG:
    return type != INT_RESULT;
  case PLUGIN_VAR_STR:
    return type != STRING_RESULT;
  default:
    return 0;
  }
}


SHOW_TYPE sys_var_pluginvar::show_type()
{
  switch (plugin_var->flags & PLUGIN_VAR_TYPEMASK) {
  case PLUGIN_VAR_BOOL:
    return SHOW_MY_BOOL;
  case PLUGIN_VAR_INT:
    return SHOW_INT;
  case PLUGIN_VAR_LONG:
    return SHOW_LONG;
  case PLUGIN_VAR_LONGLONG:
    return SHOW_LONGLONG;
  case PLUGIN_VAR_STR:
    return SHOW_CHAR_PTR;
  case PLUGIN_VAR_ENUM:
  case PLUGIN_VAR_SET:
    return SHOW_CHAR;
  default:
    DBUG_ASSERT(0);
    return SHOW_UNDEF;
  }
}


byte* sys_var_pluginvar::real_value_ptr(THD *thd, enum_var_type type)
{
  DBUG_ASSERT(thd || (type == OPT_GLOBAL));
  if (plugin_var->flags & PLUGIN_VAR_THDLOCAL)
  {
    if (type == OPT_GLOBAL)
      thd= NULL;

    return intern_sys_var_ptr(thd, *(int*) (plugin_var+1), false);
  }
  return *(byte**) (plugin_var+1);
}


TYPELIB* sys_var_pluginvar::plugin_var_typelib(void)
{
  int type= plugin_var->flags & PLUGIN_VAR_TYPEMASK;
  if (type == PLUGIN_VAR_ENUM || type == PLUGIN_VAR_SET)
  {
    if (plugin_var->flags & PLUGIN_VAR_THDLOCAL)
      return ((thdvar_typelib_t *)plugin_var)->typelib;
    else
      return ((sysvar_typelib_t *)plugin_var)->typelib;
  }
  return NULL;
}


byte* sys_var_pluginvar::value_ptr(THD *thd, enum_var_type type,
                                   LEX_STRING *base)
{
  byte* result;

  result= real_value_ptr(thd, type);

  if ((plugin_var->flags && PLUGIN_VAR_TYPEMASK) == PLUGIN_VAR_ENUM)
    result= (byte*) get_type(plugin_var_typelib(), *(ulong*)result);
  else
  if ((plugin_var->flags && PLUGIN_VAR_TYPEMASK) == PLUGIN_VAR_SET)
  {
    char buffer[STRING_BUFFER_USUAL_SIZE];
    String str(buffer, sizeof(buffer), system_charset_info);
    TYPELIB *typelib= plugin_var_typelib();
    ulong mask= 1, value= *(ulong*) result;
    uint i;

    str.length(0);
    for (i= 0; i < typelib->count; i++, mask<<=1)
    {
      if (!(value & mask))
        continue;
      str.append(typelib->type_names[i], typelib->type_lengths[i]);
      str.append(',');
    }

    result= (byte*) "";
    if (str.length())
      result= (byte*) thd->strmake(str.ptr(), str.length()-1);
  }
  return result;
}


bool sys_var_pluginvar::check(THD *thd, set_var *var)
{
  st_item_value_holder value;
  DBUG_ASSERT(is_readonly() || plugin_var->check);

  value.value_type= item_value_type;
  value.val_str= item_val_str;
  value.val_int= item_val_int;
  value.val_real= item_val_real;
  value.item= var->value;

  return is_readonly() ||
         plugin_var->check(thd, plugin_var, &var->save_result, &value);
}


void sys_var_pluginvar::set_default(THD *thd, enum_var_type type)
{
  void *tgt, *src;

  DBUG_ASSERT(is_readonly() || plugin_var->update);

  if (is_readonly())
    return;

  tgt= real_value_ptr(thd, type);
  src= ((void **) (plugin_var + 1) + 1);

  if (plugin_var->flags & PLUGIN_VAR_THDLOCAL)
  {
    src= ((int*) (plugin_var + 1) + 1);
    if (type != OPT_GLOBAL)
      src= real_value_ptr(thd, OPT_GLOBAL);
  }

  /* thd must equal current_thd if PLUGIN_VAR_THDLOCAL flag is set */
  DBUG_ASSERT(!(plugin_var->flags & PLUGIN_VAR_THDLOCAL) ||
              thd == current_thd);

  if (!(plugin_var->flags & PLUGIN_VAR_THDLOCAL) || type == OPT_GLOBAL)
  {
    pthread_mutex_lock(&LOCK_plugin);
    plugin_var->update(thd, plugin_var, tgt, src);
    pthread_mutex_unlock(&LOCK_plugin);
  }
  else
    plugin_var->update(thd, plugin_var, tgt, src);
}


bool sys_var_pluginvar::update(THD *thd, set_var *var)
{
  void *tgt;

  DBUG_ASSERT(is_readonly() || plugin_var->update);

  /* thd must equal current_thd if PLUGIN_VAR_THDLOCAL flag is set */
  DBUG_ASSERT(!(plugin_var->flags & PLUGIN_VAR_THDLOCAL) ||
              thd == current_thd);

  if (is_readonly())
    return 1;

  pthread_mutex_lock(&LOCK_global_system_variables);
  tgt= real_value_ptr(thd, var->type);

  if (!(plugin_var->flags & PLUGIN_VAR_THDLOCAL) || var->type == OPT_GLOBAL)
  {
    /* variable we are updating has global scope, so we unlock after updating */
    plugin_var->update(thd, plugin_var, tgt, &var->save_result);
    pthread_mutex_unlock(&LOCK_global_system_variables);
  }
  else
  {
    pthread_mutex_unlock(&LOCK_global_system_variables);
    plugin_var->update(thd, plugin_var, tgt, &var->save_result);
  }
 return 0;
}


#define OPTION_SET_LIMITS(type, options, opt) \
  options->var_type= type; \
  options->def_value= (opt)->def_val; \
  options->min_value= (opt)->min_val; \
  options->max_value= (opt)->max_val; \
  options->block_size= (opt)->blk_sz


static void plugin_opt_set_limits(struct my_option *options,
                                  const struct st_mysql_sys_var *opt)
{
  switch (opt->flags & (PLUGIN_VAR_TYPEMASK |
                        PLUGIN_VAR_UNSIGNED | PLUGIN_VAR_THDLOCAL)) {
  /* global system variables */
  case PLUGIN_VAR_INT:
    OPTION_SET_LIMITS(GET_INT, options, (sysvar_int_t*) opt);
    break;
  case PLUGIN_VAR_INT | PLUGIN_VAR_UNSIGNED:
    OPTION_SET_LIMITS(GET_UINT, options, (sysvar_uint_t*) opt);
    break;
  case PLUGIN_VAR_LONG:
    OPTION_SET_LIMITS(GET_LONG, options, (sysvar_long_t*) opt);
    break;
  case PLUGIN_VAR_LONG | PLUGIN_VAR_UNSIGNED:
    OPTION_SET_LIMITS(GET_ULONG, options, (sysvar_ulong_t*) opt);
    break;
  case PLUGIN_VAR_LONGLONG:
    OPTION_SET_LIMITS(GET_LL, options, (sysvar_longlong_t*) opt);
    break;
  case PLUGIN_VAR_LONGLONG | PLUGIN_VAR_UNSIGNED:
    OPTION_SET_LIMITS(GET_ULL, options, (sysvar_ulonglong_t*) opt);
    break;
  case PLUGIN_VAR_ENUM:
    options->var_type= GET_ENUM;
    options->typelib= ((sysvar_typelib_t*) opt)->typelib;
    options->def_value= *(ulong*) ((int*) (opt + 1) + 1);
    options->min_value= options->block_size= 0;
    options->max_value= options->typelib->count - 1;
    break;
  case PLUGIN_VAR_SET:
    options->var_type= GET_SET;
    options->typelib= ((sysvar_typelib_t*) opt)->typelib;
    options->def_value= *(ulong*) ((int*) (opt + 1) + 1);
    options->min_value= options->block_size= 0;
    options->max_value= (ULL(1) << options->typelib->count) - 1;
    break;
  case PLUGIN_VAR_BOOL:
    options->var_type= GET_BOOL;
    options->def_value= *(my_bool*) ((void**)(opt + 1) + 1);
    break;
  case PLUGIN_VAR_STR:
    options->var_type= ((opt->flags & PLUGIN_VAR_MEMALLOC) ?
                        GET_STR_ALLOC : GET_STR);
    options->def_value= (ulonglong)(intptr) *((char**) ((void**) (opt + 1) + 1));
    break;
  /* threadlocal variables */
  case PLUGIN_VAR_INT | PLUGIN_VAR_THDLOCAL:
    OPTION_SET_LIMITS(GET_INT, options, (thdvar_int_t*) opt);
    break;
  case PLUGIN_VAR_INT | PLUGIN_VAR_UNSIGNED | PLUGIN_VAR_THDLOCAL:
    OPTION_SET_LIMITS(GET_UINT, options, (thdvar_uint_t*) opt);
    break;
  case PLUGIN_VAR_LONG | PLUGIN_VAR_THDLOCAL:
    OPTION_SET_LIMITS(GET_LONG, options, (thdvar_long_t*) opt);
    break;
  case PLUGIN_VAR_LONG | PLUGIN_VAR_UNSIGNED | PLUGIN_VAR_THDLOCAL:
    OPTION_SET_LIMITS(GET_ULONG, options, (thdvar_ulong_t*) opt);
    break;
  case PLUGIN_VAR_LONGLONG | PLUGIN_VAR_THDLOCAL:
    OPTION_SET_LIMITS(GET_LL, options, (thdvar_longlong_t*) opt);
    break;
  case PLUGIN_VAR_LONGLONG | PLUGIN_VAR_UNSIGNED | PLUGIN_VAR_THDLOCAL:
    OPTION_SET_LIMITS(GET_ULL, options, (thdvar_ulonglong_t*) opt);
    break;
  case PLUGIN_VAR_ENUM | PLUGIN_VAR_THDLOCAL:
    options->var_type= GET_ENUM;
    options->typelib= ((thdvar_typelib_t*) opt)->typelib;
    options->def_value= *(ulong*) ((int*) (opt + 1) + 1);
    options->min_value= options->block_size= 0;
    options->max_value= options->typelib->count - 1;
    break;
  case PLUGIN_VAR_SET | PLUGIN_VAR_THDLOCAL:
    options->var_type= GET_SET;
    options->typelib= ((thdvar_typelib_t*) opt)->typelib;
    options->def_value= *(ulong*) ((int*) (opt + 1) + 1);
    options->min_value= options->block_size= 0;
    options->max_value= (ULL(1) << options->typelib->count) - 1;
    break;
  case PLUGIN_VAR_BOOL | PLUGIN_VAR_THDLOCAL:
    options->var_type= GET_BOOL;
    options->def_value= *(my_bool*) ((int*) (opt + 1) + 1);
    break;
  case PLUGIN_VAR_STR | PLUGIN_VAR_THDLOCAL:
    options->var_type= ((opt->flags & PLUGIN_VAR_MEMALLOC) ?
                        GET_STR_ALLOC : GET_STR);
    options->def_value= (intptr) *((char**) ((void**) (opt + 1) + 1));
    break;
  default:
    DBUG_ASSERT(0);
  }
  options->arg_type= REQUIRED_ARG;
  if (opt->flags & PLUGIN_VAR_NOCMDARG)
    options->arg_type= NO_ARG;
  if (opt->flags & PLUGIN_VAR_OPCMDARG)
    options->arg_type= OPT_ARG;
}


static my_bool get_one_option(int optid __attribute__((unused)),
                              const struct my_option *opt,
                              char *argument)
{
  return 0;
}


static int construct_options(MEM_ROOT *mem_root, struct st_plugin_int *tmp,
                             my_option *options, my_bool **enabled,
                             bool can_disable)
{
  const char *plugin_name= tmp->plugin->name;
  uint namelen= strlen(plugin_name), optnamelen;
  uint buffer_length= namelen * 4 + (can_disable ? 75 : 10);
  char *name= (char*) alloc_root(mem_root, buffer_length) + 1;
  char *optname, *p;
  int index= 0, offset= 0;
  st_mysql_sys_var *opt, **plugin_option;
  st_bookmark *v;
  DBUG_ENTER("construct_options");
  DBUG_PRINT("plugin", ("plugin: '%s'  enabled: %d  can_disable: %d",
                        plugin_name, **enabled, can_disable));

  /* support --skip-plugin-foo syntax */
  memcpy(name, plugin_name, namelen + 1);
  my_casedn_str(&my_charset_latin1, name);
  strxmov(name + namelen + 1, "plugin-", name, NullS);
  /* Now we have namelen + 1 + 7 + namelen + 1 == namelen * 2 + 9. */

  for (p= name + namelen*2 + 8; p > name; p--)
    if (*p == '_')
      *p= '-';

  if (can_disable)
  {
    strxmov(name + namelen*2 + 10, "Enable ", plugin_name, " plugin. "
            "Disable with --skip-", name," (will save memory).", NullS);
    /*
      Now we have namelen * 2 + 10 (one char unused) + 7 + namelen + 9 +
      20 + namelen + 20 + 1 == namelen * 4 + 67.
    */

    options[0].comment= name + namelen*2 + 10;
  }

  /*
    NOTE: 'name' is one char above the allocated buffer!
    NOTE: This code assumes that 'my_bool' and 'char' are of same size.
  */
  *((my_bool *)(name -1))= **enabled;
  *enabled= (my_bool *)(name - 1);


  options[1].name= (options[0].name= name) + namelen + 1;
  options[0].id= options[1].id= 256; /* must be >255. dup id ok */
  options[0].var_type= options[1].var_type= GET_BOOL;
  options[0].arg_type= options[1].arg_type= NO_ARG;
  options[0].def_value= options[1].def_value= **enabled;
  options[0].value= options[0].u_max_value=
  options[1].value= options[1].u_max_value= (gptr*) (name - 1);
  options+= 2;

  /*
    Two passes as the 2nd pass will take pointer addresses for use
    by my_getopt and register_var() in the first pass uses realloc
  */

  for (plugin_option= tmp->plugin->system_vars;
       plugin_option && *plugin_option; plugin_option++, index++)
  {
    opt= *plugin_option;
    if (!(opt->flags & PLUGIN_VAR_THDLOCAL))
      continue;
    if (!(register_var(name, opt->name, opt->flags)))
      continue;
    switch (opt->flags & PLUGIN_VAR_TYPEMASK) {
    case PLUGIN_VAR_BOOL:
      SET_PLUGIN_VAR_RESOLVE((thdvar_bool_t *) opt);
      break;
    case PLUGIN_VAR_INT:
      SET_PLUGIN_VAR_RESOLVE((thdvar_int_t *) opt);
      break;
    case PLUGIN_VAR_LONG:
      SET_PLUGIN_VAR_RESOLVE((thdvar_long_t *) opt);
      break;
    case PLUGIN_VAR_LONGLONG:
      SET_PLUGIN_VAR_RESOLVE((thdvar_longlong_t *) opt);
      break;
    case PLUGIN_VAR_STR:
      SET_PLUGIN_VAR_RESOLVE((thdvar_str_t *) opt);
      break;
    case PLUGIN_VAR_ENUM:
    case PLUGIN_VAR_SET:
      SET_PLUGIN_VAR_RESOLVE((thdvar_typelib_t *) opt);
      break;
    default:
      sql_print_error("Unknown variable type code 0x%x in plugin '%s'.",
                      opt->flags, plugin_name);
      DBUG_RETURN(-1);
    };
  }

  for (plugin_option= tmp->plugin->system_vars;
       plugin_option && *plugin_option; plugin_option++, index++)
  {
    switch ((opt= *plugin_option)->flags & PLUGIN_VAR_TYPEMASK) {
    case PLUGIN_VAR_BOOL:
      if (!opt->check)
        opt->check= check_func_bool;
      if (!opt->update)
        opt->update= update_func_bool;
      break;
    case PLUGIN_VAR_INT:
      if (!opt->check)
        opt->check= check_func_int;
      if (!opt->update)
        opt->update= update_func_int;
      break;
    case PLUGIN_VAR_LONG:
      if (!opt->check)
        opt->check= check_func_long;
      if (!opt->update)
        opt->update= update_func_long;
      break;
    case PLUGIN_VAR_LONGLONG:
      if (!opt->check)
        opt->check= check_func_longlong;
      if (!opt->update)
        opt->update= update_func_longlong;
      break;
    case PLUGIN_VAR_STR:
      if (!opt->check)
        opt->check= check_func_str;
      if (!opt->update)
      {
        opt->update= update_func_str;
        if (!(opt->flags & PLUGIN_VAR_MEMALLOC))
        {
          opt->flags |= PLUGIN_VAR_READONLY;
          sql_print_warning("Server variable %s of plugin %s was forced "
                            "to be read-only: string variable without "
                            "update_func and PLUGIN_VAR_MEMALLOC flag",
                            opt->name, plugin_name);
        }
      }
      break;
    case PLUGIN_VAR_ENUM:
      if (!opt->check)
        opt->check= check_func_enum;
      if (!opt->update)
        opt->update= update_func_long;
      break;
    case PLUGIN_VAR_SET:
      if (!opt->check)
        opt->check= check_func_set;
      if (!opt->update)
        opt->update= update_func_long;
      break;
    default:
      sql_print_error("Unknown variable type code 0x%x in plugin '%s'.",
                      opt->flags, plugin_name);
      DBUG_RETURN(-1);
    }

    if (opt->flags & PLUGIN_VAR_NOCMDOPT)
      continue;

    if (!opt->name)
    {
      sql_print_error("Missing variable name in plugin '%s'.",
                      plugin_name);
      DBUG_RETURN(-1);
    }

    if (!(v= find_bookmark(name, opt->name, opt->flags)))
    {
      optnamelen= strlen(opt->name);
      optname= (char*) alloc_root(mem_root, namelen + optnamelen + 2);
      strxmov(optname, name, "-", opt->name, NullS);
      optnamelen= namelen + optnamelen + 1;
    }
    else
      optname= memdup_root(mem_root, v->key + 1, (optnamelen= v->name_len) + 1);

    /* convert '_' to '-' */
    for (p= optname; *p; p++)
      if (*p == '_')
        *p= '-';

    options->name= optname;
    options->comment= opt->comment;
    options->app_type= opt;
    options->id= (options-1)->id + 1;

    if (opt->flags & PLUGIN_VAR_THDLOCAL)
      *(int*)(opt + 1)= offset= v->offset;

    plugin_opt_set_limits(options, opt);

    if ((opt->flags & PLUGIN_VAR_TYPEMASK) != PLUGIN_VAR_ENUM &&
        (opt->flags & PLUGIN_VAR_TYPEMASK) != PLUGIN_VAR_SET)
    {
      if (opt->flags & PLUGIN_VAR_THDLOCAL)
        options->value= options->u_max_value= (gptr*)
          (global_system_variables.dynamic_variables_ptr + offset);
      else
        options->value= options->u_max_value= *(gptr**) (opt + 1);
    }

    options[1]= options[0];
    options[1].name= p= (char*) alloc_root(mem_root, optnamelen + 8);
    options[1].comment= 0; // hidden
    strxmov(p, "plugin-", optname, NullS);

    options+= 2;
  }

  DBUG_RETURN(0);
}


static my_option *construct_help_options(MEM_ROOT *mem_root,
                                         struct st_plugin_int *p)
{
  st_mysql_sys_var **opt;
  my_option *opts;
  my_bool dummy, can_disable;
  my_bool *dummy2= &dummy;
  uint count= EXTRA_OPTIONS;
  DBUG_ENTER("construct_help_options");

  for (opt= p->plugin->system_vars; opt && *opt; opt++, count+= 2);

  if (!(opts= (my_option*) alloc_root(mem_root, sizeof(my_option) * count)))
    DBUG_RETURN(NULL);

  bzero(opts, sizeof(my_option) * count);

  dummy= TRUE; /* plugin is enabled. */

  can_disable=
      my_strcasecmp(&my_charset_latin1, p->name.str, "MyISAM") &&
      my_strcasecmp(&my_charset_latin1, p->name.str, "MEMORY");

  if (construct_options(mem_root, p, opts, &dummy2, can_disable))
    DBUG_RETURN(NULL);

  DBUG_RETURN(opts);
}


/*
  SYNOPSIS
    test_plugin_options()
    tmp_root                    temporary scratch space
    plugin                      internal plugin structure
    argc                        user supplied arguments
    argv                        user supplied arguments
    default_enabled             default plugin enable status
  RETURNS:
    0 SUCCESS - plugin should be enabled/loaded
  NOTE:
    Requires that a write-lock is held on LOCK_system_variables_hash
*/
static int test_plugin_options(MEM_ROOT *tmp_root, struct st_plugin_int *tmp,
                               int *argc, char **argv, my_bool default_enabled)
{
  struct sys_var_chain chain= { NULL, NULL };
  my_bool enabled_saved= default_enabled, can_disable;
  my_bool *enabled= &default_enabled;
  MEM_ROOT *mem_root= alloc_root_inited(&tmp->mem_root) ?
                      &tmp->mem_root : &plugin_mem_root;
  st_mysql_sys_var **opt;
  my_option *opts;
  char *p, *varname;
  int error;
  st_mysql_sys_var *o;
  sys_var *v;
  struct st_bookmark *var;
  uint len, count= EXTRA_OPTIONS;
  DBUG_ENTER("test_plugin_options");
  DBUG_ASSERT(tmp->plugin && tmp->name.str);

  for (opt= tmp->plugin->system_vars; opt && *opt; opt++)
    count+= 2; /* --{plugin}-{optname} and --plugin-{plugin}-{optname} */

  can_disable=
      my_strcasecmp(&my_charset_latin1, tmp->name.str, "MyISAM") &&
      my_strcasecmp(&my_charset_latin1, tmp->name.str, "MEMORY");

  if (count > EXTRA_OPTIONS || (*argc > 1))
  {
    if (!(opts= (my_option*) alloc_root(tmp_root, sizeof(my_option) * count)))
    {
      sql_print_error("Out of memory for plugin '%s'.", tmp->name.str);
      DBUG_RETURN(-1);
    }
    bzero(opts, sizeof(my_option) * count);

    if (construct_options(tmp_root, tmp, opts, &enabled, can_disable))
    {
      sql_print_error("Bad options for plugin '%s'.", tmp->name.str);
      DBUG_RETURN(-1);
    }

    error= handle_options(argc, &argv, opts, get_one_option);
    (*argc)++; /* add back one for the program name */

    if (error)
    {
       sql_print_error("Parsing options for plugin '%s' failed.",
                       tmp->name.str);
       DBUG_RETURN(error);
    }
  }

  if (!*enabled && !can_disable)
  {
    sql_print_warning("Plugin '%s' cannot be disabled", tmp->name.str);
    *enabled= TRUE;
  }

  if (*enabled)
  {
    for (opt= tmp->plugin->system_vars; opt && *opt; opt++)
    {
      if (((o= *opt)->flags & PLUGIN_VAR_NOSYSVAR))
        continue;

      if ((var= find_bookmark(tmp->name.str, o->name, o->flags)))
        v= new (mem_root) sys_var_pluginvar(var->key + 1, o);
      else
      {
        len= tmp->name.length + strlen(o->name) + 2;
        varname= (char*) alloc_root(mem_root, len);
        strxmov(varname, tmp->name.str, "-", o->name, NullS);
        my_casedn_str(&my_charset_latin1, varname);

        for (p= varname; *p; p++)
          if (*p == '-')
            *p= '_';

        v= new (mem_root) sys_var_pluginvar(varname, o);
      }
      DBUG_ASSERT(v); /* check that an object was actually constructed */

      /*
        Add to the chain of variables.
        Done like this for easier debugging so that the
        pointer to v is not lost on optimized builds.
      */
      v->chain_sys_var(&chain);
    }
    if (chain.first)
    {
      chain.last->next = NULL;
      if (mysql_add_sys_var_chain(chain.first, NULL))
      {
        sql_print_error("Plugin '%s' has conflicting system variables",
                        tmp->name.str);
        DBUG_RETURN(1);
      }
      tmp->system_vars= chain.first;
    }
    DBUG_RETURN(0);
  }

  if (enabled_saved)
    sql_print_information("Plugin '%s' disabled by command line option",
                          tmp->name.str);
  DBUG_RETURN(1);
}


/****************************************************************************
  Help Verbose text with Plugin System Variables
****************************************************************************/

static int option_cmp(my_option *a, my_option *b)
{
  return my_strcasecmp(&my_charset_latin1, a->name, b->name);
}


void my_print_help_inc_plugins(my_option *main_options, uint size)
{
  DYNAMIC_ARRAY all_options;
  struct st_plugin_int *p;
  MEM_ROOT mem_root;
  my_option *opt;

  init_alloc_root(&mem_root, 4096, 4096);
  my_init_dynamic_array(&all_options, sizeof(my_option), size, size/4);

  if (initialized)
    for (uint idx= 0; idx < plugin_array.elements; idx++)
    {
      p= dynamic_element(&plugin_array, idx, struct st_plugin_int *);

      if (!p->plugin->system_vars ||
          !(opt= construct_help_options(&mem_root, p)))
        continue;

      /* Only options with a non-NULL comment are displayed in help text */
      for (;opt->id; opt++)
        if (opt->comment)
          insert_dynamic(&all_options, (gptr) opt);
    }

  for (;main_options->id; main_options++)
    insert_dynamic(&all_options, (gptr) main_options);

  sort_dynamic(&all_options, (qsort_cmp) option_cmp);

  /* main_options now points to the empty option terminator */
  insert_dynamic(&all_options, (gptr) main_options);

  my_print_help((my_option*) all_options.buffer);
  my_print_variables((my_option*) all_options.buffer);

  delete_dynamic(&all_options);
  free_root(&mem_root, MYF(0));
}
<|MERGE_RESOLUTION|>--- conflicted
+++ resolved
@@ -1151,19 +1151,8 @@
       if (is_myisam)
       {
         DBUG_ASSERT(!global_system_variables.table_plugin);
-<<<<<<< HEAD
-#ifdef DBUG_OFF
-        global_system_variables.table_plugin= plugin_ptr;
-#else
-        global_system_variables.table_plugin= (plugin_ref)
-                my_malloc(sizeof(plugin_ptr), MYF(MY_WME | MY_FAE));
-        global_system_variables.table_plugin[0]= plugin_ptr;
-#endif
-        plugin_ptr->ref_count++;
-=======
         global_system_variables.table_plugin=
           my_intern_plugin_lock(NULL, plugin_int_to_ref(plugin_ptr));
->>>>>>> fb3cbffd
         DBUG_ASSERT(plugin_ptr->ref_count == 1);
       }
     }
