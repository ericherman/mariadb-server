/* Copyright (C) 2000 MySQL AB & MySQL Finland AB & TCX DataKonsult AB

   This program is free software; you can redistribute it and/or modify
   it under the terms of the GNU General Public License as published by
   the Free Software Foundation; either version 2 of the License, or
   (at your option) any later version.

   This program is distributed in the hope that it will be useful,
   but WITHOUT ANY WARRANTY; without even the implied warranty of
   MERCHANTABILITY or FITNESS FOR A PARTICULAR PURPOSE.  See the
   GNU General Public License for more details.

   You should have received a copy of the GNU General Public License
   along with this program; if not, write to the Free Software
   Foundation, Inc., 59 Temple Place, Suite 330, Boston, MA  02111-1307  USA */


/* Basic functions needed by many modules */

#include "mysql_priv.h"
#include "sql_select.h"
#include "sp_head.h"
#include "sp.h"
#include "sql_trigger.h"
#include <m_ctype.h>
#include <my_dir.h>
#include <hash.h>
#ifdef	__WIN__
#include <io.h>
#endif

TABLE *unused_tables;				/* Used by mysql_test */
HASH open_cache;				/* Used by mysql_test */

static int open_unireg_entry(THD *thd, TABLE *entry, const char *db,
			     const char *name, const char *alias,
			     TABLE_LIST *table_list, MEM_ROOT *mem_root);
static void free_cache_entry(TABLE *entry);
static void mysql_rm_tmp_tables(void);
static bool open_new_frm(THD *thd, const char *path, const char *alias,
                         const char *db, const char *table_name,
                         uint db_stat, uint prgflag,
                         uint ha_open_flags, TABLE *outparam,
                         TABLE_LIST *table_desc, MEM_ROOT *mem_root);

extern "C" byte *table_cache_key(const byte *record,uint *length,
				 my_bool not_used __attribute__((unused)))
{
  TABLE *entry=(TABLE*) record;
  *length= entry->s->key_length;
  return (byte*) entry->s->table_cache_key;
}

bool table_cache_init(void)
{
  mysql_rm_tmp_tables();
  return hash_init(&open_cache, &my_charset_bin, table_cache_size+16,
		   0, 0,table_cache_key,
		   (hash_free_key) free_cache_entry, 0) != 0;
}

void table_cache_free(void)
{
  DBUG_ENTER("table_cache_free");
  close_cached_tables((THD*) 0,0,(TABLE_LIST*) 0);
  if (!open_cache.records)			// Safety first
    hash_free(&open_cache);
  DBUG_VOID_RETURN;
}

uint cached_tables(void)
{
  return open_cache.records;
}

#ifdef EXTRA_DEBUG
static void check_unused(void)
{
  uint count=0,idx=0;
  TABLE *cur_link,*start_link;

  if ((start_link=cur_link=unused_tables))
  {
    do
    {
      if (cur_link != cur_link->next->prev || cur_link != cur_link->prev->next)
      {
	DBUG_PRINT("error",("Unused_links aren't linked properly")); /* purecov: inspected */
	return; /* purecov: inspected */
      }
    } while (count++ < open_cache.records &&
	     (cur_link=cur_link->next) != start_link);
    if (cur_link != start_link)
    {
      DBUG_PRINT("error",("Unused_links aren't connected")); /* purecov: inspected */
    }
  }
  for (idx=0 ; idx < open_cache.records ; idx++)
  {
    TABLE *entry=(TABLE*) hash_element(&open_cache,idx);
    if (!entry->in_use)
      count--;
  }
  if (count != 0)
  {
    DBUG_PRINT("error",("Unused_links doesn't match open_cache: diff: %d", /* purecov: inspected */
			count)); /* purecov: inspected */
  }
}
#else
#define check_unused()
#endif

/*
  Create a list for all open tables matching SQL expression

  SYNOPSIS
    list_open_tables()
    thd			Thread THD
    wild		SQL like expression

  NOTES
    One gets only a list of tables for which one has any kind of privilege.
    db and table names are allocated in result struct, so one doesn't need
    a lock on LOCK_open when traversing the return list.

  RETURN VALUES
    NULL	Error (Probably OOM)
    #		Pointer to list of names of open tables.
*/

OPEN_TABLE_LIST *list_open_tables(THD *thd, const char *db, const char *wild)
{
  int result = 0;
  OPEN_TABLE_LIST **start_list, *open_list;
  TABLE_LIST table_list;
  DBUG_ENTER("list_open_tables");

  VOID(pthread_mutex_lock(&LOCK_open));
  bzero((char*) &table_list,sizeof(table_list));
  start_list= &open_list;
  open_list=0;

  for (uint idx=0 ; result == 0 && idx < open_cache.records; idx++)
  {
    OPEN_TABLE_LIST *table;
    TABLE *entry=(TABLE*) hash_element(&open_cache,idx);
    TABLE_SHARE *share= entry->s;

    DBUG_ASSERT(share->table_name != 0);
    if ((!share->table_name))			// To be removed
      continue;					// Shouldn't happen
    if (db && my_strcasecmp(system_charset_info, db, share->db))
      continue;
    if (wild && wild_compare(share->table_name,wild,0))
      continue;

    /* Check if user has SELECT privilege for any column in the table */
    table_list.db=        (char*) share->db;
    table_list.table_name= (char*) share->table_name;
    table_list.grant.privilege=0;

    if (check_table_access(thd,SELECT_ACL | EXTRA_ACL,&table_list,1))
      continue;
    /* need to check if we haven't already listed it */
    for (table= open_list  ; table ; table=table->next)
    {
      if (!strcmp(table->table,share->table_name) &&
	  !strcmp(table->db,entry->s->db))
      {
	if (entry->in_use)
	  table->in_use++;
	if (entry->locked_by_name)
	  table->locked++;
	break;
      }
    }
    if (table)
      continue;
    if (!(*start_list = (OPEN_TABLE_LIST *)
	  sql_alloc(sizeof(**start_list)+share->key_length)))
    {
      open_list=0;				// Out of memory
      break;
    }
    strmov((*start_list)->table=
	   strmov(((*start_list)->db= (char*) ((*start_list)+1)),
		  entry->s->db)+1,
	   entry->s->table_name);
    (*start_list)->in_use= entry->in_use ? 1 : 0;
    (*start_list)->locked= entry->locked_by_name ? 1 : 0;
    start_list= &(*start_list)->next;
    *start_list=0;
  }
  VOID(pthread_mutex_unlock(&LOCK_open));
  DBUG_RETURN(open_list);
}

/*****************************************************************************
 *	 Functions to free open table cache
 ****************************************************************************/


void intern_close_table(TABLE *table)
{						// Free all structures
  free_io_cache(table);
  delete table->triggers;
  if (table->file)
    VOID(closefrm(table));			// close file
}

/*
  Remove table from the open table cache

  SYNOPSIS
    free_cache_entry()
    table		Table to remove

  NOTE
    We need to have a lock on LOCK_open when calling this
*/

static void free_cache_entry(TABLE *table)
{
  DBUG_ENTER("free_cache_entry");
  safe_mutex_assert_owner(&LOCK_open);

  intern_close_table(table);
  if (!table->in_use)
  {
    table->next->prev=table->prev;		/* remove from used chain */
    table->prev->next=table->next;
    if (table == unused_tables)
    {
      unused_tables=unused_tables->next;
      if (table == unused_tables)
	unused_tables=0;
    }
    check_unused();				// consisty check
  }
  my_free((gptr) table,MYF(0));
  DBUG_VOID_RETURN;
}

/* Free resources allocated by filesort() and read_record() */

void free_io_cache(TABLE *table)
{
  DBUG_ENTER("free_io_cache");
  if (table->sort.io_cache)
  {
    close_cached_file(table->sort.io_cache);
    my_free((gptr) table->sort.io_cache,MYF(0));
    table->sort.io_cache=0;
  }
  DBUG_VOID_RETURN;
}

/*
  Close all tables which aren't in use by any thread

  THD can be NULL, but then if_wait_for_refresh must be FALSE
  and tables must be NULL.
*/

bool close_cached_tables(THD *thd, bool if_wait_for_refresh,
			 TABLE_LIST *tables)
{
  bool result=0;
  DBUG_ENTER("close_cached_tables");
  DBUG_ASSERT(thd || (!if_wait_for_refresh && !tables));

  VOID(pthread_mutex_lock(&LOCK_open));
  if (!tables)
  {
    while (unused_tables)
    {
#ifdef EXTRA_DEBUG
      if (hash_delete(&open_cache,(byte*) unused_tables))
	printf("Warning: Couldn't delete open table from hash\n");
#else
      VOID(hash_delete(&open_cache,(byte*) unused_tables));
#endif
    }
    refresh_version++;				// Force close of open tables
  }
  else
  {
    bool found=0;
    for (TABLE_LIST *table= tables; table; table= table->next_local)
    {
      if (remove_table_from_cache(thd, table->db, table->table_name,
                                  RTFC_OWNED_BY_THD_FLAG))
	found=1;
    }
    if (!found)
      if_wait_for_refresh=0;			// Nothing to wait for
  }
#ifndef EMBEDDED_LIBRARY
  if (!tables)
    kill_delayed_threads();
#endif
  if (if_wait_for_refresh)
  {
    /*
      If there is any table that has a lower refresh_version, wait until
      this is closed (or this thread is killed) before returning
    */
    thd->mysys_var->current_mutex= &LOCK_open;
    thd->mysys_var->current_cond= &COND_refresh;
    thd->proc_info="Flushing tables";

    close_old_data_files(thd,thd->open_tables,1,1);
    mysql_ha_flush(thd, tables, MYSQL_HA_REOPEN_ON_USAGE | MYSQL_HA_FLUSH_ALL,
                   TRUE);
    bool found=1;
    /* Wait until all threads has closed all the tables we had locked */
    DBUG_PRINT("info",
	       ("Waiting for others threads to close their open tables"));
    while (found && ! thd->killed)
    {
      found=0;
      for (uint idx=0 ; idx < open_cache.records ; idx++)
      {
	TABLE *table=(TABLE*) hash_element(&open_cache,idx);
	if ((table->s->version) < refresh_version && table->db_stat)
	{
	  found=1;
	  pthread_cond_wait(&COND_refresh,&LOCK_open);
	  break;
	}
      }
    }
    /*
      No other thread has the locked tables open; reopen them and get the
      old locks. This should always succeed (unless some external process
      has removed the tables)
    */
    thd->in_lock_tables=1;
    result=reopen_tables(thd,1,1);
    thd->in_lock_tables=0;
    /* Set version for table */
    for (TABLE *table=thd->open_tables; table ; table= table->next)
      table->s->version= refresh_version;
  }
  VOID(pthread_mutex_unlock(&LOCK_open));
  if (if_wait_for_refresh)
  {
    pthread_mutex_lock(&thd->mysys_var->mutex);
    thd->mysys_var->current_mutex= 0;
    thd->mysys_var->current_cond= 0;
    thd->proc_info=0;
    pthread_mutex_unlock(&thd->mysys_var->mutex);
  }
  DBUG_RETURN(result);
}


/*
  Mark all tables in the list which were used by current substatement
  as free for reuse.

  SYNOPSIS
    mark_used_tables_as_free_for_reuse()
      thd   - thread context
      table - head of the list of tables

  DESCRIPTION
    Marks all tables in the list which were used by current substatement
    (they are marked by its query_id) as free for reuse.

  NOTE
    The reason we reset query_id is that it's not enough to just test
    if table->query_id != thd->query_id to know if a table is in use.

    For example
    SELECT f1_that_uses_t1() FROM t1;
    In f1_that_uses_t1() we will see one instance of t1 where query_id is
    set to query_id of original query.
*/

static void mark_used_tables_as_free_for_reuse(THD *thd, TABLE *table)
{
  for (; table ; table= table->next)
    if (table->query_id == thd->query_id)
      table->query_id= 0;
}


/*
  Close all tables used by the current substatement, or all tables
  used by this thread if we are on the upper level.

  SYNOPSIS
    close_thread_tables()
    thd			Thread handler
    lock_in_use		Set to 1 (0 = default) if caller has a lock on
			LOCK_open
    skip_derived	Set to 1 (0 = default) if we should not free derived
			tables.
    stopper             When closing tables from thd->open_tables(->next)*, 
                        don't close/remove tables starting from stopper.

  IMPLEMENTATION
    Unlocks tables and frees derived tables.
    Put all normal tables used by thread in free list.

    When in prelocked mode it will only close/mark as free for reuse
    tables opened by this substatement, it will also check if we are
    closing tables after execution of complete query (i.e. we are on
    upper level) and will leave prelocked mode if needed.
*/

void close_thread_tables(THD *thd, bool lock_in_use, bool skip_derived)
{
  bool found_old_table;
  prelocked_mode_type prelocked_mode= thd->prelocked_mode;
  DBUG_ENTER("close_thread_tables");

  /*
    We are assuming here that thd->derived_tables contains ONLY derived
    tables for this substatement. i.e. instead of approach which uses
    query_id matching for determining which of the derived tables belong
    to this substatement we rely on the ability of substatements to
    save/restore thd->derived_tables during their execution.

    TODO: Probably even better approach is to simply associate list of
          derived tables with (sub-)statement instead of thread and destroy
          them at the end of its execution.
  */
  if (thd->derived_tables && !skip_derived)
  {
    TABLE *table, *next;
    /*
      Close all derived tables generated in queries like
      SELECT * FROM (SELECT * FROM t1)
    */
    for (table= thd->derived_tables ; table ; table= next)
    {
      next= table->next;
      free_tmp_table(thd, table);
    }
    thd->derived_tables= 0;
  }

  if (prelocked_mode)
  {
    /*
      Mark all temporary tables used by this substatement as free for reuse.
    */
    mark_used_tables_as_free_for_reuse(thd, thd->temporary_tables);
  }

  if (thd->locked_tables || prelocked_mode)
  {
    /*
      Let us commit transaction for statement. Since in 5.0 we only have
      one statement transaction and don't allow several nested statement
      transactions this call will do nothing if we are inside of stored
      function or trigger (i.e. statement transaction is already active and
      does not belong to statement for which we do close_thread_tables()).
      TODO: This should be fixed in later releases.
    */
    ha_commit_stmt(thd);

    /* We are under simple LOCK TABLES so should not do anything else. */
    if (!prelocked_mode)
      DBUG_VOID_RETURN;

    if (!thd->lex->requires_prelocking())
    {
      /*
        If we are executing one of substatements we have to mark
        all tables which it used as free for reuse.
      */
      mark_used_tables_as_free_for_reuse(thd, thd->open_tables);
      DBUG_VOID_RETURN;
    }

    DBUG_ASSERT(prelocked_mode);
    /*
      We are in prelocked mode, so we have to leave it now with doing
      implicit UNLOCK TABLES if need.
    */
    DBUG_PRINT("info",("thd->prelocked_mode= NON_PRELOCKED"));
    thd->prelocked_mode= NON_PRELOCKED;

    if (prelocked_mode == PRELOCKED_UNDER_LOCK_TABLES)
      DBUG_VOID_RETURN;

    thd->lock= thd->locked_tables;
    thd->locked_tables= 0;
    /* Fallthrough */
  }

  if (thd->lock)
  {
    mysql_unlock_tables(thd, thd->lock);
    thd->lock=0;
  }
  /*
    assume handlers auto-commit (if some doesn't - transaction handling
    in MySQL should be redesigned to support it; it's a big change,
    and it's not worth it - better to commit explicitly only writing
    transactions, read-only ones should better take care of themselves.
    saves some work in 2pc too)
    see also sql_parse.cc - dispatch_command()
  */
  bzero(&thd->transaction.stmt, sizeof(thd->transaction.stmt));
  if (!thd->active_transaction())
    thd->transaction.xid_state.xid.null();

  /* VOID(pthread_sigmask(SIG_SETMASK,&thd->block_signals,NULL)); */
  if (!lock_in_use)
    VOID(pthread_mutex_lock(&LOCK_open));
  safe_mutex_assert_owner(&LOCK_open);

  DBUG_PRINT("info", ("thd->open_tables: %p", thd->open_tables));

 found_old_table= 0;
  while (thd->open_tables)
    found_old_table|=close_thread_table(thd, &thd->open_tables);
  thd->some_tables_deleted=0;

  /* Free tables to hold down open files */
  while (open_cache.records > table_cache_size && unused_tables)
    VOID(hash_delete(&open_cache,(byte*) unused_tables)); /* purecov: tested */
  check_unused();
  if (found_old_table)
  {
    /* Tell threads waiting for refresh that something has happened */
    VOID(pthread_cond_broadcast(&COND_refresh));
  }
  if (!lock_in_use)
    VOID(pthread_mutex_unlock(&LOCK_open));
  /*  VOID(pthread_sigmask(SIG_SETMASK,&thd->signals,NULL)); */

  if (prelocked_mode == PRELOCKED)
  {
    /*
      If we are here then we are leaving normal prelocked mode, so it is
      good idea to turn off OPTION_TABLE_LOCK flag.
    */
    DBUG_ASSERT(thd->lex->requires_prelocking());
    thd->options&= ~(ulong) (OPTION_TABLE_LOCK);
  }

  DBUG_VOID_RETURN;
}

/* move one table to free list */

bool close_thread_table(THD *thd, TABLE **table_ptr)
{
  bool found_old_table= 0;
  TABLE *table= *table_ptr;
  DBUG_ENTER("close_thread_table");
  DBUG_ASSERT(table->key_read == 0);
  DBUG_ASSERT(table->file->inited == handler::NONE);

  *table_ptr=table->next;
  if (table->s->version != refresh_version ||
      thd->version != refresh_version || !table->db_stat)
  {
    VOID(hash_delete(&open_cache,(byte*) table));
    found_old_table=1;
  }
  else
  {
    if (table->s->flush_version != flush_version)
    {
      table->s->flush_version= flush_version;
      table->file->extra(HA_EXTRA_FLUSH);
    }
    else
    {
      // Free memory and reset for next loop
      table->file->reset();
    }
    table->in_use=0;
    if (unused_tables)
    {
      table->next=unused_tables;		/* Link in last */
      table->prev=unused_tables->prev;
      unused_tables->prev=table;
      table->prev->next=table;
    }
    else
      unused_tables=table->next=table->prev=table;
  }
  DBUG_RETURN(found_old_table);
}

	/* Close and delete temporary tables */

void close_temporary(TABLE *table,bool delete_table)
{
  DBUG_ENTER("close_temporary");
  char path[FN_REFLEN];
  db_type table_type=table->s->db_type;
  strmov(path,table->s->path);
  free_io_cache(table);
  closefrm(table);
  my_free((char*) table,MYF(0));
  if (delete_table)
    rm_temporary_table(table_type, path);
  DBUG_VOID_RETURN;
}


void close_temporary_tables(THD *thd)
{
  TABLE *table,*next;
  char *query, *end;
  uint query_buf_size; 
  bool found_user_tables = 0;

  if (!thd->temporary_tables)
    return;
  
  LINT_INIT(end);
  query_buf_size= 50;   // Enough for DROP ... TABLE IF EXISTS

  for (table=thd->temporary_tables ; table ; table=table->next)
    /*
      We are going to add 4 ` around the db/table names, so 1 does not look
      enough; indeed it is enough, because table->key_length is greater (by 8,
      because of server_id and thread_id) than db||table.
    */
    query_buf_size+= table->s->key_length+1;

  if ((query = alloc_root(thd->mem_root, query_buf_size)))
    // Better add "if exists", in case a RESET MASTER has been done
    end=strmov(query, "DROP /*!40005 TEMPORARY */ TABLE IF EXISTS ");

  for (table=thd->temporary_tables ; table ; table=next)
  {
    if (query) // we might be out of memory, but this is not fatal
    {
      // skip temporary tables not created directly by the user
      if (table->s->table_name[0] != '#')
	found_user_tables = 1;
      end = strxmov(end,"`",table->s->db,"`.`",
                    table->s->table_name,"`,", NullS);
    }
    next=table->next;
    close_temporary(table, 1);
  }
  if (query && found_user_tables && mysql_bin_log.is_open())
  {
    /* The -1 is to remove last ',' */
    thd->clear_error();
    Query_log_event qinfo(thd, query, (ulong)(end-query)-1, 0, FALSE);
    /*
      Imagine the thread had created a temp table, then was doing a SELECT, and
      the SELECT was killed. Then it's not clever to mark the statement above as
      "killed", because it's not really a statement updating data, and there
      are 99.99% chances it will succeed on slave.
      If a real update (one updating a persistent table) was killed on the
      master, then this real update will be logged with error_code=killed,
      rightfully causing the slave to stop.
    */
    qinfo.error_code= 0;
    mysql_bin_log.write(&qinfo);
  }
  thd->temporary_tables=0;
}


/*
  Find table in list.

  SYNOPSIS
    find_table_in_list()
    table		Pointer to table list
    offset		Offset to which list in table structure to use
    db_name		Data base name
    table_name		Table name

  NOTES:
    This is called by find_table_in_local_list() and
    find_table_in_global_list().

  RETURN VALUES
    NULL	Table not found
    #		Pointer to found table.
*/

TABLE_LIST *find_table_in_list(TABLE_LIST *table,
                               st_table_list *TABLE_LIST::*link,
                               const char *db_name,
                               const char *table_name)
{
  for (; table; table= table->*link )
  {
    if ((table->table == 0 || table->table->s->tmp_table == NO_TMP_TABLE) &&
        strcmp(table->db, db_name) == 0 &&
        strcmp(table->table_name, table_name) == 0)
      break;
  }
  return table;
}


/*
  Test that table is unique (It's only exists once in the table list)

  SYNOPSIS
    unique_table()
    thd                   thread handle
    table                 table which should be checked
    table_list            list of tables

  NOTE: to exclude derived tables from check we use following mechanism:
    a) during derived table processing set THD::derived_tables_processing
    b) JOIN::prepare set SELECT::exclude_from_table_unique_test if
       THD::derived_tables_processing set. (we can't use JOIN::execute
       because for PS we perform only JOIN::prepare, but we can't set this
       flag in JOIN::prepare if we are not sure that we are in derived table
       processing loop, because multi-update call fix_fields() for some its
       items (which mean JOIN::prepare for subqueries) before unique_table
       call to detect which tables should be locked for write).
    c) unique_table skip all tables which belong to SELECT with
       SELECT::exclude_from_table_unique_test set.
    Also SELECT::exclude_from_table_unique_test used to exclude from check
    tables of main SELECT of multi-delete and multi-update

    TODO: when we will have table/view change detection we can do this check
          only once for PS/SP

  RETURN
    found duplicate
    0 if table is unique
*/

TABLE_LIST* unique_table(THD *thd, TABLE_LIST *table, TABLE_LIST *table_list)
{
  TABLE_LIST *res;
  const char *d_name, *t_name;
  DBUG_ENTER("unique_table");
  DBUG_PRINT("enter", ("table alias: %s", table->alias));

  /*
    If this function called for query which update table (INSERT/UPDATE/...)
    then we have in table->table pointer to TABLE object which we are
    updating even if it is VIEW so we need TABLE_LIST of this TABLE object
    to get right names (even if lower_case_table_names used).

    If this function called for CREATE command that we have not opened table
    (table->table equal to 0) and right names is in current TABLE_LIST
    object.
  */
  if (table->table)
  {
    /* temporary table is always unique */
    if (table->table && table->table->s->tmp_table != NO_TMP_TABLE)
      DBUG_RETURN(0);
    table= table->find_underlying_table(table->table);
    /*
      as far as we have table->table we have to find real TABLE_LIST of
      it in underlying tables
    */
    DBUG_ASSERT(table);
  }
  d_name= table->db;
  t_name= table->table_name;

  DBUG_PRINT("info", ("real table: %s.%s", d_name, t_name));
  for (;;)
  {
    if (((! (res= find_table_in_global_list(table_list, d_name, t_name))) &&
         (! (res= mysql_lock_have_duplicate(thd, table, table_list)))) ||
        ((!res->table || res->table != table->table) &&
         res->select_lex && !res->select_lex->exclude_from_table_unique_test))
      break;
    /*
      If we found entry of this table or or table of SELECT which already
      processed in derived table or top select of multi-update/multi-delete
      (exclude_from_table_unique_test).
    */
    table_list= res->next_global;
    DBUG_PRINT("info",
               ("found same copy of table or table which we should skip"));
  }
  DBUG_RETURN(res);
}


/*
  Issue correct error message in case we found 2 duplicate tables which
  prevent some update operation

  SYNOPSIS
    update_non_unique_table_error()
    update      table which we try to update
    operation   name of update operation
    duplicate   duplicate table which we found

  NOTE:
    here we hide view underlying tables if we have them
*/

void update_non_unique_table_error(TABLE_LIST *update,
                                   const char *operation,
                                   TABLE_LIST *duplicate)
{
  update= update->top_table();
  duplicate= duplicate->top_table();
  if (!update->view || !duplicate->view ||
      update->view == duplicate->view ||
      update->view_name.length != duplicate->view_name.length ||
      update->view_db.length != duplicate->view_db.length ||
      my_strcasecmp(table_alias_charset,
                    update->view_name.str, duplicate->view_name.str) != 0 ||
      my_strcasecmp(table_alias_charset,
                    update->view_db.str, duplicate->view_db.str) != 0)
  {
    /*
      it is not the same view repeated (but it can be parts of the same copy
      of view), so we have to hide underlying tables.
    */
    if (update->view)
    {
      if (update->view == duplicate->view)
        my_error(ER_NON_UPDATABLE_TABLE, MYF(0), update->alias, operation);
      else
        my_error(ER_VIEW_PREVENT_UPDATE, MYF(0),
                 (duplicate->view ? duplicate->alias : update->alias),
                 operation, update->alias);
      return;
    }
    if (duplicate->view)
    {
      my_error(ER_VIEW_PREVENT_UPDATE, MYF(0), duplicate->alias, operation,
               update->alias);
      return;
    }
  }
  my_error(ER_UPDATE_TABLE_USED, MYF(0), update->alias);
}


TABLE **find_temporary_table(THD *thd, const char *db, const char *table_name)
{
  char	key[MAX_DBKEY_LENGTH];
  uint	key_length= (uint) (strmov(strmov(key,db)+1,table_name)-key)+1;
  TABLE *table,**prev;

  int4store(key+key_length,thd->server_id);
  key_length += 4;
  int4store(key+key_length,thd->variables.pseudo_thread_id);
  key_length += 4;

  prev= &thd->temporary_tables;
  for (table=thd->temporary_tables ; table ; table=table->next)
  {
    if (table->s->key_length == key_length &&
	!memcmp(table->s->table_cache_key,key,key_length))
      return prev;
    prev= &table->next;
  }
  return 0;					// Not a temporary table
}

bool close_temporary_table(THD *thd, const char *db, const char *table_name)
{
  TABLE *table,**prev;

  if (!(prev=find_temporary_table(thd,db,table_name)))
    return 1;
  table= *prev;
  *prev= table->next;
  close_temporary(table, 1);
  if (thd->slave_thread)
    --slave_open_temp_tables;
  return 0;
}

/*
  Used by ALTER TABLE when the table is a temporary one. It changes something
  only if the ALTER contained a RENAME clause (otherwise, table_name is the old
  name).
  Prepares a table cache key, which is the concatenation of db, table_name and
  thd->slave_proxy_id, separated by '\0'.
*/

bool rename_temporary_table(THD* thd, TABLE *table, const char *db,
			    const char *table_name)
{
  char *key;
  TABLE_SHARE *share= table->s;

  if (!(key=(char*) alloc_root(&table->mem_root,
			       (uint) strlen(db)+
			       (uint) strlen(table_name)+6+4)))
    return 1;				/* purecov: inspected */
  share->key_length= (uint)
    (strmov((char*) (share->table_name= strmov(share->table_cache_key= key,
                                               db)+1),
	    table_name) - share->table_cache_key)+1;
  share->db= share->table_cache_key;
  int4store(key+share->key_length, thd->server_id);
  share->key_length+= 4;
  int4store(key+share->key_length, thd->variables.pseudo_thread_id);
  share->key_length+= 4;
  return 0;
}


	/* move table first in unused links */

static void relink_unused(TABLE *table)
{
  if (table != unused_tables)
  {
    table->prev->next=table->next;		/* Remove from unused list */
    table->next->prev=table->prev;
    table->next=unused_tables;			/* Link in unused tables */
    table->prev=unused_tables->prev;
    unused_tables->prev->next=table;
    unused_tables->prev=table;
    unused_tables=table;
    check_unused();
  }
}


/*
  Remove all instances of table from the current open list
  Free all locks on tables that are done with LOCK TABLES
 */

TABLE *unlink_open_table(THD *thd, TABLE *list, TABLE *find)
{
  char key[MAX_DBKEY_LENGTH];
  uint key_length= find->s->key_length;
  TABLE *start=list,**prev,*next;
  prev= &start;

  memcpy(key, find->s->table_cache_key, key_length);
  for (; list ; list=next)
  {
    next=list->next;
    if (list->s->key_length == key_length &&
	!memcmp(list->s->table_cache_key, key, key_length))
    {
      if (thd->locked_tables)
	mysql_lock_remove(thd, thd->locked_tables,list);
      VOID(hash_delete(&open_cache,(byte*) list)); // Close table
    }
    else
    {
      *prev=list;				// put in use list
      prev= &list->next;
    }
  }
  *prev=0;
  // Notify any 'refresh' threads
  pthread_cond_broadcast(&COND_refresh);
  return start;
}


/*
   When we call the following function we must have a lock on
   LOCK_open ; This lock will be unlocked on return.
*/

void wait_for_refresh(THD *thd)
{
  safe_mutex_assert_owner(&LOCK_open);

  /* Wait until the current table is up to date */
  const char *proc_info;
  thd->mysys_var->current_mutex= &LOCK_open;
  thd->mysys_var->current_cond= &COND_refresh;
  proc_info=thd->proc_info;
  thd->proc_info="Waiting for table";
  if (!thd->killed)
    (void) pthread_cond_wait(&COND_refresh,&LOCK_open);

  pthread_mutex_unlock(&LOCK_open);	// Must be unlocked first
  pthread_mutex_lock(&thd->mysys_var->mutex);
  thd->mysys_var->current_mutex= 0;
  thd->mysys_var->current_cond= 0;
  thd->proc_info= proc_info;
  pthread_mutex_unlock(&thd->mysys_var->mutex);
}


/*
  Open table which is already name-locked by this thread.

  SYNOPSIS
    reopen_name_locked_table()
      thd         Thread handle
      table_list  TABLE_LIST object for table to be open, TABLE_LIST::table
                  member should point to TABLE object which was used for
                  name-locking.

  NOTE
    This function assumes that its caller already acquired LOCK_open mutex.

  RETURN VALUE
    FALSE - Success
    TRUE  - Error
*/

bool reopen_name_locked_table(THD* thd, TABLE_LIST* table_list)
{
  TABLE *table= table_list->table;
  TABLE_SHARE *share;
  char *db= table_list->db;
  char *table_name= table_list->table_name;
  char key[MAX_DBKEY_LENGTH];
  uint key_length;
  TABLE orig_table;
  DBUG_ENTER("reopen_name_locked_table");

  safe_mutex_assert_owner(&LOCK_open);

  if (thd->killed || !table)
    DBUG_RETURN(TRUE);

  orig_table= *table;
  key_length=(uint) (strmov(strmov(key,db)+1,table_name)-key)+1;

  if (open_unireg_entry(thd, table, db, table_name, table_name, 0,
                        thd->mem_root) ||
      !(table->s->table_cache_key= memdup_root(&table->mem_root, (char*) key,
                                               key_length)))
  {
    intern_close_table(table);
    /*
      If there was an error during opening of table (for example if it
      does not exist) '*table' object can be wiped out. To be able
      properly release name-lock in this case we should restore this
      object to its original state.
    */
    *table= orig_table;
    DBUG_RETURN(TRUE);
  }

  share= table->s;
  share->db= share->table_cache_key;
  share->key_length=key_length;
  share->version=0;
  share->flush_version=0;
  table->in_use = thd;
  check_unused();
  table->next = thd->open_tables;
  thd->open_tables = table;
  table->tablenr=thd->current_tablenr++;
  table->used_fields=0;
  table->const_table=0;
  table->null_row= table->maybe_null= table->force_index= 0;
  table->status=STATUS_NO_RECORD;
  table->keys_in_use_for_query= share->keys_in_use;
  table->used_keys= share->keys_for_keyread;
  DBUG_RETURN(FALSE);
}


/*
  Open a table.

  SYNOPSIS
    open_table()
    thd                 Thread context.
    table_list          Open first table in list.
    refresh      INOUT  Pointer to memory that will be set to 1 if
                        we need to close all tables and reopen them.
                        If this is a NULL pointer, then the table is not
                        put in the thread-open-list.
    flags               Bitmap of flags to modify how open works:
                          MYSQL_LOCK_IGNORE_FLUSH - Open table even if
                          someone has done a flush or namelock on it.
                          No version number checking is done.

  IMPLEMENTATION
    Uses a cache of open tables to find a table not in use.

  RETURN
    NULL  Open failed.  If refresh is set then one should close
          all other tables and retry the open.
    #     Success. Pointer to TABLE object for open table.
*/


TABLE *open_table(THD *thd, TABLE_LIST *table_list, MEM_ROOT *mem_root,
		  bool *refresh, uint flags)
{
  reg1	TABLE *table;
  char	key[MAX_DBKEY_LENGTH];
  uint	key_length;
  char	*alias= table_list->alias;
  HASH_SEARCH_STATE state;
  DBUG_ENTER("open_table");

  /* find a unused table in the open table cache */
  if (refresh)
    *refresh=0;

  /* an open table operation needs a lot of the stack space */
  if (check_stack_overrun(thd, STACK_MIN_SIZE_FOR_OPEN, (char *)&alias))
    return 0;

  if (thd->killed)
    DBUG_RETURN(0);
  key_length= (uint) (strmov(strmov(key, table_list->db)+1,
			     table_list->table_name)-key)+1;
  int4store(key + key_length, thd->server_id);
  int4store(key + key_length + 4, thd->variables.pseudo_thread_id);

  if (!table_list->skip_temporary)
  {
    for (table= thd->temporary_tables; table ; table=table->next)
    {
      if (table->s->key_length == key_length + TMP_TABLE_KEY_EXTRA &&
	  !memcmp(table->s->table_cache_key, key,
		  key_length + TMP_TABLE_KEY_EXTRA))
      {
	if (table->query_id == thd->query_id ||
            thd->prelocked_mode && table->query_id)
	{
	  my_error(ER_CANT_REOPEN_TABLE, MYF(0), table->alias);
	  DBUG_RETURN(0);
	}
	table->query_id= thd->query_id;
	table->clear_query_id= 1;
	thd->tmp_table_used= 1;
        DBUG_PRINT("info",("Using temporary table"));
        goto reset;
      }
    }
  }

  if (thd->locked_tables || thd->prelocked_mode)
  {						// Using table locks
    TABLE *best_table= 0;
    int best_distance= INT_MIN;
    bool check_if_used= thd->prelocked_mode &&
                        ((int) table_list->lock_type >=
                         (int) TL_WRITE_ALLOW_WRITE);
    for (table=thd->open_tables; table ; table=table->next)
    {
      if (table->s->key_length == key_length &&
          !memcmp(table->s->table_cache_key, key, key_length))
      {
        if (check_if_used && table->query_id &&
            table->query_id != thd->query_id)
        {
          /*
            If we are in stored function or trigger we should ensure that
            we won't change table that is already used by calling statement.
            So if we are opening table for writing, we should check that it
            is not already open by some calling stamement.
          */
          my_error(ER_CANT_UPDATE_USED_TABLE_IN_SF_OR_TRG, MYF(0),
                   table->s->table_name);
          DBUG_RETURN(0);
        }
        if (!my_strcasecmp(system_charset_info, table->alias, alias) &&
            table->query_id != thd->query_id && /* skip tables already used */
            !(thd->prelocked_mode && table->query_id))
        {
          int distance= ((int) table->reginfo.lock_type -
                         (int) table_list->lock_type);
          /*
            Find a table that either has the exact lock type requested,
            or has the best suitable lock. In case there is no locked
            table that has an equal or higher lock than requested,
            we us the closest matching lock to be able to produce an error
            message about wrong lock mode on the table. The best_table
            is changed if bd < 0 <= d or bd < d < 0 or 0 <= d < bd.

            distance <  0 - No suitable lock found
            distance >  0 - we have lock mode higher then we require
            distance == 0 - we have lock mode exactly which we need
          */
          if (best_distance < 0 && distance > best_distance ||
              distance >= 0 && distance < best_distance)
          {
            best_distance= distance;
            best_table= table;
            if (best_distance == 0 && !check_if_used)
            {
              /*
                If we have found perfect match and we don't need to check that
                table is not used by one of calling statements (assuming that
                we are inside of function or trigger) we can finish iterating
                through open tables list.
              */
              break;
            }
          }
        }
      }
    }
    if (best_table)
    {
      table= best_table;
      table->query_id= thd->query_id;
      DBUG_PRINT("info",("Using locked table"));
      goto reset;
    }
    /*
      is it view?
      (it is work around to allow to open view with locked tables,
      real fix will be made after definition cache will be made)
    */
    {
      char path[FN_REFLEN];
      db_type not_used;
      strxnmov(path, FN_REFLEN, mysql_data_home, "/", table_list->db, "/",
               table_list->table_name, reg_ext, NullS);
      (void) unpack_filename(path, path);
      if (mysql_frm_type(thd, path, &not_used) == FRMTYPE_VIEW)
      {
        /*
          Will not be used (because it's VIEW) but has to be passed.
          Also we will not free it (because it is a stack variable).
        */
        TABLE tab;
        table= &tab;
        VOID(pthread_mutex_lock(&LOCK_open));
        if (!open_unireg_entry(thd, table, table_list->db,
                               table_list->table_name,
                               alias, table_list, mem_root))
        {
          DBUG_ASSERT(table_list->view != 0);
          VOID(pthread_mutex_unlock(&LOCK_open));
          DBUG_RETURN(0); // VIEW
        }
        VOID(pthread_mutex_unlock(&LOCK_open));
      }
    }
    my_error(ER_TABLE_NOT_LOCKED, MYF(0), alias);
    DBUG_RETURN(0);
  }

  VOID(pthread_mutex_lock(&LOCK_open));

  if (!thd->open_tables)
    thd->version=refresh_version;
  else if ((thd->version != refresh_version) &&
           ! (flags & MYSQL_LOCK_IGNORE_FLUSH))
  {
    /* Someone did a refresh while thread was opening tables */
    if (refresh)
      *refresh=1;
    VOID(pthread_mutex_unlock(&LOCK_open));
    DBUG_RETURN(0);
  }

  /* close handler tables which are marked for flush */
  if (thd->handler_tables)
    mysql_ha_flush(thd, (TABLE_LIST*) NULL, MYSQL_HA_REOPEN_ON_USAGE, TRUE);

  for (table= (TABLE*) hash_first(&open_cache, (byte*) key, key_length,
                                  &state);
       table && table->in_use ;
       table= (TABLE*) hash_next(&open_cache, (byte*) key, key_length,
                                 &state))
  {
    if (table->s->version != refresh_version)
    {
      if (flags & MYSQL_LOCK_IGNORE_FLUSH)
      {
        /* Force close at once after usage */
        thd->version= table->s->version;
        continue;
      }

      /*
        There is a refresh in progress for this table
        Wait until the table is freed or the thread is killed.
      */
      close_old_data_files(thd,thd->open_tables,0,0);
      if (table->in_use != thd)
	wait_for_refresh(thd);
      else
      {
	VOID(pthread_mutex_unlock(&LOCK_open));
      }
      if (refresh)
	*refresh=1;
      DBUG_RETURN(0);
    }
  }
  if (table)
  {
    if (table == unused_tables)
    {						// First unused
      unused_tables=unused_tables->next;	// Remove from link
      if (table == unused_tables)
	unused_tables=0;
    }
    table->prev->next=table->next;		/* Remove from unused list */
    table->next->prev=table->prev;
    table->in_use= thd;
  }
  else
  {
    TABLE_SHARE *share;
    /* Free cache if too big */
    while (open_cache.records > table_cache_size && unused_tables)
      VOID(hash_delete(&open_cache,(byte*) unused_tables)); /* purecov: tested */

    /* make a new table */
    if (!(table=(TABLE*) my_malloc(sizeof(*table),MYF(MY_WME))))
    {
      VOID(pthread_mutex_unlock(&LOCK_open));
      DBUG_RETURN(NULL);
    }
    if (open_unireg_entry(thd, table, table_list->db, table_list->table_name,
			  alias, table_list, mem_root) ||
	(!table_list->view && 
	 !(table->s->table_cache_key= memdup_root(&table->mem_root,
                                                  (char*) key,
                                                  key_length))))
    {
      table->next=table->prev=table;
      free_cache_entry(table);
      VOID(pthread_mutex_unlock(&LOCK_open));
      DBUG_RETURN(NULL);
    }
    if (table_list->view)
    {
      my_free((gptr)table, MYF(0));
      VOID(pthread_mutex_unlock(&LOCK_open));
      DBUG_RETURN(0); // VIEW
    }
    share= table->s;
    share->db=            share->table_cache_key;
    share->key_length=    key_length;
    share->version=       refresh_version;
    share->flush_version= flush_version;
    DBUG_PRINT("info", ("inserting table %p into the cache", table));
    VOID(my_hash_insert(&open_cache,(byte*) table));
  }

  check_unused();				// Debugging call

  VOID(pthread_mutex_unlock(&LOCK_open));
  if (refresh)
  {
    table->next=thd->open_tables;		/* Link into simple list */
    thd->open_tables=table;
  }
  table->reginfo.lock_type=TL_READ;		/* Assume read */

 reset:
  if (thd->lex->need_correct_ident())
    table->alias_name_used= my_strcasecmp(table_alias_charset,
                                          table->s->table_name, alias);
  /* Fix alias if table name changes */
  if (strcmp(table->alias, alias))
  {
    uint length=(uint) strlen(alias)+1;
    table->alias= (char*) my_realloc((char*) table->alias, length,
                                     MYF(MY_WME));
    memcpy((char*) table->alias, alias, length);
  }
  /* These variables are also set in reopen_table() */
  table->tablenr=thd->current_tablenr++;
  table->used_fields=0;
  table->const_table=0;
  table->null_row= table->maybe_null= table->force_index= 0;
  table->status=STATUS_NO_RECORD;
  table->keys_in_use_for_query= table->s->keys_in_use;
  table->insert_values= 0;
  table->used_keys= table->s->keys_for_keyread;
  table->fulltext_searched= 0;
  table->file->ft_handler= 0;
  if (table->timestamp_field)
    table->timestamp_field_type= table->timestamp_field->get_auto_set_type();
  table_list->updatable= 1; // It is not derived table nor non-updatable VIEW
  DBUG_ASSERT(table->key_read == 0);
  DBUG_RETURN(table);
}


TABLE *find_locked_table(THD *thd, const char *db,const char *table_name)
{
  char	key[MAX_DBKEY_LENGTH];
  uint key_length=(uint) (strmov(strmov(key,db)+1,table_name)-key)+1;

  for (TABLE *table=thd->open_tables; table ; table=table->next)
  {
    if (table->s->key_length == key_length &&
	!memcmp(table->s->table_cache_key,key,key_length))
      return table;
  }
  return(0);
}


/****************************************************************************
  Reopen an table because the definition has changed. The date file for the
  table is already closed.

  SYNOPSIS
    reopen_table()
    table		Table to be opened
    locked		1 if we have already a lock on LOCK_open

  NOTES
    table->query_id will be 0 if table was reopened

  RETURN
    0  ok
    1  error ('table' is unchanged if table couldn't be reopened)
****************************************************************************/

bool reopen_table(TABLE *table,bool locked)
{
  TABLE tmp;
  char *db= table->s->table_cache_key;
  const char *table_name= table->s->table_name;
  bool error= 1;
  Field **field;
  uint key,part;
  DBUG_ENTER("reopen_table");

#ifdef EXTRA_DEBUG
  if (table->db_stat)
    sql_print_error("Table %s had a open data handler in reopen_table",
		    table->alias);
#endif
  if (!locked)
    VOID(pthread_mutex_lock(&LOCK_open));
  safe_mutex_assert_owner(&LOCK_open);

  if (open_unireg_entry(table->in_use, &tmp, db, table_name,
			table->alias, 0, table->in_use->mem_root))
    goto end;
  free_io_cache(table);

  if (!(tmp.s->table_cache_key= memdup_root(&tmp.mem_root,db,
                                            table->s->key_length)))
  {
    delete tmp.triggers;
    closefrm(&tmp);				// End of memory
    goto end;
  }
  tmp.s->db= tmp.s->table_cache_key;

  /* This list copies variables set by open_table */
  tmp.tablenr=		table->tablenr;
  tmp.used_fields=	table->used_fields;
  tmp.const_table=	table->const_table;
  tmp.null_row=		table->null_row;
  tmp.maybe_null=	table->maybe_null;
  tmp.status=		table->status;
  tmp.keys_in_use_for_query= tmp.s->keys_in_use;
  tmp.used_keys= 	tmp.s->keys_for_keyread;

  /* Get state */
  tmp.s->key_length=	table->s->key_length;
  tmp.in_use=    	table->in_use;
  tmp.reginfo.lock_type=table->reginfo.lock_type;
  tmp.s->version=	refresh_version;
  tmp.s->tmp_table=	table->s->tmp_table;
  tmp.grant=		table->grant;

  /* Replace table in open list */
  tmp.next=		table->next;
  tmp.prev=		table->prev;

  delete table->triggers;
  if (table->file)
    VOID(closefrm(table));		// close file, free everything

  *table= tmp;
  table->s= &table->share_not_to_be_used;
  table->file->change_table_ptr(table);

  DBUG_ASSERT(table->alias != 0);
  for (field=table->field ; *field ; field++)
  {
    (*field)->table= (*field)->orig_table= table;
    (*field)->table_name= &table->alias;
  }
  for (key=0 ; key < table->s->keys ; key++)
  {
    for (part=0 ; part < table->key_info[key].usable_key_parts ; part++)
      table->key_info[key].key_part[part].field->table= table;
  }
  if (table->triggers)
    table->triggers->set_table(table);

  VOID(pthread_cond_broadcast(&COND_refresh));
  error=0;

 end:
  if (!locked)
    VOID(pthread_mutex_unlock(&LOCK_open));
  DBUG_RETURN(error);
}


/*
  Used with ALTER TABLE:
  Close all instanses of table when LOCK TABLES is in used;
  Close first all instances of table and then reopen them
 */

bool close_data_tables(THD *thd,const char *db, const char *table_name)
{
  TABLE *table;
  for (table=thd->open_tables; table ; table=table->next)
  {
    if (!strcmp(table->s->table_name, table_name) &&
	!strcmp(table->s->db, db))
    {
      mysql_lock_remove(thd, thd->locked_tables,table);
      table->file->close();
      table->db_stat=0;
    }
  }
  return 0;					// For the future
}


/*
  Reopen all tables with closed data files
  One should have lock on LOCK_open when calling this
*/

bool reopen_tables(THD *thd,bool get_locks,bool in_refresh)
{
  DBUG_ENTER("reopen_tables");
  safe_mutex_assert_owner(&LOCK_open);

  if (!thd->open_tables)
    DBUG_RETURN(0);

  TABLE *table,*next,**prev;
  TABLE **tables,**tables_ptr;			// For locks
  bool error=0, not_used;
  if (get_locks)
  {
    /* The ptr is checked later */
    uint opens=0;
    for (table=thd->open_tables; table ; table=table->next) opens++;
    tables= (TABLE**) my_alloca(sizeof(TABLE*)*opens);
  }
  else
    tables= &thd->open_tables;
  tables_ptr =tables;

  prev= &thd->open_tables;
  for (table=thd->open_tables; table ; table=next)
  {
    uint db_stat=table->db_stat;
    next=table->next;
    if (!tables || (!db_stat && reopen_table(table,1)))
    {
      my_error(ER_CANT_REOPEN_TABLE, MYF(0), table->alias);
      VOID(hash_delete(&open_cache,(byte*) table));
      error=1;
    }
    else
    {
      *prev= table;
      prev= &table->next;
      if (get_locks && !db_stat)
	*tables_ptr++= table;			// need new lock on this
      if (in_refresh)
      {
	table->s->version=0;
	table->locked_by_flush=0;
      }
    }
  }
  if (tables != tables_ptr)			// Should we get back old locks
  {
    MYSQL_LOCK *lock;
    /* We should always get these locks */
    thd->some_tables_deleted=0;
    if ((lock= mysql_lock_tables(thd, tables, (uint) (tables_ptr - tables),
                                 0, &not_used)))
    {
      thd->locked_tables=mysql_lock_merge(thd->locked_tables,lock);
    }
    else
      error=1;
  }
  if (get_locks && tables)
  {
    my_afree((gptr) tables);
  }
  VOID(pthread_cond_broadcast(&COND_refresh)); // Signal to refresh
  *prev=0;
  DBUG_RETURN(error);
}

/*
  Close handlers for tables in list, but leave the TABLE structure
  intact so that we can re-open these quickly
  abort_locks is set if called from flush_tables.
*/

void close_old_data_files(THD *thd, TABLE *table, bool abort_locks,
			  bool send_refresh)
{
  DBUG_ENTER("close_old_data_files");
  bool found=send_refresh;
  for (; table ; table=table->next)
  {
    if (table->s->version != refresh_version)
    {
      found=1;
      if (!abort_locks)				// If not from flush tables
	table->s->version= refresh_version;	// Let other threads use table
      if (table->db_stat)
      {
	if (abort_locks)
	{
	  mysql_lock_abort(thd,table);		// Close waiting threads
	  mysql_lock_remove(thd, thd->locked_tables,table);
	  table->locked_by_flush=1;		// Will be reopened with locks
	}
	table->file->close();
	table->db_stat=0;
      }
    }
  }
  if (found)
    VOID(pthread_cond_broadcast(&COND_refresh)); // Signal to refresh
  DBUG_VOID_RETURN;
}


/*
  Wait until all threads has closed the tables in the list
  We have also to wait if there is thread that has a lock on this table even
  if the table is closed
*/

bool table_is_used(TABLE *table, bool wait_for_name_lock)
{
  do
  {
    char *key= table->s->table_cache_key;
    uint key_length= table->s->key_length;
    HASH_SEARCH_STATE state;
    for (TABLE *search= (TABLE*) hash_first(&open_cache, (byte*) key,
                                             key_length, &state);
	 search ;
         search= (TABLE*) hash_next(&open_cache, (byte*) key,
                                    key_length, &state))
    {
      if (search->locked_by_flush ||
	  search->locked_by_name && wait_for_name_lock ||
	  search->db_stat && search->s->version < refresh_version)
	return 1;				// Table is used
    }
  } while ((table=table->next));
  return 0;
}


/* Wait until all used tables are refreshed */

bool wait_for_tables(THD *thd)
{
  bool result;
  DBUG_ENTER("wait_for_tables");

  thd->proc_info="Waiting for tables";
  pthread_mutex_lock(&LOCK_open);
  while (!thd->killed)
  {
    thd->some_tables_deleted=0;
    close_old_data_files(thd,thd->open_tables,0,dropping_tables != 0);
    mysql_ha_flush(thd, (TABLE_LIST*) NULL, MYSQL_HA_REOPEN_ON_USAGE, TRUE);
    if (!table_is_used(thd->open_tables,1))
      break;
    (void) pthread_cond_wait(&COND_refresh,&LOCK_open);
  }
  if (thd->killed)
    result= 1;					// aborted
  else
  {
    /* Now we can open all tables without any interference */
    thd->proc_info="Reopen tables";
    thd->version= refresh_version;
    result=reopen_tables(thd,0,0);
  }
  pthread_mutex_unlock(&LOCK_open);
  thd->proc_info=0;
  DBUG_RETURN(result);
}


/* drop tables from locked list */

bool drop_locked_tables(THD *thd,const char *db, const char *table_name)
{
  TABLE *table,*next,**prev;
  bool found=0;
  prev= &thd->open_tables;
  for (table= thd->open_tables; table ; table=next)
  {
    next=table->next;
    if (!strcmp(table->s->table_name, table_name) &&
	!strcmp(table->s->db, db))
    {
      mysql_lock_remove(thd, thd->locked_tables,table);
      VOID(hash_delete(&open_cache,(byte*) table));
      found=1;
    }
    else
    {
      *prev=table;
      prev= &table->next;
    }
  }
  *prev=0;
  if (found)
    VOID(pthread_cond_broadcast(&COND_refresh)); // Signal to refresh
  if (thd->locked_tables && thd->locked_tables->table_count == 0)
  {
    my_free((gptr) thd->locked_tables,MYF(0));
    thd->locked_tables=0;
  }
  return found;
}


/*
  If we have the table open, which only happens when a LOCK TABLE has been
  done on the table, change the lock type to a lock that will abort all
  other threads trying to get the lock.
*/

void abort_locked_tables(THD *thd,const char *db, const char *table_name)
{
  TABLE *table;
  for (table= thd->open_tables; table ; table= table->next)
  {
    if (!strcmp(table->s->table_name,table_name) &&
	!strcmp(table->s->db, db))
    {
      mysql_lock_abort(thd,table);
      break;
    }
  }
}


/*
  Load a table definition from file and open unireg table

  SYNOPSIS
    open_unireg_entry()
    thd			Thread handle
    entry		Store open table definition here
    db			Database name
    name		Table name
    alias		Alias name
    table_desc		TABLE_LIST descriptor (used with views)
    mem_root		temporary mem_root for parsing

  NOTES
   Extra argument for open is taken from thd->open_options

  RETURN
    0	ok
    #	Error
*/
static int open_unireg_entry(THD *thd, TABLE *entry, const char *db,
			     const char *name, const char *alias,
			     TABLE_LIST *table_desc, MEM_ROOT *mem_root)
{
  char path[FN_REFLEN];
  int error;
  uint discover_retry_count= 0;
  DBUG_ENTER("open_unireg_entry");

  strxmov(path, mysql_data_home, "/", db, "/", name, NullS);
  while ((error= openfrm(thd, path, alias,
		         (uint) (HA_OPEN_KEYFILE | HA_OPEN_RNDFILE |
			         HA_GET_INDEX | HA_TRY_READ_ONLY |
                                 NO_ERR_ON_NEW_FRM),
		      READ_KEYINFO | COMPUTE_TYPES | EXTRA_RECORD,
		      thd->open_options, entry)) &&
      (error != 5 ||
       (fn_format(path, path, 0, reg_ext, MY_UNPACK_FILENAME),
        open_new_frm(thd, path, alias, db, name,
                     (uint) (HA_OPEN_KEYFILE | HA_OPEN_RNDFILE |
                             HA_GET_INDEX | HA_TRY_READ_ONLY),
                     READ_KEYINFO | COMPUTE_TYPES | EXTRA_RECORD,
                     thd->open_options, entry, table_desc, mem_root))))

  {
    if (!entry->s || !entry->s->crashed)
    {
      /*
        Frm file could not be found on disk
        Since it does not exist, no one can be using it
        LOCK_open has been locked to protect from someone else
        trying to discover the table at the same time.
      */
      if (discover_retry_count++ != 0)
        goto err;
      if (ha_create_table_from_engine(thd, db, name) > 0)
      {
        /* Give right error message */
        thd->clear_error();
        DBUG_PRINT("error", ("Discovery of %s/%s failed", db, name));
        my_printf_error(ER_UNKNOWN_ERROR,
                        "Failed to open '%-.64s', error while "
                        "unpacking from engine",
                        MYF(0), name);

        goto err;
      }

      mysql_reset_errors(thd, 1);    // Clear warnings
      thd->clear_error();            // Clear error message
      continue;
    }

    // Code below is for repairing a crashed file
    TABLE_LIST table_list;
    bzero((char*) &table_list, sizeof(table_list)); // just for safe
    table_list.db=(char*) db;
    table_list.table_name=(char*) name;

    safe_mutex_assert_owner(&LOCK_open);

    if ((error=lock_table_name(thd,&table_list)))
    {
      if (error < 0)
      {
	goto err;
      }
      if (wait_for_locked_table_names(thd,&table_list))
      {
	unlock_table_name(thd,&table_list);
	goto err;
      }
    }
    pthread_mutex_unlock(&LOCK_open);
    thd->clear_error();				// Clear error message
    error= 0;
    if (openfrm(thd, path, alias,
		(uint) (HA_OPEN_KEYFILE | HA_OPEN_RNDFILE | HA_GET_INDEX |
			 HA_TRY_READ_ONLY),
		READ_KEYINFO | COMPUTE_TYPES | EXTRA_RECORD,
		ha_open_options | HA_OPEN_FOR_REPAIR,
		entry) || ! entry->file ||
	(entry->file->is_crashed() && entry->file->check_and_repair(thd)))
    {
      /* Give right error message */
      thd->clear_error();
      my_error(ER_NOT_KEYFILE, MYF(0), name, my_errno);
      sql_print_error("Couldn't repair table: %s.%s",db,name);
      if (entry->file)
	closefrm(entry);
      error=1;
    }
    else
      thd->clear_error();			// Clear error message
    pthread_mutex_lock(&LOCK_open);
    unlock_table_name(thd,&table_list);

    if (error)
      goto err;
    break;
  }

  if (error == 5)
    DBUG_RETURN(0);	// we have just opened VIEW

  /*
    We can't mark all tables in 'mysql' database as system since we don't
    allow to lock such tables for writing with any other tables (even with
    other system tables) and some privilege tables need this.
  */
  if (!my_strcasecmp(system_charset_info, db, "mysql") &&
      !my_strcasecmp(system_charset_info, name, "proc"))
    entry->s->system_table= 1;

  if (Table_triggers_list::check_n_load(thd, db, name, entry, 0))
    goto err;

  /*
    If we are here, there was no fatal error (but error may be still
    unitialized).
  */
  if (unlikely(entry->file->implicit_emptied))
  {
    entry->file->implicit_emptied= 0;
    if (mysql_bin_log.is_open())
    {
      char *query, *end;
      uint query_buf_size= 20 + 2*NAME_LEN + 1;
      if ((query= (char*)my_malloc(query_buf_size,MYF(MY_WME))))
      {
        end = strxmov(strmov(query, "DELETE FROM `"),
                      db,"`.`",name,"`", NullS);
        Query_log_event qinfo(thd, query, (ulong)(end-query), 0, FALSE);
        mysql_bin_log.write(&qinfo);
        my_free(query, MYF(0));
      }
      else
      {
        /*
          As replication is maybe going to be corrupted, we need to warn the
          DBA on top of warning the client (which will automatically be done
          because of MYF(MY_WME) in my_malloc() above).
        */
        sql_print_error("When opening HEAP table, could not allocate \
memory to write 'DELETE FROM `%s`.`%s`' to the binary log",db,name);
        delete entry->triggers;
        if (entry->file)
          closefrm(entry);
        goto err;
      }
    }
  }
  DBUG_RETURN(0);
err:
  /* Hide "Table doesn't exist" errors if table belong to view */
  if (thd->net.last_errno == ER_NO_SUCH_TABLE &&
      table_desc && table_desc->belong_to_view)
  {
    TABLE_LIST *view= table_desc->belong_to_view;
    thd->clear_error();
    my_error(ER_VIEW_INVALID, MYF(0), view->view_db.str, view->view_name.str);
  }
  DBUG_RETURN(1);
}


/*
  Open all tables in list

  SYNOPSIS
    open_tables()
    thd - thread handler
    start - list of tables in/out
    counter - number of opened tables will be return using this parameter
    flags   - bitmap of flags to modify how the tables will be open:
              MYSQL_LOCK_IGNORE_FLUSH - open table even if someone has
              done a flush or namelock on it.

  NOTE
    Unless we are already in prelocked mode, this function will also precache
    all SP/SFs explicitly or implicitly (via views and triggers) used by the
    query and add tables needed for their execution to table list. If resulting
    tables list will be non empty it will mark query as requiring precaching.
    Prelocked mode will be enabled for such query during lock_tables() call.

    If query for which we are opening tables is already marked as requiring
    prelocking it won't do such precaching and will simply reuse table list
    which is already built.

  RETURN
    0  - OK
    -1 - error
*/

int open_tables(THD *thd, TABLE_LIST **start, uint *counter, uint flags)
{
  TABLE_LIST *tables;
  bool refresh;
  int result=0;
  MEM_ROOT new_frm_mem;
  /* Also used for indicating that prelocking is need */
  TABLE_LIST **query_tables_last_own;
  DBUG_ENTER("open_tables");
  /*
    temporary mem_root for new .frm parsing.
    TODO: variables for size
  */
  init_alloc_root(&new_frm_mem, 8024, 8024);

  thd->current_tablenr= 0;
 restart:
  *counter= 0;
  query_tables_last_own= 0;
  thd->proc_info="Opening tables";

  /*
    If we are not already executing prelocked statement and don't have
    statement for which table list for prelocking is already built, let
    us cache routines and try to build such table list.

    NOTE: We will mark statement as requiring prelocking only if we will
    have non empty table list. But this does not guarantee that in prelocked
    mode we will have some locked tables, because queries which use only
    derived/information schema tables and views possible. Thus "counter"
    may be still zero for prelocked statement...
  */

  if (!thd->prelocked_mode && !thd->lex->requires_prelocking() &&
      thd->lex->sroutines_list.elements)
  {
    bool first_no_prelocking, need_prelocking, tabs_changed;
    TABLE_LIST **save_query_tables_last= thd->lex->query_tables_last;

    DBUG_ASSERT(thd->lex->query_tables == *start);
    sp_get_prelocking_info(thd, &need_prelocking, &first_no_prelocking);

    if (sp_cache_routines_and_add_tables(thd, thd->lex,
                                         first_no_prelocking,
                                         &tabs_changed))
    {
      /*
        Serious error during reading stored routines from mysql.proc table.
        Something's wrong with the table or its contents, and an error has
        been emitted; we must abort.
      */
      result= -1;
      goto err;
    }
    else if ((tabs_changed || *start) && need_prelocking)
    {
      query_tables_last_own= save_query_tables_last;
      *start= thd->lex->query_tables;
    }
  }

  for (tables= *start; tables ;tables= tables->next_global)
  {
    /*
      Ignore placeholders for derived tables. After derived tables
      processing, link to created temporary table will be put here.
      If this is derived table for view then we still want to process
      routines used by this view.
     */
    if (tables->derived)
    {
      if (tables->view)
        goto process_view_routines;
      continue;
    }
    if (tables->schema_table)
    {
      if (!mysql_schema_table(thd, thd->lex, tables))
        continue;
      DBUG_RETURN(-1);
    }
    (*counter)++;
    
    if (!tables->table &&
	!(tables->table= open_table(thd, tables, &new_frm_mem, &refresh, flags)))
    {
      free_root(&new_frm_mem, MYF(MY_KEEP_PREALLOC));

      if (tables->view)
      {
        /* VIEW placeholder */
	(*counter)--;

        /*
          tables->next_global list consists of two parts:
          1) Query tables and underlying tables of views.
          2) Tables used by all stored routines that this statement invokes on
             execution.
          We need to know where the bound between these two parts is. If we've
          just opened a view, which was the last table in part #1, and it
          has added its base tables after itself, adjust the boundary pointer
          accordingly.
        */
        if (query_tables_last_own == &(tables->next_global) &&
            tables->view->query_tables)
          query_tables_last_own= tables->view->query_tables_last;
        /*
          Let us free memory used by 'sroutines' hash here since we never
          call destructor for this LEX.
        */
        hash_free(&tables->view->sroutines);
	goto process_view_routines;
      }

      if (refresh)				// Refresh in progress
      {
        /*
          We have met name-locked or old version of table. Now we have
          to close all tables which are not up to date. We also have to
          throw away set of prelocked tables (and thus close tables from
          this set that were open by now) since it possible that one of
          tables which determined its content was changed.

          Instead of implementing complex/non-robust logic mentioned
          above we simply close and then reopen all tables.

          In order to prepare for recalculation of set of prelocked tables
          we pretend that we have finished calculation which we were doing
          currently.
        */
        if (query_tables_last_own)
          thd->lex->mark_as_requiring_prelocking(query_tables_last_own);
        close_tables_for_reopen(thd, start);
	goto restart;
      }
      result= -1;				// Fatal error
      break;
    }
    else
    {
      /*
        If we are not already in prelocked mode and extended table list is not
        yet built and we have trigger for table being opened then we should
        cache all routines used by its triggers and add their tables to
        prelocking list.
        If we lock table for reading we won't update it so there is no need to
        process its triggers since they never will be activated.
      */
      if (!thd->prelocked_mode && !thd->lex->requires_prelocking() &&
          tables->table->triggers &&
          tables->lock_type >= TL_WRITE_ALLOW_WRITE)
      {
        if (!query_tables_last_own)
          query_tables_last_own= thd->lex->query_tables_last;
        if (sp_cache_routines_and_add_tables_for_triggers(thd, thd->lex,
                                                          tables))
        {
          /*
            Serious error during reading stored routines from mysql.proc table.
            Something's wrong with the table or its contents, and an error has
            been emitted; we must abort.
          */
          result= -1;
          goto err;
        }
      }
      free_root(&new_frm_mem, MYF(MY_KEEP_PREALLOC));
    }

    if (tables->lock_type != TL_UNLOCK && ! thd->locked_tables)
      tables->table->reginfo.lock_type=tables->lock_type;
    tables->table->grant= tables->grant;

process_view_routines:
    /*
      Again we may need cache all routines used by this view and add
      tables used by them to table list.
    */
    if (tables->view && !thd->prelocked_mode &&
        !thd->lex->requires_prelocking() &&
        tables->view->sroutines_list.elements)
    {
      /* We have at least one table in TL here. */
      if (!query_tables_last_own)
        query_tables_last_own= thd->lex->query_tables_last;
      if (sp_cache_routines_and_add_tables_for_view(thd, thd->lex, tables))
      {
        /*
          Serious error during reading stored routines from mysql.proc table.
          Something's wrong with the table or its contents, and an error has
          been emitted; we must abort.
        */
        result= -1;
        goto err;
      }
    }
  }

 err:
  thd->proc_info=0;
  free_root(&new_frm_mem, MYF(0));              // Free pre-alloced block

  if (query_tables_last_own)
    thd->lex->mark_as_requiring_prelocking(query_tables_last_own);

  DBUG_RETURN(result);
}


/*
  Check that lock is ok for tables; Call start stmt if ok

  SYNOPSIS
    check_lock_and_start_stmt()
    thd			Thread handle
    table_list		Table to check
    lock_type		Lock used for table

  RETURN VALUES
  0	ok
  1	error
*/

static bool check_lock_and_start_stmt(THD *thd, TABLE *table,
				      thr_lock_type lock_type)
{
  int error;
  DBUG_ENTER("check_lock_and_start_stmt");

  if ((int) lock_type >= (int) TL_WRITE_ALLOW_READ &&
      (int) table->reginfo.lock_type < (int) TL_WRITE_ALLOW_READ)
  {
    my_error(ER_TABLE_NOT_LOCKED_FOR_WRITE, MYF(0),table->alias);
    DBUG_RETURN(1);
  }
  if ((error=table->file->start_stmt(thd, lock_type)))
  {
    table->file->print_error(error,MYF(0));
    DBUG_RETURN(1);
  }
  DBUG_RETURN(0);
}


/*
  Open and lock one table

  SYNOPSIS
    open_ltable()
    thd			Thread handler
    table_list		Table to open is first table in this list
    lock_type		Lock to use for open

  NOTE
    This function don't do anything like SP/SF/views/triggers analysis done
    in open_tables(). It is intended for opening of only one concrete table.
    And used only in special contexts.

  RETURN VALUES
    table		Opened table
    0			Error
  
    If ok, the following are also set:
      table_list->lock_type 	lock_type
      table_list->table		table
*/

TABLE *open_ltable(THD *thd, TABLE_LIST *table_list, thr_lock_type lock_type)
{
  TABLE *table;
  bool refresh;
  DBUG_ENTER("open_ltable");

  thd->proc_info="Opening table";
  thd->current_tablenr= 0;
  /* open_ltable can be used only for BASIC TABLEs */
  table_list->required_type= FRMTYPE_TABLE;
  while (!(table= open_table(thd, table_list, thd->mem_root, &refresh, 0)) &&
         refresh)
    ;

  if (table)
  {
#if defined( __WIN__) || defined(OS2)
    /* Win32 can't drop a file that is open */
    if (lock_type == TL_WRITE_ALLOW_READ)
    {
      lock_type= TL_WRITE;
    }
#endif /* __WIN__ || OS2 */
    table_list->lock_type= lock_type;
    table_list->table=	   table;
    table->grant= table_list->grant;
    if (thd->locked_tables)
    {
      if (check_lock_and_start_stmt(thd, table, lock_type))
	table= 0;
    }
    else
    {
      DBUG_ASSERT(thd->lock == 0);	// You must lock everything at once
      if ((table->reginfo.lock_type= lock_type) != TL_UNLOCK)
	if (! (thd->lock= mysql_lock_tables(thd, &table_list->table, 1, 0,
                                            &refresh)))
	  table= 0;
    }
  }
  thd->proc_info=0;
  DBUG_RETURN(table);
}


/*
  Open all tables in list and locks them for read without derived
  tables processing.

  SYNOPSIS
    simple_open_n_lock_tables()
    thd		- thread handler
    tables	- list of tables for open&locking

  RETURN
    0  - ok
    -1 - error

  NOTE
    The lock will automaticaly be freed by close_thread_tables()
*/

int simple_open_n_lock_tables(THD *thd, TABLE_LIST *tables)
{
  uint counter;
  bool need_reopen;
  DBUG_ENTER("simple_open_n_lock_tables");

  for ( ; ; ) 
  {
    if (open_tables(thd, &tables, &counter, 0))
      DBUG_RETURN(-1);
    if (!lock_tables(thd, tables, counter, &need_reopen))
      break;
    if (!need_reopen)
      DBUG_RETURN(-1);
    close_tables_for_reopen(thd, &tables);
  }
  DBUG_RETURN(0);
}


/*
  Open all tables in list, locks them and process derived tables
  tables processing.

  SYNOPSIS
    open_and_lock_tables()
    thd		- thread handler
    tables	- list of tables for open&locking

  RETURN
    FALSE - ok
    TRUE  - error

  NOTE
    The lock will automaticaly be freed by close_thread_tables()
*/

bool open_and_lock_tables(THD *thd, TABLE_LIST *tables)
{
  uint counter;
  bool need_reopen;
  DBUG_ENTER("open_and_lock_tables");

  for ( ; ; ) 
  {
    if (open_tables(thd, &tables, &counter, 0))
      DBUG_RETURN(-1);
    if (!lock_tables(thd, tables, counter, &need_reopen))
      break;
    if (!need_reopen)
      DBUG_RETURN(-1);
    close_tables_for_reopen(thd, &tables);
  }
  if (mysql_handle_derived(thd->lex, &mysql_derived_prepare) ||
      (thd->fill_derived_tables() &&
       mysql_handle_derived(thd->lex, &mysql_derived_filling)))
    DBUG_RETURN(TRUE); /* purecov: inspected */
  DBUG_RETURN(0);
}


/*
  Open all tables in list and process derived tables

  SYNOPSIS
    open_normal_and_derived_tables
    thd		- thread handler
    tables	- list of tables for open
    flags       - bitmap of flags to modify how the tables will be open:
                  MYSQL_LOCK_IGNORE_FLUSH - open table even if someone has
                  done a flush or namelock on it.

  RETURN
    FALSE - ok
    TRUE  - error

  NOTE 
    This is to be used on prepare stage when you don't read any
    data from the tables.
*/

bool open_normal_and_derived_tables(THD *thd, TABLE_LIST *tables, uint flags)
{
  uint counter;
  DBUG_ENTER("open_normal_and_derived_tables");
  DBUG_ASSERT(!thd->fill_derived_tables());
  if (open_tables(thd, &tables, &counter, flags) ||
      mysql_handle_derived(thd->lex, &mysql_derived_prepare))
    DBUG_RETURN(TRUE); /* purecov: inspected */
  DBUG_RETURN(0);
}


/*
  Mark all real tables in the list as free for reuse.

  SYNOPSIS
    mark_real_tables_as_free_for_reuse()
      thd   - thread context
      table - head of the list of tables

  DESCRIPTION
    Marks all real tables in the list (i.e. not views, derived
    or schema tables) as free for reuse.
*/

static void mark_real_tables_as_free_for_reuse(TABLE_LIST *table)
{
  for (; table; table= table->next_global)
    if (!table->placeholder() && !table->schema_table)
      table->table->query_id= 0;
}


/*
  Lock all tables in list

  SYNOPSIS
    lock_tables()
    thd			Thread handler
    tables		Tables to lock
    count		Number of opened tables
    need_reopen         Out parameter which if TRUE indicates that some
                        tables were dropped or altered during this call
                        and therefore invoker should reopen tables and
                        try to lock them once again (in this case
                        lock_tables() will also return error).

  NOTES
    You can't call lock_tables twice, as this would break the dead-lock-free
    handling thr_lock gives us.  You most always get all needed locks at
    once.

    If query for which we are calling this function marked as requring
    prelocking, this function will do implicit LOCK TABLES and change
    thd::prelocked_mode accordingly.

  RETURN VALUES
   0	ok
   -1	Error
*/

int lock_tables(THD *thd, TABLE_LIST *tables, uint count, bool *need_reopen)
{
  TABLE_LIST *table;

  DBUG_ENTER("lock_tables");
  /*
    We can't meet statement requiring prelocking if we already
    in prelocked mode.
  */
  DBUG_ASSERT(!thd->prelocked_mode || !thd->lex->requires_prelocking());
  /*
    If statement requires prelocking then it has non-empty table list.
    So it is safe to shortcut.
  */
  DBUG_ASSERT(!thd->lex->requires_prelocking() || tables);

  *need_reopen= FALSE;

  if (!tables)
    DBUG_RETURN(0);

  /*
    We need this extra check for thd->prelocked_mode because we want to avoid
    attempts to lock tables in substatements. Checking for thd->locked_tables
    is not enough in some situations. For example for SP containing
    "drop table t3; create temporary t3 ..; insert into t3 ...;"
    thd->locked_tables may be 0 after drop tables, and without this extra
    check insert will try to lock temporary table t3, that will lead
    to memory leak...
  */
  if (!thd->locked_tables && !thd->prelocked_mode)
  {
    DBUG_ASSERT(thd->lock == 0);	// You must lock everything at once
    TABLE **start,**ptr;

    if (!(ptr=start=(TABLE**) thd->alloc(sizeof(TABLE*)*count)))
      DBUG_RETURN(-1);
    for (table= tables; table; table= table->next_global)
    {
      if (!table->placeholder() && !table->schema_table)
	*(ptr++)= table->table;
    }

    /* We have to emulate LOCK TABLES if we are statement needs prelocking. */
    if (thd->lex->requires_prelocking())
    {
      thd->in_lock_tables=1;
      thd->options|= OPTION_TABLE_LOCK;
    }

    if (! (thd->lock= mysql_lock_tables(thd, start, (uint) (ptr - start),
                                        MYSQL_LOCK_NOTIFY_IF_NEED_REOPEN,
                                        need_reopen)))
    {
      if (thd->lex->requires_prelocking())
      {
        thd->options&= ~(ulong) (OPTION_TABLE_LOCK);
        thd->in_lock_tables=0;
      }
      DBUG_RETURN(-1);
    }
    if (thd->lex->requires_prelocking() &&
        thd->lex->sql_command != SQLCOM_LOCK_TABLES)
    {
      TABLE_LIST *first_not_own= thd->lex->first_not_own_table();
      /*
        We just have done implicit LOCK TABLES, and now we have
        to emulate first open_and_lock_tables() after it.

        Note that "LOCK TABLES" can also be marked as requiring prelocking
        (e.g. if one locks view which uses functions). We should not emulate
        such open_and_lock_tables() in this case. We also should not set
        THD::prelocked_mode or first close_thread_tables() call will do
        "UNLOCK TABLES".
      */
      thd->locked_tables= thd->lock;
      thd->lock= 0;
      thd->in_lock_tables=0;

      for (table= tables; table != first_not_own; table= table->next_global)
      {
        if (!table->placeholder() && !table->schema_table)
        {
          table->table->query_id= thd->query_id;
          if (check_lock_and_start_stmt(thd, table->table, table->lock_type))
          {
            ha_rollback_stmt(thd);
            mysql_unlock_tables(thd, thd->locked_tables);
            thd->locked_tables= 0;
            thd->options&= ~(ulong) (OPTION_TABLE_LOCK);
            DBUG_RETURN(-1);
          }
        }
      }
      /*
        Let us mark all tables which don't belong to the statement itself,
        and was marked as occupied during open_tables() as free for reuse.
      */
      mark_real_tables_as_free_for_reuse(first_not_own);
      DBUG_PRINT("info",("prelocked_mode= PRELOCKED"));
      thd->prelocked_mode= PRELOCKED;
    }
  }
  else
  {
    TABLE_LIST *first_not_own= thd->lex->first_not_own_table();
    for (table= tables; table != first_not_own; table= table->next_global)
    {
      if (!table->placeholder() && !table->schema_table &&
	  check_lock_and_start_stmt(thd, table->table, table->lock_type))
      {
	ha_rollback_stmt(thd);
	DBUG_RETURN(-1);
      }
    }
    /*
      If we are under explicit LOCK TABLES and our statement requires
      prelocking, we should mark all "additional" tables as free for use
      and enter prelocked mode.
    */
    if (thd->lex->requires_prelocking())
    {
      mark_real_tables_as_free_for_reuse(first_not_own);
      DBUG_PRINT("info", ("thd->prelocked_mode= PRELOCKED_UNDER_LOCK_TABLES"));
      thd->prelocked_mode= PRELOCKED_UNDER_LOCK_TABLES;
    }
  }
  DBUG_RETURN(0);
}


/*
  Prepare statement for reopening of tables and recalculation of set of
  prelocked tables.

  SYNOPSIS
    close_tables_for_reopen()
      thd    in     Thread context
      tables in/out List of tables which we were trying to open and lock

*/

void close_tables_for_reopen(THD *thd, TABLE_LIST **tables)
{
  /*
    If table list consists only from tables from prelocking set, table list
    for new attempt should be empty, so we have to update list's root pointer.
  */
  if (thd->lex->first_not_own_table() == *tables)
    *tables= 0;
  thd->lex->chop_off_not_own_tables();
  sp_remove_not_own_routines(thd->lex);
  for (TABLE_LIST *tmp= *tables; tmp; tmp= tmp->next_global)
    tmp->table= 0;
  mark_used_tables_as_free_for_reuse(thd, thd->temporary_tables);
  close_thread_tables(thd);
}


/*
  Open a single table without table caching and don't set it in open_list
  Used by alter_table to open a temporary table and when creating
  a temporary table with CREATE TEMPORARY ...
*/

TABLE *open_temporary_table(THD *thd, const char *path, const char *db,
			    const char *table_name, bool link_in_list)
{
  TABLE *tmp_table;
  TABLE_SHARE *share;
  DBUG_ENTER("open_temporary_table");

  /*
    The extra size in my_malloc() is for table_cache_key
    4 bytes for master thread id if we are in the slave
    1 byte to terminate db
    1 byte to terminate table_name
    total of 6 extra bytes in my_malloc in addition to table/db stuff
  */
  if (!(tmp_table=(TABLE*) my_malloc(sizeof(*tmp_table)+(uint) strlen(db)+
				     (uint) strlen(table_name)+6+4,
				     MYF(MY_WME))))
    DBUG_RETURN(0);				/* purecov: inspected */

  if (openfrm(thd, path, table_name,
	      (uint) (HA_OPEN_KEYFILE | HA_OPEN_RNDFILE | HA_GET_INDEX),
	      READ_KEYINFO | COMPUTE_TYPES | EXTRA_RECORD,
	      ha_open_options,
	      tmp_table))
  {
    my_free((char*) tmp_table,MYF(0));
    DBUG_RETURN(0);
  }

  share= tmp_table->s;
  tmp_table->reginfo.lock_type=TL_WRITE;	 // Simulate locked
  share->tmp_table= (tmp_table->file->has_transactions() ? 
                     TRANSACTIONAL_TMP_TABLE : TMP_TABLE);
  share->table_cache_key= (char*) (tmp_table+1);
  share->db= share->table_cache_key;
  share->key_length= (uint) (strmov(((char*) (share->table_name=
                                              strmov(share->table_cache_key,
                                                     db)+1)),
                                    table_name) -
                             share->table_cache_key) +1;
  int4store(share->table_cache_key + share->key_length, thd->server_id);
  share->key_length+= 4;
  int4store(share->table_cache_key + share->key_length,
	    thd->variables.pseudo_thread_id);
  share->key_length+= 4;

  if (link_in_list)
  {
    tmp_table->next=thd->temporary_tables;
    thd->temporary_tables=tmp_table;
    if (thd->slave_thread)
      slave_open_temp_tables++;
  }
  DBUG_RETURN(tmp_table);
}


bool rm_temporary_table(enum db_type base, char *path)
{
  bool error=0;
  DBUG_ENTER("rm_temporary_table");

  fn_format(path, path,"",reg_ext,4);
  unpack_filename(path,path);
  if (my_delete(path,MYF(0)))
    error=1; /* purecov: inspected */
  *fn_ext(path)='\0';				// remove extension
  handler *file= get_new_handler((TABLE*) 0, current_thd->mem_root, base);
  if (file && file->delete_table(path))
  {
    error=1;
    sql_print_warning("Could not remove tmp table: '%s', error: %d",
                      path, my_errno);
  }
  delete file;
  DBUG_RETURN(error);
}


/*****************************************************************************
* The following find_field_in_XXX procedures implement the core of the
* name resolution functionality. The entry point to resolve a column name in a
* list of tables is 'find_field_in_tables'. It calls 'find_field_in_table_ref'
* for each table reference. In turn, depending on the type of table reference,
* 'find_field_in_table_ref' calls one of the 'find_field_in_XXX' procedures
* below specific for the type of table reference.
******************************************************************************/

/* Special Field pointers as return values of find_field_in_XXX functions. */
Field *not_found_field= (Field*) 0x1;
Field *view_ref_found= (Field*) 0x2; 

#define WRONG_GRANT (Field*) -1

static void update_field_dependencies(THD *thd, Field *field, TABLE *table)
{
  if (thd->set_query_id)
  {
    if (field->query_id != thd->query_id)
    {
      field->query_id= thd->query_id;
      table->used_fields++;
      table->used_keys.intersect(field->part_of_key);
    }
    else
      thd->dupp_field= field;
  }
}


/*
  Find a field by name in a view that uses merge algorithm.

  SYNOPSIS
    find_field_in_view()
    thd				thread handler
    table_list			view to search for 'name'
    name			name of field
    length			length of name
    item_name                   name of item if it will be created (VIEW)
    ref				expression substituted in VIEW should be passed
                                using this reference (return view_ref_found)
    register_tree_change        TRUE if ref is not stack variable and we
                                need register changes in item tree

  RETURN
    0			field is not found
    view_ref_found	found value in VIEW (real result is in *ref)
    #			pointer to field - only for schema table fields
*/

static Field *
find_field_in_view(THD *thd, TABLE_LIST *table_list,
                   const char *name, uint length,
                   const char *item_name, Item **ref,
                   bool register_tree_change)
{
  DBUG_ENTER("find_field_in_view");
  DBUG_PRINT("enter",
             ("view: '%s', field name: '%s', item name: '%s', ref 0x%lx",
              table_list->alias, name, item_name, (ulong) ref));
  Field_iterator_view field_it;
  field_it.set(table_list);
  Query_arena *arena, backup;  
  
  DBUG_ASSERT(table_list->schema_table_reformed ||
              (ref != 0 && table_list->view != 0));
  for (; !field_it.end_of_fields(); field_it.next())
  {
    if (!my_strcasecmp(system_charset_info, field_it.name(), name))
    {
      // in PS use own arena or data will be freed after prepare
      if (register_tree_change)
        arena= thd->activate_stmt_arena_if_needed(&backup);
      /*
        create_item() may, or may not create a new Item, depending on
        the column reference. See create_view_field() for details.
      */
      Item *item= field_it.create_item(thd);
      if (register_tree_change && arena)
        thd->restore_active_arena(arena, &backup);
      
      if (!item)
        DBUG_RETURN(0);
      /*
       *ref != NULL means that *ref contains the item that we need to
       replace. If the item was aliased by the user, set the alias to
       the replacing item.
       We need to set alias on both ref itself and on ref real item.
      */
      if (*ref && !(*ref)->is_autogenerated_name)
      {
        item->set_name((*ref)->name, (*ref)->name_length,
                       system_charset_info);
        item->real_item()->set_name((*ref)->name, (*ref)->name_length,
                       system_charset_info);
      }
      if (register_tree_change)
        thd->change_item_tree(ref, item);
      else
        *ref= item;
      DBUG_RETURN((Field*) view_ref_found);
    }
  }
  DBUG_RETURN(0);
}


/*
  Find field by name in a NATURAL/USING join table reference.

  SYNOPSIS
    find_field_in_natural_join()
    thd			 [in]  thread handler
    table_ref            [in]  table reference to search
    name		 [in]  name of field
    length		 [in]  length of name
    ref                  [in/out] if 'name' is resolved to a view field, ref is
                               set to point to the found view field
    register_tree_change [in]  TRUE if ref is not stack variable and we
                               need register changes in item tree
    actual_table         [out] the original table reference where the field
                               belongs - differs from 'table_list' only for
                               NATURAL/USING joins

  DESCRIPTION
    Search for a field among the result fields of a NATURAL/USING join.
    Notice that this procedure is called only for non-qualified field
    names. In the case of qualified fields, we search directly the base
    tables of a natural join.

  RETURN
    NULL        if the field was not found
    WRONG_GRANT if no access rights to the found field
    #           Pointer to the found Field
*/

static Field *
find_field_in_natural_join(THD *thd, TABLE_LIST *table_ref, const char *name,
                           uint length, Item **ref, bool register_tree_change,
                           TABLE_LIST **actual_table)
{
  List_iterator_fast<Natural_join_column>
    field_it(*(table_ref->join_columns));
  Natural_join_column *nj_col;
  Field *found_field;
  Query_arena *arena, backup;
  DBUG_ENTER("find_field_in_natural_join");
  DBUG_PRINT("enter", ("field name: '%s', ref 0x%lx",
		       name, (ulong) ref));
  DBUG_ASSERT(table_ref->is_natural_join && table_ref->join_columns);
  DBUG_ASSERT(*actual_table == NULL);

  LINT_INIT(found_field);

  for (;;)
  {
    if (!(nj_col= field_it++))
      DBUG_RETURN(NULL);

    if (!my_strcasecmp(system_charset_info, nj_col->name(), name))
      break;
  }

  if (nj_col->view_field)
  {
    Item *item;
    if (register_tree_change)
      arena= thd->activate_stmt_arena_if_needed(&backup);
    /*
      create_item() may, or may not create a new Item, depending on the
      column reference. See create_view_field() for details.
    */
    item= nj_col->create_item(thd);
    if (register_tree_change && arena)
      thd->restore_active_arena(arena, &backup);

    if (!item)
      DBUG_RETURN(NULL);
    DBUG_ASSERT(nj_col->table_field == NULL);
    if (nj_col->table_ref->schema_table_reformed)
    {
      /*
        Translation table items are always Item_fields and fixed
        already('mysql_schema_table' function). So we can return
        ->field. It is used only for 'show & where' commands.
      */
      DBUG_RETURN(((Item_field*) (nj_col->view_field->item))->field);
    }
    if (register_tree_change)
      thd->change_item_tree(ref, item);
    else
      *ref= item;
    found_field= (Field*) view_ref_found;
  }
  else
  {
    /* This is a base table. */
    DBUG_ASSERT(nj_col->view_field == NULL);
    DBUG_ASSERT(nj_col->table_ref->table == nj_col->table_field->table);
    found_field= nj_col->table_field;
    update_field_dependencies(thd, found_field, nj_col->table_ref->table);
  }

  *actual_table= nj_col->table_ref;
  
  DBUG_RETURN(found_field);
}


/*
  Find field by name in a base table or a view with temp table algorithm.

  SYNOPSIS
    find_field_in_table()
    thd				thread handler
    table			table where to search for the field
    name			name of field
    length			length of name
    allow_rowid			do allow finding of "_rowid" field?
    cached_field_index_ptr	cached position in field list (used to speedup
                                lookup for fields in prepared tables)

  RETURN
    0	field is not found
    #	pointer to field
*/

Field *
find_field_in_table(THD *thd, TABLE *table, const char *name, uint length,
                    bool allow_rowid, uint *cached_field_index_ptr)
{
  Field **field_ptr, *field;
  uint cached_field_index= *cached_field_index_ptr;
  DBUG_ENTER("find_field_in_table");
  DBUG_PRINT("enter", ("table: '%s', field name: '%s'", table->alias, name));

  /* We assume here that table->field < NO_CACHED_FIELD_INDEX = UINT_MAX */
  if (cached_field_index < table->s->fields &&
      !my_strcasecmp(system_charset_info,
                     table->field[cached_field_index]->field_name, name))
    field_ptr= table->field + cached_field_index;
  else if (table->s->name_hash.records)
    field_ptr= (Field**) hash_search(&table->s->name_hash, (byte*) name,
                                     length);
  else
  {
    if (!(field_ptr= table->field))
      DBUG_RETURN((Field *)0);
    for (; *field_ptr; ++field_ptr)
      if (!my_strcasecmp(system_charset_info, (*field_ptr)->field_name, name))
        break;
  }

  if (field_ptr && *field_ptr)
  {
    *cached_field_index_ptr= field_ptr - table->field;
    field= *field_ptr;
  }
  else
  {
    if (!allow_rowid ||
        my_strcasecmp(system_charset_info, name, "_rowid") ||
        !(field=table->rowid_field))
      DBUG_RETURN((Field*) 0);
  }

  update_field_dependencies(thd, field, table);

  DBUG_RETURN(field);
}


/*
  Find field in a table reference.

  SYNOPSIS
    find_field_in_table_ref()
    thd			   [in]  thread handler
    table_list		   [in]  table reference to search
    name		   [in]  name of field
    length		   [in]  field length of name
    item_name              [in]  name of item if it will be created (VIEW)
    db_name                [in]  optional database name that qualifies the
    table_name             [in]  optional table name that qualifies the field
    ref		       [in/out] if 'name' is resolved to a view field, ref
                                 is set to point to the found view field
    check_privileges       [in]  check privileges
    allow_rowid		   [in]  do allow finding of "_rowid" field?
    cached_field_index_ptr [in]  cached position in field list (used to
                                 speedup lookup for fields in prepared tables)
    register_tree_change   [in]  TRUE if ref is not stack variable and we
                                 need register changes in item tree
    actual_table           [out] the original table reference where the field
                                 belongs - differs from 'table_list' only for
                                 NATURAL_USING joins.

  DESCRIPTION
    Find a field in a table reference depending on the type of table
    reference. There are three types of table references with respect
    to the representation of their result columns:
    - an array of Field_translator objects for MERGE views and some
      information_schema tables,
    - an array of Field objects (and possibly a name hash) for stored
      tables,
    - a list of Natural_join_column objects for NATURAL/USING joins.
    This procedure detects the type of the table reference 'table_list'
    and calls the corresponding search routine.

  RETURN
    0			field is not found
    view_ref_found	found value in VIEW (real result is in *ref)
    #			pointer to field
*/

Field *
find_field_in_table_ref(THD *thd, TABLE_LIST *table_list,
                        const char *name, uint length,
                        const char *item_name, const char *db_name,
                        const char *table_name, Item **ref,
                        bool check_privileges, bool allow_rowid,
                        uint *cached_field_index_ptr,
                        bool register_tree_change, TABLE_LIST **actual_table)
{
  Field *fld;
  DBUG_ENTER("find_field_in_table_ref");
  DBUG_PRINT("enter",
             ("table: '%s'  field name: '%s'  item name: '%s'  ref 0x%lx",
              table_list->alias, name, item_name, (ulong) ref));

  /*
    Check that the table and database that qualify the current field name
    are the same as the table reference we are going to search for the field.

    Exclude from the test below nested joins because the columns in a
    nested join generally originate from different tables. Nested joins
    also have no table name, except when a nested join is a merge view
    or an information schema table.

    We include explicitly table references with a 'field_translation' table,
    because if there are views over natural joins we don't want to search
    inside the view, but we want to search directly in the view columns
    which are represented as a 'field_translation'.

    TODO: Ensure that table_name, db_name and tables->db always points to
          something !
  */
  if (/* Exclude nested joins. */
      (!table_list->nested_join ||
       /* Include merge views and information schema tables. */
       table_list->field_translation) &&
      /*
        Test if the field qualifiers match the table reference we plan
        to search.
      */
      table_name && table_name[0] &&
      (my_strcasecmp(table_alias_charset, table_list->alias, table_name) ||
       (db_name && db_name[0] && table_list->db && table_list->db[0] &&
        strcmp(db_name, table_list->db))))
    DBUG_RETURN(0);

  *actual_table= NULL;

  if (table_list->field_translation)
  {
    /* 'table_list' is a view or an information schema table. */
    if ((fld= find_field_in_view(thd, table_list, name, length, item_name, ref,
                                 register_tree_change)))
      *actual_table= table_list;
  }
  else if (!table_list->nested_join)
  {
    /* 'table_list' is a stored table. */
    DBUG_ASSERT(table_list->table);
    if ((fld= find_field_in_table(thd, table_list->table, name, length,
                                  allow_rowid,
                                  cached_field_index_ptr)))
      *actual_table= table_list;
  }
  else
  {
    /*
      'table_list' is a NATURAL/USING join, or an operand of such join that
      is a nested join itself.

      If the field name we search for is qualified, then search for the field
      in the table references used by NATURAL/USING the join.
    */
    if (table_name && table_name[0])
    {
      List_iterator<TABLE_LIST> it(table_list->nested_join->join_list);
      TABLE_LIST *table;
      while ((table= it++))
      {
        if ((fld= find_field_in_table_ref(thd, table, name, length, item_name,
                                          db_name, table_name, ref,
                                          check_privileges, allow_rowid,
                                          cached_field_index_ptr,
                                          register_tree_change, actual_table)))
          DBUG_RETURN(fld);
      }
      DBUG_RETURN(0);
    }
    /*
      Non-qualified field, search directly in the result columns of the
      natural join. The condition of the outer IF is true for the top-most
      natural join, thus if the field is not qualified, we will search
      directly the top-most NATURAL/USING join.
    */
    fld= find_field_in_natural_join(thd, table_list, name, length, ref,
                                    register_tree_change, actual_table);
  }

#ifndef NO_EMBEDDED_ACCESS_CHECKS
  /* Check if there are sufficient access rights to the found field. */
  if (fld && check_privileges &&
      check_column_grant_in_table_ref(thd, *actual_table, name, length))
    fld= WRONG_GRANT;
#endif

  DBUG_RETURN(fld);
}


/*
  Find field in table list.

  SYNOPSIS
    find_field_in_tables()
    thd			  pointer to current thread structure
    item		  field item that should be found
    first_table           list of tables to be searched for item
    last_table            end of the list of tables to search for item. If NULL
                          then search to the end of the list 'first_table'.
    ref			  if 'item' is resolved to a view field, ref is set to
                          point to the found view field
    report_error	  Degree of error reporting:
                          - IGNORE_ERRORS then do not report any error
                          - IGNORE_EXCEPT_NON_UNIQUE report only non-unique
                            fields, suppress all other errors
                          - REPORT_EXCEPT_NON_UNIQUE report all other errors
                            except when non-unique fields were found
                          - REPORT_ALL_ERRORS
    check_privileges      need to check privileges
    register_tree_change  TRUE if ref is not a stack variable and we
                          to need register changes in item tree

  RETURN VALUES
    0			If error: the found field is not unique, or there are
                        no sufficient access priviliges for the found field,
                        or the field is qualified with non-existing table.
    not_found_field	The function was called with report_error ==
                        (IGNORE_ERRORS || IGNORE_EXCEPT_NON_UNIQUE) and a
			field was not found.
    view_ref_found	View field is found, item passed through ref parameter
    found field         If a item was resolved to some field
*/

Field *
find_field_in_tables(THD *thd, Item_ident *item,
                     TABLE_LIST *first_table, TABLE_LIST *last_table,
		     Item **ref, find_item_error_report_type report_error,
                     bool check_privileges, bool register_tree_change)
{
  Field *found=0;
  const char *db= item->db_name;
  const char *table_name= item->table_name;
  const char *name= item->field_name;
  uint length=(uint) strlen(name);
  char name_buff[NAME_LEN+1];
  TABLE_LIST *cur_table= first_table;
  TABLE_LIST *actual_table;
  bool allow_rowid;

  if (!table_name || !table_name[0])
  {
    table_name= 0;                              // For easier test
    db= 0;
  }

  allow_rowid= table_name || (cur_table && !cur_table->next_local);

  if (item->cached_table)
  {
    /*
      This shortcut is used by prepared statements. We assume that
      TABLE_LIST *first_table is not changed during query execution (which
      is true for all queries except RENAME but luckily RENAME doesn't
      use fields...) so we can rely on reusing pointer to its member.
      With this optimization we also miss case when addition of one more
      field makes some prepared query ambiguous and so erroneous, but we
      accept this trade off.
    */
    TABLE_LIST *table_ref= item->cached_table;
    /*
      The condition (table_ref->view == NULL) ensures that we will call
      find_field_in_table even in the case of information schema tables
      when table_ref->field_translation != NULL.
      */
    if (table_ref->table && !table_ref->view)
      found= find_field_in_table(thd, table_ref->table, name, length,
                                 TRUE, &(item->cached_field_index));
    else
      found= find_field_in_table_ref(thd, table_ref, name, length, item->name,
                                     NULL, NULL, ref, check_privileges,
                                     TRUE, &(item->cached_field_index),
                                     register_tree_change,
                                     &actual_table);
    if (found)
    {
      if (found == WRONG_GRANT)
	return (Field*) 0;
      {
        SELECT_LEX *current_sel= thd->lex->current_select;
        SELECT_LEX *last_select= table_ref->select_lex;
        /*
          If the field was an outer referencee, mark all selects using this
          sub query as dependent on the outer query
        */
        if (current_sel != last_select)
          mark_select_range_as_dependent(thd, last_select, current_sel,
                                         found, *ref, item);
      }
      return found;
    }
  }

  if (db && lower_case_table_names)
  {
    /*
      convert database to lower case for comparison.
      We can't do this in Item_field as this would change the
      'name' of the item which may be used in the select list
    */
    strmake(name_buff, db, sizeof(name_buff)-1);
    my_casedn_str(files_charset_info, name_buff);
    db= name_buff;
  }

  if (last_table)
    last_table= last_table->next_name_resolution_table;

  for (; cur_table != last_table ;
       cur_table= cur_table->next_name_resolution_table)
  {
    Field *cur_field= find_field_in_table_ref(thd, cur_table, name, length,
                                              item->name, db, table_name, ref,
                                              check_privileges, allow_rowid,
                                              &(item->cached_field_index),
                                              register_tree_change,
                                              &actual_table);
    if (cur_field)
    {
      if (cur_field == WRONG_GRANT)
	return (Field*) 0;

      /*
        Store the original table of the field, which may be different from
        cur_table in the case of NATURAL/USING join.
      */
      item->cached_table= (!actual_table->cacheable_table || found) ?
                          0 : actual_table;

      DBUG_ASSERT(thd->where);
      /*
        If we found a fully qualified field we return it directly as it can't
        have duplicates.
       */
      if (db)
        return cur_field;

      if (found)
      {
        if (report_error == REPORT_ALL_ERRORS ||
            report_error == IGNORE_EXCEPT_NON_UNIQUE)
          my_error(ER_NON_UNIQ_ERROR, MYF(0),
                   table_name ? item->full_name() : name, thd->where);
	return (Field*) 0;
      }
      found= cur_field;
    }
  }

  if (found)
    return found;

  /*
    If the field was qualified and there were no tables to search, issue
    an error that an unknown table was given. The situation is detected
    as follows: if there were no tables we wouldn't go through the loop
    and cur_table wouldn't be updated by the loop increment part, so it
    will be equal to the first table.
  */
  if (table_name && (cur_table == first_table) &&
      (report_error == REPORT_ALL_ERRORS ||
       report_error == REPORT_EXCEPT_NON_UNIQUE))
  {
    char buff[NAME_LEN*2+1];
    if (db && db[0])
    {
      strxnmov(buff,sizeof(buff)-1,db,".",table_name,NullS);
      table_name=buff;
    }
    my_error(ER_UNKNOWN_TABLE, MYF(0), table_name, thd->where);
  }
  else
  {
    if (report_error == REPORT_ALL_ERRORS ||
        report_error == REPORT_EXCEPT_NON_UNIQUE)
      my_error(ER_BAD_FIELD_ERROR, MYF(0), item->full_name(), thd->where);
    else
      found= not_found_field;
  }
  return found;
}


/*
  Find Item in list of items (find_field_in_tables analog)

  TODO
    is it better return only counter?

  SYNOPSIS
    find_item_in_list()
    find			Item to find
    items			List of items
    counter			To return number of found item
    report_error
      REPORT_ALL_ERRORS		report errors, return 0 if error
      REPORT_EXCEPT_NOT_FOUND	Do not report 'not found' error and
				return not_found_item, report other errors,
				return 0
      IGNORE_ERRORS		Do not report errors, return 0 if error
    unaliased                   Set to true if item is field which was found
                                by original field name and not by its alias
                                in item list. Set to false otherwise.

  RETURN VALUES
    0			Item is not found or item is not unique,
			error message is reported
    not_found_item	Function was called with
			report_error == REPORT_EXCEPT_NOT_FOUND and
			item was not found. No error message was reported
                        found field
*/

/* Special Item pointer to serve as a return value from find_item_in_list(). */
Item **not_found_item= (Item**) 0x1;


Item **
find_item_in_list(Item *find, List<Item> &items, uint *counter,
                  find_item_error_report_type report_error, bool *unaliased)
{
  List_iterator<Item> li(items);
  Item **found=0, **found_unaliased= 0, *item;
  const char *db_name=0;
  const char *field_name=0;
  const char *table_name=0;
  bool found_unaliased_non_uniq= 0;
  uint unaliased_counter;

  LINT_INIT(unaliased_counter);                 // Dependent on found_unaliased

  *unaliased= FALSE;

  if (find->type() == Item::FIELD_ITEM	|| find->type() == Item::REF_ITEM)
  {
    field_name= ((Item_ident*) find)->field_name;
    table_name= ((Item_ident*) find)->table_name;
    db_name=    ((Item_ident*) find)->db_name;
  }

  for (uint i= 0; (item=li++); i++)
  {
    if (field_name && item->real_item()->type() == Item::FIELD_ITEM)
    {
      Item_ident *item_field= (Item_ident*) item;

      /*
	In case of group_concat() with ORDER BY condition in the QUERY
	item_field can be field of temporary table without item name 
	(if this field created from expression argument of group_concat()),
	=> we have to check presence of name before compare
      */ 
      if (!item_field->name)
        continue;

      if (table_name)
      {
        /*
          If table name is specified we should find field 'field_name' in
          table 'table_name'. According to SQL-standard we should ignore
          aliases in this case.

          Since we should NOT prefer fields from the select list over
          other fields from the tables participating in this select in
          case of ambiguity we have to do extra check outside this function.

          We use strcmp for table names and database names as these may be
          case sensitive. In cases where they are not case sensitive, they
          are always in lower case.

	  item_field->field_name and item_field->table_name can be 0x0 if
	  item is not fix_field()'ed yet.
        */
        if (item_field->field_name && item_field->table_name &&
	    !my_strcasecmp(system_charset_info, item_field->field_name,
                           field_name) &&
            !strcmp(item_field->table_name, table_name) &&
            (!db_name || (item_field->db_name &&
                          !strcmp(item_field->db_name, db_name))))
        {
          if (found_unaliased)
          {
            if ((*found_unaliased)->eq(item, 0))
              continue;
            /*
              Two matching fields in select list.
              We already can bail out because we are searching through
              unaliased names only and will have duplicate error anyway.
            */
            if (report_error != IGNORE_ERRORS)
              my_error(ER_NON_UNIQ_ERROR, MYF(0),
                       find->full_name(), current_thd->where);
            return (Item**) 0;
          }
          found_unaliased= li.ref();
          unaliased_counter= i;
          if (db_name)
            break;                              // Perfect match
        }
      }
      else if (!my_strcasecmp(system_charset_info, item_field->name,
                              field_name))
      {
        /*
          If table name was not given we should scan through aliases
          (or non-aliased fields) first. We are also checking unaliased
          name of the field in then next else-if, to be able to find
          instantly field (hidden by alias) if no suitable alias (or
          non-aliased field) was found.
        */
        if (found)
        {
          if ((*found)->eq(item, 0))
            continue;                           // Same field twice
          if (report_error != IGNORE_ERRORS)
            my_error(ER_NON_UNIQ_ERROR, MYF(0),
                     find->full_name(), current_thd->where);
          return (Item**) 0;
        }
        found= li.ref();
        *counter= i;
      }
      else if (!my_strcasecmp(system_charset_info, item_field->field_name,
                              field_name))
      {
        /*
          We will use un-aliased field or react on such ambiguities only if
          we won't be able to find aliased field.
          Again if we have ambiguity with field outside of select list
          we should prefer fields from select list.
        */
        if (found_unaliased)
        {
          if ((*found_unaliased)->eq(item, 0))
            continue;                           // Same field twice
          found_unaliased_non_uniq= 1;
        }
        else
        {
          found_unaliased= li.ref();
          unaliased_counter= i;
        }
      }
    }
    else if (!table_name && (find->eq(item,0) ||
			     find->name && item->name &&
			     !my_strcasecmp(system_charset_info, 
					    item->name,find->name)))
    {
      found= li.ref();
      *counter= i;
      break;
    }
  }
  if (!found)
  {
    if (found_unaliased_non_uniq)
    {
      if (report_error != IGNORE_ERRORS)
        my_error(ER_NON_UNIQ_ERROR, MYF(0),
                 find->full_name(), current_thd->where);
      return (Item **) 0;
    }
    if (found_unaliased)
    {
      found= found_unaliased;
      *counter= unaliased_counter;
      *unaliased= TRUE;
    }
  }
  if (found)
    return found;
  if (report_error != REPORT_EXCEPT_NOT_FOUND)
  {
    if (report_error == REPORT_ALL_ERRORS)
      my_error(ER_BAD_FIELD_ERROR, MYF(0),
               find->full_name(), current_thd->where);
    return (Item **) 0;
  }
  else
    return (Item **) not_found_item;
}


/*
  Test if a string is a member of a list of strings.

  SYNOPSIS
    test_if_string_in_list()
    find      the string to look for
    str_list  a list of strings to be searched

  DESCRIPTION
    Sequentially search a list of strings for a string, and test whether
    the list contains the same string.

  RETURN
    TRUE  if find is in str_list
    FALSE otherwise
*/

static bool
test_if_string_in_list(const char *find, List<String> *str_list)
{
  List_iterator<String> str_list_it(*str_list);
  String *curr_str;
  size_t find_length= strlen(find);
  while ((curr_str= str_list_it++))
  {
    if (find_length != curr_str->length())
      continue;
    if (!my_strcasecmp(system_charset_info, find, curr_str->ptr()))
      return TRUE;
  }
  return FALSE;
}


/*
  Create a new name resolution context for an item so that it is
  being resolved in a specific table reference.

  SYNOPSIS
    set_new_item_local_context()
    thd        pointer to current thread
    item       item for which new context is created and set
    table_ref  table ref where an item showld be resolved

  DESCRIPTION
    Create a new name resolution context for an item, so that the item
    is resolved only the supplied 'table_ref'.

  RETURN
    FALSE  if all OK
    TRUE   otherwise
*/

static bool
set_new_item_local_context(THD *thd, Item_ident *item, TABLE_LIST *table_ref)
{
  Name_resolution_context *context;
  if (!(context= new (thd->mem_root) Name_resolution_context))
    return TRUE;
  context->init();
  context->first_name_resolution_table=
    context->last_name_resolution_table= table_ref;
  item->context= context;
  return FALSE;
}


/*
  Find and mark the common columns of two table references.

  SYNOPSIS
    mark_common_columns()
    thd                [in] current thread
    table_ref_1        [in] the first (left) join operand
    table_ref_2        [in] the second (right) join operand
    using_fields       [in] if the join is JOIN...USING - the join columns,
                            if NATURAL join, then NULL
    found_using_fields [out] number of fields from the USING clause that were
                             found among the common fields

  DESCRIPTION
    The procedure finds the common columns of two relations (either
    tables or intermediate join results), and adds an equi-join condition
    to the ON clause of 'table_ref_2' for each pair of matching columns.
    If some of table_ref_XXX represents a base table or view, then we
    create new 'Natural_join_column' instances for each column
    reference and store them in the 'join_columns' of the table
    reference.

  IMPLEMENTATION
    The procedure assumes that store_natural_using_join_columns() was
    called for the previous level of NATURAL/USING joins.

  RETURN
    TRUE   error when some common column is non-unique, or out of memory
    FALSE  OK
*/

static bool
mark_common_columns(THD *thd, TABLE_LIST *table_ref_1, TABLE_LIST *table_ref_2,
                    List<String> *using_fields, uint *found_using_fields)
{
  Field_iterator_table_ref it_1, it_2;
  Natural_join_column *nj_col_1, *nj_col_2;
  Query_arena *arena, backup;
  bool result= TRUE;
  bool first_outer_loop= TRUE;
  /*
    Leaf table references to which new natural join columns are added
    if the leaves are != NULL.
  */
  TABLE_LIST *leaf_1= (table_ref_1->nested_join &&
                       !table_ref_1->is_natural_join) ?
                      NULL : table_ref_1;
  TABLE_LIST *leaf_2= (table_ref_2->nested_join &&
                       !table_ref_2->is_natural_join) ?
                      NULL : table_ref_2;

  DBUG_ENTER("mark_common_columns");
  DBUG_PRINT("info", ("operand_1: %s  operand_2: %s",
                      table_ref_1->alias, table_ref_2->alias));

  *found_using_fields= 0;
  arena= thd->activate_stmt_arena_if_needed(&backup);

  for (it_1.set(table_ref_1); !it_1.end_of_fields(); it_1.next())
  {
    bool found= FALSE;
<<<<<<< HEAD
    const char *field_name_1;
    if (!(nj_col_1= it_1.get_or_create_column_ref(&is_created_1)))
=======
    if (!(nj_col_1= it_1.get_or_create_column_ref(leaf_1)))
>>>>>>> de1e87bb
      goto err;
    field_name_1= nj_col_1->name();

    /*
      Find a field with the same name in table_ref_2.

      Note that for the second loop, it_2.set() will iterate over
      table_ref_2->join_columns and not generate any new elements or
      lists.
    */
    nj_col_2= NULL;
    for (it_2.set(table_ref_2); !it_2.end_of_fields(); it_2.next())
    {
      Natural_join_column *cur_nj_col_2;
      const char *cur_field_name_2;
      if (!(cur_nj_col_2= it_2.get_or_create_column_ref(leaf_2)))
        goto err;
      cur_field_name_2= cur_nj_col_2->name();

      /*
        Compare the two columns and check for duplicate common fields.
        A common field is duplicate either if it was already found in
        table_ref_2 (then found == TRUE), or if a field in table_ref_2
        was already matched by some previous field in table_ref_1
        (then cur_nj_col_2->is_common == TRUE).
      */
      if (!my_strcasecmp(system_charset_info, field_name_1, cur_field_name_2))
      {
        if (found || cur_nj_col_2->is_common)
        {
          my_error(ER_NON_UNIQ_ERROR, MYF(0), field_name_1, thd->where);
          goto err;
        }
        nj_col_2= cur_nj_col_2;
        found= TRUE;
      }
    }
    if (first_outer_loop && leaf_2)
    {
      /*
        Make sure that the next inner loop "knows" that all columns
        are materialized already.
      */
      leaf_2->is_join_columns_complete= TRUE;
      first_outer_loop= FALSE;
    }
    if (!found)
      continue;                                 // No matching field

    /*
      field_1 and field_2 have the same names. Check if they are in the USING
      clause (if present), mark them as common fields, and add a new
      equi-join condition to the ON clause.
    */
    if (nj_col_2 &&
        (!using_fields ||
          test_if_string_in_list(field_name_1, using_fields)))
    {
      Item *item_1=   nj_col_1->create_item(thd);
      Item *item_2=   nj_col_2->create_item(thd);
      Field *field_1= nj_col_1->field();
      Field *field_2= nj_col_2->field();
      Item_ident *item_ident_1, *item_ident_2;
      Item_func_eq *eq_cond;

      if (!item_1 || !item_2)
        goto err;                               // out of memory

      /*
        The following assert checks that the two created items are of
        type Item_ident.
      */
      DBUG_ASSERT(!thd->lex->current_select->no_wrap_view_item);
      /*
        In the case of no_wrap_view_item == 0, the created items must be
        of sub-classes of Item_ident.
      */
      DBUG_ASSERT(item_1->type() == Item::FIELD_ITEM ||
                  item_1->type() == Item::REF_ITEM);
      DBUG_ASSERT(item_2->type() == Item::FIELD_ITEM ||
                  item_2->type() == Item::REF_ITEM);

      /*
        We need to cast item_1,2 to Item_ident, because we need to hook name
        resolution contexts specific to each item.
      */
      item_ident_1= (Item_ident*) item_1;
      item_ident_2= (Item_ident*) item_2;
      /*
        Create and hook special name resolution contexts to each item in the
        new join condition . We need this to both speed-up subsequent name
        resolution of these items, and to enable proper name resolution of
        the items during the execute phase of PS.
      */
      if (set_new_item_local_context(thd, item_ident_1, nj_col_1->table_ref) ||
          set_new_item_local_context(thd, item_ident_2, nj_col_2->table_ref))
        goto err;

      if (!(eq_cond= new Item_func_eq(item_ident_1, item_ident_2)))
        goto err;                               /* Out of memory. */

      /*
        Add the new equi-join condition to the ON clause. Notice that
        fix_fields() is applied to all ON conditions in setup_conds()
        so we don't do it here.
       */
      add_join_on((table_ref_1->outer_join & JOIN_TYPE_RIGHT ?
                   table_ref_1 : table_ref_2),
                  eq_cond);

      nj_col_1->is_common= nj_col_2->is_common= TRUE;

      if (field_1)
      {
        /* Mark field_1 used for table cache. */
        field_1->query_id= thd->query_id;
        nj_col_1->table_ref->table->used_keys.intersect(field_1->part_of_key);
      }
      if (field_2)
      {
        /* Mark field_2 used for table cache. */
        field_2->query_id= thd->query_id;
        nj_col_2->table_ref->table->used_keys.intersect(field_2->part_of_key);
      }

      if (using_fields != NULL)
        ++(*found_using_fields);
    }
  }
  if (leaf_1)
    leaf_1->is_join_columns_complete= TRUE;

  /*
    Everything is OK.
    Notice that at this point there may be some column names in the USING
    clause that are not among the common columns. This is an SQL error and
    we check for this error in store_natural_using_join_columns() when
    (found_using_fields < length(join_using_fields)).
  */
  result= FALSE;

err:
  if (arena)
    thd->restore_active_arena(arena, &backup);
  DBUG_RETURN(result);
}



/*
  Materialize and store the row type of NATURAL/USING join.

  SYNOPSIS
    store_natural_using_join_columns()
    thd                current thread
    natural_using_join the table reference of the NATURAL/USING join
    table_ref_1        the first (left) operand (of a NATURAL/USING join).
    table_ref_2        the second (right) operand (of a NATURAL/USING join).
    using_fields       if the join is JOIN...USING - the join columns,
                       if NATURAL join, then NULL
    found_using_fields number of fields from the USING clause that were
                       found among the common fields

  DESCRIPTION
    Iterate over the columns of both join operands and sort and store
    all columns into the 'join_columns' list of natural_using_join
    where the list is formed by three parts:
      part1: The coalesced columns of table_ref_1 and table_ref_2,
             sorted according to the column order of the first table.
      part2: The other columns of the first table, in the order in
             which they were defined in CREATE TABLE.
      part3: The other columns of the second table, in the order in
             which they were defined in CREATE TABLE.
    Time complexity - O(N1+N2), where Ni = length(table_ref_i).

  IMPLEMENTATION
    The procedure assumes that mark_common_columns() has been called
    for the join that is being processed.

  RETURN
    TRUE    error: Some common column is ambiguous
    FALSE   OK
*/

static bool
store_natural_using_join_columns(THD *thd, TABLE_LIST *natural_using_join,
                                 TABLE_LIST *table_ref_1,
                                 TABLE_LIST *table_ref_2,
                                 List<String> *using_fields,
                                 uint found_using_fields)
{
  Field_iterator_table_ref it_1, it_2;
  Natural_join_column *nj_col_1, *nj_col_2;
  Query_arena *arena, backup;
  bool result= TRUE;
  List<Natural_join_column> *non_join_columns;
  DBUG_ENTER("store_natural_using_join_columns");

  DBUG_ASSERT(!natural_using_join->join_columns);

  arena= thd->activate_stmt_arena_if_needed(&backup);

  if (!(non_join_columns= new List<Natural_join_column>) ||
      !(natural_using_join->join_columns= new List<Natural_join_column>))
    goto err;

  /* Append the columns of the first join operand. */
  for (it_1.set(table_ref_1); !it_1.end_of_fields(); it_1.next())
  {
    nj_col_1= it_1.get_natural_column_ref();
    if (nj_col_1->is_common)
    {
      natural_using_join->join_columns->push_back(nj_col_1);
      /* Reset the common columns for the next call to mark_common_columns. */
      nj_col_1->is_common= FALSE;
    }
    else
      non_join_columns->push_back(nj_col_1);
  }

  /*
    Check that all columns in the USING clause are among the common
    columns. If this is not the case, report the first one that was
    not found in an error.
  */
  if (using_fields && found_using_fields < using_fields->elements)
  {
    String *using_field_name;
    List_iterator_fast<String> using_fields_it(*using_fields);
    while ((using_field_name= using_fields_it++))
    {
      const char *using_field_name_ptr= using_field_name->c_ptr();
      List_iterator_fast<Natural_join_column>
        it(*(natural_using_join->join_columns));
      Natural_join_column *common_field;

      for (;;)
      {
        /* If reached the end of fields, and none was found, report error. */
        if (!(common_field= it++))
        {
          my_error(ER_BAD_FIELD_ERROR, MYF(0), using_field_name_ptr,
                   current_thd->where);
          goto err;
        }
        if (!my_strcasecmp(system_charset_info,
                           common_field->name(), using_field_name_ptr))
          break;                                // Found match
      }
    }
  }

  /* Append the non-equi-join columns of the second join operand. */
  for (it_2.set(table_ref_2); !it_2.end_of_fields(); it_2.next())
  {
    nj_col_2= it_2.get_natural_column_ref();
    if (!nj_col_2->is_common)
      non_join_columns->push_back(nj_col_2);
    else
    {
      /* Reset the common columns for the next call to mark_common_columns. */
      nj_col_2->is_common= FALSE;
    }
  }

  if (non_join_columns->elements > 0)
    natural_using_join->join_columns->concat(non_join_columns);
  natural_using_join->is_join_columns_complete= TRUE;

  result= FALSE;

err:
  if (arena)
    thd->restore_active_arena(arena, &backup);
  DBUG_RETURN(result);
}


/*
  Precompute and store the row types of the top-most NATURAL/USING joins.

  SYNOPSIS
    store_top_level_join_columns()
    thd            current thread
    table_ref      nested join or table in a FROM clause
    left_neighbor  neighbor table reference to the left of table_ref at the
                   same level in the join tree
    right_neighbor neighbor table reference to the right of table_ref at the
                   same level in the join tree

  DESCRIPTION
    The procedure performs a post-order traversal of a nested join tree
    and materializes the row types of NATURAL/USING joins in a
    bottom-up manner until it reaches the TABLE_LIST elements that
    represent the top-most NATURAL/USING joins. The procedure should be
    applied to each element of SELECT_LEX::top_join_list (i.e. to each
    top-level element of the FROM clause).

  IMPLEMENTATION
    Notice that the table references in the list nested_join->join_list
    are in reverse order, thus when we iterate over it, we are moving
    from the right to the left in the FROM clause.

  RETURN
    TRUE   Error
    FALSE  OK
*/

static bool
store_top_level_join_columns(THD *thd, TABLE_LIST *table_ref,
                             TABLE_LIST *left_neighbor,
                             TABLE_LIST *right_neighbor)
{
  Query_arena *arena, backup;
  bool result= TRUE;

  DBUG_ENTER("store_top_level_join_columns");

  arena= thd->activate_stmt_arena_if_needed(&backup);

  /* Call the procedure recursively for each nested table reference. */
  if (table_ref->nested_join)
  {
    List_iterator_fast<TABLE_LIST> nested_it(table_ref->nested_join->join_list);
    TABLE_LIST *cur_left_neighbor= nested_it++;
    TABLE_LIST *cur_right_neighbor= NULL;

    while (cur_left_neighbor)
    {
      TABLE_LIST *cur_table_ref= cur_left_neighbor;
      cur_left_neighbor= nested_it++;
      /*
        The order of RIGHT JOIN operands is reversed in 'join list' to
        transform it into a LEFT JOIN. However, in this procedure we need
        the join operands in their lexical order, so below we reverse the
        join operands. Notice that this happens only in the first loop, and
        not in the second one, as in the second loop cur_left_neighbor == NULL.
        This is the correct behavior, because the second loop
        sets cur_table_ref reference correctly after the join operands are
        swapped in the first loop.
      */
      if (cur_left_neighbor &&
          cur_table_ref->outer_join & JOIN_TYPE_RIGHT)
      {
        /* This can happen only for JOIN ... ON. */
        DBUG_ASSERT(table_ref->nested_join->join_list.elements == 2);
        swap_variables(TABLE_LIST*, cur_left_neighbor, cur_table_ref);
      }

      if (cur_table_ref->nested_join &&
          store_top_level_join_columns(thd, cur_table_ref,
                                       cur_left_neighbor, cur_right_neighbor))
        goto err;
      cur_right_neighbor= cur_table_ref;
    }
  }

  /*
    If this is a NATURAL/USING join, materialize its result columns and
    convert to a JOIN ... ON.
  */
  if (table_ref->is_natural_join)
  {
    DBUG_ASSERT(table_ref->nested_join &&
                table_ref->nested_join->join_list.elements == 2);
    List_iterator_fast<TABLE_LIST> operand_it(table_ref->nested_join->join_list);
    /*
      Notice that the order of join operands depends on whether table_ref
      represents a LEFT or a RIGHT join. In a RIGHT join, the operands are
      in inverted order.
     */
    TABLE_LIST *table_ref_2= operand_it++; /* Second NATURAL join operand.*/
    TABLE_LIST *table_ref_1= operand_it++; /* First NATURAL join operand. */
    List<String> *using_fields= table_ref->join_using_fields;
    uint found_using_fields;

    /*
      The two join operands were interchanged in the parser, change the order
      back for 'mark_common_columns'.
    */
    if (table_ref_2->outer_join & JOIN_TYPE_RIGHT)
      swap_variables(TABLE_LIST*, table_ref_1, table_ref_2);
    if (mark_common_columns(thd, table_ref_1, table_ref_2,
                            using_fields, &found_using_fields))
      goto err;

    /*
      Swap the join operands back, so that we pick the columns of the second
      one as the coalesced columns. In this way the coalesced columns are the
      same as of an equivalent LEFT JOIN.
    */
    if (table_ref_1->outer_join & JOIN_TYPE_RIGHT)
      swap_variables(TABLE_LIST*, table_ref_1, table_ref_2);
    if (store_natural_using_join_columns(thd, table_ref, table_ref_1,
                                         table_ref_2, using_fields,
                                         found_using_fields))
      goto err;

    /*
      Change NATURAL JOIN to JOIN ... ON. We do this for both operands
      because either one of them or the other is the one with the
      natural join flag because RIGHT joins are transformed into LEFT,
      and the two tables may be reordered.
    */
    table_ref_1->natural_join= table_ref_2->natural_join= NULL;

    /* Add a TRUE condition to outer joins that have no common columns. */
    if (table_ref_2->outer_join &&
        !table_ref_1->on_expr && !table_ref_2->on_expr)
      table_ref_2->on_expr= new Item_int((longlong) 1,1);   /* Always true. */

    /* Change this table reference to become a leaf for name resolution. */
    if (left_neighbor)
    {
      TABLE_LIST *last_leaf_on_the_left;
      last_leaf_on_the_left= left_neighbor->last_leaf_for_name_resolution();
      last_leaf_on_the_left->next_name_resolution_table= table_ref;
    }
    if (right_neighbor)
    {
      TABLE_LIST *first_leaf_on_the_right;
      first_leaf_on_the_right= right_neighbor->first_leaf_for_name_resolution();
      table_ref->next_name_resolution_table= first_leaf_on_the_right;
    }
    else
      table_ref->next_name_resolution_table= NULL;
  }
  result= FALSE; /* All is OK. */

err:
  if (arena)
    thd->restore_active_arena(arena, &backup);
  DBUG_RETURN(result);
}


/*
  Compute and store the row types of the top-most NATURAL/USING joins
  in a FROM clause.

  SYNOPSIS
    setup_natural_join_row_types()
    thd          current thread
    from_clause  list of top-level table references in a FROM clause

  DESCRIPTION
    Apply the procedure 'store_top_level_join_columns' to each of the
    top-level table referencs of the FROM clause. Adjust the list of tables
    for name resolution - context->first_name_resolution_table to the
    top-most, lef-most NATURAL/USING join.

  IMPLEMENTATION
    Notice that the table references in 'from_clause' are in reverse
    order, thus when we iterate over it, we are moving from the right
    to the left in the FROM clause.

  RETURN
    TRUE   Error
    FALSE  OK
*/
static bool setup_natural_join_row_types(THD *thd,
                                         List<TABLE_LIST> *from_clause,
                                         Name_resolution_context *context)
{
  thd->where= "from clause";
  if (from_clause->elements == 0)
    return FALSE; /* We come here in the case of UNIONs. */

  /* For stored procedures do not redo work if already done. */
  if (!context->select_lex->first_execution)
    return FALSE;

  List_iterator_fast<TABLE_LIST> table_ref_it(*from_clause);
  TABLE_LIST *table_ref; /* Current table reference. */
  /* Table reference to the left of the current. */
  TABLE_LIST *left_neighbor;
  /* Table reference to the right of the current. */
  TABLE_LIST *right_neighbor= NULL;

  /* Note that tables in the list are in reversed order */
  for (left_neighbor= table_ref_it++; left_neighbor ; )
  {
    table_ref= left_neighbor;
    left_neighbor= table_ref_it++;
    if (store_top_level_join_columns(thd, table_ref,
                                     left_neighbor, right_neighbor))
      return TRUE;
    if (left_neighbor)
    {
      TABLE_LIST *first_leaf_on_the_right;
      first_leaf_on_the_right= table_ref->first_leaf_for_name_resolution();
      left_neighbor->next_name_resolution_table= first_leaf_on_the_right;
    }
    right_neighbor= table_ref;
  }

  /*
    Store the top-most, left-most NATURAL/USING join, so that we start
    the search from that one instead of context->table_list. At this point
    right_neighbor points to the left-most top-level table reference in the
    FROM clause.
  */
  DBUG_ASSERT(right_neighbor);
  context->first_name_resolution_table=
    right_neighbor->first_leaf_for_name_resolution();

  return FALSE;
}


/****************************************************************************
** Expand all '*' in given fields
****************************************************************************/

int setup_wild(THD *thd, TABLE_LIST *tables, List<Item> &fields,
	       List<Item> *sum_func_list,
	       uint wild_num)
{
  if (!wild_num)
    return(0);

  Item *item;
  List_iterator<Item> it(fields);
  Query_arena *arena, backup;
  DBUG_ENTER("setup_wild");

  /*
    Don't use arena if we are not in prepared statements or stored procedures
    For PS/SP we have to use arena to remember the changes
  */
  arena= thd->activate_stmt_arena_if_needed(&backup);

  while (wild_num && (item= it++))
  {
    if (item->type() == Item::FIELD_ITEM &&
        ((Item_field*) item)->field_name &&
	((Item_field*) item)->field_name[0] == '*' &&
	!((Item_field*) item)->field)
    {
      uint elem= fields.elements;
      bool any_privileges= ((Item_field *) item)->any_privileges;
      Item_subselect *subsel= thd->lex->current_select->master_unit()->item;
      if (subsel &&
          subsel->substype() == Item_subselect::EXISTS_SUBS)
      {
        /*
          It is EXISTS(SELECT * ...) and we can replace * by any constant.

          Item_int do not need fix_fields() because it is basic constant.
        */
        it.replace(new Item_int("Not_used", (longlong) 1, 21));
      }
      else if (insert_fields(thd, ((Item_field*) item)->context,
                             ((Item_field*) item)->db_name,
                             ((Item_field*) item)->table_name, &it,
                             any_privileges))
      {
	if (arena)
	  thd->restore_active_arena(arena, &backup);
	DBUG_RETURN(-1);
      }
      if (sum_func_list)
      {
	/*
	  sum_func_list is a list that has the fields list as a tail.
	  Because of this we have to update the element count also for this
	  list after expanding the '*' entry.
	*/
	sum_func_list->elements+= fields.elements - elem;
      }
      wild_num--;
    }
  }
  if (arena)
  {
    /* make * substituting permanent */
    SELECT_LEX *select_lex= thd->lex->current_select;
    select_lex->with_wild= 0;
    select_lex->item_list= fields;

    thd->restore_active_arena(arena, &backup);
  }
  DBUG_RETURN(0);
}

/****************************************************************************
** Check that all given fields exists and fill struct with current data
****************************************************************************/

bool setup_fields(THD *thd, Item **ref_pointer_array,
                  List<Item> &fields, bool set_query_id,
                  List<Item> *sum_func_list, bool allow_sum_func)
{
  reg2 Item *item;
  bool save_set_query_id= thd->set_query_id;
  nesting_map save_allow_sum_func= thd->lex->allow_sum_func;
  List_iterator<Item> it(fields);
  DBUG_ENTER("setup_fields");

  thd->set_query_id=set_query_id;
  if (allow_sum_func)
    thd->lex->allow_sum_func|= 1 << thd->lex->current_select->nest_level;
  thd->where= THD::DEFAULT_WHERE;

  /*
    To prevent fail on forward lookup we fill it with zerows,
    then if we got pointer on zero after find_item_in_list we will know
    that it is forward lookup.

    There is other way to solve problem: fill array with pointers to list,
    but it will be slower.

    TODO: remove it when (if) we made one list for allfields and
    ref_pointer_array
  */
  if (ref_pointer_array)
    bzero(ref_pointer_array, sizeof(Item *) * fields.elements);

  Item **ref= ref_pointer_array;
  while ((item= it++))
  {
    if (!item->fixed && item->fix_fields(thd, it.ref()) ||
	(item= *(it.ref()))->check_cols(1))
    {
      thd->lex->allow_sum_func= save_allow_sum_func;
      thd->set_query_id= save_set_query_id;
      DBUG_RETURN(TRUE); /* purecov: inspected */
    }
    if (ref)
      *(ref++)= item;
    if (item->with_sum_func && item->type() != Item::SUM_FUNC_ITEM &&
	sum_func_list)
      item->split_sum_func(thd, ref_pointer_array, *sum_func_list);
    thd->used_tables|= item->used_tables();
  }
  thd->lex->allow_sum_func= save_allow_sum_func;
  thd->set_query_id= save_set_query_id;
  DBUG_RETURN(test(thd->net.report_error));
}


/*
  make list of leaves of join table tree

  SYNOPSIS
    make_leaves_list()
    list    pointer to pointer on list first element
    tables  table list

  RETURN pointer on pointer to next_leaf of last element
*/

TABLE_LIST **make_leaves_list(TABLE_LIST **list, TABLE_LIST *tables)
{
  for (TABLE_LIST *table= tables; table; table= table->next_local)
  {
    if (table->merge_underlying_list)
    {
      DBUG_ASSERT(table->view &&
                  table->effective_algorithm == VIEW_ALGORITHM_MERGE);
      list= make_leaves_list(list, table->merge_underlying_list);
    }
    else
    {
      *list= table;
      list= &table->next_leaf;
    }
  }
  return list;
}

/*
  prepare tables

  SYNOPSIS
    setup_tables()
    thd		  Thread handler
    context       name resolution contest to setup table list there
    from_clause   Top-level list of table references in the FROM clause
    tables	  Table list (select_lex->table_list)
    conds	  Condition of current SELECT (can be changed by VIEW)
    leaves        List of join table leaves list (select_lex->leaf_tables)
    refresh       It is onle refresh for subquery
    select_insert It is SELECT ... INSERT command

  NOTE
    Check also that the 'used keys' and 'ignored keys' exists and set up the
    table structure accordingly.
    Create a list of leaf tables. For queries with NATURAL/USING JOINs,
    compute the row types of the top most natural/using join table references
    and link these into a list of table references for name resolution.

    This has to be called for all tables that are used by items, as otherwise
    table->map is not set and all Item_field will be regarded as const items.

  RETURN
    FALSE ok;  In this case *map will includes the chosen index
    TRUE  error
*/

bool setup_tables(THD *thd, Name_resolution_context *context,
                  List<TABLE_LIST> *from_clause, TABLE_LIST *tables,
                  Item **conds, TABLE_LIST **leaves, bool select_insert)
{
  uint tablenr= 0;
  DBUG_ENTER("setup_tables");

  context->table_list= context->first_name_resolution_table= tables;

  /*
    this is used for INSERT ... SELECT.
    For select we setup tables except first (and its underlying tables)
  */
  TABLE_LIST *first_select_table= (select_insert ?
                                   tables->next_local:
                                   0);
  if (!(*leaves))
    make_leaves_list(leaves, tables);

  TABLE_LIST *table_list;
  for (table_list= *leaves;
       table_list;
       table_list= table_list->next_leaf, tablenr++)
  {
    TABLE *table= table_list->table;
    if (first_select_table &&
        table_list->top_table() == first_select_table)
    {
      /* new counting for SELECT of INSERT ... SELECT command */
      first_select_table= 0;
      tablenr= 0;
    }
    setup_table_map(table, table_list, tablenr);
    table->used_keys= table->s->keys_for_keyread;
    if (table_list->use_index)
    {
      key_map map;
      get_key_map_from_key_list(&map, table, table_list->use_index);
      if (map.is_set_all())
	DBUG_RETURN(1);
      table->keys_in_use_for_query=map;
    }
    if (table_list->ignore_index)
    {
      key_map map;
      get_key_map_from_key_list(&map, table, table_list->ignore_index);
      if (map.is_set_all())
	DBUG_RETURN(1);
      table->keys_in_use_for_query.subtract(map);
    }
    table->used_keys.intersect(table->keys_in_use_for_query);
  }
  if (tablenr > MAX_TABLES)
  {
    my_error(ER_TOO_MANY_TABLES,MYF(0),MAX_TABLES);
    DBUG_RETURN(1);
  }
  for (table_list= tables;
       table_list;
       table_list= table_list->next_local)
  {
    if (table_list->merge_underlying_list)
    {
      DBUG_ASSERT(table_list->view &&
                  table_list->effective_algorithm == VIEW_ALGORITHM_MERGE);
      Query_arena *arena= thd->stmt_arena, backup;
      bool res;
      if (arena->is_conventional())
        arena= 0;                                   // For easier test
      else
        thd->set_n_backup_active_arena(arena, &backup);
      res= table_list->setup_underlying(thd);
      if (arena)
        thd->restore_active_arena(arena, &backup);
      if (res)
        DBUG_RETURN(1);
    }
  }

  /* Precompute and store the row types of NATURAL/USING joins. */
  if (setup_natural_join_row_types(thd, from_clause, context))
    DBUG_RETURN(1);

  DBUG_RETURN(0);
}


/*
   Create a key_map from a list of index names

   SYNOPSIS
     get_key_map_from_key_list()
     map		key_map to fill in
     table		Table
     index_list		List of index names

   RETURN
     0	ok;  In this case *map will includes the choosed index
     1	error
*/

bool get_key_map_from_key_list(key_map *map, TABLE *table,
                               List<String> *index_list)
{
  List_iterator_fast<String> it(*index_list);
  String *name;
  uint pos;

  map->clear_all();
  while ((name=it++))
  {
    if (table->s->keynames.type_names == 0 ||
        (pos= find_type(&table->s->keynames, name->ptr(),
                        name->length(), 1)) <=
        0)
    {
      my_error(ER_KEY_COLUMN_DOES_NOT_EXITS, MYF(0), name->c_ptr(),
	       table->s->table_name);
      map->set_all();
      return 1;
    }
    map->set_bit(pos-1);
  }
  return 0;
}


/*
  Drops in all fields instead of current '*' field

  SYNOPSIS
    insert_fields()
    thd			Thread handler
    context             Context for name resolution
    db_name		Database name in case of 'database_name.table_name.*'
    table_name		Table name in case of 'table_name.*'
    it			Pointer to '*'
    any_privileges	0 If we should ensure that we have SELECT privileges
		          for all columns
                        1 If any privilege is ok
  RETURN
    0	ok     'it' is updated to point at last inserted
    1	error.  Error message is generated but not sent to client
*/

bool
insert_fields(THD *thd, Name_resolution_context *context, const char *db_name,
	      const char *table_name, List_iterator<Item> *it,
              bool any_privileges)
{
  Field_iterator_table_ref field_iterator;
  bool found;
  char name_buff[NAME_LEN+1];
  DBUG_ENTER("insert_fields");
  DBUG_PRINT("arena", ("stmt arena: 0x%lx", (ulong)thd->stmt_arena));

  if (db_name && lower_case_table_names)
  {
    /*
      convert database to lower case for comparison
      We can't do this in Item_field as this would change the
      'name' of the item which may be used in the select list
    */
    strmake(name_buff, db_name, sizeof(name_buff)-1);
    my_casedn_str(files_charset_info, name_buff);
    db_name= name_buff;
  }

  found= FALSE;

  /*
    If table names are qualified, then loop over all tables used in the query,
    else treat natural joins as leaves and do not iterate over their underlying
    tables.
  */
  for (TABLE_LIST *tables= (table_name ? context->table_list :
                            context->first_name_resolution_table);
       tables;
       tables= (table_name ? tables->next_local :
                tables->next_name_resolution_table)
       )
  {
    Field *field;
    TABLE *table= tables->table;

    DBUG_ASSERT(tables->is_leaf_for_name_resolution());

    if (table_name && my_strcasecmp(table_alias_charset, table_name,
                                    tables->alias) ||
        (db_name && strcmp(tables->db,db_name)))
      continue;

#ifndef NO_EMBEDDED_ACCESS_CHECKS
    /* Ensure that we have access rights to all fields to be inserted. */
    if (!((table && (table->grant.privilege & SELECT_ACL) ||
           tables->view && (tables->grant.privilege & SELECT_ACL))) &&
        !any_privileges)
    {
      field_iterator.set(tables);
      if (check_grant_all_columns(thd, SELECT_ACL, field_iterator.grant(),
                                  field_iterator.db_name(),
                                  field_iterator.table_name(),
                                  &field_iterator))
        DBUG_RETURN(TRUE);
    }
#endif


    /*
      Update the tables used in the query based on the referenced fields. For
      views and natural joins this update is performed inside the loop below.
    */
    if (table)
      thd->used_tables|= table->map;

    /*
      Initialize a generic field iterator for the current table reference.
      Notice that it is guaranteed that this iterator will iterate over the
      fields of a single table reference, because 'tables' is a leaf (for
      name resolution purposes).
    */
    field_iterator.set(tables);

    for (; !field_iterator.end_of_fields(); field_iterator.next())
    {
      Item *item;

      if (!(item= field_iterator.create_item(thd)))
        DBUG_RETURN(TRUE);

      if (!found)
      {
        found= TRUE;
        it->replace(item); /* Replace '*' with the first found item. */
      }
      else
        it->after(item);   /* Add 'item' to the SELECT list. */

#ifndef NO_EMBEDDED_ACCESS_CHECKS
      /*
        Set privilege information for the fields of newly created views.
        We have that (any_priviliges == TRUE) if and only if we are creating
        a view. In the time of view creation we can't use the MERGE algorithm,
        therefore if 'tables' is itself a view, it is represented by a
        temporary table. Thus in this case we can be sure that 'item' is an
        Item_field.
      */
      if (any_privileges)
      {
        DBUG_ASSERT(tables->field_translation == NULL && table ||
                    tables->is_natural_join);
        DBUG_ASSERT(item->type() == Item::FIELD_ITEM);
        Item_field *fld= (Item_field*) item;
        const char *field_table_name= field_iterator.table_name();

        if (!tables->schema_table && 
            !(fld->have_privileges=
              (get_column_grant(thd, field_iterator.grant(),
                                field_iterator.db_name(),
                                field_table_name, fld->field_name) &
               VIEW_ANY_ACL)))
        {
          my_error(ER_COLUMNACCESS_DENIED_ERROR, MYF(0), "ANY",
                   thd->security_ctx->priv_user,
                   thd->security_ctx->host_or_ip,
                   fld->field_name, field_table_name);
          DBUG_RETURN(TRUE);
        }
      }
#endif

      if ((field= field_iterator.field()))
      {
        /*
          Mark if field used before in this select.
          Used by 'insert' to verify if a field name is used twice.
        */
        if (field->query_id == thd->query_id)
          thd->dupp_field= field;
        field->query_id= thd->query_id;

        if (table)
          table->used_keys.intersect(field->part_of_key);

        if (tables->is_natural_join)
        {
          TABLE *field_table;
          /*
            In this case we are sure that the column ref will not be created
            because it was already created and stored with the natural join.
          */
          Natural_join_column *nj_col;
          if (!(nj_col= field_iterator.get_natural_column_ref()))
            DBUG_RETURN(TRUE);
          DBUG_ASSERT(nj_col->table_field);
          field_table= nj_col->table_ref->table;
          if (field_table)
          {
            thd->used_tables|= field_table->map;
            field_table->used_keys.intersect(field->part_of_key);
            field_table->used_fields++;
          }
        }
      }
      else
      {
        thd->used_tables|= item->used_tables();
        item->walk(&Item::reset_query_id_processor,
                   (byte *)(&thd->query_id));
      }
    }
    /*
      In case of stored tables, all fields are considered as used,
      while in the case of views, the fields considered as used are the
      ones marked in setup_tables during fix_fields of view columns.
      For NATURAL joins, used_tables is updated in the IF above.
    */
    if (table)
      table->used_fields= table->s->fields;
  }
  if (found)
    DBUG_RETURN(FALSE);

  /*
    TODO: in the case when we skipped all columns because there was a
    qualified '*', and all columns were coalesced, we have to give a more
    meaningful message than ER_BAD_TABLE_ERROR.
  */
  if (!table_name)
    my_message(ER_NO_TABLES_USED, ER(ER_NO_TABLES_USED), MYF(0));
  else
    my_error(ER_BAD_TABLE_ERROR, MYF(0), table_name);

  DBUG_RETURN(TRUE);
}


/*
  Fix all conditions and outer join expressions.

  SYNOPSIS
    setup_conds()
    thd     thread handler
    tables  list of tables for name resolving (select_lex->table_list)
    leaves  list of leaves of join table tree (select_lex->leaf_tables)
    conds   WHERE clause

  DESCRIPTION
    TODO

  RETURN
    TRUE  if some error occured (e.g. out of memory)
    FALSE if all is OK
*/

int setup_conds(THD *thd, TABLE_LIST *tables, TABLE_LIST *leaves,
                COND **conds)
{
  SELECT_LEX *select_lex= thd->lex->current_select;
  Query_arena *arena= thd->stmt_arena, backup;
  TABLE_LIST *table= NULL;	// For HP compilers
  /*
    it_is_update set to TRUE when tables of primary SELECT_LEX (SELECT_LEX
    which belong to LEX, i.e. most up SELECT) will be updated by
    INSERT/UPDATE/LOAD
    NOTE: using this condition helps to prevent call of prepare_check_option()
    from subquery of VIEW, because tables of subquery belongs to VIEW
    (see condition before prepare_check_option() call)
  */
  bool it_is_update= (select_lex == &thd->lex->select_lex) &&
    thd->lex->which_check_option_applicable();
  DBUG_ENTER("setup_conds");

  if (select_lex->conds_processed_with_permanent_arena ||
      arena->is_conventional())
    arena= 0;                                   // For easier test

  thd->set_query_id=1;
  select_lex->cond_count= 0;

  for (table= tables; table; table= table->next_local)
  {
    if (table->prepare_where(thd, conds, FALSE))
      goto err_no_arena;
  }

  if (*conds)
  {
    thd->where="where clause";
    if (!(*conds)->fixed && (*conds)->fix_fields(thd, conds) ||
	(*conds)->check_cols(1))
      goto err_no_arena;
  }

  /*
    Apply fix_fields() to all ON clauses at all levels of nesting,
    including the ones inside view definitions.
  */
  for (table= leaves; table; table= table->next_leaf)
  {
    TABLE_LIST *embedded; /* The table at the current level of nesting. */
    TABLE_LIST *embedding= table; /* The parent nested table reference. */
    do
    {
      embedded= embedding;
      if (embedded->on_expr)
      {
        /* Make a join an a expression */
        thd->where="on clause";
        if (!embedded->on_expr->fixed &&
            embedded->on_expr->fix_fields(thd, &embedded->on_expr) ||
	    embedded->on_expr->check_cols(1))
	  goto err_no_arena;
        select_lex->cond_count++;
      }
      embedding= embedded->embedding;
    }
    while (embedding &&
           embedding->nested_join->join_list.head() == embedded);

    /* process CHECK OPTION */
    if (it_is_update)
    {
      TABLE_LIST *view= table->top_table();
      if (view->effective_with_check)
      {
        if (view->prepare_check_option(thd))
          goto err_no_arena;
        thd->change_item_tree(&table->check_option, view->check_option);
      }
    }
  }

  if (!thd->stmt_arena->is_conventional())
  {
    /*
      We are in prepared statement preparation code => we should store
      WHERE clause changing for next executions.

      We do this ON -> WHERE transformation only once per PS/SP statement.
    */
    select_lex->where= *conds;
    select_lex->conds_processed_with_permanent_arena= 1;
  }
  DBUG_RETURN(test(thd->net.report_error));

err_no_arena:
  DBUG_RETURN(1);
}


/******************************************************************************
** Fill a record with data (for INSERT or UPDATE)
** Returns : 1 if some field has wrong type
******************************************************************************/


/*
  Fill fields with given items.

  SYNOPSIS
    fill_record()
    thd           thread handler
    fields        Item_fields list to be filled
    values        values to fill with
    ignore_errors TRUE if we should ignore errors

  RETURN
    FALSE   OK
    TRUE    error occured
*/

static bool
fill_record(THD * thd, List<Item> &fields, List<Item> &values,
            bool ignore_errors)
{
  List_iterator_fast<Item> f(fields),v(values);
  Item *value;
  Item_field *field;
  DBUG_ENTER("fill_record");

  while ((field=(Item_field*) f++))
  {
    value=v++;
    Field *rfield= field->field;
    TABLE *table= rfield->table;
    if (rfield == table->next_number_field)
      table->auto_increment_field_not_null= TRUE;
    if ((value->save_in_field(rfield, 0) < 0) && !ignore_errors)
    {
      my_message(ER_UNKNOWN_ERROR, ER(ER_UNKNOWN_ERROR), MYF(0));
      DBUG_RETURN(TRUE);
    }
  }
  DBUG_RETURN(thd->net.report_error);
}


/*
  Fill fields in list with values from the list of items and invoke
  before triggers.

  SYNOPSIS
    fill_record_n_invoke_before_triggers()
      thd           thread context
      fields        Item_fields list to be filled
      values        values to fill with
      ignore_errors TRUE if we should ignore errors
      triggers      object holding list of triggers to be invoked
      event         event type for triggers to be invoked

  NOTE
    This function assumes that fields which values will be set and triggers
    to be invoked belong to the same table, and that TABLE::record[0] and
    record[1] buffers correspond to new and old versions of row respectively.

  RETURN
    FALSE   OK
    TRUE    error occured
*/

bool
fill_record_n_invoke_before_triggers(THD *thd, List<Item> &fields,
                                     List<Item> &values, bool ignore_errors,
                                     Table_triggers_list *triggers,
                                     enum trg_event_type event)
{
  return (fill_record(thd, fields, values, ignore_errors) ||
          triggers && triggers->process_triggers(thd, event,
                                                 TRG_ACTION_BEFORE, TRUE));
}


/*
  Fill field buffer with values from Field list

  SYNOPSIS
    fill_record()
    thd           thread handler
    ptr           pointer on pointer to record
    values        list of fields
    ignore_errors TRUE if we should ignore errors

  RETURN
    FALSE   OK
    TRUE    error occured
*/

bool
fill_record(THD *thd, Field **ptr, List<Item> &values, bool ignore_errors)
{
  List_iterator_fast<Item> v(values);
  Item *value;
  DBUG_ENTER("fill_record");

  Field *field;
  while ((field = *ptr++))
  {
    value=v++;
    TABLE *table= field->table;
    if (field == table->next_number_field)
      table->auto_increment_field_not_null= TRUE;
    if (value->save_in_field(field, 0) == -1)
      DBUG_RETURN(TRUE);
  }
  DBUG_RETURN(thd->net.report_error);
}


/*
  Fill fields in array with values from the list of items and invoke
  before triggers.

  SYNOPSIS
    fill_record_n_invoke_before_triggers()
      thd           thread context
      ptr           NULL-ended array of fields to be filled
      values        values to fill with
      ignore_errors TRUE if we should ignore errors
      triggers      object holding list of triggers to be invoked
      event         event type for triggers to be invoked

  NOTE
    This function assumes that fields which values will be set and triggers
    to be invoked belong to the same table, and that TABLE::record[0] and
    record[1] buffers correspond to new and old versions of row respectively.

  RETURN
    FALSE   OK
    TRUE    error occured
*/

bool
fill_record_n_invoke_before_triggers(THD *thd, Field **ptr,
                                     List<Item> &values, bool ignore_errors,
                                     Table_triggers_list *triggers,
                                     enum trg_event_type event)
{
  return (fill_record(thd, ptr, values, ignore_errors) ||
          triggers && triggers->process_triggers(thd, event,
                                                 TRG_ACTION_BEFORE, TRUE));
}


static void mysql_rm_tmp_tables(void)
{
  uint i, idx;
  char	filePath[FN_REFLEN], *tmpdir;
  MY_DIR *dirp;
  FILEINFO *file;
  DBUG_ENTER("mysql_rm_tmp_tables");

  for (i=0; i<=mysql_tmpdir_list.max; i++)
  {
    tmpdir=mysql_tmpdir_list.list[i];
  /* See if the directory exists */
    if (!(dirp = my_dir(tmpdir,MYF(MY_WME | MY_DONT_SORT))))
      continue;

    /* Remove all SQLxxx tables from directory */

  for (idx=0 ; idx < (uint) dirp->number_off_files ; idx++)
  {
    file=dirp->dir_entry+idx;

    /* skiping . and .. */
    if (file->name[0] == '.' && (!file->name[1] ||
       (file->name[1] == '.' &&  !file->name[2])))
      continue;

    if (!bcmp(file->name,tmp_file_prefix,tmp_file_prefix_length))
    {
        sprintf(filePath,"%s%s",tmpdir,file->name);
        VOID(my_delete(filePath,MYF(MY_WME)));
    }
  }
  my_dirend(dirp);
  }
  DBUG_VOID_RETURN;
}



/*****************************************************************************
	unireg support functions
*****************************************************************************/

/*
  Invalidate any cache entries that are for some DB

  SYNOPSIS
    remove_db_from_cache()
    db		Database name. This will be in lower case if
		lower_case_table_name is set

  NOTE:
  We can't use hash_delete when looping hash_elements. We mark them first
  and afterwards delete those marked unused.
*/

void remove_db_from_cache(const char *db)
{
  for (uint idx=0 ; idx < open_cache.records ; idx++)
  {
    TABLE *table=(TABLE*) hash_element(&open_cache,idx);
    if (!strcmp(table->s->db, db))
    {
      table->s->version= 0L;			/* Free when thread is ready */
      if (!table->in_use)
	relink_unused(table);
    }
  }
  while (unused_tables && !unused_tables->s->version)
    VOID(hash_delete(&open_cache,(byte*) unused_tables));
}


/*
** free all unused tables
*/

void flush_tables()
{
  (void) pthread_mutex_lock(&LOCK_open);
  while (unused_tables)
    hash_delete(&open_cache,(byte*) unused_tables);
  (void) pthread_mutex_unlock(&LOCK_open);
}


/*
  Mark all entries with the table as deleted to force an reopen of the table

  The table will be closed (not stored in cache) by the current thread when
  close_thread_tables() is called.

  PREREQUISITES
    Lock on LOCK_open()

  RETURN
    0  This thread now have exclusive access to this table and no other thread
       can access the table until close_thread_tables() is called.
    1  Table is in use by another thread
*/

bool remove_table_from_cache(THD *thd, const char *db, const char *table_name,
                             uint flags)
{
  char key[MAX_DBKEY_LENGTH];
  uint key_length;
  TABLE *table;
  bool result=0, signalled= 0;
  DBUG_ENTER("remove_table_from_cache");

  key_length=(uint) (strmov(strmov(key,db)+1,table_name)-key)+1;
  for (;;)
  {
    HASH_SEARCH_STATE state;
    result= signalled= 0;

    for (table= (TABLE*) hash_first(&open_cache, (byte*) key, key_length,
                                    &state);
         table;
         table= (TABLE*) hash_next(&open_cache, (byte*) key, key_length,
                                   &state))
    {
      THD *in_use;
      table->s->version=0L;		/* Free when thread is ready */
      if (!(in_use=table->in_use))
      {
        DBUG_PRINT("info",("Table was not in use"));
        relink_unused(table);
      }
      else if (in_use != thd)
      {
        in_use->some_tables_deleted=1;
        if (table->db_stat)
  	  result=1;
        /* Kill delayed insert threads */
        if ((in_use->system_thread & SYSTEM_THREAD_DELAYED_INSERT) &&
            ! in_use->killed)
        {
	  in_use->killed= THD::KILL_CONNECTION;
	  pthread_mutex_lock(&in_use->mysys_var->mutex);
	  if (in_use->mysys_var->current_cond)
	  {
	    pthread_mutex_lock(in_use->mysys_var->current_mutex);
            signalled= 1;
	    pthread_cond_broadcast(in_use->mysys_var->current_cond);
	    pthread_mutex_unlock(in_use->mysys_var->current_mutex);
	  }
	  pthread_mutex_unlock(&in_use->mysys_var->mutex);
        }
        /*
	  Now we must abort all tables locks used by this thread
	  as the thread may be waiting to get a lock for another table
        */
        for (TABLE *thd_table= in_use->open_tables;
	     thd_table ;
	     thd_table= thd_table->next)
        {
	  if (thd_table->db_stat)		// If table is open
	    signalled|= mysql_lock_abort_for_thread(thd, thd_table);
        }
      }
      else
        result= result || (flags & RTFC_OWNED_BY_THD_FLAG);
    }
    while (unused_tables && !unused_tables->s->version)
      VOID(hash_delete(&open_cache,(byte*) unused_tables));
    if (result && (flags & RTFC_WAIT_OTHER_THREAD_FLAG))
    {
      if (!(flags & RTFC_CHECK_KILLED_FLAG) || !thd->killed)
      {
        dropping_tables++;
        if (likely(signalled))
          (void) pthread_cond_wait(&COND_refresh, &LOCK_open);
        else
        {
          struct timespec abstime;
          /*
            It can happen that another thread has opened the
            table but has not yet locked any table at all. Since
            it can be locked waiting for a table that our thread
            has done LOCK TABLE x WRITE on previously, we need to
            ensure that the thread actually hears our signal
            before we go to sleep. Thus we wait for a short time
            and then we retry another loop in the
            remove_table_from_cache routine.
          */
          set_timespec(abstime, 10);
          pthread_cond_timedwait(&COND_refresh, &LOCK_open, &abstime);
        }
        dropping_tables--;
        continue;
      }
    }
    break;
  }
  DBUG_RETURN(result);
}

int setup_ftfuncs(SELECT_LEX *select_lex)
{
  List_iterator<Item_func_match> li(*(select_lex->ftfunc_list)),
                                 lj(*(select_lex->ftfunc_list));
  Item_func_match *ftf, *ftf2;

  while ((ftf=li++))
  {
    if (ftf->fix_index())
      return 1;
    lj.rewind();
    while ((ftf2=lj++) != ftf)
    {
      if (ftf->eq(ftf2,1) && !ftf2->master)
        ftf2->master=ftf;
    }
  }

  return 0;
}


int init_ftfuncs(THD *thd, SELECT_LEX *select_lex, bool no_order)
{
  if (select_lex->ftfunc_list->elements)
  {
    List_iterator<Item_func_match> li(*(select_lex->ftfunc_list));
    Item_func_match *ifm;
    DBUG_PRINT("info",("Performing FULLTEXT search"));
    thd->proc_info="FULLTEXT initialization";

    while ((ifm=li++))
      ifm->init_search(no_order);
  }
  return 0;
}


/*
  open new .frm format table

  SYNOPSIS
    open_new_frm()
    THD		  thread handler
    path	  path to .frm
    alias	  alias for table
    db            database
    table_name    name of table
    db_stat	  open flags (for example HA_OPEN_KEYFILE|HA_OPEN_RNDFILE..)
		  can be 0 (example in ha_example_table)
    prgflag	  READ_ALL etc..
    ha_open_flags HA_OPEN_ABORT_IF_LOCKED etc..
    outparam	  result table
    table_desc	  TABLE_LIST descriptor
    mem_root	  temporary MEM_ROOT for parsing
*/

static bool
open_new_frm(THD *thd, const char *path, const char *alias,
             const char *db, const char *table_name,
             uint db_stat, uint prgflag,
	     uint ha_open_flags, TABLE *outparam, TABLE_LIST *table_desc,
	     MEM_ROOT *mem_root)
{
  LEX_STRING pathstr;
  File_parser *parser;
  DBUG_ENTER("open_new_frm");

  pathstr.str=    (char*) path;
  pathstr.length= strlen(path);

  if ((parser= sql_parse_prepare(&pathstr, mem_root, 1)))
  {
    if (is_equal(&view_type, parser->type()))
    {
      if (table_desc == 0 || table_desc->required_type == FRMTYPE_TABLE)
      {
        my_error(ER_WRONG_OBJECT, MYF(0), db, table_name, "BASE TABLE");
        goto err;
      }
      if (mysql_make_view(thd, parser, table_desc))
        goto err;
    }
    else
    {
      /* only VIEWs are supported now */
      my_error(ER_FRM_UNKNOWN_TYPE, MYF(0), path,  parser->type()->str);
      goto err;
    }
    DBUG_RETURN(0);
  }
 
err:
  bzero(outparam, sizeof(TABLE));	// do not run repair
  DBUG_RETURN(1);
}


bool is_equal(const LEX_STRING *a, const LEX_STRING *b)
{
  return a->length == b->length && !strncmp(a->str, b->str, a->length);
}<|MERGE_RESOLUTION|>--- conflicted
+++ resolved
@@ -3627,12 +3627,8 @@
   for (it_1.set(table_ref_1); !it_1.end_of_fields(); it_1.next())
   {
     bool found= FALSE;
-<<<<<<< HEAD
     const char *field_name_1;
-    if (!(nj_col_1= it_1.get_or_create_column_ref(&is_created_1)))
-=======
     if (!(nj_col_1= it_1.get_or_create_column_ref(leaf_1)))
->>>>>>> de1e87bb
       goto err;
     field_name_1= nj_col_1->name();
 
