/* Copyright (c) 2005, 2016, Oracle and/or its affiliates.
   Copyright (c) 2009, 2020, MariaDB Corporation.

   This program is free software; you can redistribute it and/or modify
   it under the terms of the GNU General Public License as published by
   the Free Software Foundation; version 2 of the License.

   This program is distributed in the hope that it will be useful,
   but WITHOUT ANY WARRANTY; without even the implied warranty of
   MERCHANTABILITY or FITNESS FOR A PARTICULAR PURPOSE.  See the
   GNU General Public License for more details.

   You should have received a copy of the GNU General Public License
   along with this program; if not, write to the Free Software
   Foundation, Inc., 51 Franklin St, Fifth Floor, Boston, MA  02110-1335  USA */

#ifndef LOG_H
#define LOG_H

#include "handler.h"                            /* my_xid */
#include "rpl_constants.h"

class Relay_log_info;

class Format_description_log_event;

bool reopen_fstreams(const char *filename, FILE *outstream, FILE *errstream);
void setup_log_handling();
bool trans_has_updated_trans_table(const THD* thd);
bool stmt_has_updated_trans_table(const THD *thd);
bool use_trans_cache(const THD* thd, bool is_transactional);
bool ending_trans(THD* thd, const bool all);
bool ending_single_stmt_trans(THD* thd, const bool all);
bool trans_has_updated_non_trans_table(const THD* thd);
bool stmt_has_updated_non_trans_table(const THD* thd);

/*
  Transaction Coordinator log - a base abstract class
  for two different implementations
*/
class TC_LOG
{
  public:
  int using_heuristic_recover();
  TC_LOG() = default;
  virtual ~TC_LOG() = default;

  virtual int open(const char *opt_name)=0;
  virtual void close()=0;
  /*
    Transaction coordinator 2-phase commit.

    Must invoke the run_prepare_ordered and run_commit_ordered methods, as
    described below for these methods.

    In addition, must invoke THD::wait_for_prior_commit(), or equivalent
    wait, to ensure that one commit waits for another if registered to do so.
  */
  virtual int log_and_order(THD *thd, my_xid xid, bool all,
                            bool need_prepare_ordered,
                            bool need_commit_ordered) = 0;
  virtual int unlog(ulong cookie, my_xid xid)=0;
  virtual int unlog_xa_prepare(THD *thd, bool all)= 0;
  virtual void commit_checkpoint_notify(void *cookie)= 0;

protected:
  /*
    These methods are meant to be invoked from log_and_order() implementations
    to run any prepare_ordered() respectively commit_ordered() methods in
    participating handlers.

    They must be called using suitable thread syncronisation to ensure that
    they are each called in the correct commit order among all
    transactions. However, it is only necessary to call them if the
    corresponding flag passed to log_and_order is set (it is safe, but not
    required, to call them when the flag is false).

    The caller must be holding LOCK_prepare_ordered respectively
    LOCK_commit_ordered when calling these methods.
  */
  void run_prepare_ordered(THD *thd, bool all);
  void run_commit_ordered(THD *thd, bool all);
};

/*
  Locks used to ensure serialised execution of TC_LOG::run_prepare_ordered()
  and TC_LOG::run_commit_ordered(), or any other code that calls handler
  prepare_ordered() or commit_ordered() methods.
*/
extern mysql_mutex_t LOCK_prepare_ordered;
extern mysql_cond_t COND_prepare_ordered;
extern mysql_mutex_t LOCK_after_binlog_sync;
extern mysql_mutex_t LOCK_commit_ordered;
#ifdef HAVE_PSI_INTERFACE
extern PSI_mutex_key key_LOCK_prepare_ordered, key_LOCK_commit_ordered;
extern PSI_mutex_key key_LOCK_after_binlog_sync;
extern PSI_cond_key key_COND_prepare_ordered;
#endif

class TC_LOG_DUMMY: public TC_LOG // use it to disable the logging
{
public:
  TC_LOG_DUMMY() = default;
  int open(const char *opt_name)        { return 0; }
  void close()                          { }
  /*
    TC_LOG_DUMMY is only used when there are <= 1 XA-capable engines, and we
    only use internal XA during commit when >= 2 XA-capable engines
    participate.
  */
  int log_and_order(THD *thd, my_xid xid, bool all,
                    bool need_prepare_ordered, bool need_commit_ordered)
  {
    DBUG_ASSERT(0);
    return 1;
  }
  int unlog(ulong cookie, my_xid xid)  { return 0; }
  int unlog_xa_prepare(THD *thd, bool all)
  {
    return 0;
  }
  void commit_checkpoint_notify(void *cookie) { DBUG_ASSERT(0); };
};

#define TC_LOG_PAGE_SIZE   8192

#ifdef HAVE_MMAP
class TC_LOG_MMAP: public TC_LOG
{
  public:                // only to keep Sun Forte on sol9x86 happy
  typedef enum {
    PS_POOL,                 // page is in pool
    PS_ERROR,                // last sync failed
    PS_DIRTY                 // new xids added since last sync
  } PAGE_STATE;

  struct pending_cookies {
    uint count;
    uint pending_count;
    ulong cookies[1];
  };

  private:
  typedef struct st_page {
    struct st_page *next; // page a linked in a fifo queue
    my_xid *start, *end;  // usable area of a page
    my_xid *ptr;          // next xid will be written here
    int size, free;       // max and current number of free xid slots on the page
    int waiters;          // number of waiters on condition
    PAGE_STATE state;     // see above
    mysql_mutex_t lock; // to access page data or control structure
    mysql_cond_t  cond; // to wait for a sync
  } PAGE;

  /* List of THDs for which to invoke commit_ordered(), in order. */
  struct commit_entry
  {
    struct commit_entry *next;
    THD *thd;
  };

  char logname[FN_REFLEN];
  File fd;
  my_off_t file_length;
  uint npages, inited;
  uchar *data;
  struct st_page *pages, *syncing, *active, *pool, **pool_last_ptr;
  /*
    note that, e.g. LOCK_active is only used to protect
    'active' pointer, to protect the content of the active page
    one has to use active->lock.
    Same for LOCK_pool and LOCK_sync
  */
  mysql_mutex_t LOCK_active, LOCK_pool, LOCK_sync, LOCK_pending_checkpoint;
  mysql_cond_t COND_pool, COND_active;
  /*
    Queue of threads that need to call commit_ordered().
    Access to this queue must be protected by LOCK_prepare_ordered.
  */
  commit_entry *commit_ordered_queue;
  /*
    This flag and condition is used to reserve the queue while threads in it
    each run the commit_ordered() methods one after the other. Only once the
    last commit_ordered() in the queue is done can we start on a new queue
    run.

    Since we start this process in the first thread in the queue and finish in
    the last (and possibly different) thread, we need a condition variable for
    this (we cannot unlock a mutex in a different thread than the one who
    locked it).

    The condition is used together with the LOCK_prepare_ordered mutex.
  */
  mysql_cond_t COND_queue_busy;
  my_bool commit_ordered_queue_busy;
  pending_cookies* pending_checkpoint;

  public:
  TC_LOG_MMAP(): inited(0), pending_checkpoint(0) {}
  int open(const char *opt_name);
  void close();
  int log_and_order(THD *thd, my_xid xid, bool all,
                    bool need_prepare_ordered, bool need_commit_ordered);
  int unlog(ulong cookie, my_xid xid);
  int unlog_xa_prepare(THD *thd, bool all)
  {
    return 0;
  }
  void commit_checkpoint_notify(void *cookie);
  int recover();

  private:
  int log_one_transaction(my_xid xid);
  void get_active_from_pool();
  int sync();
  int overflow();
  int delete_entry(ulong cookie);
};
#else
#define TC_LOG_MMAP TC_LOG_DUMMY
#endif

extern TC_LOG *tc_log;
extern TC_LOG_MMAP tc_log_mmap;
extern TC_LOG_DUMMY tc_log_dummy;

/* log info errors */
#define LOG_INFO_EOF -1
#define LOG_INFO_IO  -2
#define LOG_INFO_INVALID -3
#define LOG_INFO_SEEK -4
#define LOG_INFO_MEM -6
#define LOG_INFO_FATAL -7
#define LOG_INFO_IN_USE -8
#define LOG_INFO_EMFILE -9


/* bitmap to SQL_LOG::close() */
#define LOG_CLOSE_INDEX		1
#define LOG_CLOSE_TO_BE_OPENED	2
#define LOG_CLOSE_STOP_EVENT	4
#define LOG_CLOSE_DELAYED_CLOSE 8

/* 
  Maximum unique log filename extension.
  Note: setting to 0x7FFFFFFF due to atol windows 
        overflow/truncate.
 */
#define MAX_LOG_UNIQUE_FN_EXT 0x7FFFFFFF

/* 
   Number of warnings that will be printed to error log
   before extension number is exhausted.
*/
#define LOG_WARN_UNIQUE_FN_EXT_LEFT 1000

class Relay_log_info;

/*
  Note that we destroy the lock mutex in the desctructor here.
  This means that object instances cannot be destroyed/go out of scope,
  until we have reset thd->current_linfo to NULL;
 */
typedef struct st_log_info
{
  char log_file_name[FN_REFLEN];
  my_off_t index_file_offset, index_file_start_offset;
  my_off_t pos;
  bool fatal; // if the purge happens to give us a negative offset
  st_log_info() : index_file_offset(0), index_file_start_offset(0),
      pos(0), fatal(0)
  {
    DBUG_ENTER("LOG_INFO");
    log_file_name[0] = '\0';
    DBUG_VOID_RETURN;
  }
} LOG_INFO;

/*
  Currently we have only 3 kinds of logging functions: old-fashioned
  logs, stdout and csv logging routines.
*/
#define MAX_LOG_HANDLERS_NUM 3

/* log event handler flags */
#define LOG_NONE       1U
#define LOG_FILE       2U
#define LOG_TABLE      4U

class Log_event;
class Rows_log_event;

enum enum_log_type { LOG_UNKNOWN, LOG_NORMAL, LOG_BIN };
enum enum_log_state { LOG_OPENED, LOG_CLOSED, LOG_TO_BE_OPENED };

/*
  Use larger buffers when reading from and to binary log
  We make it one step smaller than 64K to account for malloc overhead.
*/
#define LOG_BIN_IO_SIZE MY_ALIGN_DOWN(65536-1, IO_SIZE)

/*
  TODO use mmap instead of IO_CACHE for binlog
  (mmap+fsync is two times faster than write+fsync)
*/

class MYSQL_LOG
{
public:
  MYSQL_LOG();
  virtual ~MYSQL_LOG() = default;
  void init_pthread_objects();
  void cleanup();
  bool open(
#ifdef HAVE_PSI_INTERFACE
            PSI_file_key log_file_key,
#endif
            const char *log_name,
            enum_log_type log_type,
            const char *new_name, ulong next_file_number,
            enum cache_type io_cache_type_arg);
  void close(uint exiting);
  inline bool is_open() { return log_state != LOG_CLOSED; }
  const char *generate_name(const char *log_name,
                            const char *suffix,
                            bool strip_ext, char *buff);
  virtual int generate_new_name(char *new_name, const char *log_name,
                                ulong next_log_number);
  inline mysql_mutex_t* get_log_lock() { return &LOCK_log; }
 protected:
  /* LOCK_log is inited by init_pthread_objects() */
  mysql_mutex_t LOCK_log;
  char *name;
  char log_file_name[FN_REFLEN];
  char time_buff[20], db[NAME_LEN + 1];
  bool write_error, inited;
  IO_CACHE log_file;
  enum_log_type log_type;
  volatile enum_log_state log_state;
  enum cache_type io_cache_type;
  friend class Log_event;
#ifdef HAVE_PSI_INTERFACE
  /** Instrumentation key to use for file io in @c log_file */
  PSI_file_key m_log_file_key;
#endif

  bool init_and_set_log_file_name(const char *log_name,
                                  const char *new_name,
                                  ulong next_log_number,
                                  enum_log_type log_type_arg,
                                  enum cache_type io_cache_type_arg);
};

/**
  @struct Rows_event_factory

  Holds an event type code and a callback function to create it.
  Should be created by Rows_event_factory::get.
*/
struct Rows_event_factory
{
  int type_code;

  Rows_log_event *(*create)(THD*, TABLE*, ulonglong, bool is_transactional);

  template<class RowsEventT>
  static Rows_event_factory get()
  {
    return { RowsEventT::TYPE_CODE,
             [](THD* thd, TABLE* table, ulonglong flags, bool is_transactional)
                     -> Rows_log_event*
             {
               return new RowsEventT(thd, table, flags, is_transactional);
             }
    };
  }
};

class Event_log: public MYSQL_LOG
{
protected:
  /* binlog encryption data */
  struct Binlog_crypt_data crypto;

  mysql_mutex_t LOCK_binlog_end_pos;

  /** The instrumentation key to use for LOCK_binlog_end_pos. */
  PSI_mutex_key m_key_LOCK_binlog_end_pos;
  /** The instrumentation key to use for opening the log file. */
  PSI_file_key m_key_file_log, m_key_file_log_cache;
public:
#if !defined(MYSQL_CLIENT)
  Rows_log_event*
  prepare_pending_rows_event(THD *thd, TABLE* table,
                             binlog_cache_data *cache_data,
                             uint32 serv_id, size_t needed,
                             bool is_transactional,
                             Rows_event_factory event_factory);
#endif
  int flush_and_set_pending_rows_event(THD *thd, Rows_log_event* event,
                                       binlog_cache_data *cache_data,
                                       bool is_transactional);
  void set_write_error(THD *thd, bool is_transactional);
  static bool check_write_error(THD *thd);
  static bool check_cache_error(THD *thd, binlog_cache_data *cache_data);
  int write_cache(THD *thd, IO_CACHE *cache);
  int write_cache_raw(THD *thd, IO_CACHE *cache);
  char* get_name() { return name; }
  void cleanup()
  {
    if (inited)
      mysql_mutex_destroy(&LOCK_binlog_end_pos);

    MYSQL_LOG::cleanup();
  }
  void init_pthread_objects()
  {
    MYSQL_LOG::init_pthread_objects();

    mysql_mutex_init(m_key_LOCK_binlog_end_pos, &LOCK_binlog_end_pos,
                     MY_MUTEX_INIT_SLOW);
  }

  bool open(enum cache_type io_cache_type_arg);
  virtual IO_CACHE *get_log_file() { return &log_file; }

  longlong write_description_event(enum_binlog_checksum_alg checksum_alg,
                                   bool encrypt, bool dont_set_created,
                                   bool is_relay_log);

  bool write_event(Log_event *ev, binlog_cache_data *data, IO_CACHE *file);
};

/**
  A single-reader, single-writer non-blocking layer for Event_log.
  Provides IO_CACHE for writing and IO_CACHE for reading.

  Writers use an overrided get_log_file version for their writes, while readers
  should use flip() to initiate reading.
  flip() swaps pointers to allow non-blocking reads.

  Writers can block other writers and a reader with a mutex, but a reader only
  swaps two pointers under a lock, so it won't block writers.

  TODO should be unnecessary after MDEV-24676 is done
 */
class Cache_flip_event_log: public Event_log {
  IO_CACHE alt_buf;
  IO_CACHE *current, *alt;
  std::atomic<uint> ref_count;
public:
  Cache_flip_event_log() : Event_log(),
                           current(&log_file), alt(&alt_buf), ref_count(1)
  { bzero(&alt_buf, sizeof(alt_buf)); }

  bool open(enum cache_type io_cache_type_arg)
  {
    log_file.dir= mysql_tmpdir;
    alt_buf.dir= log_file.dir;
    bool res= Event_log::open(io_cache_type_arg);
    if (res)
      return res;

    name= my_strdup(key_memory_MYSQL_LOG_name, "online-alter-binlog",
                    MYF(MY_WME));
    if (!name)
      return false;

    res= init_io_cache(&alt_buf, -1, LOG_BIN_IO_SIZE, io_cache_type_arg, 0, 0,
                       MYF(MY_WME | MY_NABP | MY_WAIT_IF_FULL)) != 0;
    return res;
  }

  /**
    Swaps current and alt_log. Can be called only from the reader thread.
    @return a new IO_CACHE pointer to read from.
   */
  IO_CACHE *flip()
  {
    IO_CACHE *tmp= current;
    reinit_io_cache(alt, WRITE_CACHE, 0, 0, 0);
    mysql_mutex_lock(get_log_lock());
    reinit_io_cache(current, READ_CACHE, 0, 0, 0);
    current= alt;
    mysql_mutex_unlock(get_log_lock());
    alt= tmp;

    return alt;
  }

  IO_CACHE *get_log_file() override
  {
    mysql_mutex_assert_owner(get_log_lock());
    return current;
  }

  void acquire()
  {
    IF_DBUG(auto prev= ,)
    ref_count.fetch_add(1);
    DBUG_ASSERT(prev != 0);
  }

  void release()
  {
    auto prev= ref_count.fetch_add(-1);

    if (prev == 1)
    {
      cleanup();
      delete this;
    }
  }

private:
  void cleanup()
  {
    close_cached_file(&log_file);
    close_cached_file(&alt_buf);
    Event_log::cleanup();
  }
};

/* Tell the io thread if we can delay the master info sync. */
#define SEMI_SYNC_SLAVE_DELAY_SYNC 1
/* Tell the io thread if the current event needs a ack. */
#define SEMI_SYNC_NEED_ACK  2

class MYSQL_QUERY_LOG: public MYSQL_LOG
{
public:
  MYSQL_QUERY_LOG() : last_time(0) {}
  void reopen_file();
  bool write(time_t event_time, const char *user_host, size_t user_host_len, my_thread_id thread_id,
             const char *command_type, size_t command_type_len,
             const char *sql_text, size_t sql_text_len);
  bool write(THD *thd, time_t current_time,
             const char *user_host, size_t user_host_len,
             ulonglong query_utime, ulonglong lock_utime, bool is_command,
             const char *sql_text, size_t sql_text_len);
  bool open_slow_log(const char *log_name)
  {
    char buf[FN_REFLEN];
    return open(
#ifdef HAVE_PSI_INTERFACE
                key_file_slow_log,
#endif
                generate_name(log_name, "-slow.log", 0, buf),
                LOG_NORMAL, 0, 0, WRITE_CACHE);
  }
  bool open_query_log(const char *log_name)
  {
    char buf[FN_REFLEN];
    return open(
#ifdef HAVE_PSI_INTERFACE
                key_file_query_log,
#endif
                generate_name(log_name, ".log", 0, buf),
                LOG_NORMAL, 0, 0, WRITE_CACHE);
  }

private:
  time_t last_time;
};

/*
  We assign each binlog file an internal ID, used to identify them for unlog().
  The IDs start from 0 and increment for each new binlog created.

  In unlog() we need to know the ID of the binlog file that the corresponding
  transaction was written into. We also need a special value for a corner
  case where there is no corresponding binlog id (since nothing was logged).
  And we need an error flag to mark that unlog() must return failure.

  We use the following macros to pack all of this information into the single
  ulong available with log_and_order() / unlog().

  Note that we cannot use the value 0 for cookie, as that is reserved as error
  return value from log_and_order().
  */
#define BINLOG_COOKIE_ERROR_RETURN 0
#define BINLOG_COOKIE_DUMMY_ID 1
#define BINLOG_COOKIE_BASE 2
#define BINLOG_COOKIE_DUMMY(error_flag) \
  ( (BINLOG_COOKIE_DUMMY_ID<<1) | ((error_flag)&1) )
#define BINLOG_COOKIE_MAKE(id, error_flag) \
  ( (((id)+BINLOG_COOKIE_BASE)<<1) | ((error_flag)&1) )
#define BINLOG_COOKIE_GET_ERROR_FLAG(c) ((c) & 1)
#define BINLOG_COOKIE_GET_ID(c) ( ((ulong)(c)>>1) - BINLOG_COOKIE_BASE )
#define BINLOG_COOKIE_IS_DUMMY(c) \
  ( ((ulong)(c)>>1) == BINLOG_COOKIE_DUMMY_ID )


class binlog_cache_mngr;
class binlog_cache_data;
struct rpl_gtid;
struct wait_for_commit;

class MYSQL_BIN_LOG: public TC_LOG, private Event_log
{
#ifdef HAVE_PSI_INTERFACE
  /** The instrumentation key to use for @ LOCK_index. */
  PSI_mutex_key m_key_LOCK_index;
  /** The instrumentation key to use for @ COND_relay_log_updated */
  PSI_cond_key m_key_relay_log_update;
  /** The instrumentation key to use for @ COND_bin_log_updated */
  PSI_cond_key m_key_bin_log_update;
  /** The instrumentation key to use for opening the log index file. */
  PSI_file_key m_key_file_log_index, m_key_file_log_index_cache;

  PSI_cond_key m_key_COND_queue_busy;
<<<<<<< HEAD
=======
  /** The instrumentation key to use for LOCK_binlog_end_pos. */
  PSI_mutex_key m_key_LOCK_binlog_end_pos;
#else
  static constexpr PSI_mutex_key m_key_LOCK_index= 0;
  static constexpr PSI_cond_key m_key_relay_log_update= 0;
  static constexpr PSI_cond_key m_key_bin_log_update= 0;
  static constexpr PSI_file_key m_key_file_log= 0, m_key_file_log_cache= 0;
  static constexpr PSI_file_key m_key_file_log_index= 0;
  static constexpr PSI_file_key m_key_file_log_index_cache= 0;
  static constexpr PSI_cond_key m_key_COND_queue_busy= 0;
  static constexpr PSI_mutex_key m_key_LOCK_binlog_end_pos= 0;
#endif
>>>>>>> 683fbced

  struct group_commit_entry
  {
    struct group_commit_entry *next;
    THD *thd;
    binlog_cache_mngr *cache_mngr;
    bool using_stmt_cache;
    bool using_trx_cache;
    /*
      Extra events (COMMIT/ROLLBACK/XID, and possibly INCIDENT) to be
      written during group commit. The incident_event is only valid if
      trx_data->has_incident() is true.
    */
    Log_event *end_event;
    Log_event *incident_event;
    /* Set during group commit to record any per-thread error. */
    int error;
    int commit_errno;
    IO_CACHE *error_cache;
    /* This is the `all' parameter for ha_commit_ordered(). */
    bool all;
    /*
      True if we need to increment xid_count in trx_group_commit_leader() and
      decrement in unlog() (this is needed if there is a participating engine
      that does not implement the commit_checkpoint_request() handlerton
      method).
    */
    bool need_unlog;
    /*
      Fields used to pass the necessary information to the last thread in a
      group commit, only used when opt_optimize_thread_scheduling is not set.
    */
    bool check_purge;
    /* Flag used to optimise around wait_for_prior_commit. */
    bool queued_by_other;
    ulong binlog_id;
    bool ro_1pc;  // passes the binlog_cache_mngr::ro_1pc value to Gtid ctor
  };

  /*
    When this is set, a RESET MASTER is in progress.

    Then we should not write any binlog checkpoints into the binlog (that
    could result in deadlock on LOCK_log, and we will delete all binlog files
    anyway). Instead we should signal COND_xid_list whenever a new binlog
    checkpoint arrives - when all have arrived, RESET MASTER will complete.
  */
  uint reset_master_pending;
  ulong mark_xid_done_waiting;

  /* LOCK_log and LOCK_index are inited by init_pthread_objects() */
  mysql_mutex_t LOCK_index;
  mysql_mutex_t LOCK_xid_list;
  mysql_cond_t  COND_xid_list;
  mysql_cond_t  COND_relay_log_updated, COND_bin_log_updated;
  ulonglong bytes_written;
  IO_CACHE index_file;
  char index_file_name[FN_REFLEN];
  /*
    purge_file is a temp file used in purge_logs so that the index file
    can be updated before deleting files from disk, yielding better crash
    recovery. It is created on demand the first time purge_logs is called
    and then reused for subsequent calls. It is cleaned up in cleanup().
  */
  IO_CACHE purge_index_file;
  char purge_index_file_name[FN_REFLEN];
  /*
     The max size before rotation (usable only if log_type == LOG_BIN: binary
     logs and relay logs).
     For a binlog, max_size should be max_binlog_size.
     max_size is set in init(), and dynamically changed (when one does SET
     GLOBAL MAX_BINLOG_SIZE|MAX_RELAY_LOG_SIZE) from sys_vars.cc
  */
  ulong max_size;
  /*
    Number generated by last call of find_uniq_filename(). Corresponds
    closely with current_binlog_id
  */
  ulong last_used_log_number;
  // current file sequence number for load data infile binary logging
  uint file_id;
  uint open_count;				// For replication
  int readers_count;
  /* Queue of transactions queued up to participate in group commit. */
  group_commit_entry *group_commit_queue;
  /*
    Condition variable to mark that the group commit queue is busy.
    Used when each thread does it's own commit_ordered() (when
    binlog_optimize_thread_scheduling=1).
    Used with the LOCK_commit_ordered mutex.
  */
  my_bool group_commit_queue_busy;
  mysql_cond_t COND_queue_busy;
  /* Total number of committed transactions. */
  ulonglong num_commits;
  /* Number of group commits done. */
  ulonglong num_group_commits;
  /* The reason why the group commit was grouped */
  ulonglong group_commit_trigger_count, group_commit_trigger_timeout;
  ulonglong group_commit_trigger_lock_wait;

  /* pointer to the sync period variable, for binlog this will be
     sync_binlog_period, for relay log this will be
     sync_relay_log_period
  */
  uint *sync_period_ptr;
  uint sync_counter;
  bool state_file_deleted;
  bool binlog_state_recover_done;

  inline uint get_sync_period()
  {
    return *sync_period_ptr;
  }

  int write_to_file(IO_CACHE *cache);
  /*
    This is used to start writing to a new log file. The difference from
    new_file() is locking. new_file_without_locking() does not acquire
    LOCK_log.
  */
  int new_file_impl();
  void do_checkpoint_request(ulong binlog_id);
  void purge();
  int write_transaction_or_stmt(group_commit_entry *entry, uint64 commit_id);
  int queue_for_group_commit(group_commit_entry *entry);
  bool write_transaction_to_binlog_events(group_commit_entry *entry);
  void trx_group_commit_leader(group_commit_entry *leader);
  bool is_xidlist_idle_nolock();
public:
  int new_file_without_locking();
  /*
    A list of struct xid_count_per_binlog is used to keep track of how many
    XIDs are in prepared, but not committed, state in each binlog. And how
    many commit_checkpoint_request()'s are pending.

    When count drops to zero in a binlog after rotation, it means that there
    are no more XIDs in prepared state, so that binlog is no longer needed
    for XA crash recovery, and we can log a new binlog checkpoint event.

    The list is protected against simultaneous access from multiple
    threads by LOCK_xid_list.
  */
  struct xid_count_per_binlog : public ilink {
    char *binlog_name;
    uint binlog_name_len;
    ulong binlog_id;
    /* Total prepared XIDs and pending checkpoint requests in this binlog. */
    long xid_count;
    long notify_count;
    /* For linking in requests to the binlog background thread. */
    xid_count_per_binlog *next_in_queue;
    xid_count_per_binlog(char *log_file_name, uint log_file_name_len)
      :binlog_id(0), xid_count(0), notify_count(0)
    {
      binlog_name_len= log_file_name_len;
      binlog_name= (char *) my_malloc(PSI_INSTRUMENT_ME, binlog_name_len, MYF(MY_ZEROFILL));
      if (binlog_name)
        memcpy(binlog_name, log_file_name, binlog_name_len);
    }
    ~xid_count_per_binlog()
    {
      my_free(binlog_name);
    }
  };
  I_List<xid_count_per_binlog> binlog_xid_count_list;
  mysql_mutex_t LOCK_binlog_background_thread;
  mysql_cond_t COND_binlog_background_thread;
  mysql_cond_t COND_binlog_background_thread_end;

  void stop_background_thread();

  using MYSQL_LOG::generate_name;
  using MYSQL_LOG::is_open;

  /* This is relay log */
  bool is_relay_log;
  ulong relay_signal_cnt;  // update of the counter is checked by heartbeat
  enum enum_binlog_checksum_alg checksum_alg_reset; // to contain a new value when binlog is rotated
  /*
    Holds the last seen in Relay-Log FD's checksum alg value.
    The initial value comes from the slave's local FD that heads
    the very first Relay-Log file. In the following the value may change
    with each received master's FD_m.
    Besides to be used in verification events that IO thread receives
    (except the 1st fake Rotate, see @c Master_info:: checksum_alg_before_fd), 
    the value specifies if/how to compute checksum for slave's local events
    and the first fake Rotate (R_f^1) coming from the master.
    R_f^1 needs logging checksum-compatibly with the RL's heading FD_s.

    Legends for the checksum related comments:

    FD     - Format-Description event,
    R      - Rotate event
    R_f    - the fake Rotate event
    E      - an arbirary event

    The underscore indexes for any event
    `_s'   indicates the event is generated by Slave
    `_m'   - by Master

    Two special underscore indexes of FD:
    FD_q   - Format Description event for queuing   (relay-logging)
    FD_e   - Format Description event for executing (relay-logging)

    Upper indexes:
    E^n    - n:th event is a sequence

    RL     - Relay Log
    (A)    - checksum algorithm descriptor value
    FD.(A) - the value of (A) in FD
  */
  enum enum_binlog_checksum_alg relay_log_checksum_alg;
  /*
    These describe the log's format. This is used only for relay logs.
    _for_exec is used by the SQL thread, _for_queue by the I/O thread. It's
    necessary to have 2 distinct objects, because the I/O thread may be reading
    events in a different format from what the SQL thread is reading (consider
    the case of a master which has been upgraded from 5.0 to 5.1 without doing
    RESET MASTER, or from 4.x to 5.0).
  */
  Format_description_log_event *description_event_for_exec,
    *description_event_for_queue;
  /*
    Binlog position of last commit (or non-transactional write) to the binlog.
    Access to this is protected by LOCK_commit_ordered.
  */
  char last_commit_pos_file[FN_REFLEN];
  my_off_t last_commit_pos_offset;
  ulong current_binlog_id;

  /*
    Tracks the number of times that the master has been reset
  */
  Atomic_counter<uint64> reset_master_count;

  MYSQL_BIN_LOG(uint *sync_period);
  /*
    note that there's no destructor ~MYSQL_BIN_LOG() !
    The reason is that we don't want it to be automatically called
    on exit() - but only during the correct shutdown process
  */

#ifdef HAVE_PSI_INTERFACE
  void set_psi_keys(PSI_mutex_key key_LOCK_index,
                    PSI_cond_key key_relay_log_update,
                    PSI_cond_key key_bin_log_update,
                    PSI_file_key key_file_log,
                    PSI_file_key key_file_log_cache,
                    PSI_file_key key_file_log_index,
                    PSI_file_key key_file_log_index_cache,
                    PSI_cond_key key_COND_queue_busy,
                    PSI_mutex_key key_LOCK_binlog_end_pos)
  {
    m_key_LOCK_index= key_LOCK_index;
    m_key_relay_log_update=  key_relay_log_update;
    m_key_bin_log_update=    key_bin_log_update;
    m_key_file_log= key_file_log;
    m_key_file_log_cache= key_file_log_cache;
    m_key_file_log_index= key_file_log_index;
    m_key_file_log_index_cache= key_file_log_index_cache;
    m_key_COND_queue_busy= key_COND_queue_busy;
    m_key_LOCK_binlog_end_pos= key_LOCK_binlog_end_pos;
  }
#endif

  Event_log *as_event_log()
  {
    return this;
  }

  int open(const char *opt_name);
  void close();
  virtual int generate_new_name(char *new_name, const char *log_name,
                                ulong next_log_number);
  int log_and_order(THD *thd, my_xid xid, bool all,
                    bool need_prepare_ordered, bool need_commit_ordered);
  int unlog(ulong cookie, my_xid xid);
  int unlog_xa_prepare(THD *thd, bool all);
  void commit_checkpoint_notify(void *cookie);
  int recover(LOG_INFO *linfo, const char *last_log_name, IO_CACHE *first_log,
              Format_description_log_event *fdle, bool do_xa);
  int do_binlog_recovery(const char *opt_name, bool do_xa_recovery);
#if !defined(MYSQL_CLIENT)
  static int remove_pending_rows_event(THD *thd, binlog_cache_data *cache_data);

#endif /* !defined(MYSQL_CLIENT) */
  void reset_bytes_written()
  {
    bytes_written = 0;
  }
  void harvest_bytes_written(Atomic_counter<uint64> *counter)
  {
#ifdef DBUG_TRACE
    char buf1[22],buf2[22];
#endif
    DBUG_ENTER("harvest_bytes_written");
    (*counter)+=bytes_written;
    DBUG_PRINT("info",("counter: %s  bytes_written: %s", llstr(*counter,buf1),
		       llstr(bytes_written,buf2)));
    bytes_written=0;
    DBUG_VOID_RETURN;
  }
  void set_max_size(ulong max_size_arg);

  /* Handle signaling that relay has been updated */
  void signal_relay_log_update()
  {
    mysql_mutex_assert_owner(&LOCK_log);
    DBUG_ASSERT(is_relay_log);
    DBUG_ENTER("MYSQL_BIN_LOG::signal_relay_log_update");
    relay_signal_cnt++;
    mysql_cond_broadcast(&COND_relay_log_updated);
    DBUG_VOID_RETURN;
  }
  void signal_bin_log_update()
  {
    mysql_mutex_assert_owner(&LOCK_binlog_end_pos);
    DBUG_ASSERT(!is_relay_log);
    DBUG_ENTER("MYSQL_BIN_LOG::signal_bin_log_update");
    mysql_cond_broadcast(&COND_bin_log_updated);
    DBUG_VOID_RETURN;
  }
  void update_binlog_end_pos()
  {
    if (is_relay_log)
      signal_relay_log_update();
    else
    {
      lock_binlog_end_pos();
      binlog_end_pos= my_b_safe_tell(&log_file);
      signal_bin_log_update();
      unlock_binlog_end_pos();
    }
  }
  void update_binlog_end_pos(my_off_t pos)
  {
    mysql_mutex_assert_owner(&LOCK_log);
    mysql_mutex_assert_not_owner(&LOCK_binlog_end_pos);
    lock_binlog_end_pos();
    /*
      Note: it would make more sense to assert(pos > binlog_end_pos)
      but there are two places triggered by mtr that has pos == binlog_end_pos
      i didn't investigate but accepted as it should do no harm
    */
    DBUG_ASSERT(pos >= binlog_end_pos);
    binlog_end_pos= pos;
    signal_bin_log_update();
    unlock_binlog_end_pos();
  }

  void wait_for_sufficient_commits();
  void binlog_trigger_immediate_group_commit();
  void wait_for_update_relay_log(THD* thd);
  void init(ulong max_size);
  void init_pthread_objects();
  void cleanup();
  bool open(const char *log_name,
            const char *new_name,
            ulong next_log_number,
	    enum cache_type io_cache_type_arg,
	    ulong max_size,
            bool null_created,
            bool need_mutex);
  bool open_index_file(const char *index_file_name_arg,
                       const char *log_name, bool need_mutex);
  /* Use this to start writing a new log file */
  int new_file();

  bool write(Log_event* event_info,
             my_bool *with_annotate= 0); // binary log write
  bool write_transaction_to_binlog(THD *thd, binlog_cache_mngr *cache_mngr,
                                   Log_event *end_ev, bool all,
                                   bool using_stmt_cache, bool using_trx_cache,
                                   bool is_ro_1pc);

  bool write_incident_already_locked(THD *thd);
  bool write_incident(THD *thd);
  void write_binlog_checkpoint_event_already_locked(const char *name, uint len);
  bool write_table_map(THD *thd, TABLE *table, bool with_annotate);

  void start_union_events(THD *thd, query_id_t query_id_param);
  void stop_union_events(THD *thd);
  bool is_query_in_union(THD *thd, query_id_t query_id_param);

  using Event_log::write_event;

  bool write_event(Log_event *ev) { return write_event(ev, 0, &log_file); }

  bool write_event_buffer(uchar* buf,uint len);
  bool append(Log_event* ev);
  bool append_no_lock(Log_event* ev);

  void mark_xids_active(ulong cookie, uint xid_count);
  void mark_xid_done(ulong cookie, bool write_checkpoint);
  void make_log_name(char* buf, const char* log_ident);
  bool is_active(const char* log_file_name);
  bool can_purge_log(const char *log_file_name);
  int update_log_index(LOG_INFO* linfo, bool need_update_threads);
  int rotate(bool force_rotate, bool* check_purge);
  void checkpoint_and_purge(ulong binlog_id);
  int rotate_and_purge(bool force_rotate, DYNAMIC_ARRAY* drop_gtid_domain= NULL);
  /**
     Flush binlog cache and synchronize to disk.

     This function flushes events in binlog cache to binary log file,
     it will do synchronizing according to the setting of system
     variable 'sync_binlog'. If file is synchronized, @c synced will
     be set to 1, otherwise 0.

     @param[out] synced if not NULL, set to 1 if file is synchronized, otherwise 0

     @retval 0 Success
     @retval other Failure
  */
  bool flush_and_sync(bool *synced);
  int purge_logs(const char *to_log, bool included,
                 bool need_mutex, bool need_update_threads,
                 ulonglong *decrease_log_space);
  int purge_logs_before_date(time_t purge_time);
  int purge_first_log(Relay_log_info* rli, bool included);
  int set_purge_index_file_name(const char *base_file_name);
  int open_purge_index_file(bool destroy);
  bool truncate_and_remove_binlogs(const char *truncate_file,
                                   my_off_t truncate_pos,
                                   rpl_gtid *gtid);
  bool is_inited_purge_index_file();
  int close_purge_index_file();
  int clean_purge_index_file();
  int sync_purge_index_file();
  int register_purge_index_entry(const char* entry);
  int register_create_index_entry(const char* entry);
  int purge_index_entry(THD *thd, ulonglong *decrease_log_space,
                        bool need_mutex);
  bool reset_logs(THD* thd, bool create_new_log,
                  rpl_gtid *init_state, uint32 init_state_len,
                  ulong next_log_number);
  void wait_for_last_checkpoint_event();
  void close(uint exiting);
  void clear_inuse_flag_when_closing(File file);

  // iterating through the log index file
  int find_log_pos(LOG_INFO* linfo, const char* log_name,
		   bool need_mutex);
  int find_next_log(LOG_INFO* linfo, bool need_mutex);
  int get_current_log(LOG_INFO* linfo);
  int raw_get_current_log(LOG_INFO* linfo);
  uint next_file_id();
  inline char* get_index_fname() { return index_file_name;}
  inline char* get_log_fname() { return log_file_name; }
  using MYSQL_LOG::get_log_lock;
  inline mysql_cond_t* get_bin_log_cond() { return &COND_bin_log_updated; }
  inline IO_CACHE* get_log_file() { return &log_file; }
  inline uint64 get_reset_master_count() { return reset_master_count; }

  inline void lock_index() { mysql_mutex_lock(&LOCK_index);}
  inline void unlock_index() { mysql_mutex_unlock(&LOCK_index);}
  inline IO_CACHE *get_index_file() { return &index_file;}
  inline uint32 get_open_count() { return open_count; }
  void set_status_variables(THD *thd);
  bool is_xidlist_idle();
  bool write_gtid_event(THD *thd, bool standalone, bool is_transactional,
                        uint64 commit_id,
                        bool has_xid= false, bool ro_1pc= false);
  int read_state_from_file();
  int write_state_to_file();
  int get_most_recent_gtid_list(rpl_gtid **list, uint32 *size);
  bool append_state_pos(String *str);
  bool append_state(String *str);
  bool is_empty_state();
  bool find_in_binlog_state(uint32 domain_id, uint32 server_id,
                            rpl_gtid *out_gtid);
  bool lookup_domain_in_binlog_state(uint32 domain_id, rpl_gtid *out_gtid);
  int bump_seq_no_counter_if_needed(uint32 domain_id, uint64 seq_no);
  bool check_strict_gtid_sequence(uint32 domain_id, uint32 server_id,
                                  uint64 seq_no, bool no_error= false);

  /**
   * used when opening new file, and binlog_end_pos moves backwards
   */
  void reset_binlog_end_pos(const char file_name[FN_REFLEN], my_off_t pos)
  {
    mysql_mutex_assert_owner(&LOCK_log);
    mysql_mutex_assert_not_owner(&LOCK_binlog_end_pos);
    lock_binlog_end_pos();
    binlog_end_pos= pos;
    strcpy(binlog_end_pos_file, file_name);
    signal_bin_log_update();
    unlock_binlog_end_pos();
  }

  /*
    It is called by the threads(e.g. dump thread) which want to read
    log without LOCK_log protection.
  */
  my_off_t get_binlog_end_pos(char file_name_buf[FN_REFLEN]) const
  {
    mysql_mutex_assert_not_owner(&LOCK_log);
    mysql_mutex_assert_owner(&LOCK_binlog_end_pos);
    strcpy(file_name_buf, binlog_end_pos_file);
    return binlog_end_pos;
  }
  void lock_binlog_end_pos() { mysql_mutex_lock(&LOCK_binlog_end_pos); }
  void unlock_binlog_end_pos() { mysql_mutex_unlock(&LOCK_binlog_end_pos); }
  mysql_mutex_t* get_binlog_end_pos_lock() { return &LOCK_binlog_end_pos; }

  /*
    Ensures the log's state is either LOG_OPEN or LOG_CLOSED. If something
    failed along the desired path and left the log in invalid state, i.e.
    LOG_TO_BE_OPENED, forces the state to be LOG_CLOSED.
  */
  void try_fix_log_state()
  {
    mysql_mutex_lock(get_log_lock());
    /* Only change the log state if it is LOG_TO_BE_OPENED */
    if (log_state == LOG_TO_BE_OPENED)
      log_state= LOG_CLOSED;
    mysql_mutex_unlock(get_log_lock());
  }

  int wait_for_update_binlog_end_pos(THD* thd, struct timespec * timeout);

  /*
    Binlog position of end of the binlog.
    Access to this is protected by LOCK_binlog_end_pos

    The difference between this and last_commit_pos_{file,offset} is that
    the commit position is updated later. If semi-sync wait point is set
    to WAIT_AFTER_SYNC, the commit pos is update after semi-sync-ack has
    been received and the end point is updated after the write as it's needed
    for the dump threads to be able to semi-sync the event.
  */
  my_off_t binlog_end_pos;
  char binlog_end_pos_file[FN_REFLEN];
};

class Log_event_handler
{
public:
  Log_event_handler() = default;
  virtual bool init()= 0;
  virtual void cleanup()= 0;

  virtual bool log_slow(THD *thd, my_hrtime_t current_time,
                        const char *user_host, size_t user_host_len, ulonglong query_utime,
                        ulonglong lock_utime, bool is_command,
                        const char *sql_text, size_t sql_text_len)= 0;
  virtual bool log_error(enum loglevel level, const char *format,
                         va_list args)= 0;
  virtual bool log_general(THD *thd, my_hrtime_t event_time, const char *user_host, size_t user_host_len, my_thread_id thread_id,
                           const char *command_type, size_t command_type_len,
                           const char *sql_text, size_t sql_text_len,
                           CHARSET_INFO *client_cs)= 0;
  virtual ~Log_event_handler() = default;
};


int check_if_log_table(const TABLE_LIST *table, bool check_if_opened,
                       const char *errmsg);

class Log_to_csv_event_handler: public Log_event_handler
{
  friend class LOGGER;

public:
  Log_to_csv_event_handler();
  ~Log_to_csv_event_handler();
  virtual bool init();
  virtual void cleanup();

  virtual bool log_slow(THD *thd, my_hrtime_t current_time,
                        const char *user_host, size_t user_host_len, ulonglong query_utime,
                        ulonglong lock_utime, bool is_command,
                        const char *sql_text, size_t sql_text_len);
  virtual bool log_error(enum loglevel level, const char *format,
                         va_list args);
  virtual bool log_general(THD *thd, my_hrtime_t event_time, const char *user_host, size_t user_host_len, my_thread_id thread_id,
                           const char *command_type, size_t command_type_len,
                           const char *sql_text, size_t sql_text_len,
                           CHARSET_INFO *client_cs);

  int activate_log(THD *thd, uint log_type);
};


/* type of the log table */
#define QUERY_LOG_SLOW 1
#define QUERY_LOG_GENERAL 2

class Log_to_file_event_handler: public Log_event_handler
{
  MYSQL_QUERY_LOG mysql_log;
  MYSQL_QUERY_LOG mysql_slow_log;
  bool is_initialized;
public:
  Log_to_file_event_handler(): is_initialized(FALSE)
  {}
  virtual bool init();
  virtual void cleanup();

  virtual bool log_slow(THD *thd, my_hrtime_t current_time,
                        const char *user_host, size_t user_host_len, ulonglong query_utime,
                        ulonglong lock_utime, bool is_command,
                        const char *sql_text, size_t sql_text_len);
  virtual bool log_error(enum loglevel level, const char *format,
                         va_list args);
  virtual bool log_general(THD *thd, my_hrtime_t event_time, const char *user_host, size_t user_host_len, my_thread_id thread_id,
                           const char *command_type, size_t command_type_len,
                           const char *sql_text, size_t sql_text_len,
                           CHARSET_INFO *client_cs);
  void flush();
  void init_pthread_objects();
  MYSQL_QUERY_LOG *get_mysql_slow_log() { return &mysql_slow_log; }
  MYSQL_QUERY_LOG *get_mysql_log() { return &mysql_log; }
};


/* Class which manages slow, general and error log event handlers */
class LOGGER
{
  mysql_rwlock_t LOCK_logger;
  /* flag to check whether logger mutex is initialized */
  uint inited;

  /* available log handlers */
  Log_to_csv_event_handler *table_log_handler;
  Log_to_file_event_handler *file_log_handler;

  /* NULL-terminated arrays of log handlers */
  Log_event_handler *error_log_handler_list[MAX_LOG_HANDLERS_NUM + 1];
  Log_event_handler *slow_log_handler_list[MAX_LOG_HANDLERS_NUM + 1];
  Log_event_handler *general_log_handler_list[MAX_LOG_HANDLERS_NUM + 1];

public:

  bool is_log_tables_initialized;

  LOGGER() : inited(0), table_log_handler(NULL),
             file_log_handler(NULL), is_log_tables_initialized(FALSE)
  {}
  void lock_shared() { mysql_rwlock_rdlock(&LOCK_logger); }
  void lock_exclusive() { mysql_rwlock_wrlock(&LOCK_logger); }
  void unlock() { mysql_rwlock_unlock(&LOCK_logger); }
  bool is_log_table_enabled(uint log_table_type);
  bool log_command(THD *thd, enum enum_server_command command);

  /*
    We want to initialize all log mutexes as soon as possible,
    but we cannot do it in constructor, as safe_mutex relies on
    initialization, performed by MY_INIT(). This why this is done in
    this function.
  */
  void init_base();
  void init_log_tables();
  bool flush_slow_log();
  bool flush_general_log();
  /* Perform basic logger cleanup. this will leave e.g. error log open. */
  void cleanup_base();
  /* Free memory. Nothing could be logged after this function is called */
  void cleanup_end();
  bool error_log_print(enum loglevel level, const char *format,
                      va_list args);
  bool slow_log_print(THD *thd, const char *query, size_t query_length,
                      ulonglong current_utime);
  bool general_log_print(THD *thd,enum enum_server_command command,
                         const char *format, va_list args);
  bool general_log_write(THD *thd, enum enum_server_command command,
                         const char *query, size_t query_length);

  /* we use this function to setup all enabled log event handlers */
  int set_handlers(ulonglong slow_log_printer,
                   ulonglong general_log_printer);
  void init_error_log(ulonglong error_log_printer);
  void init_slow_log(ulonglong slow_log_printer);
  void init_general_log(ulonglong general_log_printer);
  void deactivate_log_handler(THD* thd, uint log_type);
  bool activate_log_handler(THD* thd, uint log_type);
  MYSQL_QUERY_LOG *get_slow_log_file_handler() const
  { 
    if (file_log_handler)
      return file_log_handler->get_mysql_slow_log();
    return NULL;
  }
  MYSQL_QUERY_LOG *get_log_file_handler() const
  { 
    if (file_log_handler)
      return file_log_handler->get_mysql_log();
    return NULL;
  }
};

enum enum_binlog_format {
  BINLOG_FORMAT_MIXED= 0, ///< statement if safe, otherwise row - autodetected
  BINLOG_FORMAT_STMT=  1, ///< statement-based
  BINLOG_FORMAT_ROW=   2, ///< row-based
  BINLOG_FORMAT_UNSPEC=3  ///< thd_binlog_format() returns it when binlog is closed
};

int query_error_code(THD *thd, bool not_killed);
uint purge_log_get_error_code(int res);

int vprint_msg_to_log(enum loglevel level, const char *format, va_list args);
void sql_print_error(const char *format, ...);
void sql_print_warning(const char *format, ...);
void sql_print_information(const char *format, ...);
void sql_print_information_v(const char *format, va_list ap);
typedef void (*sql_print_message_func)(const char *format, ...);
extern sql_print_message_func sql_print_message_handlers[];

int error_log_print(enum loglevel level, const char *format,
                    va_list args);

bool slow_log_print(THD *thd, const char *query, uint query_length,
                    ulonglong current_utime);

bool general_log_print(THD *thd, enum enum_server_command command,
                       const char *format,...);

bool general_log_write(THD *thd, enum enum_server_command command,
                       const char *query, size_t query_length);

void binlog_report_wait_for(THD *thd, THD *other_thd);
void sql_perror(const char *message);
bool flush_error_log();

File open_binlog(IO_CACHE *log, const char *log_file_name,
                 const char **errmsg);

void make_default_log_name(char **out, const char* log_ext, bool once);
void binlog_reset_cache(THD *thd);
bool write_annotated_row(THD *thd);
int binlog_flush_pending_rows_event(THD *thd, bool stmt_end,
                                    bool is_transactional,
                                    Event_log *bin_log,
                                    binlog_cache_data *cache_data);
Rows_log_event* binlog_get_pending_rows_event(binlog_cache_mngr *cache_mngr,
                                              bool use_trans_cache);
int online_alter_log_row(TABLE* table, const uchar *before_record,
                         const uchar *after_record, Log_func *log_func);
binlog_cache_data* binlog_get_cache_data(binlog_cache_mngr *cache_mngr,
                                         bool use_trans_cache);

extern MYSQL_PLUGIN_IMPORT MYSQL_BIN_LOG mysql_bin_log;
extern handlerton *binlog_hton;
extern LOGGER logger;

extern const char *log_bin_index;
extern const char *log_bin_basename;

/**
  Turns a relative log binary log path into a full path, based on the
  opt_bin_logname or opt_relay_logname.

  @param from         The log name we want to make into an absolute path.
  @param to           The buffer where to put the results of the 
                      normalization.
  @param is_relay_log Switch that makes is used inside to choose which
                      option (opt_bin_logname or opt_relay_logname) to
                      use when calculating the base path.

  @returns true if a problem occurs, false otherwise.
 */

inline bool normalize_binlog_name(char *to, const char *from, bool is_relay_log)
{
  DBUG_ENTER("normalize_binlog_name");
  bool error= false;
  char buff[FN_REFLEN];
  char *ptr= (char*) from;
  char *opt_name= is_relay_log ? opt_relay_logname : opt_bin_logname;

  DBUG_ASSERT(from);

  /* opt_name is not null and not empty and from is a relative path */
  if (opt_name && opt_name[0] && from && !test_if_hard_path(from))
  {
    // take the path from opt_name
    // take the filename from from 
    char log_dirpart[FN_REFLEN], log_dirname[FN_REFLEN];
    size_t log_dirpart_len, log_dirname_len;
    dirname_part(log_dirpart, opt_name, &log_dirpart_len);
    dirname_part(log_dirname, from, &log_dirname_len);

    /* log may be empty => relay-log or log-bin did not 
        hold paths, just filename pattern */
    if (log_dirpart_len > 0)
    {
      /* create the new path name */
      if(fn_format(buff, from+log_dirname_len, log_dirpart, "",
                   MYF(MY_UNPACK_FILENAME | MY_SAFE_PATH)) == NULL)
      {
        error= true;
        goto end;
      }

      ptr= buff;
    }
  }

  DBUG_ASSERT(ptr);

  if (ptr)
    strmake(to, ptr, strlen(ptr));

end:
  DBUG_RETURN(error);
}

static inline TC_LOG *get_tc_log_implementation()
{
  if (total_ha_2pc <= 1)
    return &tc_log_dummy;
  if (opt_bin_log)
    return &mysql_bin_log;
  return &tc_log_mmap;
}

#ifdef WITH_WSREP
IO_CACHE* wsrep_get_cache(THD *, bool);
bool wsrep_is_binlog_cache_empty(THD *);
void wsrep_thd_binlog_trx_reset(THD * thd);
void wsrep_thd_binlog_stmt_rollback(THD * thd);
#endif /* WITH_WSREP */

class Gtid_list_log_event;
const char *
get_gtid_list_event(IO_CACHE *cache, Gtid_list_log_event **out_gtid_list);

int binlog_commit(THD *thd, bool all, bool is_ro_1pc= false);
int binlog_commit_by_xid(handlerton *hton, XID *xid);
int binlog_rollback_by_xid(handlerton *hton, XID *xid);
bool write_bin_log_start_alter(THD *thd, bool& partial_alter,
                               uint64 start_alter_id, bool log_if_exists);
#endif /* LOG_H */<|MERGE_RESOLUTION|>--- conflicted
+++ resolved
@@ -609,10 +609,6 @@
   PSI_file_key m_key_file_log_index, m_key_file_log_index_cache;
 
   PSI_cond_key m_key_COND_queue_busy;
-<<<<<<< HEAD
-=======
-  /** The instrumentation key to use for LOCK_binlog_end_pos. */
-  PSI_mutex_key m_key_LOCK_binlog_end_pos;
 #else
   static constexpr PSI_mutex_key m_key_LOCK_index= 0;
   static constexpr PSI_cond_key m_key_relay_log_update= 0;
@@ -623,7 +619,6 @@
   static constexpr PSI_cond_key m_key_COND_queue_busy= 0;
   static constexpr PSI_mutex_key m_key_LOCK_binlog_end_pos= 0;
 #endif
->>>>>>> 683fbced
 
   struct group_commit_entry
   {
