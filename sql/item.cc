--- conflicted
+++ resolved
@@ -1647,7 +1647,14 @@
                                const char *start, const char *end)
 {
   DBUG_ASSERT(start <= end);
-  if (sphead)
+  if (thd->lex->clone_spec_offset)
+  {
+    Lex_input_stream *lip= (& thd->m_parser_state->m_lip);
+    DBUG_ASSERT(lip->get_buf() <= start);
+    DBUG_ASSERT(end <= lip->get_end_of_query());
+    set(start - lip->get_buf(), end - start);
+  }
+  else if (sphead)
   {
     if (sphead->m_tmp_query)
     {
@@ -4080,7 +4087,7 @@
 bool Item_param::add_as_clone(THD *thd)
 {
   LEX *lex= thd->lex;
-  uint master_pos= pos_in_query + lex->clone_spec_offset;
+  my_ptrdiff_t master_pos= pos_in_query + lex->clone_spec_offset;
   List_iterator_fast<Item_param> it(lex->param_list);
   Item_param *master_param;
   while ((master_param = it++))
@@ -4105,22 +4112,26 @@
     /* Scalar-type members: */
     c->maybe_null= maybe_null;
     c->null_value= null_value;
-    c->max_length= max_length;
-    c->decimals= decimals;
+    c->Type_std_attributes::operator=(*this);
+    c->Type_handler_hybrid_field_type::operator=(*this);
+    c->Type_geometry_attributes::operator=(*this);
+
     c->state= state;
     c->item_type= item_type;
-    c->set_param_func= set_param_func;
-    c->value= value;
-    c->unsigned_flag= unsigned_flag;
+    c->m_empty_string_is_null= m_empty_string_is_null;
+
+    c->value.PValue_simple::operator=(value);
+    c->value.Type_handler_hybrid_field_type::operator=(value);
+    type_handler()->Item_param_setup_conversion(current_thd, c);
+
     /* Class-type members: */
-    c->decimal_value= decimal_value;
+    c->value.m_decimal= value.m_decimal;
     /*
       Note that String's assignment op properly sets m_is_alloced to 'false',
       which is correct here: c->str_value doesn't own anything.
     */
-    c->str_value= str_value;
-    c->str_value_ptr= str_value_ptr;
-    c->collation= collation;
+    c->value.m_string= value.m_string;
+    c->value.m_string_ptr= value.m_string_ptr;
   }
 }
 
@@ -4577,26 +4588,14 @@
 }
 
 
-<<<<<<< HEAD
 longlong Item_param::PValue::val_int(const Type_std_attributes *attr) const
 {
   switch (type_handler()->cmp_type()) {
   case REAL_RESULT:
-    return (longlong) rint(real);
+    return Converter_double_to_longlong(real, attr->unsigned_flag).result();
   case INT_RESULT:
     return integer;
   case DECIMAL_RESULT:
-=======
-longlong Item_param::val_int() 
-{ 
-  // There's no "default". See comments in Item_param::save_in_field().
-  switch (state) {
-  case REAL_VALUE:
-    return Converter_double_to_longlong(value.real, unsigned_flag).result();
-  case INT_VALUE:
-    return value.integer;
-  case DECIMAL_VALUE:
->>>>>>> dcbd51ce
   {
     longlong i;
     my_decimal2int(E_DEC_FATAL_ERROR, &m_decimal, attr->unsigned_flag, &i);
