--- conflicted
+++ resolved
@@ -147,20 +147,11 @@
                           const char *table, const char *ext, uint flags);
 uint build_table_shadow_filename(char *buff, size_t bufflen,
                                  ALTER_PARTITION_PARAM_TYPE *lpt);
-<<<<<<< HEAD
+uint build_tmptable_filename(THD* thd, char *buff, size_t bufflen);
 bool mysql_create_table(THD *thd, TABLE_LIST *create_table,
                         HA_CREATE_INFO *create_info,
                         Alter_info *alter_info);
 
-=======
-uint build_tmptable_filename(THD* thd, char *buff, size_t bufflen);
-bool check_table_file_presence(char *old_path, char *path, const char *db,
-                               const char *table_name, const char *alias,
-                               bool issue_error);
-bool mysql_create_table(THD *thd, TABLE_LIST *create_table,
-                        HA_CREATE_INFO *create_info,
-                        Alter_info *alter_info);
->>>>>>> 74ec9f77
 /*
   mysql_create_table_no_lock can be called in one of the following
   mutually exclusive situations:
@@ -203,17 +194,19 @@
                                 Alter_info *alter_info, bool *is_trans,
                                 int create_table_mode);
 
-<<<<<<< HEAD
 handler *mysql_create_frm_image(THD *thd,
                                 const char *db, const char *table_name,
                                 HA_CREATE_INFO *create_info,
                                 Alter_info *alter_info,
-                                int create_table_mode, LEX_CUSTRING *frm);
-=======
+                                int create_table_mode,
+                                KEY **key_info,
+                                uint *key_count,
+                                LEX_CUSTRING *frm);
+
 int mysql_discard_or_import_tablespace(THD *thd,
                                        TABLE_LIST *table_list,
                                        bool discard);
->>>>>>> 74ec9f77
+
 bool mysql_prepare_alter_table(THD *thd, TABLE *table,
                                HA_CREATE_INFO *create_info,
                                Alter_info *alter_info,
