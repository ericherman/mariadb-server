--- conflicted
+++ resolved
@@ -485,7 +485,12 @@
     virtual longlong val_int(Item_handled_func *) const= 0;
     virtual my_decimal *val_decimal(Item_handled_func *, my_decimal *) const= 0;
     virtual bool get_date(THD *thd, Item_handled_func *, MYSQL_TIME *, date_mode_t fuzzydate) const= 0;
-<<<<<<< HEAD
+    virtual bool val_native(THD *thd, Item_handled_func *, Native *to) const
+    {
+      DBUG_ASSERT(0);
+      to->length(0);
+      return true;
+    }
     virtual const Type_handler *
       return_type_handler(const Item_handled_func *item) const= 0;
     virtual const Type_handler *
@@ -493,15 +498,6 @@
     {
       return return_type_handler(item);
     }
-=======
-    virtual bool val_native(THD *thd, Item_handled_func *, Native *to) const
-    {
-      DBUG_ASSERT(0);
-      to->length(0);
-      return true;
-    }
-    virtual const Type_handler *return_type_handler() const= 0;
->>>>>>> ae33ebe5
     virtual bool fix_length_and_dec(Item_handled_func *) const= 0;
   };
 
