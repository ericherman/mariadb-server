--- conflicted
+++ resolved
@@ -132,11 +132,8 @@
 #include "wsrep_mysqld.h"
 #include "wsrep_trans_observer.h"
 #endif /* WITH_WSREP */
-<<<<<<< HEAD
+#include "sql_audit.h"    // mysql_audit_release
 #include "xa.h"           // xa_recover_get_fields
-=======
-#include "sql_audit.h"    // mysql_audit_release
->>>>>>> 2c60d43d
 
 /**
   A result class used to send cursor rows using the binary protocol.
@@ -4067,6 +4064,7 @@
                                 const char *sql_text, size_t sql_len)
 {
   PSI_statement_locker *parent_locker;
+  Reprepare_observer *reprepare_observer;
   bool error;
   query_id_t save_query_id= thd->query_id;
   query_id_t next_id= next_query_id();
@@ -4091,13 +4089,15 @@
 
   parent_locker= thd->m_statement_psi;
   thd->m_statement_psi= NULL;
+  reprepare_observer= thd->m_reprepare_observer;
+  thd->m_reprepare_observer= NULL;
   error= mysql_execute_command(thd);
   thd->m_statement_psi= parent_locker;
+  thd->m_reprepare_observer= reprepare_observer;
 
   /* report error issued during command execution */
   if (likely(error == 0) && thd->spcont == NULL)
-    general_log_write(thd, COM_QUERY,
-                      thd->query(), thd->query_length());
+    general_log_write(thd, COM_QUERY, thd->query(), thd->query_length());
 
 end:
   thd->lex->restore_set_statement_var();
@@ -6499,11 +6499,7 @@
   mysql->thd= p;
   mysql->server_status= SERVER_STATUS_AUTOCOMMIT;
 
-<<<<<<< HEAD
-#endif /*!EMBEDDED_LIBRARY*/
-=======
 
   DBUG_PRINT("exit",("Mysql handler: %p", mysql));
   DBUG_RETURN(mysql);
-}
->>>>>>> 2c60d43d
+}