#ifndef TABLE_INCLUDED
#define TABLE_INCLUDED
/* Copyright (c) 2000, 2017, Oracle and/or its affiliates.
   Copyright (c) 2009, 2019, MariaDB

   This program is free software; you can redistribute it and/or modify
   it under the terms of the GNU General Public License as published by
   the Free Software Foundation; version 2 of the License.

   This program is distributed in the hope that it will be useful,
   but WITHOUT ANY WARRANTY; without even the implied warranty of
   MERCHANTABILITY or FITNESS FOR A PARTICULAR PURPOSE.  See the
   GNU General Public License for more details.

   You should have received a copy of the GNU General Public License
   along with this program; if not, write to the Free Software
   Foundation, Inc., 51 Franklin St, Fifth Floor, Boston, MA 02110-1335  USA */

#include "sql_plist.h"
#include "sql_list.h"                           /* Sql_alloc */
#include "mdl.h"
#include "datadict.h"
#include "sql_string.h"                         /* String */
#include "lex_string.h"

#ifndef MYSQL_CLIENT

#include "hash.h"                               /* HASH */
#include "handler.h"                /* row_type, ha_choice, handler */
#include "mysql_com.h"              /* enum_field_types */
#include "thr_lock.h"                  /* thr_lock_type */
#include "filesort_utils.h"
#include "parse_file.h"

/* Structs that defines the TABLE */

class Item;				/* Needed by ORDER */
typedef Item (*Item_ptr);
class Item_subselect;
class Item_field;
class GRANT_TABLE;
class st_select_lex_unit;
class st_select_lex;
class partition_info;
class COND_EQUAL;
class Security_context;
struct TABLE_LIST;
class ACL_internal_schema_access;
class ACL_internal_table_access;
class Field;
class Table_statistics;
class With_element;
struct TDC_element;
class Virtual_column_info;
class Table_triggers_list;
class TMP_TABLE_PARAM;
<<<<<<< HEAD
class SEQUENCE;
=======
struct Name_resolution_context;
>>>>>>> 32c6f40a

/*
  Used to identify NESTED_JOIN structures within a join (applicable only to
  structures that have not been simplified away and embed more the one
  element)
*/
typedef ulonglong nested_join_map;


#define tmp_file_prefix "#sql"			/**< Prefix for tmp tables */
#define tmp_file_prefix_length 4
#define TMP_TABLE_KEY_EXTRA 8

/**
  Enumerate possible types of a table from re-execution
  standpoint.
  TABLE_LIST class has a member of this type.
  At prepared statement prepare, this member is assigned a value
  as of the current state of the database. Before (re-)execution
  of a prepared statement, we check that the value recorded at
  prepare matches the type of the object we obtained from the
  table definition cache.

  @sa check_and_update_table_version()
  @sa Execute_observer
  @sa Prepared_statement::reprepare()
*/

enum enum_table_ref_type
{
  /** Initial value set by the parser */
  TABLE_REF_NULL= 0,
  TABLE_REF_VIEW,
  TABLE_REF_BASE_TABLE,
  TABLE_REF_I_S_TABLE,
  TABLE_REF_TMP_TABLE
};


/*************************************************************************/

/**
 Object_creation_ctx -- interface for creation context of database objects
 (views, stored routines, events, triggers). Creation context -- is a set
 of attributes, that should be fixed at the creation time and then be used
 each time the object is parsed or executed.
*/

class Object_creation_ctx
{
public:
  Object_creation_ctx *set_n_backup(THD *thd);

  void restore_env(THD *thd, Object_creation_ctx *backup_ctx);

protected:
  Object_creation_ctx() {}
  virtual Object_creation_ctx *create_backup_ctx(THD *thd) const = 0;

  virtual void change_env(THD *thd) const = 0;

public:
  virtual ~Object_creation_ctx()
  { }
};

/*************************************************************************/

/**
 Default_object_creation_ctx -- default implementation of
 Object_creation_ctx.
*/

class Default_object_creation_ctx : public Object_creation_ctx
{
public:
  CHARSET_INFO *get_client_cs()
  {
    return m_client_cs;
  }

  CHARSET_INFO *get_connection_cl()
  {
    return m_connection_cl;
  }

protected:
  Default_object_creation_ctx(THD *thd);

  Default_object_creation_ctx(CHARSET_INFO *client_cs,
                              CHARSET_INFO *connection_cl);

protected:
  virtual Object_creation_ctx *create_backup_ctx(THD *thd) const;

  virtual void change_env(THD *thd) const;

protected:
  /**
    client_cs stores the value of character_set_client session variable.
    The only character set attribute is used.

    Client character set is included into query context, because we save
    query in the original character set, which is client character set. So,
    in order to parse the query properly we have to switch client character
    set on parsing.
  */
  CHARSET_INFO *m_client_cs;

  /**
    connection_cl stores the value of collation_connection session
    variable. Both character set and collation attributes are used.

    Connection collation is included into query context, becase it defines
    the character set and collation of text literals in internal
    representation of query (item-objects).
  */
  CHARSET_INFO *m_connection_cl;
};

class Query_arena;

/*************************************************************************/

/**
 View_creation_ctx -- creation context of view objects.
*/

class View_creation_ctx : public Default_object_creation_ctx,
                          public Sql_alloc
{
public:
  static View_creation_ctx *create(THD *thd);

  static View_creation_ctx *create(THD *thd,
                                   TABLE_LIST *view);

private:
  View_creation_ctx(THD *thd)
    : Default_object_creation_ctx(thd)
  { }
};

/*************************************************************************/

/* Order clause list element */

typedef int (*fast_field_copier)(Field *to, Field *from);


typedef struct st_order {
  struct st_order *next;
  Item	 **item;			/* Point at item in select fields */
  Item	 *item_ptr;			/* Storage for initial item */
  /*
    Reference to the function we are trying to optimize copy to
    a temporary table
  */
  fast_field_copier fast_field_copier_func;
  /* Field for which above optimizer function setup */
  Field  *fast_field_copier_setup;
  int    counter;                       /* position in SELECT list, correct
                                           only if counter_used is true*/
  enum enum_order {
    ORDER_NOT_RELEVANT,
    ORDER_ASC,
    ORDER_DESC
  };

  enum_order direction;                 /* Requested direction of ordering */
  bool	 in_field_list;			/* true if in select field list */
  bool   counter_used;                  /* parameter was counter of columns */
  Field  *field;			/* If tmp-table group */
  char	 *buff;				/* If tmp-table group */
  table_map used; /* NOTE: the below is only set to 0 but is still used by eq_ref_table */
  table_map depend_map;
} ORDER;

/**
  State information for internal tables grants.
  This structure is part of the TABLE_LIST, and is updated
  during the ACL check process.
  @sa GRANT_INFO
*/
struct st_grant_internal_info
{
  /** True if the internal lookup by schema name was done. */
  bool m_schema_lookup_done;
  /** Cached internal schema access. */
  const ACL_internal_schema_access *m_schema_access;
  /** True if the internal lookup by table name was done. */
  bool m_table_lookup_done;
  /** Cached internal table access. */
  const ACL_internal_table_access *m_table_access;
};
typedef struct st_grant_internal_info GRANT_INTERNAL_INFO;

/**
   @brief The current state of the privilege checking process for the current
   user, SQL statement and SQL object.

   @details The privilege checking process is divided into phases depending on
   the level of the privilege to be checked and the type of object to be
   accessed. Due to the mentioned scattering of privilege checking
   functionality, it is necessary to keep track of the state of the
   process. This information is stored in privilege, want_privilege, and
   orig_want_privilege.

   A GRANT_INFO also serves as a cache of the privilege hash tables. Relevant
   members are grant_table and version.
 */
typedef struct st_grant_info
{
  /**
     @brief A copy of the privilege information regarding the current host,
     database, object and user.

     @details The version of this copy is found in GRANT_INFO::version.
   */
  GRANT_TABLE *grant_table_user;
  GRANT_TABLE *grant_table_role;
  /**
     @brief Used for cache invalidation when caching privilege information.

     @details The privilege information is stored on disk, with dedicated
     caches residing in memory: table-level and column-level privileges,
     respectively, have their own dedicated caches.

     The GRANT_INFO works as a level 1 cache with this member updated to the
     current value of the global variable @c grant_version (@c static variable
     in sql_acl.cc). It is updated Whenever the GRANT_INFO is refreshed from
     the level 2 cache. The level 2 cache is the @c column_priv_hash structure
     (@c static variable in sql_acl.cc)

     @see grant_version
   */
  uint version;
  /**
     @brief The set of privileges that the current user has fulfilled for a
     certain host, database, and object.
     
     @details This field is continually updated throughout the access checking
     process. In each step the "wanted privilege" is checked against the
     fulfilled privileges. When/if the intersection of these sets is empty,
     access is granted.

     The set is implemented as a bitmap, with the bits defined in sql_acl.h.
   */
  ulong privilege;
  /**
     @brief the set of privileges that the current user needs to fulfil in
     order to carry out the requested operation.
   */
  ulong want_privilege;
  /**
    Stores the requested access acl of top level tables list. Is used to
    check access rights to the underlying tables of a view.
  */
  ulong orig_want_privilege;
  /** The grant state for internal tables. */
  GRANT_INTERNAL_INFO m_internal;
} GRANT_INFO;

enum tmp_table_type
{
  NO_TMP_TABLE, NON_TRANSACTIONAL_TMP_TABLE, TRANSACTIONAL_TMP_TABLE,
  INTERNAL_TMP_TABLE, SYSTEM_TMP_TABLE
};
enum release_type { RELEASE_NORMAL, RELEASE_WAIT_FOR_DROP };

enum enum_vcol_update_mode
{
  VCOL_UPDATE_FOR_READ= 0,
  VCOL_UPDATE_FOR_WRITE,
  VCOL_UPDATE_FOR_DELETE,
  VCOL_UPDATE_INDEXED,
  VCOL_UPDATE_INDEXED_FOR_UPDATE,
  VCOL_UPDATE_FOR_REPLACE
};

/* Field visibility enums */

enum field_visibility_t {
  VISIBLE= 0,
  INVISIBLE_USER,
  /* automatically added by the server. Can be queried explicitly
  in SELECT, otherwise invisible from anything" */
  INVISIBLE_SYSTEM,
  INVISIBLE_FULL
};

#define INVISIBLE_MAX_BITS 3


/**
  Category of table found in the table share.
*/
enum enum_table_category
{
  /**
    Unknown value.
  */
  TABLE_UNKNOWN_CATEGORY=0,

  /**
    Temporary table.
    The table is visible only in the session.
    Therefore,
    - FLUSH TABLES WITH READ LOCK
    - SET GLOBAL READ_ONLY = ON
    do not apply to this table.
    Note that LOCK TABLE t FOR READ/WRITE
    can be used on temporary tables.
    Temporary tables are not part of the table cache.
  */
  TABLE_CATEGORY_TEMPORARY=1,

  /**
    User table.
    These tables do honor:
    - LOCK TABLE t FOR READ/WRITE
    - FLUSH TABLES WITH READ LOCK
    - SET GLOBAL READ_ONLY = ON
    User tables are cached in the table cache.
  */
  TABLE_CATEGORY_USER=2,

  /**
    System table, maintained by the server.
    These tables do honor:
    - LOCK TABLE t FOR READ/WRITE
    - FLUSH TABLES WITH READ LOCK
    - SET GLOBAL READ_ONLY = ON
    Typically, writes to system tables are performed by
    the server implementation, not explicitly be a user.
    System tables are cached in the table cache.
  */
  TABLE_CATEGORY_SYSTEM=3,

  /**
    Information schema tables.
    These tables are an interface provided by the system
    to inspect the system metadata.
    These tables do *not* honor:
    - LOCK TABLE t FOR READ/WRITE
    - FLUSH TABLES WITH READ LOCK
    - SET GLOBAL READ_ONLY = ON
    as there is no point in locking explicitly
    an INFORMATION_SCHEMA table.
    Nothing is directly written to information schema tables.
    Note that this value is not used currently,
    since information schema tables are not shared,
    but implemented as session specific temporary tables.
  */
  /*
    TODO: Fixing the performance issues of I_S will lead
    to I_S tables in the table cache, which should use
    this table type.
  */
  TABLE_CATEGORY_INFORMATION=4,

  /**
    Log tables.
    These tables are an interface provided by the system
    to inspect the system logs.
    These tables do *not* honor:
    - LOCK TABLE t FOR READ/WRITE
    - FLUSH TABLES WITH READ LOCK
    - SET GLOBAL READ_ONLY = ON
    as there is no point in locking explicitly
    a LOG table.
    An example of LOG tables are:
    - mysql.slow_log
    - mysql.general_log,
    which *are* updated even when there is either
    a GLOBAL READ LOCK or a GLOBAL READ_ONLY in effect.
    User queries do not write directly to these tables
    (there are exceptions for log tables).
    The server implementation perform writes.
    Log tables are cached in the table cache.
  */
  TABLE_CATEGORY_LOG=5,

  /**
    Performance schema tables.
    These tables are an interface provided by the system
    to inspect the system performance data.
    These tables do *not* honor:
    - LOCK TABLE t FOR READ/WRITE
    - FLUSH TABLES WITH READ LOCK
    - SET GLOBAL READ_ONLY = ON
    as there is no point in locking explicitly
    a PERFORMANCE_SCHEMA table.
    An example of PERFORMANCE_SCHEMA tables are:
    - performance_schema.*
    which *are* updated (but not using the handler interface)
    even when there is either
    a GLOBAL READ LOCK or a GLOBAL READ_ONLY in effect.
    User queries do not write directly to these tables
    (there are exceptions for SETUP_* tables).
    The server implementation perform writes.
    Performance tables are cached in the table cache.
  */
  TABLE_CATEGORY_PERFORMANCE=6
};
typedef enum enum_table_category TABLE_CATEGORY;

TABLE_CATEGORY get_table_category(const LEX_CSTRING *db,
                                  const LEX_CSTRING *name);


typedef struct st_table_field_type
{
  LEX_CSTRING name;
  LEX_CSTRING type;
  LEX_CSTRING cset;
} TABLE_FIELD_TYPE;


typedef struct st_table_field_def
{
  uint count;
  const TABLE_FIELD_TYPE *field;
  uint primary_key_parts;
  const uint *primary_key_columns;
} TABLE_FIELD_DEF;


class Table_check_intact
{
protected:
  bool has_keys;
  virtual void report_error(uint code, const char *fmt, ...)= 0;

public:
  Table_check_intact(bool keys= false) : has_keys(keys) {}
  virtual ~Table_check_intact() {}

  /** Checks whether a table is intact. */
  bool check(TABLE *table, const TABLE_FIELD_DEF *table_def);
};


/*
  If the table isn't valid, report the error to the server log only.
*/
class Table_check_intact_log_error : public Table_check_intact
{
protected:
  void report_error(uint, const char *fmt, ...);
public:
  Table_check_intact_log_error() : Table_check_intact(true) {}
};


/**
  Class representing the fact that some thread waits for table
  share to be flushed. Is used to represent information about
  such waits in MDL deadlock detector.
*/

class Wait_for_flush : public MDL_wait_for_subgraph
{
  MDL_context *m_ctx;
  TABLE_SHARE *m_share;
  uint m_deadlock_weight;
public:
  Wait_for_flush(MDL_context *ctx_arg, TABLE_SHARE *share_arg,
               uint deadlock_weight_arg)
    : m_ctx(ctx_arg), m_share(share_arg),
      m_deadlock_weight(deadlock_weight_arg)
  {}

  MDL_context *get_ctx() const { return m_ctx; }

  virtual bool accept_visitor(MDL_wait_for_graph_visitor *dvisitor);

  virtual uint get_deadlock_weight() const;

  /**
    Pointers for participating in the list of waiters for table share.
  */
  Wait_for_flush *next_in_share;
  Wait_for_flush **prev_in_share;
};


typedef I_P_List <Wait_for_flush,
                  I_P_List_adapter<Wait_for_flush,
                                   &Wait_for_flush::next_in_share,
                                   &Wait_for_flush::prev_in_share> >
                 Wait_for_flush_list;


enum open_frm_error {
  OPEN_FRM_OK = 0,
  OPEN_FRM_OPEN_ERROR,
  OPEN_FRM_READ_ERROR,
  OPEN_FRM_CORRUPTED,
  OPEN_FRM_DISCOVER,
  OPEN_FRM_ERROR_ALREADY_ISSUED,
  OPEN_FRM_NOT_A_VIEW,
  OPEN_FRM_NOT_A_TABLE,
  OPEN_FRM_NEEDS_REBUILD
};

/**
  Control block to access table statistics loaded 
  from persistent statistical tables
*/

struct TABLE_STATISTICS_CB
{
  MEM_ROOT  mem_root; /* MEM_ROOT to allocate statistical data for the table */
  Table_statistics *table_stats; /* Structure to access the statistical data */
  bool stats_can_be_read;        /* Memory for statistical data is allocated */
  bool stats_is_read;            /* Statistical data for table has been read
                                    from statistical tables */
  bool histograms_can_be_read;
  bool histograms_are_read;   
};

/**
  This structure is shared between different table objects. There is one
  instance of table share per one table in the database.
*/

struct TABLE_SHARE
{
  TABLE_SHARE() {}                    /* Remove gcc warning */

  /** Category of this table. */
  TABLE_CATEGORY table_category;

  /* hash of field names (contains pointers to elements of field array) */
  HASH	name_hash;			/* hash of field names */
  MEM_ROOT mem_root;
  TYPELIB keynames;			/* Pointers to keynames */
  TYPELIB fieldnames;			/* Pointer to fieldnames */
  TYPELIB *intervals;			/* pointer to interval info */
  mysql_mutex_t LOCK_ha_data;           /* To protect access to ha_data */
  mysql_mutex_t LOCK_share;             /* To protect TABLE_SHARE */

  TDC_element *tdc;

  LEX_CUSTRING tabledef_version;

  engine_option_value *option_list;     /* text options for table */
  ha_table_option_struct *option_struct; /* structure with parsed options */

  /* The following is copied to each TABLE on OPEN */
  Field **field;
  Field **found_next_number_field;
  KEY  *key_info;			/* data of keys in database */
  Virtual_column_info **check_constraints;
  uint	*blob_field;			/* Index to blobs in Field arrray*/
  LEX_CUSTRING vcol_defs;              /* definitions of generated columns */

  TABLE_STATISTICS_CB stats_cb;

  uchar	*default_values;		/* row with default values */
  LEX_CSTRING comment;			/* Comment about table */
  CHARSET_INFO *table_charset;		/* Default charset of string fields */

  MY_BITMAP *check_set;                 /* Fields used by check constrant */
  MY_BITMAP all_set;
  /*
    Key which is used for looking-up table in table cache and in the list
    of thread's temporary tables. Has the form of:
      "database_name\0table_name\0" + optional part for temporary tables.

    Note that all three 'table_cache_key', 'db' and 'table_name' members
    must be set (and be non-zero) for tables in table cache. They also
    should correspond to each other.
    To ensure this one can use set_table_cache() methods.
  */
  LEX_CSTRING table_cache_key;
  LEX_CSTRING db;                        /* Pointer to db */
  LEX_CSTRING table_name;                /* Table name (for open) */
  LEX_CSTRING path;                	/* Path to .frm file (from datadir) */
  LEX_CSTRING normalized_path;		/* unpack_filename(path) */
  LEX_CSTRING connect_string;

  /* 
     Set of keys in use, implemented as a Bitmap.
     Excludes keys disabled by ALTER TABLE ... DISABLE KEYS.
  */
  key_map keys_in_use;
  key_map keys_for_keyread;
  ha_rows min_rows, max_rows;		/* create information */
  ulong   avg_row_length;		/* create information */
  ulong   mysql_version;		/* 0 if .frm is created before 5.0 */
  ulong   reclength;			/* Recordlength */
  /* Stored record length. No generated-only virtual fields are included */
  ulong   stored_rec_length;            

  plugin_ref db_plugin;			/* storage engine plugin */
  inline handlerton *db_type() const	/* table_type for handler */
  { 
    return is_view   ? view_pseudo_hton :
           db_plugin ? plugin_hton(db_plugin) : NULL;
  }
  enum row_type row_type;		/* How rows are stored */
  enum Table_type table_type;
  enum tmp_table_type tmp_table;

  /** Transactional or not. */
  enum ha_choice transactional;
  /** Per-page checksums or not. */
  enum ha_choice page_checksum;

  uint key_block_size;			/* create key_block_size, if used */
  uint stats_sample_pages;		/* number of pages to sample during
					stats estimation, if used, otherwise 0. */
  enum_stats_auto_recalc stats_auto_recalc; /* Automatic recalc of stats. */
  uint null_bytes, last_null_bit_pos;
  /*
    Same as null_bytes, except that if there is only a 'delete-marker' in
    the record then this value is 0.
  */
  uint null_bytes_for_compare;
  uint fields;                          /* number of fields */
  /* number of stored fields, purely virtual not included */
  uint stored_fields;
  uint virtual_fields;                  /* number of purely virtual fields */
  /* number of purely virtual not stored blobs */
  uint virtual_not_stored_blob_fields;
  uint null_fields;                     /* number of null fields */
  uint blob_fields;                     /* number of blob fields */
  uint varchar_fields;                  /* number of varchar fields */
  uint default_fields;                  /* number of default fields */
  uint visible_fields;                  /* number of visible fields */

  uint default_expressions;
  uint table_check_constraints, field_check_constraints;

  uint rec_buff_length;                 /* Size of table->record[] buffer */
  uint keys, key_parts;
  uint ext_key_parts;       /* Total number of key parts in extended keys */
  uint max_key_length, max_unique_length, total_key_length;
  uint uniques;                         /* Number of UNIQUE index */
  uint db_create_options;		/* Create options from database */
  uint db_options_in_use;		/* Options in use */
  uint db_record_offset;		/* if HA_REC_IN_SEQ */
  uint rowid_field_offset;		/* Field_nr +1 to rowid field */
  /* Primary key index number, used in TABLE::key_info[] */
  uint primary_key;                     
  uint next_number_index;               /* autoincrement key number */
  uint next_number_key_offset;          /* autoinc keypart offset in a key */
  uint next_number_keypart;             /* autoinc keypart number in a key */
  enum open_frm_error error;            /* error from open_table_def() */
  uint open_errno;                      /* error from open_table_def() */
  uint column_bitmap_size;
  uchar frm_version;

  enum enum_v_keys { NOT_INITIALIZED=0, NO_V_KEYS, V_KEYS };
  enum_v_keys check_set_initialized;

  bool use_ext_keys;                    /* Extended keys can be used */
  bool null_field_first;
  bool system;                          /* Set if system table (one record) */
  bool not_usable_by_query_cache;
  bool no_replicate;
  bool crashed;
  bool is_view;
  bool can_cmp_whole_record;
  bool table_creation_was_logged;
  bool non_determinstic_insert;
  bool vcols_need_refixing;
  bool has_update_default_function;
  bool can_do_row_logging;              /* 1 if table supports RBR */

  ulong table_map_id;                   /* for row-based replication */

  /*
    Things that are incompatible between the stored version and the
    current version. This is a set of HA_CREATE... bits that can be used
    to modify create_info->used_fields for ALTER TABLE.
  */
  ulong incompatible_version;

  /**
    For shares representing views File_parser object with view
    definition read from .FRM file.
  */
  const File_parser *view_def;

  /* For sequence tables, the current sequence state */
  SEQUENCE *sequence;

#ifdef WITH_PARTITION_STORAGE_ENGINE
  /* filled in when reading from frm */
  bool auto_partitioned;
  char *partition_info_str;
  uint  partition_info_str_len;
  uint  partition_info_buffer_size;
  plugin_ref default_part_plugin;
#endif

  /**
    System versioning support.
   */

  vers_sys_type_t versioned;
  uint16 row_start_field;
  uint16 row_end_field;

  Field *vers_start_field()
  {
    return field[row_start_field];
  }

  Field *vers_end_field()
  {
    return field[row_end_field];
  }

  /**
    Cache the checked structure of this table.

    The pointer data is used to describe the structure that
    a instance of the table must have. Each element of the
    array specifies a field that must exist on the table.

    The pointer is cached in order to perform the check only
    once -- when the table is loaded from the disk.
  */
  const TABLE_FIELD_DEF *table_field_def_cache;

  /** Main handler's share */
  Handler_share *ha_share;

  /** Instrumentation for this table share. */
  PSI_table_share *m_psi;

  inline void reset() { bzero((void*)this, sizeof(*this)); }

  /*
    Set share's table cache key and update its db and table name appropriately.

    SYNOPSIS
      set_table_cache_key()
        key_buff    Buffer with already built table cache key to be
                    referenced from share.
        key_length  Key length.

    NOTES
      Since 'key_buff' buffer will be referenced from share it should has same
      life-time as share itself.
      This method automatically ensures that TABLE_SHARE::table_name/db have
      appropriate values by using table cache key as their source.
  */

  void set_table_cache_key(char *key_buff, uint key_length)
  {
    table_cache_key.str= key_buff;
    table_cache_key.length= key_length;
    /*
      Let us use the fact that the key is "db/0/table_name/0" + optional
      part for temporary tables.
    */
    db.str=            table_cache_key.str;
    db.length=         strlen(db.str);
    table_name.str=    db.str + db.length + 1;
    table_name.length= strlen(table_name.str);
  }


  /*
    Set share's table cache key and update its db and table name appropriately.

    SYNOPSIS
      set_table_cache_key()
        key_buff    Buffer to be used as storage for table cache key
                    (should be at least key_length bytes).
        key         Value for table cache key.
        key_length  Key length.

    NOTE
      Since 'key_buff' buffer will be used as storage for table cache key
      it should has same life-time as share itself.
  */

  void set_table_cache_key(char *key_buff, const char *key, uint key_length)
  {
    memcpy(key_buff, key, key_length);
    set_table_cache_key(key_buff, key_length);
  }

  inline bool require_write_privileges()
  {
    return (table_category == TABLE_CATEGORY_LOG);
  }

  inline ulong get_table_def_version()
  {
    return table_map_id;
  }

  /**
    Convert unrelated members of TABLE_SHARE to one enum
    representing its type.

    @todo perhaps we need to have a member instead of a function.
  */
  enum enum_table_ref_type get_table_ref_type() const
  {
    if (is_view)
      return TABLE_REF_VIEW;
    switch (tmp_table) {
    case NO_TMP_TABLE:
      return TABLE_REF_BASE_TABLE;
    case SYSTEM_TMP_TABLE:
      return TABLE_REF_I_S_TABLE;
    default:
      return TABLE_REF_TMP_TABLE;
    }
  }
  /**
    Return a table metadata version.
     * for base tables and views, we return table_map_id.
       It is assigned from a global counter incremented for each
       new table loaded into the table definition cache (TDC).
     * for temporary tables it's table_map_id again. But for
       temporary tables table_map_id is assigned from
       thd->query_id. The latter is assigned from a thread local
       counter incremented for every new SQL statement. Since
       temporary tables are thread-local, each temporary table
       gets a unique id.
     * for everything else (e.g. information schema tables),
       the version id is zero.

   This choice of version id is a large compromise
   to have a working prepared statement validation in 5.1. In
   future version ids will be persistent, as described in WL#4180.

   Let's try to explain why and how this limited solution allows
   to validate prepared statements.

   Firstly, sets (in mathematical sense) of version numbers
   never intersect for different table types. Therefore,
   version id of a temporary table is never compared with
   a version id of a view, and vice versa.

   Secondly, for base tables and views, we know that each DDL flushes
   the respective share from the TDC. This ensures that whenever
   a table is altered or dropped and recreated, it gets a new
   version id.
   Unfortunately, since elements of the TDC are also flushed on
   LRU basis, this choice of version ids leads to false positives.
   E.g. when the TDC size is too small, we may have a SELECT
   * FROM INFORMATION_SCHEMA.TABLES flush all its elements, which
   in turn will lead to a validation error and a subsequent
   reprepare of all prepared statements.  This is
   considered acceptable, since as long as prepared statements are
   automatically reprepared, spurious invalidation is only
   a performance hit. Besides, no better simple solution exists.

   For temporary tables, using thd->query_id ensures that if
   a temporary table was altered or recreated, a new version id is
   assigned. This suits validation needs very well and will perhaps
   never change.

   Metadata of information schema tables never changes.
   Thus we can safely assume 0 for a good enough version id.

   Finally, by taking into account table type, we always
   track that a change has taken place when a view is replaced
   with a base table, a base table is replaced with a temporary
   table and so on.

   @sa TABLE_LIST::is_table_ref_id_equal()
  */
  ulong get_table_ref_version() const
  {
    return (tmp_table == SYSTEM_TMP_TABLE) ? 0 : table_map_id;
  }

  bool visit_subgraph(Wait_for_flush *waiting_ticket,
                      MDL_wait_for_graph_visitor *gvisitor);

  bool wait_for_old_version(THD *thd, struct timespec *abstime,
                            uint deadlock_weight);
  /** Release resources and free memory occupied by the table share. */
  void destroy();

  void set_use_ext_keys_flag(bool fl) 
  {
    use_ext_keys= fl;
  }
  
  uint actual_n_key_parts(THD *thd);

  LEX_CUSTRING *frm_image; ///< only during CREATE TABLE (@sa ha_create_table)

  /*
    populates TABLE_SHARE from the table description in the binary frm image.
    if 'write' is true, this frm image is also written into a corresponding
    frm file, that serves as a persistent metadata cache to avoid
    discovering the table over and over again
  */
  int init_from_binary_frm_image(THD *thd, bool write,
                                 const uchar *frm_image, size_t frm_length);

  /*
    populates TABLE_SHARE from the table description, specified as the
    complete CREATE TABLE sql statement.
    if 'write' is true, this frm image is also written into a corresponding
    frm file, that serves as a persistent metadata cache to avoid
    discovering the table over and over again
  */
  int init_from_sql_statement_string(THD *thd, bool write,
                                     const char *sql, size_t sql_length);
  /*
    writes the frm image to an frm file, corresponding to this table
  */
  bool write_frm_image(const uchar *frm_image, size_t frm_length);

  bool write_frm_image(void)
  { return frm_image ? write_frm_image(frm_image->str, frm_image->length) : 0; }

  /*
    returns an frm image for this table.
    the memory is allocated and must be freed later
  */
  bool read_frm_image(const uchar **frm_image, size_t *frm_length);

  /* frees the memory allocated in read_frm_image */
  void free_frm_image(const uchar *frm);
};


/**
   Class is used as a BLOB field value storage for
   intermediate GROUP_CONCAT results. Used only for
   GROUP_CONCAT with  DISTINCT or ORDER BY options.
 */

class Blob_mem_storage: public Sql_alloc
{
private:
  MEM_ROOT storage;
  /**
    Sign that some values were cut
    during saving into the storage.
  */
  bool truncated_value;
public:
  Blob_mem_storage() :truncated_value(false)
  {
    init_alloc_root(&storage, "Blob_mem_storage", MAX_FIELD_VARCHARLENGTH, 0,
                    MYF(0));
  }
  ~ Blob_mem_storage()
  {
    free_root(&storage, MYF(0));
  }
  void reset()
  {
    free_root(&storage, MYF(MY_MARK_BLOCKS_FREE));
    truncated_value= false;
  }
  /**
     Fuction creates duplicate of 'from'
     string in 'storage' MEM_ROOT.

     @param from           string to copy
     @param length         string length

     @retval Pointer to the copied string.
     @retval 0 if an error occurred.
  */
  char *store(const char *from, size_t length)
  {
    return (char*) memdup_root(&storage, from, length);
  }
  void set_truncated_value(bool is_truncated_value)
  {
    truncated_value= is_truncated_value;
  }
  bool is_truncated_value() { return truncated_value; }
};


/* Information for one open table */
enum index_hint_type
{
  INDEX_HINT_IGNORE,
  INDEX_HINT_USE,
  INDEX_HINT_FORCE
};

struct st_cond_statistic;

#define      CHECK_ROW_FOR_NULLS_TO_REJECT   (1 << 0)
#define      REJECT_ROW_DUE_TO_NULL_FIELDS   (1 << 1)

/* Bitmap of table's fields */
typedef Bitmap<MAX_FIELDS> Field_map;

class SplM_opt_info;

struct TABLE
{
  TABLE() {}                               /* Remove gcc warning */

  TABLE_SHARE	*s;
  handler	*file;
  TABLE *next, *prev;

private:
  /**
     Links for the list of all TABLE objects for this share.
     Declared as private to avoid direct manipulation with those objects.
     One should use methods of I_P_List template instead.
  */
  TABLE *share_all_next, **share_all_prev;
  TABLE *global_free_next, **global_free_prev;
  friend struct All_share_tables;
  friend struct Table_cache_instance;

public:

  uint32 instance; /** Table cache instance this TABLE is belonging to */
  THD	*in_use;                        /* Which thread uses this */

  uchar *record[3];			/* Pointer to records */
  uchar *write_row_record;		/* Used as optimisation in
					   THD::write_row */
  uchar *insert_values;                  /* used by INSERT ... UPDATE */
  /* 
    Map of keys that can be used to retrieve all data from this table 
    needed by the query without reading the row.
  */
  key_map covering_keys;
  key_map quick_keys, intersect_keys;
  /*
    A set of keys that can be used in the query that references this
    table.

    All indexes disabled on the table's TABLE_SHARE (see TABLE::s) will be 
    subtracted from this set upon instantiation. Thus for any TABLE t it holds
    that t.keys_in_use_for_query is a subset of t.s.keys_in_use. Generally we 
    must not introduce any new keys here (see setup_tables).

    The set is implemented as a bitmap.
  */
  key_map keys_in_use_for_query;
  /* Map of keys that can be used to calculate GROUP BY without sorting */
  key_map keys_in_use_for_group_by;
  /* Map of keys that can be used to calculate ORDER BY without sorting */
  key_map keys_in_use_for_order_by;
  KEY  *key_info;			/* data of keys in database */

  Field **field;                        /* Pointer to fields */
  Field **vfield;                       /* Pointer to virtual fields*/
  Field **default_field;                /* Fields with non-constant DEFAULT */
  Field *next_number_field;		/* Set if next_number is activated */
  Field *found_next_number_field;	/* Set on open */
  Virtual_column_info **check_constraints;

  /* Table's triggers, 0 if there are no of them */
  Table_triggers_list *triggers;
  TABLE_LIST *pos_in_table_list;/* Element referring to this table */
  /* Position in thd->locked_table_list under LOCK TABLES */
  TABLE_LIST *pos_in_locked_tables;
  /* Tables used in DEFAULT and CHECK CONSTRAINT (normally sequence tables) */
  TABLE_LIST *internal_tables;

  /*
    Not-null for temporary tables only. Non-null values means this table is
    used to compute GROUP BY, it has a unique of GROUP BY columns.
    (set by create_tmp_table)
  */
  ORDER		*group;
  String	alias;            	  /* alias or table name */
  uchar		*null_flags;
  MY_BITMAP     def_read_set, def_write_set, tmp_set;
  MY_BITMAP     def_rpl_write_set;
  MY_BITMAP     eq_join_set;         /* used to mark equi-joined fields */
  MY_BITMAP     cond_set;   /* used to mark fields from sargable conditions*/
  /* Active column sets */
  MY_BITMAP     *read_set, *write_set, *rpl_write_set;
  /* Set if using virtual fields */
  MY_BITMAP     *vcol_set, *def_vcol_set;
  /* On INSERT: fields that the user specified a value for */
  MY_BITMAP	has_value_set;

  /*
   The ID of the query that opened and is using this table. Has different
   meanings depending on the table type.

   Temporary tables:

   table->query_id is set to thd->query_id for the duration of a statement
   and is reset to 0 once it is closed by the same statement. A non-zero
   table->query_id means that a statement is using the table even if it's
   not the current statement (table is in use by some outer statement).

   Non-temporary tables:

   Under pre-locked or LOCK TABLES mode: query_id is set to thd->query_id
   for the duration of a statement and is reset to 0 once it is closed by
   the same statement. A non-zero query_id is used to control which tables
   in the list of pre-opened and locked tables are actually being used.
  */
  query_id_t	query_id;

  /*
    This structure is used for statistical data on the table that
    is collected by the function collect_statistics_for_table
  */
  Table_statistics *collected_stats;

  /* The estimate of the number of records in the table used by optimizer */ 
  ha_rows used_stat_records;

  /* 
    For each key that has quick_keys.is_set(key) == TRUE: estimate of #records
    and max #key parts that range access would use.
  */
  ha_rows	quick_rows[MAX_KEY];
  double 	quick_costs[MAX_KEY];

  /* 
    Bitmaps of key parts that =const for the duration of join execution. If
    we're in a subquery, then the constant may be different across subquery
    re-executions.
  */
  key_part_map  const_key_parts[MAX_KEY];

  uint		quick_key_parts[MAX_KEY];
  uint		quick_n_ranges[MAX_KEY];

  /* 
    Estimate of number of records that satisfy SARGable part of the table
    condition, or table->file->records if no SARGable condition could be
    constructed.
    This value is used by join optimizer as an estimate of number of records
    that will pass the table condition (condition that depends on fields of 
    this table and constants)
  */
  ha_rows       quick_condition_rows;

  double cond_selectivity;
  List<st_cond_statistic> *cond_selectivity_sampling_explain;

  table_map	map;                    /* ID bit of table (1,2,4,8,16...) */

  uint          lock_position;          /* Position in MYSQL_LOCK.table */
  uint          lock_data_start;        /* Start pos. in MYSQL_LOCK.locks */
  uint          lock_count;             /* Number of locks */
  uint		tablenr,used_fields;
  uint          temp_pool_slot;		/* Used by intern temp tables */
  uint		status;                 /* What's in record[0] */
  uint		db_stat;		/* mode of file as in handler.h */
  /* number of select if it is derived table */
  uint          derived_select_number;
  /*
    0 or JOIN_TYPE_{LEFT|RIGHT}. Currently this is only compared to 0.
    If maybe_null !=0, this table is inner w.r.t. some outer join operation,
    and null_row may be true.
  */
  uint maybe_null;
  int		current_lock;           /* Type of lock on table */
  bool copy_blobs;			/* copy_blobs when storing */
  /*
    Set if next_number_field is in the UPDATE fields of INSERT ... ON DUPLICATE
    KEY UPDATE.
  */
  bool next_number_field_updated;

  /*
    If true, the current table row is considered to have all columns set to 
    NULL, including columns declared as "not null" (see maybe_null).
  */
  bool null_row;
  /*
    No rows that contain null values can be placed into this table.
    Currently this flag can be set to true only for a temporary table
    that used to store the result of materialization of a subquery.
  */
  bool no_rows_with_nulls;
  /*
    This field can contain two bit flags: 
      CHECK_ROW_FOR_NULLS_TO_REJECT
      REJECT_ROW_DUE_TO_NULL_FIELDS
    The first flag is set for the dynamic contexts where it is prohibited
    to write any null into the table.
    The second flag is set only if the first flag is set on.
    The informs the outer scope that there was an attept to write null
    into a field of the table in the context where it is prohibited.
    This flag should be set off as soon as the first flag is set on.
    Currently these flags are used only the tables tno_rows_with_nulls set
    to true. 
  */       
  uint8 null_catch_flags;

  /*
    TODO: Each of the following flags take up 8 bits. They can just as easily
    be put into one single unsigned long and instead of taking up 18
    bytes, it would take up 4.
  */
  bool force_index;

  /**
    Flag set when the statement contains FORCE INDEX FOR ORDER BY
    See TABLE_LIST::process_index_hints().
  */
  bool force_index_order;

  /**
    Flag set when the statement contains FORCE INDEX FOR GROUP BY
    See TABLE_LIST::process_index_hints().
  */
  bool force_index_group;
  /*
    TRUE<=> this table was created with create_tmp_table(... distinct=TRUE..)
    call
  */
  bool distinct;
  bool const_table,no_rows, used_for_duplicate_elimination;
  /**
    Forces DYNAMIC Aria row format for internal temporary tables.
  */
  bool keep_row_order;

  bool no_keyread;
  /**
    If set, indicate that the table is not replicated by the server.
  */
  bool locked_by_logger;
  bool locked_by_name;
  bool fulltext_searched;
  bool no_cache;
  /* To signal that the table is associated with a HANDLER statement */
  bool open_by_handler;
  /*
    To indicate that a non-null value of the auto_increment field
    was provided by the user or retrieved from the current record.
    Used only in the MODE_NO_AUTO_VALUE_ON_ZERO mode.
  */
  bool auto_increment_field_not_null;
  bool insert_or_update;             /* Can be used by the handler */
  bool alias_name_used;              /* true if table_name is alias */
  bool get_fields_in_item_tree;      /* Signal to fix_field */
  bool m_needs_reopen;
private:
  bool created;    /* For tmp tables. TRUE <=> tmp table was actually created.*/
public:
#ifdef HAVE_REPLICATION
  /* used in RBR Triggers */
  bool master_had_triggers;
#endif

  REGINFO reginfo;			/* field connections */
  MEM_ROOT mem_root;
  /**
     Initialized in Item_func_group_concat::setup for appropriate
     temporary table if GROUP_CONCAT is used with ORDER BY | DISTINCT
     and BLOB field count > 0.
   */
  Blob_mem_storage *blob_storage;
  GRANT_INFO grant;
  /*
    The arena which the items for expressions from the table definition
    are associated with.  
    Currently only the items of the expressions for virtual columns are
    associated with this arena.
    TODO: To attach the partitioning expressions to this arena.  
  */
  Query_arena *expr_arena;
#ifdef WITH_PARTITION_STORAGE_ENGINE
  partition_info *part_info;            /* Partition related information */
  /* If true, all partitions have been pruned away */
  bool all_partitions_pruned_away;
#endif
  uint max_keys; /* Size of allocated key_info array. */
  bool stats_is_read;     /* Persistent statistics is read for the table */
  bool histograms_are_read;
  MDL_ticket *mdl_ticket;

  /*
    This is used only for potentially splittable materialized tables and it
    points to the info used by the optimizer to apply splitting optimization
  */
  SplM_opt_info *spl_opt_info;
  key_map keys_usable_for_splitting;


  inline void reset() { bzero((void*)this, sizeof(*this)); }
  void init(THD *thd, TABLE_LIST *tl);
  bool fill_item_list(List<Item> *item_list) const;
  void reset_item_list(List<Item> *item_list, uint skip) const;
  void clear_column_bitmaps(void);
  void prepare_for_position(void);
  MY_BITMAP *prepare_for_keyread(uint index, MY_BITMAP *map);
  MY_BITMAP *prepare_for_keyread(uint index)
  { return prepare_for_keyread(index, &tmp_set); }
  void mark_columns_used_by_index(uint index, MY_BITMAP *map);
  void mark_columns_used_by_index_no_reset(uint index, MY_BITMAP *map);
  void restore_column_maps_after_keyread(MY_BITMAP *backup);
  void mark_auto_increment_column(void);
  void mark_columns_needed_for_update(void);
  void mark_columns_needed_for_delete(void);
  void mark_columns_needed_for_insert(void);
  void mark_columns_per_binlog_row_image(void);
  bool mark_virtual_col(Field *field);
  bool mark_virtual_columns_for_write(bool insert_fl);
  bool check_virtual_columns_marked_for_read();
  bool check_virtual_columns_marked_for_write();
  void mark_default_fields_for_write(bool insert_fl);
  void mark_columns_used_by_virtual_fields(void);
  void mark_check_constraint_columns_for_read(void);
  int verify_constraints(bool ignore_failure);
  inline void column_bitmaps_set(MY_BITMAP *read_set_arg)
  {
    read_set= read_set_arg;
    if (file)
      file->column_bitmaps_signal();
  }
  inline void column_bitmaps_set(MY_BITMAP *read_set_arg,
                                 MY_BITMAP *write_set_arg)
  {
    read_set= read_set_arg;
    write_set= write_set_arg;
    if (file)
      file->column_bitmaps_signal();
  }
  inline void column_bitmaps_set(MY_BITMAP *read_set_arg,
                                 MY_BITMAP *write_set_arg,
                                 MY_BITMAP *vcol_set_arg)
  {
    read_set= read_set_arg;
    write_set= write_set_arg;
    vcol_set= vcol_set_arg;
    if (file)
      file->column_bitmaps_signal();
  }
  inline void column_bitmaps_set_no_signal(MY_BITMAP *read_set_arg,
                                           MY_BITMAP *write_set_arg)
  {
    read_set= read_set_arg;
    write_set= write_set_arg;
  }
  inline void column_bitmaps_set_no_signal(MY_BITMAP *read_set_arg,
                                           MY_BITMAP *write_set_arg,
                                           MY_BITMAP *vcol_set_arg)
  {
    read_set= read_set_arg;
    write_set= write_set_arg;
    vcol_set= vcol_set_arg;
  }
  inline void use_all_columns()
  {
    column_bitmaps_set(&s->all_set, &s->all_set);
  }
  inline void default_column_bitmaps()
  {
    read_set= &def_read_set;
    write_set= &def_write_set;
    vcol_set= def_vcol_set;                     /* Note that this may be 0 */
    rpl_write_set= 0;
  }
  /** Should this instance of the table be reopened? */
  inline bool needs_reopen()
  { return !db_stat || m_needs_reopen; }

  bool alloc_keys(uint key_count);
  bool check_tmp_key(uint key, uint key_parts,
                     uint (*next_field_no) (uchar *), uchar *arg);
  bool add_tmp_key(uint key, uint key_parts,
                   uint (*next_field_no) (uchar *), uchar *arg,
                   bool unique);
  void create_key_part_by_field(KEY_PART_INFO *key_part_info,
                                Field *field, uint fieldnr);
  void use_index(int key_to_save);
  void set_table_map(table_map map_arg, uint tablenr_arg)
  {
    map= map_arg;
    tablenr= tablenr_arg;
  }

  /// Return true if table is instantiated, and false otherwise.
  bool is_created() const { return created; }

  /**
    Set the table as "created", and enable flags in storage engine
    that could not be enabled without an instantiated table.
  */
  void set_created()
  {
    if (created)
      return;
    if (file->keyread_enabled())
      file->extra(HA_EXTRA_KEYREAD);
    created= true;
  }

  /*
    Returns TRUE if the table is filled at execution phase (and so, the
    optimizer must not do anything that depends on the contents of the table,
    like range analysis or constant table detection)
  */
  bool is_filled_at_execution();

  bool update_const_key_parts(COND *conds);

  my_ptrdiff_t default_values_offset() const
  { return (my_ptrdiff_t) (s->default_values - record[0]); }

  void move_fields(Field **ptr, const uchar *to, const uchar *from);
  void remember_blob_values(String *blob_storage);
  void restore_blob_values(String *blob_storage);

  uint actual_n_key_parts(KEY *keyinfo);
  ulong actual_key_flags(KEY *keyinfo);
  int update_virtual_field(Field *vf);
  int update_virtual_fields(handler *h, enum_vcol_update_mode update_mode);
  int update_default_fields(bool update, bool ignore_errors);
  void reset_default_fields();
  inline ha_rows stat_records() { return used_stat_records; }

  void prepare_triggers_for_insert_stmt_or_event();
  bool prepare_triggers_for_delete_stmt_or_event();
  bool prepare_triggers_for_update_stmt_or_event();

  Field **field_to_fill();
  bool validate_default_values_of_unset_fields(THD *thd) const;

  bool insert_all_rows_into_tmp_table(THD *thd, 
                                      TABLE *tmp_table,
                                      TMP_TABLE_PARAM *tmp_table_param,
                                      bool with_cleanup);
  Field *find_field_by_name(LEX_CSTRING *str) const;
  bool export_structure(THD *thd, class Row_definition_list *defs);
  bool is_splittable() { return spl_opt_info != NULL; }
  void set_spl_opt_info(SplM_opt_info *spl_info);
  void deny_splitting();
  double get_materialization_cost(); // Now used only if is_splittable()==true
  void add_splitting_info_for_key_field(struct KEY_FIELD *key_field);

  /**
    System Versioning support
   */
  bool vers_write;

  bool versioned() const
  {
    DBUG_ASSERT(s);
    return s->versioned;
  }

  bool versioned(vers_sys_type_t type) const
  {
    DBUG_ASSERT(s);
    DBUG_ASSERT(type);
    return s->versioned == type;
  }

  bool versioned_write(vers_sys_type_t type= VERS_UNDEFINED) const
  {
    DBUG_ASSERT(versioned() || !vers_write);
    return versioned(type) ? vers_write : false;
  }

  Field *vers_start_field() const
  {
    DBUG_ASSERT(s && s->versioned);
    return field[s->row_start_field];
  }

  Field *vers_end_field() const
  {
    DBUG_ASSERT(s && s->versioned);
    return field[s->row_end_field];
  }

  ulonglong vers_start_id() const;
  ulonglong vers_end_id() const;

  int delete_row();
  void vers_update_fields();
  void vers_update_end();

/** Number of additional fields used in versioned tables */
#define VERSIONING_FIELDS 2
};


/**
   Helper class which specifies which members of TABLE are used for
   participation in the list of used/unused TABLE objects for the share.
*/

struct TABLE_share
{
  static inline TABLE **next_ptr(TABLE *l)
  {
    return &l->next;
  }
  static inline TABLE ***prev_ptr(TABLE *l)
  {
    return (TABLE ***) &l->prev;
  }
};

struct All_share_tables
{
  static inline TABLE **next_ptr(TABLE *l)
  {
    return &l->share_all_next;
  }
  static inline TABLE ***prev_ptr(TABLE *l)
  {
    return &l->share_all_prev;
  }
};

typedef I_P_List <TABLE, All_share_tables> All_share_tables_list;

enum enum_schema_table_state
{ 
  NOT_PROCESSED= 0,
  PROCESSED_BY_CREATE_SORT_INDEX,
  PROCESSED_BY_JOIN_EXEC
};

enum enum_fk_option { FK_OPTION_UNDEF, FK_OPTION_RESTRICT, FK_OPTION_CASCADE,
               FK_OPTION_SET_NULL, FK_OPTION_NO_ACTION, FK_OPTION_SET_DEFAULT};

typedef struct st_foreign_key_info
{
  LEX_CSTRING *foreign_id;
  LEX_CSTRING *foreign_db;
  LEX_CSTRING *foreign_table;
  LEX_CSTRING *referenced_db;
  LEX_CSTRING *referenced_table;
  enum_fk_option update_method;
  enum_fk_option delete_method;
  LEX_CSTRING *referenced_key_name;
  List<LEX_CSTRING> foreign_fields;
  List<LEX_CSTRING> referenced_fields;
} FOREIGN_KEY_INFO;

LEX_CSTRING *fk_option_name(enum_fk_option opt);
bool fk_modifies_child(enum_fk_option opt);

#define MY_I_S_MAYBE_NULL 1U
#define MY_I_S_UNSIGNED   2U


#define SKIP_OPEN_TABLE 0U               // do not open table
#define OPEN_FRM_ONLY   1U               // open FRM file only
#define OPEN_FULL_TABLE 2U               // open FRM,MYD, MYI files

typedef struct st_field_info
{
  /** 
      This is used as column name. 
  */
  const char* field_name;
  /**
     For string-type columns, this is the maximum number of
     characters. Otherwise, it is the 'display-length' for the column.
  */
  uint field_length;
  /**
     This denotes data type for the column. For the most part, there seems to
     be one entry in the enum for each SQL data type, although there seem to
     be a number of additional entries in the enum.
  */
  enum enum_field_types field_type;
  int value;
  /**
     This is used to set column attributes. By default, columns are @c NOT
     @c NULL and @c SIGNED, and you can deviate from the default
     by setting the appopriate flags. You can use either one of the flags
     @c MY_I_S_MAYBE_NULL and @cMY_I_S_UNSIGNED or
     combine them using the bitwise or operator @c |. Both flags are
     defined in table.h.
   */
  uint field_flags;        // Field atributes(maybe_null, signed, unsigned etc.)
  const char* old_name;
  /**
     This should be one of @c SKIP_OPEN_TABLE,
     @c OPEN_FRM_ONLY or @c OPEN_FULL_TABLE.
  */
  uint open_method;
} ST_FIELD_INFO;


struct TABLE_LIST;
typedef class Item COND;

typedef struct st_schema_table
{
  const char *table_name;
  ST_FIELD_INFO *fields_info;
  /* for FLUSH table_name */
  int (*reset_table) ();
  /* Fill table with data */
  int (*fill_table) (THD *thd, TABLE_LIST *tables, COND *cond);
  /* Handle fileds for old SHOW */
  int (*old_format) (THD *thd, struct st_schema_table *schema_table);
  int (*process_table) (THD *thd, TABLE_LIST *tables, TABLE *table,
                        bool res, const LEX_CSTRING *db_name,
                        const LEX_CSTRING *table_name);
  int idx_field1, idx_field2; 
  bool hidden;
  uint i_s_requested_object;  /* the object we need to open(TABLE | VIEW) */
} ST_SCHEMA_TABLE;

class IS_table_read_plan;

/*
  Types of derived tables. The ending part is a bitmap of phases that are
  applicable to a derived table of the type.
*/
#define DTYPE_ALGORITHM_UNDEFINED    0U
#define DTYPE_VIEW                   1U
#define DTYPE_TABLE                  2U
#define DTYPE_MERGE                  4U
#define DTYPE_MATERIALIZE            8U
#define DTYPE_MULTITABLE             16U
#define DTYPE_MASK                   (DTYPE_VIEW|DTYPE_TABLE|DTYPE_MULTITABLE)

/*
  Phases of derived tables/views handling, see sql_derived.cc
  Values are used as parts of a bitmap attached to derived table types.
*/
#define DT_INIT             1U
#define DT_PREPARE          2U
#define DT_OPTIMIZE         4U
#define DT_MERGE            8U
#define DT_MERGE_FOR_INSERT 16U
#define DT_CREATE           32U
#define DT_FILL             64U
#define DT_REINIT           128U
#define DT_PHASES           8U
/* Phases that are applicable to all derived tables. */
#define DT_COMMON       (DT_INIT + DT_PREPARE + DT_REINIT + DT_OPTIMIZE)
/* Phases that are applicable only to materialized derived tables. */
#define DT_MATERIALIZE  (DT_CREATE + DT_FILL)

#define DT_PHASES_MERGE (DT_COMMON | DT_MERGE | DT_MERGE_FOR_INSERT)
#define DT_PHASES_MATERIALIZE (DT_COMMON | DT_MATERIALIZE)

#define VIEW_ALGORITHM_UNDEFINED 0
/* Special value for ALTER VIEW: inherit original algorithm. */
#define VIEW_ALGORITHM_INHERIT   DTYPE_VIEW
#define VIEW_ALGORITHM_MERGE    (DTYPE_VIEW | DTYPE_MERGE)
#define VIEW_ALGORITHM_TMPTABLE (DTYPE_VIEW | DTYPE_MATERIALIZE)

/*
  View algorithm values as stored in the FRM. Values differ from in-memory
  representation for backward compatibility.
*/

#define VIEW_ALGORITHM_UNDEFINED_FRM  0U
#define VIEW_ALGORITHM_MERGE_FRM      1U
#define VIEW_ALGORITHM_TMPTABLE_FRM   2U

#define JOIN_TYPE_LEFT	1U
#define JOIN_TYPE_RIGHT	2U
#define JOIN_TYPE_OUTER 4U	/* Marker that this is an outer join */

/* view WITH CHECK OPTION parameter options */
#define VIEW_CHECK_NONE       0
#define VIEW_CHECK_LOCAL      1
#define VIEW_CHECK_CASCADED   2

/* result of view WITH CHECK OPTION parameter check */
#define VIEW_CHECK_OK         0
#define VIEW_CHECK_ERROR      1
#define VIEW_CHECK_SKIP       2

/** The threshold size a blob field buffer before it is freed */
#define MAX_TDC_BLOB_SIZE 65536

class select_unit;
class TMP_TABLE_PARAM;

Item *create_view_field(THD *thd, TABLE_LIST *view, Item **field_ref,
                        LEX_CSTRING *name);

struct Field_translator
{
  Item *item;
  LEX_CSTRING name;
};


/*
  Column reference of a NATURAL/USING join. Since column references in
  joins can be both from views and stored tables, may point to either a
  Field (for tables), or a Field_translator (for views).
*/

class Natural_join_column: public Sql_alloc
{
public:
  Field_translator *view_field;  /* Column reference of merge view. */
  Item_field       *table_field; /* Column reference of table or temp view. */
  TABLE_LIST *table_ref; /* Original base table/view reference. */
  /*
    True if a common join column of two NATURAL/USING join operands. Notice
    that when we have a hierarchy of nested NATURAL/USING joins, a column can
    be common at some level of nesting but it may not be common at higher
    levels of nesting. Thus this flag may change depending on at which level
    we are looking at some column.
  */
  bool is_common;
public:
  Natural_join_column(Field_translator *field_param, TABLE_LIST *tab);
  Natural_join_column(Item_field *field_param, TABLE_LIST *tab);
  LEX_CSTRING *name();
  Item *create_item(THD *thd);
  Field *field();
  const char *safe_table_name();
  const char *safe_db_name();
  GRANT_INFO *grant();
};


/**
   Type of table which can be open for an element of table list.
*/

enum enum_open_type
{
  OT_TEMPORARY_OR_BASE= 0, OT_TEMPORARY_ONLY, OT_BASE_ONLY
};


class SJ_MATERIALIZATION_INFO;
class Index_hint;
class Item_in_subselect;

/* trivial class, for %union in sql_yacc.yy */
struct vers_history_point_t
{
  vers_sys_type_t unit;
  Item *item;
};

class Vers_history_point : public vers_history_point_t
{
  void fix_item();

public:
  Vers_history_point() { empty(); }
  Vers_history_point(vers_sys_type_t unit_arg, Item *item_arg)
  {
    unit= unit_arg;
    item= item_arg;
    fix_item();
  }
  Vers_history_point(vers_history_point_t p)
  {
    unit= p.unit;
    item= p.item;
    fix_item();
  }
  void empty() { unit= VERS_UNDEFINED; item= NULL; }
  void print(String *str, enum_query_type, const char *prefix, size_t plen) const;
  bool resolve_unit(THD *thd);
  bool resolve_unit_trx_id(THD *thd)
  {
    if (unit == VERS_UNDEFINED)
      unit= VERS_TRX_ID;
    return false;
  }
  bool resolve_unit_timestamp(THD *thd)
  {
    if (unit == VERS_UNDEFINED)
      unit= VERS_TIMESTAMP;
    return false;
  }
  void bad_expression_data_type_error(const char *type) const;
  bool eq(const vers_history_point_t &point) const;
};

struct vers_select_conds_t
{
  vers_system_time_t type;
  bool used:1;
  Vers_history_point start;
  Vers_history_point end;

  void empty()
  {
    type= SYSTEM_TIME_UNSPECIFIED;
    used= false;
    start.empty();
    end.empty();
  }

  void init(vers_system_time_t _type,
            Vers_history_point _start= Vers_history_point(),
            Vers_history_point _end= Vers_history_point())
  {
    type= _type;
    used= false;
    start= _start;
    end= _end;
  }

  void print(String *str, enum_query_type query_type) const;

  bool init_from_sysvar(THD *thd);

  bool is_set() const
  {
    return type != SYSTEM_TIME_UNSPECIFIED;
  }
  bool resolve_units(THD *thd);
  bool eq(const vers_select_conds_t &conds) const;
};

/*
  Table reference in the FROM clause.

  These table references can be of several types that correspond to
  different SQL elements. Below we list all types of TABLE_LISTs with
  the necessary conditions to determine when a TABLE_LIST instance
  belongs to a certain type.

  1) table (TABLE_LIST::view == NULL)
     - base table
       (TABLE_LIST::derived == NULL)
     - FROM-clause subquery - TABLE_LIST::table is a temp table
       (TABLE_LIST::derived != NULL)
     - information schema table
       (TABLE_LIST::schema_table != NULL)
       NOTICE: for schema tables TABLE_LIST::field_translation may be != NULL
  2) view (TABLE_LIST::view != NULL)
     - merge    (TABLE_LIST::effective_algorithm == VIEW_ALGORITHM_MERGE)
           also (TABLE_LIST::field_translation != NULL)
     - tmptable (TABLE_LIST::effective_algorithm == VIEW_ALGORITHM_TMPTABLE)
           also (TABLE_LIST::field_translation == NULL)
  2.5) TODO: Add derived tables description here
  3) nested table reference (TABLE_LIST::nested_join != NULL)
     - table sequence - e.g. (t1, t2, t3)
       TODO: how to distinguish from a JOIN?
     - general JOIN
       TODO: how to distinguish from a table sequence?
     - NATURAL JOIN
       (TABLE_LIST::natural_join != NULL)
       - JOIN ... USING
         (TABLE_LIST::join_using_fields != NULL)
     - semi-join nest (sj_on_expr!= NULL && sj_subq_pred!=NULL)
  4) jtbm semi-join (jtbm_subselect != NULL)
*/

/** last_leaf_for_name_resolutioning support. */

struct LEX;
class Index_hint;
struct TABLE_LIST
{
  TABLE_LIST() {}                          /* Remove gcc warning */

  enum prelocking_types
  {
    PRELOCK_NONE, PRELOCK_ROUTINE, PRELOCK_FK
  };

  /**
    Prepare TABLE_LIST that consists of one table instance to use in
    open_and_lock_tables
  */
  inline void reset() { bzero((void*)this, sizeof(*this)); }
  inline void init_one_table(const LEX_CSTRING *db_arg,
                             const LEX_CSTRING *table_name_arg,
                             const LEX_CSTRING *alias_arg,
                             enum thr_lock_type lock_type_arg)
  {
    enum enum_mdl_type mdl_type;
    if (lock_type_arg >= TL_WRITE_ALLOW_WRITE)
      mdl_type= MDL_SHARED_WRITE;
    else if (lock_type_arg == TL_READ_NO_INSERT)
      mdl_type= MDL_SHARED_NO_WRITE;
    else
      mdl_type= MDL_SHARED_READ;

    reset();
    DBUG_ASSERT(!db_arg->str || strlen(db_arg->str) == db_arg->length);
    DBUG_ASSERT(!table_name_arg->str || strlen(table_name_arg->str) == table_name_arg->length);
    DBUG_ASSERT(!alias_arg || strlen(alias_arg->str) == alias_arg->length);
    db= *db_arg;
    table_name= *table_name_arg;
    alias= (alias_arg ? *alias_arg : *table_name_arg);
    lock_type= lock_type_arg;
    updating= lock_type >= TL_WRITE_ALLOW_WRITE;
    mdl_request.init(MDL_key::TABLE, db.str, table_name.str, mdl_type,
                     MDL_TRANSACTION);
  }

  TABLE_LIST(TABLE *table_arg, thr_lock_type lock_type)
  {
    DBUG_ASSERT(table_arg->s);
    init_one_table(&table_arg->s->db, &table_arg->s->table_name,
                   NULL, lock_type);
    table= table_arg;
  }

  inline void init_one_table_for_prelocking(const LEX_CSTRING *db_arg,
                                            const LEX_CSTRING *table_name_arg,
                                            const LEX_CSTRING *alias_arg,
                                            enum thr_lock_type lock_type_arg,
                                            prelocking_types prelocking_type,
                                            TABLE_LIST *belong_to_view_arg,
                                            uint8 trg_event_map_arg,
                                            TABLE_LIST ***last_ptr)

  {
    init_one_table(db_arg, table_name_arg, alias_arg, lock_type_arg);
    cacheable_table= 1;
    prelocking_placeholder= prelocking_type;
    open_type= (prelocking_type == PRELOCK_ROUTINE ?
                OT_TEMPORARY_OR_BASE :
                OT_BASE_ONLY);
    belong_to_view= belong_to_view_arg;
    trg_event_map= trg_event_map_arg;

    **last_ptr= this;
    prev_global= *last_ptr;
    *last_ptr= &next_global;
  }


  /*
    List of tables local to a subquery (used by SQL_I_List). Considers
    views as leaves (unlike 'next_leaf' below). Created at parse time
    in st_select_lex::add_table_to_list() -> table_list.link_in_list().
  */
  TABLE_LIST *next_local;
  /* link in a global list of all queries tables */
  TABLE_LIST *next_global, **prev_global;
  LEX_CSTRING   db;
  LEX_CSTRING   table_name;
  LEX_CSTRING   schema_table_name;
  LEX_CSTRING   alias;
  const char    *option;                /* Used by cache index  */
  Item		*on_expr;		/* Used with outer join */
  Name_resolution_context *on_context;  /* For ON expressions */

  Item          *sj_on_expr;
  /*
    (Valid only for semi-join nests) Bitmap of tables that are within the
    semi-join (this is different from bitmap of all nest's children because
    tables that were pulled out of the semi-join nest remain listed as
    nest's children).
  */
  table_map     sj_inner_tables;
  /* Number of IN-compared expressions */
  uint          sj_in_exprs;
  
  /* If this is a non-jtbm semi-join nest: corresponding subselect predicate */
  Item_in_subselect  *sj_subq_pred;

  table_map     original_subq_pred_used_tables;

  /* If this is a jtbm semi-join object: corresponding subselect predicate */
  Item_in_subselect  *jtbm_subselect;
  /* TODO: check if this can be joined with tablenr_exec */
  uint jtbm_table_no;

  SJ_MATERIALIZATION_INFO *sj_mat_info;

  /*
    The structure of ON expression presented in the member above
    can be changed during certain optimizations. This member
    contains a snapshot of AND-OR structure of the ON expression
    made after permanent transformations of the parse tree, and is
    used to restore ON clause before every reexecution of a prepared
    statement or stored procedure.
  */
  Item          *prep_on_expr;
  COND_EQUAL    *cond_equal;            /* Used with outer join */
  /*
    During parsing - left operand of NATURAL/USING join where 'this' is
    the right operand. After parsing (this->natural_join == this) iff
    'this' represents a NATURAL or USING join operation. Thus after
    parsing 'this' is a NATURAL/USING join iff (natural_join != NULL).
  */
  TABLE_LIST *natural_join;
  /*
    True if 'this' represents a nested join that is a NATURAL JOIN.
    For one of the operands of 'this', the member 'natural_join' points
    to the other operand of 'this'.
  */
  bool is_natural_join;
  /* Field names in a USING clause for JOIN ... USING. */
  List<String> *join_using_fields;
  /*
    Explicitly store the result columns of either a NATURAL/USING join or
    an operand of such a join.
  */
  List<Natural_join_column> *join_columns;
  /* TRUE if join_columns contains all columns of this table reference. */
  bool is_join_columns_complete;

  /*
    List of nodes in a nested join tree, that should be considered as
    leaves with respect to name resolution. The leaves are: views,
    top-most nodes representing NATURAL/USING joins, subqueries, and
    base tables. All of these TABLE_LIST instances contain a
    materialized list of columns. The list is local to a subquery.
  */
  TABLE_LIST *next_name_resolution_table;
  /* Index names in a "... JOIN ... USE/IGNORE INDEX ..." clause. */
  List<Index_hint> *index_hints;
  TABLE        *table;                          /* opened table */
  ulonglong         table_id; /* table id (from binlog) for opened table */
  /*
    select_result for derived table to pass it from table creation to table
    filling procedure
  */
  select_unit  *derived_result;
  /* Stub used for materialized derived tables. */
  table_map	map;                    /* ID bit of table (1,2,4,8,16...) */
  table_map get_map()
  {
    return jtbm_subselect? table_map(1) << jtbm_table_no : table->map;
  }
  uint get_tablenr()
  {
    return jtbm_subselect? jtbm_table_no : table->tablenr;
  }
  void set_tablenr(uint new_tablenr)
  {
    if (jtbm_subselect)
    {
      jtbm_table_no= new_tablenr;
    }
    if (table)
    {
      table->tablenr= new_tablenr;
      table->map= table_map(1) << new_tablenr;
    }
  }
  /*
    Reference from aux_tables to local list entry of main select of
    multi-delete statement:
    delete t1 from t2,t1 where t1.a<'B' and t2.b=t1.b;
    here it will be reference of first occurrence of t1 to second (as you
    can see this lists can't be merged)
  */
  TABLE_LIST	*correspondent_table;
  /**
     @brief Normally, this field is non-null for anonymous derived tables only.

     @details This field is set to non-null for 
     
     - Anonymous derived tables, In this case it points to the SELECT_LEX_UNIT
     representing the derived table. E.g. for a query
     
     @verbatim SELECT * FROM (SELECT a FROM t1) b @endverbatim
     
     For the @c TABLE_LIST representing the derived table @c b, @c derived
     points to the SELECT_LEX_UNIT representing the result of the query within
     parenteses.
     
     - Views. This is set for views with @verbatim ALGORITHM = TEMPTABLE
     @endverbatim by mysql_make_view().
     
     @note Inside views, a subquery in the @c FROM clause is not allowed.
     @note Do not use this field to separate views/base tables/anonymous
     derived tables. Use TABLE_LIST::is_anonymous_derived_table().
  */
  st_select_lex_unit *derived;		/* SELECT_LEX_UNIT of derived table */
  With_element *with;          /* With element defining this table (if any) */
  /* Bitmap of the defining with element */
  table_map with_internal_reference_map;
  TABLE_LIST * next_with_rec_ref;
  bool is_derived_with_recursive_reference;
  bool block_handle_derived;
  ST_SCHEMA_TABLE *schema_table;        /* Information_schema table */
  st_select_lex	*schema_select_lex;
  /*
    True when the view field translation table is used to convert
    schema table fields for backwards compatibility with SHOW command.
  */
  bool schema_table_reformed;
  TMP_TABLE_PARAM *schema_table_param;
  /* link to select_lex where this table was used */
  st_select_lex	*select_lex;
  LEX *view;                    /* link on VIEW lex for merging */
  Field_translator *field_translation;	/* array of VIEW fields */
  /* pointer to element after last one in translation table above */
  Field_translator *field_translation_end;
  bool field_translation_updated;
  /*
    List (based on next_local) of underlying tables of this view. I.e. it
    does not include the tables of subqueries used in the view. Is set only
    for merged views.
  */
  TABLE_LIST	*merge_underlying_list;
  /*
    - 0 for base tables
    - in case of the view it is the list of all (not only underlying
    tables but also used in subquery ones) tables of the view.
  */
  List<TABLE_LIST> *view_tables;
  /* most upper view this table belongs to */
  TABLE_LIST	*belong_to_view;
  /* A derived table this table belongs to */
  TABLE_LIST    *belong_to_derived;
  /*
    The view directly referencing this table
    (non-zero only for merged underlying tables of a view).
  */
  TABLE_LIST	*referencing_view;

  table_map view_used_tables;
  table_map     map_exec;
  /* TODO: check if this can be joined with jtbm_table_no */
  uint          tablenr_exec;
  uint          maybe_null_exec;

  /* Ptr to parent MERGE table list item. See top comment in ha_myisammrg.cc */
  TABLE_LIST    *parent_l;
  /*
    Security  context (non-zero only for tables which belong
    to view with SQL SECURITY DEFINER)
  */
  Security_context *security_ctx;
  /*
    This view security context (non-zero only for views with
    SQL SECURITY DEFINER)
  */
  Security_context *view_sctx;
  bool allowed_show;
  Item          *where;                 /* VIEW WHERE clause condition */
  Item          *check_option;          /* WITH CHECK OPTION condition */
  LEX_STRING	select_stmt;		/* text of (CREATE/SELECT) statement */
  LEX_CSTRING	md5;			/* md5 of query text */
  LEX_CSTRING	source;			/* source of CREATE VIEW */
  LEX_CSTRING	view_db;		/* saved view database */
  LEX_CSTRING	view_name;		/* saved view name */
  LEX_STRING	timestamp;		/* GMT time stamp of last operation */
  LEX_USER      definer;                /* definer of view */
  ulonglong	file_version;		/* version of file's field set */
  ulonglong	mariadb_version;	/* version of server on creation */
  ulonglong     updatable_view;         /* VIEW can be updated */
  /** 
      @brief The declared algorithm, if this is a view.
      @details One of
      - VIEW_ALGORITHM_UNDEFINED
      - VIEW_ALGORITHM_TMPTABLE
      - VIEW_ALGORITHM_MERGE
      @to do Replace with an enum 
  */
  ulonglong	algorithm;
  ulonglong     view_suid;              /* view is suid (TRUE dy default) */
  ulonglong     with_check;             /* WITH CHECK OPTION */
  /*
    effective value of WITH CHECK OPTION (differ for temporary table
    algorithm)
  */
  uint8         effective_with_check;
  /** 
      @brief The view algorithm that is actually used, if this is a view.
      @details One of
      - VIEW_ALGORITHM_UNDEFINED
      - VIEW_ALGORITHM_TMPTABLE
      - VIEW_ALGORITHM_MERGE
      @to do Replace with an enum 
  */
  uint8         derived_type;
  GRANT_INFO	grant;
  /* data need by some engines in query cache*/
  ulonglong     engine_data;
  /* call back function for asking handler about caching in query cache */
  qc_engine_callback callback_func;
  thr_lock_type lock_type;
  uint		outer_join;		/* Which join type */
  uint		shared;			/* Used in multi-upd */
  bool          updatable;		/* VIEW/TABLE can be updated now */
  bool		straight;		/* optimize with prev table */
  bool          updating;               /* for replicate-do/ignore table */
  bool		force_index;		/* prefer index over table scan */
  bool          ignore_leaves;          /* preload only non-leaf nodes */
  bool          crashed;                 /* Table was found crashed */
  table_map     dep_tables;             /* tables the table depends on      */
  table_map     on_expr_dep_tables;     /* tables on expression depends on  */
  struct st_nested_join *nested_join;   /* if the element is a nested join  */
  TABLE_LIST *embedding;             /* nested join containing the table */
  List<TABLE_LIST> *join_list;/* join list the table belongs to   */
  bool          lifted;               /* set to true when the table is moved to
                                         the upper level at the parsing stage */
  bool		cacheable_table;	/* stop PS caching */
  /* used in multi-upd/views privilege check */
  bool		table_in_first_from_clause;
  /**
     Specifies which kind of table should be open for this element
     of table list.
  */
  enum enum_open_type open_type;
  /* TRUE if this merged view contain auto_increment field */
  bool          contain_auto_increment;
  bool          compact_view_format;    /* Use compact format for SHOW CREATE VIEW */
  /* view where processed */
  bool          where_processed;
  /* TRUE <=> VIEW CHECK OPTION expression has been processed */
  bool          check_option_processed;
  /* TABLE_TYPE_UNKNOWN if any type is acceptable */
  Table_type    required_type;
  handlerton	*db_type;		/* table_type for handler */
  char		timestamp_buffer[MAX_DATETIME_WIDTH + 1];
  /*
    This TABLE_LIST object is just placeholder for prelocking, it will be
    used for implicit LOCK TABLES only and won't be used in real statement.
  */
  prelocking_types prelocking_placeholder;
  /**
     Indicates that if TABLE_LIST object corresponds to the table/view
     which requires special handling.
  */
  enum enum_open_strategy
  {
    /* Normal open. */
    OPEN_NORMAL= 0,
    /* Associate a table share only if the the table exists. */
    OPEN_IF_EXISTS,
    /* Don't associate a table share. */
    OPEN_STUB
  } open_strategy;
  /** TRUE if an alias for this table was specified in the SQL. */
  bool          is_alias;
  /** TRUE if the table is referred to in the statement using a fully
      qualified name (<db_name>.<table_name>).
  */
  bool          is_fqtn;

  /* TRUE <=> derived table should be filled right after optimization. */
  bool          fill_me;
  /* TRUE <=> view/DT is merged. */
  /* TODO: replace with derived_type */
  bool          merged;
  bool          merged_for_insert;
  bool          sequence;  /* Part of NEXTVAL/CURVAL/LASTVAL */

  /*
    Items created by create_view_field and collected to change them in case
    of materialization of the view/derived table
  */
  List<Item>    used_items;
  /* Sublist (tail) of persistent used_items */
  List<Item>    persistent_used_items;

  /* View creation context. */

  View_creation_ctx *view_creation_ctx;

  /*
    Attributes to save/load view creation context in/from frm-file.

    Ther are required only to be able to use existing parser to load
    view-definition file. As soon as the parser parsed the file, view
    creation context is initialized and the attributes become redundant.

    These attributes MUST NOT be used for any purposes but the parsing.
  */

  LEX_CSTRING view_client_cs_name;
  LEX_CSTRING view_connection_cl_name;

  /*
    View definition (SELECT-statement) in the UTF-form.
  */

  LEX_CSTRING view_body_utf8;

   /* End of view definition context. */

  /**
    Indicates what triggers we need to pre-load for this TABLE_LIST
    when opening an associated TABLE. This is filled after
    the parsed tree is created.
  */
  uint8 trg_event_map;
  /* TRUE <=> this table is a const one and was optimized away. */
  bool optimized_away;

  /**
    TRUE <=> already materialized. Valid only for materialized derived
    tables/views.
  */
  bool materialized;
  /* I_S: Flags to open_table (e.g. OPEN_TABLE_ONLY or OPEN_VIEW_ONLY) */
  uint i_s_requested_object;

  bool prohibit_cond_pushdown;

  /*
    I_S: how to read the tables (SKIP_OPEN_TABLE/OPEN_FRM_ONLY/OPEN_FULL_TABLE)
  */
  uint table_open_method;
  /*
    I_S: where the schema table was filled
    (this is a hack. The code should be able to figure out whether reading
    from I_S should be done by create_sort_index() or by JOIN::exec.)
  */
  enum enum_schema_table_state schema_table_state;

  /* Something like a "query plan" for reading INFORMATION_SCHEMA table */
  IS_table_read_plan *is_table_read_plan;

  MDL_request mdl_request;

#ifdef WITH_PARTITION_STORAGE_ENGINE
  /* List to carry partition names from PARTITION (...) clause in statement */
  List<String> *partition_names;
#endif /* WITH_PARTITION_STORAGE_ENGINE */

  void calc_md5(const char *buffer);
  int view_check_option(THD *thd, bool ignore_failure);
  bool create_field_translation(THD *thd);
  bool setup_underlying(THD *thd);
  void cleanup_items();
  bool placeholder()
  {
    return derived || view || schema_table || !table;
  }
  void print(THD *thd, table_map eliminated_tables, String *str, 
             enum_query_type query_type);
  bool check_single_table(TABLE_LIST **table, table_map map,
                          TABLE_LIST *view);
  bool set_insert_values(MEM_ROOT *mem_root);
  void hide_view_error(THD *thd);
  TABLE_LIST *find_underlying_table(TABLE *table);
  TABLE_LIST *first_leaf_for_name_resolution();
  TABLE_LIST *last_leaf_for_name_resolution();

  /* System Versioning */
  vers_select_conds_t vers_conditions;

  /**
     @brief
       Find the bottom in the chain of embedded table VIEWs.

     @detail
       This is used for single-table UPDATE/DELETE when they are modifying a
       single-table VIEW.
  */
  TABLE_LIST *find_table_for_update()
  {
    TABLE_LIST *tbl= this;
    while(!tbl->is_multitable() && tbl->single_table_updatable() &&
        tbl->merge_underlying_list)
    {
      tbl= tbl->merge_underlying_list;
    }
    return tbl;
  }
  TABLE *get_real_join_table();
  bool is_leaf_for_name_resolution();
  inline TABLE_LIST *top_table()
    { return belong_to_view ? belong_to_view : this; }
  inline bool prepare_check_option(THD *thd)
  {
    bool res= FALSE;
    if (effective_with_check)
      res= prep_check_option(thd, effective_with_check);
    return res;
  }
  inline bool prepare_where(THD *thd, Item **conds,
                            bool no_where_clause)
  {
    if (!view || is_merged_derived())
      return prep_where(thd, conds, no_where_clause);
    return FALSE;
  }

  void register_want_access(ulong want_access);
  bool prepare_security(THD *thd);
#ifndef NO_EMBEDDED_ACCESS_CHECKS
  Security_context *find_view_security_context(THD *thd);
  bool prepare_view_security_context(THD *thd);
#endif
  /*
    Cleanup for re-execution in a prepared statement or a stored
    procedure.
  */
  void reinit_before_use(THD *thd);
  Item_subselect *containing_subselect();

  /* 
    Compiles the tagged hints list and fills up TABLE::keys_in_use_for_query,
    TABLE::keys_in_use_for_group_by, TABLE::keys_in_use_for_order_by,
    TABLE::force_index and TABLE::covering_keys.
  */
  bool process_index_hints(TABLE *table);

  /**
    Compare the version of metadata from the previous execution
    (if any) with values obtained from the current table
    definition cache element.

    @sa check_and_update_table_version()
  */
  inline bool is_table_ref_id_equal(TABLE_SHARE *s) const
  {
    return (m_table_ref_type == s->get_table_ref_type() &&
            m_table_ref_version == s->get_table_ref_version());
  }

  /**
    Record the value of metadata version of the corresponding
    table definition cache element in this parse tree node.

    @sa check_and_update_table_version()
  */
  inline void set_table_ref_id(TABLE_SHARE *s)
  { set_table_ref_id(s->get_table_ref_type(), s->get_table_ref_version()); }

  inline void set_table_ref_id(enum_table_ref_type table_ref_type_arg,
                        ulong table_ref_version_arg)
  {
    m_table_ref_type= table_ref_type_arg;
    m_table_ref_version= table_ref_version_arg;
  }

  /* Set of functions returning/setting state of a derived table/view. */
  inline bool is_non_derived()
  {
    return (!derived_type);
  }
  inline bool is_view_or_derived()
  {
    return (derived_type);
  }
  inline bool is_view()
  {
    return (derived_type & DTYPE_VIEW);
  }
  inline bool is_derived()
  {
    return (derived_type & DTYPE_TABLE);
  }
  bool is_with_table();
  bool is_recursive_with_table();
  bool is_with_table_recursive_reference();
  void register_as_derived_with_rec_ref(With_element *rec_elem);
  bool is_nonrecursive_derived_with_rec_ref();
  bool fill_recursive(THD *thd);

  inline void set_view()
  {
    derived_type= DTYPE_VIEW;
  }
  inline void set_derived()
  {
    derived_type= DTYPE_TABLE;
  }
  inline bool is_merged_derived()
  {
    return (derived_type & DTYPE_MERGE);
  }
  inline void set_merged_derived()
  {
    DBUG_ENTER("set_merged_derived");
    DBUG_PRINT("enter", ("Alias: '%s'  Unit: %p",
                        (alias.str ? alias.str : "<NULL>"),
                         get_unit()));
    derived_type= ((derived_type & DTYPE_MASK) |
                   DTYPE_TABLE | DTYPE_MERGE);
    set_check_merged();
    DBUG_VOID_RETURN;
  }
  inline bool is_materialized_derived()
  {
    return (derived_type & DTYPE_MATERIALIZE);
  }
  void set_materialized_derived()
  {
    DBUG_ENTER("set_materialized_derived");
    DBUG_PRINT("enter", ("Alias: '%s'  Unit: %p",
                        (alias.str ? alias.str : "<NULL>"),
                         get_unit()));
    derived= get_unit();
    derived_type= ((derived_type & (derived ? DTYPE_MASK : DTYPE_VIEW)) |
                   DTYPE_TABLE | DTYPE_MATERIALIZE);
    set_check_materialized();
    DBUG_VOID_RETURN;
  }
  inline bool is_multitable()
  {
    return (derived_type & DTYPE_MULTITABLE);
  }
  inline void set_multitable()
  {
    derived_type|= DTYPE_MULTITABLE;
  }
  bool set_as_with_table(THD *thd, With_element *with_elem);
  void reset_const_table();
  bool handle_derived(LEX *lex, uint phases);

  /**
     @brief True if this TABLE_LIST represents an anonymous derived table,
     i.e.  the result of a subquery.
  */
  bool is_anonymous_derived_table() const { return derived && !view; }

  /**
     @brief Returns the name of the database that the referenced table belongs
     to.
  */
  const char *get_db_name() const { return view != NULL ? view_db.str : db.str; }

  /**
     @brief Returns the name of the table that this TABLE_LIST represents.

     @details The unqualified table name or view name for a table or view,
     respectively.
   */
  const char *get_table_name() const { return view != NULL ? view_name.str : table_name.str; }
  bool is_active_sjm();
  bool is_jtbm() { return MY_TEST(jtbm_subselect != NULL); }
  st_select_lex_unit *get_unit();
  st_select_lex *get_single_select();
  void wrap_into_nested_join(List<TABLE_LIST> &join_list);
  bool init_derived(THD *thd, bool init_view);
  int fetch_number_of_rows();
  bool change_refs_to_fields();

  bool single_table_updatable();

  bool is_inner_table_of_outer_join()
  {
    for (TABLE_LIST *tbl= this; tbl; tbl= tbl->embedding)
    {
      if (tbl->outer_join)
        return true;
    }
    return false;
  } 
  void set_lock_type(THD* thd, enum thr_lock_type lock);
  void check_pushable_cond_for_table(Item *cond);
  Item *build_pushable_cond_for_table(THD *thd, Item *cond); 

  void remove_join_columns()
  {
    if (join_columns)
    {
      join_columns->empty();
      join_columns= NULL;
      is_join_columns_complete= FALSE;
    }
  }

private:
  bool prep_check_option(THD *thd, uint8 check_opt_type);
  bool prep_where(THD *thd, Item **conds, bool no_where_clause);
  void set_check_materialized();
#ifndef DBUG_OFF
  void set_check_merged();
#else
  inline void set_check_merged() {}
#endif
  /** See comments for set_table_ref_id() */
  enum enum_table_ref_type m_table_ref_type;
  /** See comments for set_table_ref_id() */
  ulong m_table_ref_version;
};

class Item;

/*
  Iterator over the fields of a generic table reference.
*/

class Field_iterator: public Sql_alloc
{
public:
  Field_iterator() {}                         /* Remove gcc warning */
  virtual ~Field_iterator() {}
  virtual void set(TABLE_LIST *)= 0;
  virtual void next()= 0;
  virtual bool end_of_fields()= 0;              /* Return 1 at end of list */
  virtual LEX_CSTRING *name()= 0;
  virtual Item *create_item(THD *)= 0;
  virtual Field *field()= 0;
};


/* 
  Iterator over the fields of a base table, view with temporary
  table, or subquery.
*/

class Field_iterator_table: public Field_iterator
{
  Field **ptr;
public:
  Field_iterator_table() :ptr(0) {}
  void set(TABLE_LIST *table) { ptr= table->table->field; }
  void set_table(TABLE *table) { ptr= table->field; }
  void next() { ptr++; }
  bool end_of_fields() { return *ptr == 0; }
  LEX_CSTRING *name();
  Item *create_item(THD *thd);
  Field *field() { return *ptr; }
};


/* Iterator over the fields of a merge view. */

class Field_iterator_view: public Field_iterator
{
  Field_translator *ptr, *array_end;
  TABLE_LIST *view;
public:
  Field_iterator_view() :ptr(0), array_end(0) {}
  void set(TABLE_LIST *table);
  void next() { ptr++; }
  bool end_of_fields() { return ptr == array_end; }
  LEX_CSTRING *name();
  Item *create_item(THD *thd);
  Item **item_ptr() {return &ptr->item; }
  Field *field() { return 0; }
  inline Item *item() { return ptr->item; }
  Field_translator *field_translator() { return ptr; }
};


/*
  Field_iterator interface to the list of materialized fields of a
  NATURAL/USING join.
*/

class Field_iterator_natural_join: public Field_iterator
{
  List_iterator_fast<Natural_join_column> column_ref_it;
  Natural_join_column *cur_column_ref;
public:
  Field_iterator_natural_join() :cur_column_ref(NULL) {}
  ~Field_iterator_natural_join() {}
  void set(TABLE_LIST *table);
  void next();
  bool end_of_fields() { return !cur_column_ref; }
  LEX_CSTRING *name() { return cur_column_ref->name(); }
  Item *create_item(THD *thd) { return cur_column_ref->create_item(thd); }
  Field *field() { return cur_column_ref->field(); }
  Natural_join_column *column_ref() { return cur_column_ref; }
};


/*
  Generic iterator over the fields of an arbitrary table reference.

  DESCRIPTION
    This class unifies the various ways of iterating over the columns
    of a table reference depending on the type of SQL entity it
    represents. If such an entity represents a nested table reference,
    this iterator encapsulates the iteration over the columns of the
    members of the table reference.

  IMPLEMENTATION
    The implementation assumes that all underlying NATURAL/USING table
    references already contain their result columns and are linked into
    the list TABLE_LIST::next_name_resolution_table.
*/

class Field_iterator_table_ref: public Field_iterator
{
  TABLE_LIST *table_ref, *first_leaf, *last_leaf;
  Field_iterator_table        table_field_it;
  Field_iterator_view         view_field_it;
  Field_iterator_natural_join natural_join_it;
  Field_iterator *field_it;
  void set_field_iterator();
public:
  Field_iterator_table_ref() :field_it(NULL) {}
  void set(TABLE_LIST *table);
  void next();
  bool end_of_fields()
  { return (table_ref == last_leaf && field_it->end_of_fields()); }
  LEX_CSTRING *name() { return field_it->name(); }
  const char *get_table_name();
  const char *get_db_name();
  GRANT_INFO *grant();
  Item *create_item(THD *thd) { return field_it->create_item(thd); }
  Field *field() { return field_it->field(); }
  Natural_join_column *get_or_create_column_ref(THD *thd, TABLE_LIST *parent_table_ref);
  Natural_join_column *get_natural_column_ref();
};


#define JOIN_OP_NEST       1
#define REBALANCED_NEST    2

typedef struct st_nested_join
{
  List<TABLE_LIST>  join_list;       /* list of elements in the nested join */
  /*
    Currently the valid values for nest type are:
    JOIN_OP_NEST - for nest created for JOIN operation used as an operand in
    a join expression, contains 2 elements;
    JOIN_OP_NEST | REBALANCED_NEST -  nest created after tree re-balancing
    in st_select_lex::add_cross_joined_table(), contains 1 element;
    0 - for all other nests.
    Examples:
    1.  SELECT * FROM t1 JOIN t2 LEFT JOIN t3 ON t2.a=t3.a;
    Here the nest created for LEFT JOIN at first has nest_type==JOIN_OP_NEST.
    After re-balancing in st_select_lex::add_cross_joined_table() this nest
    has nest_type==JOIN_OP_NEST | REBALANCED_NEST. The nest for JOIN created
    in st_select_lex::add_cross_joined_table() has nest_type== JOIN_OP_NEST.
    2.  SELECT * FROM t1 JOIN (t2 LEFT JOIN t3 ON t2.a=t3.a)
    Here the nest created for LEFT JOIN has nest_type==0, because it's not
    an operand in a join expression. The nest created for JOIN has nest_type
    set to JOIN_OP_NEST.
  */
  uint nest_type;
  /* 
    Bitmap of tables within this nested join (including those embedded within
    its children), including tables removed by table elimination.
  */
  table_map         used_tables;
  table_map         not_null_tables; /* tables that rejects nulls           */
  /**
    Used for pointing out the first table in the plan being covered by this
    join nest. It is used exclusively within make_outerjoin_info().
   */
  struct st_join_table *first_nested;
  /* 
    Used to count tables in the nested join in 2 isolated places:
    1. In make_outerjoin_info(). 
    2. check_interleaving_with_nj/restore_prev_nj_state (these are called
       by the join optimizer. 
    Before each use the counters are zeroed by reset_nj_counters.
  */
  uint              counter;
  /*
    Number of elements in join_list that were not (or contain table(s) that 
    weren't) removed by table elimination.
  */
  uint              n_tables;
  nested_join_map   nj_map;          /* Bit used to identify this nested join*/
  /*
    (Valid only for semi-join nests) Bitmap of tables outside the semi-join
    that are used within the semi-join's ON condition.
  */
  table_map         sj_depends_on;
  /* Outer non-trivially correlated tables */
  table_map         sj_corr_tables;
  List<Item_ptr>    sj_outer_expr_list;
  /**
     True if this join nest node is completely covered by the query execution
     plan. This means two things.

     1. All tables on its @c join_list are covered by the plan.

     2. All child join nest nodes are fully covered.
   */
  bool is_fully_covered() const { return n_tables == counter; }
} NESTED_JOIN;


typedef struct st_changed_table_list
{
  struct	st_changed_table_list *next;
  char		*key;
  size_t  key_length;
} CHANGED_TABLE_LIST;


typedef struct st_open_table_list{
  struct st_open_table_list *next;
  char	*db,*table;
  uint32 in_use,locked;
} OPEN_TABLE_LIST;


static inline my_bitmap_map *tmp_use_all_columns(TABLE *table,
                                                 MY_BITMAP *bitmap)
{
  my_bitmap_map *old= bitmap->bitmap;
  bitmap->bitmap= table->s->all_set.bitmap;
  return old;
}


static inline void tmp_restore_column_map(MY_BITMAP *bitmap,
                                          my_bitmap_map *old)
{
  bitmap->bitmap= old;
}

/* The following is only needed for debugging */

static inline my_bitmap_map *dbug_tmp_use_all_columns(TABLE *table,
                                                      MY_BITMAP *bitmap)
{
#ifdef DBUG_ASSERT_EXISTS
  return tmp_use_all_columns(table, bitmap);
#else
  return 0;
#endif
}

static inline void dbug_tmp_restore_column_map(MY_BITMAP *bitmap,
                                               my_bitmap_map *old)
{
#ifdef DBUG_ASSERT_EXISTS
  tmp_restore_column_map(bitmap, old);
#endif
}


/* 
  Variant of the above : handle both read and write sets.
  Provide for the possiblity of the read set being the same as the write set
*/
static inline void dbug_tmp_use_all_columns(TABLE *table,
                                            my_bitmap_map **save,
                                            MY_BITMAP *read_set,
                                            MY_BITMAP *write_set)
{
#ifdef DBUG_ASSERT_EXISTS
  save[0]= read_set->bitmap;
  save[1]= write_set->bitmap;
  (void) tmp_use_all_columns(table, read_set);
  (void) tmp_use_all_columns(table, write_set);
#endif
}


static inline void dbug_tmp_restore_column_maps(MY_BITMAP *read_set,
                                                MY_BITMAP *write_set,
                                                my_bitmap_map **old)
{
#ifdef DBUG_ASSERT_EXISTS
  tmp_restore_column_map(read_set, old[0]);
  tmp_restore_column_map(write_set, old[1]);
#endif
}

bool ok_for_lower_case_names(const char *names);

enum get_table_share_flags {
  GTS_TABLE                = 1,
  GTS_VIEW                 = 2,
  GTS_NOLOCK               = 4,
  GTS_USE_DISCOVERY        = 8,
  GTS_FORCE_DISCOVERY      = 16
};

size_t max_row_length(TABLE *table, MY_BITMAP const *cols, const uchar *data);

void init_mdl_requests(TABLE_LIST *table_list);

enum open_frm_error open_table_from_share(THD *thd, TABLE_SHARE *share,
                       const LEX_CSTRING *alias, uint db_stat, uint prgflag,
                       uint ha_open_flags, TABLE *outparam,
                       bool is_create_table,
                       List<String> *partitions_to_open= NULL);
bool fix_session_vcol_expr(THD *thd, Virtual_column_info *vcol);
bool fix_session_vcol_expr_for_read(THD *thd, Field *field,
                                    Virtual_column_info *vcol);
bool parse_vcol_defs(THD *thd, MEM_ROOT *mem_root, TABLE *table,
                     bool *error_reported);
TABLE_SHARE *alloc_table_share(const char *db, const char *table_name,
                               const char *key, uint key_length);
void init_tmp_table_share(THD *thd, TABLE_SHARE *share, const char *key,
                          uint key_length,
                          const char *table_name, const char *path);
void free_table_share(TABLE_SHARE *share);
enum open_frm_error open_table_def(THD *thd, TABLE_SHARE *share,
                                   uint flags = GTS_TABLE);

void open_table_error(TABLE_SHARE *share, enum open_frm_error error,
                      int db_errno);
void update_create_info_from_table(HA_CREATE_INFO *info, TABLE *form);
bool check_db_name(LEX_STRING *db);
bool check_column_name(const char *name);
bool check_table_name(const char *name, size_t length, bool check_for_path_chars);
int rename_file_ext(const char * from,const char * to,const char * ext);
char *get_field(MEM_ROOT *mem, Field *field);
bool get_field(MEM_ROOT *mem, Field *field, class String *res);

bool validate_comment_length(THD *thd, LEX_CSTRING *comment, size_t max_len,
                             uint err_code, const char *name);

int closefrm(TABLE *table);
void free_blobs(TABLE *table);
void free_field_buffers_larger_than(TABLE *table, uint32 size);
ulong get_form_pos(File file, uchar *head, TYPELIB *save_names);
void append_unescaped(String *res, const char *pos, size_t length);
void prepare_frm_header(THD *thd, uint reclength, uchar *fileinfo,
                        HA_CREATE_INFO *create_info, uint keys, KEY *key_info);
const char *fn_frm_ext(const char *name);

/* Check that the integer is in the internal */
static inline int set_zone(int nr,int min_zone,int max_zone)
{
  if (nr <= min_zone)
    return min_zone;
  if (nr >= max_zone)
    return max_zone;
  return nr;
}

/* performance schema */
extern LEX_CSTRING PERFORMANCE_SCHEMA_DB_NAME;

extern LEX_CSTRING GENERAL_LOG_NAME;
extern LEX_CSTRING SLOW_LOG_NAME;
extern LEX_CSTRING TRANSACTION_REG_NAME;

/* information schema */
extern LEX_CSTRING INFORMATION_SCHEMA_NAME;
extern LEX_CSTRING MYSQL_SCHEMA_NAME;

/* table names */
extern LEX_CSTRING MYSQL_USER_NAME, MYSQL_DB_NAME, MYSQL_PROC_NAME;

inline bool is_infoschema_db(const LEX_CSTRING *name)
{
  return (INFORMATION_SCHEMA_NAME.length == name->length &&
          !my_strcasecmp(system_charset_info,
                         INFORMATION_SCHEMA_NAME.str, name->str));
}

inline void mark_as_null_row(TABLE *table)
{
  table->null_row=1;
  table->status|=STATUS_NULL_ROW;
  bfill(table->null_flags,table->s->null_bytes,255);
}

bool is_simple_order(ORDER *order);

class Open_tables_backup;

/** Transaction Registry Table (TRT)

    This table holds transaction IDs, their corresponding times and other
    transaction-related data which is used for transaction order resolution.
    When versioned table marks its records lifetime with transaction IDs,
    TRT is used to get their actual timestamps. */

class TR_table: public TABLE_LIST
{
  THD *thd;
  Open_tables_backup *open_tables_backup;

public:
  enum field_id_t {
    FLD_TRX_ID= 0,
    FLD_COMMIT_ID,
    FLD_BEGIN_TS,
    FLD_COMMIT_TS,
    FLD_ISO_LEVEL,
    FIELD_COUNT
  };

  enum enabled {NO, MAYBE, YES};
  static enum enabled use_transaction_registry;

  /**
     @param[in,out] Thread handle
     @param[in] Current transaction is read-write.
   */
  TR_table(THD *_thd, bool rw= false);
  /**
     Opens a transaction_registry table.

     @retval true on error, false otherwise.
   */
  bool open();
  ~TR_table();
  /**
     @retval current thd
  */
  THD *get_thd() const { return thd; }
  /**
     Stores value to internal transaction_registry TABLE object.

     @param[in] field number in a TABLE
     @param[in] value to store
   */
  void store(uint field_id, ulonglong val);
  /**
     Stores value to internal transaction_registry TABLE object.

     @param[in] field number in a TABLE
     @param[in] value to store
   */
  void store(uint field_id, timeval ts);
  /**
    Update the transaction_registry right before commit.
    @param start_id    transaction identifier at start
    @param end_id      transaction identifier at commit

    @retval false      on success
    @retval true       on error (the transaction must be rolled back)
  */
  bool update(ulonglong start_id, ulonglong end_id);
  // return true if found; false if not found or error
  bool query(ulonglong trx_id);
  /**
     Gets a row from transaction_registry with the closest commit_timestamp to
     first argument. We can search for a value which a lesser or greater than
     first argument. Also loads a row into an internal TABLE object.

     @param[in] timestamp
     @param[in] true if we search for a lesser timestamp, false if greater
     @retval true if exists, false it not exists or an error occured
   */
  bool query(MYSQL_TIME &commit_time, bool backwards);
  /**
     Checks whether transaction1 sees transaction0.

     @param[out] true if transaction1 sees transaction0, undefined on error and
       when transaction1=transaction0 and false otherwise
     @param[in] transaction_id of transaction1
     @param[in] transaction_id of transaction0
     @param[in] commit time of transaction1 or 0 if we want it to be queried
     @param[in] isolation level (from handler.h) of transaction1
     @param[in] commit time of transaction0 or 0 if we want it to be queried
     @retval true on error, false otherwise
   */
  bool query_sees(bool &result, ulonglong trx_id1, ulonglong trx_id0,
                  ulonglong commit_id1= 0,
                  enum_tx_isolation iso_level1= ISO_READ_UNCOMMITTED,
                  ulonglong commit_id0= 0);

  /**
     @retval transaction isolation level of a row from internal TABLE object.
   */
  enum_tx_isolation iso_level() const;
  /**
     Stores transactioin isolation level to internal TABLE object.
   */
  void store_iso_level(enum_tx_isolation iso_level)
  {
    DBUG_ASSERT(iso_level <= ISO_SERIALIZABLE);
    store(FLD_ISO_LEVEL, iso_level + 1);
  }

  /**
     Writes a message to MariaDB log about incorrect transaction_registry schema.

     @param[in] a message explained what's incorrect in schema
   */
  void warn_schema_incorrect(const char *reason);
  /**
     Checks whether transaction_registry table has a correct schema.

     @retval true if schema is incorrect and false otherwise
   */
  bool check(bool error);

  TABLE * operator-> () const
  {
    return table;
  }
  Field * operator[] (uint field_id) const
  {
    DBUG_ASSERT(field_id < FIELD_COUNT);
    return table->field[field_id];
  }
  operator bool () const
  {
    return table;
  }
  bool operator== (const TABLE_LIST &subj) const
  {
    return (!cmp(&db, &subj.db) && !cmp(&table_name, &subj.table_name));
  }
  bool operator!= (const TABLE_LIST &subj) const
  {
    return !(*this == subj);
  }
};

#endif /* MYSQL_CLIENT */

#endif /* TABLE_INCLUDED */<|MERGE_RESOLUTION|>--- conflicted
+++ resolved
@@ -54,11 +54,8 @@
 class Virtual_column_info;
 class Table_triggers_list;
 class TMP_TABLE_PARAM;
-<<<<<<< HEAD
 class SEQUENCE;
-=======
 struct Name_resolution_context;
->>>>>>> 32c6f40a
 
 /*
   Used to identify NESTED_JOIN structures within a join (applicable only to
