#ifndef HANDLER_INCLUDED
#define HANDLER_INCLUDED
/*
   Copyright (c) 2000, 2019, Oracle and/or its affiliates.
   Copyright (c) 2009, 2023, MariaDB

   This program is free software; you can redistribute it and/or
   modify it under the terms of the GNU General Public License
   as published by the Free Software Foundation; version 2 of
   the License.

   This program is distributed in the hope that it will be useful,
   but WITHOUT ANY WARRANTY; without even the implied warranty of
   MERCHANTABILITY or FITNESS FOR A PARTICULAR PURPOSE. See the
   GNU General Public License for more details.

   You should have received a copy of the GNU General Public License
   along with this program; if not, write to the Free Software
   Foundation, Inc., 51 Franklin St, Fifth Floor, Boston, MA 02110-1335  USA
*/

/* Definitions for parameters to do with handler-routines */

#ifdef USE_PRAGMA_INTERFACE
#pragma interface			/* gcc class implementation */
#endif

#include "sql_const.h"
#include "sql_basic_types.h"
#include "mysqld.h"                             /* server_id */
#include "sql_plugin.h"        /* plugin_ref, st_plugin_int, plugin */
#include "thr_lock.h"          /* thr_lock_type, THR_LOCK_DATA */
#include "sql_cache.h"
#include "structs.h"                            /* SHOW_COMP_OPTION */
#include "sql_array.h"          /* Dynamic_array<> */
#include "mdl.h"
#include "vers_string.h"
#include "ha_handler_stats.h"

#include "sql_analyze_stmt.h" // for Exec_time_tracker 

#include <my_compare.h>
#include <ft_global.h>
#include <keycache.h>
#include <mysql/psi/mysql_table.h>
#include "sql_sequence.h"
#include "mem_root_array.h"
#include <utility>     // pair
#include <my_attribute.h> /* __attribute__ */

class Alter_info;
class Virtual_column_info;
class sequence_definition;
class Rowid_filter;
class Field_string;
class Field_varstring;
class Field_blob;
class Column_definition;

// the following is for checking tables

#define HA_ADMIN_ALREADY_DONE	  1
#define HA_ADMIN_OK               0
#define HA_ADMIN_NOT_IMPLEMENTED -1
#define HA_ADMIN_FAILED		 -2
#define HA_ADMIN_CORRUPT         -3
#define HA_ADMIN_INTERNAL_ERROR  -4
#define HA_ADMIN_INVALID         -5
#define HA_ADMIN_REJECT          -6
#define HA_ADMIN_TRY_ALTER       -7
#define HA_ADMIN_WRONG_CHECKSUM  -8
#define HA_ADMIN_NOT_BASE_TABLE  -9
#define HA_ADMIN_NEEDS_UPGRADE  -10
#define HA_ADMIN_NEEDS_ALTER    -11
#define HA_ADMIN_NEEDS_CHECK    -12
#define HA_ADMIN_COMMIT_ERROR   -13

/**
   Return values for check_if_supported_inplace_alter().

   @see check_if_supported_inplace_alter() for description of
   the individual values.
*/
enum enum_alter_inplace_result {
  HA_ALTER_ERROR,
  HA_ALTER_INPLACE_COPY_NO_LOCK,
  HA_ALTER_INPLACE_COPY_LOCK,
  HA_ALTER_INPLACE_NOCOPY_LOCK,
  HA_ALTER_INPLACE_NOCOPY_NO_LOCK,
  HA_ALTER_INPLACE_INSTANT,
  HA_ALTER_INPLACE_NOT_SUPPORTED,
  HA_ALTER_INPLACE_EXCLUSIVE_LOCK,
  HA_ALTER_INPLACE_SHARED_LOCK,
  HA_ALTER_INPLACE_NO_LOCK
};

/* Flags for create_partitioning_metadata() */

enum chf_create_flags {
  CHF_CREATE_FLAG,
  CHF_DELETE_FLAG,
  CHF_RENAME_FLAG,
  CHF_INDEX_FLAG
};

/* Bits in table_flags() to show what database can do */

#define HA_NO_TRANSACTIONS     (1ULL << 0) /* Doesn't support transactions */
#define HA_PARTIAL_COLUMN_READ (1ULL << 1) /* read may not return all columns */
#define HA_TABLE_SCAN_ON_INDEX (1ULL << 2) /* No separate data/index file */
/*
  The following should be set if the following is not true when scanning
  a table with rnd_next()
  - We will see all rows (including deleted ones)
  - Row positions are 'table->s->db_record_offset' apart
  If this flag is not set, filesort will do a position() call for each matched
  row to be able to find the row later.
*/
#define HA_REC_NOT_IN_SEQ      (1ULL << 3)
#define HA_CAN_GEOMETRY        (1ULL << 4)
/*
  Reading keys in random order is as fast as reading keys in sort order
  (Used in records.cc to decide if we should use a record cache and by
  filesort to decide if we should sort key + data or key + pointer-to-row
*/
#define HA_FAST_KEY_READ       (1ULL << 5)
/*
  Set the following flag if we on delete should force all key to be read
  and on update read all keys that changes
*/
#define HA_REQUIRES_KEY_COLUMNS_FOR_DELETE (1ULL << 6)
#define HA_NULL_IN_KEY         (1ULL << 7) /* One can have keys with NULL */
#define HA_DUPLICATE_POS       (1ULL << 8)    /* ha_position() gives dup row */
#define HA_NO_BLOBS            (1ULL << 9) /* Doesn't support blobs */
#define HA_CAN_INDEX_BLOBS     (1ULL << 10)
#define HA_AUTO_PART_KEY       (1ULL << 11) /* auto-increment in multi-part key */
/*
  The engine requires every table to have a user-specified PRIMARY KEY.
  Do not set the flag if the engine can generate a hidden primary key internally.
  This flag is ignored if a SEQUENCE is created (which, in turn, needs
  HA_CAN_TABLES_WITHOUT_ROLLBACK flag)
*/
#define HA_REQUIRE_PRIMARY_KEY (1ULL << 12)
#define HA_STATS_RECORDS_IS_EXACT (1ULL << 13) /* stats.records is exact */
/*
  INSERT_DELAYED only works with handlers that uses MySQL internal table
  level locks
*/
#define HA_CAN_INSERT_DELAYED  (1ULL << 14)
/*
  If we get the primary key columns for free when we do an index read
  (usually, it also implies that HA_PRIMARY_KEY_REQUIRED_FOR_POSITION
  flag is set).
*/
#define HA_PRIMARY_KEY_IN_READ_INDEX (1ULL << 15)
/*
  If HA_PRIMARY_KEY_REQUIRED_FOR_POSITION is set, it means that to position()
  uses a primary key given by the record argument.
  Without primary key, we can't call position().
  If not set, the position is returned as the current rows position
  regardless of what argument is given.
*/ 
#define HA_PRIMARY_KEY_REQUIRED_FOR_POSITION (1ULL << 16) 
#define HA_CAN_RTREEKEYS       (1ULL << 17)
#define HA_NOT_DELETE_WITH_CACHE (1ULL << 18) /* unused */
/*
  The following is we need to a primary key to delete (and update) a row.
  If there is no primary key, all columns needs to be read on update and delete
*/
#define HA_PRIMARY_KEY_REQUIRED_FOR_DELETE (1ULL << 19)
#define HA_NO_PREFIX_CHAR_KEYS (1ULL << 20)
#define HA_CAN_FULLTEXT        (1ULL << 21)
#define HA_CAN_SQL_HANDLER     (1ULL << 22)
#define HA_NO_AUTO_INCREMENT   (1ULL << 23)
/* Has automatic checksums and uses the old checksum format */
#define HA_HAS_OLD_CHECKSUM    (1ULL << 24)
/* Table data are stored in separate files (for lower_case_table_names) */
#define HA_FILE_BASED	       (1ULL << 26)
#define HA_CAN_BIT_FIELD       (1ULL << 28) /* supports bit fields */
#define HA_NEED_READ_RANGE_BUFFER (1ULL << 29) /* for read_multi_range */
#define HA_ANY_INDEX_MAY_BE_UNIQUE (1ULL << 30)
#define HA_NO_COPY_ON_ALTER    (1ULL << 31)
#define HA_HAS_RECORDS	       (1ULL << 32) /* records() gives exact count*/
/* Has it's own method of binlog logging */
#define HA_HAS_OWN_BINLOGGING  (1ULL << 33)
/*
  Engine is capable of row-format and statement-format logging,
  respectively
*/
#define HA_BINLOG_ROW_CAPABLE  (1ULL << 34)
#define HA_BINLOG_STMT_CAPABLE (1ULL << 35)

/*
    When a multiple key conflict happens in a REPLACE command mysql
    expects the conflicts to be reported in the ascending order of
    key names.

    For e.g.

    CREATE TABLE t1 (a INT, UNIQUE (a), b INT NOT NULL, UNIQUE (b), c INT NOT
                     NULL, INDEX(c));

    REPLACE INTO t1 VALUES (1,1,1),(2,2,2),(2,1,3);

    MySQL expects the conflict with 'a' to be reported before the conflict with
    'b'.

    If the underlying storage engine does not report the conflicting keys in
    ascending order, it causes unexpected errors when the REPLACE command is
    executed.

    This flag helps the underlying SE to inform the server that the keys are not
    ordered.
*/
#define HA_DUPLICATE_KEY_NOT_IN_ORDER    (1ULL << 36)

/*
  Engine supports REPAIR TABLE. Used by CHECK TABLE FOR UPGRADE if an
  incompatible table is detected. If this flag is set, CHECK TABLE FOR UPGRADE
  will report ER_TABLE_NEEDS_UPGRADE, otherwise ER_TABLE_NEED_REBUILD.
*/
#define HA_CAN_REPAIR                    (1ULL << 37)

/* Has automatic checksums and uses the new checksum format */
#define HA_HAS_NEW_CHECKSUM    (1ULL << 38)
#define HA_CAN_VIRTUAL_COLUMNS (1ULL << 39)
#define HA_MRR_CANT_SORT       (1ULL << 40)
/* All of VARCHAR is stored, including bytes after real varchar data */
#define HA_RECORD_MUST_BE_CLEAN_ON_WRITE (1ULL << 41)

/*
  This storage engine supports condition pushdown
*/
#define HA_CAN_TABLE_CONDITION_PUSHDOWN (1ULL << 42)
/* old name for the same flag */
#define HA_MUST_USE_TABLE_CONDITION_PUSHDOWN HA_CAN_TABLE_CONDITION_PUSHDOWN

/**
  The handler supports read before write removal optimization

  Read before write removal may be used for storage engines which support
  write without previous read of the row to be updated. Handler returning
  this flag must implement start_read_removal() and end_read_removal().
  The handler may return "fake" rows constructed from the key of the row
  asked for. This is used to optimize UPDATE and DELETE by reducing the
  number of roundtrips between handler and storage engine.
  
  Example:
  UPDATE a=1 WHERE pk IN (<keys>)

  mysql_update()
  {
    if (<conditions for starting read removal>)
      start_read_removal()
      -> handler returns true if read removal supported for this table/query

    while(read_record("pk=<key>"))
      -> handler returns fake row with column "pk" set to <key>

      ha_update_row()
      -> handler sends write "a=1" for row with "pk=<key>"

    end_read_removal()
    -> handler returns the number of rows actually written
  }

  @note This optimization in combination with batching may be used to
        remove even more roundtrips.
*/
#define HA_READ_BEFORE_WRITE_REMOVAL  (1ULL << 43)

/*
  Engine supports extended fulltext API
 */
#define HA_CAN_FULLTEXT_EXT              (1ULL << 44)

/*
  Storage engine supports table export using the
  FLUSH TABLE <table_list> FOR EXPORT statement
  (meaning, after this statement one can copy table files out of the
  datadir and later "import" (somehow) in another MariaDB instance)
 */
#define HA_CAN_EXPORT                 (1ULL << 45)

/*
  Storage engine does not require an exclusive metadata lock
  on the table during optimize. (TODO and repair?).
  It can allow other connections to open the table.
  (it does not necessarily mean that other connections can
  read or modify the table - this is defined by THR locks and the
  ::store_lock() method).
*/
#define HA_CONCURRENT_OPTIMIZE          (1ULL << 46)

/*
  If the storage engine support tables that will not roll back on commit
  In addition the table should not lock rows and support READ and WRITE
  UNCOMMITTED.
  This is useful for implementing things like SEQUENCE but can also in
  the future be useful to do logging that should never roll back.
*/
#define HA_CAN_TABLES_WITHOUT_ROLLBACK  (1ULL << 47)

/*
  Mainly for usage by SEQUENCE engine. Setting this flag means
  that the table will never roll back and that all operations
  for this table should stored in the non transactional log
  space that will always be written, even on rollback.
*/

#define HA_PERSISTENT_TABLE              (1ULL << 48)

/*
  If storage engine uses another engine as a base
  This flag is also needed if the table tries to open the .frm file
  as part of drop table.
*/
#define HA_REUSES_FILE_NAMES             (1ULL << 49)

/*
  Set of all binlog flags. Currently only contain the capabilities
  flags.
 */
#define HA_BINLOG_FLAGS (HA_BINLOG_ROW_CAPABLE | HA_BINLOG_STMT_CAPABLE)

/* The following are used by Spider */
#define HA_CAN_FORCE_BULK_UPDATE (1ULL << 50)
#define HA_CAN_FORCE_BULK_DELETE (1ULL << 51)
#define HA_CAN_DIRECT_UPDATE_AND_DELETE (1ULL << 52)

/* The following is for partition handler */
#define HA_CAN_MULTISTEP_MERGE (1LL << 53)

/* calling cmp_ref() on the engine is expensive */
#define HA_SLOW_CMP_REF         (1ULL << 54)
#define HA_CMP_REF_IS_EXPENSIVE HA_SLOW_CMP_REF

/**
  Some engines are unable to provide an efficient implementation for rnd_pos().
  Server will try to avoid it, if possible

  TODO better to do it with cost estimates, not with an explicit flag
*/
#define HA_SLOW_RND_POS  (1ULL << 55)

/* Safe for online backup */
#define HA_CAN_ONLINE_BACKUPS (1ULL << 56)

/* Support native hash index */
#define HA_CAN_HASH_KEYS        (1ULL << 57)
#define HA_CRASH_SAFE           (1ULL << 58)

/*
  There is no need to evict the table from the table definition cache having
  run ANALYZE TABLE on it
 */
#define HA_ONLINE_ANALYZE             (1ULL << 59)
/*
  Rowid's are not comparable. This is set if the rowid is unique to the
  current open handler, like it is with federated where the rowid is a
  pointer to a local result set buffer. The effect of having this set is
  that the optimizer will not consider the following optimizations for
  the table:
  ror scans, filtering or duplicate weedout
*/
#define HA_NON_COMPARABLE_ROWID (1ULL << 60)

/* Implements SELECT ... FOR UPDATE SKIP LOCKED */
#define HA_CAN_SKIP_LOCKED  (1ULL << 61)

#define HA_LAST_TABLE_FLAG HA_CAN_SKIP_LOCKED


/* bits in index_flags(index_number) for what you can do with index */
#define HA_READ_NEXT            1       /* TODO really use this flag */
#define HA_READ_PREV            2       /* supports ::index_prev */
#define HA_READ_ORDER           4       /* index_next/prev follow sort order */
#define HA_READ_RANGE           8       /* can find all records in a range */
#define HA_ONLY_WHOLE_INDEX	16	/* Can't use part key searches */
#define HA_KEYREAD_ONLY         64	/* Support HA_EXTRA_KEYREAD */

/*
  Index scan will not return records in rowid order. Not guaranteed to be
  set for unordered (e.g. HASH) indexes.
*/
#define HA_KEY_SCAN_NOT_ROR     128 
#define HA_DO_INDEX_COND_PUSHDOWN  256 /* Supports Index Condition Pushdown */
/*
  Data is clustered on this key. This means that when you read the key
  you also get the row data without any additional disk reads.
*/
#define HA_CLUSTERED_INDEX      512

#define HA_DO_RANGE_FILTER_PUSHDOWN  1024

/*
  bits in alter_table_flags:
*/
/*
  These bits are set if different kinds of indexes can be created or dropped
  in-place without re-creating the table using a temporary table.
  NO_READ_WRITE indicates that the handler needs concurrent reads and writes
  of table data to be blocked.
  Partitioning needs both ADD and DROP to be supported by its underlying
  handlers, due to error handling, see bug#57778.
*/
#define HA_INPLACE_ADD_INDEX_NO_READ_WRITE         (1UL << 0)
#define HA_INPLACE_DROP_INDEX_NO_READ_WRITE        (1UL << 1)
#define HA_INPLACE_ADD_UNIQUE_INDEX_NO_READ_WRITE  (1UL << 2)
#define HA_INPLACE_DROP_UNIQUE_INDEX_NO_READ_WRITE (1UL << 3)
#define HA_INPLACE_ADD_PK_INDEX_NO_READ_WRITE      (1UL << 4)
#define HA_INPLACE_DROP_PK_INDEX_NO_READ_WRITE     (1UL << 5)
/*
  These are set if different kinds of indexes can be created or dropped
  in-place while still allowing concurrent reads (but not writes) of table
  data. If a handler is capable of one or more of these, it should also set
  the corresponding *_NO_READ_WRITE bit(s).
*/
#define HA_INPLACE_ADD_INDEX_NO_WRITE              (1UL << 6)
#define HA_INPLACE_DROP_INDEX_NO_WRITE             (1UL << 7)
#define HA_INPLACE_ADD_UNIQUE_INDEX_NO_WRITE       (1UL << 8)
#define HA_INPLACE_DROP_UNIQUE_INDEX_NO_WRITE      (1UL << 9)
#define HA_INPLACE_ADD_PK_INDEX_NO_WRITE           (1UL << 10)
#define HA_INPLACE_DROP_PK_INDEX_NO_WRITE          (1UL << 11)
/*
  HA_PARTITION_FUNCTION_SUPPORTED indicates that the function is
  supported at all.
  HA_FAST_CHANGE_PARTITION means that optimised variants of the changes
  exists but they are not necessarily done online.

  HA_ONLINE_DOUBLE_WRITE means that the handler supports writing to both
  the new partition and to the old partitions when updating through the
  old partitioning schema while performing a change of the partitioning.
  This means that we can support updating of the table while performing
  the copy phase of the change. For no lock at all also a double write
  from new to old must exist and this is not required when this flag is
  set.
  This is actually removed even before it was introduced the first time.
  The new idea is that handlers will handle the lock level already in
  store_lock for ALTER TABLE partitions.

  HA_PARTITION_ONE_PHASE is a flag that can be set by handlers that take
  care of changing the partitions online and in one phase. Thus all phases
  needed to handle the change are implemented inside the storage engine.
  The storage engine must also support auto-discovery since the frm file
  is changed as part of the change and this change must be controlled by
  the storage engine. A typical engine to support this is NDB (through
  WL #2498).
*/
#define HA_PARTITION_FUNCTION_SUPPORTED         (1UL << 12)
#define HA_FAST_CHANGE_PARTITION                (1UL << 13)
#define HA_PARTITION_ONE_PHASE                  (1UL << 14)

/*
  Note: the following includes binlog and closing 0.
  TODO remove the limit, use dynarrays
*/
#define MAX_HA 64

/*
  Use this instead of 0 as the initial value for the slot number of
  handlerton, so that we can distinguish uninitialized slot number
  from slot 0.
*/
#define HA_SLOT_UNDEF ((uint)-1)

/*
  Parameters for open() (in register form->filestat)
  HA_GET_INFO does an implicit HA_ABORT_IF_LOCKED
*/

#define HA_OPEN_KEYFILE		1U
#define HA_READ_ONLY		16U	/* File opened as readonly */
/* Try readonly if can't open with read and write */
#define HA_TRY_READ_ONLY	32U

	/* Some key definitions */
#define HA_KEY_NULL_LENGTH	1
#define HA_KEY_BLOB_LENGTH	2

/* Maximum length of any index lookup key, in bytes */

#define MAX_KEY_LENGTH (MAX_DATA_LENGTH_FOR_KEY \
                         +(MAX_REF_PARTS \
                          *(HA_KEY_NULL_LENGTH + HA_KEY_BLOB_LENGTH)))

#define HA_LEX_CREATE_TMP_TABLE	1U
#define HA_CREATE_TMP_ALTER     8U
#define HA_LEX_CREATE_SEQUENCE  16U
#define HA_VERSIONED_TABLE      32U
#define HA_SKIP_KEY_SORT        64U
/*
  A temporary table that can be used by different threads, eg. replication
  threads. This flag ensure that memory is not allocated with THREAD_SPECIFIC,
  as we do for other temporary tables.
*/
#define HA_LEX_CREATE_GLOBAL_TMP_TABLE 128U

#define HA_MAX_REC_LENGTH	65535

/* Table caching type */
#define HA_CACHE_TBL_NONTRANSACT 0
#define HA_CACHE_TBL_NOCACHE     1U
#define HA_CACHE_TBL_ASKTRANSACT 2U
#define HA_CACHE_TBL_TRANSACT    4U

/**
  Options for the START TRANSACTION statement.

  Note that READ ONLY and READ WRITE are logically mutually exclusive.
  This is enforced by the parser and depended upon by trans_begin().

  We need two flags instead of one in order to differentiate between
  situation when no READ WRITE/ONLY clause were given and thus transaction
  is implicitly READ WRITE and the case when READ WRITE clause was used
  explicitly.
*/

// WITH CONSISTENT SNAPSHOT option
static const uint MYSQL_START_TRANS_OPT_WITH_CONS_SNAPSHOT = 1;
// READ ONLY option
static const uint MYSQL_START_TRANS_OPT_READ_ONLY          = 2;
// READ WRITE option
static const uint MYSQL_START_TRANS_OPT_READ_WRITE         = 4;

/* Flags for method is_fatal_error */
#define HA_CHECK_DUP_KEY 1U
#define HA_CHECK_DUP_UNIQUE 2U
#define HA_CHECK_FK_ERROR 4U
#define HA_CHECK_DUP (HA_CHECK_DUP_KEY + HA_CHECK_DUP_UNIQUE)
#define HA_CHECK_ALL (~0U)

/* Options for info_push() */
#define INFO_KIND_UPDATE_FIELDS       101
#define INFO_KIND_UPDATE_VALUES       102
#define INFO_KIND_FORCE_LIMIT_BEGIN   103
#define INFO_KIND_FORCE_LIMIT_END     104

enum legacy_db_type
{
  /* note these numerical values are fixed and can *not* be changed */
  DB_TYPE_UNKNOWN=0,
  DB_TYPE_HEAP=6,
  DB_TYPE_MYISAM=9,
  DB_TYPE_MRG_MYISAM=10,
  DB_TYPE_INNODB=12,
  DB_TYPE_EXAMPLE_DB=15,
  DB_TYPE_ARCHIVE_DB=16,
  DB_TYPE_CSV_DB=17,
  DB_TYPE_FEDERATED_DB=18,
  DB_TYPE_BLACKHOLE_DB=19,
  DB_TYPE_PARTITION_DB=20,
  DB_TYPE_BINLOG=21,
  DB_TYPE_PBXT=23,
  DB_TYPE_PERFORMANCE_SCHEMA=28,
  DB_TYPE_S3=41,
  DB_TYPE_ARIA=42,
  DB_TYPE_TOKUDB=43, /* disabled in MariaDB Server 10.5, removed in 10.6 */
  DB_TYPE_SEQUENCE=44,
  DB_TYPE_FIRST_DYNAMIC=45,
  DB_TYPE_DEFAULT=127 // Must be last
};
/*
  Better name for DB_TYPE_UNKNOWN. Should be used for engines that do not have
  a hard-coded type value here.
 */
#define DB_TYPE_AUTOASSIGN DB_TYPE_UNKNOWN

enum row_type { ROW_TYPE_NOT_USED=-1, ROW_TYPE_DEFAULT, ROW_TYPE_FIXED,
		ROW_TYPE_DYNAMIC, ROW_TYPE_COMPRESSED,
		ROW_TYPE_REDUNDANT, ROW_TYPE_COMPACT, ROW_TYPE_PAGE };

/* not part of the enum, so that it shouldn't be in switch(row_type) */
#define ROW_TYPE_MAX ((uint)ROW_TYPE_PAGE + 1)

/* Specifies data storage format for individual columns */
enum column_format_type {
  COLUMN_FORMAT_TYPE_DEFAULT=   0, /* Not specified (use engine default) */
  COLUMN_FORMAT_TYPE_FIXED=     1, /* FIXED format */
  COLUMN_FORMAT_TYPE_DYNAMIC=   2  /* DYNAMIC format */
};

enum enum_binlog_func {
  BFN_RESET_LOGS=        1,
  BFN_RESET_SLAVE=       2,
  BFN_BINLOG_WAIT=       3,
  BFN_BINLOG_END=        4,
  BFN_BINLOG_PURGE_FILE= 5
};

enum enum_binlog_command {
  LOGCOM_CREATE_TABLE,
  LOGCOM_ALTER_TABLE,
  LOGCOM_RENAME_TABLE,
  LOGCOM_DROP_TABLE,
  LOGCOM_CREATE_DB,
  LOGCOM_ALTER_DB,
  LOGCOM_DROP_DB
};

/* struct to hold information about the table that should be created */

/* Bits in used_fields */
#define HA_CREATE_USED_AUTO             (1UL << 0)
#define HA_CREATE_USED_RAID             (1UL << 1) //RAID is no longer available
#define HA_CREATE_USED_UNION            (1UL << 2)
#define HA_CREATE_USED_INSERT_METHOD    (1UL << 3)
#define HA_CREATE_USED_MIN_ROWS         (1UL << 4)
#define HA_CREATE_USED_MAX_ROWS         (1UL << 5)
#define HA_CREATE_USED_AVG_ROW_LENGTH   (1UL << 6)
#define HA_CREATE_USED_PACK_KEYS        (1UL << 7)
#define HA_CREATE_USED_CHARSET          (1UL << 8)
#define HA_CREATE_USED_DEFAULT_CHARSET  (1UL << 9)
#define HA_CREATE_USED_DATADIR          (1UL << 10)
#define HA_CREATE_USED_INDEXDIR         (1UL << 11)
#define HA_CREATE_USED_ENGINE           (1UL << 12)
#define HA_CREATE_USED_CHECKSUM         (1UL << 13)
#define HA_CREATE_USED_DELAY_KEY_WRITE  (1UL << 14)
#define HA_CREATE_USED_ROW_FORMAT       (1UL << 15)
#define HA_CREATE_USED_COMMENT          (1UL << 16)
#define HA_CREATE_USED_PASSWORD         (1UL << 17)
#define HA_CREATE_USED_CONNECTION       (1UL << 18)
#define HA_CREATE_USED_KEY_BLOCK_SIZE   (1UL << 19)
/* The following two are used by Maria engine: */
#define HA_CREATE_USED_TRANSACTIONAL    (1UL << 20)
#define HA_CREATE_USED_PAGE_CHECKSUM    (1UL << 21)
/** This is set whenever STATS_PERSISTENT=0|1|default has been
specified in CREATE/ALTER TABLE. See also HA_OPTION_STATS_PERSISTENT in
include/my_base.h. It is possible to distinguish whether
STATS_PERSISTENT=default has been specified or no STATS_PERSISTENT= is
given at all. */
#define HA_CREATE_USED_STATS_PERSISTENT (1UL << 22)
/**
   This is set whenever STATS_AUTO_RECALC=0|1|default has been
   specified in CREATE/ALTER TABLE. See enum_stats_auto_recalc.
   It is possible to distinguish whether STATS_AUTO_RECALC=default
   has been specified or no STATS_AUTO_RECALC= is given at all.
*/
#define HA_CREATE_USED_STATS_AUTO_RECALC (1UL << 23)
/**
   This is set whenever STATS_SAMPLE_PAGES=N|default has been
   specified in CREATE/ALTER TABLE. It is possible to distinguish whether
   STATS_SAMPLE_PAGES=default has been specified or no STATS_SAMPLE_PAGES= is
   given at all.
*/
#define HA_CREATE_USED_STATS_SAMPLE_PAGES (1UL << 24)

/* Create a sequence */
#define HA_CREATE_USED_SEQUENCE           (1UL << 25)
/* Tell binlog_show_create_table to print all engine options */
#define HA_CREATE_PRINT_ALL_OPTIONS       (1UL << 26)

typedef ulonglong alter_table_operations;
typedef bool Log_func(THD*, TABLE*, bool, const uchar*, const uchar*);

/*
  These flags are set by the parser and describes the type of
  operation(s) specified by the ALTER TABLE statement.
*/

// Set by parser for ADD [COLUMN]
#define ALTER_PARSER_ADD_COLUMN     (1ULL <<  0)
// Set by parser for DROP [COLUMN]
#define ALTER_PARSER_DROP_COLUMN    (1ULL <<  1)
// Set for CHANGE [COLUMN] | MODIFY [CHANGE] & mysql_recreate_table
#define ALTER_CHANGE_COLUMN         (1ULL <<  2)
// Set for ADD INDEX | ADD KEY | ADD PRIMARY KEY | ADD UNIQUE KEY |
//         ADD UNIQUE INDEX | ALTER ADD [COLUMN]
#define ALTER_ADD_INDEX             (1ULL <<  3)
// Set for DROP PRIMARY KEY | DROP FOREIGN KEY | DROP KEY | DROP INDEX
#define ALTER_DROP_INDEX            (1ULL <<  4)
// Set for RENAME [TO]
#define ALTER_RENAME                (1ULL <<  5)
// Set for ORDER BY
#define ALTER_ORDER                 (1ULL <<  6)
// Set for table_options, like table comment
#define ALTER_OPTIONS               (1ULL <<  7)
// Set for ALTER [COLUMN] ... SET DEFAULT ... | DROP DEFAULT
#define ALTER_CHANGE_COLUMN_DEFAULT (1ULL <<  8)
// Set for DISABLE KEYS | ENABLE KEYS
#define ALTER_KEYS_ONOFF            (1ULL <<  9)
// Set for FORCE, ENGINE(same engine), by mysql_recreate_table()
#define ALTER_RECREATE              (1ULL << 10)
// Set for CONVERT TO
#define ALTER_CONVERT_TO            (1ULL << 11)
// Set for DROP ... ADD some_index
#define ALTER_RENAME_INDEX          (1ULL << 12)
// Set for ADD FOREIGN KEY
#define ALTER_ADD_FOREIGN_KEY       (1ULL << 21)
// Set for DROP FOREIGN KEY
#define ALTER_DROP_FOREIGN_KEY      (1ULL << 22)
#define ALTER_CHANGE_INDEX_COMMENT  (1ULL << 23)
// Set for ADD [COLUMN] FIRST | AFTER
#define ALTER_COLUMN_ORDER          (1ULL << 25)
#define ALTER_ADD_CHECK_CONSTRAINT  (1ULL << 27)
#define ALTER_DROP_CHECK_CONSTRAINT (1ULL << 28)
#define ALTER_RENAME_COLUMN         (1ULL << 29)
#define ALTER_COLUMN_UNVERSIONED    (1ULL << 30)
#define ALTER_ADD_SYSTEM_VERSIONING (1ULL << 31)
#define ALTER_DROP_SYSTEM_VERSIONING (1ULL << 32)
#define ALTER_ADD_PERIOD             (1ULL << 33)
#define ALTER_DROP_PERIOD            (1ULL << 34)

/*
  Following defines are used by ALTER_INPLACE_TABLE

  They do describe in more detail the type operation(s) to be executed
  by the storage engine. For example, which type of type of index to be
  added/dropped.  These are set by fill_alter_inplace_info().
*/

#define ALTER_RECREATE_TABLE	     ALTER_RECREATE
#define ALTER_CHANGE_CREATE_OPTION   ALTER_OPTIONS
#define ALTER_ADD_COLUMN             (ALTER_ADD_VIRTUAL_COLUMN | \
                                      ALTER_ADD_STORED_BASE_COLUMN | \
                                      ALTER_ADD_STORED_GENERATED_COLUMN)
#define ALTER_DROP_COLUMN             (ALTER_DROP_VIRTUAL_COLUMN | \
                                       ALTER_DROP_STORED_COLUMN)
#define ALTER_COLUMN_DEFAULT          ALTER_CHANGE_COLUMN_DEFAULT

// Add non-unique, non-primary index
#define ALTER_ADD_NON_UNIQUE_NON_PRIM_INDEX  (1ULL << 35)

// Drop non-unique, non-primary index
#define ALTER_DROP_NON_UNIQUE_NON_PRIM_INDEX (1ULL << 36)

// Add unique, non-primary index
#define ALTER_ADD_UNIQUE_INDEX               (1ULL << 37)

// Drop unique, non-primary index
#define ALTER_DROP_UNIQUE_INDEX              (1ULL << 38)

// Add primary index
#define ALTER_ADD_PK_INDEX                   (1ULL << 39)

// Drop primary index
#define ALTER_DROP_PK_INDEX                  (1ULL << 40)

// Virtual generated column
#define ALTER_ADD_VIRTUAL_COLUMN             (1ULL << 41)
// Stored base (non-generated) column
#define ALTER_ADD_STORED_BASE_COLUMN         (1ULL << 42)
// Stored generated column
#define ALTER_ADD_STORED_GENERATED_COLUMN    (1ULL << 43)

// Drop column
#define ALTER_DROP_VIRTUAL_COLUMN            (1ULL << 44)
#define ALTER_DROP_STORED_COLUMN             (1ULL << 45)

// Rename column (verified; ALTER_RENAME_COLUMN may use original name)
#define ALTER_COLUMN_NAME          	     (1ULL << 46)

// Change column datatype
#define ALTER_VIRTUAL_COLUMN_TYPE            (1ULL << 47)
#define ALTER_STORED_COLUMN_TYPE             (1ULL << 48)


// Engine can handle type change by itself in ALGORITHM=INPLACE
#define ALTER_COLUMN_TYPE_CHANGE_BY_ENGINE       (1ULL << 49)

// Reorder column
#define ALTER_STORED_COLUMN_ORDER            (1ULL << 50)

// Reorder column
#define ALTER_VIRTUAL_COLUMN_ORDER           (1ULL << 51)

// Change column from NOT NULL to NULL
#define ALTER_COLUMN_NULLABLE                (1ULL << 52)

// Change column from NULL to NOT NULL
#define ALTER_COLUMN_NOT_NULLABLE            (1ULL << 53)

// Change column generation expression
#define ALTER_VIRTUAL_GCOL_EXPR              (1ULL << 54)
#define ALTER_STORED_GCOL_EXPR               (1ULL << 55)

// column's engine options changed, something in field->option_struct
#define ALTER_COLUMN_OPTION                  (1ULL << 56)

// MySQL alias for the same thing:
#define ALTER_COLUMN_STORAGE_TYPE            ALTER_COLUMN_OPTION

// Change the column format of column
#define ALTER_COLUMN_COLUMN_FORMAT           (1ULL << 57)

/**
  Changes in generated columns that affect storage,
  for example, when a vcol type or expression changes
  and this vcol is indexed or used in a partitioning expression
*/
#define ALTER_COLUMN_VCOL                    (1ULL << 58)

/**
  ALTER TABLE for a partitioned table. The engine needs to commit
  online alter of all partitions atomically (using group_commit_ctx)
*/
#define ALTER_PARTITIONED                    (1ULL << 59)

/**
   Change in index length such that it doesn't require index rebuild.
*/
#define ALTER_COLUMN_INDEX_LENGTH            (1ULL << 60)

/**
  Indicate that index order might have been changed. Disables inplace algorithm
  by default (not for InnoDB).
*/
#define ALTER_INDEX_ORDER                    (1ULL << 61)

/**
  Means that the ignorability of an index is changed.
*/
#define ALTER_INDEX_IGNORABILITY              (1ULL << 62)

/*
  Flags set in partition_flags when altering partitions
*/

// Set for ADD PARTITION
#define ALTER_PARTITION_ADD         (1ULL << 1)
// Set for DROP PARTITION
#define ALTER_PARTITION_DROP        (1ULL << 2)
// Set for COALESCE PARTITION
#define ALTER_PARTITION_COALESCE    (1ULL << 3)
// Set for REORGANIZE PARTITION ... INTO
#define ALTER_PARTITION_REORGANIZE  (1ULL << 4)
// Set for partition_options
#define ALTER_PARTITION_INFO        (1ULL << 5)
// Set for LOAD INDEX INTO CACHE ... PARTITION
// Set for CACHE INDEX ... PARTITION
#define ALTER_PARTITION_ADMIN       (1ULL << 6)
// Set for REBUILD PARTITION
#define ALTER_PARTITION_REBUILD     (1ULL << 7)
// Set for partitioning operations specifying ALL keyword
#define ALTER_PARTITION_ALL         (1ULL << 8)
// Set for REMOVE PARTITIONING
#define ALTER_PARTITION_REMOVE      (1ULL << 9)
// Set for EXCHANGE PARITION
#define ALTER_PARTITION_EXCHANGE    (1ULL << 10)
// Set by Sql_cmd_alter_table_truncate_partition::execute()
#define ALTER_PARTITION_TRUNCATE    (1ULL << 11)
// Set for REORGANIZE PARTITION
#define ALTER_PARTITION_TABLE_REORG           (1ULL << 12)

/*
  This is master database for most of system tables. However there
  can be other databases which can hold system tables. Respective
  storage engines define their own system database names.
*/
extern const char *mysqld_system_database;

/*
  Structure to hold list of system_database.system_table.
  This is used at both mysqld and storage engine layer.
*/
struct st_system_tablename
{
  const char *db;
  const char *tablename;
};


typedef ulonglong my_xid; // this line is the same as in log_event.h
#define MYSQL_XID_PREFIX "MySQLXid"
#define MYSQL_XID_PREFIX_LEN 8 // must be a multiple of 8
#define MYSQL_XID_OFFSET (MYSQL_XID_PREFIX_LEN+sizeof(server_id))
#define MYSQL_XID_GTRID_LEN (MYSQL_XID_OFFSET+sizeof(my_xid))

#define XIDDATASIZE MYSQL_XIDDATASIZE
#define MAXGTRIDSIZE 64
#define MAXBQUALSIZE 64

#define COMPATIBLE_DATA_YES 0
#define COMPATIBLE_DATA_NO  1

/**
  struct xid_t is binary compatible with the XID structure as
  in the X/Open CAE Specification, Distributed Transaction Processing:
  The XA Specification, X/Open Company Ltd., 1991.
  http://www.opengroup.org/bookstore/catalog/c193.htm

  @see MYSQL_XID in mysql/plugin.h
*/
struct xid_t {
  long formatID;
  long gtrid_length;
  long bqual_length;
  char data[XIDDATASIZE];  // not \0-terminated !

  xid_t() = default;                                /* Remove gcc warning */
  bool eq(struct xid_t *xid) const
  { return !xid->is_null() && eq(xid->gtrid_length, xid->bqual_length, xid->data); }
  bool eq(long g, long b, const char *d) const
  { return !is_null() && g == gtrid_length && b == bqual_length && !memcmp(d, data, g+b); }
  void set(struct xid_t *xid)
  { memcpy(this, xid, xid->length()); }
  void set(long f, const char *g, long gl, const char *b, long bl)
  {
    formatID= f;
    if ((gtrid_length= gl))
      memcpy(data, g, gl);
    if ((bqual_length= bl))
      memcpy(data+gl, b, bl);
  }
  // Populate server_id if it's specified, otherwise use the current server_id
  void set(ulonglong xid, decltype(::server_id) trx_server_id= server_id)
  {
    my_xid tmp;
    formatID= 1;
    set(MYSQL_XID_PREFIX_LEN, 0, MYSQL_XID_PREFIX);
    memcpy(data+MYSQL_XID_PREFIX_LEN, &trx_server_id, sizeof(trx_server_id));
    tmp= xid;
    memcpy(data+MYSQL_XID_OFFSET, &tmp, sizeof(tmp));
    gtrid_length=MYSQL_XID_GTRID_LEN;
  }
  void set(long g, long b, const char *d)
  {
    formatID= 1;
    gtrid_length= g;
    bqual_length= b;
    memcpy(data, d, g+b);
  }
  bool is_null() const { return formatID == -1; }
  void null() { formatID= -1; }
  my_xid quick_get_my_xid()
  {
    my_xid tmp;
    memcpy(&tmp, data+MYSQL_XID_OFFSET, sizeof(tmp));
    return tmp;
  }
  my_xid get_my_xid()
  {
    return gtrid_length == MYSQL_XID_GTRID_LEN && bqual_length == 0 &&
           !memcmp(data, MYSQL_XID_PREFIX, MYSQL_XID_PREFIX_LEN) ?
           quick_get_my_xid() : 0;
  }
  decltype(::server_id) get_trx_server_id()
  {
    decltype(::server_id) trx_server_id;
    memcpy(&trx_server_id, data+MYSQL_XID_PREFIX_LEN, sizeof(trx_server_id));
    return trx_server_id;
  }
  uint length()
  {
    return static_cast<uint>(sizeof(formatID)) + key_length();
  }
  uchar *key() const
  {
    return (uchar *)&gtrid_length;
  }
  uint key_length() const
  {
    return static_cast<uint>(sizeof(gtrid_length)+sizeof(bqual_length)+
                             gtrid_length+bqual_length);
  }
};
typedef struct xid_t XID;

/*
  Enumerates a sequence in the order of
  their creation that is in the top-down order of the index file.
  Ranges from zero through MAX_binlog_id.
  Not confuse the value with the binlog file numerical suffix,
  neither with the binlog file line in the binlog index file.
*/
typedef uint Binlog_file_id;
const Binlog_file_id MAX_binlog_id= UINT_MAX;
const my_off_t       MAX_off_t    = (~(my_off_t) 0);
/*
  Compound binlog-id and byte offset of transaction's first event
  in a sequence (e.g the recovery sequence) of binlog files.
  Binlog_offset(0,0) is the minimum value to mean
  the first byte of the first binlog file.
*/
typedef std::pair<Binlog_file_id, my_off_t> Binlog_offset;

/* binlog-based recovery transaction descriptor */
struct xid_recovery_member
{
  my_xid xid;
  uint in_engine_prepare;  // number of engines that have xid prepared
  bool decided_to_commit;
  /*
    Semisync recovery binlog offset. It's initialized with the maximum
    unreachable offset. The max value will remain for any transaction
    not found in binlog to yield its rollback decision as it's guaranteed
    to be within a truncated tail part of the binlog.
  */
  Binlog_offset binlog_coord;
  XID *full_xid;           // needed by wsrep or past it recovery
  decltype(::server_id) server_id;         // server id of orginal server

  xid_recovery_member(my_xid xid_arg, uint prepare_arg, bool decided_arg,
                      XID *full_xid_arg, decltype(::server_id) server_id_arg)
    : xid(xid_arg), in_engine_prepare(prepare_arg),
      decided_to_commit(decided_arg),
      binlog_coord(Binlog_offset(MAX_binlog_id, MAX_off_t)),
      full_xid(full_xid_arg), server_id(server_id_arg) {};
};

/* for recover() handlerton call */
#define MIN_XID_LIST_SIZE  128
#define MAX_XID_LIST_SIZE  (1024*128)

/*
  These structures are used to pass information from a set of SQL commands
  on add/drop/change tablespace definitions to the proper hton.
*/
#define UNDEF_NODEGROUP 65535
enum ts_command_type
{
  TS_CMD_NOT_DEFINED = -1,
  CREATE_TABLESPACE = 0,
  ALTER_TABLESPACE = 1,
  CREATE_LOGFILE_GROUP = 2,
  ALTER_LOGFILE_GROUP = 3,
  DROP_TABLESPACE = 4,
  DROP_LOGFILE_GROUP = 5,
  CHANGE_FILE_TABLESPACE = 6,
  ALTER_ACCESS_MODE_TABLESPACE = 7
};

enum ts_alter_tablespace_type
{
  TS_ALTER_TABLESPACE_TYPE_NOT_DEFINED = -1,
  ALTER_TABLESPACE_ADD_FILE = 1,
  ALTER_TABLESPACE_DROP_FILE = 2
};

enum tablespace_access_mode
{
  TS_NOT_DEFINED= -1,
  TS_READ_ONLY = 0,
  TS_READ_WRITE = 1,
  TS_NOT_ACCESSIBLE = 2
};

/* Statistics about batch operations like bulk_insert */
struct ha_copy_info
{
  ha_rows records;        /* Used to check if rest of variables can be used */
  ha_rows touched;
  ha_rows copied;
  ha_rows deleted;
  ha_rows updated;
};

struct handlerton;
class st_alter_tablespace : public Sql_alloc
{
  public:
  const char *tablespace_name;
  const char *logfile_group_name;
  enum ts_command_type ts_cmd_type;
  enum ts_alter_tablespace_type ts_alter_tablespace_type;
  const char *data_file_name;
  const char *undo_file_name;
  const char *redo_file_name;
  ulonglong extent_size;
  ulonglong undo_buffer_size;
  ulonglong redo_buffer_size;
  ulonglong initial_size;
  ulonglong autoextend_size;
  ulonglong max_size;
  uint nodegroup_id;
  handlerton *storage_engine;
  bool wait_until_completed;
  const char *ts_comment;
  enum tablespace_access_mode ts_access_mode;
  st_alter_tablespace()
  {
    tablespace_name= NULL;
    logfile_group_name= "DEFAULT_LG"; //Default log file group
    ts_cmd_type= TS_CMD_NOT_DEFINED;
    data_file_name= NULL;
    undo_file_name= NULL;
    redo_file_name= NULL;
    extent_size= 1024*1024;        //Default 1 MByte
    undo_buffer_size= 8*1024*1024; //Default 8 MByte
    redo_buffer_size= 8*1024*1024; //Default 8 MByte
    initial_size= 128*1024*1024;   //Default 128 MByte
    autoextend_size= 0;            //No autoextension as default
    max_size= 0;                   //Max size == initial size => no extension
    storage_engine= NULL;
    nodegroup_id= UNDEF_NODEGROUP;
    wait_until_completed= TRUE;
    ts_comment= NULL;
    ts_access_mode= TS_NOT_DEFINED;
  }
};

/* The handler for a table type.  Will be included in the TABLE structure */

struct TABLE;

/*
  Make sure that the order of schema_tables and enum_schema_tables are the same.
*/
enum enum_schema_tables
{
  SCH_ALL_PLUGINS,
  SCH_APPLICABLE_ROLES,
  SCH_CHARSETS,
  SCH_CHECK_CONSTRAINTS,
  SCH_COLLATIONS,
  SCH_COLLATION_CHARACTER_SET_APPLICABILITY,
  SCH_COLUMNS,
  SCH_COLUMN_PRIVILEGES,
  SCH_ENABLED_ROLES,
  SCH_ENGINES,
  SCH_EVENTS,
  SCH_EXPLAIN,
  SCH_FILES,
  SCH_GLOBAL_STATUS,
  SCH_GLOBAL_VARIABLES,
  SCH_KEYWORDS,
  SCH_KEY_CACHES,
  SCH_KEY_COLUMN_USAGE,
  SCH_OPEN_TABLES,
  SCH_OPT_TRACE,
  SCH_PARAMETERS,
  SCH_PARTITIONS,
  SCH_PLUGINS,
  SCH_PROCESSLIST,
  SCH_PROFILES,
  SCH_REFERENTIAL_CONSTRAINTS,
  SCH_PROCEDURES,
  SCH_SCHEMATA,
  SCH_SCHEMA_PRIVILEGES,
  SCH_SESSION_STATUS,
  SCH_SESSION_VARIABLES,
  SCH_STATISTICS,
  SCH_SQL_FUNCTIONS,
  SCH_SYSTEM_VARIABLES,
  SCH_TABLES,
  SCH_TABLESPACES,
  SCH_TABLE_CONSTRAINTS,
  SCH_TABLE_NAMES,
  SCH_TABLE_PRIVILEGES,
  SCH_TRIGGERS,
  SCH_USER_PRIVILEGES,
  SCH_VIEWS
};

struct TABLE_SHARE;
struct HA_CREATE_INFO;
struct st_foreign_key_info;
typedef struct st_foreign_key_info FOREIGN_KEY_INFO;
typedef bool (stat_print_fn)(THD *thd, const char *type, size_t type_len,
                             const char *file, size_t file_len,
                             const char *status, size_t status_len);
enum ha_stat_type { HA_ENGINE_STATUS, HA_ENGINE_LOGS, HA_ENGINE_MUTEX };
extern MYSQL_PLUGIN_IMPORT st_plugin_int *hton2plugin[MAX_HA];

#define view_pseudo_hton ((handlerton *)1)

/*
  Definitions for engine-specific table/field/index options in the CREATE TABLE.

  Options are declared with HA_*OPTION_* macros (HA_TOPTION_NUMBER,
  HA_FOPTION_ENUM, HA_IOPTION_STRING, etc).

  Every macros takes the option name, and the name of the underlying field of
  the appropriate C structure. The "appropriate C structure" is
  ha_table_option_struct for table level options,
  ha_field_option_struct for field level options,
  ha_index_option_struct for key level options. The engine either
  defines a structure of this name, or uses #define's to map
  these "appropriate" names to the actual structure type name.

  ULL options use a ulonglong as the backing store.
  HA_*OPTION_NUMBER() takes the option name, the structure field name,
  the default value for the option, min, max, and blk_siz values.

  STRING options use a char* as a backing store.
  HA_*OPTION_STRING takes the option name and the structure field name.
  The default value will be 0.

  ENUM options use a uint as a backing store (not enum!!!).
  HA_*OPTION_ENUM takes the option name, the structure field name,
  the default value for the option as a number, and a string with the
  permitted values for this enum - one string with comma separated values,
  for example: "gzip,bzip2,lzma"

  BOOL options use a bool as a backing store.
  HA_*OPTION_BOOL takes the option name, the structure field name,
  and the default value for the option.
  From the SQL, BOOL options accept YES/NO, ON/OFF, and 1/0.

  The name of the option is limited to 255 bytes,
  the value (for string options) - to the 32767 bytes.

  See ha_example.cc for an example.
*/

struct ha_table_option_struct;
struct ha_field_option_struct;
struct ha_index_option_struct;

enum ha_option_type { HA_OPTION_TYPE_ULL,    /* unsigned long long */
                      HA_OPTION_TYPE_STRING, /* char * */
                      HA_OPTION_TYPE_ENUM,   /* uint */
                      HA_OPTION_TYPE_BOOL,   /* bool */
                      HA_OPTION_TYPE_SYSVAR};/* type of the sysval */

#define HA_xOPTION_NUMBER(name, struc, field, def, min, max, blk_siz)   \
  { HA_OPTION_TYPE_ULL, name, sizeof(name)-1,                        \
    offsetof(struc, field), def, min, max, blk_siz, 0, 0 }
#define HA_xOPTION_STRING(name, struc, field)                        \
  { HA_OPTION_TYPE_STRING, name, sizeof(name)-1,                     \
    offsetof(struc, field), 0, 0, 0, 0, 0, 0}
#define HA_xOPTION_ENUM(name, struc, field, values, def)             \
  { HA_OPTION_TYPE_ENUM, name, sizeof(name)-1,                       \
    offsetof(struc, field), def, 0,                                  \
    sizeof(values)-1, 0, values, 0 }
#define HA_xOPTION_BOOL(name, struc, field, def)                     \
  { HA_OPTION_TYPE_BOOL, name, sizeof(name)-1,                       \
    offsetof(struc, field), def, 0, 1, 0, 0, 0 }
#define HA_xOPTION_SYSVAR(name, struc, field, sysvar)                \
  { HA_OPTION_TYPE_SYSVAR, name, sizeof(name)-1,                     \
    offsetof(struc, field), 0, 0, 0, 0, 0, MYSQL_SYSVAR(sysvar) }
#define HA_xOPTION_END { HA_OPTION_TYPE_ULL, 0, 0, 0, 0, 0, 0, 0, 0, 0 }

#define HA_TOPTION_NUMBER(name, field, def, min, max, blk_siz)          \
  HA_xOPTION_NUMBER(name, ha_table_option_struct, field, def, min, max, blk_siz)
#define HA_TOPTION_STRING(name, field)                               \
  HA_xOPTION_STRING(name, ha_table_option_struct, field)
#define HA_TOPTION_ENUM(name, field, values, def)                    \
  HA_xOPTION_ENUM(name, ha_table_option_struct, field, values, def)
#define HA_TOPTION_BOOL(name, field, def)                            \
  HA_xOPTION_BOOL(name, ha_table_option_struct, field, def)
#define HA_TOPTION_SYSVAR(name, field, sysvar)                       \
  HA_xOPTION_SYSVAR(name, ha_table_option_struct, field, sysvar)
#define HA_TOPTION_END HA_xOPTION_END

#define HA_FOPTION_NUMBER(name, field, def, min, max, blk_siz)          \
  HA_xOPTION_NUMBER(name, ha_field_option_struct, field, def, min, max, blk_siz)
#define HA_FOPTION_STRING(name, field)                               \
  HA_xOPTION_STRING(name, ha_field_option_struct, field)
#define HA_FOPTION_ENUM(name, field, values, def)                    \
  HA_xOPTION_ENUM(name, ha_field_option_struct, field, values, def)
#define HA_FOPTION_BOOL(name, field, def)                            \
  HA_xOPTION_BOOL(name, ha_field_option_struct, field, def)
#define HA_FOPTION_SYSVAR(name, field, sysvar)                       \
  HA_xOPTION_SYSVAR(name, ha_field_option_struct, field, sysvar)
#define HA_FOPTION_END HA_xOPTION_END

#define HA_IOPTION_NUMBER(name, field, def, min, max, blk_siz)          \
  HA_xOPTION_NUMBER(name, ha_index_option_struct, field, def, min, max, blk_siz)
#define HA_IOPTION_STRING(name, field)                               \
  HA_xOPTION_STRING(name, ha_index_option_struct, field)
#define HA_IOPTION_ENUM(name, field, values, def)                    \
  HA_xOPTION_ENUM(name, ha_index_option_struct, field, values, def)
#define HA_IOPTION_BOOL(name, field, def)                            \
  HA_xOPTION_BOOL(name, ha_index_option_struct, field, def)
#define HA_IOPTION_SYSVAR(name, field, sysvar)                       \
  HA_xOPTION_SYSVAR(name, ha_index_option_struct, field, sysvar)
#define HA_IOPTION_END HA_xOPTION_END

typedef struct st_ha_create_table_option {
  enum ha_option_type type;
  const char *name;
  size_t name_length;
  ptrdiff_t offset;
  ulonglong def_value;
  ulonglong min_value, max_value, block_size;
  const char *values;
  struct st_mysql_sys_var *var;
} ha_create_table_option;

class handler;
class group_by_handler;
class derived_handler;
class select_handler;
struct Query;
typedef class st_select_lex SELECT_LEX;
typedef struct st_order ORDER;

/*
  handlerton is a singleton structure - one instance per storage engine -
  to provide access to storage engine functionality that works on the
  "global" level (unlike handler class that works on a per-table basis)

  usually handlerton instance is defined statically in ha_xxx.cc as

  static handlerton { ... } xxx_hton;

  savepoint_*, prepare, recover, and *_by_xid pointers can be 0.
*/
struct handlerton
{
  /*
    Historical number used for frm file to determine the correct
    storage engine.  This is going away and new engines will just use
    "name" for this.
  */
  enum legacy_db_type db_type;
  /*
    each storage engine has it's own memory area (actually a pointer)
    in the thd, for storing per-connection information.
    It is accessed as

      thd->ha_data[xxx_hton.slot]

   slot number is initialized by MySQL after xxx_init() is called.
   */
   uint slot;
   /*
     to store per-savepoint data storage engine is provided with an area
     of a requested size (0 is ok here).
     savepoint_offset must be initialized statically to the size of
     the needed memory to store per-savepoint information.
     After xxx_init it is changed to be an offset to savepoint storage
     area and need not be used by storage engine.
     see binlog_hton and binlog_savepoint_set/rollback for an example.
   */
   uint savepoint_offset;
   /*
     handlerton methods:

     close_connection is only called if
     thd->ha_data[xxx_hton.slot] is non-zero, so even if you don't need
     this storage area - set it to something, so that MySQL would know
     this storage engine was accessed in this connection
   */
   int  (*close_connection)(handlerton *hton, THD *thd);
   /*
     Tell handler that query has been killed.
   */
   void (*kill_query)(handlerton *hton, THD *thd, enum thd_kill_levels level);
   /*
     sv points to an uninitialized storage area of requested size
     (see savepoint_offset description)
   */
   int  (*savepoint_set)(handlerton *hton, THD *thd, void *sv);
   /*
     sv points to a storage area, that was earlier passed
     to the savepoint_set call
   */
   int  (*savepoint_rollback)(handlerton *hton, THD *thd, void *sv);
   /**
     Check if storage engine allows to release metadata locks which were
     acquired after the savepoint if rollback to savepoint is done.
     @return true  - If it is safe to release MDL locks.
             false - If it is not.
   */
   bool (*savepoint_rollback_can_release_mdl)(handlerton *hton, THD *thd);
   int  (*savepoint_release)(handlerton *hton, THD *thd, void *sv);
   /*
     'all' is true if it's a real commit, that makes persistent changes
     'all' is false if it's not in fact a commit but an end of the
     statement that is part of the transaction.
     NOTE 'all' is also false in auto-commit mode where 'end of statement'
     and 'real commit' mean the same event.
   */
   int (*commit)(handlerton *hton, THD *thd, bool all);
   /*
     The commit_ordered() method is called prior to the commit() method, after
     the transaction manager has decided to commit (not rollback) the
     transaction. Unlike commit(), commit_ordered() is called only when the
     full transaction is committed, not for each commit of statement
     transaction in a multi-statement transaction.

     Not that like prepare(), commit_ordered() is only called when 2-phase
     commit takes place. Ie. when no binary log and only a single engine
     participates in a transaction, one commit() is called, no
     commit_ordered(). So engines must be prepared for this.

     The calls to commit_ordered() in multiple parallel transactions is
     guaranteed to happen in the same order in every participating
     handler. This can be used to ensure the same commit order among multiple
     handlers (eg. in table handler and binlog). So if transaction T1 calls
     into commit_ordered() of handler A before T2, then T1 will also call
     commit_ordered() of handler B before T2.

     Engines that implement this method should during this call make the
     transaction visible to other transactions, thereby making the order of
     transaction commits be defined by the order of commit_ordered() calls.

     The intention is that commit_ordered() should do the minimal amount of
     work that needs to happen in consistent commit order among handlers. To
     preserve ordering, calls need to be serialised on a global mutex, so
     doing any time-consuming or blocking operations in commit_ordered() will
     limit scalability.

     Handlers can rely on commit_ordered() calls to be serialised (no two
     calls can run in parallel, so no extra locking on the handler part is
     required to ensure this).

     Note that commit_ordered() can be called from a different thread than the
     one handling the transaction! So it can not do anything that depends on
     thread local storage, in particular it can not call my_error() and
     friends (instead it can store the error code and delay the call of
     my_error() to the commit() method).

     Similarly, since commit_ordered() returns void, any return error code
     must be saved and returned from the commit() method instead.

     The commit_ordered method is optional, and can be left unset if not
     needed in a particular handler (then there will be no ordering guarantees
     wrt. other engines and binary log).
   */
   void (*commit_ordered)(handlerton *hton, THD *thd, bool all);
   int  (*rollback)(handlerton *hton, THD *thd, bool all);
   int  (*prepare)(handlerton *hton, THD *thd, bool all);
   /*
     The prepare_ordered method is optional. If set, it will be called after
     successful prepare() in all handlers participating in 2-phase
     commit. Like commit_ordered(), it is called only when the full
     transaction is committed, not for each commit of statement transaction.

     The calls to prepare_ordered() among multiple parallel transactions are
     ordered consistently with calls to commit_ordered(). This means that
     calls to prepare_ordered() effectively define the commit order, and that
     each handler will see the same sequence of transactions calling into
     prepare_ordered() and commit_ordered().

     Thus, prepare_ordered() can be used to define commit order for handlers
     that need to do this in the prepare step (like binlog). It can also be
     used to release transaction's locks early in an order consistent with the
     order transactions will be eventually committed.

     Like commit_ordered(), prepare_ordered() calls are serialised to maintain
     ordering, so the intention is that they should execute fast, with only
     the minimal amount of work needed to define commit order. Handlers can
     rely on this serialisation, and do not need to do any extra locking to
     avoid two prepare_ordered() calls running in parallel.

     Like commit_ordered(), prepare_ordered() is not guaranteed to be called
     in the context of the thread handling the rest of the transaction. So it
     cannot invoke code that relies on thread local storage, in particular it
     cannot call my_error().

     prepare_ordered() cannot cause a rollback by returning an error, all
     possible errors must be handled in prepare() (the prepare_ordered()
     method returns void). In case of some fatal error, a record of the error
     must be made internally by the engine and returned from commit() later.

     Note that for user-level XA SQL commands, no consistent ordering among
     prepare_ordered() and commit_ordered() is guaranteed (as that would
     require blocking all other commits for an indefinite time).

     When 2-phase commit is not used (eg. only one engine (and no binlog) in
     transaction), neither prepare() nor prepare_ordered() is called.
   */
   void (*prepare_ordered)(handlerton *hton, THD *thd, bool all);
   int  (*recover)(handlerton *hton, XID *xid_list, uint len);
   int  (*commit_by_xid)(handlerton *hton, XID *xid);
   int  (*rollback_by_xid)(handlerton *hton, XID *xid);
   /*
     The commit_checkpoint_request() handlerton method is used to checkpoint
     the XA recovery process for storage engines that support two-phase
     commit.

     The method is optional - an engine that does not implemented is expected
     to work the traditional way, where every commit() durably flushes the
     transaction to disk in the engine before completion, so XA recovery will
     no longer be needed for that transaction.

     An engine that does implement commit_checkpoint_request() is also
     expected to implement commit_ordered(), so that ordering of commits is
     consistent between 2pc participants. Such engine is no longer required to
     durably flush to disk transactions in commit(), provided that the
     transaction has been successfully prepare()d and commit_ordered(); thus
     potentionally saving one fsync() call. (Engine must still durably flush
     to disk in commit() when no prepare()/commit_ordered() steps took place,
     at least if durable commits are wanted; this happens eg. if binlog is
     disabled).

     The TC will periodically (eg. once per binlog rotation) call
     commit_checkpoint_request(). When this happens, the engine must arrange
     for all transaction that have completed commit_ordered() to be durably
     flushed to disk (this does not include transactions that might be in the
     middle of executing commit_ordered()). When such flush has completed, the
     engine must call commit_checkpoint_notify_ha(), passing back the opaque
     "cookie".

     The flush and call of commit_checkpoint_notify_ha() need not happen
     immediately - it can be scheduled and performed asynchronously (ie. as
     part of next prepare(), or sync every second, or whatever), but should
     not be postponed indefinitely. It is however also permissible to do it
     immediately, before returning from commit_checkpoint_request().

     When commit_checkpoint_notify_ha() is called, the TC will know that the
     transactions are durably committed, and thus no longer require XA
     recovery. It uses that to reduce the work needed for any subsequent XA
     recovery process.
   */
   void (*commit_checkpoint_request)(void *cookie);
  /*
    "Disable or enable checkpointing internal to the storage engine. This is
    used for FLUSH TABLES WITH READ LOCK AND DISABLE CHECKPOINT to ensure that
    the engine will never start any recovery from a time between
    FLUSH TABLES ... ; UNLOCK TABLES.

    While checkpointing is disabled, the engine should pause any background
    write activity (such as tablespace checkpointing) that require consistency
    between different files (such as transaction log and tablespace files) for
    crash recovery to succeed. The idea is to use this to make safe
    multi-volume LVM snapshot backups.
  */
   int  (*checkpoint_state)(handlerton *hton, bool disabled);
   void *(*create_cursor_read_view)(handlerton *hton, THD *thd);
   void (*set_cursor_read_view)(handlerton *hton, THD *thd, void *read_view);
   void (*close_cursor_read_view)(handlerton *hton, THD *thd, void *read_view);
   handler *(*create)(handlerton *hton, TABLE_SHARE *table, MEM_ROOT *mem_root);
   void (*drop_database)(handlerton *hton, char* path);
   /*
     return 0 if dropped successfully,
           -1 if nothing was done by design (as in e.g. blackhole)
           an error code (e.g. HA_ERR_NO_SUCH_TABLE) otherwise
   */
   int (*drop_table)(handlerton *hton, const char* path);
   int (*panic)(handlerton *hton, enum ha_panic_function flag);
   int (*start_consistent_snapshot)(handlerton *hton, THD *thd);
   bool (*flush_logs)(handlerton *hton);
   bool (*show_status)(handlerton *hton, THD *thd, stat_print_fn *print, enum ha_stat_type stat);
   uint (*partition_flags)();
   alter_table_operations (*alter_table_flags)(alter_table_operations flags);
   int (*alter_tablespace)(handlerton *hton, THD *thd, st_alter_tablespace *ts_info);
   int (*fill_is_table)(handlerton *hton, THD *thd, TABLE_LIST *tables, 
                        class Item *cond, 
                        enum enum_schema_tables);
   uint32 flags;                                /* global handler flags */
   /*
      Those handlerton functions below are properly initialized at handler
      init.
   */
   int (*binlog_func)(handlerton *hton, THD *thd, enum_binlog_func fn, void *arg);
   void (*binlog_log_query)(handlerton *hton, THD *thd, 
                            enum_binlog_command binlog_command,
                            const char *query, uint query_length,
                            const char *db, const char *table_name);

   void (*abort_transaction)(handlerton *hton, THD *bf_thd, THD *victim_thd,
                             my_bool signal) __attribute__((nonnull));
   int (*set_checkpoint)(handlerton *hton, const XID *xid);
   int (*get_checkpoint)(handlerton *hton, XID* xid);
  /**
     Check if the version of the table matches the version in the .frm
     file.

     This is mainly used to verify in recovery to check if an inplace
     ALTER TABLE succeded.
     Storage engines that does not support inplace alter table does not
     have to implement this function.

     @param hton      handlerton
     @param path      Path for table
     @param version   The unique id that is stored in the .frm file for
                      CREATE and updated for each ALTER TABLE (but not for
                      simple renames).
                      This is the ID used for the final table.
     @param create_id The value returned from handler->table_version() for
                      the original table (before ALTER TABLE).

     @retval 0     If id matches or table is newer than create_id (depending
                   on what version check the engine supports. This means that
                   The (inplace) alter table did succeed.
     @retval # > 0 Alter table did not succeed.

     Related to handler::discover_check_version().
   */
  int (*check_version)(handlerton *hton, const char *path,
                       const LEX_CUSTRING *version, ulonglong create_id);

  /* Called for all storage handlers after ddl recovery is done */
  int (*signal_ddl_recovery_done)(handlerton *hton);

   /*
     Optional clauses in the CREATE/ALTER TABLE
   */
   ha_create_table_option *table_options; // table level options
   ha_create_table_option *field_options; // these are specified per field
   ha_create_table_option *index_options; // these are specified per index

   /**
     The list of extensions of files created for a single table in the
     database directory (datadir/db_name/).

     Used by open_table_error(), by the default rename_table and delete_table
     handler methods, and by the default discovery implementation.
  
     For engines that have more than one file name extensions (separate
     metadata, index, and/or data files), the order of elements is relevant.
     First element of engine file name extensions array should be metadata
     file extention. This is implied by the open_table_error()
     and the default discovery implementation.
     
     Second element - data file extension. This is implied
     assumed by REPAIR TABLE ... USE_FRM implementation.
   */
   const char **tablefile_extensions; // by default - empty list

  /**********************************************************************
   Functions to intercept queries
  **********************************************************************/

  /*
    Create and return a group_by_handler, if the storage engine can execute
    the summary / group by query.
    If the storage engine can't do that, return NULL.

    The server guaranteeds that all tables in the list belong to this
    storage engine.
  */
  group_by_handler *(*create_group_by)(THD *thd, Query *query);

  /*
    Create and return a derived_handler if the storage engine can execute
    the derived table 'derived', otherwise return NULL.
    In a general case 'derived' may contain tables not from the engine.
    If the engine cannot handle or does not want to handle such pushed derived
    the function create_group_by has to return NULL.
  */
  derived_handler *(*create_derived)(THD *thd, TABLE_LIST *derived);

  /*
    Create and return a select_handler if the storage engine can execute
    the select statement 'select, otherwise return NULL
  */
  select_handler *(*create_select) (THD *thd, SELECT_LEX *select);
   
   /*********************************************************************
     Table discovery API.
     It allows the server to "discover" tables that exist in the storage
     engine, without user issuing an explicit CREATE TABLE statement.
   **********************************************************************/

   /*
     This method is required for any engine that supports automatic table
     discovery, there is no default implementation.

     Given a TABLE_SHARE discover_table() fills it in with a correct table
     structure using one of the TABLE_SHARE::init_from_* methods.

     Returns HA_ERR_NO_SUCH_TABLE if the table did not exist in the engine,
     zero if the table was discovered successfully, or any other
     HA_ERR_* error code as appropriate if the table existed, but the
     discovery failed.
   */
   int (*discover_table)(handlerton *hton, THD* thd, TABLE_SHARE *share);

   /*
     The discover_table_names method tells the server
     about all tables in the specified database that the engine
     knows about. Tables (or file names of tables) are added to
     the provided discovered_list collector object using
     add_table() or add_file() methods.
   */
   class discovered_list
   {
     public:
     virtual bool add_table(const char *tname, size_t tlen) = 0;
     virtual bool add_file(const char *fname) = 0;
     protected: virtual ~discovered_list() = default;
   };

   /*
     By default (if not implemented by the engine, but the discover_table() is
     implemented) it will perform a file-based discovery:

     - if tablefile_extensions[0] is not null, this will discovers all tables
       with the tablefile_extensions[0] extension.

     Returns 0 on success and 1 on error.
   */
   int (*discover_table_names)(handlerton *hton, LEX_CSTRING *db, MY_DIR *dir,
                               discovered_list *result);

   /*
     This is a method that allows to server to check if a table exists without
     an overhead of the complete discovery.

     By default (if not implemented by the engine, but the discovery_table() is
     implemented) it will try to perform a file-based discovery:

     - if tablefile_extensions[0] is not null this will look for a file name
       with the tablefile_extensions[0] extension.

     - if tablefile_extensions[0] is null, this will resort to discover_table().

     Note that resorting to discover_table() is slow and the engine
     should probably implement its own discover_table_existence() method,
     if its tablefile_extensions[0] is null.

     Returns 1 if the table exists and 0 if it does not.
   */
   int (*discover_table_existence)(handlerton *hton, const char *db,
                                   const char *table_name);

   /*
     This is the assisted table discovery method. Unlike the fully
     automatic discovery as above, here a user is expected to issue an
     explicit CREATE TABLE with the appropriate table attributes to
     "assist" the discovery of a table. But this "discovering" CREATE TABLE
     statement will not specify the table structure - the engine discovers
     it using this method. For example, FederatedX uses it in

      CREATE TABLE t1 ENGINE=FEDERATED CONNECTION="mysql://foo/bar/t1";

     Given a TABLE_SHARE discover_table_structure() fills it in with a correct
     table structure using one of the TABLE_SHARE::init_from_* methods.

     Assisted discovery works independently from the automatic discover.
     An engine is allowed to support only assisted discovery and not
     support automatic one. Or vice versa.
   */
   int (*discover_table_structure)(handlerton *hton, THD* thd,
                                   TABLE_SHARE *share, HA_CREATE_INFO *info);

  /*
    Notify the storage engine that the definition of the table (and the .frm
    file) has changed. Returns 0 if ok.
  */
  int (*notify_tabledef_changed)(handlerton *hton, LEX_CSTRING *db,
                                 LEX_CSTRING *table_name, LEX_CUSTRING *frm,
                                 LEX_CUSTRING *org_tabledef_version,
                                 handler *file);

   /*
     System Versioning
   */
   /** Determine if system-versioned data was modified by the transaction.
   @param[in,out] thd          current session
   @param[out]    trx_id       transaction start ID
   @return transaction commit ID
   @retval 0 if no system-versioned data was affected by the transaction */
   ulonglong (*prepare_commit_versioned)(THD *thd, ulonglong *trx_id);

  /** Disable or enable the internal writes of a storage engine */
  void (*disable_internal_writes)(bool disable);

  /* backup */
  void (*prepare_for_backup)(void);
  void (*end_backup)(void);

  /* Server shutdown early notification.*/
  void (*pre_shutdown)(void);

  /*
    Inform handler that partitioning engine has changed the .frm and the .par
    files
  */
  int (*create_partitioning_metadata)(const char *path,
                                      const char *old_path,
                                      chf_create_flags action_flag);
};


extern const char *hton_no_exts[];

static inline LEX_CSTRING *hton_name(const handlerton *hton)
{
  return &(hton2plugin[hton->slot]->name);
}

static inline handlerton *plugin_hton(plugin_ref plugin)
{
  return plugin_data(plugin, handlerton *);
}

static inline sys_var *find_hton_sysvar(handlerton *hton, st_mysql_sys_var *var)
{
  return find_plugin_sysvar(hton2plugin[hton->slot], var);
}

handlerton *ha_default_handlerton(THD *thd);
handlerton *ha_default_tmp_handlerton(THD *thd);

/* Possible flags of a handlerton (there can be 32 of them) */
#define HTON_NO_FLAGS                 0
#define HTON_CLOSE_CURSORS_AT_COMMIT (1 << 0)
#define HTON_ALTER_NOT_SUPPORTED     (1 << 1) //Engine does not support alter
#define HTON_CAN_RECREATE            (1 << 2) //Delete all is used for truncate
#define HTON_HIDDEN                  (1 << 3) //Engine does not appear in lists
#define HTON_NOT_USER_SELECTABLE     (1 << 5)
#define HTON_TEMPORARY_NOT_SUPPORTED (1 << 6) //Having temporary tables not supported
#define HTON_SUPPORT_LOG_TABLES      (1 << 7) //Engine supports log tables
#define HTON_NO_PARTITION            (1 << 8) //Not partition of these tables

/*
  This flag should be set when deciding that the engine does not allow
  row based binary logging (RBL) optimizations.

  Currently, setting this flag, means that table's read/write_set will
  be left untouched when logging changes to tables in this engine. In
  practice this means that the server will not mess around with
  table->write_set and/or table->read_set when using RBL and deciding
  whether to log full or minimal rows.

  It's valuable for instance for virtual tables, eg: Performance
  Schema which have no meaning for replication.
*/
#define HTON_NO_BINLOG_ROW_OPT       (1 << 9)
#define HTON_SUPPORTS_EXTENDED_KEYS  (1 <<10) //supports extended keys
#define HTON_NATIVE_SYS_VERSIONING (1 << 11) //Engine supports System Versioning

// MySQL compatibility. Unused.
#define HTON_SUPPORTS_FOREIGN_KEYS   (1 << 0) //Foreign key constraint supported.

#define HTON_CAN_MERGE               (1 <<11) //Merge type table
// Engine needs to access the main connect string in partitions
#define HTON_CAN_READ_CONNECT_STRING_IN_PARTITION (1 <<12)

/* can be replicated by wsrep replication provider plugin */
#define HTON_WSREP_REPLICATION (1 << 13)

/*
  Set this on the *slave* that's connected to a shared with a master storage.
  The slave will ignore any CREATE TABLE, DROP or updates for this engine.
*/
#define HTON_IGNORE_UPDATES (1 << 14)

/*
  Set this on the *master* that's connected to a shared with a slave storage.
  The table may not exists on the slave. The effects of having this flag are:
  - ALTER TABLE that changes engine from this table to another engine will
    be replicated as CREATE + INSERT
  - CREATE ... LIKE shared_table will be replicated as a full CREATE TABLE
  - ALTER TABLE for this engine will have "IF EXISTS" added.
  - RENAME TABLE for this engine will have "IF EXISTS" added.
  - DROP TABLE for this engine will have "IF EXISTS" added.
*/
#define HTON_TABLE_MAY_NOT_EXIST_ON_SLAVE (1 << 15)

/*
  True if handler cannot rollback transactions. If not true, the transaction
  will be put in the transactional binlog cache.
  For some engines, like Aria, the rollback can happen in case of crash, but
  not trough a handler rollback call.
*/
#define HTON_NO_ROLLBACK (1 << 16)

/*
  This storage engine can support both transactional and non transactional
  tables
*/
#define HTON_TRANSACTIONAL_AND_NON_TRANSACTIONAL (1 << 17)

/*
  Table requires and close and reopen after truncate
  If the handler has HTON_CAN_RECREATE, this flag is not used
*/
#define HTON_REQUIRES_CLOSE_AFTER_TRUNCATE (1 << 18)

/* Truncate requires that all other handlers are closed */
#define HTON_TRUNCATE_REQUIRES_EXCLUSIVE_USE (1 << 19)
/*
  Used by mysql_inplace_alter_table() to decide if we should call
  hton->notify_tabledef_changed() before commit (MyRocks) or after (InnoDB).
*/
#define HTON_REQUIRES_NOTIFY_TABLEDEF_CHANGED_AFTER_COMMIT (1 << 20)

class Ha_trx_info;

struct THD_TRANS
{
  /* true is not all entries in the ht[] support 2pc */
  bool        no_2pc;
  /* storage engines that registered in this transaction */
  Ha_trx_info *ha_list;
  /* 
    The purpose of this flag is to keep track of non-transactional
    tables that were modified in scope of:
    - transaction, when the variable is a member of
    THD::transaction.all
    - top-level statement or sub-statement, when the variable is a
    member of THD::transaction.stmt
    This member has the following life cycle:
    * stmt.modified_non_trans_table is used to keep track of
    modified non-transactional tables of top-level statements. At
    the end of the previous statement and at the beginning of the session,
    it is reset to FALSE.  If such functions
    as mysql_insert, mysql_update, mysql_delete etc modify a
    non-transactional table, they set this flag to TRUE.  At the
    end of the statement, the value of stmt.modified_non_trans_table 
    is merged with all.modified_non_trans_table and gets reset.
    * all.modified_non_trans_table is reset at the end of transaction
    
    * Since we do not have a dedicated context for execution of a
    sub-statement, to keep track of non-transactional changes in a
    sub-statement, we re-use stmt.modified_non_trans_table. 
    At entrance into a sub-statement, a copy of the value of
    stmt.modified_non_trans_table (containing the changes of the
    outer statement) is saved on stack. Then 
    stmt.modified_non_trans_table is reset to FALSE and the
    substatement is executed. Then the new value is merged with the
    saved value.
  */
  bool modified_non_trans_table;

  void reset() {
    no_2pc= FALSE;
    modified_non_trans_table= FALSE;
    m_unsafe_rollback_flags= 0;
  }
  bool is_empty() const { return ha_list == NULL; }
  THD_TRANS() = default;                        /* Remove gcc warning */

  unsigned int m_unsafe_rollback_flags;
 /*
    Define the type of statements which cannot be rolled back safely.
    Each type occupies one bit in m_unsafe_rollback_flags.
    MODIFIED_NON_TRANS_TABLE is limited to mark only the temporary
    non-transactional table *when* it's cached along with the transactional
    events; the regular table is covered by the "namesake" bool var.
  */
  enum unsafe_statement_types
  {
    MODIFIED_NON_TRANS_TABLE= 1,
    CREATED_TEMP_TABLE= 2,
    DROPPED_TEMP_TABLE= 4,
    DID_WAIT= 8,
    DID_DDL= 0x10,
    EXECUTED_TABLE_ADMIN_CMD= 0x20
  };

  void mark_modified_non_trans_temp_table()
  {
    m_unsafe_rollback_flags|= MODIFIED_NON_TRANS_TABLE;
  }
  bool has_modified_non_trans_temp_table() const
  {
    return (m_unsafe_rollback_flags & MODIFIED_NON_TRANS_TABLE) != 0;
  }
  void mark_executed_table_admin_cmd()
  {
    DBUG_PRINT("debug", ("mark_executed_table_admin_cmd"));
    m_unsafe_rollback_flags|= EXECUTED_TABLE_ADMIN_CMD;
  }
  bool trans_executed_admin_cmd()
  {
    return (m_unsafe_rollback_flags & EXECUTED_TABLE_ADMIN_CMD) != 0;
  }
  void mark_created_temp_table()
  {
    DBUG_PRINT("debug", ("mark_created_temp_table"));
    m_unsafe_rollback_flags|= CREATED_TEMP_TABLE;
  }
  void mark_dropped_temp_table()
  {
    DBUG_PRINT("debug", ("mark_dropped_temp_table"));
    m_unsafe_rollback_flags|= DROPPED_TEMP_TABLE;
  }
  bool has_created_dropped_temp_table() const {
    return
      (m_unsafe_rollback_flags & (CREATED_TEMP_TABLE|DROPPED_TEMP_TABLE)) != 0;
  }
  void mark_trans_did_wait() { m_unsafe_rollback_flags|= DID_WAIT; }
  bool trans_did_wait() const {
    return (m_unsafe_rollback_flags & DID_WAIT) != 0;
  }
  bool is_trx_read_write() const;
  void mark_trans_did_ddl() { m_unsafe_rollback_flags|= DID_DDL; }
  bool trans_did_ddl() const {
    return (m_unsafe_rollback_flags & DID_DDL) != 0;
  }

};


/**
  Either statement transaction or normal transaction - related
  thread-specific storage engine data.

  If a storage engine participates in a statement/transaction,
  an instance of this class is present in
  thd->transaction.{stmt|all}.ha_list. The addition to
  {stmt|all}.ha_list is made by trans_register_ha().

  When it's time to commit or rollback, each element of ha_list
  is used to access storage engine's prepare()/commit()/rollback()
  methods, and also to evaluate if a full two phase commit is
  necessary.

  @sa General description of transaction handling in handler.cc.
*/

class Ha_trx_info
{
public:
  /** Register this storage engine in the given transaction context. */
  void register_ha(THD_TRANS *trans, handlerton *ht_arg)
  {
    DBUG_ASSERT(m_flags == 0);
    DBUG_ASSERT(m_ht == NULL);
    DBUG_ASSERT(m_next == NULL);

    m_ht= ht_arg;
    m_flags= (int) TRX_READ_ONLY; /* Assume read-only at start. */

    m_next= trans->ha_list;
    trans->ha_list= this;
  }

  /** Clear, prepare for reuse. */
  void reset()
  {
    m_next= NULL;
    m_ht= NULL;
    m_flags= 0;
  }

  Ha_trx_info() { reset(); }

  void set_trx_read_write()
  {
    DBUG_ASSERT(is_started());
    m_flags|= (int) TRX_READ_WRITE;
  }
  bool is_trx_read_write() const
  {
    DBUG_ASSERT(is_started());
    return m_flags & (int) TRX_READ_WRITE;
  }
  bool is_started() const { return m_ht != NULL; }
  /** Mark this transaction read-write if the argument is read-write. */
  void coalesce_trx_with(const Ha_trx_info *stmt_trx)
  {
    /*
      Must be called only after the transaction has been started.
      Can be called many times, e.g. when we have many
      read-write statements in a transaction.
    */
    DBUG_ASSERT(is_started());
    if (stmt_trx->is_trx_read_write())
      set_trx_read_write();
  }
  Ha_trx_info *next() const
  {
    DBUG_ASSERT(is_started());
    return m_next;
  }
  handlerton *ht() const
  {
    DBUG_ASSERT(is_started());
    return m_ht;
  }
private:
  enum { TRX_READ_ONLY= 0, TRX_READ_WRITE= 1 };
  /** Auxiliary, used for ha_list management */
  Ha_trx_info *m_next;
  /**
    Although a given Ha_trx_info instance is currently always used
    for the same storage engine, 'ht' is not-NULL only when the
    corresponding storage is a part of a transaction.
  */
  handlerton *m_ht;
  /**
    Transaction flags related to this engine.
    Not-null only if this instance is a part of transaction.
    May assume a combination of enum values above.
  */
  uchar       m_flags;
};


inline bool THD_TRANS::is_trx_read_write() const
{
  Ha_trx_info *ha_info;
  for (ha_info= ha_list; ha_info; ha_info= ha_info->next())
    if (ha_info->is_trx_read_write())
      return TRUE;
  return FALSE;
}


enum enum_tx_isolation { ISO_READ_UNCOMMITTED, ISO_READ_COMMITTED,
			 ISO_REPEATABLE_READ, ISO_SERIALIZABLE};


typedef struct {
  ulonglong data_file_length;
  ulonglong max_data_file_length;
  ulonglong index_file_length;
  ulonglong max_index_file_length;
  ulonglong delete_length;
  ha_rows records;
  ulong mean_rec_length;
  time_t create_time;
  time_t check_time;
  time_t update_time;
  ulonglong check_sum;
  bool check_sum_null;
} PARTITION_STATS;

#define UNDEF_NODEGROUP 65535
class Item;
struct st_table_log_memory_entry;

class partition_info;

struct st_partition_iter;

enum ha_choice { HA_CHOICE_UNDEF, HA_CHOICE_NO, HA_CHOICE_YES, HA_CHOICE_MAX };

enum enum_stats_auto_recalc { HA_STATS_AUTO_RECALC_DEFAULT= 0,
                              HA_STATS_AUTO_RECALC_ON,
                              HA_STATS_AUTO_RECALC_OFF };

/**
  A helper struct for schema DDL statements:
    CREATE SCHEMA [IF NOT EXISTS] name [ schema_specification... ]
    ALTER SCHEMA name [ schema_specification... ]

  It stores the "schema_specification" part of the CREATE/ALTER statements and
  is passed to mysql_create_db() and  mysql_alter_db().
  Currently consists of the schema default character set, collation
  and schema_comment.
*/
struct Schema_specification_st
{
  CHARSET_INFO *default_table_charset;
  LEX_CSTRING *schema_comment;
  void init()
  {
    bzero(this, sizeof(*this));
  }
};

class Create_field;

struct Table_period_info: Sql_alloc
{
  Table_period_info() :
    create_if_not_exists(false),
    constr(NULL),
    unique_keys(0) {}
  Table_period_info(const char *name_arg, size_t size) :
    name(name_arg, size),
    create_if_not_exists(false),
    constr(NULL),
    unique_keys(0){}

  Lex_ident name;

  struct start_end_t
  {
    start_end_t() = default;
    start_end_t(const LEX_CSTRING& _start, const LEX_CSTRING& _end) :
      start(_start),
      end(_end) {}
    Lex_ident start;
    Lex_ident end;
  };
  start_end_t period;
  bool create_if_not_exists;
  Virtual_column_info *constr;
  uint unique_keys;

  bool is_set() const
  {
    DBUG_ASSERT(bool(period.start) == bool(period.end));
    return period.start;
  }

  void set_period(const Lex_ident& start, const Lex_ident& end)
  {
    period.start= start;
    period.end= end;
  }
  bool check_field(const Create_field* f, const Lex_ident& f_name) const;
};

struct Vers_parse_info: public Table_period_info
{
  Vers_parse_info() :
    Table_period_info(STRING_WITH_LEN("SYSTEM_TIME")),
    versioned_fields(false),
    unversioned_fields(false),
    can_native(-1)
  {}

  Table_period_info::start_end_t as_row;

protected:
  friend struct Table_scope_and_contents_source_st;
  void set_start(const LEX_CSTRING field_name)
  {
    as_row.start= field_name;
    period.start= field_name;
  }
  void set_end(const LEX_CSTRING field_name)
  {
    as_row.end= field_name;
    period.end= field_name;
  }
  bool is_start(const char *name) const;
  bool is_end(const char *name) const;
  bool is_start(const Create_field &f) const;
  bool is_end(const Create_field &f) const;
  bool fix_implicit(THD *thd, Alter_info *alter_info);
  operator bool() const
  {
    return as_row.start || as_row.end || period.start || period.end;
  }
  bool need_check(const Alter_info *alter_info) const;
  bool check_conditions(const Lex_table_name &table_name,
                        const Lex_table_name &db) const;
  bool create_sys_field(THD *thd, const char *field_name,
                        Alter_info *alter_info, int flags);

public:
  static const Lex_ident default_start;
  static const Lex_ident default_end;

  bool fix_alter_info(THD *thd, Alter_info *alter_info,
                       HA_CREATE_INFO *create_info, TABLE *table);
  bool fix_create_like(Alter_info &alter_info, HA_CREATE_INFO &create_info,
                       TABLE_LIST &src_table, TABLE_LIST &table);
  bool check_sys_fields(const Lex_table_name &table_name,
                        const Lex_table_name &db, Alter_info *alter_info) const;

  /**
     At least one field was specified 'WITH/WITHOUT SYSTEM VERSIONING'.
     Useful for error handling.
  */
  bool versioned_fields : 1;
  bool unversioned_fields : 1;
  int can_native;
};

/**
  A helper struct for table DDL statements, e.g.:
  CREATE [OR REPLACE] [TEMPORARY]
    TABLE [IF NOT EXISTS] tbl_name table_contents_source;

  Represents a combinations of:
  1. The scope, i.e. TEMPORARY or not TEMPORARY
  2. The "table_contents_source" part of the table DDL statements,
     which can be initialized from either of these:
     - table_element_list ...      // Explicit definition (column and key list)
     - LIKE another_table_name ... // Copy structure from another table
     - [AS] SELECT ...             // Copy structure from a subquery
*/

struct Table_scope_and_contents_source_pod_st // For trivial members
{
  CHARSET_INFO *alter_table_convert_to_charset;
  LEX_CUSTRING tabledef_version;
  LEX_CUSTRING org_tabledef_version;            /* version of dropped table */
  LEX_CSTRING connect_string;
  LEX_CSTRING comment;
  LEX_CSTRING alias;
  LEX_CSTRING org_storage_engine_name, new_storage_engine_name;
  const char *password, *tablespace;
  const char *data_file_name, *index_file_name;
  ulonglong max_rows,min_rows;
  ulonglong auto_increment_value;
  ulong table_options;                  ///< HA_OPTION_ values
  ulong avg_row_length;
  ulong used_fields;
  ulong key_block_size;
  ulong expression_length;
  ulong field_check_constraints;
  /*
    number of pages to sample during
    stats estimation, if used, otherwise 0.
  */
  uint stats_sample_pages;
  uint null_bits;                       /* NULL bits at start of record */
  uint options;				/* OR of HA_CREATE_ options */
  uint merge_insert_method;
  uint extra_size;                      /* length of extra data segment */
  handlerton *db_type;
  /**
    Row type of the table definition.

    Defaults to ROW_TYPE_DEFAULT for all non-ALTER statements.
    For ALTER TABLE defaults to ROW_TYPE_NOT_USED (means "keep the current").

    Can be changed either explicitly by the parser.
    If nothing specified inherits the value of the original table (if present).
  */
  enum row_type row_type;
  enum ha_choice transactional;
  enum ha_storage_media storage_media;  ///< DEFAULT, DISK or MEMORY
  enum ha_choice page_checksum;         ///< If we have page_checksums
  engine_option_value *option_list;     ///< list of table create options
  enum_stats_auto_recalc stats_auto_recalc;
  bool varchar;                         ///< 1 if table has a VARCHAR
  bool sequence;                        // If SEQUENCE=1 was used

  List<Virtual_column_info> *check_constraint_list;

  /* the following three are only for ALTER TABLE, check_if_incompatible_data() */
  ha_table_option_struct *option_struct;           ///< structure with parsed table options
  ha_field_option_struct **fields_option_struct;   ///< array of field option structures
  ha_index_option_struct **indexes_option_struct;  ///< array of index option structures

  /* The following is used to remember the old state for CREATE OR REPLACE */
  TABLE *table;
  TABLE_LIST *pos_in_locked_tables;
  TABLE_LIST *merge_list;
  MDL_ticket *mdl_ticket;
  bool table_was_deleted;
  sequence_definition *seq_create_info;

  void init()
  {
    bzero(this, sizeof(*this));
  }
  bool tmp_table() const { return options & HA_LEX_CREATE_TMP_TABLE; }
  void use_default_db_type(THD *thd)
  {
    db_type= tmp_table() ? ha_default_tmp_handlerton(thd)
                         : ha_default_handlerton(thd);
  }

  bool versioned() const
  {
    return options & HA_VERSIONED_TABLE;
  }
};


struct Table_scope_and_contents_source_st:
         public Table_scope_and_contents_source_pod_st
{
  Vers_parse_info vers_info;
  Table_period_info period_info;

  void init()
  {
    Table_scope_and_contents_source_pod_st::init();
    vers_info= {};
    period_info= {};
  }

  bool fix_create_fields(THD *thd, Alter_info *alter_info,
                         const TABLE_LIST &create_table);
  bool fix_period_fields(THD *thd, Alter_info *alter_info);
  bool check_fields(THD *thd, Alter_info *alter_info,
                    const Lex_table_name &table_name,
                    const Lex_table_name &db,
                    int select_count= 0);
  bool check_period_fields(THD *thd, Alter_info *alter_info);

  void vers_check_native();
  bool vers_fix_system_fields(THD *thd, Alter_info *alter_info,
                              const TABLE_LIST &create_table);

  bool vers_check_system_fields(THD *thd, Alter_info *alter_info,
                                const Lex_table_name &table_name,
                                const Lex_table_name &db,
                                int select_count= 0);
};


/**
  This struct is passed to handler table routines, e.g. ha_create().
  It does not include the "OR REPLACE" and "IF NOT EXISTS" parts, as these
  parts are handled on the SQL level and are not needed on the handler level.
*/
struct HA_CREATE_INFO: public Table_scope_and_contents_source_st,
                       public Schema_specification_st
{
  /* TODO: remove after MDEV-20865 */
  Alter_info *alter_info;

  void init()
  {
    Table_scope_and_contents_source_st::init();
    Schema_specification_st::init();
    alter_info= NULL;
  }
  bool check_conflicting_charset_declarations(CHARSET_INFO *cs);
  bool add_table_option_default_charset(CHARSET_INFO *cs)
  {
    // cs can be NULL, e.g.:  CREATE TABLE t1 (..) CHARACTER SET DEFAULT;
    if (check_conflicting_charset_declarations(cs))
      return true;
    default_table_charset= cs;
    used_fields|= HA_CREATE_USED_DEFAULT_CHARSET;
    return false;
  }
  bool add_alter_list_item_convert_to_charset(CHARSET_INFO *cs)
  {
    /* 
      cs cannot be NULL, as sql_yacc.yy translates
         CONVERT TO CHARACTER SET DEFAULT
      to
         CONVERT TO CHARACTER SET <character-set-of-the-current-database>
      TODO: Shouldn't we postpone resolution of DEFAULT until the
      character set of the table owner database is loaded from its db.opt?
    */
    DBUG_ASSERT(cs);
    if (check_conflicting_charset_declarations(cs))
      return true;
    alter_table_convert_to_charset= default_table_charset= cs;
    used_fields|= (HA_CREATE_USED_CHARSET | HA_CREATE_USED_DEFAULT_CHARSET);  
    return false;
  }
  ulong table_options_with_row_type()
  {
    if (row_type == ROW_TYPE_DYNAMIC || row_type == ROW_TYPE_PAGE)
      return table_options | HA_OPTION_PACK_RECORD;
    else
      return table_options;
  }
};


/**
  This struct is passed to mysql_create_table() and similar creation functions,
  as well as to show_create_table().
*/
struct Table_specification_st: public HA_CREATE_INFO,
                               public DDL_options_st
{
  // Deep initialization
  void init()
  {
    HA_CREATE_INFO::init();
    DDL_options_st::init();
  }
  void init(DDL_options_st::Options options_arg)
  {
    HA_CREATE_INFO::init();
    DDL_options_st::init(options_arg);
  }
  /*
    Quick initialization, for parser.
    Most of the HA_CREATE_INFO is left uninitialized.
    It gets fully initialized in sql_yacc.yy, only when the parser
    scans a related keyword (e.g. CREATE, ALTER).
  */
  void lex_start()
  {
    HA_CREATE_INFO::options= 0;
    DDL_options_st::init();
  }
};


/**
  Structure describing changes to an index to be caused by ALTER TABLE.
*/

struct KEY_PAIR
{
  /**
    Pointer to KEY object describing old version of index in
    TABLE::key_info array for TABLE instance representing old
    version of table.
  */
  KEY *old_key;
  /**
    Pointer to KEY object describing new version of index in
    Alter_inplace_info::key_info_buffer array.
  */
  KEY *new_key;
};


/**
  In-place alter handler context.

  This is a superclass intended to be subclassed by individual handlers
  in order to store handler unique context between in-place alter API calls.

  The handler is responsible for creating the object. This can be done
  as early as during check_if_supported_inplace_alter().

  The SQL layer is responsible for destroying the object.
  The class extends Sql_alloc so the memory will be mem root allocated.

  @see Alter_inplace_info
*/

class inplace_alter_handler_ctx : public Sql_alloc
{
public:
  inplace_alter_handler_ctx() = default;

  virtual ~inplace_alter_handler_ctx() = default;
  virtual void set_shared_data(const inplace_alter_handler_ctx& ctx) {}
};


/**
  Class describing changes to be done by ALTER TABLE.
  Instance of this class is passed to storage engine in order
  to determine if this ALTER TABLE can be done using in-place
  algorithm. It is also used for executing the ALTER TABLE
  using in-place algorithm.
*/

class Alter_inplace_info
{
public:

  /**
    Create options (like MAX_ROWS) for the new version of table.

    @note The referenced instance of HA_CREATE_INFO object was already
          used to create new .FRM file for table being altered. So it
          has been processed by mysql_prepare_create_table() already.
          For example, this means that it has HA_OPTION_PACK_RECORD
          flag in HA_CREATE_INFO::table_options member correctly set.
  */
  HA_CREATE_INFO *create_info;

  /**
    Alter options, fields and keys for the new version of table.

    @note The referenced instance of Alter_info object was already
          used to create new .FRM file for table being altered. So it
          has been processed by mysql_prepare_create_table() already.
          In particular, this means that in Create_field objects for
          fields which were present in some form in the old version
          of table, Create_field::field member points to corresponding
          Field instance for old version of table.
  */
  Alter_info *alter_info;

  /**
    Array of KEYs for new version of table - including KEYs to be added.

    @note Currently this array is produced as result of
          mysql_prepare_create_table() call.
          This means that it follows different convention for
          KEY_PART_INFO::fieldnr values than objects in TABLE::key_info
          array.

    @todo This is mainly due to the fact that we need to keep compatibility
          with removed handler::add_index() call. We plan to switch to
          TABLE::key_info numbering later.

    KEYs are sorted - see sort_keys().
  */
  KEY  *key_info_buffer;

  /** Size of key_info_buffer array. */
  uint key_count;

  /** Size of index_drop_buffer array. */
  uint index_drop_count= 0;

  /**
     Array of pointers to KEYs to be dropped belonging to the TABLE instance
     for the old version of the table.
  */
  KEY  **index_drop_buffer= nullptr;

  /** Size of index_add_buffer array. */
  uint index_add_count= 0;

  /**
     Array of indexes into key_info_buffer for KEYs to be added,
     sorted in increasing order.
  */
  uint *index_add_buffer= nullptr;

  KEY_PAIR  *index_altered_ignorability_buffer= nullptr;

  /** Size of index_altered_ignorability_buffer array. */
  uint index_altered_ignorability_count= 0;

  /**
     Old and new index names. Used for index rename.
  */
  struct Rename_key_pair
  {
    Rename_key_pair(const KEY *old_key, const KEY *new_key)
        : old_key(old_key), new_key(new_key)
    {
    }
    const KEY *old_key;
    const KEY *new_key;
  };
  /**
     Vector of key pairs from DROP/ADD index which can be renamed.
  */
  typedef Mem_root_array<Rename_key_pair, true> Rename_keys_vector;

  /**
     A list of indexes which should be renamed.
     Index definitions stays the same.
  */
  Rename_keys_vector rename_keys;

  /**
     Context information to allow handlers to keep context between in-place
     alter API calls.

     @see inplace_alter_handler_ctx for information about object lifecycle.
  */
  inplace_alter_handler_ctx *handler_ctx= nullptr;

  /**
    If the table uses several handlers, like ha_partition uses one handler
    per partition, this contains a Null terminated array of ctx pointers
    that should all be committed together.
    Or NULL if only handler_ctx should be committed.
    Set to NULL if the low level handler::commit_inplace_alter_table uses it,
    to signal to the main handler that everything was committed as atomically.

    @see inplace_alter_handler_ctx for information about object lifecycle.
  */
  inplace_alter_handler_ctx **group_commit_ctx= nullptr;

  /**
     Flags describing in detail which operations the storage engine is to
     execute. Flags are defined in sql_alter.h
  */
  alter_table_operations handler_flags= 0;

  /* Alter operations involving parititons are strored here */
  ulong partition_flags;

  /**
     Partition_info taking into account the partition changes to be performed.
     Contains all partitions which are present in the old version of the table
     with partitions to be dropped or changed marked as such + all partitions
     to be added in the new version of table marked as such.
  */
  partition_info * const modified_part_info;

  /** true for ALTER IGNORE TABLE ... */
  const bool ignore;

  /** true for online operation (LOCK=NONE) */
  bool online= false;

  /**
    When ha_commit_inplace_alter_table() is called the the engine can
    set this to a function to be called after the ddl log
    is committed.
  */
  typedef void (inplace_alter_table_commit_callback)(void *);
  inplace_alter_table_commit_callback *inplace_alter_table_committed= nullptr;

  /* This will be used as the argument to the above function when called */
  void *inplace_alter_table_committed_argument= nullptr;

  /** which ALGORITHM and LOCK are supported by the storage engine */
  enum_alter_inplace_result inplace_supported;

  /**
     Can be set by handler to describe why a given operation cannot be done
     in-place (HA_ALTER_INPLACE_NOT_SUPPORTED) or why it cannot be done
     online (HA_ALTER_INPLACE_NO_LOCK or HA_ALTER_INPLACE_COPY_NO_LOCK)
     If set, it will be used with ER_ALTER_OPERATION_NOT_SUPPORTED_REASON if
     results from handler::check_if_supported_inplace_alter() doesn't match
     requirements set by user. If not set, the more generic
     ER_ALTER_OPERATION_NOT_SUPPORTED will be used.

     Please set to a properly localized string, for example using
     my_get_err_msg(), so that the error message as a whole is localized.
  */
  const char *unsupported_reason= nullptr;

  /** true when InnoDB should abort the alter when table is not empty */
  const bool error_if_not_empty;

  /** True when DDL should avoid downgrading the MDL */
  bool mdl_exclusive_after_prepare= false;

  Alter_inplace_info(HA_CREATE_INFO *create_info_arg,
                     Alter_info *alter_info_arg,
                     KEY *key_info_arg, uint key_count_arg,
                     partition_info *modified_part_info_arg,
                     bool ignore_arg, bool error_non_empty);

  ~Alter_inplace_info()
  {
    delete handler_ctx;
  }

  /**
    Used after check_if_supported_inplace_alter() to report
    error if the result does not match the LOCK/ALGORITHM
    requirements set by the user.

    @param not_supported  Part of statement that was not supported.
    @param try_instead    Suggestion as to what the user should
                          replace not_supported with.
  */
  void report_unsupported_error(const char *not_supported,
                                const char *try_instead) const;
 void add_altered_index_ignorability(KEY *old_key, KEY *new_key)
 {
   KEY_PAIR *key_pair= index_altered_ignorability_buffer +
                       index_altered_ignorability_count++;
   key_pair->old_key= old_key;
   key_pair->new_key= new_key;
   DBUG_PRINT("info", ("index had ignorability altered: %i to %i",
                      old_key->is_ignored,
                      new_key->is_ignored));
 }


};


typedef struct st_key_create_information
{
  enum ha_key_alg algorithm;
  ulong block_size;
  uint flags;                                   /* HA_USE.. flags */
  LEX_CSTRING parser_name;
  LEX_CSTRING comment;
  bool is_ignored;
} KEY_CREATE_INFO;


/*
  Class for maintaining hooks used inside operations on tables such
  as: create table functions, delete table functions, and alter table
  functions.

  Class is using the Template Method pattern to separate the public
  usage interface from the private inheritance interface.  This
  imposes no overhead, since the public non-virtual function is small
  enough to be inlined.

  The hooks are usually used for functions that does several things,
  e.g., create_table_from_items(), which both create a table and lock
  it.
 */
class TABLEOP_HOOKS
{
public:
  TABLEOP_HOOKS() = default;
  virtual ~TABLEOP_HOOKS() = default;

  inline void prelock(TABLE **tables, uint count)
  {
    do_prelock(tables, count);
  }

  inline int postlock(TABLE **tables, uint count)
  {
    return do_postlock(tables, count);
  }
private:
  /* Function primitive that is called prior to locking tables */
  virtual void do_prelock(TABLE **tables, uint count)
  {
    /* Default is to do nothing */
  }

  /**
     Primitive called after tables are locked.

     If an error is returned, the tables will be unlocked and error
     handling start.

     @return Error code or zero.
   */
  virtual int do_postlock(TABLE **tables, uint count)
  {
    return 0;                           /* Default is to do nothing */
  }
};

typedef struct st_savepoint SAVEPOINT;
extern ulong savepoint_alloc_size;
extern KEY_CREATE_INFO default_key_create_info;

/* Forward declaration for condition pushdown to storage engine */
typedef class Item COND;

typedef struct st_ha_check_opt
{
  st_ha_check_opt() = default;                        /* Remove gcc warning */
  uint flags;       /* isam layer flags (e.g. for myisamchk) */
  uint sql_flags;   /* sql layer flags - for something myisamchk cannot do */
  uint handler_flags; /* Reserved for handler usage */
  time_t start_time;   /* When check/repair starts */
  KEY_CACHE *key_cache; /* new key cache when changing key cache */
  void init();
} HA_CHECK_OPT;


/********************************************************************************
 * MRR
 ********************************************************************************/

typedef void *range_seq_t;

typedef struct st_range_seq_if
{
  /*
    Get key information
 
    SYNOPSIS
      get_key_info()
        init_params  The seq_init_param parameter 
        length       OUT length of the keys in this range sequence
        map          OUT key_part_map of the keys in this range sequence

    DESCRIPTION
      This function is set only when using HA_MRR_FIXED_KEY mode. In that mode, 
      all ranges are single-point equality ranges that use the same set of key
      parts. This function allows the MRR implementation to get the length of
      a key, and which keyparts it uses.
  */
  void (*get_key_info)(void *init_params, uint *length, key_part_map *map);

  /*
    Initialize the traversal of range sequence
    
    SYNOPSIS
      init()
        init_params  The seq_init_param parameter 
        n_ranges     The number of ranges obtained 
        flags        A combination of HA_MRR_SINGLE_POINT, HA_MRR_FIXED_KEY

    RETURN
      An opaque value to be used as RANGE_SEQ_IF::next() parameter
  */
  range_seq_t (*init)(void *init_params, uint n_ranges, uint flags);


  /*
    Get the next range in the range sequence

    SYNOPSIS
      next()
        seq    The value returned by RANGE_SEQ_IF::init()
        range  OUT Information about the next range
    
    RETURN
      FALSE - Ok, the range structure filled with info about the next range
      TRUE  - No more ranges
  */
  bool (*next) (range_seq_t seq, KEY_MULTI_RANGE *range);

  /*
    Check whether range_info orders to skip the next record

    SYNOPSIS
      skip_record()
        seq         The value returned by RANGE_SEQ_IF::init()
        range_info  Information about the next range 
                    (Ignored if MRR_NO_ASSOCIATION is set)
        rowid       Rowid of the record to be checked (ignored if set to 0)
    
    RETURN
      1 - Record with this range_info and/or this rowid shall be filtered
          out from the stream of records returned by multi_range_read_next()
      0 - The record shall be left in the stream
  */ 
  bool (*skip_record) (range_seq_t seq, range_id_t range_info, uchar *rowid);

  /*
    Check if the record combination matches the index condition
    SYNOPSIS
      skip_index_tuple()
        seq         The value returned by RANGE_SEQ_IF::init()
        range_info  Information about the next range 
    
    RETURN
      0 - The record combination satisfies the index condition
      1 - Otherwise
  */ 
  bool (*skip_index_tuple) (range_seq_t seq, range_id_t range_info);
} RANGE_SEQ_IF;

typedef bool (*SKIP_INDEX_TUPLE_FUNC) (range_seq_t seq, range_id_t range_info);

class Cost_estimate
{ 
public:
  double io_count;        /* number of I/O to fetch records                */
  double avg_io_cost;     /* cost of an average I/O oper. to fetch records */
  double idx_io_count;    /* number of I/O to read keys                    */
  double idx_avg_io_cost; /* cost of an average I/O oper. to fetch records */
  double cpu_cost;        /* total cost of operations in CPU               */
  double idx_cpu_cost;    /* cost of operations in CPU for index           */
  double import_cost;     /* cost of remote operations     */
  double mem_cost;        /* cost of used memory           */

  static constexpr double IO_COEFF= 1;
  static constexpr double CPU_COEFF= 1;
  static constexpr double MEM_COEFF= 1;
  static constexpr double IMPORT_COEFF= 1;

  Cost_estimate()
  {
    reset();
  }

  double total_cost() const
  {
    return IO_COEFF*io_count*avg_io_cost +
           IO_COEFF*idx_io_count*idx_avg_io_cost +
           CPU_COEFF*(cpu_cost + idx_cpu_cost) +
           MEM_COEFF*mem_cost + IMPORT_COEFF*import_cost;
  }

  double index_only_cost()
  {
    return IO_COEFF*idx_io_count*idx_avg_io_cost +
           CPU_COEFF*idx_cpu_cost;
  }

  /**
    Whether or not all costs in the object are zero

    @return true if all costs are zero, false otherwise
  */
  bool is_zero() const
  {
    return io_count == 0.0 && idx_io_count == 0.0 && cpu_cost == 0.0 &&
      import_cost == 0.0 && mem_cost == 0.0;
  }

  void reset()
  {
    avg_io_cost= 1.0;
    idx_avg_io_cost= 1.0;
    io_count= idx_io_count= cpu_cost= idx_cpu_cost= mem_cost= import_cost= 0.0;
  }

  void multiply(double m)
  {
    io_count *= m;
    cpu_cost *= m;
    idx_io_count *= m;
    idx_cpu_cost *= m;
    import_cost *= m;
    /* Don't multiply mem_cost */
  }

  void add(const Cost_estimate* cost)
  {
    if (cost->io_count != 0.0)
    {
      double io_count_sum= io_count + cost->io_count;
      avg_io_cost= (io_count * avg_io_cost +
                    cost->io_count * cost->avg_io_cost)
	            /io_count_sum;
      io_count= io_count_sum;
    }
    if (cost->idx_io_count != 0.0)
    {
      double idx_io_count_sum= idx_io_count + cost->idx_io_count;
      idx_avg_io_cost= (idx_io_count * idx_avg_io_cost +
                        cost->idx_io_count * cost->idx_avg_io_cost)
	               /idx_io_count_sum;
      idx_io_count= idx_io_count_sum;
    }
    cpu_cost += cost->cpu_cost;
    idx_cpu_cost += cost->idx_cpu_cost;
    import_cost += cost->import_cost;
  }

  void add_io(double add_io_cnt, double add_avg_cost)
  {
    /* In edge cases add_io_cnt may be zero */
    if (add_io_cnt > 0)
    {
      double io_count_sum= io_count + add_io_cnt;
      avg_io_cost= (io_count * avg_io_cost + 
                    add_io_cnt * add_avg_cost) / io_count_sum;
      io_count= io_count_sum;
    }
  }

  /// Add to CPU cost
  void add_cpu(double add_cpu_cost) { cpu_cost+= add_cpu_cost; }

  /// Add to import cost
  void add_import(double add_import_cost) { import_cost+= add_import_cost; }

  /// Add to memory cost
  void add_mem(double add_mem_cost) { mem_cost+= add_mem_cost; }

  /*
    To be used when we go from old single value-based cost calculations to
    the new Cost_estimate-based.
  */
  void convert_from_cost(double cost)
  {
    reset();
    io_count= cost;
  }
};

void get_sweep_read_cost(TABLE *table, ha_rows nrows, bool interrupted, 
                         Cost_estimate *cost);

/*
  Indicates that all scanned ranges will be singlepoint (aka equality) ranges.
  The ranges may not use the full key but all of them will use the same number
  of key parts.
*/
#define HA_MRR_SINGLE_POINT 1U
#define HA_MRR_FIXED_KEY  2U

/* 
  Indicates that RANGE_SEQ_IF::next(&range) doesn't need to fill in the
  'range' parameter.
*/
#define HA_MRR_NO_ASSOCIATION 4U

/* 
  The MRR user will provide ranges in key order, and MRR implementation
  must return rows in key order.
*/
#define HA_MRR_SORTED 8U

/* MRR implementation doesn't have to retrieve full records */
#define HA_MRR_INDEX_ONLY 16U

/* 
  The passed memory buffer is of maximum possible size, the caller can't
  assume larger buffer.
*/
#define HA_MRR_LIMITS 32U


/*
  Flag set <=> default MRR implementation is used
  (The choice is made by **_info[_const]() function which may set this
   flag. SQL layer remembers the flag value and then passes it to
   multi_read_range_init().
*/
#define HA_MRR_USE_DEFAULT_IMPL 64U

/*
  Used only as parameter to multi_range_read_info():
  Flag set <=> the caller guarantees that the bounds of the scanned ranges
  will not have NULL values.
*/
#define HA_MRR_NO_NULL_ENDPOINTS 128U

/*
  The MRR user has materialized range keys somewhere in the user's buffer.
  This can be used for optimization of the procedure that sorts these keys
  since in this case key values don't have to be copied into the MRR buffer.

  In other words, it is guaranteed that after RANGE_SEQ_IF::next() call the 
  pointer in range->start_key.key will point to a key value that will remain 
  there until the end of the MRR scan.
*/
#define HA_MRR_MATERIALIZED_KEYS 256U

/*
  The following bits are reserved for use by MRR implementation. The intended
  use scenario:

  * sql layer calls handler->multi_range_read_info[_const]() 
    - MRR implementation figures out what kind of scan it will perform, saves
      the result in *mrr_mode parameter.
  * sql layer remembers what was returned in *mrr_mode

  * the optimizer picks the query plan (which may or may not include the MRR 
    scan that was estimated by the multi_range_read_info[_const] call)

  * if the query is an EXPLAIN statement, sql layer will call 
    handler->multi_range_read_explain_info(mrr_mode) to get a text description
    of the picked MRR scan; the description will be a part of EXPLAIN output.
*/
#define HA_MRR_IMPLEMENTATION_FLAG1 512U
#define HA_MRR_IMPLEMENTATION_FLAG2 1024U
#define HA_MRR_IMPLEMENTATION_FLAG3 2048U
#define HA_MRR_IMPLEMENTATION_FLAG4 4096U
#define HA_MRR_IMPLEMENTATION_FLAG5 8192U
#define HA_MRR_IMPLEMENTATION_FLAG6 16384U

#define HA_MRR_IMPLEMENTATION_FLAGS \
  (512U | 1024U | 2048U | 4096U | 8192U | 16384U)

/*
  This is a buffer area that the handler can use to store rows.
  'end_of_used_area' should be kept updated after calls to
  read-functions so that other parts of the code can use the
  remaining area (until next read calls is issued).
*/

typedef struct st_handler_buffer
{
  /* const? */uchar *buffer;         /* Buffer one can start using */
  /* const? */uchar *buffer_end;     /* End of buffer */
  uchar *end_of_used_area;     /* End of area that was used by handler */
} HANDLER_BUFFER;

typedef struct system_status_var SSV;

class ha_statistics
{
public:
  ulonglong data_file_length;		/* Length off data file */
  ulonglong max_data_file_length;	/* Length off data file */
  ulonglong index_file_length;
  ulonglong max_index_file_length;
  ulonglong delete_length;		/* Free bytes */
  ulonglong auto_increment_value;
  /*
    The number of records in the table. 
      0    - means the table has exactly 0 rows
    other  - if (table_flags() & HA_STATS_RECORDS_IS_EXACT)
               the value is the exact number of records in the table
             else
               it is an estimate
  */
  ha_rows records;
  ha_rows deleted;			/* Deleted records */
  ulong mean_rec_length;		/* physical reclength */
  time_t create_time;			/* When table was created */
  time_t check_time;
  time_t update_time;
  uint block_size;			/* index block size */
  ha_checksum checksum;
  bool checksum_null;

  /*
    number of buffer bytes that native mrr implementation needs,
  */
  uint mrr_length_per_rec; 

  ha_statistics():
    data_file_length(0), max_data_file_length(0),
    index_file_length(0), max_index_file_length(0), delete_length(0),
    auto_increment_value(0), records(0), deleted(0), mean_rec_length(0),
    create_time(0), check_time(0), update_time(0), block_size(8192),
    checksum(0), checksum_null(FALSE), mrr_length_per_rec(0)
  {}
};

extern "C" check_result_t handler_index_cond_check(void* h_arg);

extern "C" check_result_t handler_rowid_filter_check(void* h_arg);
extern "C" int handler_rowid_filter_is_active(void* h_arg);

uint calculate_key_len(TABLE *, uint, const uchar *, key_part_map);
/*
  bitmap with first N+1 bits set
  (keypart_map for a key prefix of [0..N] keyparts)
*/
#define make_keypart_map(N) (((key_part_map)2 << (N)) - 1)
/*
  bitmap with first N bits set
  (keypart_map for a key prefix of [0..N-1] keyparts)
*/
#define make_prev_keypart_map(N) (((key_part_map)1 << (N)) - 1)


/** Base class to be used by handlers different shares */
class Handler_share
{
public:
  Handler_share() = default;
  virtual ~Handler_share() = default;
};

enum class Compare_keys : uint32_t
{
  Equal= 0,
  EqualButKeyPartLength,
  EqualButComment,
  NotEqual
};

/**
  The handler class is the interface for dynamically loadable
  storage engines. Do not add ifdefs and take care when adding or
  changing virtual functions to avoid vtable confusion

  Functions in this class accept and return table columns data. Two data
  representation formats are used:
  1. TableRecordFormat - Used to pass [partial] table records to/from
     storage engine

  2. KeyTupleFormat - used to pass index search tuples (aka "keys") to
     storage engine. See opt_range.cc for description of this format.

  TableRecordFormat
  =================
  [Warning: this description is work in progress and may be incomplete]
  The table record is stored in a fixed-size buffer:
   
    record: null_bytes, column1_data, column2_data, ...
  
  The offsets of the parts of the buffer are also fixed: every column has 
  an offset to its column{i}_data, and if it is nullable it also has its own
  bit in null_bytes. 

  The record buffer only includes data about columns that are marked in the
  relevant column set (table->read_set and/or table->write_set, depending on
  the situation). 
  <not-sure>It could be that it is required that null bits of non-present
  columns are set to 1</not-sure>

  VARIOUS EXCEPTIONS AND SPECIAL CASES

  If the table has no nullable columns, then null_bytes is still 
  present, its length is one byte <not-sure> which must be set to 0xFF 
  at all times. </not-sure>
  
  If the table has columns of type BIT, then certain bits from those columns
  may be stored in null_bytes as well. Grep around for Field_bit for
  details.

  For blob columns (see Field_blob), the record buffer stores length of the 
  data, following by memory pointer to the blob data. The pointer is owned 
  by the storage engine and is valid until the next operation.

  If a blob column has NULL value, then its length and blob data pointer
  must be set to 0.
*/

class handler :public Sql_alloc
{
public:
  typedef ulonglong Table_flags;
protected:
  TABLE_SHARE *table_share;   /* The table definition */
  TABLE *table;               /* The current open table */
  Table_flags cached_table_flags;       /* Set on init() and open() */

  ha_rows estimation_rows_to_insert;
  handler *lookup_handler;
  /* Statistics for the query. Updated if handler_stats.active is set */
  ha_handler_stats active_handler_stats;
  void set_handler_stats();
public:
  handlerton *ht;                 /* storage engine of this handler */
  uchar *ref;				/* Pointer to current row */
  uchar *dup_ref;			/* Pointer to duplicate row */
  uchar *lookup_buffer;

  /* General statistics for the table like number of row, file sizes etc */
  ha_statistics stats;
  /*
    Collect query stats here if pointer is != NULL.
    This is a pointer because if we do a clone of the handler, we want to
    use the original handler for collecting statistics.
  */
  ha_handler_stats *handler_stats;

  /** MultiRangeRead-related members: */
  range_seq_t mrr_iter;    /* Iterator to traverse the range sequence */
  RANGE_SEQ_IF mrr_funcs;  /* Range sequence traversal functions */
  HANDLER_BUFFER *multi_range_buffer; /* MRR buffer info */
  uint ranges_in_seq; /* Total number of ranges in the traversed sequence */
  /** Current range (the one we're now returning rows from) */
  KEY_MULTI_RANGE mrr_cur_range;

  /** The following are for read_range() */
  key_range save_end_range, *end_range;
  KEY_PART_INFO *range_key_part;
  int key_compare_result_on_equal;

  /* TRUE <=> source MRR ranges and the output are ordered */
  bool mrr_is_output_sorted;
  /** TRUE <=> we're currently traversing a range in mrr_cur_range. */
  bool mrr_have_range;
  bool eq_range;
  bool internal_tmp_table;                 /* If internal tmp table */
  bool implicit_emptied;                   /* Can be !=0 only if HEAP */
  bool mark_trx_read_write_done;           /* mark_trx_read_write was called */
  bool check_table_binlog_row_based_done; /* check_table_binlog.. was called */
  bool check_table_binlog_row_based_result; /* cached check_table_binlog... */
  /* 
    TRUE <=> the engine guarantees that returned records are within the range
    being scanned.
  */
  bool in_range_check_pushed_down;

  uint lookup_errkey;
  uint errkey;                             /* Last dup key */
  uint key_used_on_scan;
  uint active_index, keyread;

  /** Length of ref (1-8 or the clustered key length) */
  uint ref_length;
  FT_INFO *ft_handler;
  enum init_stat { NONE=0, INDEX, RND };
  init_stat inited, pre_inited;

  const COND *pushed_cond;
  /**
    next_insert_id is the next value which should be inserted into the
    auto_increment column: in a inserting-multi-row statement (like INSERT
    SELECT), for the first row where the autoinc value is not specified by the
    statement, get_auto_increment() called and asked to generate a value,
    next_insert_id is set to the next value, then for all other rows
    next_insert_id is used (and increased each time) without calling
    get_auto_increment().
  */
  ulonglong next_insert_id;
  /**
    insert id for the current row (*autogenerated*; if not
    autogenerated, it's 0).
    At first successful insertion, this variable is stored into
    THD::first_successful_insert_id_in_cur_stmt.
  */
  ulonglong insert_id_for_cur_row;
  /**
    Interval returned by get_auto_increment() and being consumed by the
    inserter.
  */
  /* Statistics  variables */
  ulonglong rows_read;
  ulonglong rows_tmp_read;
  ulonglong rows_changed;
  /* One bigger than needed to avoid to test if key == MAX_KEY */
  ulonglong index_rows_read[MAX_KEY+1];
  ha_copy_info copy_info;

private:
  /* ANALYZE time tracker, if present */
  Exec_time_tracker *tracker;
public:
  void set_time_tracker(Exec_time_tracker *tracker_arg) { tracker=tracker_arg;}
  Exec_time_tracker *get_time_tracker() { return tracker; }

  Item *pushed_idx_cond;
  uint pushed_idx_cond_keyno;  /* The index which the above condition is for */

  /* Rowid filter pushed into the engine */
  Rowid_filter *pushed_rowid_filter;
  /* true when the pushed rowid filter has been already filled */
  bool rowid_filter_is_active;
  /* Used for disabling/enabling pushed_rowid_filter */
  Rowid_filter *save_pushed_rowid_filter;
  bool save_rowid_filter_is_active;

  Discrete_interval auto_inc_interval_for_cur_row;
  /**
     Number of reserved auto-increment intervals. Serves as a heuristic
     when we have no estimation of how many records the statement will insert:
     the more intervals we have reserved, the bigger the next one. Reset in
     handler::ha_release_auto_increment().
  */
  uint auto_inc_intervals_count;

  /**
    Instrumented table associated with this handler.
    This member should be set to NULL when no instrumentation is in place,
    so that linking an instrumented/non instrumented server/plugin works.
    For example:
    - the server is compiled with the instrumentation.
    The server expects either NULL or valid pointers in m_psi.
    - an engine plugin is compiled without instrumentation.
    The plugin can not leave this pointer uninitialized,
    or can not leave a trash value on purpose in this pointer,
    as this would crash the server.
  */
  PSI_table *m_psi;

private:
  /** Internal state of the batch instrumentation. */
  enum batch_mode_t
  {
    /** Batch mode not used. */
    PSI_BATCH_MODE_NONE,
    /** Batch mode used, before first table io. */
    PSI_BATCH_MODE_STARTING,
    /** Batch mode used, after first table io. */
    PSI_BATCH_MODE_STARTED
  };
  /**
    Batch mode state.
    @sa start_psi_batch_mode.
    @sa end_psi_batch_mode.
  */
  batch_mode_t m_psi_batch_mode;
  /**
    The number of rows in the batch.
    @sa start_psi_batch_mode.
    @sa end_psi_batch_mode.
  */
  ulonglong m_psi_numrows;
  /**
    The current event in a batch.
    @sa start_psi_batch_mode.
    @sa end_psi_batch_mode.
  */
  PSI_table_locker *m_psi_locker;
  /**
    Storage for the event in a batch.
    @sa start_psi_batch_mode.
    @sa end_psi_batch_mode.
  */
  PSI_table_locker_state m_psi_locker_state;

public:
  virtual void unbind_psi();
  virtual void rebind_psi();
  /* Return error if definition doesn't match for already opened table */
  virtual int discover_check_version() { return 0; }

  /**
    Put the handler in 'batch' mode when collecting
    table io instrumented events.
    When operating in batch mode:
    - a single start event is generated in the performance schema.
    - all table io performed between @c start_psi_batch_mode
      and @c end_psi_batch_mode is not instrumented:
      the number of rows affected is counted instead in @c m_psi_numrows.
    - a single end event is generated in the performance schema
      when the batch mode ends with @c end_psi_batch_mode.
  */
  void start_psi_batch_mode();
  /** End a batch started with @c start_psi_batch_mode. */
  void end_psi_batch_mode();

  /* If we have row logging enabled for this table */
  bool row_logging, row_logging_init;
  /* If the row logging should be done in transaction cache */
  bool row_logging_has_trans;

private:
  /**
    The lock type set by when calling::ha_external_lock(). This is 
    propagated down to the storage engine. The reason for also storing 
    it here, is that when doing MRR we need to create/clone a second handler
    object. This cloned handler object needs to know about the lock_type used.
  */
  int m_lock_type;
  /**
    Pointer where to store/retrieve the Handler_share pointer.
    For non partitioned handlers this is &TABLE_SHARE::ha_share.
  */
  Handler_share **ha_share;

public:
  handler(handlerton *ht_arg, TABLE_SHARE *share_arg)
    :table_share(share_arg), table(0),
    estimation_rows_to_insert(0),
    lookup_handler(this),
    ht(ht_arg), ref(0), lookup_buffer(NULL), handler_stats(NULL),
    end_range(NULL), implicit_emptied(0),
    mark_trx_read_write_done(0),
    check_table_binlog_row_based_done(0),
    check_table_binlog_row_based_result(0),
    in_range_check_pushed_down(FALSE), lookup_errkey(-1), errkey(-1),
    key_used_on_scan(MAX_KEY),
    active_index(MAX_KEY), keyread(MAX_KEY),
    ref_length(sizeof(my_off_t)),
    ft_handler(0), inited(NONE), pre_inited(NONE),
    pushed_cond(0), next_insert_id(0), insert_id_for_cur_row(0),
    tracker(NULL),
    pushed_idx_cond(NULL),
    pushed_idx_cond_keyno(MAX_KEY),
    pushed_rowid_filter(NULL),
    rowid_filter_is_active(0),
    save_pushed_rowid_filter(NULL),
    save_rowid_filter_is_active(false),
    auto_inc_intervals_count(0),
    m_psi(NULL),
    m_psi_batch_mode(PSI_BATCH_MODE_NONE),
    m_psi_numrows(0),
    m_psi_locker(NULL),
    row_logging(0), row_logging_init(0),
    m_lock_type(F_UNLCK), ha_share(NULL)
  {
    DBUG_PRINT("info",
               ("handler created F_UNLCK %d F_RDLCK %d F_WRLCK %d",
                F_UNLCK, F_RDLCK, F_WRLCK));
    reset_statistics();
  }
  virtual ~handler(void)
  {
    DBUG_ASSERT(m_lock_type == F_UNLCK);
    DBUG_ASSERT(inited == NONE);
  }
  /* To check if table has been properely opened */
  bool is_open()
  {
    return ref != 0;
  }
  virtual handler *clone(const char *name, MEM_ROOT *mem_root);
  /** This is called after create to allow us to set up cached variables */
  void init()
  {
    cached_table_flags= table_flags();
  }
  /* ha_ methods: public wrappers for private virtual API */
  
  int ha_open(TABLE *table, const char *name, int mode, uint test_if_locked,
              MEM_ROOT *mem_root= 0, List<String> *partitions_to_open=NULL);
  int ha_index_init(uint idx, bool sorted)
  {
    DBUG_EXECUTE_IF("ha_index_init_fail", return HA_ERR_TABLE_DEF_CHANGED;);
    int result;
    DBUG_ENTER("ha_index_init");
    DBUG_ASSERT(inited==NONE);
    if (!(result= index_init(idx, sorted)))
    {
      inited=       INDEX;
      active_index= idx;
      end_range= NULL;
    }
    DBUG_RETURN(result);
  }
  int ha_index_end()
  {
    DBUG_ENTER("ha_index_end");
    DBUG_ASSERT(inited==INDEX);
    inited=       NONE;
    active_index= MAX_KEY;
    end_range=    NULL;
    DBUG_RETURN(index_end());
  }
  /* This is called after index_init() if we need to do a index scan */
  virtual int prepare_index_scan() { return 0; }
  virtual int prepare_index_key_scan_map(const uchar * key, key_part_map keypart_map)
  {
    uint key_len= calculate_key_len(table, active_index, key, keypart_map);
    return  prepare_index_key_scan(key, key_len);
  }
  virtual int prepare_index_key_scan( const uchar * key, uint key_len )
  { return 0; }
  virtual int prepare_range_scan(const key_range *start_key, const key_range *end_key)
  { return 0; }

  int ha_rnd_init(bool scan) __attribute__ ((warn_unused_result))
  {
    DBUG_EXECUTE_IF("ha_rnd_init_fail", return HA_ERR_TABLE_DEF_CHANGED;);
    int result;
    DBUG_ENTER("ha_rnd_init");
    DBUG_ASSERT(inited==NONE || (inited==RND && scan));
    inited= (result= rnd_init(scan)) ? NONE: RND;
    end_range= NULL;
    DBUG_RETURN(result);
  }
  int ha_rnd_end()
  {
    DBUG_ENTER("ha_rnd_end");
    DBUG_ASSERT(inited==RND);
    inited=NONE;
    end_range= NULL;
    DBUG_RETURN(rnd_end());
  }
  int ha_rnd_init_with_error(bool scan) __attribute__ ((warn_unused_result));
  int ha_reset();
  /* this is necessary in many places, e.g. in HANDLER command */
  int ha_index_or_rnd_end()
  {
    return inited == INDEX ? ha_index_end() : inited == RND ? ha_rnd_end() : 0;
  }
  /**
    The cached_table_flags is set at ha_open and ha_external_lock
  */
  Table_flags ha_table_flags() const
  {
    DBUG_ASSERT(cached_table_flags < (HA_LAST_TABLE_FLAG << 1));
    return cached_table_flags;
  }
  /**
    These functions represent the public interface to *users* of the
    handler class, hence they are *not* virtual. For the inheritance
    interface, see the (private) functions write_row(), update_row(),
    and delete_row() below.
  */
  int ha_external_lock(THD *thd, int lock_type);
  int ha_external_unlock(THD *thd) { return ha_external_lock(thd, F_UNLCK); }
  int ha_write_row(const uchar * buf);
  int ha_update_row(const uchar * old_data, const uchar * new_data);
  int ha_delete_row(const uchar * buf);
  void ha_release_auto_increment();

  bool keyread_enabled() { return keyread < MAX_KEY; }
  int ha_start_keyread(uint idx)
  {
    int res= keyread_enabled() ? 0 : extra_opt(HA_EXTRA_KEYREAD, idx);
    keyread= idx;
    return res;
  }
  int ha_end_keyread()
  {
    if (!keyread_enabled())
      return 0;
    keyread= MAX_KEY;
    return extra(HA_EXTRA_NO_KEYREAD);
  }

  int check_collation_compatibility();
  int check_long_hash_compatibility() const;
  int ha_check_for_upgrade(HA_CHECK_OPT *check_opt);
  /** to be actually called to get 'check()' functionality*/
  int ha_check(THD *thd, HA_CHECK_OPT *check_opt);
  int ha_repair(THD* thd, HA_CHECK_OPT* check_opt);
  void ha_start_bulk_insert(ha_rows rows, uint flags= 0)
  {
    DBUG_ENTER("handler::ha_start_bulk_insert");
    estimation_rows_to_insert= rows;
    bzero(&copy_info,sizeof(copy_info));
    start_bulk_insert(rows, flags);
    DBUG_VOID_RETURN;
  }
  int ha_end_bulk_insert();
  int ha_bulk_update_row(const uchar *old_data, const uchar *new_data,
                         ha_rows *dup_key_found);
  int ha_delete_all_rows();
  int ha_truncate();
  int ha_reset_auto_increment(ulonglong value);
  int ha_optimize(THD* thd, HA_CHECK_OPT* check_opt);
  int ha_analyze(THD* thd, HA_CHECK_OPT* check_opt);
  bool ha_check_and_repair(THD *thd);
  int ha_disable_indexes(key_map map, bool persist);
  int ha_enable_indexes(key_map map, bool persist);
  int ha_discard_or_import_tablespace(my_bool discard);
  int ha_rename_table(const char *from, const char *to);
  void ha_drop_table(const char *name);

  int ha_create(const char *name, TABLE *form, HA_CREATE_INFO *info);

  int ha_create_partitioning_metadata(const char *name, const char *old_name,
                                      chf_create_flags action_flag);

  int ha_change_partitions(HA_CREATE_INFO *create_info,
                           const char *path,
                           ulonglong * const copied,
                           ulonglong * const deleted,
                           const uchar *pack_frm_data,
                           size_t pack_frm_len);
  int ha_drop_partitions(const char *path);
  int ha_rename_partitions(const char *path);

  void adjust_next_insert_id_after_explicit_value(ulonglong nr);
  int update_auto_increment();
  virtual void print_error(int error, myf errflag);
  virtual bool get_error_message(int error, String *buf);
  uint get_dup_key(int error);
  bool has_dup_ref() const;
  /**
    Retrieves the names of the table and the key for which there was a
    duplicate entry in the case of HA_ERR_FOREIGN_DUPLICATE_KEY.

    If any of the table or key name is not available this method will return
    false and will not change any of child_table_name or child_key_name.

    @param child_table_name[out]    Table name
    @param child_table_name_len[in] Table name buffer size
    @param child_key_name[out]      Key name
    @param child_key_name_len[in]   Key name buffer size

    @retval  true                  table and key names were available
                                   and were written into the corresponding
                                   out parameters.
    @retval  false                 table and key names were not available,
                                   the out parameters were not touched.
  */
  virtual bool get_foreign_dup_key(char *child_table_name,
                                   uint child_table_name_len,
                                   char *child_key_name,
                                   uint child_key_name_len)
  { DBUG_ASSERT(false); return(false); }
  void reset_statistics()
  {
    rows_read= rows_changed= rows_tmp_read= 0;
    bzero(index_rows_read, sizeof(index_rows_read));
    bzero(&copy_info, sizeof(copy_info));
  }
  virtual void reset_copy_info() {}
  void ha_reset_copy_info()
  {
    bzero(&copy_info, sizeof(copy_info));
    reset_copy_info();
  }
  virtual void change_table_ptr(TABLE *table_arg, TABLE_SHARE *share)
  {
    table= table_arg;
    table_share= share;
    reset_statistics();
  }
  virtual double scan_time()
  {
    return ((ulonglong2double(stats.data_file_length) / stats.block_size + 2) *
            avg_io_cost());
  }

  virtual double key_scan_time(uint index)
  {
    return keyread_time(index, 1, records());
  }

  virtual double avg_io_cost()
  {
   return 1.0;
  }

  /**
     The cost of reading a set of ranges from the table using an index
     to access it.
     
     @param index  The index number.
     @param ranges The number of ranges to be read. If 0, it means that
                   we calculate separately the cost of reading the key.
     @param rows   Total number of rows to be read.
     
     This method can be used to calculate the total cost of scanning a table
     using an index by calling it using read_time(index, 1, table_size).
  */
  virtual double read_time(uint index, uint ranges, ha_rows rows)
  { return rows2double(ranges+rows); }

  /**
    Calculate cost of 'keyread' scan for given index and number of records.

     @param index    index to read
     @param ranges   #of ranges to read
     @param rows     #of records to read
  */
  virtual double keyread_time(uint index, uint ranges, ha_rows rows);

  virtual const key_map *keys_to_use_for_scanning() { return &key_map_empty; }

  /*
    True if changes to the table is persistent (if there are no rollback)
    This is used to decide:
    - If the table is stored in the transaction or non transactional binary
      log
    - How things are tracked in trx and in add_changed_table().
    - If we can combine several statements under one commit in the binary log.
  */
  bool has_transactions() const
  {
    return ((ha_table_flags() & (HA_NO_TRANSACTIONS | HA_PERSISTENT_TABLE))
            == 0);
  }
  /*
    True if table has both transactions and rollback. This is used to decide
    if we should write the changes to the binary log.  If this is true,
    we don't have to write failed statements to the log as they can be
    rolled back.
  */
  bool has_transactions_and_rollback() const
  {
    return has_transactions() && has_rollback();
  }
  /*
    True if the underlaying table support transactions and rollback
  */
  bool has_transaction_manager() const
  {
    return ((ha_table_flags() & HA_NO_TRANSACTIONS) == 0 && has_rollback());
  }

  /*
    True if the underlaying table support TRANSACTIONAL table option
  */
  bool has_transactional_option() const
  {
    extern handlerton *maria_hton;
    return partition_ht() == maria_hton || has_transaction_manager();
  }

  /*
    True if table has rollback. Used to check if an update on the table
    can be killed fast.
  */

  bool has_rollback() const
  {
    return ((ht->flags & HTON_NO_ROLLBACK) == 0);
  }

  /**
    This method is used to analyse the error to see whether the error
    is ignorable or not, certain handlers can have more error that are
    ignorable than others. E.g. the partition handler can get inserts
    into a range where there is no partition and this is an ignorable
    error.
    HA_ERR_FOUND_DUP_UNIQUE is a special case in MyISAM that means the
    same thing as HA_ERR_FOUND_DUP_KEY but can in some cases lead to
    a slightly different error message.
  */
  virtual bool is_fatal_error(int error, uint flags)
  {
    if (!error ||
        ((flags & HA_CHECK_DUP_KEY) &&
         (error == HA_ERR_FOUND_DUPP_KEY ||
          error == HA_ERR_FOUND_DUPP_UNIQUE)) ||
        error == HA_ERR_AUTOINC_ERANGE ||
        ((flags & HA_CHECK_FK_ERROR) &&
         (error == HA_ERR_ROW_IS_REFERENCED ||
          error == HA_ERR_NO_REFERENCED_ROW)))
      return FALSE;
    return TRUE;
  }

  /**
    Number of rows in table. It will only be called if
    (table_flags() & (HA_HAS_RECORDS | HA_STATS_RECORDS_IS_EXACT)) != 0
  */
  virtual int pre_records() { return 0; }
  virtual ha_rows records() { return stats.records; }
  /**
    Return upper bound of current number of records in the table
    (max. of how many records one will retrieve when doing a full table scan)
    If upper bound is not known, HA_POS_ERROR should be returned as a max
    possible upper bound.
  */
  virtual ha_rows estimate_rows_upper_bound()
  { return stats.records+EXTRA_RECORDS; }

  /**
    Get the row type from the storage engine.  If this method returns
    ROW_TYPE_NOT_USED, the information in HA_CREATE_INFO should be used.
  */
  virtual enum row_type get_row_type() const { return ROW_TYPE_NOT_USED; }

  virtual const char *index_type(uint key_number) { DBUG_ASSERT(0); return "";}


  /**
    Signal that the table->read_set and table->write_set table maps changed
    The handler is allowed to set additional bits in the above map in this
    call. Normally the handler should ignore all calls until we have done
    a ha_rnd_init() or ha_index_init(), write_row(), update_row or delete_row()
    as there may be several calls to this routine.
  */
  virtual void column_bitmaps_signal();
  /*
    We have to check for inited as some engines, like innodb, sets
    active_index during table scan.
  */
  uint get_index(void) const
  { return inited == INDEX ? active_index : MAX_KEY; }
  int ha_close(void);

  /**
    @retval  0   Bulk update used by handler
    @retval  1   Bulk update not used, normal operation used
  */
  virtual bool start_bulk_update() { return 1; }
  /**
    @retval  0   Bulk delete used by handler
    @retval  1   Bulk delete not used, normal operation used
  */
  virtual bool start_bulk_delete() { return 1; }
  /**
    After this call all outstanding updates must be performed. The number
    of duplicate key errors are reported in the duplicate key parameter.
    It is allowed to continue to the batched update after this call, the
    handler has to wait until end_bulk_update with changing state.

    @param    dup_key_found       Number of duplicate keys found

    @retval  0           Success
    @retval  >0          Error code
  */
  virtual int exec_bulk_update(ha_rows *dup_key_found)
  {
    DBUG_ASSERT(FALSE);
    return HA_ERR_WRONG_COMMAND;
  }
  /**
    Perform any needed clean-up, no outstanding updates are there at the
    moment.
  */
  virtual int end_bulk_update() { return 0; }
  /**
    Execute all outstanding deletes and close down the bulk delete.

    @retval 0             Success
    @retval >0            Error code
  */
  virtual int end_bulk_delete()
  {
    DBUG_ASSERT(FALSE);
    return HA_ERR_WRONG_COMMAND;
  }
  virtual int pre_index_read_map(const uchar *key,
                                 key_part_map keypart_map,
                                 enum ha_rkey_function find_flag,
                                 bool use_parallel)
   { return 0; }
  virtual int pre_index_first(bool use_parallel)
   { return 0; }
  virtual int pre_index_last(bool use_parallel)
   { return 0; }
  virtual int pre_index_read_last_map(const uchar *key,
                                      key_part_map keypart_map,
                                      bool use_parallel)
   { return 0; }
/*
  virtual int pre_read_multi_range_first(KEY_MULTI_RANGE **found_range_p,
                                         KEY_MULTI_RANGE *ranges,
                                         uint range_count,
                                         bool sorted, HANDLER_BUFFER *buffer,
                                         bool use_parallel);
*/
  virtual int pre_multi_range_read_next(bool use_parallel)
  { return 0; }
  virtual int pre_read_range_first(const key_range *start_key,
                                   const key_range *end_key,
                                   bool eq_range, bool sorted,
                                   bool use_parallel)
   { return 0; }
  virtual int pre_ft_read(bool use_parallel)
   { return 0; }
  virtual int pre_rnd_next(bool use_parallel)
   { return 0; }
  int ha_pre_rnd_init(bool scan)
  {
    int result;
    DBUG_ENTER("ha_pre_rnd_init");
    DBUG_ASSERT(pre_inited==NONE || (pre_inited==RND && scan));
    pre_inited= (result= pre_rnd_init(scan)) ? NONE: RND;
    DBUG_RETURN(result);
  }
  int ha_pre_rnd_end()
  {
    DBUG_ENTER("ha_pre_rnd_end");
    DBUG_ASSERT(pre_inited==RND);
    pre_inited=NONE;
    DBUG_RETURN(pre_rnd_end());
  }
  virtual int pre_rnd_init(bool scan) { return 0; }
  virtual int pre_rnd_end() { return 0; }
  virtual int pre_index_init(uint idx, bool sorted) { return 0; }
  virtual int pre_index_end() { return 0; }
  int ha_pre_index_init(uint idx, bool sorted)
  {
    int result;
    DBUG_ENTER("ha_pre_index_init");
    DBUG_ASSERT(pre_inited==NONE);
    if (!(result= pre_index_init(idx, sorted)))
      pre_inited=INDEX;
    DBUG_RETURN(result);
  }
  int ha_pre_index_end()
  {
    DBUG_ENTER("ha_pre_index_end");
    DBUG_ASSERT(pre_inited==INDEX);
    pre_inited=NONE;
    DBUG_RETURN(pre_index_end());
  }
  int ha_pre_index_or_rnd_end()
  {
    return (pre_inited == INDEX ?
            ha_pre_index_end() :
            pre_inited == RND ? ha_pre_rnd_end() : 0 );
  }
  virtual bool vers_can_native(THD *thd)
  {
    return ht->flags & HTON_NATIVE_SYS_VERSIONING;
  }

  /**
     @brief
     Positions an index cursor to the index specified in the
     handle. Fetches the row if available. If the key value is null,
     begin at the first key of the index.
  */
protected:
  virtual int index_read_map(uchar * buf, const uchar * key,
                             key_part_map keypart_map,
                             enum ha_rkey_function find_flag)
  {
    uint key_len= calculate_key_len(table, active_index, key, keypart_map);
    return index_read(buf, key, key_len, find_flag);
  }
  /**
     @brief
     Positions an index cursor to the index specified in the
     handle. Fetches the row if available. If the key value is null,
     begin at the first key of the index.
  */
  virtual int index_read_idx_map(uchar * buf, uint index, const uchar * key,
                                 key_part_map keypart_map,
                                 enum ha_rkey_function find_flag);
  virtual int index_next(uchar * buf)
   { return  HA_ERR_WRONG_COMMAND; }
  virtual int index_prev(uchar * buf)
   { return  HA_ERR_WRONG_COMMAND; }
  virtual int index_first(uchar * buf)
   { return  HA_ERR_WRONG_COMMAND; }
  virtual int index_last(uchar * buf)
   { return  HA_ERR_WRONG_COMMAND; }
  virtual int index_next_same(uchar *buf, const uchar *key, uint keylen);
  /**
     @brief
     The following functions works like index_read, but it find the last
     row with the current key value or prefix.
     @returns @see index_read_map().
  */
  virtual int index_read_last_map(uchar * buf, const uchar * key,
                                  key_part_map keypart_map)
  {
    uint key_len= calculate_key_len(table, active_index, key, keypart_map);
    return index_read_last(buf, key, key_len);
  }
  virtual int close(void)=0;
  inline void update_rows_read()
  {
    if (likely(!internal_tmp_table))
      rows_read++;
    else
      rows_tmp_read++;
  }
  inline void update_index_statistics()
  {
    index_rows_read[active_index]++;
    update_rows_read();
  }
public:

  int ha_index_read_map(uchar * buf, const uchar * key,
                        key_part_map keypart_map,
                        enum ha_rkey_function find_flag);
  int ha_index_read_idx_map(uchar * buf, uint index, const uchar * key,
                            key_part_map keypart_map,
                            enum ha_rkey_function find_flag);
  int ha_index_next(uchar * buf);
  int ha_index_prev(uchar * buf);
  int ha_index_first(uchar * buf);
  int ha_index_last(uchar * buf);
  int ha_index_next_same(uchar *buf, const uchar *key, uint keylen);
  /*
    TODO: should we make for those functions non-virtual ha_func_name wrappers,
    too?
  */
  virtual ha_rows multi_range_read_info_const(uint keyno, RANGE_SEQ_IF *seq,
                                              void *seq_init_param, 
                                              uint n_ranges, uint *bufsz,
                                              uint *mrr_mode,
                                              Cost_estimate *cost);
  virtual ha_rows multi_range_read_info(uint keyno, uint n_ranges, uint keys,
                                        uint key_parts, uint *bufsz, 
                                        uint *mrr_mode, Cost_estimate *cost);
  virtual int multi_range_read_init(RANGE_SEQ_IF *seq, void *seq_init_param,
                                    uint n_ranges, uint mrr_mode, 
                                    HANDLER_BUFFER *buf);
  virtual int multi_range_read_next(range_id_t *range_info);
  /*
    Return string representation of the MRR plan.

    This is intended to be used for EXPLAIN, via the following scenario:
    1. SQL layer calls handler->multi_range_read_info().
    1.1. Storage engine figures out whether it will use some non-default
         MRR strategy, sets appropritate bits in *mrr_mode, and returns 
         control to SQL layer
    2. SQL layer remembers the returned mrr_mode
    3. SQL layer compares various options and choses the final query plan. As
       a part of that, it makes a choice of whether to use the MRR strategy
       picked in 1.1
    4. EXPLAIN code converts the query plan to its text representation. If MRR
       strategy is part of the plan, it calls
       multi_range_read_explain_info(mrr_mode) to get a text representation of
       the picked MRR strategy.

    @param mrr_mode   Mode which was returned by multi_range_read_info[_const]
    @param str        INOUT string to be printed for EXPLAIN
    @param str_end    End of the string buffer. The function is free to put the 
                      string into [str..str_end] memory range.
  */
  virtual int multi_range_read_explain_info(uint mrr_mode, char *str, 
                                            size_t size)
  { return 0; }

  virtual int read_range_first(const key_range *start_key,
                               const key_range *end_key,
                               bool eq_range, bool sorted);
  virtual int read_range_next();
  void set_end_range(const key_range *end_key);
  int compare_key(key_range *range);
  int compare_key2(key_range *range) const;
  virtual int ft_init() { return HA_ERR_WRONG_COMMAND; }
  virtual int pre_ft_init() { return HA_ERR_WRONG_COMMAND; }
  virtual void ft_end() {}
  virtual int pre_ft_end() { return 0; }
  virtual FT_INFO *ft_init_ext(uint flags, uint inx,String *key)
    { return NULL; }
public:
  virtual int ft_read(uchar *buf) { return HA_ERR_WRONG_COMMAND; }
  virtual int rnd_next(uchar *buf)=0;
  virtual int rnd_pos(uchar * buf, uchar *pos)=0;
  /**
    This function only works for handlers having
    HA_PRIMARY_KEY_REQUIRED_FOR_POSITION set.
    It will return the row with the PK given in the record argument.
  */
  virtual int rnd_pos_by_record(uchar *record)
  {
    int error;
    DBUG_ASSERT(table_flags() & HA_PRIMARY_KEY_REQUIRED_FOR_POSITION);

    error = ha_rnd_init(false);
    if (error != 0)
      return error;

    position(record);
    error = ha_rnd_pos(record, ref);
    ha_rnd_end();
    return error;
  }
  virtual int read_first_row(uchar *buf, uint primary_key);
public:

  /* Same as above, but with statistics */
  inline int ha_ft_read(uchar *buf);
  inline void ha_ft_end() { ft_end(); ft_handler=NULL; }
  int ha_rnd_next(uchar *buf);
  int ha_rnd_pos(uchar *buf, uchar *pos);
  inline int ha_rnd_pos_by_record(uchar *buf);
  inline int ha_read_first_row(uchar *buf, uint primary_key);

  /**
    The following 2 function is only needed for tables that may be
    internal temporary tables during joins.
  */
  virtual int remember_rnd_pos()
    { return HA_ERR_WRONG_COMMAND; }
  virtual int restart_rnd_next(uchar *buf)
    { return HA_ERR_WRONG_COMMAND; }

  virtual ha_rows records_in_range(uint inx, const key_range *min_key,
                                   const key_range *max_key,
                                   page_range *res)
    { return (ha_rows) 10; }
  /*
    If HA_PRIMARY_KEY_REQUIRED_FOR_POSITION is set, then it sets ref
    (reference to the row, aka position, with the primary key given in
    the record).
    Otherwise it set ref to the current row.
  */
  virtual void position(const uchar *record)=0;
  virtual int info(uint)=0; // see my_base.h for full description
  virtual void get_dynamic_partition_info(PARTITION_STATS *stat_info,
                                          uint part_id);
  virtual void set_partitions_to_open(List<String> *partition_names) {}
  virtual bool check_if_updates_are_ignored(const char *op) const;
  virtual int change_partitions_to_open(List<String> *partition_names)
  { return 0; }
  virtual int extra(enum ha_extra_function operation)
  { return 0; }
  virtual int extra_opt(enum ha_extra_function operation, ulong arg)
  { return extra(operation); }
  /*
    Table version id for the the table. This should change for each
    sucessfull ALTER TABLE.
    This is used by the handlerton->check_version() to ask the engine
    if the table definition has been updated.
    Storage engines that does not support inplace alter table does not
    have to support this call.
  */
  virtual ulonglong table_version() const { return 0; }

  /**
    In an UPDATE or DELETE, if the row under the cursor was locked by another
    transaction, and the engine used an optimistic read of the last
    committed row value under the cursor, then the engine returns 1 from this
    function. MySQL must NOT try to update this optimistic value. If the
    optimistic value does not match the WHERE condition, MySQL can decide to
    skip over this row. Currently only works for InnoDB. This can be used to
    avoid unnecessary lock waits.

    If this method returns nonzero, it will also signal the storage
    engine that the next read will be a locking re-read of the row.
  */
  bool ha_was_semi_consistent_read();
  virtual bool was_semi_consistent_read() { return 0; }
  /**
    Tell the engine whether it should avoid unnecessary lock waits.
    If yes, in an UPDATE or DELETE, if the row under the cursor was locked
    by another transaction, the engine may try an optimistic read of
    the last committed row value under the cursor.
  */
  virtual void try_semi_consistent_read(bool) {}
  virtual void unlock_row() {}
  virtual int start_stmt(THD *thd, thr_lock_type lock_type) {return 0;}
  virtual bool need_info_for_auto_inc() { return 0; }
  virtual bool can_use_for_auto_inc_init() { return 1; }
  virtual void get_auto_increment(ulonglong offset, ulonglong increment,
                                  ulonglong nb_desired_values,
                                  ulonglong *first_value,
                                  ulonglong *nb_reserved_values);
  void set_next_insert_id(ulonglong id)
  {
    DBUG_PRINT("info",("auto_increment: next value %lu", (ulong)id));
    next_insert_id= id;
  }
  virtual void restore_auto_increment(ulonglong prev_insert_id)
  {
    /*
      Insertion of a row failed, re-use the lastly generated auto_increment
      id, for the next row. This is achieved by resetting next_insert_id to
      what it was before the failed insertion (that old value is provided by
      the caller). If that value was 0, it was the first row of the INSERT;
      then if insert_id_for_cur_row contains 0 it means no id was generated
      for this first row, so no id was generated since the INSERT started, so
      we should set next_insert_id to 0; if insert_id_for_cur_row is not 0, it
      is the generated id of the first and failed row, so we use it.
    */
    next_insert_id= (prev_insert_id > 0) ? prev_insert_id :
      insert_id_for_cur_row;
  }

  virtual void update_create_info(HA_CREATE_INFO *create_info) {}
  int check_old_types();
  virtual int assign_to_keycache(THD* thd, HA_CHECK_OPT* check_opt)
  { return HA_ADMIN_NOT_IMPLEMENTED; }
  virtual int preload_keys(THD* thd, HA_CHECK_OPT* check_opt)
  { return HA_ADMIN_NOT_IMPLEMENTED; }
  /* end of the list of admin commands */

  virtual int indexes_are_disabled(void) {return 0;}
  virtual void append_create_info(String *packet) {}
  /**
    If index == MAX_KEY then a check for table is made and if index <
    MAX_KEY then a check is made if the table has foreign keys and if
    a foreign key uses this index (and thus the index cannot be dropped).

    @param  index            Index to check if foreign key uses it

    @retval   TRUE            Foreign key defined on table or index
    @retval   FALSE           No foreign key defined
  */
  virtual bool is_fk_defined_on_table_or_index(uint index)
  { return FALSE; }
  virtual char* get_foreign_key_create_info()
  { return(NULL);}  /* gets foreign key create string from InnoDB */
  /**
    Used in ALTER TABLE to check if changing storage engine is allowed.

    @note Called without holding thr_lock.c lock.

    @retval true   Changing storage engine is allowed.
    @retval false  Changing storage engine not allowed.
  */
  virtual bool can_switch_engines() { return true; }
  virtual int can_continue_handler_scan() { return 0; }
  /**
    Get the list of foreign keys in this table.

    @remark Returns the set of foreign keys where this table is the
            dependent or child table.

    @param thd  The thread handle.
    @param f_key_list[out]  The list of foreign keys.

    @return The handler error code or zero for success.
  */
  virtual int
  get_foreign_key_list(THD *thd, List<FOREIGN_KEY_INFO> *f_key_list)
  { return 0; }
  /**
    Get the list of foreign keys referencing this table.

    @remark Returns the set of foreign keys where this table is the
            referenced or parent table.

    @param thd  The thread handle.
    @param f_key_list[out]  The list of foreign keys.

    @return The handler error code or zero for success.
  */
  virtual int
  get_parent_foreign_key_list(THD *thd, List<FOREIGN_KEY_INFO> *f_key_list)
  { return 0; }
  virtual bool referenced_by_foreign_key() const noexcept { return false;}
  virtual void init_table_handle_for_HANDLER()
  { return; }       /* prepare InnoDB for HANDLER */
  virtual void free_foreign_key_create_info(char* str) {}
  /** The following can be called without an open handler */
  virtual const char *table_type() const { return hton_name(ht)->str; }
  /* The following is same as table_table(), except for partition engine */
  virtual const char *real_table_type() const { return hton_name(ht)->str; }
  const char **bas_ext() const { return ht->tablefile_extensions; }

  virtual int get_default_no_partitions(HA_CREATE_INFO *create_info)
  { return 1;}
  virtual void set_auto_partitions(partition_info *part_info) { return; }
  virtual bool get_no_parts(const char *name,
                            uint *no_parts)
  {
    *no_parts= 0;
    return 0;
  }
  virtual void set_part_info(partition_info *part_info) {return;}
  virtual void return_record_by_parent() { return; }

  /* Information about index. Both index and part starts from 0 */
  virtual ulong index_flags(uint idx, uint part, bool all_parts) const =0;

  uint max_record_length() const
  { return MY_MIN(HA_MAX_REC_LENGTH, max_supported_record_length()); }
  uint max_keys() const
  { return MY_MIN(MAX_KEY, max_supported_keys()); }
  uint max_key_parts() const
  { return MY_MIN(MAX_REF_PARTS, max_supported_key_parts()); }
  uint max_key_length() const
  { return MY_MIN(MAX_DATA_LENGTH_FOR_KEY, max_supported_key_length()); }
  uint max_key_part_length() const
  { return MY_MIN(MAX_DATA_LENGTH_FOR_KEY, max_supported_key_part_length()); }

  virtual uint max_supported_record_length() const { return HA_MAX_REC_LENGTH; }
  virtual uint max_supported_keys() const { return 0; }
  virtual uint max_supported_key_parts() const { return MAX_REF_PARTS; }
  virtual uint max_supported_key_length() const { return MAX_DATA_LENGTH_FOR_KEY; }
  virtual uint max_supported_key_part_length() const { return 255; }
  virtual uint min_record_length(uint options) const { return 1; }

  virtual int pre_calculate_checksum() { return 0; }
  virtual int calculate_checksum();
  virtual bool is_crashed() const  { return 0; }
  virtual bool auto_repair(int error) const { return 0; }

  void update_global_table_stats();
  void update_global_index_stats();

  /**
    @note lock_count() can return > 1 if the table is MERGE or partitioned.
  */
  virtual uint lock_count(void) const { return 1; }
  /**
    Is not invoked for non-transactional temporary tables.

    @note store_lock() can return more than one lock if the table is MERGE
    or partitioned.

    @note that one can NOT rely on table->in_use in store_lock().  It may
    refer to a different thread if called from mysql_lock_abort_for_thread().

    @note If the table is MERGE, store_lock() can return less locks
    than lock_count() claimed. This can happen when the MERGE children
    are not attached when this is called from another thread.
  */
  virtual THR_LOCK_DATA **store_lock(THD *thd,
				     THR_LOCK_DATA **to,
				     enum thr_lock_type lock_type)=0;

  /** Type of table for caching query */
  virtual uint8 table_cache_type() { return HA_CACHE_TBL_NONTRANSACT; }


  /**
    @brief Register a named table with a call back function to the query cache.

    @param thd The thread handle
    @param table_key A pointer to the table name in the table cache
    @param key_length The length of the table name
    @param[out] engine_callback The pointer to the storage engine call back
      function
    @param[out] engine_data Storage engine specific data which could be
      anything

    This method offers the storage engine, the possibility to store a reference
    to a table name which is going to be used with query cache. 
    The method is called each time a statement is written to the cache and can
    be used to verify if a specific statement is cacheable. It also offers
    the possibility to register a generic (but static) call back function which
    is called each time a statement is matched against the query cache.

    @note If engine_data supplied with this function is different from
      engine_data supplied with the callback function, and the callback returns
      FALSE, a table invalidation on the current table will occur.

    @return Upon success the engine_callback will point to the storage engine
      call back function, if any, and engine_data will point to any storage
      engine data used in the specific implementation.
      @retval TRUE Success
      @retval FALSE The specified table or current statement should not be
        cached
  */

  virtual my_bool register_query_cache_table(THD *thd, const char *table_key,
                                             uint key_length,
                                             qc_engine_callback *callback,
                                             ulonglong *engine_data)
  {
    *callback= 0;
    return TRUE;
  }

  /*
    Count tables invisible from all tables list on which current one built
    (like myisammrg and partitioned tables)

    tables_type          mask for the tables should be added herdde

    returns number of such tables
  */

  virtual uint count_query_cache_dependant_tables(uint8 *tables_type
                                                  __attribute__((unused)))
  {
    return 0;
  }

  /*
    register tables invisible from all tables list on which current one built
    (like myisammrg and partitioned tables).

    @note they should be counted by method above

    cache                Query cache pointer
    block                Query cache block to write the table
    n                    Number of the table

    @retval FALSE - OK
    @retval TRUE  - Error
  */

  virtual my_bool
    register_query_cache_dependant_tables(THD *thd
                                          __attribute__((unused)),
                                          Query_cache *cache
                                          __attribute__((unused)),
                                          Query_cache_block_table **block
                                          __attribute__((unused)),
                                          uint *n __attribute__((unused)))
  {
    return FALSE;
  }

 /*
   Check if the key is a clustering key

   - Data is stored together with the primary key (no secondary lookup
     needed to find the row data). The optimizer uses this to find out
     the cost of fetching data.

     Note that in many cases a clustered key is also a reference key.
     This means that:

   - The key is part of each secondary key and is used
     to find the row data in the primary index when reading trough
     secondary indexes.
   - When doing a HA_KEYREAD_ONLY we get also all the primary key parts
     into the row. This is critical property used by index_merge.

   All the above is usually true for engines that store the row
   data in the primary key index (e.g. in a b-tree), and use the key
   key value as a position().  InnoDB is an example of such an engine.

   For a clustered (primary) key, the following should also hold:
   index_flags() should contain HA_CLUSTERED_INDEX
   table_flags() should contain HA_TABLE_SCAN_ON_INDEX

   For a reference key the following should also hold:
   table_flags() should contain HA_PRIMARY_KEY_IS_READ_INDEX.

   @retval TRUE   yes
   @retval FALSE  No.
 */

 /* The following code is for primary keys */
 bool pk_is_clustering_key(uint index) const
 {
   /*
     We have to check for MAX_INDEX as table->s->primary_key can be
     MAX_KEY in the case where there is no primary key.
   */
   return index != MAX_KEY && is_clustering_key(index);
 }
 /* Same as before but for other keys, in which case we can skip the check */
 bool is_clustering_key(uint index) const
 {
   DBUG_ASSERT(index != MAX_KEY);
   return (index_flags(index, 0, 1) & HA_CLUSTERED_INDEX);
 }

 virtual int cmp_ref(const uchar *ref1, const uchar *ref2)
 {
   return memcmp(ref1, ref2, ref_length);
 }

 /*
   Condition pushdown to storage engines
 */

 /**
   Push condition down to the table handler.

   @param  cond   Condition to be pushed. The condition tree must not be
                  modified by the by the caller.

   @return
     The 'remainder' condition that caller must use to filter out records.
     NULL means the handler will not return rows that do not match the
     passed condition.

   @note
   The pushed conditions form a stack (from which one can remove the
   last pushed condition using cond_pop).
   The table handler filters out rows using (pushed_cond1 AND pushed_cond2 
   AND ... AND pushed_condN)
   or less restrictive condition, depending on handler's capabilities.

   handler->ha_reset() call empties the condition stack.
   Calls to rnd_init/rnd_end, index_init/index_end etc do not affect the
   condition stack.
 */ 
 virtual const COND *cond_push(const COND *cond) { return cond; };
 /**
   Pop the top condition from the condition stack of the handler instance.

   Pops the top if condition stack, if stack is not empty.
 */
 virtual void cond_pop() { return; };

 /**
   Push metadata for the current operation down to the table handler.
 */
 virtual int info_push(uint info_type, void *info) { return 0; };

 /**
   Push down an index condition to the handler.

   The server will use this method to push down a condition it wants
   the handler to evaluate when retrieving records using a specified
   index. The pushed index condition will only refer to fields from
   this handler that is contained in the index (but it may also refer
   to fields in other handlers). Before the handler evaluates the
   condition it must read the content of the index entry into the 
   record buffer.

   The handler is free to decide if and how much of the condition it
   will take responsibility for evaluating. Based on this evaluation
   it should return the part of the condition it will not evaluate.
   If it decides to evaluate the entire condition it should return
   NULL. If it decides not to evaluate any part of the condition it
   should return a pointer to the same condition as given as argument.

   @param keyno    the index number to evaluate the condition on
   @param idx_cond the condition to be evaluated by the handler

   @return The part of the pushed condition that the handler decides
           not to evaluate
 */
 virtual Item *idx_cond_push(uint keyno, Item* idx_cond) { return idx_cond; }

 /** Reset information about pushed index conditions */
 virtual void cancel_pushed_idx_cond()
 {
   pushed_idx_cond= NULL;
   pushed_idx_cond_keyno= MAX_KEY;
   in_range_check_pushed_down= false;
 }

 virtual void cancel_pushed_rowid_filter()
 {
   pushed_rowid_filter= NULL;
   rowid_filter_is_active= false;
 }

 virtual void disable_pushed_rowid_filter()
 {
   DBUG_ASSERT(pushed_rowid_filter != NULL &&
               save_pushed_rowid_filter == NULL);
   save_pushed_rowid_filter= pushed_rowid_filter;
   if (rowid_filter_is_active)
     save_rowid_filter_is_active= rowid_filter_is_active;
   pushed_rowid_filter= NULL;
   rowid_filter_is_active= false;
 }

 virtual void enable_pushed_rowid_filter()
 {
   DBUG_ASSERT(save_pushed_rowid_filter != NULL &&
               pushed_rowid_filter == NULL);
   pushed_rowid_filter= save_pushed_rowid_filter;
   if (save_rowid_filter_is_active)
     rowid_filter_is_active= true;
   save_pushed_rowid_filter= NULL;
 }

 virtual bool rowid_filter_push(Rowid_filter *rowid_filter) { return true; }

 /* Needed for partition / spider */
  virtual TABLE_LIST *get_next_global_for_child() { return NULL; }

 /**
   Part of old, deprecated in-place ALTER API.
 */
 virtual bool check_if_incompatible_data(HA_CREATE_INFO *create_info,
					 uint table_changes)
 { return COMPATIBLE_DATA_NO; }

 /* On-line/in-place ALTER TABLE interface. */

 /*
   Here is an outline of on-line/in-place ALTER TABLE execution through
   this interface.

   Phase 1 : Initialization
   ========================
   During this phase we determine which algorithm should be used
   for execution of ALTER TABLE and what level concurrency it will
   require.

   *) This phase starts by opening the table and preparing description
      of the new version of the table.
   *) Then we check if it is impossible even in theory to carry out
      this ALTER TABLE using the in-place algorithm. For example, because
      we need to change storage engine or the user has explicitly requested
      usage of the "copy" algorithm.
   *) If in-place ALTER TABLE is theoretically possible, we continue
      by compiling differences between old and new versions of the table
      in the form of HA_ALTER_FLAGS bitmap. We also build a few
      auxiliary structures describing requested changes and store
      all these data in the Alter_inplace_info object.
   *) Then the handler::check_if_supported_inplace_alter() method is called
      in order to find if the storage engine can carry out changes requested
      by this ALTER TABLE using the in-place algorithm. To determine this,
      the engine can rely on data in HA_ALTER_FLAGS/Alter_inplace_info
      passed to it as well as on its own checks. If the in-place algorithm
      can be used for this ALTER TABLE, the level of required concurrency for
      its execution is also returned.
      If any errors occur during the handler call, ALTER TABLE is aborted
      and no further handler functions are called.
   *) Locking requirements of the in-place algorithm are compared to any
      concurrency requirements specified by user. If there is a conflict
      between them, we either switch to the copy algorithm or emit an error.

   Phase 2 : Execution
   ===================

   In this phase the operations are executed.

   *) As the first step, we acquire a lock corresponding to the concurrency
      level which was returned by handler::check_if_supported_inplace_alter()
      and requested by the user. This lock is held for most of the
      duration of in-place ALTER (if HA_ALTER_INPLACE_COPY_LOCK
      or HA_ALTER_INPLACE_COPY_NO_LOCK were returned we acquire an
      exclusive lock for duration of the next step only).
   *) After that we call handler::ha_prepare_inplace_alter_table() to give the
      storage engine a chance to update its internal structures with a higher
      lock level than the one that will be used for the main step of algorithm.
      After that we downgrade the lock if it is necessary.
   *) After that, the main step of this phase and algorithm is executed.
      We call the handler::ha_inplace_alter_table() method, which carries out the
      changes requested by ALTER TABLE but does not makes them visible to other
      connections yet.
   *) We ensure that no other connection uses the table by upgrading our
      lock on it to exclusive.
   *) a) If the previous step succeeds, handler::ha_commit_inplace_alter_table() is
         called to allow the storage engine to do any final updates to its structures,
         to make all earlier changes durable and visible to other connections.
      b) If we have failed to upgrade lock or any errors have occurred during the
         handler functions calls (including commit), we call
         handler::ha_commit_inplace_alter_table()
         to rollback all changes which were done during previous steps.

  Phase 3 : Final
  ===============

  In this phase we:

  *) Update SQL-layer data-dictionary by installing .FRM file for the new version
     of the table.
  *) Inform the storage engine about this change by calling the
     hton::notify_table_changed()
  *) Destroy the Alter_inplace_info and handler_ctx objects.

 */

 /**
    Check if a storage engine supports a particular alter table in-place

    @param    altered_table     TABLE object for new version of table.
    @param    ha_alter_info     Structure describing changes to be done
                                by ALTER TABLE and holding data used
                                during in-place alter.

    @retval   HA_ALTER_ERROR                  Unexpected error.
    @retval   HA_ALTER_INPLACE_NOT_SUPPORTED  Not supported, must use copy.
    @retval   HA_ALTER_INPLACE_EXCLUSIVE_LOCK Supported, but requires X lock.
    @retval   HA_ALTER_INPLACE_COPY_LOCK
                                              Supported, but requires SNW lock
                                              during main phase. Prepare phase
                                              requires X lock.
    @retval   HA_ALTER_INPLACE_SHARED_LOCK    Supported, but requires SNW lock.
    @retval   HA_ALTER_INPLACE_COPY_NO_LOCK
                                              Supported, concurrent reads/writes
                                              allowed. However, prepare phase
                                              requires X lock.
    @retval   HA_ALTER_INPLACE_NO_LOCK        Supported, concurrent
                                              reads/writes allowed.

    @note The default implementation uses the old in-place ALTER API
    to determine if the storage engine supports in-place ALTER or not.

    @note Called without holding thr_lock.c lock.
 */
 virtual enum_alter_inplace_result
 check_if_supported_inplace_alter(TABLE *altered_table,
                                  Alter_inplace_info *ha_alter_info);


 /**
    Public functions wrapping the actual handler call.
    @see prepare_inplace_alter_table()
 */
 bool ha_prepare_inplace_alter_table(TABLE *altered_table,
                                     Alter_inplace_info *ha_alter_info);


 /**
    Public function wrapping the actual handler call.
    @see inplace_alter_table()
 */
 bool ha_inplace_alter_table(TABLE *altered_table,
                             Alter_inplace_info *ha_alter_info)
 {
   return inplace_alter_table(altered_table, ha_alter_info);
 }


 /**
    Public function wrapping the actual handler call.
    Allows us to enforce asserts regardless of handler implementation.
    @see commit_inplace_alter_table()
 */
 bool ha_commit_inplace_alter_table(TABLE *altered_table,
                                    Alter_inplace_info *ha_alter_info,
                                    bool commit);


protected:
 /**
    Allows the storage engine to update internal structures with concurrent
    writes blocked. If check_if_supported_inplace_alter() returns
    HA_ALTER_INPLACE_COPY_NO_LOCK or HA_ALTER_INPLACE_COPY_LOCK,
    this function is called with exclusive lock otherwise the same level
    of locking as for inplace_alter_table() will be used.

    @note Storage engines are responsible for reporting any errors by
    calling my_error()/print_error()

    @note If this function reports error, commit_inplace_alter_table()
    will be called with commit= false.

    @note For partitioning, failing to prepare one partition, means that
    commit_inplace_alter_table() will be called to roll back changes for
    all partitions. This means that commit_inplace_alter_table() might be
    called without prepare_inplace_alter_table() having been called first
    for a given partition.

    @param    altered_table     TABLE object for new version of table.
    @param    ha_alter_info     Structure describing changes to be done
                                by ALTER TABLE and holding data used
                                during in-place alter.

    @retval   true              Error
    @retval   false             Success
 */
 virtual bool prepare_inplace_alter_table(TABLE *altered_table,
                                          Alter_inplace_info *ha_alter_info)
 { return false; }


 /**
    Alter the table structure in-place with operations specified using HA_ALTER_FLAGS
    and Alter_inplace_info. The level of concurrency allowed during this
    operation depends on the return value from check_if_supported_inplace_alter().

    @note Storage engines are responsible for reporting any errors by
    calling my_error()/print_error()

    @note If this function reports error, commit_inplace_alter_table()
    will be called with commit= false.

    @param    altered_table     TABLE object for new version of table.
    @param    ha_alter_info     Structure describing changes to be done
                                by ALTER TABLE and holding data used
                                during in-place alter.

    @retval   true              Error
    @retval   false             Success
 */
 virtual bool inplace_alter_table(TABLE *altered_table,
                                  Alter_inplace_info *ha_alter_info)
 { return false; }


 /**
    Commit or rollback the changes made during prepare_inplace_alter_table()
    and inplace_alter_table() inside the storage engine.
    Note that in case of rollback the allowed level of concurrency during
    this operation will be the same as for inplace_alter_table() and thus
    might be higher than during prepare_inplace_alter_table(). (For example,
    concurrent writes were blocked during prepare, but might not be during
    rollback).

    @note Storage engines are responsible for reporting any errors by
    calling my_error()/print_error()

    @note If this function with commit= true reports error, it will be called
    again with commit= false.

    @note In case of partitioning, this function might be called for rollback
    without prepare_inplace_alter_table() having been called first.
    Also partitioned tables sets ha_alter_info->group_commit_ctx to a NULL
    terminated array of the partitions handlers and if all of them are
    committed as one, then group_commit_ctx should be set to NULL to indicate
    to the partitioning handler that all partitions handlers are committed.
    @see prepare_inplace_alter_table().

    @param    altered_table     TABLE object for new version of table.
    @param    ha_alter_info     Structure describing changes to be done
                                by ALTER TABLE and holding data used
                                during in-place alter.
    @param    commit            True => Commit, False => Rollback.

    @retval   true              Error
    @retval   false             Success
 */
 virtual bool commit_inplace_alter_table(TABLE *altered_table,
                                         Alter_inplace_info *ha_alter_info,
                                         bool commit)
{
  /* Nothing to commit/rollback, mark all handlers committed! */
  ha_alter_info->group_commit_ctx= NULL;
  return false;
}

public:
 /* End of On-line/in-place ALTER TABLE interface. */


  /**
    use_hidden_primary_key() is called in case of an update/delete when
    (table_flags() and HA_PRIMARY_KEY_REQUIRED_FOR_DELETE) is defined
    but we don't have a primary key
  */
  virtual void use_hidden_primary_key();
  virtual alter_table_operations alter_table_flags(alter_table_operations flags)
  {
    if (ht->alter_table_flags)
      return ht->alter_table_flags(flags);
    return 0;
  }

  virtual LEX_CSTRING *engine_name();
  
  TABLE* get_table() { return table; }
  TABLE_SHARE* get_table_share() { return table_share; }
protected:
  /* Service methods for use by storage engines. */
  THD *ha_thd(void) const;

  /**
    Acquire the instrumented table information from a table share.
    @return an instrumented table share, or NULL.
  */
  PSI_table_share *ha_table_share_psi() const;

  /**
    Default rename_table() and delete_table() rename/delete files with a
    given name and extensions from bas_ext().

    These methods can be overridden, but their default implementation
    provide useful functionality.
  */
  virtual int rename_table(const char *from, const char *to);


public:
  /**
    Delete a table in the engine. Called for base as well as temporary
    tables.
  */
  virtual int delete_table(const char *name);
  bool check_table_binlog_row_based();
  bool prepare_for_row_logging();
  int prepare_for_insert(bool do_create);
  int binlog_log_row(TABLE *table,
                     const uchar *before_record,
                     const uchar *after_record,
                     Log_func *log_func);

  inline void clear_cached_table_binlog_row_based_flag()
  {
    check_table_binlog_row_based_done= 0;
  }
  virtual void handler_stats_updated() {}

  inline void ha_handler_stats_reset()
  {
    handler_stats= &active_handler_stats;
    active_handler_stats.reset();
    active_handler_stats.active= 1;
    handler_stats_updated();
  }
  inline void ha_handler_stats_disable()
  {
    if (handler_stats)
    {
      handler_stats= 0;
      active_handler_stats.active= 0;
      handler_stats_updated();
    }
  }

private:
  /* Cache result to avoid extra calls */
  inline void mark_trx_read_write()
  {
    if (unlikely(!mark_trx_read_write_done))
    {
      mark_trx_read_write_done= 1;
      mark_trx_read_write_internal();
    }
  }

private:
  void mark_trx_read_write_internal();
  bool check_table_binlog_row_based_internal();

  int create_lookup_handler();
  void alloc_lookup_buffer();
  int check_duplicate_long_entries(const uchar *new_rec);
  int check_duplicate_long_entries_update(const uchar *new_rec);
  int check_duplicate_long_entry_key(const uchar *new_rec, uint key_no);
  /** PRIMARY KEY/UNIQUE WITHOUT OVERLAPS check */
  int ha_check_overlaps(const uchar *old_data, const uchar* new_data);

protected:
  /*
    These are intended to be used only by handler::ha_xxxx() functions
    However, engines that implement read_range_XXX() (like MariaRocks)
    or embed other engines (like ha_partition) may need to call these also
  */
  inline void increment_statistics(ulong SSV::*offset) const;
  inline void decrement_statistics(ulong SSV::*offset) const;

private:
  /*
    Low-level primitives for storage engines.  These should be
    overridden by the storage engine class. To call these methods, use
    the corresponding 'ha_*' method above.
  */

  virtual int open(const char *name, int mode, uint test_if_locked)=0;
  /* Note: ha_index_read_idx_map() may bypass index_init() */
  virtual int index_init(uint idx, bool sorted) { return 0; }
  virtual int index_end() { return 0; }
  /**
    rnd_init() can be called two times without rnd_end() in between
    (it only makes sense if scan=1).
    then the second call should prepare for the new table scan (e.g
    if rnd_init allocates the cursor, second call should position it
    to the start of the table, no need to deallocate and allocate it again
  */
  virtual int rnd_init(bool scan)= 0;
  virtual int rnd_end() { return 0; }
  virtual int write_row(const uchar *buf __attribute__((unused)))
  {
    return HA_ERR_WRONG_COMMAND;
  }

  /**
    Update a single row.

    Note: If HA_ERR_FOUND_DUPP_KEY is returned, the handler must read
    all columns of the row so MySQL can create an error message. If
    the columns required for the error message are not read, the error
    message will contain garbage.
  */
  virtual int update_row(const uchar *old_data __attribute__((unused)),
                         const uchar *new_data __attribute__((unused)))
  {
    return HA_ERR_WRONG_COMMAND;
  }

  /*
    Optimized function for updating the first row. Only used by sequence
    tables
  */
  virtual int update_first_row(const uchar *new_data);

  virtual int delete_row(const uchar *buf __attribute__((unused)))
  {
    return HA_ERR_WRONG_COMMAND;
  }

  /* Perform initialization for a direct update request */
public:
  int ha_direct_update_rows(ha_rows *update_rows, ha_rows *found_rows);
  virtual int direct_update_rows_init(List<Item> *update_fields)
  {
    return HA_ERR_WRONG_COMMAND;
  }
private:
  virtual int pre_direct_update_rows_init(List<Item> *update_fields)
  {
    return HA_ERR_WRONG_COMMAND;
  }
  virtual int direct_update_rows(ha_rows *update_rows __attribute__((unused)),
                                 ha_rows *found_rows __attribute__((unused)))
  {
    return HA_ERR_WRONG_COMMAND;
  }
  virtual int pre_direct_update_rows()
  {
    return HA_ERR_WRONG_COMMAND;
  }

  /* Perform initialization for a direct delete request */
public:
  int ha_direct_delete_rows(ha_rows *delete_rows);
  virtual int direct_delete_rows_init()
  {
    return HA_ERR_WRONG_COMMAND;
  }
private:
  virtual int pre_direct_delete_rows_init()
  {
    return HA_ERR_WRONG_COMMAND;
  }
  virtual int direct_delete_rows(ha_rows *delete_rows __attribute__((unused)))
  {
    return HA_ERR_WRONG_COMMAND;
  }
  virtual int pre_direct_delete_rows()
  {
    return HA_ERR_WRONG_COMMAND;
  }

  /**
    Reset state of file to after 'open'.
    This function is called after every statement for all tables used
    by that statement.
  */
  virtual int reset() { return 0; }
  virtual Table_flags table_flags(void) const= 0;
  /**
    Is not invoked for non-transactional temporary tables.

    Tells the storage engine that we intend to read or write data
    from the table. This call is prefixed with a call to handler::store_lock()
    and is invoked only for those handler instances that stored the lock.

    Calls to rnd_init/index_init are prefixed with this call. When table
    IO is complete, we call external_lock(F_UNLCK).
    A storage engine writer should expect that each call to
    ::external_lock(F_[RD|WR]LOCK is followed by a call to
    ::external_lock(F_UNLCK). If it is not, it is a bug in MySQL.

    The name and signature originate from the first implementation
    in MyISAM, which would call fcntl to set/clear an advisory
    lock on the data file in this method.

    @param   lock_type    F_RDLCK, F_WRLCK, F_UNLCK

    @return  non-0 in case of failure, 0 in case of success.
    When lock_type is F_UNLCK, the return value is ignored.
  */
  virtual int external_lock(THD *thd __attribute__((unused)),
                            int lock_type __attribute__((unused)))
  {
    return 0;
  }
  virtual void release_auto_increment() { return; };
  /** admin commands - called from mysql_admin_table */
  virtual int check_for_upgrade(HA_CHECK_OPT *check_opt)
  { return 0; }
  virtual int check(THD* thd, HA_CHECK_OPT* check_opt)
  { return HA_ADMIN_NOT_IMPLEMENTED; }

  /**
     In this method check_opt can be modified
     to specify CHECK option to use to call check()
     upon the table.
  */
  virtual int repair(THD* thd, HA_CHECK_OPT* check_opt)
  {
    DBUG_ASSERT(!(ha_table_flags() & HA_CAN_REPAIR));
    return HA_ADMIN_NOT_IMPLEMENTED;
  }
protected:
  virtual void start_bulk_insert(ha_rows rows, uint flags) {}
  virtual int end_bulk_insert() { return 0; }
  virtual int index_read(uchar * buf, const uchar * key, uint key_len,
                         enum ha_rkey_function find_flag)
   { return  HA_ERR_WRONG_COMMAND; }
  virtual int index_read_last(uchar * buf, const uchar * key, uint key_len)
  {
    my_errno= HA_ERR_WRONG_COMMAND;
    return HA_ERR_WRONG_COMMAND;
  }
  friend class ha_partition;
  friend class ha_sequence;
public:
  /**
    This method is similar to update_row, however the handler doesn't need
    to execute the updates at this point in time. The handler can be certain
    that another call to bulk_update_row will occur OR a call to
    exec_bulk_update before the set of updates in this query is concluded.

    @param    old_data       Old record
    @param    new_data       New record
    @param    dup_key_found  Number of duplicate keys found

    @retval  0   Bulk delete used by handler
    @retval  1   Bulk delete not used, normal operation used
  */
  virtual int bulk_update_row(const uchar *old_data, const uchar *new_data,
                              ha_rows *dup_key_found)
  {
    DBUG_ASSERT(FALSE);
    return HA_ERR_WRONG_COMMAND;
  }
  /**
    This is called to delete all rows in a table
    If the handler don't support this, then this function will
    return HA_ERR_WRONG_COMMAND and MySQL will delete the rows one
    by one.
  */
  virtual int delete_all_rows()
  { return (my_errno=HA_ERR_WRONG_COMMAND); }
  /**
    Quickly remove all rows from a table.

    @remark This method is responsible for implementing MySQL's TRUNCATE
            TABLE statement, which is a DDL operation. As such, a engine
            can bypass certain integrity checks and in some cases avoid
            fine-grained locking (e.g. row locks) which would normally be
            required for a DELETE statement.

    @remark Typically, truncate is not used if it can result in integrity
            violation. For example, truncate is not used when a foreign
            key references the table, but it might be used if foreign key
            checks are disabled.

    @remark Engine is responsible for resetting the auto-increment counter.

    @remark The table is locked in exclusive mode.
  */
  virtual int truncate()
  {
    int error= delete_all_rows();
    return error ? error : reset_auto_increment(0);
  }
  /**
    Reset the auto-increment counter to the given value, i.e. the next row
    inserted will get the given value.
  */
  virtual int reset_auto_increment(ulonglong value)
  { return 0; }
  virtual int optimize(THD* thd, HA_CHECK_OPT* check_opt)
  { return HA_ADMIN_NOT_IMPLEMENTED; }
  virtual int analyze(THD* thd, HA_CHECK_OPT* check_opt)
  { return HA_ADMIN_NOT_IMPLEMENTED; }
  virtual bool check_and_repair(THD *thd) { return TRUE; }
  virtual int disable_indexes(key_map map, bool persist) { return HA_ERR_WRONG_COMMAND; }
  virtual int enable_indexes(key_map map, bool persist) { return HA_ERR_WRONG_COMMAND; }
  virtual int discard_or_import_tablespace(my_bool discard)
  { return (my_errno=HA_ERR_WRONG_COMMAND); }
  virtual void drop_table(const char *name);
  virtual int create(const char *name, TABLE *form, HA_CREATE_INFO *info)=0;

  virtual int create_partitioning_metadata(const char *name,
                                           const char *old_name,
                                           chf_create_flags action_flag)
  { return FALSE; }

  virtual int change_partitions(HA_CREATE_INFO *create_info,
                                const char *path,
                                ulonglong * const copied,
                                ulonglong * const deleted,
                                const uchar *pack_frm_data,
                                size_t pack_frm_len)
  { return HA_ERR_WRONG_COMMAND; }
  /* @return true if it's necessary to switch current statement log format from
   STATEMENT to ROW if binary log format is MIXED and autoincrement values
   are changed in the statement */
  virtual bool autoinc_lock_mode_stmt_unsafe() const
  { return false; }
  virtual int drop_partitions(const char *path)
  { return HA_ERR_WRONG_COMMAND; }
  virtual int rename_partitions(const char *path)
  { return HA_ERR_WRONG_COMMAND; }
  virtual bool set_ha_share_ref(Handler_share **arg_ha_share)
  {
    DBUG_ASSERT(!ha_share);
    DBUG_ASSERT(arg_ha_share);
    if (ha_share || !arg_ha_share)
      return true;
    ha_share= arg_ha_share;
    return false;
  }
  void set_table(TABLE* table_arg) { table= table_arg; }
  int get_lock_type() const { return m_lock_type; }
public:
  /* XXX to be removed, see ha_partition::partition_ht() */
  virtual handlerton *partition_ht() const
  { return ht; }
  virtual bool partition_engine() { return 0;}
  inline int ha_write_tmp_row(uchar *buf);
  inline int ha_delete_tmp_row(uchar *buf);
  inline int ha_update_tmp_row(const uchar * old_data, uchar * new_data);

  virtual void set_lock_type(enum thr_lock_type lock);
  friend check_result_t handler_index_cond_check(void* h_arg);
  friend check_result_t handler_rowid_filter_check(void *h_arg);

  /**
    Find unique record by index or unique constrain

    @param record        record to find (also will be fillded with
                         actual record fields)
    @param unique_ref    index or unique constraiun number (depends
                         on what used in the engine

    @retval -1 Error
    @retval  1 Not found
    @retval  0 Found
  */
  virtual int find_unique_row(uchar *record, uint unique_ref)
  { return -1; /*unsupported */}

  bool native_versioned() const
  { DBUG_ASSERT(ht); return partition_ht()->flags & HTON_NATIVE_SYS_VERSIONING; }
  virtual void update_partition(uint	part_id)
  {}

  /**
    Some engines can perform column type conversion with ALGORITHM=INPLACE.
    These functions check for such possibility.
    Implementation could be based on Field_xxx::is_equal()
   */
  virtual bool can_convert_nocopy(const Field &,
                                  const Column_definition &) const
  {
    return false;
  }
  /* If the table is using sql level unique constraints on some column */
  inline bool has_long_unique();

  /* Used for ALTER TABLE.
  Some engines can handle some differences in indexes by themself. */
  virtual Compare_keys compare_key_parts(const Field &old_field,
                                         const Column_definition &new_field,
                                         const KEY_PART_INFO &old_part,
                                         const KEY_PART_INFO &new_part) const;


/*
  If lower_case_table_names == 2 (case-preserving but case-insensitive
  file system) and the storage is not HA_FILE_BASED, we need to provide
  a lowercase file name for the engine.
*/
  inline bool needs_lower_case_filenames()
  {
    return (lower_case_table_names == 2 && !(ha_table_flags() & HA_FILE_BASED));
  }

  bool log_not_redoable_operation(const char *operation);

protected:
  Handler_share *get_ha_share_ptr();
  void set_ha_share_ptr(Handler_share *arg_ha_share);
  void lock_shared_ha_data();
  void unlock_shared_ha_data();
};

#include "multi_range_read.h"
#include "group_by_handler.h"

bool key_uses_partial_cols(TABLE_SHARE *table, uint keyno);

	/* Some extern variables used with handlers */

extern const LEX_CSTRING ha_row_type[];
extern MYSQL_PLUGIN_IMPORT const char *tx_isolation_names[];
extern MYSQL_PLUGIN_IMPORT const char *binlog_format_names[];
extern TYPELIB tx_isolation_typelib;
extern const char *myisam_stats_method_names[];
extern ulong total_ha, total_ha_2pc;

/* lookups */
plugin_ref ha_resolve_by_name(THD *thd, const LEX_CSTRING *name, bool tmp_table);
plugin_ref ha_lock_engine(THD *thd, const handlerton *hton);
handlerton *ha_resolve_by_legacy_type(THD *thd, enum legacy_db_type db_type);
handler *get_new_handler(TABLE_SHARE *share, MEM_ROOT *alloc,
                         handlerton *db_type);
handlerton *ha_checktype(THD *thd, handlerton *hton, bool no_substitute);

static inline handlerton *ha_checktype(THD *thd, enum legacy_db_type type,
                                       bool no_substitute = 0)
{
  return ha_checktype(thd, ha_resolve_by_legacy_type(thd, type), no_substitute);
}

static inline enum legacy_db_type ha_legacy_type(const handlerton *db_type)
{
  return (db_type == NULL) ? DB_TYPE_UNKNOWN : db_type->db_type;
}

static inline const char *ha_resolve_storage_engine_name(const handlerton *db_type)
{
  return (db_type == NULL ? "UNKNOWN" :
          db_type == view_pseudo_hton ? "VIEW" : hton_name(db_type)->str);
}

static inline bool ha_check_storage_engine_flag(const handlerton *db_type, uint32 flag)
{
  return db_type && (db_type->flags & flag);
}

static inline bool ha_storage_engine_is_enabled(const handlerton *db_type)
{
  return db_type && db_type->create;
}

/* basic stuff */
int ha_init_errors(void);
int ha_init(void);
int ha_end(void);
int ha_initialize_handlerton(st_plugin_int *plugin);
int ha_finalize_handlerton(st_plugin_int *plugin);

TYPELIB *ha_known_exts(void);
int ha_panic(enum ha_panic_function flag);
void ha_close_connection(THD* thd);
void ha_kill_query(THD* thd, enum thd_kill_levels level);
void ha_signal_ddl_recovery_done();
bool ha_flush_logs();
void ha_drop_database(const char* path);
void ha_checkpoint_state(bool disable);
void ha_commit_checkpoint_request(void *cookie, void (*pre_hook)(void *));
int ha_create_table(THD *thd, const char *path, const char *db,
                    const char *table_name, HA_CREATE_INFO *create_info,
                    LEX_CUSTRING *frm, bool skip_frm_file);
int ha_delete_table(THD *thd, handlerton *db_type, const char *path,
                    const LEX_CSTRING *db, const LEX_CSTRING *alias,
                    bool generate_warning);
int ha_delete_table_force(THD *thd, const char *path, const LEX_CSTRING *db,
                          const LEX_CSTRING *alias);

void ha_prepare_for_backup();
void ha_end_backup();
void ha_pre_shutdown();

void ha_disable_internal_writes(bool disable);

/* statistics and info */
bool ha_show_status(THD *thd, handlerton *db_type, enum ha_stat_type stat);

/* discovery */
#ifdef MYSQL_SERVER
class Discovered_table_list: public handlerton::discovered_list
{
  THD *thd;
  const char *wild, *wend;
  bool with_temps; // whether to include temp tables in the result
public:
  Dynamic_array<LEX_CSTRING*> *tables;

  Discovered_table_list(THD *thd_arg, Dynamic_array<LEX_CSTRING*> *tables_arg,
                        const LEX_CSTRING *wild_arg);
  Discovered_table_list(THD *thd_arg, Dynamic_array<LEX_CSTRING*> *tables_arg)
    : thd(thd_arg), wild(NULL), with_temps(true), tables(tables_arg) {}
  ~Discovered_table_list() = default;

  bool add_table(const char *tname, size_t tlen) override;
  bool add_file(const char *fname) override;

  void sort();
  void remove_duplicates(); // assumes that the list is sorted
#ifndef DBUG_OFF
  /*
     Used to find unstable mtr tests querying
     INFORMATION_SCHEMA.TABLES without ORDER BY.
  */
  void sort_desc();
#endif /* DBUG_OFF */
};

int ha_discover_table(THD *thd, TABLE_SHARE *share);
int ha_discover_table_names(THD *thd, LEX_CSTRING *db, MY_DIR *dirp,
                            Discovered_table_list *result, bool reusable);
bool ha_table_exists(THD *thd, const LEX_CSTRING *db,
                     const LEX_CSTRING *table_name,
                     LEX_CUSTRING *table_version= 0,
                     LEX_CSTRING *partition_engine_name= 0,
                     handlerton **hton= 0, bool *is_sequence= 0);
bool ha_check_if_updates_are_ignored(THD *thd, handlerton *hton,
                                     const char *op);
#endif /* MYSQL_SERVER */

/* key cache */
extern "C" int ha_init_key_cache(const char *name, KEY_CACHE *key_cache, void *);
int ha_resize_key_cache(KEY_CACHE *key_cache);
int ha_change_key_cache_param(KEY_CACHE *key_cache);
int ha_repartition_key_cache(KEY_CACHE *key_cache);
int ha_change_key_cache(KEY_CACHE *old_key_cache, KEY_CACHE *new_key_cache);

/* transactions: interface to handlerton functions */
int ha_start_consistent_snapshot(THD *thd);
int ha_commit_or_rollback_by_xid(XID *xid, bool commit);
int ha_commit_one_phase(THD *thd, bool all);
int ha_commit_trans(THD *thd, bool all);
int ha_rollback_trans(THD *thd, bool all);
int ha_prepare(THD *thd);
int ha_recover(HASH *commit_list, MEM_ROOT *mem_root= NULL);
uint ha_recover_complete(HASH *commit_list, Binlog_offset *coord= NULL);

/* transactions: these functions never call handlerton functions directly */
int ha_enable_transaction(THD *thd, bool on);

/* savepoints */
int ha_rollback_to_savepoint(THD *thd, SAVEPOINT *sv);
bool ha_rollback_to_savepoint_can_release_mdl(THD *thd);
int ha_savepoint(THD *thd, SAVEPOINT *sv);
int ha_release_savepoint(THD *thd, SAVEPOINT *sv);
#ifdef WITH_WSREP
int ha_abort_transaction(THD *bf_thd, THD *victim_thd, my_bool signal);
#endif

/* these are called by storage engines */
void trans_register_ha(THD *thd, bool all, handlerton *ht,
                       ulonglong trxid);

/*
  Storage engine has to assume the transaction will end up with 2pc if
   - there is more than one 2pc-capable storage engine available
   - in the current transaction 2pc was not disabled yet
*/
#define trans_need_2pc(thd, all)                   ((total_ha_2pc > 1) && \
        !((all ? &thd->transaction.all : &thd->transaction.stmt)->no_2pc))

const char *get_canonical_filename(handler *file, const char *path,
                                   char *tmp_path);
void commit_checkpoint_notify_ha(void *cookie);

inline const LEX_CSTRING *table_case_name(HA_CREATE_INFO *info, const LEX_CSTRING *name)
{
  return ((lower_case_table_names == 2 && info->alias.str) ? &info->alias : name);
}

typedef bool Log_func(THD*, TABLE*, bool, const uchar*, const uchar*);
int binlog_log_row(TABLE* table,
                   const uchar *before_record,
                   const uchar *after_record,
                   Log_func *log_func);

/**
  @def MYSQL_TABLE_IO_WAIT
  Instrumentation helper for table io_waits.
  Note that this helper is intended to be used from
  within the handler class only, as it uses members
  from @c handler
  Performance schema events are instrumented as follows:
  - in non batch mode, one event is generated per call
  - in batch mode, the number of rows affected is saved
  in @c m_psi_numrows, so that @c end_psi_batch_mode()
  generates a single event for the batch.
  @param OP the table operation to be performed
  @param INDEX the table index used if any, or MAX_KEY.
  @param PAYLOAD instrumented code to execute
  @sa handler::end_psi_batch_mode.
*/
#ifdef HAVE_PSI_TABLE_INTERFACE
  #define MYSQL_TABLE_IO_WAIT(OP, INDEX, RESULT, PAYLOAD)     \
    {                                                         \
      if (m_psi != NULL)                                      \
      {                                                       \
        switch (m_psi_batch_mode)                             \
        {                                                     \
          case PSI_BATCH_MODE_NONE:                           \
          {                                                   \
            PSI_table_locker *sub_locker= NULL;               \
            PSI_table_locker_state reentrant_safe_state;      \
            sub_locker= PSI_TABLE_CALL(start_table_io_wait)   \
              (& reentrant_safe_state, m_psi, OP, INDEX,      \
               __FILE__, __LINE__);                           \
            PAYLOAD                                           \
            if (sub_locker != NULL)                           \
              PSI_TABLE_CALL(end_table_io_wait)               \
                (sub_locker, 1);                              \
            break;                                            \
          }                                                   \
          case PSI_BATCH_MODE_STARTING:                       \
          {                                                   \
            m_psi_locker= PSI_TABLE_CALL(start_table_io_wait) \
              (& m_psi_locker_state, m_psi, OP, INDEX,        \
               __FILE__, __LINE__);                           \
            PAYLOAD                                           \
            if (!RESULT)                                      \
              m_psi_numrows++;                                \
            m_psi_batch_mode= PSI_BATCH_MODE_STARTED;         \
            break;                                            \
          }                                                   \
          case PSI_BATCH_MODE_STARTED:                        \
          default:                                            \
          {                                                   \
            DBUG_ASSERT(m_psi_batch_mode                      \
                        == PSI_BATCH_MODE_STARTED);           \
            PAYLOAD                                           \
            if (!RESULT)                                      \
              m_psi_numrows++;                                \
            break;                                            \
          }                                                   \
        }                                                     \
      }                                                       \
      else                                                    \
      {                                                       \
        PAYLOAD                                               \
      }                                                       \
    }
#else
  #define MYSQL_TABLE_IO_WAIT(OP, INDEX, RESULT, PAYLOAD) \
    PAYLOAD
#endif

#define TABLE_IO_WAIT(TRACKER, OP, INDEX, RESULT, PAYLOAD) \
  { \
    Exec_time_tracker *this_tracker; \
    if (unlikely((this_tracker= tracker))) \
      tracker->start_tracking(table->in_use); \
    \
    MYSQL_TABLE_IO_WAIT(OP, INDEX, RESULT, PAYLOAD); \
    \
    if (unlikely(this_tracker)) \
      tracker->stop_tracking(table->in_use); \
  }
void print_keydup_error(TABLE *table, KEY *key, const char *msg, myf errflag);
void print_keydup_error(TABLE *table, KEY *key, myf errflag);

int del_global_index_stat(THD *thd, TABLE* table, KEY* key_info);
int del_global_table_stat(THD *thd, const  LEX_CSTRING *db, const LEX_CSTRING *table);
uint ha_count_rw_all(THD *thd, Ha_trx_info **ptr_ha_info);
bool non_existing_table_error(int error);
<<<<<<< HEAD
uint ha_count_rw_2pc(THD *thd, bool all);
uint ha_check_and_coalesce_trx_read_only(THD *thd, Ha_trx_info *ha_list,
                                         bool all);

=======

int get_select_field_pos(Alter_info *alter_info, int select_field_count,
                         bool versioned);
>>>>>>> 23820f1d
#endif /* HANDLER_INCLUDED */<|MERGE_RESOLUTION|>--- conflicted
+++ resolved
@@ -5517,14 +5517,10 @@
 int del_global_table_stat(THD *thd, const  LEX_CSTRING *db, const LEX_CSTRING *table);
 uint ha_count_rw_all(THD *thd, Ha_trx_info **ptr_ha_info);
 bool non_existing_table_error(int error);
-<<<<<<< HEAD
 uint ha_count_rw_2pc(THD *thd, bool all);
 uint ha_check_and_coalesce_trx_read_only(THD *thd, Ha_trx_info *ha_list,
                                          bool all);
 
-=======
-
 int get_select_field_pos(Alter_info *alter_info, int select_field_count,
                          bool versioned);
->>>>>>> 23820f1d
 #endif /* HANDLER_INCLUDED */