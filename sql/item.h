--- conflicted
+++ resolved
@@ -3361,12 +3361,7 @@
   /**
     Collect outer references
   */
-<<<<<<< HEAD
   bool collect_outer_ref_processor(void *arg) override;
-  Item *derived_field_transformer_for_having(THD *thd, uchar *arg) override;
-=======
-  virtual bool collect_outer_ref_processor(void *arg);
->>>>>>> c04a203a
   friend bool insert_fields(THD *thd, Name_resolution_context *context,
                             const char *db_name,
                             const char *table_name, List_iterator<Item> *it,
@@ -5466,14 +5461,8 @@
     return ref ? (*ref)->get_typelib() : NULL;
   }
 
-<<<<<<< HEAD
   bool walk(Item_processor processor, bool walk_subquery, void *arg) override
   {
-=======
-  bool is_json_type() { return (*ref)->is_json_type(); }
-  bool walk(Item_processor processor, bool walk_subquery, void *arg)
-  { 
->>>>>>> c04a203a
     if (ref && *ref)
       return (*ref)->walk(processor, walk_subquery, arg) ||
              (this->*processor)(arg); 
