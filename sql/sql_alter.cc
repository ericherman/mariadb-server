--- conflicted
+++ resolved
@@ -540,23 +540,6 @@
       (!thd->is_current_stmt_binlog_format_row() ||
        !thd->find_temporary_table(first_table)))
   {
-<<<<<<< HEAD
-    wsrep::key_array keys;
-    wsrep_append_fk_parent_table(thd, first_table, &keys);
-
-    WSREP_TO_ISOLATION_BEGIN_ALTER(lex->name.str ? select_lex->db.str
-                                   : first_table->db.str,
-                                   lex->name.str ? lex->name.str
-                                   : first_table->table_name.str,
-                                   first_table, &alter_info, &keys,
-                                   used_engine ? &create_info : nullptr)
-    {
-      WSREP_WARN("ALTER TABLE isolation failure");
-      DBUG_RETURN(TRUE);
-    }
-
-=======
->>>>>>> c4143f90
     /*
       It makes sense to set auto_increment_* to defaults in TOI operations.
       Must be done before wsrep_TOI_begin() since Query_log_event encapsulating
@@ -573,9 +556,12 @@
     wsrep::key_array keys;
     wsrep_append_fk_parent_table(thd, first_table, &keys);
 
-    WSREP_TO_ISOLATION_BEGIN_ALTER((lex->name.str ? select_lex->db.str : NULL),
-                                   (lex->name.str ? lex->name.str : NULL),
-                                   first_table, &alter_info, &keys)
+    WSREP_TO_ISOLATION_BEGIN_ALTER(lex->name.str ? select_lex->db.str
+                                   : first_table->db.str,
+                                   lex->name.str ? lex->name.str
+                                   : first_table->table_name.str,
+                                   first_table, &alter_info, &keys,
+                                   used_engine ? &create_info : nullptr)
     {
       WSREP_WARN("ALTER TABLE isolation failure");
       DBUG_RETURN(TRUE);
