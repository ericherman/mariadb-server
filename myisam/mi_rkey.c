/* Copyright (C) 2000 MySQL AB & MySQL Finland AB & TCX DataKonsult AB

   This program is free software; you can redistribute it and/or modify
   it under the terms of the GNU General Public License as published by
   the Free Software Foundation; either version 2 of the License, or
   (at your option) any later version.

   This program is distributed in the hope that it will be useful,
   but WITHOUT ANY WARRANTY; without even the implied warranty of
   MERCHANTABILITY or FITNESS FOR A PARTICULAR PURPOSE.  See the
   GNU General Public License for more details.

   You should have received a copy of the GNU General Public License
   along with this program; if not, write to the Free Software
   Foundation, Inc., 59 Temple Place, Suite 330, Boston, MA  02111-1307  USA */

/* Read record based on a key */

#include "myisamdef.h"
#include "rt_index.h"

	/* Read a record using key */
	/* Ordinary search_flag is 0 ; Give error if no record with key */

int mi_rkey(MI_INFO *info, byte *buf, int inx, const byte *key, uint key_len,
	    enum ha_rkey_function search_flag)
{
  uchar *key_buff;
  MYISAM_SHARE *share=info->s;
  MI_KEYDEF *keyinfo;
  HA_KEYSEG *last_used_keyseg;
  uint pack_key_length, use_key_length, nextflag;
  DBUG_ENTER("mi_rkey");
  DBUG_PRINT("enter", ("base: %lx  buf: %lx  inx: %d  search_flag: %d",
                       (long) info, (long) buf, inx, search_flag));

  if ((inx = _mi_check_index(info,inx)) < 0)
    DBUG_RETURN(my_errno);

  info->update&= (HA_STATE_CHANGED | HA_STATE_ROW_CHANGED);
  info->last_key_func= search_flag;
  keyinfo= share->keyinfo + inx;

  if (info->once_flags & USE_PACKED_KEYS)
  {
    info->once_flags&= ~USE_PACKED_KEYS;	/* Reset flag */
    /*
      key is already packed!;  This happens when we are using a MERGE TABLE
    */
    key_buff=info->lastkey+info->s->base.max_key_length;
    pack_key_length= key_len;
    bmove(key_buff,key,key_len);
    last_used_keyseg= 0;
  }
  else
  {
    if (key_len == 0)
      key_len=USE_WHOLE_KEY;
    /* Save the packed key for later use in the second buffer of lastkey. */
    key_buff=info->lastkey+info->s->base.max_key_length;
    pack_key_length=_mi_pack_key(info,(uint) inx, key_buff, (uchar*) key,
				 key_len, &last_used_keyseg);
    /* Save packed_key_length for use by the MERGE engine. */
    info->pack_key_length= pack_key_length;
    DBUG_EXECUTE("key",_mi_print_key(DBUG_FILE, keyinfo->seg,
				     key_buff, pack_key_length););
  }

  if (fast_mi_readinfo(info))
    goto err;

  if (share->concurrent_insert)
    rw_rdlock(&share->key_root_lock[inx]);

  nextflag=myisam_read_vec[search_flag];
  use_key_length=pack_key_length;
  if (!(nextflag & (SEARCH_FIND | SEARCH_NO_FIND | SEARCH_LAST)))
    use_key_length=USE_WHOLE_KEY;

  switch (info->s->keyinfo[inx].key_alg) {
#ifdef HAVE_RTREE_KEYS
  case HA_KEY_ALG_RTREE:
    if (rtree_find_first(info,inx,key_buff,use_key_length,nextflag) < 0)
    {
      my_errno=HA_ERR_CRASHED;
      goto err;
    }
    break;
#endif
  case HA_KEY_ALG_BTREE:
  default:
    if (!_mi_search(info, keyinfo, key_buff, use_key_length,
		  myisam_read_vec[search_flag], info->s->state.key_root[inx]))
<<<<<<< HEAD
    {
      while (info->lastpos >= info->state->data_file_length)
      {
        /*
	  Skip rows that are inserted by other threads since we got a lock
	  Note that this can only happen if we are not searching after an
	  exact key, because the keys are sorted according to position
        */

        if  (_mi_search_next(info, keyinfo, info->lastkey,
=======
  {
    /*
      If we are searching for an exact key (including the data pointer)
      and this was added by an concurrent insert,
      then the result is "key not found".
    */
    if ((search_flag == HA_READ_KEY_EXACT) &&
        (info->lastpos >= info->state->data_file_length))
    {
      my_errno= HA_ERR_KEY_NOT_FOUND;
      info->lastpos= HA_OFFSET_ERROR;
    }
    else while (info->lastpos >= info->state->data_file_length)
    {
      /*
	Skip rows that are inserted by other threads since we got a lock
	Note that this can only happen if we are not searching after an
	exact key, because the keys are sorted according to position
      */
      if  (_mi_search_next(info, keyinfo, info->lastkey,
>>>>>>> 51f57776
			   info->lastkey_length,
			   myisam_readnext_vec[search_flag],
			   info->s->state.key_root[inx]))
	  break;
      }
    }
  }

  if (share->concurrent_insert)
    rw_unlock(&share->key_root_lock[inx]);

  /* Calculate length of the found key;  Used by mi_rnext_same */
  if ((keyinfo->flag & HA_VAR_LENGTH_KEY) && last_used_keyseg &&
      info->lastpos != HA_OFFSET_ERROR)
    info->last_rkey_length= _mi_keylength_part(keyinfo, info->lastkey,
					       last_used_keyseg);
  else
    info->last_rkey_length= pack_key_length;

  /* Check if we don't want to have record back, only error message */
  if (!buf)
    DBUG_RETURN(info->lastpos == HA_OFFSET_ERROR ? my_errno : 0);

  if (!(*info->read_record)(info,info->lastpos,buf))
  {
    info->update|= HA_STATE_AKTIV;		/* Record is read */
    DBUG_RETURN(0);
  }

  info->lastpos = HA_OFFSET_ERROR;		/* Didn't find key */

  /* Store last used key as a base for read next */
  memcpy(info->lastkey,key_buff,pack_key_length);
  info->last_rkey_length= pack_key_length;
  bzero((char*) info->lastkey+pack_key_length,info->s->base.rec_reflength);
  info->lastkey_length=pack_key_length+info->s->base.rec_reflength;

  if (search_flag == HA_READ_AFTER_KEY)
    info->update|=HA_STATE_NEXT_FOUND;		/* Previous gives last row */
err:
  DBUG_RETURN(my_errno);
} /* _mi_rkey */<|MERGE_RESOLUTION|>--- conflicted
+++ resolved
@@ -90,43 +90,30 @@
   case HA_KEY_ALG_BTREE:
   default:
     if (!_mi_search(info, keyinfo, key_buff, use_key_length,
-		  myisam_read_vec[search_flag], info->s->state.key_root[inx]))
-<<<<<<< HEAD
+                    myisam_read_vec[search_flag], info->s->state.key_root[inx]))
     {
-      while (info->lastpos >= info->state->data_file_length)
+      /*
+        If we are searching for an exact key (including the data pointer)
+        and this was added by an concurrent insert,
+        then the result is "key not found".
+      */
+      if ((search_flag == HA_READ_KEY_EXACT) &&
+          (info->lastpos >= info->state->data_file_length))
+      {
+        my_errno= HA_ERR_KEY_NOT_FOUND;
+        info->lastpos= HA_OFFSET_ERROR;
+      }
+      else while (info->lastpos >= info->state->data_file_length)
       {
         /*
 	  Skip rows that are inserted by other threads since we got a lock
 	  Note that this can only happen if we are not searching after an
 	  exact key, because the keys are sorted according to position
         */
-
         if  (_mi_search_next(info, keyinfo, info->lastkey,
-=======
-  {
-    /*
-      If we are searching for an exact key (including the data pointer)
-      and this was added by an concurrent insert,
-      then the result is "key not found".
-    */
-    if ((search_flag == HA_READ_KEY_EXACT) &&
-        (info->lastpos >= info->state->data_file_length))
-    {
-      my_errno= HA_ERR_KEY_NOT_FOUND;
-      info->lastpos= HA_OFFSET_ERROR;
-    }
-    else while (info->lastpos >= info->state->data_file_length)
-    {
-      /*
-	Skip rows that are inserted by other threads since we got a lock
-	Note that this can only happen if we are not searching after an
-	exact key, because the keys are sorted according to position
-      */
-      if  (_mi_search_next(info, keyinfo, info->lastkey,
->>>>>>> 51f57776
-			   info->lastkey_length,
-			   myisam_readnext_vec[search_flag],
-			   info->s->state.key_root[inx]))
+                             info->lastkey_length,
+                             myisam_readnext_vec[search_flag],
+                             info->s->state.key_root[inx]))
 	  break;
       }
     }
