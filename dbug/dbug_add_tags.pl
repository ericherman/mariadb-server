#!/usr/bin/perl

<<<<<<< HEAD
=======
# Copyright (c) 2002 MySQL AB, 2009 Sun Microsystems, Inc.
# Use is subject to license terms.
# 
# This program is free software; you can redistribute it and/or modify
# it under the terms of the GNU General Public License as published by
# the Free Software Foundation; version 2 of the License.
# 
# This program is distributed in the hope that it will be useful,
# but WITHOUT ANY WARRANTY; without even the implied warranty of
# MERCHANTABILITY or FITNESS FOR A PARTICULAR PURPOSE.  See the
# GNU General Public License for more details.
# 
# You should have received a copy of the GNU General Public License
# along with this program; if not, write to the Free Software
# Foundation, Inc., 51 Franklin St, Fifth Floor, Boston, MA 02110-1301  USA

>>>>>>> 68147625
die "No files specified\n" unless $ARGV[0];

$ctags="exctags -x -f - --c-types=f -u";

sub get_tag {
  local $.; local $_=<TAGS>;
  ($symbol, $line)= /^(.*\S)\s+function\s+(\d+)/;
  $symbol=$1 if /[\s*]([^\s*]+)\s*\(/;
  $line=1e50 unless $line;
}

while($src=shift)
{
  warn "==> $src\n";
 
  $dst=$src.$$;
  open(TAGS, "$ctags $src|") || die "Cannot exec('$ctags $src'): $!";
  open(SRC, "<$src") || die "Cannot open $src: $!";
  open(DST, ">$dst") || die "Cannot create $dst: $!";
  select DST;

  &get_tag;
  $in_func=0;
  while(<SRC>)
  {
    my $orig=$_;
    if ($in_func)
    {
      if (/\breturn\b/ && !/\/\*.*\breturn\b.*\*\// && !/;/ )
      {
        $_.=<SRC> until /;/;
      }
      s/(?<=\s)return\s*;/DBUG_VOID_RETURN;/;
      s/(?<=\s)return\s*(.+)\s*;/DBUG_RETURN(\1);/s;
      $ret_line=$. if /DBUG_(VOID_)?RETURN/; #{{
      print "$tab  DBUG_VOID_RETURN;\n" if /^$tab}/ && $ret_line < $.-1;
      $in_func=0 if /^$tab}/;
      warn "$src:".($.-1)."\t$orig" if /\breturn\b/;
    }
    print;
    next if $. < $line;
    die "Something wrong: \$.=$., \$line=$line, \$symbol=$symbol\n" if $. > $line;
    &get_tag && next if /^\s*inline /;
    print $_=<SRC> until /{/; $tab=$`;
    &get_tag && next if /}/; # skip one-liners
    $semicolon=1;
    while(<SRC>)
    {
      $skip=!$semicolon;
      $semicolon= /;\s*$/;
      print && next if $skip ||
        (/^\s+\w+((::\w+)?|<\w+>)\s+\**\w+/ && !/^\s*return\b/);
      last if /DBUG_ENTER/;
      print "$tab  DBUG_ENTER(\"$symbol\");\n";
      print "\n" unless $_ eq "\n";
      last;
    }
    $in_func=1;
    &get_tag;
    redo;
  }
  close SRC;
  close DST;
  close TAGS;
  unlink("$src.orig");
  rename($src, "$src.orig") || die "Cannot rename $src to $src.orig: $!";
  rename($dst, $src) || die "Cannot rename $dst to $src: $!";
}

warn "All done!\n";<|MERGE_RESOLUTION|>--- conflicted
+++ resolved
@@ -1,7 +1,5 @@
 #!/usr/bin/perl
 
-<<<<<<< HEAD
-=======
 # Copyright (c) 2002 MySQL AB, 2009 Sun Microsystems, Inc.
 # Use is subject to license terms.
 # 
@@ -18,7 +16,6 @@
 # along with this program; if not, write to the Free Software
 # Foundation, Inc., 51 Franklin St, Fifth Floor, Boston, MA 02110-1301  USA
 
->>>>>>> 68147625
 die "No files specified\n" unless $ARGV[0];
 
 $ctags="exctags -x -f - --c-types=f -u";
