--- conflicted
+++ resolved
@@ -1,10 +1,6 @@
 '\" t
 .\"
-<<<<<<< HEAD
-.TH "\FBMYSQL_LDB\FR" "1" "15 May 2020" "MariaDB 10\&.6" "MariaDB Database System"
-=======
-.TH "\FBMARIADB-LDB\FR" "1" "27 June 2019" "MariaDB 10\&.5" "MariaDB Database System"
->>>>>>> 44359040
+.TH "\FBMARIADB-LDB\FR" "1" "15 May 2020" "MariaDB 10\&.6" "MariaDB Database System"
 .\" -----------------------------------------------------------------
 .\" * set default formatting
 .\" -----------------------------------------------------------------
