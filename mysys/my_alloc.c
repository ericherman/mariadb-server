--- conflicted
+++ resolved
@@ -76,15 +76,10 @@
   mem_root->error_handler= 0;
   mem_root->block_num= 4;			/* We shift this with >>2 */
   mem_root->first_block_usage= 0;
-<<<<<<< HEAD
   mem_root->m_psi_key= key;
-=======
-  mem_root->total_alloc= 0;
-  mem_root->name= name;
 #ifdef PROTECT_STATEMENT_MEMROOT
   mem_root->read_only= 0;
 #endif
->>>>>>> d0a872c2
 
 #if !(defined(HAVE_valgrind) && defined(EXTRA_DEBUG))
   if (pre_alloc_size)
