/* Copyright (C) 2000-2006 MySQL AB

   This program is free software; you can redistribute it and/or modify
   it under the terms of the GNU General Public License as published by
   the Free Software Foundation; version 2 of the License.

   This program is distributed in the hope that it will be useful,
   but WITHOUT ANY WARRANTY; without even the implied warranty of
   MERCHANTABILITY or FITNESS FOR A PARTICULAR PURPOSE.  See the
   GNU General Public License for more details.

   You should have received a copy of the GNU General Public License
   along with this program; if not, write to the Free Software
   Foundation, Inc., 59 Temple Place, Suite 330, Boston, MA  02111-1307  USA */

/*
**	   mysqlimport.c  - Imports all given files
**			    into a table(s).
**
**			   *************************
**			   *			   *
**			   * AUTHOR: Monty & Jani  *
**			   * DATE:   June 24, 1997 *
**			   *			   *
**			   *************************
*/
#define IMPORT_VERSION "3.6"

#include "client_priv.h"
#include "mysql_version.h"
#ifdef HAVE_LIBPTHREAD
#include <my_pthread.h>
#endif


/* Global Thread counter */
uint counter;
#ifdef HAVE_LIBPTHREAD
pthread_mutex_t counter_mutex;
pthread_cond_t count_threshhold;
#endif

static void db_error_with_table(MYSQL *mysql, char *table);
static void db_error(MYSQL *mysql);
static char *field_escape(char *to,const char *from,uint length);
static char *add_load_option(char *ptr,const char *object,
			     const char *statement);

static my_bool	verbose=0,lock_tables=0,ignore_errors=0,opt_delete=0,
		replace=0,silent=0,ignore=0,opt_compress=0,
                opt_low_priority= 0, tty_password= 0;
static my_bool info_flag= 0;
static uint opt_use_threads=0, opt_local_file=0;
static char	*opt_password=0, *current_user=0,
		*current_host=0, *current_db=0, *fields_terminated=0,
		*lines_terminated=0, *enclosed=0, *opt_enclosed=0,
		*escaped=0, *opt_columns=0, 
		*default_charset= (char*) MYSQL_DEFAULT_CHARSET_NAME;
static uint     opt_mysql_port= 0, opt_protocol= 0;
static char * opt_mysql_unix_port=0;
static longlong opt_ignore_lines= -1;
static CHARSET_INFO *charset_info= &my_charset_latin1;
#include <sslopt-vars.h>

#ifdef HAVE_SMEM
static char *shared_memory_base_name=0;
#endif

static struct my_option my_long_options[] =
{
#ifdef __NETWARE__
  {"autoclose", OPT_AUTO_CLOSE, "Auto close the screen on exit for Netware.",
   0, 0, 0, GET_NO_ARG, NO_ARG, 0, 0, 0, 0, 0, 0},
#endif
  {"character-sets-dir", OPT_CHARSETS_DIR,
   "Directory where character sets are.", (uchar**) &charsets_dir,
   (uchar**) &charsets_dir, 0, GET_STR, REQUIRED_ARG, 0, 0, 0, 0, 0, 0},
  {"default-character-set", OPT_DEFAULT_CHARSET,
   "Set the default character set.", (uchar**) &default_charset,
   (uchar**) &default_charset, 0, GET_STR, REQUIRED_ARG, 0, 0, 0, 0, 0, 0},
  {"columns", 'c',
   "Use only these columns to import the data to. Give the column names in a comma separated list. This is same as giving columns to LOAD DATA INFILE.",
   (uchar**) &opt_columns, (uchar**) &opt_columns, 0, GET_STR, REQUIRED_ARG, 0, 0, 0,
   0, 0, 0},
  {"compress", 'C', "Use compression in server/client protocol.",
   (uchar**) &opt_compress, (uchar**) &opt_compress, 0, GET_BOOL, NO_ARG, 0, 0, 0,
   0, 0, 0},
  {"debug",'#', "Output debug log. Often this is 'd:t:o,filename'.", 0, 0, 0,
   GET_STR, OPT_ARG, 0, 0, 0, 0, 0, 0},
  {"debug-info", OPT_DEBUG_INFO, "Print some debug info at exit.", (uchar**) &info_flag,
   (uchar**) &info_flag, 0, GET_BOOL, NO_ARG, 0, 0, 0, 0, 0, 0},
  {"delete", 'd', "First delete all rows from table.", (uchar**) &opt_delete,
   (uchar**) &opt_delete, 0, GET_BOOL, NO_ARG, 0, 0, 0, 0, 0, 0},
  {"fields-terminated-by", OPT_FTB,
   "Fields in the textfile are terminated by ...", (uchar**) &fields_terminated,
   (uchar**) &fields_terminated, 0, GET_STR, REQUIRED_ARG, 0, 0, 0, 0, 0, 0},
  {"fields-enclosed-by", OPT_ENC,
   "Fields in the importfile are enclosed by ...", (uchar**) &enclosed,
   (uchar**) &enclosed, 0, GET_STR, REQUIRED_ARG, 0, 0, 0, 0, 0, 0},
  {"fields-optionally-enclosed-by", OPT_O_ENC,
   "Fields in the i.file are opt. enclosed by ...", (uchar**) &opt_enclosed,
   (uchar**) &opt_enclosed, 0, GET_STR, REQUIRED_ARG, 0, 0, 0, 0, 0, 0},
  {"fields-escaped-by", OPT_ESC, "Fields in the i.file are escaped by ...",
   (uchar**) &escaped, (uchar**) &escaped, 0, GET_STR, REQUIRED_ARG, 0, 0, 0, 0,
   0, 0},
  {"force", 'f', "Continue even if we get an sql-error.",
   (uchar**) &ignore_errors, (uchar**) &ignore_errors, 0, GET_BOOL, NO_ARG, 0, 0,
   0, 0, 0, 0},
  {"help", '?', "Displays this help and exits.", 0, 0, 0, GET_NO_ARG, NO_ARG,
   0, 0, 0, 0, 0, 0},
  {"host", 'h', "Connect to host.", (uchar**) &current_host,
   (uchar**) &current_host, 0, GET_STR, REQUIRED_ARG, 0, 0, 0, 0, 0, 0},
  {"ignore", 'i', "If duplicate unique key was found, keep old row.",
   (uchar**) &ignore, (uchar**) &ignore, 0, GET_BOOL, NO_ARG, 0, 0, 0, 0, 0, 0},
  {"ignore-lines", OPT_IGN_LINES, "Ignore first n lines of data infile.",
   (uchar**) &opt_ignore_lines, (uchar**) &opt_ignore_lines, 0, GET_LL,
   REQUIRED_ARG, 0, 0, 0, 0, 0, 0},
  {"lines-terminated-by", OPT_LTB, "Lines in the i.file are terminated by ...",
   (uchar**) &lines_terminated, (uchar**) &lines_terminated, 0, GET_STR,
   REQUIRED_ARG, 0, 0, 0, 0, 0, 0},
  {"local", 'L', "Read all files through the client.", (uchar**) &opt_local_file,
   (uchar**) &opt_local_file, 0, GET_BOOL, NO_ARG, 0, 0, 0, 0, 0, 0},
  {"lock-tables", 'l', "Lock all tables for write (this disables threads).",
    (uchar**) &lock_tables, (uchar**) &lock_tables, 0, GET_BOOL, NO_ARG, 
    0, 0, 0, 0, 0, 0},
  {"low-priority", OPT_LOW_PRIORITY,
   "Use LOW_PRIORITY when updating the table.", (uchar**) &opt_low_priority,
   (uchar**) &opt_low_priority, 0, GET_BOOL, NO_ARG, 0, 0, 0, 0, 0, 0},
  {"password", 'p',
   "Password to use when connecting to server. If password is not given it's asked from the tty.",
   0, 0, 0, GET_STR, OPT_ARG, 0, 0, 0, 0, 0, 0},
#ifdef __WIN__
  {"pipe", 'W', "Use named pipes to connect to server.", 0, 0, 0, GET_NO_ARG,
   NO_ARG, 0, 0, 0, 0, 0, 0},
#endif
<<<<<<< HEAD
  {"port", 'P', "Port number to use for connection.", (uchar**) &opt_mysql_port,
   (uchar**) &opt_mysql_port, 0, GET_UINT, REQUIRED_ARG, 0, 0, 0, 0, 0,
=======
  {"port", 'P', "Port number to use for connection or 0 for default to, in "
   "order of preference, my.cnf, $MYSQL_TCP_PORT, "
#if MYSQL_PORT_DEFAULT == 0
   "/etc/services, "
#endif
   "built-in default (" STRINGIFY_ARG(MYSQL_PORT) ").",
   (gptr*) &opt_mysql_port,
   (gptr*) &opt_mysql_port, 0, GET_UINT, REQUIRED_ARG, 0, 0, 0, 0, 0,
>>>>>>> 3c6ca8d6
   0},
  {"protocol", OPT_MYSQL_PROTOCOL, "The protocol of connection (tcp,socket,pipe,memory).",
   0, 0, 0, GET_STR, REQUIRED_ARG, 0, 0, 0, 0, 0, 0},
  {"replace", 'r', "If duplicate unique key was found, replace old row.",
   (uchar**) &replace, (uchar**) &replace, 0, GET_BOOL, NO_ARG, 0, 0, 0, 0, 0, 0},
#ifdef HAVE_SMEM
  {"shared-memory-base-name", OPT_SHARED_MEMORY_BASE_NAME,
   "Base name of shared memory.", (uchar**) &shared_memory_base_name, (uchar**) &shared_memory_base_name,
   0, GET_STR_ALLOC, REQUIRED_ARG, 0, 0, 0, 0, 0, 0},
#endif
  {"silent", 's', "Be more silent.", (uchar**) &silent, (uchar**) &silent, 0,
   GET_BOOL, NO_ARG, 0, 0, 0, 0, 0, 0},
  {"socket", 'S', "Socket file to use for connection.",
   (uchar**) &opt_mysql_unix_port, (uchar**) &opt_mysql_unix_port, 0, GET_STR,
   REQUIRED_ARG, 0, 0, 0, 0, 0, 0},
#include <sslopt-longopts.h>
  {"use-threads", OPT_USE_THREADS,
   "Load files in parallel. The argument is the number "
   "of threads to use for loading data.",
   (uchar**) &opt_use_threads, (uchar**) &opt_use_threads, 0, 
   GET_UINT, REQUIRED_ARG, 0, 0, 0, 0, 0, 0},
#ifndef DONT_ALLOW_USER_CHANGE
  {"user", 'u', "User for login if not current user.", (uchar**) &current_user,
   (uchar**) &current_user, 0, GET_STR, REQUIRED_ARG, 0, 0, 0, 0, 0, 0},
#endif
  {"verbose", 'v', "Print info about the various stages.", (uchar**) &verbose,
   (uchar**) &verbose, 0, GET_BOOL, NO_ARG, 0, 0, 0, 0, 0, 0},
  {"version", 'V', "Output version information and exit.", 0, 0, 0, GET_NO_ARG,
   NO_ARG, 0, 0, 0, 0, 0, 0},
  { 0, 0, 0, 0, 0, 0, GET_NO_ARG, NO_ARG, 0, 0, 0, 0, 0, 0}
};


static const char *load_default_groups[]= { "mysqlimport","client",0 };

#include <help_start.h>

static void print_version(void)
{
  printf("%s  Ver %s Distrib %s, for %s (%s)\n" ,my_progname,
	  IMPORT_VERSION, MYSQL_SERVER_VERSION,SYSTEM_TYPE,MACHINE_TYPE);
  NETWARE_SET_SCREEN_MODE(1);
}


static void usage(void)
{
  print_version();
  puts("Copyright (C) 2000-2006 MySQL AB");
  puts("This software comes with ABSOLUTELY NO WARRANTY. This is free software,\nand you are welcome to modify and redistribute it under the GPL license\n");
  printf("\
Loads tables from text files in various formats.  The base name of the\n\
text file must be the name of the table that should be used.\n\
If one uses sockets to connect to the MySQL server, the server will open and\n\
read the text file directly. In other cases the client will open the text\n\
file. The SQL command 'LOAD DATA INFILE' is used to import the rows.\n");

  printf("\nUsage: %s [OPTIONS] database textfile...",my_progname);
  print_defaults("my",load_default_groups);
  my_print_help(my_long_options);
  my_print_variables(my_long_options);
}

#include <help_end.h>

static my_bool
get_one_option(int optid, const struct my_option *opt __attribute__((unused)),
	       char *argument)
{
  switch(optid) {
#ifdef __NETWARE__
  case OPT_AUTO_CLOSE:
    setscreenmode(SCR_AUTOCLOSE_ON_EXIT);
    break;
#endif
  case 'p':
    if (argument)
    {
      char *start=argument;
      my_free(opt_password,MYF(MY_ALLOW_ZERO_PTR));
      opt_password=my_strdup(argument,MYF(MY_FAE));
      while (*argument) *argument++= 'x';		/* Destroy argument */
      if (*start)
	start[1]=0;				/* Cut length of argument */
      tty_password= 0;
    }
    else
      tty_password= 1;
    break;
#ifdef __WIN__
  case 'W':
    opt_protocol = MYSQL_PROTOCOL_PIPE;
    opt_local_file=1;
    break;
#endif
  case OPT_MYSQL_PROTOCOL:
    opt_protocol= find_type_or_exit(argument, &sql_protocol_typelib,
                                    opt->name);
    break;
  case '#':
    DBUG_PUSH(argument ? argument : "d:t:o");
    break;
#include <sslopt-case.h>
  case 'V': print_version(); exit(0);
  case 'I':
  case '?':
    usage();
    exit(0);
  }
  return 0;
}


static int get_options(int *argc, char ***argv)
{
  int ho_error;

  if ((ho_error=handle_options(argc, argv, my_long_options, get_one_option)))
    exit(ho_error);

  if (enclosed && opt_enclosed)
  {
    fprintf(stderr, "You can't use ..enclosed.. and ..optionally-enclosed.. at the same time.\n");
    return(1);
  }
  if (replace && ignore)
  {
    fprintf(stderr, "You can't use --ignore (-i) and --replace (-r) at the same time.\n");
    return(1);
  }
  if (strcmp(default_charset, charset_info->csname) &&
      !(charset_info= get_charset_by_csname(default_charset,
  					    MY_CS_PRIMARY, MYF(MY_WME))))
    exit(1);
  if (*argc < 2)
  {
    usage();
    return 1;
  }
  current_db= *((*argv)++);
  (*argc)--;
  if (tty_password)
    opt_password=get_tty_password(NullS);
  return(0);
}



static int write_to_table(char *filename, MYSQL *mysql)
{
  char tablename[FN_REFLEN], hard_path[FN_REFLEN],
       sql_statement[FN_REFLEN*16+256], *end;
  DBUG_ENTER("write_to_table");
  DBUG_PRINT("enter",("filename: %s",filename));

  fn_format(tablename, filename, "", "", 1 | 2); /* removes path & ext. */
  if (!opt_local_file)
    strmov(hard_path,filename);
  else
    my_load_path(hard_path, filename, NULL); /* filename includes the path */

  if (opt_delete)
  {
    if (verbose)
      fprintf(stdout, "Deleting the old data from table %s\n", tablename);
#ifdef HAVE_SNPRINTF
    snprintf(sql_statement, FN_REFLEN*16+256, "DELETE FROM %s", tablename);
#else
    sprintf(sql_statement, "DELETE FROM %s", tablename);
#endif
    if (mysql_query(mysql, sql_statement))
    {
      db_error_with_table(mysql, tablename);
      DBUG_RETURN(1);
    }
  }
  to_unix_path(hard_path);
  if (verbose)
  {
    if (opt_local_file)
      fprintf(stdout, "Loading data from LOCAL file: %s into %s\n",
	      hard_path, tablename);
    else
      fprintf(stdout, "Loading data from SERVER file: %s into %s\n",
	      hard_path, tablename);
  }
  sprintf(sql_statement, "LOAD DATA %s %s INFILE '%s'",
	  opt_low_priority ? "LOW_PRIORITY" : "",
	  opt_local_file ? "LOCAL" : "", hard_path);
  end= strend(sql_statement);
  if (replace)
    end= strmov(end, " REPLACE");
  if (ignore)
    end= strmov(end, " IGNORE");
  end= strmov(strmov(end, " INTO TABLE "), tablename);

  if (fields_terminated || enclosed || opt_enclosed || escaped)
      end= strmov(end, " FIELDS");
  end= add_load_option(end, fields_terminated, " TERMINATED BY");
  end= add_load_option(end, enclosed, " ENCLOSED BY");
  end= add_load_option(end, opt_enclosed,
		       " OPTIONALLY ENCLOSED BY");
  end= add_load_option(end, escaped, " ESCAPED BY");
  end= add_load_option(end, lines_terminated, " LINES TERMINATED BY");
  if (opt_ignore_lines >= 0)
    end= strmov(longlong10_to_str(opt_ignore_lines, 
				  strmov(end, " IGNORE "),10), " LINES");
  if (opt_columns)
    end= strmov(strmov(strmov(end, " ("), opt_columns), ")");
  *end= '\0';

  if (mysql_query(mysql, sql_statement))
  {
    db_error_with_table(mysql, tablename);
    DBUG_RETURN(1);
  }
  if (!silent)
  {
    if (mysql_info(mysql)) /* If NULL-pointer, print nothing */
    {
      fprintf(stdout, "%s.%s: %s\n", current_db, tablename,
	      mysql_info(mysql));
    }
  }
  DBUG_RETURN(0);
}



static void lock_table(MYSQL *mysql, int tablecount, char **raw_tablename)
{
  DYNAMIC_STRING query;
  int i;
  char tablename[FN_REFLEN];

  if (verbose)
    fprintf(stdout, "Locking tables for write\n");
  init_dynamic_string(&query, "LOCK TABLES ", 256, 1024);
  for (i=0 ; i < tablecount ; i++)
  {
    fn_format(tablename, raw_tablename[i], "", "", 1 | 2);
    dynstr_append(&query, tablename);
    dynstr_append(&query, " WRITE,");
  }
  if (mysql_real_query(mysql, query.str, query.length-1))
    db_error(mysql); /* We shall countinue here, if --force was given */
}




static MYSQL *db_connect(char *host, char *database,
                         char *user, char *passwd)
{
  MYSQL *mysql;
  if (verbose)
    fprintf(stdout, "Connecting to %s\n", host ? host : "localhost");
  if (!(mysql= mysql_init(NULL)))
    return 0;
  if (opt_compress)
    mysql_options(mysql,MYSQL_OPT_COMPRESS,NullS);
  if (opt_local_file)
    mysql_options(mysql,MYSQL_OPT_LOCAL_INFILE,
		  (char*) &opt_local_file);
#ifdef HAVE_OPENSSL
  if (opt_use_ssl)
    mysql_ssl_set(mysql, opt_ssl_key, opt_ssl_cert, opt_ssl_ca,
		  opt_ssl_capath, opt_ssl_cipher);
  mysql_options(mysql,MYSQL_OPT_SSL_VERIFY_SERVER_CERT,
                (char*)&opt_ssl_verify_server_cert);
#endif
  if (opt_protocol)
    mysql_options(mysql,MYSQL_OPT_PROTOCOL,(char*)&opt_protocol);
#ifdef HAVE_SMEM
  if (shared_memory_base_name)
    mysql_options(mysql,MYSQL_SHARED_MEMORY_BASE_NAME,shared_memory_base_name);
#endif
  if (!(mysql_real_connect(mysql,host,user,passwd,
                           database,opt_mysql_port,opt_mysql_unix_port,
                           0)))
  {
    ignore_errors=0;	  /* NO RETURN FROM db_error */
    db_error(mysql);
  }
  mysql->reconnect= 0;
  if (verbose)
    fprintf(stdout, "Selecting database %s\n", database);
  if (mysql_select_db(mysql, database))
  {
    ignore_errors=0;
    db_error(mysql);
  }
  return mysql;
}



static void db_disconnect(char *host, MYSQL *mysql)
{
  if (verbose)
    fprintf(stdout, "Disconnecting from %s\n", host ? host : "localhost");
  mysql_close(mysql);
}



static void safe_exit(int error, MYSQL *mysql)
{
  if (ignore_errors)
    return;
  if (mysql)
    mysql_close(mysql);
  exit(error);
}



static void db_error_with_table(MYSQL *mysql, char *table)
{
  my_printf_error(0,"Error: %d, %s, when using table: %s",
		  MYF(0), mysql_errno(mysql), mysql_error(mysql), table);
  safe_exit(1, mysql);
}



static void db_error(MYSQL *mysql)
{
  my_printf_error(0,"Error: %d %s", MYF(0), mysql_errno(mysql), mysql_error(mysql));
  safe_exit(1, mysql);
}


static char *add_load_option(char *ptr, const char *object,
			     const char *statement)
{
  if (object)
  {
    /* Don't escape hex constants */
    if (object[0] == '0' && (object[1] == 'x' || object[1] == 'X'))
      ptr= strxmov(ptr," ",statement," ",object,NullS);
    else
    {
      /* char constant; escape */
      ptr= strxmov(ptr," ",statement," '",NullS);
      ptr= field_escape(ptr,object,(uint) strlen(object));
      *ptr++= '\'';
    }
  }
  return ptr;
}

/*
** Allow the user to specify field terminator strings like:
** "'", "\", "\\" (escaped backslash), "\t" (tab), "\n" (newline)
** This is done by doubleing ' and add a end -\ if needed to avoid
** syntax errors from the SQL parser.
*/ 

static char *field_escape(char *to,const char *from,uint length)
{
  const char *end;
  uint end_backslashes=0; 

  for (end= from+length; from != end; from++)
  {
    *to++= *from;
    if (*from == '\\')
      end_backslashes^=1;    /* find odd number of backslashes */
    else 
    {
      if (*from == '\'' && !end_backslashes)
	*to++= *from;      /* We want a dublicate of "'" for MySQL */
      end_backslashes=0;
    }
  }
  /* Add missing backslashes if user has specified odd number of backs.*/
  if (end_backslashes)
    *to++= '\\';          
  return to;
}

int exitcode= 0;

#ifdef HAVE_LIBPTHREAD
pthread_handler_t worker_thread(void *arg)
{
  int error;
  char *raw_table_name= (char *)arg;
  MYSQL *mysql= 0;

  if (mysql_thread_init())
    goto error;
  
  if (!(mysql= db_connect(current_host,current_db,current_user,opt_password)))
  {
    goto error;
  }

  if (mysql_query(mysql, "/*!40101 set @@character_set_database=binary */;"))
  {
    db_error(mysql); /* We shall countinue here, if --force was given */
    goto error;
  }

  /*
    We are not currently catching the error here.
  */
  if((error= write_to_table(raw_table_name, mysql)))
    if (exitcode == 0)
      exitcode= error;

error:
  if (mysql)
    db_disconnect(current_host, mysql);

  pthread_mutex_lock(&counter_mutex);
  counter--;
  pthread_cond_signal(&count_threshhold);
  pthread_mutex_unlock(&counter_mutex);
  my_thread_end();

  return 0;
}
#endif


int main(int argc, char **argv)
{
  int error=0;
  char **argv_to_free;
  MY_INIT(argv[0]);

  load_defaults("my",load_default_groups,&argc,&argv);
  /* argv is changed in the program */
  argv_to_free= argv;
  if (get_options(&argc, &argv))
  {
    free_defaults(argv_to_free);
    return(1);
  }

#ifdef HAVE_LIBPTHREAD
  if (opt_use_threads && !lock_tables)
  {
    pthread_t mainthread;            /* Thread descriptor */
    pthread_attr_t attr;          /* Thread attributes */
    pthread_attr_init(&attr);
    pthread_attr_setdetachstate(&attr,
                                PTHREAD_CREATE_DETACHED);

    VOID(pthread_mutex_init(&counter_mutex, NULL));
    VOID(pthread_cond_init(&count_threshhold, NULL));

    for (counter= 0; *argv != NULL; argv++) /* Loop through tables */
    {
      pthread_mutex_lock(&counter_mutex);
      while (counter == opt_use_threads)
      {
        struct timespec abstime;

        set_timespec(abstime, 3);
        pthread_cond_timedwait(&count_threshhold, &counter_mutex, &abstime);
      }
      /* Before exiting the lock we set ourselves up for the next thread */
      counter++;
      pthread_mutex_unlock(&counter_mutex);
      /* now create the thread */
      if (pthread_create(&mainthread, &attr, worker_thread, 
                         (void *)*argv) != 0)
      {
        pthread_mutex_lock(&counter_mutex);
        counter--;
        pthread_mutex_unlock(&counter_mutex);
        fprintf(stderr,"%s: Could not create thread\n",
                my_progname);
      }
    }

    /*
      We loop until we know that all children have cleaned up.
    */
    pthread_mutex_lock(&counter_mutex);
    while (counter)
    {
      struct timespec abstime;

      set_timespec(abstime, 3);
      pthread_cond_timedwait(&count_threshhold, &counter_mutex, &abstime);
    }
    pthread_mutex_unlock(&counter_mutex);
    VOID(pthread_mutex_destroy(&counter_mutex));
    VOID(pthread_cond_destroy(&count_threshhold));
    pthread_attr_destroy(&attr);
  }
  else
#endif
  {
    MYSQL *mysql= 0;
    if (!(mysql= db_connect(current_host,current_db,current_user,opt_password)))
    {
      free_defaults(argv_to_free);
      return(1); /* purecov: deadcode */
    }

    if (mysql_query(mysql, "/*!40101 set @@character_set_database=binary */;"))
    {
      db_error(mysql); /* We shall countinue here, if --force was given */
      return(1);
    }

    if (lock_tables)
      lock_table(mysql, argc, argv);
    for (; *argv != NULL; argv++)
      if ((error= write_to_table(*argv, mysql)))
        if (exitcode == 0)
          exitcode= error;
    db_disconnect(current_host, mysql);
  }
  my_free(opt_password,MYF(MY_ALLOW_ZERO_PTR));
#ifdef HAVE_SMEM
  my_free(shared_memory_base_name,MYF(MY_ALLOW_ZERO_PTR));
#endif
  free_defaults(argv_to_free);
  my_end(info_flag ? MY_CHECK_ERROR : 0);
  return(exitcode);
}<|MERGE_RESOLUTION|>--- conflicted
+++ resolved
@@ -133,19 +133,14 @@
   {"pipe", 'W', "Use named pipes to connect to server.", 0, 0, 0, GET_NO_ARG,
    NO_ARG, 0, 0, 0, 0, 0, 0},
 #endif
-<<<<<<< HEAD
-  {"port", 'P', "Port number to use for connection.", (uchar**) &opt_mysql_port,
-   (uchar**) &opt_mysql_port, 0, GET_UINT, REQUIRED_ARG, 0, 0, 0, 0, 0,
-=======
   {"port", 'P', "Port number to use for connection or 0 for default to, in "
    "order of preference, my.cnf, $MYSQL_TCP_PORT, "
 #if MYSQL_PORT_DEFAULT == 0
    "/etc/services, "
 #endif
    "built-in default (" STRINGIFY_ARG(MYSQL_PORT) ").",
-   (gptr*) &opt_mysql_port,
-   (gptr*) &opt_mysql_port, 0, GET_UINT, REQUIRED_ARG, 0, 0, 0, 0, 0,
->>>>>>> 3c6ca8d6
+   (uchar**) &opt_mysql_port,
+   (uchar**) &opt_mysql_port, 0, GET_UINT, REQUIRED_ARG, 0, 0, 0, 0, 0,
    0},
   {"protocol", OPT_MYSQL_PROTOCOL, "The protocol of connection (tcp,socket,pipe,memory).",
    0, 0, 0, GET_STR, REQUIRED_ARG, 0, 0, 0, 0, 0, 0},
