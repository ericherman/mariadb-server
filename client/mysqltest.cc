--- conflicted
+++ resolved
@@ -1721,14 +1721,6 @@
 int cat_file(DYNAMIC_STRING* ds, const char* filename)
 {
   int fd;
-<<<<<<< HEAD
-  int len;
-  char buff[16384];
-
-  if ((fd= my_open(filename, O_RDONLY, MYF(0))) < 0)
-    return 1;
-  while((len= (int)my_read(fd, (uchar*)&buff, sizeof(buff)-1, MYF(0))) > 0)
-=======
   size_t len;
   char *buff;
 
@@ -1746,7 +1738,6 @@
   len= my_read(fd, (uchar*)buff, len, MYF(0));
   my_close(fd, MYF(0));
 
->>>>>>> ded614d7
   {
     char *p= buff, *start= buff,*end=buff+len;
     while (p < end)
