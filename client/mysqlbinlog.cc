/* Copyright (C) 2001-2004 MySQL AB

   This program is free software; you can redistribute it and/or modify
   it under the terms of the GNU General Public License as published by
   the Free Software Foundation; version 2 of the License.

   This program is distributed in the hope that it will be useful,
   but WITHOUT ANY WARRANTY; without even the implied warranty of
   MERCHANTABILITY or FITNESS FOR A PARTICULAR PURPOSE.  See the
   GNU General Public License for more details.

   You should have received a copy of the GNU General Public License
   along with this program; if not, write to the Free Software
   Foundation, Inc., 59 Temple Place, Suite 330, Boston, MA  02111-1307  USA */

/* 

   TODO: print the catalog (some USE catalog.db ????).

   Standalone program to read a MySQL binary log (or relay log);
   can read files produced by 3.23, 4.x, 5.0 servers. 

   Can read binlogs from 3.23/4.x/5.0 and relay logs from 4.x/5.0.
   Should be able to read any file of these categories, even with
   --start-position.
   An important fact: the Format_desc event of the log is at most the 3rd event
   of the log; if it is the 3rd then there is this combination:
   Format_desc_of_slave, Rotate_of_master, Format_desc_of_master.
*/

#define MYSQL_CLIENT
#undef MYSQL_SERVER
#include "client_priv.h"
#include <my_time.h>
/* That one is necessary for defines of OPTION_NO_FOREIGN_KEY_CHECKS etc */
#include "mysql_priv.h" 
#include "log_event.h"
#include "sql_common.h"

#define BIN_LOG_HEADER_SIZE	4
#define PROBE_HEADER_LEN	(EVENT_LEN_OFFSET+4)


#define CLIENT_CAPABILITIES	(CLIENT_LONG_PASSWORD | CLIENT_LONG_FLAG | CLIENT_LOCAL_FILES)

char server_version[SERVER_VERSION_LENGTH];
ulong server_id = 0;

// needed by net_serv.c
ulong bytes_sent = 0L, bytes_received = 0L;
ulong mysqld_net_retry_count = 10L;
ulong open_files_limit;
uint test_flags = 0; 
static uint opt_protocol= 0;
static FILE *result_file;

#ifndef DBUG_OFF
static const char* default_dbug_option = "d:t:o,/tmp/mysqlbinlog.trace";
#endif
static const char *load_default_groups[]= { "mysqlbinlog","client",0 };

static void error(const char *format, ...) ATTRIBUTE_FORMAT(printf, 1, 2);
static void warning(const char *format, ...) ATTRIBUTE_FORMAT(printf, 1, 2);

static bool one_database=0, to_last_remote_log= 0, disable_log_bin= 0;
static bool opt_hexdump= 0;
const char *base64_output_mode_names[]=
{"NEVER", "AUTO", "ALWAYS", "UNSPEC", "DECODE-ROWS", NullS};
TYPELIB base64_output_mode_typelib=
  { array_elements(base64_output_mode_names) - 1, "",
    base64_output_mode_names, NULL };
static enum_base64_output_mode opt_base64_output_mode= BASE64_OUTPUT_UNSPEC;
static const char *opt_base64_output_mode_str= NullS;
static const char* database= 0;
static my_bool force_opt= 0, short_form= 0, remote_opt= 0;
static my_bool debug_info_flag, debug_check_flag;
static my_bool force_if_open_opt= 1;
static ulonglong offset = 0;
static const char* host = 0;
static int port= 0;
static uint my_end_arg;
static const char* sock= 0;
static const char* user = 0;
static char* pass = 0;
static char *charset= 0;

static uint verbose= 0;

static ulonglong start_position, stop_position;
#define start_position_mot ((my_off_t)start_position)
#define stop_position_mot  ((my_off_t)stop_position)

static char *start_datetime_str, *stop_datetime_str;
static my_time_t start_datetime= 0, stop_datetime= MY_TIME_T_MAX;
static ulonglong rec_count= 0;
static short binlog_flags = 0; 
static MYSQL* mysql = NULL;
static const char* dirname_for_local_load= 0;

/**
  Pointer to the Format_description_log_event of the currently active binlog.

  This will be changed each time a new Format_description_log_event is
  found in the binlog. It is finally destroyed at program termination.
*/
static Format_description_log_event* glob_description_event= NULL;

/**
  Exit status for functions in this file.
*/
enum Exit_status {
  /** No error occurred and execution should continue. */
  OK_CONTINUE= 0,
  /** An error occurred and execution should stop. */
  ERROR_STOP,
  /** No error occurred but execution should stop. */
  OK_STOP
};

static Exit_status dump_local_log_entries(PRINT_EVENT_INFO *print_event_info,
                                          const char* logname);
static Exit_status dump_remote_log_entries(PRINT_EVENT_INFO *print_event_info,
                                           const char* logname);
static Exit_status dump_log_entries(const char* logname);
static Exit_status safe_connect();


class Load_log_processor
{
  char target_dir_name[FN_REFLEN];
  size_t target_dir_name_len;

  /*
    When we see first event corresponding to some LOAD DATA statement in
    binlog, we create temporary file to store data to be loaded.
    We add name of this file to file_names array using its file_id as index.
    If we have Create_file event (i.e. we have binary log in pre-5.0.3
    format) we also store save event object to be able which is needed to
    emit LOAD DATA statement when we will meet Exec_load_data event.
    If we have Begin_load_query event we simply store 0 in
    File_name_record::event field.
  */
  struct File_name_record
  {
    char *fname;
    Create_file_log_event *event;
  };
  /*
    @todo Should be a map (e.g., a hash map), not an array.  With the
    present implementation, the number of elements in this array is
    about the number of files loaded since the server started, which
    may be big after a few years.  We should be able to use existing
    library data structures for this. /Sven
  */
  DYNAMIC_ARRAY file_names;

  /**
    Looks for a non-existing filename by adding a numerical suffix to
    the given base name, creates the generated file, and returns the
    filename by modifying the filename argument.

    @param[in,out] filename Base filename

    @param[in,out] file_name_end Pointer to last character of
    filename.  The numerical suffix will be written to this position.
    Note that there must be a least five bytes of allocated memory
    after file_name_end.

    @retval -1 Error (can't find new filename).
    @retval >=0 Found file.
  */
  File create_unique_file(char *filename, char *file_name_end)
    {
      File res;
      /* If we have to try more than 1000 times, something is seriously wrong */
      for (uint version= 0; version<1000; version++)
      {
	sprintf(file_name_end,"-%x",version);
	if ((res= my_create(filename,0,
			    O_CREAT|O_EXCL|O_BINARY|O_WRONLY,MYF(0)))!=-1)
	  return res;
      }
      return -1;
    }

public:
  Load_log_processor() {}
  ~Load_log_processor() {}

  int init()
  {
    return init_dynamic_array(&file_names, sizeof(File_name_record),
			      100,100 CALLER_INFO);
  }

  void init_by_dir_name(const char *dir)
    {
      target_dir_name_len= (convert_dirname(target_dir_name, dir, NullS) -
			    target_dir_name);
    }
  void init_by_cur_dir()
    {
      if (my_getwd(target_dir_name,sizeof(target_dir_name),MYF(MY_WME)))
	exit(1);
      target_dir_name_len= strlen(target_dir_name);
    }
  void destroy()
  {
    File_name_record *ptr= (File_name_record *)file_names.buffer;
    File_name_record *end= ptr + file_names.elements;
    for (; ptr < end; ptr++)
    {
      if (ptr->fname)
      {
        my_free(ptr->fname, MYF(MY_WME));
        delete ptr->event;
        bzero((char *)ptr, sizeof(File_name_record));
      }
    }

    delete_dynamic(&file_names);
  }

  /**
    Obtain Create_file event for LOAD DATA statement by its file_id
    and remove it from this Load_log_processor's list of events.

    Checks whether we have already seen a Create_file_log_event with
    the given file_id.  If yes, returns a pointer to the event and
    removes the event from array describing active temporary files.
    From this moment, the caller is responsible for freeing the memory
    occupied by the event.

    @param[in] file_id File id identifying LOAD DATA statement.

    @return Pointer to Create_file_log_event, or NULL if we have not
    seen any Create_file_log_event with this file_id.
  */
  Create_file_log_event *grab_event(uint file_id)
    {
      File_name_record *ptr;
      Create_file_log_event *res;

      if (file_id >= file_names.elements)
        return 0;
      ptr= dynamic_element(&file_names, file_id, File_name_record*);
      if ((res= ptr->event))
        bzero((char *)ptr, sizeof(File_name_record));
      return res;
    }

  /**
    Obtain file name of temporary file for LOAD DATA statement by its
    file_id and remove it from this Load_log_processor's list of events.

    @param[in] file_id Identifier for the LOAD DATA statement.

    Checks whether we have already seen Begin_load_query event for
    this file_id. If yes, returns the file name of the corresponding
    temporary file and removes the filename from the array of active
    temporary files.  From this moment, the caller is responsible for
    freeing the memory occupied by this name.

    @return String with the name of the temporary file, or NULL if we
    have not seen any Begin_load_query_event with this file_id.
  */
  char *grab_fname(uint file_id)
    {
      File_name_record *ptr;
      char *res= 0;

      if (file_id >= file_names.elements)
        return 0;
      ptr= dynamic_element(&file_names, file_id, File_name_record*);
      if (!ptr->event)
      {
        res= ptr->fname;
        bzero((char *)ptr, sizeof(File_name_record));
      }
      return res;
    }
  Exit_status process(Create_file_log_event *ce);
  Exit_status process(Begin_load_query_log_event *ce);
  Exit_status process(Append_block_log_event *ae);
  File prepare_new_file_for_old_format(Load_log_event *le, char *filename);
  Exit_status load_old_format_file(NET* net, const char *server_fname,
                                   uint server_fname_len, File file);
  Exit_status process_first_event(const char *bname, uint blen,
                                  const uchar *block,
                                  uint block_len, uint file_id,
                                  Create_file_log_event *ce);
};


/**
  Creates and opens a new temporary file in the directory specified by previous call to init_by_dir_name() or init_by_cur_dir().

  @param[in] le The basename of the created file will start with the
  basename of the file pointed to by this Load_log_event.

  @param[out] filename Buffer to save the filename in.

  @return File handle >= 0 on success, -1 on error.
*/
File Load_log_processor::prepare_new_file_for_old_format(Load_log_event *le,
							 char *filename)
{
  uint len;
  char *tail;
  File file;
  
<<<<<<< HEAD
  fn_format(filename, le->fname, target_dir_name, "", MY_REPLACE_DIR);
  len= strlen(filename);
=======
  fn_format(filename, le->fname, target_dir_name, "", 1);
  len= (uint) strlen(filename);
>>>>>>> 54fbbf95
  tail= filename + len;
  
  if ((file= create_unique_file(filename,tail)) < 0)
  {
    error("Could not construct local filename %s.",filename);
    return -1;
  }
  
  le->set_fname_outside_temp_buf(filename,len+(uint) strlen(tail));
  
  return file;
}


/**
  Reads a file from a server and saves it locally.

  @param[in,out] net The server to read from.

  @param[in] server_fname The name of the file that the server should
  read.

  @param[in] server_fname_len The length of server_fname.

  @param[in,out] file The file to write to.

  @retval ERROR_STOP An error occurred - the program should terminate.
  @retval OK_CONTINUE No error, the program should continue.
*/
Exit_status Load_log_processor::load_old_format_file(NET* net,
                                                     const char*server_fname,
                                                     uint server_fname_len,
                                                     File file)
{
  uchar buf[FN_REFLEN+1];
  buf[0] = 0;
  memcpy(buf + 1, server_fname, server_fname_len + 1);
  if (my_net_write(net, buf, server_fname_len +2) || net_flush(net))
  {
    error("Failed requesting the remote dump of %s.", server_fname);
    return ERROR_STOP;
  }
  
  for (;;)
  {
    ulong packet_len = my_net_read(net);
    if (packet_len == 0)
    {
      if (my_net_write(net, (uchar*) "", 0) || net_flush(net))
      {
        error("Failed sending the ack packet.");
        return ERROR_STOP;
      }
      /*
	we just need to send something, as the server will read but
	not examine the packet - this is because mysql_load() sends 
	an OK when it is done
      */
      break;
    }
    else if (packet_len == packet_error)
    {
      error("Failed reading a packet during the dump of %s.", server_fname);
      return ERROR_STOP;
    }
    
    if (packet_len > UINT_MAX)
    {
      error("Illegal length of packet read from net.");
      return ERROR_STOP;
    }
    if (my_write(file, (uchar*) net->read_pos, 
		 (uint) packet_len, MYF(MY_WME|MY_NABP)))
      return ERROR_STOP;
  }
  
  return OK_CONTINUE;
}


/**
  Process the first event in the sequence of events representing a
  LOAD DATA statement.

  Creates a temporary file to be used in LOAD DATA and writes first
  block of data to it. Registers its file name (and optional
  Create_file event) in the array of active temporary files.

  @param bname Base name for temporary file to be created.
  @param blen Base name length.
  @param block First block of data to be loaded.
  @param block_len First block length.
  @param file_id Identifies the LOAD DATA statement.
  @param ce Pointer to Create_file event object if we are processing
  this type of event.

  @retval ERROR_STOP An error occurred - the program should terminate.
  @retval OK_CONTINUE No error, the program should continue.
*/
Exit_status Load_log_processor::process_first_event(const char *bname,
                                                    uint blen,
                                                    const uchar *block,
                                                    uint block_len,
                                                    uint file_id,
                                                    Create_file_log_event *ce)
{
<<<<<<< HEAD
  uint full_len= target_dir_name_len + blen + 9 + 9 + 1;
  Exit_status retval= OK_CONTINUE;
=======
  size_t full_len= target_dir_name_len + blen + 9 + 9 + 1;
  int error= 0;
>>>>>>> 54fbbf95
  char *fname, *ptr;
  File file;
  File_name_record rec;
  DBUG_ENTER("Load_log_processor::process_first_event");

  if (!(fname= (char*) my_malloc(full_len,MYF(MY_WME))))
  {
    error("Out of memory.");
    delete ce;
    DBUG_RETURN(ERROR_STOP);
  }

  memcpy(fname, target_dir_name, target_dir_name_len);
  ptr= fname + target_dir_name_len;
  memcpy(ptr,bname,blen);
  ptr+= blen;
  ptr+= my_sprintf(ptr, (ptr, "-%x", file_id));

  if ((file= create_unique_file(fname,ptr)) < 0)
  {
    error("Could not construct local filename %s%s.",
          target_dir_name,bname);
    delete ce;
    DBUG_RETURN(ERROR_STOP);
  }

  rec.fname= fname;
  rec.event= ce;

  if (set_dynamic(&file_names, (uchar*)&rec, file_id))
  {
    error("Out of memory.");
    delete ce;
    DBUG_RETURN(ERROR_STOP);
  }

  if (ce)
    ce->set_fname_outside_temp_buf(fname, (uint) strlen(fname));

  if (my_write(file, (uchar*)block, block_len, MYF(MY_WME|MY_NABP)))
  {
    error("Failed writing to file.");
    retval= ERROR_STOP;
  }
  if (my_close(file, MYF(MY_WME)))
  {
    error("Failed closing file.");
    retval= ERROR_STOP;
  }
  DBUG_RETURN(retval);
}


/**
  Process the given Create_file_log_event.

  @see Load_log_processor::process_first_event(const char*,uint,const char*,uint,uint,Create_file_log_event*)

  @param ce Create_file_log_event to process.

  @retval ERROR_STOP An error occurred - the program should terminate.
  @retval OK_CONTINUE No error, the program should continue.
*/
Exit_status  Load_log_processor::process(Create_file_log_event *ce)
{
  const char *bname= ce->fname + dirname_length(ce->fname);
  uint blen= (uint) (ce->fname_len - (bname-ce->fname));

  return process_first_event(bname, blen, ce->block, ce->block_len,
                             ce->file_id, ce);
}


/**
  Process the given Begin_load_query_log_event.

  @see Load_log_processor::process_first_event(const char*,uint,const char*,uint,uint,Create_file_log_event*)

  @param ce Begin_load_query_log_event to process.

  @retval ERROR_STOP An error occurred - the program should terminate.
  @retval OK_CONTINUE No error, the program should continue.
*/
Exit_status Load_log_processor::process(Begin_load_query_log_event *blqe)
{
  return process_first_event("SQL_LOAD_MB", 11, blqe->block, blqe->block_len,
                             blqe->file_id, 0);
}


/**
  Process the given Append_block_log_event.

  Appends the chunk of the file contents specified by the event to the
  file created by a previous Begin_load_query_log_event or
  Create_file_log_event.

  If the file_id for the event does not correspond to any file
  previously registered through a Begin_load_query_log_event or
  Create_file_log_event, this member function will print a warning and
  return OK_CONTINUE.  It is safe to return OK_CONTINUE, because no
  query will be written for this event.  We should not print an error
  and fail, since the missing file_id could be because a (valid)
  --start-position has been specified after the Begin/Create event but
  before this Append event.

  @param ae Append_block_log_event to process.

  @retval ERROR_STOP An error occurred - the program should terminate.

  @retval OK_CONTINUE No error, the program should continue.
*/
Exit_status Load_log_processor::process(Append_block_log_event *ae)
{
  DBUG_ENTER("Load_log_processor::process");
  const char* fname= ((ae->file_id < file_names.elements) ?
                       dynamic_element(&file_names, ae->file_id,
                                       File_name_record*)->fname : 0);

  if (fname)
  {
    File file;
    Exit_status retval= OK_CONTINUE;
    if (((file= my_open(fname,
			O_APPEND|O_BINARY|O_WRONLY,MYF(MY_WME))) < 0))
    {
      error("Failed opening file %s", fname);
      DBUG_RETURN(ERROR_STOP);
    }
    if (my_write(file,(uchar*)ae->block,ae->block_len,MYF(MY_WME|MY_NABP)))
    {
      error("Failed writing to file %s", fname);
      retval= ERROR_STOP;
    }
    if (my_close(file,MYF(MY_WME)))
    {
      error("Failed closing file %s", fname);
      retval= ERROR_STOP;
    }
    DBUG_RETURN(retval);
  }

  /*
    There is no Create_file event (a bad binlog or a big
    --start-position). Assuming it's a big --start-position, we just do
    nothing and print a warning.
  */
  warning("Ignoring Append_block as there is no "
          "Create_file event for file_id: %u", ae->file_id);
  DBUG_RETURN(OK_CONTINUE);
}


static Load_log_processor load_processor;


/**
  Replace windows-style backslashes by forward slashes so it can be
  consumed by the mysql client, which requires Unix path.

  @todo This is only useful under windows, so may be ifdef'ed out on
  other systems.  /Sven

  @todo If a Create_file_log_event contains a filename with a
  backslash (valid under unix), then we have problems under windows.
  /Sven

  @param[in,out] fname Filename to modify. The filename is modified
  in-place.
*/
static void convert_path_to_forward_slashes(char *fname)
{
  while (*fname)
  {
    if (*fname == '\\')
      *fname= '/';
    fname++;
  }
}


/**
  Indicates whether the given database should be filtered out,
  according to the --database=X option.

  @param log_dbname Name of database.

  @return nonzero if the database with the given name should be
  filtered out, 0 otherwise.
*/
static bool shall_skip_database(const char *log_dbname)
{
  return one_database &&
         (log_dbname != NULL) &&
         strcmp(log_dbname, database);
}


/**
  Prints the given event in base64 format.

  The header is printed to the head cache and the body is printed to
  the body cache of the print_event_info structure.  This allows all
  base64 events corresponding to the same statement to be joined into
  one BINLOG statement.

  @param[in] ev Log_event to print.
  @param[in,out] result_file FILE to which the output will be written.
  @param[in,out] print_event_info Parameters and context state
  determining how to print.

  @retval ERROR_STOP An error occurred - the program should terminate.
  @retval OK_CONTINUE No error, the program should continue.
*/
static Exit_status
write_event_header_and_base64(Log_event *ev, FILE *result_file,
                              PRINT_EVENT_INFO *print_event_info)
{
  IO_CACHE *head= &print_event_info->head_cache;
  IO_CACHE *body= &print_event_info->body_cache;
  DBUG_ENTER("write_event_header_and_base64");

  /* Write header and base64 output to cache */
  ev->print_header(head, print_event_info, FALSE);
  ev->print_base64(body, print_event_info, FALSE);

  /* Read data from cache and write to result file */
  if (copy_event_cache_to_file_and_reinit(head, result_file) ||
      copy_event_cache_to_file_and_reinit(body, result_file))
  {
    error("Error writing event to file.");
    DBUG_RETURN(ERROR_STOP);
  }
  DBUG_RETURN(OK_CONTINUE);
}


/**
  Print the given event, and either delete it or delegate the deletion
  to someone else.

  The deletion may be delegated in two cases: (1) the event is a
  Format_description_log_event, and is saved in
  glob_description_event; (2) the event is a Create_file_log_event,
  and is saved in load_processor.

  @param[in,out] print_event_info Parameters and context state
  determining how to print.
  @param[in] ev Log_event to process.
  @param[in] pos Offset from beginning of binlog file.
  @param[in] logname Name of input binlog.

  @retval ERROR_STOP An error occurred - the program should terminate.
  @retval OK_CONTINUE No error, the program should continue.
  @retval OK_STOP No error, but the end of the specified range of
  events to process has been reached and the program should terminate.
*/
Exit_status process_event(PRINT_EVENT_INFO *print_event_info, Log_event *ev,
                          my_off_t pos, const char *logname)
{
  char ll_buff[21];
  Log_event_type ev_type= ev->get_type_code();
  DBUG_ENTER("process_event");
  print_event_info->short_form= short_form;
  Exit_status retval= OK_CONTINUE;

  /*
    Format events are not concerned by --offset and such, we always need to
    read them to be able to process the wanted events.
  */
  if ((rec_count >= offset) &&
      ((my_time_t)(ev->when) >= start_datetime) ||
      (ev_type == FORMAT_DESCRIPTION_EVENT))
  {
    if (ev_type != FORMAT_DESCRIPTION_EVENT)
    {
      /*
        We have found an event after start_datetime, from now on print
        everything (in case the binlog has timestamps increasing and
        decreasing, we do this to avoid cutting the middle).
      */
      start_datetime= 0;
      offset= 0; // print everything and protect against cycling rec_count
    }
    if (server_id && (server_id != ev->server_id))
      /* skip just this event, continue processing the log. */
      goto end;
    if (((my_time_t)(ev->when) >= stop_datetime)
        || (pos >= stop_position_mot))
    {
      /* end the program */
      retval= OK_STOP;
      goto end;
    }
    if (!short_form)
      fprintf(result_file, "# at %s\n",llstr(pos,ll_buff));

    if (!opt_hexdump)
      print_event_info->hexdump_from= 0; /* Disabled */
    else
      print_event_info->hexdump_from= pos;

    print_event_info->base64_output_mode= opt_base64_output_mode;

    DBUG_PRINT("debug", ("event_type: %s", ev->get_type_str()));

    switch (ev_type) {
    case QUERY_EVENT:
      if (shall_skip_database(((Query_log_event*)ev)->db))
        goto end;
      if (opt_base64_output_mode == BASE64_OUTPUT_ALWAYS)
      {
        if ((retval= write_event_header_and_base64(ev, result_file,
                                                   print_event_info)) !=
            OK_CONTINUE)
          goto end;
      }
      else
        ev->print(result_file, print_event_info);
      break;

    case CREATE_FILE_EVENT:
    {
      Create_file_log_event* ce= (Create_file_log_event*)ev;
      /*
        We test if this event has to be ignored. If yes, we don't save
        this event; this will have the good side-effect of ignoring all
        related Append_block and Exec_load.
        Note that Load event from 3.23 is not tested.
      */
      if (shall_skip_database(ce->db))
        goto end;                // Next event
      /*
	We print the event, but with a leading '#': this is just to inform 
	the user of the original command; the command we want to execute 
	will be a derivation of this original command (we will change the 
	filename and use LOCAL), prepared in the 'case EXEC_LOAD_EVENT' 
	below.
      */
      if (opt_base64_output_mode == BASE64_OUTPUT_ALWAYS)
      {
        if ((retval= write_event_header_and_base64(ce, result_file,
                                                   print_event_info)) !=
            OK_CONTINUE)
          goto end;
      }
      else
        ce->print(result_file, print_event_info, TRUE);

      // If this binlog is not 3.23 ; why this test??
      if (glob_description_event->binlog_version >= 3)
      {
        /*
          transfer the responsibility for destroying the event to
          load_processor
        */
        ev= NULL;
        if ((retval= load_processor.process(ce)) != OK_CONTINUE)
          goto end;
      }
      break;
    }

    case APPEND_BLOCK_EVENT:
      /*
        Append_block_log_events can safely print themselves even if
        the subsequent call load_processor.process fails, because the
        output of Append_block_log_event::print is only a comment.
      */
      ev->print(result_file, print_event_info);
      if ((retval= load_processor.process((Append_block_log_event*) ev)) !=
          OK_CONTINUE)
        goto end;
      break;

    case EXEC_LOAD_EVENT:
    {
      ev->print(result_file, print_event_info);
      Execute_load_log_event *exv= (Execute_load_log_event*)ev;
      Create_file_log_event *ce= load_processor.grab_event(exv->file_id);
      /*
	if ce is 0, it probably means that we have not seen the Create_file
	event (a bad binlog, or most probably --start-position is after the
	Create_file event). Print a warning comment.
      */
      if (ce)
      {
        /*
          We must not convert earlier, since the file is used by
          my_open() in Load_log_processor::append().
        */
        convert_path_to_forward_slashes((char*) ce->fname);
	ce->print(result_file, print_event_info, TRUE);
	my_free((char*)ce->fname,MYF(MY_WME));
	delete ce;
      }
      else
        warning("Ignoring Execute_load_log_event as there is no "
                "Create_file event for file_id: %u", exv->file_id);
      break;
    }
    case FORMAT_DESCRIPTION_EVENT:
      delete glob_description_event;
      glob_description_event= (Format_description_log_event*) ev;
      print_event_info->common_header_len=
        glob_description_event->common_header_len;
      ev->print(result_file, print_event_info);
      ev->temp_buf= 0; // as the event ref is zeroed
      /*
        We don't want this event to be deleted now, so let's hide it (I
        (Guilhem) should later see if this triggers a non-serious Valgrind
        error). Not serious error, because we will free description_event
        later.
      */
      ev= 0;
      if (!force_if_open_opt &&
          (glob_description_event->flags & LOG_EVENT_BINLOG_IN_USE_F))
      {
        error("Attempting to dump binlog '%s', which was not closed properly. "
              "Most probably, mysqld is still writing it, or it crashed. "
              "Rerun with --force-if-open to ignore this problem.", logname);
        DBUG_RETURN(ERROR_STOP);
      }
      break;
    case BEGIN_LOAD_QUERY_EVENT:
      ev->print(result_file, print_event_info);
      if ((retval= load_processor.process((Begin_load_query_log_event*) ev)) !=
          OK_CONTINUE)
        goto end;
      break;
    case EXECUTE_LOAD_QUERY_EVENT:
    {
      Execute_load_query_log_event *exlq= (Execute_load_query_log_event*)ev;
      char *fname= load_processor.grab_fname(exlq->file_id);

      if (!shall_skip_database(exlq->db))
      {
        if (fname)
        {
          convert_path_to_forward_slashes(fname);
          exlq->print(result_file, print_event_info, fname);
        }
        else
          warning("Ignoring Execute_load_query since there is no "
                  "Begin_load_query event for file_id: %u", exlq->file_id);
      }

      if (fname)
	my_free(fname, MYF(MY_WME));
      break;
    }
    case TABLE_MAP_EVENT:
    case WRITE_ROWS_EVENT:
    case DELETE_ROWS_EVENT:
    case UPDATE_ROWS_EVENT:
    case PRE_GA_WRITE_ROWS_EVENT:
    case PRE_GA_DELETE_ROWS_EVENT:
    case PRE_GA_UPDATE_ROWS_EVENT:
      /*
        These events must be printed in base64 format, if printed.
        base64 format requires a FD event to be safe, so if no FD
        event has been printed, we give an error.  Except if user
        passed --short-form, because --short-form disables printing
        row events.
      */
      if (!print_event_info->printed_fd_event && !short_form)
      {
        const char* type_str= ev->get_type_str();
        if (opt_base64_output_mode == BASE64_OUTPUT_NEVER)
          error("--base64-output=never specified, but binlog contains a "
                "%s event which must be printed in base64.",
                type_str);
        else
          error("malformed binlog: it does not contain any "
                "Format_description_log_event. I now found a %s event, which "
                "is not safe to process without a "
                "Format_description_log_event.",
                type_str);
        goto err;
      }
      /* FALL THROUGH */
    default:
      ev->print(result_file, print_event_info);
    }
  }

  goto end;

err:
  retval= ERROR_STOP;
end:
  rec_count++;
  /*
    Destroy the log_event object. If reading from a remote host,
    set the temp_buf to NULL so that memory isn't freed twice.
  */
  if (ev)
  {
    if (remote_opt)
      ev->temp_buf= 0;
    delete ev;
  }
  DBUG_RETURN(retval);
}


static struct my_option my_long_options[] =
{
  {"help", '?', "Display this help and exit.",
   0, 0, 0, GET_NO_ARG, NO_ARG, 0, 0, 0, 0, 0, 0},
#ifdef __NETWARE__
  {"autoclose", OPT_AUTO_CLOSE, "Auto close the screen on exit for Netware.",
   0, 0, 0, GET_NO_ARG, NO_ARG, 0, 0, 0, 0, 0, 0},
#endif
  {"base64-output", OPT_BASE64_OUTPUT_MODE,
   "Determine when the output statements should be base64-encoded BINLOG "
   "statements: 'never' disables it and works only for binlogs without "
   "row-based events; 'auto' is the default and prints base64 only when "
   "necessary (i.e., for row-based events and format description events); "
   "'always' prints base64 whenever possible. 'always' is for debugging "
   "only and should not be used in a production system. The default is "
   "'auto'. --base64-output is a short form for --base64-output=always."
   ,(uchar**) &opt_base64_output_mode_str,
   (uchar**) &opt_base64_output_mode_str,
   0, GET_STR, OPT_ARG, 0, 0, 0, 0, 0, 0},
  /*
    mysqlbinlog needs charsets knowledge, to be able to convert a charset
    number found in binlog to a charset name (to be able to print things
    like this:
    SET @`a`:=_cp850 0x4DFC6C6C6572 COLLATE `cp850_general_ci`;
  */
  {"character-sets-dir", OPT_CHARSETS_DIR,
   "Directory where character sets are.", (uchar**) &charsets_dir,
   (uchar**) &charsets_dir, 0, GET_STR, REQUIRED_ARG, 0, 0, 0, 0, 0, 0},
  {"database", 'd', "List entries for just this database (local log only).",
   (uchar**) &database, (uchar**) &database, 0, GET_STR_ALLOC, REQUIRED_ARG,
   0, 0, 0, 0, 0, 0},
#ifndef DBUG_OFF
  {"debug", '#', "Output debug log.", (uchar**) &default_dbug_option,
   (uchar**) &default_dbug_option, 0, GET_STR, OPT_ARG, 0, 0, 0, 0, 0, 0},
#endif
  {"debug-check", OPT_DEBUG_CHECK, "Check memory and open file usage at exit .",
   (uchar**) &debug_check_flag, (uchar**) &debug_check_flag, 0,
   GET_BOOL, NO_ARG, 0, 0, 0, 0, 0, 0},
  {"debug-info", OPT_DEBUG_INFO, "Print some debug info at exit.",
   (uchar**) &debug_info_flag, (uchar**) &debug_info_flag,
   0, GET_BOOL, NO_ARG, 0, 0, 0, 0, 0, 0},
  {"disable-log-bin", 'D', "Disable binary log. This is useful, if you "
    "enabled --to-last-log and are sending the output to the same MySQL server. "
    "This way you could avoid an endless loop. You would also like to use it "
    "when restoring after a crash to avoid duplication of the statements you "
    "already have. NOTE: you will need a SUPER privilege to use this option.",
   (uchar**) &disable_log_bin, (uchar**) &disable_log_bin, 0, GET_BOOL,
   NO_ARG, 0, 0, 0, 0, 0, 0},
  {"force-if-open", 'F', "Force if binlog was not closed properly.",
   (uchar**) &force_if_open_opt, (uchar**) &force_if_open_opt, 0, GET_BOOL, NO_ARG,
   1, 0, 0, 0, 0, 0},
  {"force-read", 'f', "Force reading unknown binlog events.",
   (uchar**) &force_opt, (uchar**) &force_opt, 0, GET_BOOL, NO_ARG, 0, 0, 0, 0,
   0, 0},
  {"hexdump", 'H', "Augment output with hexadecimal and ASCII event dump.",
   (uchar**) &opt_hexdump, (uchar**) &opt_hexdump, 0, GET_BOOL, NO_ARG,
   0, 0, 0, 0, 0, 0},
  {"host", 'h', "Get the binlog from server.", (uchar**) &host, (uchar**) &host,
   0, GET_STR_ALLOC, REQUIRED_ARG, 0, 0, 0, 0, 0, 0},
  {"local-load", 'l', "Prepare local temporary files for LOAD DATA INFILE in the specified directory.",
   (uchar**) &dirname_for_local_load, (uchar**) &dirname_for_local_load, 0,
   GET_STR_ALLOC, REQUIRED_ARG, 0, 0, 0, 0, 0, 0},
  {"offset", 'o', "Skip the first N entries.", (uchar**) &offset, (uchar**) &offset,
   0, GET_ULL, REQUIRED_ARG, 0, 0, 0, 0, 0, 0},
  {"password", 'p', "Password to connect to remote server.",
   0, 0, 0, GET_STR, OPT_ARG, 0, 0, 0, 0, 0, 0},
  {"port", 'P', "Port number to use for connection or 0 for default to, in "
   "order of preference, my.cnf, $MYSQL_TCP_PORT, "
#if MYSQL_PORT_DEFAULT == 0
   "/etc/services, "
#endif
   "built-in default (" STRINGIFY_ARG(MYSQL_PORT) ").",
   (uchar**) &port, (uchar**) &port, 0, GET_INT, REQUIRED_ARG,
   0, 0, 0, 0, 0, 0},
  {"position", 'j', "Deprecated. Use --start-position instead.",
   (uchar**) &start_position, (uchar**) &start_position, 0, GET_ULL,
   REQUIRED_ARG, BIN_LOG_HEADER_SIZE, BIN_LOG_HEADER_SIZE,
   /* COM_BINLOG_DUMP accepts only 4 bytes for the position */
   (ulonglong)(~(uint32)0), 0, 0, 0},
  {"protocol", OPT_MYSQL_PROTOCOL,
   "The protocol of connection (tcp,socket,pipe,memory).",
   0, 0, 0, GET_STR,  REQUIRED_ARG, 0, 0, 0, 0, 0, 0},
  {"read-from-remote-server", 'R', "Read binary logs from a MySQL server",
   (uchar**) &remote_opt, (uchar**) &remote_opt, 0, GET_BOOL, NO_ARG, 0, 0, 0, 0,
   0, 0},
  {"result-file", 'r', "Direct output to a given file.", 0, 0, 0, GET_STR,
   REQUIRED_ARG, 0, 0, 0, 0, 0, 0},
  {"server-id", OPT_SERVER_ID,
   "Extract only binlog entries created by the server having the given id.",
   (uchar**) &server_id, (uchar**) &server_id, 0, GET_ULONG,
   REQUIRED_ARG, 0, 0, 0, 0, 0, 0},
  {"set-charset", OPT_SET_CHARSET,
   "Add 'SET NAMES character_set' to the output.", (uchar**) &charset,
   (uchar**) &charset, 0, GET_STR, REQUIRED_ARG, 0, 0, 0, 0, 0, 0},
  {"short-form", 's', "Just show regular queries: no extra info and no "
   "row-based events. This is for testing only, and should not be used in "
   "production systems. If you want to suppress base64-output, consider "
   "using --base64-output=never instead.",
   (uchar**) &short_form, (uchar**) &short_form, 0, GET_BOOL, NO_ARG, 0, 0, 0, 0,
   0, 0},
  {"socket", 'S', "Socket file to use for connection.",
   (uchar**) &sock, (uchar**) &sock, 0, GET_STR, REQUIRED_ARG, 0, 0, 0, 0, 
   0, 0},
  {"start-datetime", OPT_START_DATETIME,
   "Start reading the binlog at first event having a datetime equal or "
   "posterior to the argument; the argument must be a date and time "
   "in the local time zone, in any format accepted by the MySQL server "
   "for DATETIME and TIMESTAMP types, for example: 2004-12-25 11:25:56 "
   "(you should probably use quotes for your shell to set it properly).",
   (uchar**) &start_datetime_str, (uchar**) &start_datetime_str,
   0, GET_STR_ALLOC, REQUIRED_ARG, 0, 0, 0, 0, 0, 0},
  {"start-position", OPT_START_POSITION,
   "Start reading the binlog at position N. Applies to the first binlog "
   "passed on the command line.",
   (uchar**) &start_position, (uchar**) &start_position, 0, GET_ULL,
   REQUIRED_ARG, BIN_LOG_HEADER_SIZE, BIN_LOG_HEADER_SIZE,
   /* COM_BINLOG_DUMP accepts only 4 bytes for the position */
   (ulonglong)(~(uint32)0), 0, 0, 0},
  {"stop-datetime", OPT_STOP_DATETIME,
   "Stop reading the binlog at first event having a datetime equal or "
   "posterior to the argument; the argument must be a date and time "
   "in the local time zone, in any format accepted by the MySQL server "
   "for DATETIME and TIMESTAMP types, for example: 2004-12-25 11:25:56 "
   "(you should probably use quotes for your shell to set it properly).",
   (uchar**) &stop_datetime_str, (uchar**) &stop_datetime_str,
   0, GET_STR_ALLOC, REQUIRED_ARG, 0, 0, 0, 0, 0, 0},
  {"stop-position", OPT_STOP_POSITION,
   "Stop reading the binlog at position N. Applies to the last binlog "
   "passed on the command line.",
   (uchar**) &stop_position, (uchar**) &stop_position, 0, GET_ULL,
   REQUIRED_ARG, (ulonglong)(~(my_off_t)0), BIN_LOG_HEADER_SIZE,
   (ulonglong)(~(my_off_t)0), 0, 0, 0},
  {"to-last-log", 't', "Requires -R. Will not stop at the end of the \
requested binlog but rather continue printing until the end of the last \
binlog of the MySQL server. If you send the output to the same MySQL server, \
that may lead to an endless loop.",
   (uchar**) &to_last_remote_log, (uchar**) &to_last_remote_log, 0, GET_BOOL,
   NO_ARG, 0, 0, 0, 0, 0, 0},
  {"user", 'u', "Connect to the remote server as username.",
   (uchar**) &user, (uchar**) &user, 0, GET_STR_ALLOC, REQUIRED_ARG, 0, 0, 0, 0,
   0, 0},
  {"verbose", 'v', "Reconstruct SQL statements out of row events. "
                   "-v -v adds comments on column data types",
   0, 0, 0, GET_NO_ARG, NO_ARG, 0, 0, 0, 0, 0, 0},
  {"version", 'V', "Print version and exit.", 0, 0, 0, GET_NO_ARG, NO_ARG, 0,
   0, 0, 0, 0, 0},
  {"open_files_limit", OPT_OPEN_FILES_LIMIT,
   "Used to reserve file descriptors for usage by this program",
   (uchar**) &open_files_limit, (uchar**) &open_files_limit, 0, GET_ULONG,
   REQUIRED_ARG, MY_NFILE, 8, OS_FILE_LIMIT, 0, 1, 0},
  {0, 0, 0, 0, 0, 0, GET_NO_ARG, NO_ARG, 0, 0, 0, 0, 0, 0}
};


/**
  Auxiliary function used by error() and warning().

  Prints the given text (normally "WARNING: " or "ERROR: "), followed
  by the given vprintf-style string, followed by a newline.

  @param format Printf-style format string.
  @param args List of arguments for the format string.
  @param msg Text to print before the string.
*/
static void error_or_warning(const char *format, va_list args, const char *msg)
{
  fprintf(stderr, "%s: ", msg);
  vfprintf(stderr, format, args);
  fprintf(stderr, "\n");
}

/**
  Prints a message to stderr, prefixed with the text "ERROR: " and
  suffixed with a newline.

  @param format Printf-style format string, followed by printf
  varargs.
*/
static void error(const char *format,...)
{
  va_list args;
  va_start(args, format);
  error_or_warning(format, args, "ERROR");
  va_end(args);
}


/**
  This function is used in log_event.cc to report errors.

  @param format Printf-style format string, followed by printf
  varargs.
*/
static void sql_print_error(const char *format,...)
{
  va_list args;
  va_start(args, format);
  error_or_warning(format, args, "ERROR");
  va_end(args);
}

/**
  Prints a message to stderr, prefixed with the text "WARNING: " and
  suffixed with a newline.

  @param format Printf-style format string, followed by printf
  varargs.
*/
static void warning(const char *format,...)
{
  va_list args;
  va_start(args, format);
  error_or_warning(format, args, "WARNING");
  va_end(args);
}

/**
  Frees memory for global variables in this file.
*/
static void cleanup()
{
  my_free(pass,MYF(MY_ALLOW_ZERO_PTR));
  my_free((char*) database, MYF(MY_ALLOW_ZERO_PTR));
  my_free((char*) host, MYF(MY_ALLOW_ZERO_PTR));
  my_free((char*) user, MYF(MY_ALLOW_ZERO_PTR));
  my_free((char*) dirname_for_local_load, MYF(MY_ALLOW_ZERO_PTR));

  delete glob_description_event;
  if (mysql)
    mysql_close(mysql);
}

#include <help_start.h>

static void print_version()
{
  printf("%s Ver 3.3 for %s at %s\n", my_progname, SYSTEM_TYPE, MACHINE_TYPE);
  NETWARE_SET_SCREEN_MODE(1);
}


static void usage()
{
  print_version();
  puts("By Monty and Sasha, for your professional use\n\
This software comes with NO WARRANTY:  This is free software,\n\
and you are welcome to modify and redistribute it under the GPL license\n");

  printf("\
Dumps a MySQL binary log in a format usable for viewing or for piping to\n\
the mysql command line client\n\n");
  printf("Usage: %s [options] log-files\n", my_progname);
  my_print_help(my_long_options);
  my_print_variables(my_long_options);
}


static my_time_t convert_str_to_timestamp(const char* str)
{
  int was_cut;
  MYSQL_TIME l_time;
  long dummy_my_timezone;
  my_bool dummy_in_dst_time_gap;
  /* We require a total specification (date AND time) */
  if (str_to_datetime(str, (uint) strlen(str), &l_time, 0, &was_cut) !=
      MYSQL_TIMESTAMP_DATETIME || was_cut)
  {
    error("Incorrect date and time argument: %s", str);
    exit(1);
  }
  /*
    Note that Feb 30th, Apr 31st cause no error messages and are mapped to
    the next existing day, like in mysqld. Maybe this could be changed when
    mysqld is changed too (with its "strict" mode?).
  */
  return
    my_system_gmt_sec(&l_time, &dummy_my_timezone, &dummy_in_dst_time_gap);
}

#include <help_end.h>

extern "C" my_bool
get_one_option(int optid, const struct my_option *opt __attribute__((unused)),
	       char *argument)
{
  bool tty_password=0;
  switch (optid) {
#ifdef __NETWARE__
  case OPT_AUTO_CLOSE:
    setscreenmode(SCR_AUTOCLOSE_ON_EXIT);
    break;
#endif
#ifndef DBUG_OFF
  case '#':
    DBUG_PUSH(argument ? argument : default_dbug_option);
    break;
#endif
  case 'd':
    one_database = 1;
    break;
  case 'p':
    if (argument)
    {
      my_free(pass,MYF(MY_ALLOW_ZERO_PTR));
      char *start=argument;
      pass= my_strdup(argument,MYF(MY_FAE));
      while (*argument) *argument++= 'x';		/* Destroy argument */
      if (*start)
        start[1]=0;				/* Cut length of argument */
    }
    else
      tty_password=1;
    break;
  case 'r':
    if (!(result_file = my_fopen(argument, O_WRONLY | O_BINARY, MYF(MY_WME))))
      exit(1);
    break;
  case 'R':
    remote_opt= 1;
    break;
  case OPT_MYSQL_PROTOCOL:
    opt_protocol= find_type_or_exit(argument, &sql_protocol_typelib,
                                    opt->name);
    break;
  case OPT_START_DATETIME:
    start_datetime= convert_str_to_timestamp(start_datetime_str);
    break;
  case OPT_STOP_DATETIME:
    stop_datetime= convert_str_to_timestamp(stop_datetime_str);
    break;
  case OPT_BASE64_OUTPUT_MODE:
    if (argument == NULL)
      opt_base64_output_mode= BASE64_OUTPUT_ALWAYS;
    else
    {
      opt_base64_output_mode= (enum_base64_output_mode)
        (find_type_or_exit(argument, &base64_output_mode_typelib, opt->name)-1);
    }
    break;
  case 'v':
    if (argument == disabled_my_option)
      verbose= 0;
    else
      verbose++;
    break;
  case 'V':
    print_version();
    exit(0);
  case '?':
    usage();
    exit(0);
  }
  if (tty_password)
    pass= get_tty_password(NullS);

  return 0;
}


static int parse_args(int *argc, char*** argv)
{
  int ho_error;

  result_file = stdout;
  load_defaults("my",load_default_groups,argc,argv);
  if ((ho_error=handle_options(argc, argv, my_long_options, get_one_option)))
    exit(ho_error);
  if (debug_info_flag)
    my_end_arg= MY_CHECK_ERROR | MY_GIVE_INFO;
  if (debug_check_flag)
    my_end_arg= MY_CHECK_ERROR;
  return 0;
}


/**
  Create and initialize the global mysql object, and connect to the
  server.

  @retval ERROR_STOP An error occurred - the program should terminate.
  @retval OK_CONTINUE No error, the program should continue.
*/
static Exit_status safe_connect()
{
  mysql= mysql_init(NULL);

  if (!mysql)
  {
    error("Failed on mysql_init.");
    return ERROR_STOP;
  }

  if (opt_protocol)
    mysql_options(mysql, MYSQL_OPT_PROTOCOL, (char*) &opt_protocol);
  if (!mysql_real_connect(mysql, host, user, pass, 0, port, sock, 0))
  {
    error("Failed on connect: %s", mysql_error(mysql));
    return ERROR_STOP;
  }
  mysql->reconnect= 1;
  return OK_CONTINUE;
}


/**
  High-level function for dumping a named binlog.

  This function calls dump_remote_log_entries() or
  dump_local_log_entries() to do the job.

  @param[in] logname Name of input binlog.

  @retval ERROR_STOP An error occurred - the program should terminate.
  @retval OK_CONTINUE No error, the program should continue.
  @retval OK_STOP No error, but the end of the specified range of
  events to process has been reached and the program should terminate.
*/
static Exit_status dump_log_entries(const char* logname)
{
  Exit_status rc;
  PRINT_EVENT_INFO print_event_info;

  if (!print_event_info.init_ok())
    return ERROR_STOP;
  /*
     Set safe delimiter, to dump things
     like CREATE PROCEDURE safely
  */
  fprintf(result_file, "DELIMITER /*!*/;\n");
  strmov(print_event_info.delimiter, "/*!*/;");
  
  print_event_info.verbose= short_form ? 0 : verbose;

  rc= (remote_opt ? dump_remote_log_entries(&print_event_info, logname) :
       dump_local_log_entries(&print_event_info, logname));

  /* Set delimiter back to semicolon */
  fprintf(result_file, "DELIMITER ;\n");
  strmov(print_event_info.delimiter, ";");
  return rc;
}


/**
  When reading a remote binlog, this function is used to grab the
  Format_description_log_event in the beginning of the stream.
  
  This is not as smart as check_header() (used for local log); it will
  not work for a binlog which mixes format. TODO: fix this.

  @retval ERROR_STOP An error occurred - the program should terminate.
  @retval OK_CONTINUE No error, the program should continue.
*/
static Exit_status check_master_version()
{
  MYSQL_RES* res = 0;
  MYSQL_ROW row;
  const char* version;

  if (mysql_query(mysql, "SELECT VERSION()") ||
      !(res = mysql_store_result(mysql)))
  {
    error("Could not find server version: "
          "Query failed when checking master version: %s", mysql_error(mysql));
    return ERROR_STOP;
  }
  if (!(row = mysql_fetch_row(res)))
  {
    error("Could not find server version: "
          "Master returned no rows for SELECT VERSION().");
    goto err;
  }

  if (!(version = row[0]))
  {
    error("Could not find server version: "
          "Master reported NULL for the version.");
    goto err;
  }

  delete glob_description_event;
  switch (*version) {
  case '3':
    glob_description_event= new Format_description_log_event(1);
    break;
  case '4':
    glob_description_event= new Format_description_log_event(3);
    break;
  case '5':
    /*
      The server is soon going to send us its Format_description log
      event, unless it is a 5.0 server with 3.23 or 4.0 binlogs.
      So we first assume that this is 4.0 (which is enough to read the
      Format_desc event if one comes).
    */
    glob_description_event= new Format_description_log_event(3);
    break;
  default:
    glob_description_event= NULL;
    error("Could not find server version: "
          "Master reported unrecognized MySQL version '%s'.", version);
    goto err;
  }
  if (!glob_description_event || !glob_description_event->is_valid())
  {
    error("Failed creating Format_description_log_event; out of memory?");
    goto err;
  }

  mysql_free_result(res);
  return OK_CONTINUE;

err:
  mysql_free_result(res);
  return ERROR_STOP;
}


/**
  Requests binlog dump from a remote server and prints the events it
  receives.

  @param[in,out] print_event_info Parameters and context state
  determining how to print.
  @param[in] logname Name of input binlog.

  @retval ERROR_STOP An error occurred - the program should terminate.
  @retval OK_CONTINUE No error, the program should continue.
  @retval OK_STOP No error, but the end of the specified range of
  events to process has been reached and the program should terminate.
*/
static Exit_status dump_remote_log_entries(PRINT_EVENT_INFO *print_event_info,
                                           const char* logname)

{
  uchar buf[128];
  ulong len;
  uint logname_len;
  NET* net;
  my_off_t old_off= start_position_mot;
  char fname[FN_REFLEN+1];
  Exit_status retval= OK_CONTINUE;
  DBUG_ENTER("dump_remote_log_entries");

  /*
    Even if we already read one binlog (case of >=2 binlogs on command line),
    we cannot re-use the same connection as before, because it is now dead
    (COM_BINLOG_DUMP kills the thread when it finishes).
  */
  if ((retval= safe_connect()) != OK_CONTINUE)
    DBUG_RETURN(retval);
  net= &mysql->net;

  if ((retval= check_master_version()) != OK_CONTINUE)
    DBUG_RETURN(retval);

  /*
    COM_BINLOG_DUMP accepts only 4 bytes for the position, so we are forced to
    cast to uint32.
  */
  int4store(buf, (uint32)start_position);
  int2store(buf + BIN_LOG_HEADER_SIZE, binlog_flags);

<<<<<<< HEAD
  size_t tlen = strlen(logname);
=======
  size_t tlen= strlen(logname);
>>>>>>> 54fbbf95
  if (tlen > UINT_MAX) 
  {
    error("Log name too long.");
    DBUG_RETURN(ERROR_STOP);
  }
  logname_len = (uint) tlen;
  int4store(buf + 6, 0);
  memcpy(buf + 10, logname, logname_len);
  if (simple_command(mysql, COM_BINLOG_DUMP, buf, logname_len + 10, 1))
  {
    error("Got fatal error sending the log dump command.");
    DBUG_RETURN(ERROR_STOP);
  }

  for (;;)
  {
    const char *error_msg;
    Log_event *ev;

    len= cli_safe_read(mysql);
    if (len == packet_error)
    {
      error("Got error reading packet from server: %s", mysql_error(mysql));
      DBUG_RETURN(ERROR_STOP);
    }
    if (len < 8 && net->read_pos[0] == 254)
      break; // end of data
    DBUG_PRINT("info",( "len: %lu  net->read_pos[5]: %d\n",
			len, net->read_pos[5]));
    if (!(ev= Log_event::read_log_event((const char*) net->read_pos + 1 ,
                                        len - 1, &error_msg,
                                        glob_description_event)))
    {
      error("Could not construct log event object: %s", error_msg);
      DBUG_RETURN(ERROR_STOP);
    }   
    /*
      If reading from a remote host, ensure the temp_buf for the
      Log_event class is pointing to the incoming stream.
    */
    if (remote_opt)
      ev->register_temp_buf((char*) net->read_pos + 1); 

    Log_event_type type= ev->get_type_code();
    if (glob_description_event->binlog_version >= 3 ||
        (type != LOAD_EVENT && type != CREATE_FILE_EVENT))
    {
      /*
        If this is a Rotate event, maybe it's the end of the requested binlog;
        in this case we are done (stop transfer).
        This is suitable for binlogs, not relay logs (but for now we don't read
        relay logs remotely because the server is not able to do that). If one
        day we read relay logs remotely, then we will have a problem with the
        detection below: relay logs contain Rotate events which are about the
        binlogs, so which would trigger the end-detection below.
      */
      if (type == ROTATE_EVENT)
      {
        Rotate_log_event *rev= (Rotate_log_event *)ev;
        /*
          If this is a fake Rotate event, and not about our log, we can stop
          transfer. If this a real Rotate event (so it's not about our log,
          it's in our log describing the next log), we print it (because it's
          part of our log) and then we will stop when we receive the fake one
          soon.
        */
        if (rev->when == 0)
        {
          if (!to_last_remote_log)
          {
            if ((rev->ident_len != logname_len) ||
                memcmp(rev->new_log_ident, logname, logname_len))
            {
              DBUG_RETURN(OK_CONTINUE);
            }
            /*
              Otherwise, this is a fake Rotate for our log, at the very
              beginning for sure. Skip it, because it was not in the original
              log. If we are running with to_last_remote_log, we print it,
              because it serves as a useful marker between binlogs then.
            */
            continue;
          }
          len= 1; // fake Rotate, so don't increment old_off
        }
      }
      else if (type == FORMAT_DESCRIPTION_EVENT)
      {
        /*
          This could be an fake Format_description_log_event that server
          (5.0+) automatically sends to a slave on connect, before sending
          a first event at the requested position.  If this is the case,
          don't increment old_off. Real Format_description_log_event always
          starts from BIN_LOG_HEADER_SIZE position.
        */
        if (old_off != BIN_LOG_HEADER_SIZE)
          len= 1;         // fake event, don't increment old_off
      }
      Exit_status retval= process_event(print_event_info, ev, old_off, logname);
      if (retval != OK_CONTINUE)
        DBUG_RETURN(retval);
    }
    else
    {
      Load_log_event *le= (Load_log_event*)ev;
      const char *old_fname= le->fname;
      uint old_len= le->fname_len;
      File file;
      Exit_status retval;

      if ((file= load_processor.prepare_new_file_for_old_format(le,fname)) < 0)
        DBUG_RETURN(ERROR_STOP);

      retval= process_event(print_event_info, ev, old_off, logname);
      if (retval != OK_CONTINUE)
      {
        my_close(file,MYF(MY_WME));
        DBUG_RETURN(retval);
      }
      retval= load_processor.load_old_format_file(net,old_fname,old_len,file);
      my_close(file,MYF(MY_WME));
      if (retval != OK_CONTINUE)
        DBUG_RETURN(retval);
    }
    /*
      Let's adjust offset for remote log as for local log to produce
      similar text and to have --stop-position to work identically.
    */
    old_off+= len-1;
  }

  DBUG_RETURN(OK_CONTINUE);
}


/**
  Reads the @c Format_description_log_event from the beginning of a
  local input file.

  The @c Format_description_log_event is only read if it is outside
  the range specified with @c --start-position; otherwise, it will be
  seen later.  If this is an old binlog, a fake @c
  Format_description_event is created.  This also prints a @c
  Format_description_log_event to the output, unless we reach the
  --start-position range.  In this case, it is assumed that a @c
  Format_description_log_event will be found when reading events the
  usual way.

  @param file The file to which a @c Format_description_log_event will
  be printed.

  @param[in,out] print_event_info Parameters and context state
  determining how to print.

  @param[in] logname Name of input binlog.

  @retval ERROR_STOP An error occurred - the program should terminate.
  @retval OK_CONTINUE No error, the program should continue.
  @retval OK_STOP No error, but the end of the specified range of
  events to process has been reached and the program should terminate.
*/
static Exit_status check_header(IO_CACHE* file,
                                PRINT_EVENT_INFO *print_event_info,
                                const char* logname)
{
  uchar header[BIN_LOG_HEADER_SIZE];
  uchar buf[PROBE_HEADER_LEN];
  my_off_t tmp_pos, pos;

  delete glob_description_event;
  if (!(glob_description_event= new Format_description_log_event(3)))
  {
    error("Failed creating Format_description_log_event; out of memory?");
    return ERROR_STOP;
  }

  pos= my_b_tell(file);
  my_b_seek(file, (my_off_t)0);
  if (my_b_read(file, header, sizeof(header)))
  {
    error("Failed reading header; probably an empty file.");
    return ERROR_STOP;
  }
  if (memcmp(header, BINLOG_MAGIC, sizeof(header)))
  {
    error("File is not a binary log file.");
    return ERROR_STOP;
  }

  /*
    Imagine we are running with --start-position=1000. We still need
    to know the binlog format's. So we still need to find, if there is
    one, the Format_desc event, or to know if this is a 3.23
    binlog. So we need to first read the first events of the log,
    those around offset 4.  Even if we are reading a 3.23 binlog from
    the start (no --start-position): we need to know the header length
    (which is 13 in 3.23, 19 in 4.x) to be able to successfully print
    the first event (Start_log_event_v3). So even in this case, we
    need to "probe" the first bytes of the log *before* we do a real
    read_log_event(). Because read_log_event() needs to know the
    header's length to work fine.
  */
  for(;;)
  {
    tmp_pos= my_b_tell(file); /* should be 4 the first time */
    if (my_b_read(file, buf, sizeof(buf)))
    {
      if (file->error)
      {
        error("Could not read entry at offset %llu: "
              "Error in log format or read error.", (ulonglong)tmp_pos);
        return ERROR_STOP;
      }
      /*
        Otherwise this is just EOF : this log currently contains 0-2
        events.  Maybe it's going to be filled in the next
        milliseconds; then we are going to have a problem if this a
        3.23 log (imagine we are locally reading a 3.23 binlog which
        is being written presently): we won't know it in
        read_log_event() and will fail().  Similar problems could
        happen with hot relay logs if --start-position is used (but a
        --start-position which is posterior to the current size of the log).
        These are rare problems anyway (reading a hot log + when we
        read the first events there are not all there yet + when we
        read a bit later there are more events + using a strange
        --start-position).
      */
      break;
    }
    else
    {
      DBUG_PRINT("info",("buf[EVENT_TYPE_OFFSET=%d]=%d",
                         EVENT_TYPE_OFFSET, buf[EVENT_TYPE_OFFSET]));
      /* always test for a Start_v3, even if no --start-position */
      if (buf[EVENT_TYPE_OFFSET] == START_EVENT_V3)
      {
        /* This is 3.23 or 4.x */
        if (uint4korr(buf + EVENT_LEN_OFFSET) < 
            (LOG_EVENT_MINIMAL_HEADER_LEN + START_V3_HEADER_LEN))
        {
          /* This is 3.23 (format 1) */
          delete glob_description_event;
          if (!(glob_description_event= new Format_description_log_event(1)))
          {
            error("Failed creating Format_description_log_event; "
                  "out of memory?");
            return ERROR_STOP;
          }
        }
        break;
      }
      else if (tmp_pos >= start_position)
        break;
      else if (buf[EVENT_TYPE_OFFSET] == FORMAT_DESCRIPTION_EVENT)
      {
        /* This is 5.0 */
        Format_description_log_event *new_description_event;
        my_b_seek(file, tmp_pos); /* seek back to event's start */
        if (!(new_description_event= (Format_description_log_event*) 
              Log_event::read_log_event(file, glob_description_event)))
          /* EOF can't be hit here normally, so it's a real error */
        {
          error("Could not read a Format_description_log_event event at "
                "offset %llu; this could be a log format error or read error.",
                (ulonglong)tmp_pos);
          return ERROR_STOP;
        }
        if (opt_base64_output_mode == BASE64_OUTPUT_AUTO
            || opt_base64_output_mode == BASE64_OUTPUT_ALWAYS)
        {
          /*
            process_event will delete *description_event and set it to
            the new one, so we should not do it ourselves in this
            case.
          */
          Exit_status retval= process_event(print_event_info,
                                            new_description_event, tmp_pos,
                                            logname);
          if (retval != OK_CONTINUE)
            return retval;
        }
        else
        {
          delete glob_description_event;
          glob_description_event= new_description_event;
        }
        DBUG_PRINT("info",("Setting description_event"));
      }
      else if (buf[EVENT_TYPE_OFFSET] == ROTATE_EVENT)
      {
        Log_event *ev;
        my_b_seek(file, tmp_pos); /* seek back to event's start */
        if (!(ev= Log_event::read_log_event(file, glob_description_event)))
        {
          /* EOF can't be hit here normally, so it's a real error */
          error("Could not read a Rotate_log_event event at offset %llu;"
                " this could be a log format error or read error.",
                (ulonglong)tmp_pos);
          return ERROR_STOP;
        }
        delete ev;
      }
      else
        break;
    }
  }
  my_b_seek(file, pos);
  return OK_CONTINUE;
}


/**
  Reads a local binlog and prints the events it sees.

  @param[in] logname Name of input binlog.

  @param[in,out] print_event_info Parameters and context state
  determining how to print.

  @retval ERROR_STOP An error occurred - the program should terminate.
  @retval OK_CONTINUE No error, the program should continue.
  @retval OK_STOP No error, but the end of the specified range of
  events to process has been reached and the program should terminate.
*/
static Exit_status dump_local_log_entries(PRINT_EVENT_INFO *print_event_info,
                                          const char* logname)
{
  File fd = -1;
  IO_CACHE cache,*file= &cache;
  uchar tmp_buff[BIN_LOG_HEADER_SIZE];
  Exit_status retval= OK_CONTINUE;

  if (logname && strcmp(logname, "-") != 0)
  {
    /* read from normal file */
    if ((fd = my_open(logname, O_RDONLY | O_BINARY, MYF(MY_WME))) < 0)
      return ERROR_STOP;
    if (init_io_cache(file, fd, 0, READ_CACHE, start_position_mot, 0,
		      MYF(MY_WME | MY_NABP)))
    {
      my_close(fd, MYF(MY_WME));
      return ERROR_STOP;
    }
    if ((retval= check_header(file, print_event_info, logname)) != OK_CONTINUE)
      goto end;
  }
  else
  {
    /* read from stdin */
    /*
      Windows opens stdin in text mode by default. Certain characters
      such as CTRL-Z are interpeted as events and the read() method
      will stop. CTRL-Z is the EOF marker in Windows. to get past this
      you have to open stdin in binary mode. Setmode() is used to set
      stdin in binary mode. Errors on setting this mode result in 
      halting the function and printing an error message to stderr.
    */
#if defined (__WIN__) || (_WIN64)
    if (_setmode(fileno(stdin), O_BINARY) == -1)
    {
      error("Could not set binary mode on stdin.");
      return ERROR_STOP;
    }
#endif 
    if (init_io_cache(file, fileno(stdin), 0, READ_CACHE, (my_off_t) 0,
		      0, MYF(MY_WME | MY_NABP | MY_DONT_CHECK_FILESIZE)))
    {
      error("Failed to init IO cache.");
      return ERROR_STOP;
    }
    if ((retval= check_header(file, print_event_info, logname)) != OK_CONTINUE)
      goto end;
    if (start_position)
    {
      /* skip 'start_position' characters from stdin */
      uchar buff[IO_SIZE];
      my_off_t length,tmp;
      for (length= start_position_mot ; length > 0 ; length-=tmp)
      {
	tmp=min(length,sizeof(buff));
	if (my_b_read(file, buff, (uint) tmp))
        {
          error("Failed reading from file.");
          goto err;
        }
      }
    }
  }

  if (!glob_description_event || !glob_description_event->is_valid())
  {
    error("Invalid Format_description log event; could be out of memory.");
    goto err;
  }

  if (!start_position && my_b_read(file, tmp_buff, BIN_LOG_HEADER_SIZE))
  {
    error("Failed reading from file.");
    goto err;
  }
  for (;;)
  {
    char llbuff[21];
    my_off_t old_off = my_b_tell(file);

    Log_event* ev = Log_event::read_log_event(file, glob_description_event);
    if (!ev)
    {
      /*
        if binlog wasn't closed properly ("in use" flag is set) don't complain
        about a corruption, but treat it as EOF and move to the next binlog.
      */
      if (glob_description_event->flags & LOG_EVENT_BINLOG_IN_USE_F)
        file->error= 0;
      else if (file->error)
      {
        error("Could not read entry at offset %s: "
              "Error in log format or read error.",
              llstr(old_off,llbuff));
        goto err;
      }
      // file->error == 0 means EOF, that's OK, we break in this case
      goto end;
    }
    if ((retval= process_event(print_event_info, ev, old_off, logname)) !=
        OK_CONTINUE)
      goto end;
  }

  /* NOTREACHED */

err:
  retval= ERROR_STOP;

end:
  if (fd >= 0)
    my_close(fd, MYF(MY_WME));
  end_io_cache(file);
  return retval;
}


int main(int argc, char** argv)
{
  char **defaults_argv;
  Exit_status retval= OK_CONTINUE;
  ulonglong save_stop_position;
  MY_INIT(argv[0]);
  DBUG_ENTER("main");
  DBUG_PROCESS(argv[0]);

  my_init_time(); // for time functions

  parse_args(&argc, (char***)&argv);
  defaults_argv=argv;

  if (!argc)
  {
    usage();
    free_defaults(defaults_argv);
    exit(1);
  }

  if (opt_base64_output_mode == BASE64_OUTPUT_UNSPEC)
    opt_base64_output_mode= BASE64_OUTPUT_AUTO;

  my_set_max_open_files(open_files_limit);

  MY_TMPDIR tmpdir;
  tmpdir.list= 0;
  if (!dirname_for_local_load)
  {
    if (init_tmpdir(&tmpdir, 0))
      exit(1);
    dirname_for_local_load= my_strdup(my_tmpdir(&tmpdir), MY_WME);
  }

  if (load_processor.init())
    exit(1);
  if (dirname_for_local_load)
    load_processor.init_by_dir_name(dirname_for_local_load);
  else
    load_processor.init_by_cur_dir();

  fprintf(result_file,
	  "/*!40019 SET @@session.max_insert_delayed_threads=0*/;\n");

  if (disable_log_bin)
    fprintf(result_file,
            "/*!32316 SET @OLD_SQL_LOG_BIN=@@SQL_LOG_BIN, SQL_LOG_BIN=0*/;\n");

  /*
    In mysqlbinlog|mysql, don't want mysql to be disconnected after each
    transaction (which would be the case with GLOBAL.COMPLETION_TYPE==2).
  */
  fprintf(result_file,
          "/*!50003 SET @OLD_COMPLETION_TYPE=@@COMPLETION_TYPE,"
          "COMPLETION_TYPE=0*/;\n");

  if (charset)
    fprintf(result_file,
            "\n/*!40101 SET @OLD_CHARACTER_SET_CLIENT=@@CHARACTER_SET_CLIENT */;"
            "\n/*!40101 SET @OLD_CHARACTER_SET_RESULTS=@@CHARACTER_SET_RESULTS */;"
            "\n/*!40101 SET @OLD_COLLATION_CONNECTION=@@COLLATION_CONNECTION */;"  
            "\n/*!40101 SET NAMES %s */;\n", charset);

  for (save_stop_position= stop_position, stop_position= ~(my_off_t)0 ;
       (--argc >= 0) ; )
  {
    if (argc == 0) // last log, --stop-position applies
      stop_position= save_stop_position;
    if ((retval= dump_log_entries(*argv++)) != OK_CONTINUE)
      break;

    // For next log, --start-position does not apply
    start_position= BIN_LOG_HEADER_SIZE;
  }

  /*
    Issue a ROLLBACK in case the last printed binlog was crashed and had half
    of transaction.
  */
  fprintf(result_file,
          "# End of log file\nROLLBACK /* added by mysqlbinlog */;\n"
          "/*!50003 SET COMPLETION_TYPE=@OLD_COMPLETION_TYPE*/;\n");
  if (disable_log_bin)
    fprintf(result_file, "/*!32316 SET SQL_LOG_BIN=@OLD_SQL_LOG_BIN*/;\n");

  if (charset)
    fprintf(result_file,
            "/*!40101 SET CHARACTER_SET_CLIENT=@OLD_CHARACTER_SET_CLIENT */;\n"
            "/*!40101 SET CHARACTER_SET_RESULTS=@OLD_CHARACTER_SET_RESULTS */;\n"
            "/*!40101 SET COLLATION_CONNECTION=@OLD_COLLATION_CONNECTION */;\n");

  if (tmpdir.list)
    free_tmpdir(&tmpdir);
  if (result_file != stdout)
    my_fclose(result_file, MYF(0));
  cleanup();
  free_defaults(defaults_argv);
  my_free_open_file_info();
  load_processor.destroy();
  /* We cannot free DBUG, it is used in global destructors after exit(). */
  my_end(my_end_arg | MY_DONT_FREE_DBUG);

  exit(retval == ERROR_STOP ? 1 : 0);
  /* Keep compilers happy. */
  DBUG_RETURN(retval == ERROR_STOP ? 1 : 0);
}

/*
  We must include this here as it's compiled with different options for
  the server
*/

#include "my_decimal.h"
#include "decimal.c"
#include "my_decimal.cc"
#include "log_event.cc"
#include "log_event_old.cc"
<|MERGE_RESOLUTION|>--- conflicted
+++ resolved
@@ -285,9 +285,9 @@
   File prepare_new_file_for_old_format(Load_log_event *le, char *filename);
   Exit_status load_old_format_file(NET* net, const char *server_fname,
                                    uint server_fname_len, File file);
-  Exit_status process_first_event(const char *bname, uint blen,
+  Exit_status process_first_event(const char *bname, size_t blen,
                                   const uchar *block,
-                                  uint block_len, uint file_id,
+                                  size_t block_len, uint file_id,
                                   Create_file_log_event *ce);
 };
 
@@ -305,17 +305,12 @@
 File Load_log_processor::prepare_new_file_for_old_format(Load_log_event *le,
 							 char *filename)
 {
-  uint len;
+  size_t len;
   char *tail;
   File file;
   
-<<<<<<< HEAD
   fn_format(filename, le->fname, target_dir_name, "", MY_REPLACE_DIR);
   len= strlen(filename);
-=======
-  fn_format(filename, le->fname, target_dir_name, "", 1);
-  len= (uint) strlen(filename);
->>>>>>> 54fbbf95
   tail= filename + len;
   
   if ((file= create_unique_file(filename,tail)) < 0)
@@ -416,19 +411,14 @@
   @retval OK_CONTINUE No error, the program should continue.
 */
 Exit_status Load_log_processor::process_first_event(const char *bname,
-                                                    uint blen,
+                                                    size_t blen,
                                                     const uchar *block,
-                                                    uint block_len,
+                                                    size_t block_len,
                                                     uint file_id,
                                                     Create_file_log_event *ce)
 {
-<<<<<<< HEAD
   uint full_len= target_dir_name_len + blen + 9 + 9 + 1;
   Exit_status retval= OK_CONTINUE;
-=======
-  size_t full_len= target_dir_name_len + blen + 9 + 9 + 1;
-  int error= 0;
->>>>>>> 54fbbf95
   char *fname, *ptr;
   File file;
   File_name_record rec;
@@ -495,7 +485,7 @@
 Exit_status  Load_log_processor::process(Create_file_log_event *ce)
 {
   const char *bname= ce->fname + dirname_length(ce->fname);
-  uint blen= (uint) (ce->fname_len - (bname-ce->fname));
+  uint blen= ce->fname_len - (bname-ce->fname);
 
   return process_first_event(bname, blen, ce->block, ce->block_len,
                              ce->file_id, ce);
@@ -1498,11 +1488,7 @@
   int4store(buf, (uint32)start_position);
   int2store(buf + BIN_LOG_HEADER_SIZE, binlog_flags);
 
-<<<<<<< HEAD
   size_t tlen = strlen(logname);
-=======
-  size_t tlen= strlen(logname);
->>>>>>> 54fbbf95
   if (tlen > UINT_MAX) 
   {
     error("Log name too long.");
