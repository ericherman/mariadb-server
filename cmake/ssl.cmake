# Copyright (c) 2009, 2012, Oracle and/or its affiliates. All rights reserved.
# 
# This program is free software; you can redistribute it and/or modify
# it under the terms of the GNU General Public License as published by
# the Free Software Foundation; version 2 of the License.
#
# This program is distributed in the hope that it will be useful,
# but WITHOUT ANY WARRANTY; without even the implied warranty of
# MERCHANTABILITY or FITNESS FOR A PARTICULAR PURPOSE.  See the
# GNU General Public License for more details.
#
# You should have received a copy of the GNU General Public License
# along with this program; if not, write to the Free Software
# Foundation, Inc., 51 Franklin St, Fifth Floor, Boston, MA  02110-1301  USA 

# We support different versions of SSL:
# - "bundled" uses source code in <source dir>/extra/yassl
# - "system"  (typically) uses headers/libraries in /usr/lib and /usr/lib64
# - a custom installation of openssl can be used like this
#     - cmake -DCMAKE_PREFIX_PATH=</path/to/custom/openssl> -DWITH_SSL="system"
#   or
#     - cmake -DWITH_SSL=</path/to/custom/openssl>
#
# The default value for WITH_SSL is "bundled"
# set in cmake/build_configurations/feature_set.cmake
#
# For custom build/install of openssl, see the accompanying README and
# INSTALL* files. When building with gcc, you must build the shared libraries
# (in addition to the static ones):
#   ./config --prefix=</path/to/custom/openssl> --shared; make; make install
# On some platforms (mac) you need to choose 32/64 bit architecture.
# Build/Install of openssl on windows is slightly different: you need to run
# perl and nmake. You might also need to
#   'set path=</path/to/custom/openssl>\bin;%PATH%
# in order to find the .dll files at runtime.

SET(WITH_SSL_DOC "bundled (use yassl)")
SET(WITH_SSL_DOC
  "${WITH_SSL_DOC}, yes (prefer os library if present, otherwise use bundled)")
SET(WITH_SSL_DOC
  "${WITH_SSL_DOC}, system (use os library)")
SET(WITH_SSL_DOC
  "${WITH_SSL_DOC}, </path/to/custom/installation>")

MACRO (CHANGE_SSL_SETTINGS string)
  SET(WITH_SSL ${string} CACHE STRING ${WITH_SSL_DOC} FORCE)
ENDMACRO()

MACRO (MYSQL_USE_BUNDLED_SSL)
  SET(INC_DIRS 
    ${CMAKE_SOURCE_DIR}/extra/yassl/include
    ${CMAKE_SOURCE_DIR}/extra/yassl/taocrypt/include
  )
  SET(SSL_LIBRARIES  yassl taocrypt)
  SET(SSL_INCLUDE_DIRS ${INC_DIRS})
  SET(SSL_INTERNAL_INCLUDE_DIRS ${CMAKE_SOURCE_DIR}/extra/yassl/taocrypt/mySTL)
<<<<<<< HEAD
  SET(SSL_DEFINES "-DHAVE_YASSL -DYASSL_PREFIX -DHAVE_OPENSSL -DMULTI_THREADED")
=======
  SET(SSL_DEFINES "-DHAVE_YASSL -DYASSL_PURE_C -DYASSL_PREFIX -DHAVE_OPENSSL -DMULTI_THREADED")
  SET(HAVE_ERR_remove_thread_state OFF CACHE INTERNAL "yassl doesn't have ERR_remove_thread_state")
>>>>>>> e126baaf
  CHANGE_SSL_SETTINGS("bundled")
  ADD_SUBDIRECTORY(extra/yassl)
  ADD_SUBDIRECTORY(extra/yassl/taocrypt)
  GET_TARGET_PROPERTY(src yassl SOURCES)
  FOREACH(file ${src})
    SET(SSL_SOURCES ${SSL_SOURCES} ${CMAKE_SOURCE_DIR}/extra/yassl/${file})
  ENDFOREACH()
  GET_TARGET_PROPERTY(src taocrypt SOURCES)
  FOREACH(file ${src})
    SET(SSL_SOURCES ${SSL_SOURCES}
      ${CMAKE_SOURCE_DIR}/extra/yassl/taocrypt/${file})
  ENDFOREACH()
ENDMACRO()

# MYSQL_CHECK_SSL
#
# Provides the following configure options:
# WITH_SSL=[yes|bundled|system|<path/to/custom/installation>]
MACRO (MYSQL_CHECK_SSL)
  IF(NOT WITH_SSL)
   IF(WIN32)
     CHANGE_SSL_SETTINGS("bundled")
   ELSE()
     SET(WITH_SSL "yes")
   ENDIF()
  ENDIF()

  # See if WITH_SSL is of the form </path/to/custom/installation>
  FILE(GLOB WITH_SSL_HEADER ${WITH_SSL}/include/openssl/ssl.h)
  IF (WITH_SSL_HEADER)
    SET(WITH_SSL_PATH ${WITH_SSL} CACHE PATH "path to custom SSL installation")
  ENDIF()

  IF(WITH_SSL STREQUAL "bundled")
    MYSQL_USE_BUNDLED_SSL()
<<<<<<< HEAD
    # Reset some variables, in case we switch from /path/to/ssl to "bundled".
    IF (WITH_SSL_PATH)
      UNSET(WITH_SSL_PATH)
      UNSET(WITH_SSL_PATH CACHE)
    ENDIF()
    IF (OPENSSL_ROOT_DIR)
      UNSET(OPENSSL_ROOT_DIR)
      UNSET(OPENSSL_ROOT_DIR CACHE)
    ENDIF()
    IF (OPENSSL_INCLUDE_DIR)
      UNSET(OPENSSL_INCLUDE_DIR)
      UNSET(OPENSSL_INCLUDE_DIR CACHE)
    ENDIF()
    IF (WIN32 AND OPENSSL_APPLINK_C)
      UNSET(OPENSSL_APPLINK_C)
      UNSET(OPENSSL_APPLINK_C CACHE)
    ENDIF()
    IF (OPENSSL_LIBRARIES)
      UNSET(OPENSSL_LIBRARIES)
      UNSET(OPENSSL_LIBRARIES CACHE)
    ENDIF()
  ELSEIF(WITH_SSL STREQUAL "system" OR
         WITH_SSL STREQUAL "yes" OR
         WITH_SSL_PATH
         )
    # First search in WITH_SSL_PATH.
    FIND_PATH(OPENSSL_ROOT_DIR
      NAMES include/openssl/ssl.h
      NO_CMAKE_PATH
      NO_CMAKE_ENVIRONMENT_PATH
      HINTS ${WITH_SSL_PATH}
    )
    # Then search in standard places (if not found above).
    FIND_PATH(OPENSSL_ROOT_DIR
      NAMES include/openssl/ssl.h
    )

    FIND_PATH(OPENSSL_INCLUDE_DIR
      NAMES openssl/ssl.h
      HINTS ${OPENSSL_ROOT_DIR}/include
    )

    IF (WIN32)
      FIND_FILE(OPENSSL_APPLINK_C
        NAMES openssl/applink.c
        HINTS ${OPENSSL_ROOT_DIR}/include
      )
      MESSAGE(STATUS "OPENSSL_APPLINK_C ${OPENSSL_APPLINK_C}")
    ENDIF()

    # On mac this list is <.dylib;.so;.a>
    # We prefer static libraries, so we revert it here.
    IF (WITH_SSL_PATH)
      LIST(REVERSE CMAKE_FIND_LIBRARY_SUFFIXES)
    ENDIF()
    MESSAGE(STATUS "suffixes <${CMAKE_FIND_LIBRARY_SUFFIXES}>")
    FIND_LIBRARY(OPENSSL_LIBRARIES
                 NAMES ssl ssleay32 ssleay32MD
                 HINTS ${OPENSSL_ROOT_DIR}/lib)
    FIND_LIBRARY(CRYPTO_LIBRARY
                 NAMES crypto libeay32
                 HINTS ${OPENSSL_ROOT_DIR}/lib)
    IF (WITH_SSL_PATH)
      LIST(REVERSE CMAKE_FIND_LIBRARY_SUFFIXES)
    ENDIF()

    IF(OPENSSL_INCLUDE_DIR AND
       OPENSSL_LIBRARIES   AND
       CRYPTO_LIBRARY
      )
      # Verify version number. Version information looks like:
      #   #define OPENSSL_VERSION_NUMBER 0x1000103fL
      # Encoded as MNNFFPPS: major minor fix patch status
      FILE(STRINGS "${OPENSSL_INCLUDE_DIR}/openssl/opensslv.h"
        OPENSSL_VERSION_NUMBER
        REGEX "^#define[\t ]+OPENSSL_VERSION_NUMBER[\t ]+0x[0-9].*"
      )
      STRING(REGEX REPLACE
        "^.*OPENSSL_VERSION_NUMBER[\t ]+0x([0-9]).*$" "\\1"
        OPENSSL_MAJOR_VERSION "${OPENSSL_VERSION_NUMBER}"
      )
      INCLUDE(CheckSymbolExists)
      SET(CMAKE_REQUIRED_INCLUDES ${OPENSSL_INCLUDE_DIR})
      CHECK_SYMBOL_EXISTS(SHA512_DIGEST_LENGTH "openssl/sha.h"
                          HAVE_SHA512_DIGEST_LENGTH)
      SET(OPENSSL_FOUND TRUE)
    ELSE()
      SET(OPENSSL_FOUND FALSE)
    ENDIF()

    IF(OPENSSL_FOUND AND HAVE_SHA512_DIGEST_LENGTH)
      MESSAGE(STATUS "OPENSSL_INCLUDE_DIR = ${OPENSSL_INCLUDE_DIR}")
      MESSAGE(STATUS "OPENSSL_LIBRARIES = ${OPENSSL_LIBRARIES}")
      MESSAGE(STATUS "CRYPTO_LIBRARY = ${CRYPTO_LIBRARY}")
      MESSAGE(STATUS "OPENSSL_MAJOR_VERSION = ${OPENSSL_MAJOR_VERSION}")


=======
  ELSEIF(WITH_SSL STREQUAL "system" OR WITH_SSL STREQUAL "yes")
    # Check for system library
    SET(OPENSSL_FIND_QUIETLY TRUE)
    INCLUDE(FindOpenSSL)
    FIND_LIBRARY(CRYPTO_LIBRARY crypto)
    MARK_AS_ADVANCED(CRYPTO_LIBRARY)
    INCLUDE(CheckSymbolExists)
    SET(CMAKE_REQUIRED_INCLUDES ${OPENSSL_INCLUDE_DIR})
    SET(CMAKE_REQUIRED_LIBRARIES ${OPENSSL_LIBRARIES})
    CHECK_SYMBOL_EXISTS(SHA512_DIGEST_LENGTH "openssl/sha.h" 
                        HAVE_SHA512_DIGEST_LENGTH)
    CHECK_SYMBOL_EXISTS(ERR_remove_thread_state "openssl/err.h"
                        HAVE_ERR_remove_thread_state)
    SET(CMAKE_REQUIRED_INCLUDES)
    SET(CMAKE_REQUIRED_LIBRARIES)
    IF(OPENSSL_FOUND AND CRYPTO_LIBRARY AND HAVE_SHA512_DIGEST_LENGTH)
>>>>>>> e126baaf
      SET(SSL_SOURCES "")
      SET(SSL_LIBRARIES ${OPENSSL_LIBRARIES} ${CRYPTO_LIBRARY})
      IF(CMAKE_SYSTEM_NAME MATCHES "SunOS")
        SET(SSL_LIBRARIES ${SSL_LIBRARIES} ${LIBSOCKET})
      ENDIF()
      IF(CMAKE_SYSTEM_NAME MATCHES "Linux")
        SET(SSL_LIBRARIES ${SSL_LIBRARIES} ${LIBDL})
      ENDIF()
      MESSAGE(STATUS "SSL_LIBRARIES = ${SSL_LIBRARIES}")
      SET(SSL_INCLUDE_DIRS ${OPENSSL_INCLUDE_DIR})
      SET(SSL_INTERNAL_INCLUDE_DIRS "")
      SET(SSL_DEFINES "-DHAVE_OPENSSL")
    ELSE()
      IF(WITH_SSL STREQUAL "system")
        MESSAGE(SEND_ERROR "Cannot find appropriate system libraries for SSL. Use  WITH_SSL=bundled to enable SSL support")
      ENDIF()
      MYSQL_USE_BUNDLED_SSL()
    ENDIF()
  ELSE()
    MESSAGE(SEND_ERROR
      "Wrong option for WITH_SSL. Valid values are: ${WITH_SSL_DOC}")
  ENDIF()
ENDMACRO()


# Many executables will depend on libeay32.dll and ssleay32.dll at runtime.
# In order to ensure we find the right version(s), we copy them into
# the same directory as the executables.
# NOTE: Using dlls will likely crash in malloc/free,
#       see INSTALL.W32 which comes with the openssl sources.
# So we should be linking static versions of the libraries.
MACRO (COPY_OPENSSL_DLLS target_name)
  IF (WIN32 AND WITH_SSL_PATH)
    GET_FILENAME_COMPONENT(CRYPTO_NAME "${CRYPTO_LIBRARY}" NAME_WE)
    GET_FILENAME_COMPONENT(OPENSSL_NAME "${OPENSSL_LIBRARIES}" NAME_WE)
    FILE(GLOB HAVE_CRYPTO_DLL "${WITH_SSL_PATH}/bin/${CRYPTO_NAME}.dll")
    FILE(GLOB HAVE_OPENSSL_DLL "${WITH_SSL_PATH}/bin/${OPENSSL_NAME}.dll")
    IF (HAVE_CRYPTO_DLL AND HAVE_OPENSSL_DLL)
      ADD_CUSTOM_COMMAND(OUTPUT ${target_name}
        COMMAND ${CMAKE_COMMAND} -E copy_if_different
          "${WITH_SSL_PATH}/bin/${CRYPTO_NAME}.dll"
          "${CMAKE_CURRENT_BINARY_DIR}/${CMAKE_CFG_INTDIR}/${CRYPTO_NAME}.dll"
        COMMAND ${CMAKE_COMMAND} -E copy_if_different
          "${WITH_SSL_PATH}/bin/${OPENSSL_NAME}.dll"
          "${CMAKE_CURRENT_BINARY_DIR}/${CMAKE_CFG_INTDIR}/${OPENSSL_NAME}.dll"
        )
      ADD_CUSTOM_TARGET(${target_name} ALL)
    ENDIF()
  ENDIF()
ENDMACRO()<|MERGE_RESOLUTION|>--- conflicted
+++ resolved
@@ -54,12 +54,8 @@
   SET(SSL_LIBRARIES  yassl taocrypt)
   SET(SSL_INCLUDE_DIRS ${INC_DIRS})
   SET(SSL_INTERNAL_INCLUDE_DIRS ${CMAKE_SOURCE_DIR}/extra/yassl/taocrypt/mySTL)
-<<<<<<< HEAD
   SET(SSL_DEFINES "-DHAVE_YASSL -DYASSL_PREFIX -DHAVE_OPENSSL -DMULTI_THREADED")
-=======
-  SET(SSL_DEFINES "-DHAVE_YASSL -DYASSL_PURE_C -DYASSL_PREFIX -DHAVE_OPENSSL -DMULTI_THREADED")
   SET(HAVE_ERR_remove_thread_state OFF CACHE INTERNAL "yassl doesn't have ERR_remove_thread_state")
->>>>>>> e126baaf
   CHANGE_SSL_SETTINGS("bundled")
   ADD_SUBDIRECTORY(extra/yassl)
   ADD_SUBDIRECTORY(extra/yassl/taocrypt)
@@ -95,7 +91,6 @@
 
   IF(WITH_SSL STREQUAL "bundled")
     MYSQL_USE_BUNDLED_SSL()
-<<<<<<< HEAD
     # Reset some variables, in case we switch from /path/to/ssl to "bundled".
     IF (WITH_SSL_PATH)
       UNSET(WITH_SSL_PATH)
@@ -193,24 +188,6 @@
       MESSAGE(STATUS "OPENSSL_MAJOR_VERSION = ${OPENSSL_MAJOR_VERSION}")
 
 
-=======
-  ELSEIF(WITH_SSL STREQUAL "system" OR WITH_SSL STREQUAL "yes")
-    # Check for system library
-    SET(OPENSSL_FIND_QUIETLY TRUE)
-    INCLUDE(FindOpenSSL)
-    FIND_LIBRARY(CRYPTO_LIBRARY crypto)
-    MARK_AS_ADVANCED(CRYPTO_LIBRARY)
-    INCLUDE(CheckSymbolExists)
-    SET(CMAKE_REQUIRED_INCLUDES ${OPENSSL_INCLUDE_DIR})
-    SET(CMAKE_REQUIRED_LIBRARIES ${OPENSSL_LIBRARIES})
-    CHECK_SYMBOL_EXISTS(SHA512_DIGEST_LENGTH "openssl/sha.h" 
-                        HAVE_SHA512_DIGEST_LENGTH)
-    CHECK_SYMBOL_EXISTS(ERR_remove_thread_state "openssl/err.h"
-                        HAVE_ERR_remove_thread_state)
-    SET(CMAKE_REQUIRED_INCLUDES)
-    SET(CMAKE_REQUIRED_LIBRARIES)
-    IF(OPENSSL_FOUND AND CRYPTO_LIBRARY AND HAVE_SHA512_DIGEST_LENGTH)
->>>>>>> e126baaf
       SET(SSL_SOURCES "")
       SET(SSL_LIBRARIES ${OPENSSL_LIBRARIES} ${CRYPTO_LIBRARY})
       IF(CMAKE_SYSTEM_NAME MATCHES "SunOS")
@@ -223,6 +200,10 @@
       SET(SSL_INCLUDE_DIRS ${OPENSSL_INCLUDE_DIR})
       SET(SSL_INTERNAL_INCLUDE_DIRS "")
       SET(SSL_DEFINES "-DHAVE_OPENSSL")
+
+      SET(CMAKE_REQUIRED_LIBRARIES ${SSL_LIBRARIES})
+      CHECK_SYMBOL_EXISTS(ERR_remove_thread_state "openssl/err.h"
+                          HAVE_ERR_remove_thread_state)
     ELSE()
       IF(WITH_SSL STREQUAL "system")
         MESSAGE(SEND_ERROR "Cannot find appropriate system libraries for SSL. Use  WITH_SSL=bundled to enable SSL support")
