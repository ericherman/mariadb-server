--- conflicted
+++ resolved
@@ -105,11 +105,9 @@
   SET(CHECKMODULE /usr/bin/checkmodule CACHE FILEPATH "")
   SET(SEMODULE_PACKAGE /usr/bin/semodule_package CACHE FILEPATH "")
   SET(PLUGIN_AUTH_SOCKET YES CACHE STRING "")
-<<<<<<< HEAD
   SET(WITH_EMBEDDED_SERVER ON CACHE BOOL "")
   # not yet, SLES 12.3 doesn't provide pcre2
   #SET(WITH_PCRE system CACHE STRING "")
-=======
   IF(RPM MATCHES "fedora|centos|rhel")
     SET(WITH_INNODB_BZIP2 OFF CACHE STRING "")
     SET(WITH_INNODB_LZO OFF CACHE STRING "")
@@ -120,39 +118,32 @@
     SET(WITH_ROCKSDB_LZ4 OFF CACHE STRING "")
     SET(GRN_WITH_LZ4 no CACHE STRING "")
   ENDIF()
->>>>>>> 4f85eadf
 ELSEIF(DEB)
   SET(WITH_SSL system CACHE STRING "")
   SET(WITH_ZLIB system CACHE STRING "")
   SET(WITH_LIBWRAP ON)
   SET(HAVE_EMBEDDED_PRIVILEGE_CONTROL ON)
   SET(PLUGIN_AUTH_SOCKET YES CACHE STRING "")
-<<<<<<< HEAD
   SET(WITH_EMBEDDED_SERVER ON CACHE BOOL "")
   SET(WITH_PCRE system CACHE STRING "")
-=======
   SET(WITH_INNODB_BZIP2 OFF CACHE STRING "")
   SET(WITH_INNODB_LZMA OFF CACHE STRING "")
   SET(WITH_INNODB_LZO OFF CACHE STRING "")
   SET(WITH_ROCKSDB_BZip2 OFF CACHE STRING "")
->>>>>>> 4f85eadf
 ELSE()
   SET(WITH_SSL bundled CACHE STRING "")
   SET(WITH_PCRE bundled CACHE STRING "")
   SET(WITH_ZLIB bundled CACHE STRING "")
   SET(WITH_JEMALLOC static CACHE STRING "")
   SET(PLUGIN_AUTH_SOCKET STATIC CACHE STRING "")
-<<<<<<< HEAD
   SET(WITH_STRIPPED_CLIENT ON CACHE BOOL "Strip all client binaries")
   SET(WITH_PCRE bundled CACHE STRING "")
-=======
   SET(WITH_INNODB_BZIP2 OFF CACHE STRING "")
   SET(WITH_INNODB_LZ4 OFF CACHE STRING "")
   SET(WITH_INNODB_LZO OFF CACHE STRING "")
   SET(WITH_ROCKSDB_BZip2 OFF CACHE STRING "")
   SET(WITH_ROCKSDB_LZ4 OFF CACHE STRING "")
   SET(GRN_WITH_LZ4 no CACHE STRING "")
->>>>>>> 4f85eadf
 ENDIF()
 
 IF(NOT COMPILATION_COMMENT)
