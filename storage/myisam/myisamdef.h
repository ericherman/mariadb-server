--- conflicted
+++ resolved
@@ -428,21 +428,11 @@
 
 typedef struct st_mi_s_param
 {
-<<<<<<< HEAD
   uint ref_length, key_length,
     n_ref_length,
     n_length, totlength, part_of_prev_key, prev_length, pack_marker;
   uchar *key, *prev_key, *next_key_pos;
-  bool store_not_null;
-=======
-  uint	ref_length,key_length,
-	n_ref_length,
-	n_length,
-	totlength,
-	part_of_prev_key,prev_length,pack_marker;
-  uchar *key, *prev_key,*next_key_pos;
   my_bool store_not_null;
->>>>>>> e2103aaf
 } MI_KEY_PARAM;
 
 /* Prototypes for intern functions */
