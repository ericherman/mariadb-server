--- conflicted
+++ resolved
@@ -400,15 +400,8 @@
   mysql_mutex_init(bh_key_mutex_blackhole,
                    &blackhole_mutex, MY_MUTEX_INIT_FAST);
   (void) my_hash_init(PSI_INSTRUMENT_ME, &blackhole_open_tables,
-<<<<<<< HEAD
                       Lex_ident_table::charset_info(),
-                      32, 0, 0,
-                      (my_hash_get_key) blackhole_get_key,
-                      (my_hash_free_key) blackhole_free_key, 0);
-=======
-                      system_charset_info, 32, 0, 0, blackhole_get_key,
-                      blackhole_free_key, 0);
->>>>>>> 2719cc49
+                      32, 0, 0, blackhole_get_key, blackhole_free_key, 0);
 
   return 0;
 }
