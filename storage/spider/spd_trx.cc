/* Copyright (C) 2008-2019 Kentoku Shiba
   Copyright (C) 2019 MariaDB corp

  This program is free software; you can redistribute it and/or modify
  it under the terms of the GNU General Public License as published by
  the Free Software Foundation; version 2 of the License.

  This program is distributed in the hope that it will be useful,
  but WITHOUT ANY WARRANTY; without even the implied warranty of
  MERCHANTABILITY or FITNESS FOR A PARTICULAR PURPOSE.  See the
  GNU General Public License for more details.

  You should have received a copy of the GNU General Public License
  along with this program; if not, write to the Free Software
  Foundation, Inc., 51 Franklin Street, Fifth Floor, Boston, MA 02110-1335 USA */

#define MYSQL_SERVER 1
#include <my_global.h>
#include "mysql_version.h"
#include "sql_priv.h"
#include "probes_mysql.h"
#include "sql_class.h"
#include "sql_partition.h"
#include "records.h"
#include "spd_err.h"
#include "spd_param.h"
#include "spd_db_include.h"
#include "spd_include.h"
#include "spd_sys_table.h"
#include "ha_spider.h"
#include "spd_trx.h"
#include "spd_db_conn.h"
#include "spd_table.h"
#include "spd_conn.h"
#include "spd_ping_table.h"
#include "spd_malloc.h"

extern struct charset_info_st *spd_charset_utf8mb3_bin;

extern handlerton *spider_hton_ptr;
extern SPIDER_DBTON spider_dbton[SPIDER_DBTON_SIZE];
pthread_mutex_t spider_thread_id_mutex;
ulonglong spider_thread_id;

#ifdef HAVE_PSI_INTERFACE
extern PSI_mutex_key spd_key_mutex_udf_table;
#endif

extern HASH spider_allocated_thds;
extern uint spider_allocated_thds_id;
extern const char *spider_allocated_thds_func_name;
extern const char *spider_allocated_thds_file_name;
extern ulong spider_allocated_thds_line_no;
extern pthread_mutex_t spider_allocated_thds_mutex;

// for spider_alter_tables
uchar *spider_alter_tbl_get_key(
  SPIDER_ALTER_TABLE *alter_table,
  size_t *length,
  my_bool not_used __attribute__ ((unused))
) {
  DBUG_ENTER("spider_alter_tbl_get_key");
  *length = alter_table->table_name_length;
  DBUG_PRINT("info",("spider table_name_length=%zu", *length));
  DBUG_PRINT("info",("spider table_name=%s", alter_table->table_name));
  DBUG_RETURN((uchar*) alter_table->table_name);
}

// for SPIDER_TRX_HA
uchar *spider_trx_ha_get_key(
  SPIDER_TRX_HA *trx_ha,
  size_t *length,
  my_bool not_used __attribute__ ((unused))
) {
  DBUG_ENTER("spider_trx_ha_get_key");
  *length = trx_ha->table_name_length;
  DBUG_PRINT("info",("spider table_name_length=%zu", *length));
  DBUG_PRINT("info",("spider table_name=%s", trx_ha->table_name));
  DBUG_RETURN((uchar*) trx_ha->table_name);
}

/*
  Try to free the connections held by the given transaction.
*/
int spider_free_trx_conn(SPIDER_TRX *trx, bool trx_free)
{
  int loop_count= 0;
  SPIDER_CONN *conn;
  HASH *conn_hash= &trx->trx_conn_hash;

  DBUG_ENTER("spider_free_trx_conn");

  /* Clear the connection queues in any case. */
  while ((conn= (SPIDER_CONN *) my_hash_element(conn_hash, loop_count)))
  {
    spider_conn_clear_queue_at_commit(conn);
    loop_count++;
  }

  if (trx_free || spider_param_conn_recycle_mode(trx->thd) != 2)
  {
    loop_count= 0;
    while ((conn= (SPIDER_CONN *) my_hash_element(&trx->trx_conn_hash,
                                                  loop_count)))
    {
      if (conn->table_lock)
      {
        DBUG_ASSERT(!trx_free);
        loop_count++;
      }
      else
      {
        spider_free_conn_from_trx(trx, conn, FALSE, trx_free, &loop_count);
      }
    }
    trx->trx_conn_adjustment++;

    DBUG_RETURN(0);
  }

  loop_count= 0;
  while ((conn= (SPIDER_CONN *) my_hash_element(conn_hash, loop_count)))
  {
    if (!conn->table_lock)
    {
      conn->error_mode= 1;
    }
    loop_count++;
  }

  DBUG_RETURN(0);
}

int spider_free_trx_another_conn(
  SPIDER_TRX *trx,
  bool lock
) {
  int error_num, tmp_error_num;
  int roop_count = 0;
  SPIDER_CONN *conn;
  DBUG_ENTER("spider_free_trx_another_conn");
  trx->tmp_spider->conns = &conn;
  error_num = 0;
  while ((conn = (SPIDER_CONN*) my_hash_element(&trx->trx_another_conn_hash,
    roop_count)))
  {
    if (lock && (tmp_error_num = spider_db_unlock_tables(trx->tmp_spider, 0)))
      error_num = tmp_error_num;
    spider_free_conn_from_trx(trx, conn, TRUE, TRUE, &roop_count);
  }
  DBUG_RETURN(error_num);
}

int spider_trx_another_lock_tables(
  SPIDER_TRX *trx
) {
  int error_num;
  int roop_count = 0, need_mon = 0;
  THD *thd = trx->thd;
  SPIDER_CONN *conn;
  ha_spider tmp_spider;
  SPIDER_SHARE tmp_share;
  SPIDER_WIDE_HANDLER tmp_wide_handler;
  char sql_buf[MAX_FIELD_WIDTH];
  spider_string sql_str(sql_buf, sizeof(sql_buf), system_charset_info);
  DBUG_ENTER("spider_trx_another_lock_tables");
  SPIDER_BACKUP_DASTATUS;
  sql_str.init_calc_mem(SPD_MID_TRX_ANOTHER_LOCK_TABLES_1);
  sql_str.length(0);
  memset((void*)&tmp_spider, 0, sizeof(ha_spider));
  memset((void*)&tmp_share, 0, sizeof(SPIDER_SHARE));
  memset((void*)&tmp_wide_handler, 0, sizeof(SPIDER_WIDE_HANDLER));
  tmp_spider.share = &tmp_share;
  tmp_spider.wide_handler = &tmp_wide_handler;
  tmp_wide_handler.trx = trx;
  tmp_share.access_charset = system_charset_info;
  tmp_spider.conns = &conn;
  tmp_spider.result_list.sqls = &sql_str;
  tmp_spider.need_mons = &need_mon;
  while ((conn = (SPIDER_CONN*) my_hash_element(&trx->trx_another_conn_hash,
    roop_count)))
  {
    if ((error_num = spider_db_lock_tables(&tmp_spider, 0)))
    {
      SPIDER_CONN_RESTORE_DASTATUS_AND_RESET_ERROR_NUM;
      if (error_num)
      {
        DBUG_RETURN(error_num);
      }
    }
    roop_count++;
  }
  DBUG_RETURN(0);
}

int spider_trx_another_flush_tables(
  SPIDER_TRX *trx
) {
  int error_num;
  int roop_count = 0, need_mon = 0;
  THD *thd = trx->thd;
  SPIDER_CONN *conn;
  ha_spider tmp_spider;
  SPIDER_SHARE tmp_share;
  long tmp_link_statuses = SPIDER_LINK_STATUS_OK;
  DBUG_ENTER("spider_trx_another_flush_tables");
  SPIDER_BACKUP_DASTATUS;
  memset((void*)&tmp_spider, 0, sizeof(ha_spider));
  tmp_share.link_count = 1;
  tmp_share.all_link_count = 1;
  tmp_share.link_statuses = &tmp_link_statuses;
  tmp_share.link_statuses_length = 1;
  tmp_spider.share = &tmp_share;
  tmp_spider.conns = &conn;
  tmp_spider.need_mons = &need_mon;
  while ((conn = (SPIDER_CONN*) my_hash_element(&trx->trx_another_conn_hash,
    roop_count)))
  {
    if ((error_num = spider_db_flush_tables(&tmp_spider, FALSE)))
    {
      SPIDER_CONN_RESTORE_DASTATUS_AND_RESET_ERROR_NUM;
      if (error_num)
        DBUG_RETURN(error_num);
    }
    roop_count++;
  }
  DBUG_RETURN(0);
}

int spider_trx_all_flush_tables(
  SPIDER_TRX *trx
) {
  int error_num;
  int roop_count = 0, need_mon = 0;
  THD *thd = trx->thd;
  SPIDER_CONN *conn;
  ha_spider tmp_spider;
  SPIDER_SHARE tmp_share;
  long tmp_link_statuses = SPIDER_LINK_STATUS_OK;
  DBUG_ENTER("spider_trx_all_flush_tables");
  SPIDER_BACKUP_DASTATUS;
  memset((void*)&tmp_spider, 0, sizeof(ha_spider));
  tmp_share.link_count = 1;
  tmp_share.all_link_count = 1;
  tmp_share.link_statuses = &tmp_link_statuses;
  tmp_share.link_statuses_length = 1;
  tmp_spider.share = &tmp_share;
  tmp_spider.conns = &conn;
  tmp_spider.need_mons = &need_mon;
  while ((conn = (SPIDER_CONN*) my_hash_element(&trx->trx_conn_hash,
    roop_count)))
  {
    if ((error_num = spider_db_flush_tables(&tmp_spider, TRUE)))
    {
      SPIDER_CONN_RESTORE_DASTATUS_AND_RESET_ERROR_NUM;
      if (error_num)
        DBUG_RETURN(error_num);
    }
    roop_count++;
  }
  DBUG_RETURN(0);
}

int spider_trx_all_unlock_tables(
  SPIDER_TRX *trx
) {
  int error_num;
  int roop_count = 0;
  THD *thd = trx->thd;
  SPIDER_CONN *conn;
  DBUG_ENTER("spider_trx_all_unlock_tables");
  SPIDER_BACKUP_DASTATUS;
  trx->tmp_spider->conns = &conn;
  while ((conn = (SPIDER_CONN*) my_hash_element(&trx->trx_conn_hash,
    roop_count)))
  {
    if ((error_num = spider_db_unlock_tables(trx->tmp_spider, 0)))
    {
      SPIDER_CONN_RESTORE_DASTATUS_AND_RESET_ERROR_NUM;
      if (error_num)
        DBUG_RETURN(error_num);
    }
    roop_count++;
  }
  DBUG_RETURN(0);
}

int spider_trx_all_start_trx(
  SPIDER_TRX *trx
) {
  int error_num, need_mon = 0;
  int roop_count = 0;
  THD *thd = trx->thd;
  SPIDER_CONN *conn;
  ha_spider tmp_spider;
  SPIDER_WIDE_HANDLER tmp_wide_handler;
  DBUG_ENTER("spider_trx_all_start_trx");
  SPIDER_BACKUP_DASTATUS;
  memset((void*)&tmp_spider, 0, sizeof(ha_spider));
  memset(&tmp_wide_handler, 0, sizeof(SPIDER_WIDE_HANDLER));
  tmp_spider.wide_handler = &tmp_wide_handler;
  tmp_wide_handler.trx = trx;
  tmp_spider.need_mons = &need_mon;
  while ((conn = (SPIDER_CONN*) my_hash_element(&trx->trx_conn_hash,
    roop_count)))
  {
    if (
      (spider_param_sync_trx_isolation(trx->thd) &&
        (error_num = spider_check_and_set_trx_isolation(conn, &need_mon))) ||
      (error_num = spider_internal_start_trx_for_connection(&tmp_spider,
        conn, 0))
    ) {
      SPIDER_CONN_RESTORE_DASTATUS_AND_RESET_ERROR_NUM;
      if (error_num)
        DBUG_RETURN(error_num);
    }
    roop_count++;
  }
  DBUG_RETURN(0);
}

int spider_trx_all_flush_logs(
  SPIDER_TRX *trx
) {
  int error_num;
  int roop_count = 0, need_mon = 0;
  THD *thd = trx->thd;
  SPIDER_CONN *conn;
  ha_spider tmp_spider;
  SPIDER_SHARE tmp_share;
  SPIDER_WIDE_HANDLER tmp_wide_handler;
  long tmp_link_statuses = SPIDER_LINK_STATUS_OK;
  uint conn_link_idx = 0;
  long net_read_timeout = 600;
  long net_write_timeout = 600;
  DBUG_ENTER("spider_trx_all_flush_logs");
  SPIDER_BACKUP_DASTATUS;
  memset((void*)&tmp_spider, 0, sizeof(ha_spider));
  memset(&tmp_wide_handler, 0, sizeof(SPIDER_WIDE_HANDLER));
  tmp_share.link_count = 1;
  tmp_share.all_link_count = 1;
  tmp_share.link_statuses = &tmp_link_statuses;
  tmp_share.link_statuses_length = 1;
  tmp_share.net_read_timeouts = &net_read_timeout;
  tmp_share.net_read_timeouts_length = 1;
  tmp_share.net_write_timeouts = &net_write_timeout;
  tmp_share.net_write_timeouts_length = 1;
  tmp_spider.share = &tmp_share;
  tmp_spider.conns = &conn;
  tmp_spider.need_mons = &need_mon;
  tmp_spider.conn_link_idx = &conn_link_idx;
  tmp_spider.wide_handler = &tmp_wide_handler;
  tmp_wide_handler.trx = trx;
  while ((conn = (SPIDER_CONN*) my_hash_element(&trx->trx_conn_hash,
    roop_count)))
  {
    if ((error_num = spider_db_flush_logs(&tmp_spider)))
    {
      SPIDER_CONN_RESTORE_DASTATUS_AND_RESET_ERROR_NUM;
      if (error_num)
        DBUG_RETURN(error_num);
    }
    roop_count++;
  }
  DBUG_RETURN(0);
}

void spider_free_trx_alter_table_alloc(
  SPIDER_TRX *trx,
  SPIDER_ALTER_TABLE *alter_table
) {
  DBUG_ENTER("spider_free_trx_alter_table_alloc");
  my_hash_delete(&trx->trx_alter_table_hash, (uchar*) alter_table);
  if (alter_table->tmp_char)
    spider_free(trx, alter_table->tmp_char, MYF(0));
  spider_free(trx, alter_table, MYF(0));
  DBUG_VOID_RETURN;
}

int spider_free_trx_alter_table(
  SPIDER_TRX *trx
) {
  SPIDER_ALTER_TABLE *alter_table;
  DBUG_ENTER("spider_free_trx_alter_table");
  while ((alter_table =
    (SPIDER_ALTER_TABLE*) my_hash_element(&trx->trx_alter_table_hash, 0)))
  {
    spider_free_trx_alter_table_alloc(trx, alter_table);
  }
  DBUG_RETURN(0);
}

/** Copy a string from one array to another */
static inline void spider_maybe_memcpy_indexed_string(
  char **dests,
  char **srcs,
  const uint* lengths,
  const int idx,
  char *&ptr)
{
  if (size_t len= sizeof(char) * lengths[idx])
  {
    dests[idx]= ptr;
    memcpy(ptr, srcs[idx], len);
    ptr+= len + 1;
  }
}

int spider_create_trx_alter_table(
  SPIDER_TRX *trx,
  SPIDER_SHARE *share,
  bool now_create
) {
  int error_num, link_idx;
  SPIDER_ALTER_TABLE *alter_table, *share_alter;
  char *tmp_name;
  char **tmp_server_names;
  char **tmp_tgt_table_names;
  char **tmp_tgt_dbs;
  char **tmp_tgt_hosts;
  char **tmp_tgt_usernames;
  char **tmp_tgt_passwords;
  char **tmp_tgt_sockets;
  char **tmp_tgt_wrappers;
  char **tmp_tgt_ssl_cas;
  char **tmp_tgt_ssl_capaths;
  char **tmp_tgt_ssl_certs;
  char **tmp_tgt_ssl_ciphers;
  char **tmp_tgt_ssl_keys;
  char **tmp_tgt_default_files;
  char **tmp_tgt_default_groups;
  char **tmp_tgt_dsns;
  char **tmp_tgt_filedsns;
  char **tmp_tgt_drivers;
  char **tmp_static_link_ids;
  uint *tmp_server_names_lengths;
  uint *tmp_tgt_table_names_lengths;
  uint *tmp_tgt_dbs_lengths;
  uint *tmp_tgt_hosts_lengths;
  uint *tmp_tgt_usernames_lengths;
  uint *tmp_tgt_passwords_lengths;
  uint *tmp_tgt_sockets_lengths;
  uint *tmp_tgt_wrappers_lengths;
  uint *tmp_tgt_ssl_cas_lengths;
  uint *tmp_tgt_ssl_capaths_lengths;
  uint *tmp_tgt_ssl_certs_lengths;
  uint *tmp_tgt_ssl_ciphers_lengths;
  uint *tmp_tgt_ssl_keys_lengths;
  uint *tmp_tgt_default_files_lengths;
  uint *tmp_tgt_default_groups_lengths;
  uint *tmp_tgt_dsns_lengths;
  uint *tmp_tgt_filedsns_lengths;
  uint *tmp_tgt_drivers_lengths;
  uint *tmp_static_link_ids_lengths;
  long *tmp_tgt_ports;
  long *tmp_tgt_ssl_vscs;
  long *tmp_monitoring_binlog_pos_at_failing;
  long *tmp_link_statuses;
  char *tmp_server_names_char;
  char *tmp_tgt_table_names_char;
  char *tmp_tgt_dbs_char;
  char *tmp_tgt_hosts_char;
  char *tmp_tgt_usernames_char;
  char *tmp_tgt_passwords_char;
  char *tmp_tgt_sockets_char;
  char *tmp_tgt_wrappers_char;
  char *tmp_tgt_ssl_cas_char;
  char *tmp_tgt_ssl_capaths_char;
  char *tmp_tgt_ssl_certs_char;
  char *tmp_tgt_ssl_ciphers_char;
  char *tmp_tgt_ssl_keys_char;
  char *tmp_tgt_default_files_char;
  char *tmp_tgt_default_groups_char;
  char *tmp_tgt_dsns_char;
  char *tmp_tgt_filedsns_char;
  char *tmp_tgt_drivers_char;
  char *tmp_static_link_ids_char;
  uint old_elements;

  DBUG_ENTER("spider_create_trx_alter_table");
  share_alter = &share->alter_table;

  if (!(alter_table = (SPIDER_ALTER_TABLE *)
    spider_bulk_malloc(spider_current_trx, SPD_MID_CREATE_TRX_ALTER_TABLE_1, MYF(MY_WME | MY_ZEROFILL),
      &alter_table, (uint) (sizeof(*alter_table)),
      &tmp_name, (uint) (sizeof(char) * (share->table_name_length + 1)),

      &tmp_server_names, (uint) (sizeof(char *) * share->all_link_count),
      &tmp_tgt_table_names, (uint) (sizeof(char *) * share->all_link_count),
      &tmp_tgt_dbs, (uint) (sizeof(char *) * share->all_link_count),
      &tmp_tgt_hosts, (uint) (sizeof(char *) * share->all_link_count),
      &tmp_tgt_usernames, (uint) (sizeof(char *) * share->all_link_count),
      &tmp_tgt_passwords, (uint) (sizeof(char *) * share->all_link_count),
      &tmp_tgt_sockets, (uint) (sizeof(char *) * share->all_link_count),
      &tmp_tgt_wrappers, (uint) (sizeof(char *) * share->all_link_count),
      &tmp_tgt_ssl_cas, (uint) (sizeof(char *) * share->all_link_count),
      &tmp_tgt_ssl_capaths, (uint) (sizeof(char *) * share->all_link_count),
      &tmp_tgt_ssl_certs, (uint) (sizeof(char *) * share->all_link_count),
      &tmp_tgt_ssl_ciphers, (uint) (sizeof(char *) * share->all_link_count),
      &tmp_tgt_ssl_keys, (uint) (sizeof(char *) * share->all_link_count),
      &tmp_tgt_default_files, (uint) (sizeof(char *) * share->all_link_count),
      &tmp_tgt_default_groups, (uint) (sizeof(char *) * share->all_link_count),
      &tmp_tgt_dsns, (uint) (sizeof(char *) * share->all_link_count),
      &tmp_tgt_filedsns, (uint) (sizeof(char *) * share->all_link_count),
      &tmp_tgt_drivers, (uint) (sizeof(char *) * share->all_link_count),
      &tmp_static_link_ids, (uint) (sizeof(char *) * share->all_link_count),

      &tmp_server_names_lengths, (uint) (sizeof(uint) * share->all_link_count),
      &tmp_tgt_table_names_lengths,
        (uint) (sizeof(uint) * share->all_link_count),
      &tmp_tgt_dbs_lengths, (uint) (sizeof(uint) * share->all_link_count),
      &tmp_tgt_hosts_lengths, (uint) (sizeof(uint) * share->all_link_count),
      &tmp_tgt_usernames_lengths,
        (uint) (sizeof(uint) * share->all_link_count),
      &tmp_tgt_passwords_lengths,
        (uint) (sizeof(uint) * share->all_link_count),
      &tmp_tgt_sockets_lengths, (uint) (sizeof(uint) * share->all_link_count),
      &tmp_tgt_wrappers_lengths, (uint) (sizeof(uint) * share->all_link_count),
      &tmp_tgt_ssl_cas_lengths, (uint) (sizeof(uint) * share->all_link_count),
      &tmp_tgt_ssl_capaths_lengths,
        (uint) (sizeof(uint) * share->all_link_count),
      &tmp_tgt_ssl_certs_lengths,
        (uint) (sizeof(uint) * share->all_link_count),
      &tmp_tgt_ssl_ciphers_lengths,
        (uint) (sizeof(uint) * share->all_link_count),
      &tmp_tgt_ssl_keys_lengths, (uint) (sizeof(uint) * share->all_link_count),
      &tmp_tgt_default_files_lengths,
        (uint) (sizeof(uint) * share->all_link_count),
      &tmp_tgt_default_groups_lengths,
        (uint) (sizeof(uint) * share->all_link_count),
      &tmp_tgt_dsns_lengths, (uint) (sizeof(uint) * share->all_link_count),
      &tmp_tgt_filedsns_lengths, (uint) (sizeof(uint) * share->all_link_count),
      &tmp_tgt_drivers_lengths, (uint) (sizeof(uint) * share->all_link_count),
      &tmp_static_link_ids_lengths,
        (uint) (sizeof(uint) * share->all_link_count),

      &tmp_tgt_ports, (uint) (sizeof(long) * share->all_link_count),
      &tmp_tgt_ssl_vscs, (uint) (sizeof(long) * share->all_link_count),
      &tmp_monitoring_binlog_pos_at_failing,
        (uint) (sizeof(long) * share->all_link_count),
      &tmp_link_statuses, (uint) (sizeof(long) * share->all_link_count),

      &tmp_server_names_char, (uint) (sizeof(char) *
        (share_alter->tmp_server_names_charlen + 1)),
      &tmp_tgt_table_names_char, (uint) (sizeof(char) *
        (share_alter->tmp_tgt_table_names_charlen + 1)),
      &tmp_tgt_dbs_char, (uint) (sizeof(char) *
        (share_alter->tmp_tgt_dbs_charlen + 1)),
      &tmp_tgt_hosts_char, (uint) (sizeof(char) *
        (share_alter->tmp_tgt_hosts_charlen + 1)),
      &tmp_tgt_usernames_char, (uint) (sizeof(char) *
        (share_alter->tmp_tgt_usernames_charlen + 1)),
      &tmp_tgt_passwords_char, (uint) (sizeof(char) *
        (share_alter->tmp_tgt_passwords_charlen + 1)),
      &tmp_tgt_sockets_char, (uint) (sizeof(char) *
        (share_alter->tmp_tgt_sockets_charlen + 1)),
      &tmp_tgt_wrappers_char, (uint) (sizeof(char) *
        (share_alter->tmp_tgt_wrappers_charlen + 1)),
      &tmp_tgt_ssl_cas_char, (uint) (sizeof(char) *
        (share_alter->tmp_tgt_ssl_cas_charlen + 1)),
      &tmp_tgt_ssl_capaths_char, (uint) (sizeof(char) *
        (share_alter->tmp_tgt_ssl_capaths_charlen + 1)),
      &tmp_tgt_ssl_certs_char, (uint) (sizeof(char) *
        (share_alter->tmp_tgt_ssl_certs_charlen + 1)),
      &tmp_tgt_ssl_ciphers_char, (uint) (sizeof(char) *
        (share_alter->tmp_tgt_ssl_ciphers_charlen + 1)),
      &tmp_tgt_ssl_keys_char, (uint) (sizeof(char) *
        (share_alter->tmp_tgt_ssl_keys_charlen + 1)),
      &tmp_tgt_default_files_char, (uint) (sizeof(char) *
        (share_alter->tmp_tgt_default_files_charlen + 1)),
      &tmp_tgt_default_groups_char, (uint) (sizeof(char) *
        (share_alter->tmp_tgt_default_groups_charlen + 1)),
      &tmp_tgt_dsns_char, (uint) (sizeof(char) *
        (share_alter->tmp_tgt_dsns_charlen + 1)),
      &tmp_tgt_filedsns_char, (uint) (sizeof(char) *
        (share_alter->tmp_tgt_filedsns_charlen + 1)),
      &tmp_tgt_drivers_char, (uint) (sizeof(char) *
        (share_alter->tmp_tgt_drivers_charlen + 1)),
      &tmp_static_link_ids_char, (uint) (sizeof(char) *
        (share_alter->tmp_static_link_ids_charlen + 1)),
      NullS))
  ) {
    error_num = HA_ERR_OUT_OF_MEM;
    goto error_alloc_alter_table;
  }
  alter_table->now_create = now_create;
  alter_table->table_name = tmp_name;
  memcpy(alter_table->table_name, share->table_name, share->table_name_length);
  alter_table->table_name_length = share->table_name_length;
  DBUG_PRINT("info",("spider table_name_hash_value=%u",
    share->table_name_hash_value));
  alter_table->table_name_hash_value = share->table_name_hash_value;
  alter_table->tmp_priority = share->priority;
  alter_table->link_count = share->link_count;
  alter_table->all_link_count = share->all_link_count;

  alter_table->tmp_server_names = tmp_server_names;
  alter_table->tmp_tgt_table_names = tmp_tgt_table_names;
  alter_table->tmp_tgt_dbs = tmp_tgt_dbs;
  alter_table->tmp_tgt_hosts = tmp_tgt_hosts;
  alter_table->tmp_tgt_usernames = tmp_tgt_usernames;
  alter_table->tmp_tgt_passwords = tmp_tgt_passwords;
  alter_table->tmp_tgt_sockets = tmp_tgt_sockets;
  alter_table->tmp_tgt_wrappers = tmp_tgt_wrappers;
  alter_table->tmp_tgt_ssl_cas = tmp_tgt_ssl_cas;
  alter_table->tmp_tgt_ssl_capaths = tmp_tgt_ssl_capaths;
  alter_table->tmp_tgt_ssl_certs = tmp_tgt_ssl_certs;
  alter_table->tmp_tgt_ssl_ciphers = tmp_tgt_ssl_ciphers;
  alter_table->tmp_tgt_ssl_keys = tmp_tgt_ssl_keys;
  alter_table->tmp_tgt_default_files = tmp_tgt_default_files;
  alter_table->tmp_tgt_default_groups = tmp_tgt_default_groups;
  alter_table->tmp_tgt_dsns = tmp_tgt_dsns;
  alter_table->tmp_tgt_filedsns = tmp_tgt_filedsns;
  alter_table->tmp_tgt_drivers = tmp_tgt_drivers;
  alter_table->tmp_static_link_ids = tmp_static_link_ids;

  alter_table->tmp_tgt_ports = tmp_tgt_ports;
  alter_table->tmp_tgt_ssl_vscs = tmp_tgt_ssl_vscs;
  alter_table->tmp_monitoring_binlog_pos_at_failing =
    tmp_monitoring_binlog_pos_at_failing;
  alter_table->tmp_link_statuses = tmp_link_statuses;

  alter_table->tmp_server_names_lengths = tmp_server_names_lengths;
  alter_table->tmp_tgt_table_names_lengths = tmp_tgt_table_names_lengths;
  alter_table->tmp_tgt_dbs_lengths = tmp_tgt_dbs_lengths;
  alter_table->tmp_tgt_hosts_lengths = tmp_tgt_hosts_lengths;
  alter_table->tmp_tgt_usernames_lengths = tmp_tgt_usernames_lengths;
  alter_table->tmp_tgt_passwords_lengths = tmp_tgt_passwords_lengths;
  alter_table->tmp_tgt_sockets_lengths = tmp_tgt_sockets_lengths;
  alter_table->tmp_tgt_wrappers_lengths = tmp_tgt_wrappers_lengths;
  alter_table->tmp_tgt_ssl_cas_lengths = tmp_tgt_ssl_cas_lengths;
  alter_table->tmp_tgt_ssl_capaths_lengths = tmp_tgt_ssl_capaths_lengths;
  alter_table->tmp_tgt_ssl_certs_lengths = tmp_tgt_ssl_certs_lengths;
  alter_table->tmp_tgt_ssl_ciphers_lengths = tmp_tgt_ssl_ciphers_lengths;
  alter_table->tmp_tgt_ssl_keys_lengths = tmp_tgt_ssl_keys_lengths;
  alter_table->tmp_tgt_default_files_lengths = tmp_tgt_default_files_lengths;
  alter_table->tmp_tgt_default_groups_lengths = tmp_tgt_default_groups_lengths;
  alter_table->tmp_tgt_dsns_lengths = tmp_tgt_dsns_lengths;
  alter_table->tmp_tgt_filedsns_lengths = tmp_tgt_filedsns_lengths;
  alter_table->tmp_tgt_drivers_lengths = tmp_tgt_drivers_lengths;
  alter_table->tmp_static_link_ids_lengths = tmp_static_link_ids_lengths;

  for(link_idx = 0; link_idx < (int) share->all_link_count; link_idx++)
  {
    spider_maybe_memcpy_indexed_string(
      tmp_server_names, share_alter->tmp_server_names,
      share_alter->tmp_server_names_lengths, link_idx, tmp_server_names_char);

    spider_maybe_memcpy_indexed_string(
      tmp_tgt_table_names, share_alter->tmp_tgt_table_names,
      share_alter->tmp_tgt_table_names_lengths, link_idx, tmp_tgt_table_names_char);

    spider_maybe_memcpy_indexed_string(
      tmp_tgt_dbs, share_alter->tmp_tgt_dbs,
      share_alter->tmp_tgt_dbs_lengths, link_idx, tmp_tgt_dbs_char);

    spider_maybe_memcpy_indexed_string(
      tmp_tgt_hosts, share_alter->tmp_tgt_hosts,
      share_alter->tmp_tgt_hosts_lengths, link_idx, tmp_tgt_hosts_char);

    spider_maybe_memcpy_indexed_string(
      tmp_tgt_usernames, share_alter->tmp_tgt_usernames,
      share_alter->tmp_tgt_usernames_lengths, link_idx, tmp_tgt_usernames_char);

    spider_maybe_memcpy_indexed_string(
      tmp_tgt_passwords, share_alter->tmp_tgt_passwords,
      share_alter->tmp_tgt_passwords_lengths, link_idx, tmp_tgt_passwords_char);

    spider_maybe_memcpy_indexed_string(
      tmp_tgt_sockets, share_alter->tmp_tgt_sockets,
      share_alter->tmp_tgt_sockets_lengths, link_idx, tmp_tgt_sockets_char);

    spider_maybe_memcpy_indexed_string(
      tmp_tgt_wrappers, share_alter->tmp_tgt_wrappers,
      share_alter->tmp_tgt_wrappers_lengths, link_idx, tmp_tgt_wrappers_char);

    spider_maybe_memcpy_indexed_string(
      tmp_tgt_ssl_cas, share_alter->tmp_tgt_ssl_cas,
      share_alter->tmp_tgt_ssl_cas_lengths, link_idx, tmp_tgt_ssl_cas_char);

    spider_maybe_memcpy_indexed_string(
      tmp_tgt_ssl_capaths, share_alter->tmp_tgt_ssl_capaths,
      share_alter->tmp_tgt_ssl_capaths_lengths, link_idx, tmp_tgt_ssl_capaths_char);

    spider_maybe_memcpy_indexed_string(
      tmp_tgt_ssl_certs, share_alter->tmp_tgt_ssl_certs,
      share_alter->tmp_tgt_ssl_certs_lengths, link_idx, tmp_tgt_ssl_certs_char);

    spider_maybe_memcpy_indexed_string(
      tmp_tgt_ssl_ciphers, share_alter->tmp_tgt_ssl_ciphers,
      share_alter->tmp_tgt_ssl_ciphers_lengths, link_idx, tmp_tgt_ssl_ciphers_char);

    spider_maybe_memcpy_indexed_string(
      tmp_tgt_ssl_keys, share_alter->tmp_tgt_ssl_keys,
      share_alter->tmp_tgt_ssl_keys_lengths, link_idx, tmp_tgt_ssl_keys_char);

    spider_maybe_memcpy_indexed_string(
      tmp_tgt_default_files, share_alter->tmp_tgt_default_files,
      share_alter->tmp_tgt_default_files_lengths, link_idx, tmp_tgt_default_files_char);

    spider_maybe_memcpy_indexed_string(
      tmp_tgt_default_groups, share_alter->tmp_tgt_default_groups,
      share_alter->tmp_tgt_default_groups_lengths, link_idx, tmp_tgt_default_groups_char);
    spider_maybe_memcpy_indexed_string(
      tmp_tgt_dsns, share_alter->tmp_tgt_dsns,
      share_alter->tmp_tgt_dsns_lengths, link_idx, tmp_tgt_dsns_char);

    spider_maybe_memcpy_indexed_string(
      tmp_tgt_filedsns, share_alter->tmp_tgt_filedsns,
      share_alter->tmp_tgt_filedsns_lengths, link_idx, tmp_tgt_filedsns_char);

    spider_maybe_memcpy_indexed_string(
      tmp_tgt_drivers, share_alter->tmp_tgt_drivers,
      share_alter->tmp_tgt_drivers_lengths, link_idx, tmp_tgt_drivers_char);

    spider_maybe_memcpy_indexed_string(
      tmp_static_link_ids, share_alter->tmp_static_link_ids,
      share_alter->tmp_static_link_ids_lengths, link_idx, tmp_static_link_ids_char);
  }

  memcpy(tmp_tgt_ports, share_alter->tmp_tgt_ports,
    sizeof(long) * share->all_link_count);
  memcpy(tmp_tgt_ssl_vscs, share_alter->tmp_tgt_ssl_vscs,
    sizeof(long) * share->all_link_count);
  memcpy(tmp_monitoring_binlog_pos_at_failing,
    share_alter->tmp_monitoring_binlog_pos_at_failing,
    sizeof(long) * share->all_link_count);
  memcpy(tmp_link_statuses, share_alter->tmp_link_statuses,
    sizeof(long) * share->all_link_count);

  memcpy(tmp_server_names_lengths, share_alter->tmp_server_names_lengths,
    sizeof(uint) * share->all_link_count);
  memcpy(tmp_tgt_table_names_lengths, share_alter->tmp_tgt_table_names_lengths,
    sizeof(uint) * share->all_link_count);
  memcpy(tmp_tgt_dbs_lengths, share_alter->tmp_tgt_dbs_lengths,
    sizeof(uint) * share->all_link_count);
  memcpy(tmp_tgt_hosts_lengths, share_alter->tmp_tgt_hosts_lengths,
    sizeof(uint) * share->all_link_count);
  memcpy(tmp_tgt_usernames_lengths, share_alter->tmp_tgt_usernames_lengths,
    sizeof(uint) * share->all_link_count);
  memcpy(tmp_tgt_passwords_lengths, share_alter->tmp_tgt_passwords_lengths,
    sizeof(uint) * share->all_link_count);
  memcpy(tmp_tgt_sockets_lengths, share_alter->tmp_tgt_sockets_lengths,
    sizeof(uint) * share->all_link_count);
  memcpy(tmp_tgt_wrappers_lengths, share_alter->tmp_tgt_wrappers_lengths,
    sizeof(uint) * share->all_link_count);
  memcpy(tmp_tgt_ssl_cas_lengths, share_alter->tmp_tgt_ssl_cas_lengths,
    sizeof(uint) * share->all_link_count);
  memcpy(tmp_tgt_ssl_capaths_lengths, share_alter->tmp_tgt_ssl_capaths_lengths,
    sizeof(uint) * share->all_link_count);
  memcpy(tmp_tgt_ssl_certs_lengths, share_alter->tmp_tgt_ssl_certs_lengths,
    sizeof(uint) * share->all_link_count);
  memcpy(tmp_tgt_ssl_ciphers_lengths, share_alter->tmp_tgt_ssl_ciphers_lengths,
    sizeof(uint) * share->all_link_count);
  memcpy(tmp_tgt_ssl_keys_lengths, share_alter->tmp_tgt_ssl_keys_lengths,
    sizeof(uint) * share->all_link_count);
  memcpy(tmp_tgt_default_files_lengths,
    share_alter->tmp_tgt_default_files_lengths,
    sizeof(uint) * share->all_link_count);
  memcpy(tmp_tgt_default_groups_lengths,
    share_alter->tmp_tgt_default_groups_lengths,
    sizeof(uint) * share->all_link_count);
  memcpy(tmp_tgt_dsns_lengths, share_alter->tmp_tgt_dsns_lengths,
    sizeof(uint) * share->all_link_count);
  memcpy(tmp_tgt_filedsns_lengths, share_alter->tmp_tgt_filedsns_lengths,
    sizeof(uint) * share->all_link_count);
  memcpy(tmp_tgt_drivers_lengths, share_alter->tmp_tgt_drivers_lengths,
    sizeof(uint) * share->all_link_count);
  memcpy(tmp_static_link_ids_lengths,
    share_alter->tmp_static_link_ids_lengths,
    sizeof(uint) * share->all_link_count);

  alter_table->tmp_server_names_length =
    share_alter->tmp_server_names_length;
  alter_table->tmp_tgt_table_names_length =
    share_alter->tmp_tgt_table_names_length;
  alter_table->tmp_tgt_dbs_length =
    share_alter->tmp_tgt_dbs_length;
  alter_table->tmp_tgt_hosts_length =
    share_alter->tmp_tgt_hosts_length;
  alter_table->tmp_tgt_usernames_length =
    share_alter->tmp_tgt_usernames_length;
  alter_table->tmp_tgt_passwords_length =
    share_alter->tmp_tgt_passwords_length;
  alter_table->tmp_tgt_sockets_length =
    share_alter->tmp_tgt_sockets_length;
  alter_table->tmp_tgt_wrappers_length =
    share_alter->tmp_tgt_wrappers_length;
  alter_table->tmp_tgt_ssl_cas_length =
    share_alter->tmp_tgt_ssl_cas_length;
  alter_table->tmp_tgt_ssl_capaths_length =
    share_alter->tmp_tgt_ssl_capaths_length;
  alter_table->tmp_tgt_ssl_certs_length =
    share_alter->tmp_tgt_ssl_certs_length;
  alter_table->tmp_tgt_ssl_ciphers_length =
    share_alter->tmp_tgt_ssl_ciphers_length;
  alter_table->tmp_tgt_ssl_keys_length =
    share_alter->tmp_tgt_ssl_keys_length;
  alter_table->tmp_tgt_default_files_length =
    share_alter->tmp_tgt_default_files_length;
  alter_table->tmp_tgt_default_groups_length =
    share_alter->tmp_tgt_default_groups_length;
  alter_table->tmp_tgt_dsns_length =
    share_alter->tmp_tgt_dsns_length;
  alter_table->tmp_tgt_filedsns_length =
    share_alter->tmp_tgt_filedsns_length;
  alter_table->tmp_tgt_drivers_length =
    share_alter->tmp_tgt_drivers_length;
  alter_table->tmp_static_link_ids_length =
    share_alter->tmp_static_link_ids_length;
  alter_table->tmp_tgt_ports_length =
    share_alter->tmp_tgt_ports_length;
  alter_table->tmp_tgt_ssl_vscs_length =
    share_alter->tmp_tgt_ssl_vscs_length;
  alter_table->tmp_monitoring_binlog_pos_at_failing_length =
    share_alter->tmp_monitoring_binlog_pos_at_failing_length;
  alter_table->tmp_link_statuses_length =
    share_alter->tmp_link_statuses_length;

  old_elements = trx->trx_alter_table_hash.array.max_element;
  if (my_hash_insert(&trx->trx_alter_table_hash, (uchar*) alter_table))
  {
    error_num = HA_ERR_OUT_OF_MEM;
    goto error;
  }
  if (trx->trx_alter_table_hash.array.max_element > old_elements)
  {
    spider_alloc_calc_mem(spider_current_trx,
      trx->trx_alter_table_hash,
      (trx->trx_alter_table_hash.array.max_element - old_elements) *
      trx->trx_alter_table_hash.array.size_of_element);
  }
  DBUG_RETURN(0);

error:
  spider_free(trx, alter_table, MYF(0));
error_alloc_alter_table:
  DBUG_RETURN(error_num);
}

bool spider_cmp_trx_alter_table(
  SPIDER_ALTER_TABLE *cmp1,
  SPIDER_ALTER_TABLE *cmp2
) {
  int roop_count;
  DBUG_ENTER("spider_cmp_trx_alter_table");
  if (
    cmp1->tmp_priority != cmp2->tmp_priority ||
    cmp1->link_count != cmp2->link_count ||
    cmp1->all_link_count != cmp2->all_link_count
  )
    DBUG_RETURN(TRUE);

  for (roop_count = 0; roop_count < (int) cmp1->all_link_count; roop_count++)
  {
    if (
      (
        cmp1->tmp_server_names[roop_count] !=
          cmp2->tmp_server_names[roop_count] &&
        (
          !cmp1->tmp_server_names[roop_count] ||
          !cmp2->tmp_server_names[roop_count] ||
          strcmp(cmp1->tmp_server_names[roop_count],
            cmp2->tmp_server_names[roop_count])
        )
      ) ||
      (
        cmp1->tmp_tgt_table_names[roop_count] !=
          cmp2->tmp_tgt_table_names[roop_count] &&
        (
          !cmp1->tmp_tgt_table_names[roop_count] ||
          !cmp2->tmp_tgt_table_names[roop_count] ||
          strcmp(cmp1->tmp_tgt_table_names[roop_count],
            cmp2->tmp_tgt_table_names[roop_count])
        )
      ) ||
      (
        cmp1->tmp_tgt_dbs[roop_count] !=
          cmp2->tmp_tgt_dbs[roop_count] &&
        (
          !cmp1->tmp_tgt_dbs[roop_count] ||
          !cmp2->tmp_tgt_dbs[roop_count] ||
          strcmp(cmp1->tmp_tgt_dbs[roop_count],
            cmp2->tmp_tgt_dbs[roop_count])
        )
      ) ||
      (
        cmp1->tmp_tgt_hosts[roop_count] !=
          cmp2->tmp_tgt_hosts[roop_count] &&
        (
          !cmp1->tmp_tgt_hosts[roop_count] ||
          !cmp2->tmp_tgt_hosts[roop_count] ||
          strcmp(cmp1->tmp_tgt_hosts[roop_count],
            cmp2->tmp_tgt_hosts[roop_count])
        )
      ) ||
      (
        cmp1->tmp_tgt_usernames[roop_count] !=
          cmp2->tmp_tgt_usernames[roop_count] &&
        (
          !cmp1->tmp_tgt_usernames[roop_count] ||
          !cmp2->tmp_tgt_usernames[roop_count] ||
          strcmp(cmp1->tmp_tgt_usernames[roop_count],
            cmp2->tmp_tgt_usernames[roop_count])
        )
      ) ||
      (
        cmp1->tmp_tgt_passwords[roop_count] !=
          cmp2->tmp_tgt_passwords[roop_count] &&
        (
          !cmp1->tmp_tgt_passwords[roop_count] ||
          !cmp2->tmp_tgt_passwords[roop_count] ||
          strcmp(cmp1->tmp_tgt_passwords[roop_count],
            cmp2->tmp_tgt_passwords[roop_count])
        )
      ) ||
      (
        cmp1->tmp_tgt_sockets[roop_count] !=
          cmp2->tmp_tgt_sockets[roop_count] &&
        (
          !cmp1->tmp_tgt_sockets[roop_count] ||
          !cmp2->tmp_tgt_sockets[roop_count] ||
          strcmp(cmp1->tmp_tgt_sockets[roop_count],
            cmp2->tmp_tgt_sockets[roop_count])
        )
      ) ||
      (
        cmp1->tmp_tgt_wrappers[roop_count] !=
          cmp2->tmp_tgt_wrappers[roop_count] &&
        (
          !cmp1->tmp_tgt_wrappers[roop_count] ||
          !cmp2->tmp_tgt_wrappers[roop_count] ||
          strcmp(cmp1->tmp_tgt_wrappers[roop_count],
            cmp2->tmp_tgt_wrappers[roop_count])
        )
      ) ||
      (
        cmp1->tmp_tgt_ssl_cas[roop_count] !=
          cmp2->tmp_tgt_ssl_cas[roop_count] &&
        (
          !cmp1->tmp_tgt_ssl_cas[roop_count] ||
          !cmp2->tmp_tgt_ssl_cas[roop_count] ||
          strcmp(cmp1->tmp_tgt_ssl_cas[roop_count],
            cmp2->tmp_tgt_ssl_cas[roop_count])
        )
      ) ||
      (
        cmp1->tmp_tgt_ssl_capaths[roop_count] !=
          cmp2->tmp_tgt_ssl_capaths[roop_count] &&
        (
          !cmp1->tmp_tgt_ssl_capaths[roop_count] ||
          !cmp2->tmp_tgt_ssl_capaths[roop_count] ||
          strcmp(cmp1->tmp_tgt_ssl_capaths[roop_count],
            cmp2->tmp_tgt_ssl_capaths[roop_count])
        )
      ) ||
      (
        cmp1->tmp_tgt_ssl_certs[roop_count] !=
          cmp2->tmp_tgt_ssl_certs[roop_count] &&
        (
          !cmp1->tmp_tgt_ssl_certs[roop_count] ||
          !cmp2->tmp_tgt_ssl_certs[roop_count] ||
          strcmp(cmp1->tmp_tgt_ssl_certs[roop_count],
            cmp2->tmp_tgt_ssl_certs[roop_count])
        )
      ) ||
      (
        cmp1->tmp_tgt_ssl_ciphers[roop_count] !=
          cmp2->tmp_tgt_ssl_ciphers[roop_count] &&
        (
          !cmp1->tmp_tgt_ssl_ciphers[roop_count] ||
          !cmp2->tmp_tgt_ssl_ciphers[roop_count] ||
          strcmp(cmp1->tmp_tgt_ssl_ciphers[roop_count],
            cmp2->tmp_tgt_ssl_ciphers[roop_count])
        )
      ) ||
      (
        cmp1->tmp_tgt_ssl_keys[roop_count] !=
          cmp2->tmp_tgt_ssl_keys[roop_count] &&
        (
          !cmp1->tmp_tgt_ssl_keys[roop_count] ||
          !cmp2->tmp_tgt_ssl_keys[roop_count] ||
          strcmp(cmp1->tmp_tgt_ssl_keys[roop_count],
            cmp2->tmp_tgt_ssl_keys[roop_count])
        )
      ) ||
      (
        cmp1->tmp_tgt_default_files[roop_count] !=
          cmp2->tmp_tgt_default_files[roop_count] &&
        (
          !cmp1->tmp_tgt_default_files[roop_count] ||
          !cmp2->tmp_tgt_default_files[roop_count] ||
          strcmp(cmp1->tmp_tgt_default_files[roop_count],
            cmp2->tmp_tgt_default_files[roop_count])
        )
      ) ||
      (
        cmp1->tmp_tgt_default_groups[roop_count] !=
          cmp2->tmp_tgt_default_groups[roop_count] &&
        (
          !cmp1->tmp_tgt_default_groups[roop_count] ||
          !cmp2->tmp_tgt_default_groups[roop_count] ||
          strcmp(cmp1->tmp_tgt_default_groups[roop_count],
            cmp2->tmp_tgt_default_groups[roop_count])
        )
      ) ||
      (
        cmp1->tmp_tgt_dsns[roop_count] !=
          cmp2->tmp_tgt_dsns[roop_count] &&
        (
          !cmp1->tmp_tgt_dsns[roop_count] ||
          !cmp2->tmp_tgt_dsns[roop_count] ||
          strcmp(cmp1->tmp_tgt_dsns[roop_count],
            cmp2->tmp_tgt_dsns[roop_count])
        )
      ) ||
      (
        cmp1->tmp_tgt_filedsns[roop_count] !=
          cmp2->tmp_tgt_filedsns[roop_count] &&
        (
          !cmp1->tmp_tgt_filedsns[roop_count] ||
          !cmp2->tmp_tgt_filedsns[roop_count] ||
          strcmp(cmp1->tmp_tgt_filedsns[roop_count],
            cmp2->tmp_tgt_filedsns[roop_count])
        )
      ) ||
      (
        cmp1->tmp_tgt_drivers[roop_count] !=
          cmp2->tmp_tgt_drivers[roop_count] &&
        (
          !cmp1->tmp_tgt_drivers[roop_count] ||
          !cmp2->tmp_tgt_drivers[roop_count] ||
          strcmp(cmp1->tmp_tgt_drivers[roop_count],
            cmp2->tmp_tgt_drivers[roop_count])
        )
      ) ||
      (
        cmp1->tmp_static_link_ids[roop_count] !=
          cmp2->tmp_static_link_ids[roop_count] &&
        (
          !cmp1->tmp_static_link_ids[roop_count] ||
          !cmp2->tmp_static_link_ids[roop_count] ||
          strcmp(cmp1->tmp_static_link_ids[roop_count],
            cmp2->tmp_static_link_ids[roop_count])
        )
      ) ||
      cmp1->tmp_tgt_ports[roop_count] != cmp2->tmp_tgt_ports[roop_count] ||
      cmp1->tmp_tgt_ssl_vscs[roop_count] !=
        cmp2->tmp_tgt_ssl_vscs[roop_count] ||
      cmp1->tmp_monitoring_binlog_pos_at_failing[roop_count] !=
        cmp2->tmp_monitoring_binlog_pos_at_failing[roop_count] ||
      cmp1->tmp_link_statuses[roop_count] !=
        cmp2->tmp_link_statuses[roop_count]
    )
      DBUG_RETURN(TRUE);
  }
  DBUG_RETURN(FALSE);
}

int spider_free_trx_alloc(
  SPIDER_TRX *trx
) {
  int roop_count;
  DBUG_ENTER("spider_free_trx_alloc");
  if (trx->tmp_spider)
  {
    for (roop_count = 0; roop_count < SPIDER_DBTON_SIZE; ++roop_count)
    {
      if (trx->tmp_spider->dbton_handler[roop_count])
      {
        delete trx->tmp_spider->dbton_handler[roop_count];
        trx->tmp_spider->dbton_handler[roop_count] = NULL;
      }
    }
    if (trx->tmp_spider->result_list.sqls)
    {
      delete [] trx->tmp_spider->result_list.sqls;
      trx->tmp_spider->result_list.sqls = NULL;
    }
    delete trx->tmp_spider;
    trx->tmp_spider = NULL;
  }
  if (trx->tmp_share)
  {
    for (roop_count = 0; roop_count < SPIDER_DBTON_SIZE; ++roop_count)
    {
      if (trx->tmp_share->dbton_share[roop_count])
      {
        delete trx->tmp_share->dbton_share[roop_count];
        trx->tmp_share->dbton_share[roop_count] = NULL;
      }
    }
    spider_free_tmp_share_alloc(trx->tmp_share);
  }
  spider_db_udf_free_set_names(trx);
  for (roop_count = spider_udf_table_lock_mutex_count - 1;
    roop_count >= 0; roop_count--)
    pthread_mutex_destroy(&trx->udf_table_mutexes[roop_count]);
  spider_free_trx_ha(trx);
  spider_free_trx_conn(trx, TRUE);
  spider_free_trx_alter_table(trx);
  spider_free_mem_calc(spider_current_trx,
    trx->trx_conn_hash_id,
    trx->trx_conn_hash.array.max_element *
    trx->trx_conn_hash.array.size_of_element);
  my_hash_free(&trx->trx_conn_hash);
  spider_free_mem_calc(spider_current_trx,
    trx->trx_another_conn_hash_id,
    trx->trx_another_conn_hash.array.max_element *
    trx->trx_another_conn_hash.array.size_of_element);
  my_hash_free(&trx->trx_another_conn_hash);
  spider_free_mem_calc(spider_current_trx,
    trx->trx_ha_hash_id,
    trx->trx_ha_hash.array.max_element *
    trx->trx_ha_hash.array.size_of_element);
  my_hash_free(&trx->trx_ha_hash);
  spider_free_mem_calc(spider_current_trx,
    trx->trx_alter_table_hash_id,
    trx->trx_alter_table_hash.array.max_element *
    trx->trx_alter_table_hash.array.size_of_element);
  my_hash_free(&trx->trx_alter_table_hash);
  free_root(&trx->mem_root, MYF(0));
  DBUG_RETURN(0);
}

/* Get or create a trx associated with the given THD. */
SPIDER_TRX *spider_get_trx(
  THD *thd,
  bool regist_allocated_thds,
  int *error_num
) {
  int roop_count = 0, roop_count2;
  SPIDER_TRX *trx;
  SPIDER_SHARE *tmp_share;
  SPIDER_WIDE_HANDLER *tmp_wide_handler;
  pthread_mutex_t *udf_table_mutexes;
  DBUG_ENTER("spider_get_trx");

  if (
    !thd ||
    !(trx = (SPIDER_TRX*) thd_get_ha_data(thd, spider_hton_ptr))
  ) {
    DBUG_PRINT("info",("spider create new trx"));
    if (!(trx = (SPIDER_TRX *)
      spider_bulk_malloc(NULL, SPD_MID_GET_TRX_1, MYF(MY_WME | MY_ZEROFILL),
        &trx, (uint) (sizeof(*trx)),
        &tmp_share, (uint) (sizeof(SPIDER_SHARE)),
        &tmp_wide_handler, (uint) sizeof(SPIDER_WIDE_HANDLER),
        &udf_table_mutexes, (uint) (sizeof(pthread_mutex_t) *
          spider_udf_table_lock_mutex_count),
        NullS))
    )
      goto error_alloc_trx;

    SPD_INIT_ALLOC_ROOT(&trx->mem_root, 4096, 0, MYF(MY_WME));
    trx->tmp_share = tmp_share;
    trx->udf_table_mutexes = udf_table_mutexes;

    for (roop_count = 0;
      roop_count < (int) spider_udf_table_lock_mutex_count;
      roop_count++)
    {
      if (mysql_mutex_init(spd_key_mutex_udf_table,
        &trx->udf_table_mutexes[roop_count], MY_MUTEX_INIT_FAST))
        goto error_init_udf_table_mutex;
    }

    if (
      my_hash_init(PSI_INSTRUMENT_ME, &trx->trx_conn_hash,
                   spd_charset_utf8mb3_bin, 32, 0, 0, (my_hash_get_key)
                   spider_conn_get_key, 0, 0)
    )
      goto error_init_hash;
    spider_alloc_calc_mem_init(trx->trx_conn_hash, SPD_MID_GET_TRX_2);
    spider_alloc_calc_mem(
      thd ? ((SPIDER_TRX *) thd_get_ha_data(thd, spider_hton_ptr)) : NULL,
      trx->trx_conn_hash,
      trx->trx_conn_hash.array.max_element *
      trx->trx_conn_hash.array.size_of_element);

    if (
      my_hash_init(PSI_INSTRUMENT_ME, &trx->trx_another_conn_hash,
                   spd_charset_utf8mb3_bin, 32, 0, 0, (my_hash_get_key)
                   spider_conn_get_key, 0, 0)
    )
      goto error_init_another_hash;
    spider_alloc_calc_mem_init(trx->trx_another_conn_hash, SPD_MID_GET_TRX_3);
    spider_alloc_calc_mem(
      thd ? ((SPIDER_TRX *) thd_get_ha_data(thd, spider_hton_ptr)) : NULL,
      trx->trx_another_conn_hash,
      trx->trx_another_conn_hash.array.max_element *
      trx->trx_another_conn_hash.array.size_of_element);

    if (
      my_hash_init(PSI_INSTRUMENT_ME, &trx->trx_alter_table_hash,
                   spd_charset_utf8mb3_bin, 32, 0, 0, (my_hash_get_key)
                   spider_alter_tbl_get_key, 0, 0)
    )
      goto error_init_alter_hash;
    spider_alloc_calc_mem_init(trx->trx_alter_table_hash, SPD_MID_GET_TRX_8);
    spider_alloc_calc_mem(
      thd ? ((SPIDER_TRX *) thd_get_ha_data(thd, spider_hton_ptr)) : NULL,
      trx->trx_alter_table_hash,
      trx->trx_alter_table_hash.array.max_element *
      trx->trx_alter_table_hash.array.size_of_element);

    if (
      my_hash_init(PSI_INSTRUMENT_ME, &trx->trx_ha_hash,
                   spd_charset_utf8mb3_bin, 32, 0, 0, (my_hash_get_key)
                   spider_trx_ha_get_key, 0, 0)
    )
      goto error_init_trx_ha_hash;
    spider_alloc_calc_mem_init(trx->trx_ha_hash, SPD_MID_GET_TRX_9);
    spider_alloc_calc_mem(
      thd ? ((SPIDER_TRX *) thd_get_ha_data(thd, spider_hton_ptr)) : NULL,
      trx->trx_ha_hash,
      trx->trx_ha_hash.array.max_element *
      trx->trx_ha_hash.array.size_of_element);

    trx->thd = (THD*) thd;
<<<<<<< HEAD
=======
    if (thd)
      trx->thd_hash_value = my_calc_hash(&spider_allocated_thds,
        (uchar*) thd, sizeof(THD *));
    else
      trx->thd_hash_value = 0;
>>>>>>> 4a09e743
    pthread_mutex_lock(&spider_thread_id_mutex);
    trx->spider_thread_id = spider_thread_id;
    ++spider_thread_id;
    pthread_mutex_unlock(&spider_thread_id_mutex);
    trx->trx_conn_adjustment = 1;

    if (thd)
    {
      spider_set_tmp_share_pointer(trx->tmp_share, trx->tmp_connect_info,
        trx->tmp_connect_info_length, trx->tmp_long, trx->tmp_longlong);
      if (
        spider_set_connect_info_default(
          trx->tmp_share,
          NULL,
          NULL,
          NULL
        ) ||
        spider_set_connect_info_default_db_table(
          trx->tmp_share,
          "", 0,
          "", 0
        ) ||
        spider_create_conn_keys(trx->tmp_share)
      ) {
        goto error_set_connect_info_default;
      }

      if (!(trx->tmp_spider = new (&trx->mem_root) ha_spider()))
      {
        goto error_alloc_spider;
      }
      trx->tmp_spider->need_mons = &trx->tmp_need_mon;
      trx->tmp_spider->share = trx->tmp_share;
      trx->tmp_spider->wide_handler = tmp_wide_handler;
      tmp_wide_handler->trx = trx;
      trx->tmp_spider->dbton_handler = trx->tmp_dbton_handler;
      if (!(trx->tmp_spider->result_list.sqls =
        new spider_string[trx->tmp_share->link_count]))
      {
        goto error_init_result_list_sql;
      }
      for (roop_count2 = 0; roop_count2 < (int) trx->tmp_share->link_count;
        ++roop_count2)
      {
        trx->tmp_spider->result_list.sqls[roop_count2].init_calc_mem(SPD_MID_GET_TRX_10);
        trx->tmp_spider->result_list.sqls[roop_count2].set_charset(
          trx->tmp_share->access_charset);
      }

      for (roop_count2 = 0; roop_count2 < SPIDER_DBTON_SIZE; ++roop_count2)
      {
        if (!spider_dbton[roop_count2].init)
          continue;

        if (!(trx->tmp_share->dbton_share[roop_count2] =
          spider_dbton[roop_count2].create_db_share(trx->tmp_share)))
        {
          goto error_create_db_share;
        }
        if (trx->tmp_share->dbton_share[roop_count2]->init())
        {
          delete trx->tmp_share->dbton_share[roop_count2];
          trx->tmp_share->dbton_share[roop_count2] = NULL;
          goto error_create_db_share;
        }

        if (!(trx->tmp_spider->dbton_handler[roop_count2] =
          spider_dbton[roop_count2].create_db_handler(trx->tmp_spider,
            trx->tmp_share->dbton_share[roop_count2])))
        {
          goto error_create_db_share;
        }
        if (trx->tmp_spider->dbton_handler[roop_count2]->init())
        {
          delete trx->tmp_spider->dbton_handler[roop_count2];
          trx->tmp_spider->dbton_handler[roop_count2] = NULL;
          goto error_create_db_share;
        }
      }

      if (regist_allocated_thds)
      {
        pthread_mutex_lock(&spider_allocated_thds_mutex);
        uint old_elements = spider_allocated_thds.array.max_element;
        if (my_hash_insert(&spider_allocated_thds, (uchar*) thd))
        {
          pthread_mutex_unlock(&spider_allocated_thds_mutex);
          goto error_allocated_thds_insert;
        }
        if (spider_allocated_thds.array.max_element > old_elements)
        {
          spider_alloc_calc_mem(trx,
            spider_allocated_thds,
            (spider_allocated_thds.array.max_element - old_elements) *
            spider_allocated_thds.array.size_of_element);
        }
        pthread_mutex_unlock(&spider_allocated_thds_mutex);
        trx->registed_allocated_thds = TRUE;
      }
      thd_set_ha_data(thd, spider_hton_ptr, trx);
    }
  }

  DBUG_PRINT("info",("spider trx=%p", trx));
  DBUG_RETURN(trx);

error_allocated_thds_insert:
error_alloc_spider:
error_create_db_share:
  if (thd)
  {
    delete [] trx->tmp_spider->result_list.sqls;
    trx->tmp_spider->result_list.sqls = NULL;
  }
error_init_result_list_sql:
  if (thd)
  {
    delete trx->tmp_spider;
    trx->tmp_spider = NULL;
    for (roop_count2 = 0; roop_count2 < SPIDER_DBTON_SIZE; ++roop_count2)
    {
      if (trx->tmp_spider->dbton_handler[roop_count2])
      {
        delete trx->tmp_spider->dbton_handler[roop_count2];
        trx->tmp_spider->dbton_handler[roop_count2] = NULL;
      }
      if (trx->tmp_share->dbton_share[roop_count2])
      {
        delete trx->tmp_share->dbton_share[roop_count2];
        trx->tmp_share->dbton_share[roop_count2] = NULL;
      }
    }
  }
error_set_connect_info_default:
  if (thd)
  {
    spider_free_tmp_share_alloc(trx->tmp_share);
  }
  spider_free_mem_calc(trx,
    trx->trx_ha_hash_id,
    trx->trx_ha_hash.array.max_element *
    trx->trx_ha_hash.array.size_of_element);
  my_hash_free(&trx->trx_ha_hash);
error_init_trx_ha_hash:
  spider_free_mem_calc(
    thd ? ((SPIDER_TRX *) thd_get_ha_data(thd, spider_hton_ptr)) : NULL,
    trx->trx_alter_table_hash_id,
    trx->trx_alter_table_hash.array.max_element *
    trx->trx_alter_table_hash.array.size_of_element);
  my_hash_free(&trx->trx_alter_table_hash);
error_init_alter_hash:
  spider_free_mem_calc(
    thd ? ((SPIDER_TRX *) thd_get_ha_data(thd, spider_hton_ptr)) : NULL,
    trx->trx_another_conn_hash_id,
    trx->trx_another_conn_hash.array.max_element *
    trx->trx_another_conn_hash.array.size_of_element);
  my_hash_free(&trx->trx_another_conn_hash);
error_init_another_hash:
  spider_free_mem_calc(
    thd ? ((SPIDER_TRX *) thd_get_ha_data(thd, spider_hton_ptr)) : NULL,
    trx->trx_conn_hash_id,
    trx->trx_conn_hash.array.max_element *
    trx->trx_conn_hash.array.size_of_element);
  my_hash_free(&trx->trx_conn_hash);
error_init_hash:
  if (roop_count > 0)
  {
    for (roop_count--; roop_count >= 0; roop_count--)
      pthread_mutex_destroy(&trx->udf_table_mutexes[roop_count]);
  }
error_init_udf_table_mutex:
  free_root(&trx->mem_root, MYF(0));
  spider_free(NULL, trx, MYF(0));
error_alloc_trx:
  *error_num = HA_ERR_OUT_OF_MEM;
  DBUG_RETURN(NULL);
}

int spider_free_trx(
  SPIDER_TRX *trx,
  bool need_lock,
  bool reset_ha_data
) {
  DBUG_ENTER("spider_free_trx");
  if (trx->thd)
  {
    if (trx->registed_allocated_thds)
    {
      if (need_lock)
        pthread_mutex_lock(&spider_allocated_thds_mutex);
      my_hash_delete(&spider_allocated_thds, (uchar*) trx->thd);
      if (need_lock)
        pthread_mutex_unlock(&spider_allocated_thds_mutex);
    }
    if (reset_ha_data)
      thd_set_ha_data(trx->thd, spider_hton_ptr, NULL);
  }
  spider_free_trx_alloc(trx);
  spider_merge_mem_calc(trx, TRUE);
  spider_free(NULL, trx, MYF(0));
  DBUG_RETURN(0);
}

int spider_check_and_set_trx_isolation(
  SPIDER_CONN *conn,
  int *need_mon
) {
  THD *thd = conn->thd;
  int trx_isolation;
  DBUG_ENTER("spider_check_and_set_trx_isolation");
  if (thd->system_thread == SYSTEM_THREAD_SLAVE_SQL)
  {
    if ((trx_isolation = spider_param_slave_trx_isolation()) == -1)
    {
      trx_isolation = thd_tx_isolation(thd);
      DBUG_PRINT("info",("spider local trx_isolation=%d", trx_isolation));
    } else {
      DBUG_PRINT("info",("spider slave trx_isolation=%d", trx_isolation));
    }
  } else {
    trx_isolation = thd_tx_isolation(thd);
    DBUG_PRINT("info",("spider local trx_isolation=%d", trx_isolation));
  }
  spider_conn_queue_trx_isolation(conn, trx_isolation);
  DBUG_RETURN(0);
}

int spider_check_and_set_autocommit(
  THD *thd,
  SPIDER_CONN *conn,
  int *need_mon
) {
  DBUG_ENTER("spider_check_and_set_autocommit");
  spider_conn_queue_autocommit(
    conn, !thd_test_options(thd, OPTION_NOT_AUTOCOMMIT));
  DBUG_RETURN(0);
}

int spider_check_and_set_sql_log_off(
  THD *thd,
  SPIDER_CONN *conn,
  int *need_mon
) {
  int internal_sql_log_off;
  DBUG_ENTER("spider_check_and_set_sql_log_off");

  internal_sql_log_off = spider_param_internal_sql_log_off(thd);
  if (internal_sql_log_off != -1)
  {
    if (internal_sql_log_off)
    {
      spider_conn_queue_sql_log_off(conn, TRUE);
    } else {
      spider_conn_queue_sql_log_off(conn, FALSE);
    }
  }
  DBUG_RETURN(0);
}

int spider_check_and_set_wait_timeout(
  THD *thd,
  SPIDER_CONN *conn,
  int *need_mon
) {
  int wait_timeout;
  DBUG_ENTER("spider_check_and_set_wait_timeout");

  wait_timeout = spider_param_wait_timeout(thd);
  if (wait_timeout > 0)
  {
    spider_conn_queue_wait_timeout(conn, wait_timeout);
  }
  DBUG_RETURN(0);
}

int spider_check_and_set_sql_mode(
  THD *thd,
  SPIDER_CONN *conn,
  int *need_mon
) {
  DBUG_ENTER("spider_check_and_set_sql_mode");
  spider_conn_queue_sql_mode(conn, thd->variables.sql_mode);
  DBUG_RETURN(0);
}

int spider_check_and_set_time_zone(
  THD *thd,
  SPIDER_CONN *conn,
  int *need_mon
) {
  Time_zone *time_zone;
  DBUG_ENTER("spider_check_and_set_time_zone");

  time_zone = thd->variables.time_zone;
  DBUG_PRINT("info",("spider local time_zone=%p", time_zone));
/*
  DBUG_PRINT("info",("spider conn->time_zone=%p", conn->time_zone));
  if (time_zone != conn->time_zone)
  {
*/
    spider_conn_queue_time_zone(conn, time_zone);
/*
    conn->time_zone = time_zone;
  }
*/
  DBUG_RETURN(0);
}

static int spider_xa_lock(
  XID_STATE *xid_state,
  XID *xid
) {
  THD *thd = current_thd;
  int error_num;
  const char *old_proc_info;
  DBUG_ENTER("spider_xa_lock");
<<<<<<< HEAD
=======
#ifdef SPIDER_XID_USES_xid_cache_iterate
#else
  my_hash_value_type hash_value = my_calc_hash(spd_db_att_xid_cache,
    (uchar*) xid_state->xid.key(), xid_state->xid.key_length());
#ifdef XID_CACHE_IS_SPLITTED
  uint idx = hash_value % *spd_db_att_xid_cache_split_num;
#endif
#endif
>>>>>>> 4a09e743
  old_proc_info = thd_proc_info(thd, "Locking xid by Spider");
  if (xid_cache_insert(thd, xid_state, xid))
  {
    error_num = (spider_stmt_da_sql_errno(thd) == ER_XAER_DUPID ?
      ER_SPIDER_XA_LOCKED_NUM : HA_ERR_OUT_OF_MEM);
    goto error;
  }
<<<<<<< HEAD
=======
#else
#ifdef XID_CACHE_IS_SPLITTED
  pthread_mutex_lock(&spd_db_att_LOCK_xid_cache[idx]);
#else
  pthread_mutex_lock(spd_db_att_LOCK_xid_cache);
#endif
#ifdef XID_CACHE_IS_SPLITTED
  if (my_hash_search_using_hash_value(&spd_db_att_xid_cache[idx], hash_value,
    xid_state->xid.key(), xid_state->xid.key_length()))
#else
  if (my_hash_search_using_hash_value(spd_db_att_xid_cache, hash_value,
    xid_state->xid.key(), xid_state->xid.key_length()))
#endif
  {
    error_num = ER_SPIDER_XA_LOCKED_NUM;
    goto error;
  }
  if (my_hash_insert(spd_db_att_xid_cache, (uchar*)xid_state))
  {
    error_num = HA_ERR_OUT_OF_MEM;
    goto error;
  }
#ifdef XID_CACHE_IS_SPLITTED
  pthread_mutex_unlock(&spd_db_att_LOCK_xid_cache[idx]);
#else
  pthread_mutex_unlock(spd_db_att_LOCK_xid_cache);
#endif
#endif
>>>>>>> 4a09e743
  thd_proc_info(thd, old_proc_info);
  DBUG_RETURN(0);

error:
  thd_proc_info(thd, old_proc_info);
  DBUG_RETURN(error_num);
}

static int spider_xa_unlock(
  XID_STATE *xid_state
) {
  THD *thd = current_thd;
  const char *old_proc_info;
  DBUG_ENTER("spider_xa_unlock");
<<<<<<< HEAD
=======
#ifdef SPIDER_XID_USES_xid_cache_iterate
#else
#endif
>>>>>>> 4a09e743
  old_proc_info = thd_proc_info(thd, "Unlocking xid by Spider");
  xid_cache_delete(thd, xid_state);
<<<<<<< HEAD
=======
#else
#ifdef XID_CACHE_IS_SPLITTED
  pthread_mutex_lock(&spd_db_att_LOCK_xid_cache[idx]);
#else
  pthread_mutex_lock(spd_db_att_LOCK_xid_cache);
#endif
  my_hash_delete(spd_db_att_xid_cache, (uchar *)xid_state);
#ifdef XID_CACHE_IS_SPLITTED
  pthread_mutex_unlock(&spd_db_att_LOCK_xid_cache[idx]);
#else
  pthread_mutex_unlock(spd_db_att_LOCK_xid_cache);
#endif
#endif
>>>>>>> 4a09e743
  thd_proc_info(thd, old_proc_info);
  DBUG_RETURN(0);
}

int spider_start_internal_consistent_snapshot(
  SPIDER_TRX *trx,
  SPIDER_CONN *conn,
  int *need_mon
) {
  DBUG_ENTER("spider_start_internal_consistent_snapshot");
  if (trx->trx_consistent_snapshot)
    DBUG_RETURN(spider_db_consistent_snapshot(conn, need_mon));
  DBUG_RETURN(0);
}

int spider_internal_start_trx(
  ha_spider *spider
) {
  int error_num;
  SPIDER_TRX *trx = spider->wide_handler->trx;
  THD *thd = trx->thd;
  bool xa_lock = FALSE;
  DBUG_ENTER("spider_internal_start_trx");

  if (!trx->trx_start)
  {
    if (!trx->trx_consistent_snapshot)
    {
      trx->use_consistent_snapshot =
        spider_param_use_consistent_snapshot(thd);
      trx->internal_xa = spider_param_internal_xa(thd);
      trx->internal_xa_snapshot = spider_param_internal_xa_snapshot(thd);
    }
  }
  spider->wide_handler->consistent_snapshot = FALSE;
  if (trx->trx_consistent_snapshot)
  {
    if (trx->internal_xa && trx->internal_xa_snapshot < 2)
    {
      error_num = ER_SPIDER_CANT_USE_BOTH_INNER_XA_AND_SNAPSHOT_NUM;
      my_message(error_num, ER_SPIDER_CANT_USE_BOTH_INNER_XA_AND_SNAPSHOT_STR,
        MYF(0));
      goto error;
    } else if (!trx->internal_xa || trx->internal_xa_snapshot == 2)
    {
      spider->wide_handler->consistent_snapshot = TRUE;
    }
  }
  DBUG_PRINT("info",("spider trx->trx_start= %s",
    trx->trx_start ? "TRUE" : "FALSE"));
  if (!trx->trx_start)
  {
    if (
      thd->transaction->xid_state.is_explicit_XA() &&
      spider_param_support_xa()
    ) {
      trx->trx_xa = TRUE;
      thd_get_xid(thd, (MYSQL_XID*) &trx->xid);
    }

    if (
      !trx->trx_xa &&
      trx->internal_xa &&
      (!trx->trx_consistent_snapshot || trx->internal_xa_snapshot == 3) &&
      spider->wide_handler->sql_command != SQLCOM_LOCK_TABLES
    ) {
      trx->trx_xa = TRUE;
      trx->xid.formatID = 1;
      if (spider_param_internal_xa_id_type(thd) == 0)
      {
        trx->xid.gtrid_length
          = my_sprintf(trx->xid.data,
          (trx->xid.data, "%lx", thd_get_thread_id(thd)));
      } else {
        trx->xid.gtrid_length
          = my_sprintf(trx->xid.data,
          (trx->xid.data, "%lx%016llx", thd_get_thread_id(thd),
            thd->query_id));
      }
      trx->xid.bqual_length
        = my_sprintf(trx->xid.data + trx->xid.gtrid_length,
        (trx->xid.data + trx->xid.gtrid_length, "%lx",
        thd->variables.server_id));

#ifdef SPIDER_XID_STATE_HAS_in_thd
      trx->internal_xid_state.in_thd = 1;
#endif
      if ((error_num = spider_xa_lock(&trx->internal_xid_state, &trx->xid)))
      {
        if (error_num == ER_SPIDER_XA_LOCKED_NUM)
          my_message(error_num, ER_SPIDER_XA_LOCKED_STR, MYF(0));
        goto error;
      }
      xa_lock = TRUE;
    } else
      trx->internal_xa = FALSE;

    DBUG_PRINT("info",("spider trx->trx_consistent_snapshot= %s",
      trx->trx_consistent_snapshot ? "TRUE" : "FALSE"));
    if (!trx->trx_consistent_snapshot)
    {
      trans_register_ha(thd, FALSE, spider_hton_ptr, 0);
      if (thd_test_options(thd, OPTION_NOT_AUTOCOMMIT | OPTION_BEGIN))
        trans_register_ha(thd, TRUE, spider_hton_ptr, 0);
    }
    trx->trx_start = TRUE;
    trx->trx_xa_prepared = FALSE;
    trx->updated_in_this_trx = FALSE;
    DBUG_PRINT("info",("spider trx->updated_in_this_trx=FALSE"));
  }
  DBUG_RETURN(0);

error:
  if (xa_lock)
    spider_xa_unlock(&trx->internal_xid_state);
  DBUG_RETURN(error_num);
}

int spider_internal_start_trx_for_connection(
  ha_spider *spider,
  SPIDER_CONN *conn,
  int link_idx
) {
  int error_num;
  SPIDER_TRX *trx = spider->wide_handler->trx;
  THD *thd = trx->thd;
  bool sync_autocommit = spider_param_sync_autocommit(thd);
  double ping_interval_at_trx_start =
    spider_param_ping_interval_at_trx_start(thd);
  time_t tmp_time = (time_t) time((time_t*) 0);
  DBUG_ENTER("spider_internal_start_trx_for_connection");
  if (
    conn->server_lost ||
    difftime(tmp_time, conn->ping_time) >= ping_interval_at_trx_start
  ) {
    spider_conn_queue_ping(spider, conn, link_idx);
  }
  conn->disable_reconnect = TRUE;
  if (
    (error_num = spider_check_and_set_sql_log_off(thd, conn,
      &spider->need_mons[link_idx])) ||
    (error_num = spider_check_and_set_wait_timeout(thd, conn,
      &spider->need_mons[link_idx])) ||
    (spider_param_sync_sql_mode(thd) &&
      (error_num = spider_check_and_set_sql_mode(thd, conn,
        &spider->need_mons[link_idx]))) ||
    (sync_autocommit &&
      (error_num = spider_check_and_set_autocommit(thd, conn,
        &spider->need_mons[link_idx])))
  )
    goto error;

  if (spider->wide_handler->consistent_snapshot)
  {
    if ((error_num = spider_start_internal_consistent_snapshot(trx, conn,
      &spider->need_mons[link_idx])))
      goto error;
  }

  DBUG_PRINT("info",("spider sync_autocommit = %d", sync_autocommit));
  DBUG_PRINT("info",("spider conn->semi_trx_chk = %d", conn->semi_trx_chk));
  DBUG_PRINT("info",("spider conn->table_lock = %d", conn->table_lock));
  DBUG_PRINT("info",("spider conn->autocommit = %d", conn->autocommit));
  DBUG_PRINT("info",("spider semi_trx = %d", spider_param_semi_trx(thd)));
  conn->semi_trx = FALSE;
  if (conn->table_lock == 3)
  {
    DBUG_PRINT("info",("spider conn->table_lock == 3"));
    conn->disable_xa = TRUE;
  } else if (trx->trx_xa)
  {
    DBUG_PRINT("info",("spider trx->trx_xa"));
    if (
      sync_autocommit &&
      conn->semi_trx_chk &&
      !conn->table_lock &&
      (
        (!conn->queued_autocommit && conn->autocommit == 1) ||
        (conn->queued_autocommit && conn->queued_autocommit_val == TRUE)
      ) &&
      spider_param_semi_trx(thd)
    ) {
      DBUG_PRINT("info",("spider semi_trx is set"));
      conn->semi_trx = TRUE;
    }
    spider_conn_queue_xa_start(conn, &trx->xid);
    conn->disable_xa = FALSE;
  } else if (
    !trx->trx_consistent_snapshot &&
    !thd_test_options(thd, OPTION_BEGIN) &&
    sync_autocommit &&
    conn->semi_trx_chk &&
    !conn->table_lock &&
    (
      (!conn->queued_autocommit && conn->autocommit == 1) ||
      (conn->queued_autocommit && conn->queued_autocommit_val == TRUE)
    ) &&
    spider_param_semi_trx(thd)
  ) {
    DBUG_PRINT("info",("spider semi_trx is set"));
    spider_conn_queue_start_transaction(conn);
    conn->semi_trx = TRUE;
  } else if (
    !trx->trx_consistent_snapshot &&
    thd_test_options(thd, OPTION_BEGIN)
  ) {
    DBUG_PRINT("info",("spider start transaction"));
    spider_conn_queue_start_transaction(conn);
  }

  conn->join_trx = 1;
  if (trx->join_trx_top)
    spider_tree_insert(trx->join_trx_top, conn);
  else {
    conn->p_small = NULL;
    conn->p_big = NULL;
    conn->c_small = NULL;
    conn->c_big = NULL;
    trx->join_trx_top = conn;
  }
  DBUG_RETURN(0);

error:
  DBUG_RETURN(error_num);
}

int spider_internal_xa_commit(
  THD* thd,
  SPIDER_TRX *trx,
  XID* xid,
  TABLE *table_xa,
  TABLE *table_xa_member
) {
  int error_num = 0, tmp_error_num;
  char xa_key[MAX_KEY_LENGTH];
  SPIDER_CONN *conn;
  uint force_commit = spider_param_force_commit(thd);
  MEM_ROOT mem_root;
  SPIDER_Open_tables_backup open_tables_backup;
  bool table_xa_opened = FALSE;
  bool table_xa_member_opened = FALSE;
  DBUG_ENTER("spider_internal_xa_commit");

  if (trx->updated_in_this_trx || spider_param_xa_register_mode(thd) == 0)
  {
    /*
      select
        status
      from
        mysql.spider_xa
      where
        format_id = xid->format_id and
        gtrid_length = xid->gtrid_length and
        data = xid->data
    */
    if (
      !(table_xa = spider_open_sys_table(
        thd, SPIDER_SYS_XA_TABLE_NAME_STR, SPIDER_SYS_XA_TABLE_NAME_LEN,
        TRUE, &open_tables_backup, TRUE, &error_num))
    )
      goto error_open_table;
    table_xa_opened = TRUE;
    spider_store_xa_pk(table_xa, &trx->xid);
    if (
      (error_num = spider_check_sys_table(table_xa, xa_key))
    ) {
      if (error_num != HA_ERR_KEY_NOT_FOUND && error_num != HA_ERR_END_OF_FILE)
      {
        table_xa->file->print_error(error_num, MYF(0));
        goto error;
      }
      my_message(ER_SPIDER_XA_NOT_EXISTS_NUM, ER_SPIDER_XA_NOT_EXISTS_STR,
        MYF(0));
      error_num = ER_SPIDER_XA_NOT_EXISTS_NUM;
      goto error;
    }
    SPD_INIT_ALLOC_ROOT(&mem_root, 4096, 0, MYF(MY_WME));
    if (
      force_commit != 2 &&
      (error_num = spider_check_sys_xa_status(
        table_xa,
        SPIDER_SYS_XA_PREPARED_STR,
        SPIDER_SYS_XA_COMMIT_STR,
        NULL,
        ER_SPIDER_XA_NOT_PREPARED_NUM,
        &mem_root))
    ) {
      free_root(&mem_root, MYF(0));
      if (error_num == ER_SPIDER_XA_NOT_PREPARED_NUM)
        my_message(error_num, ER_SPIDER_XA_NOT_PREPARED_STR, MYF(0));
      goto error;
    }
    free_root(&mem_root, MYF(0));

    /*
      update
        mysql.spider_xa
      set
        status = 'COMMIT'
      where
        format_id = trx->xid.format_id and
        gtrid_length = trx->xid.gtrid_length and
        data = trx->xid.data
    */
    if (
      (error_num = spider_update_xa(
        table_xa, &trx->xid, SPIDER_SYS_XA_COMMIT_STR))
    )
      goto error;
    spider_close_sys_table(thd, table_xa, &open_tables_backup, TRUE);
    table_xa_opened = FALSE;
  }

  SPIDER_BACKUP_DASTATUS;
  if ((conn = spider_tree_first(trx->join_trx_top)))
  {
    do {
      if (conn->bg_search)
        spider_bg_conn_break(conn, NULL);
      DBUG_PRINT("info",("spider conn=%p", conn));
      DBUG_PRINT("info",("spider conn->join_trx=%u", conn->join_trx));
      if (conn->join_trx)
      {
        if ((tmp_error_num = spider_db_xa_commit(conn, &trx->xid)))
        {
          if (force_commit == 0 ||
            (force_commit == 1 && tmp_error_num != ER_XAER_NOTA))
          {
            SPIDER_CONN_RESTORE_DASTATUS_AND_RESET_TMP_ERROR_NUM;
            if (!error_num && tmp_error_num)
              error_num = tmp_error_num;
          }
          spider_sys_log_xa_failed(thd, &trx->xid, conn,
            SPIDER_SYS_XA_COMMIT_STR, TRUE);
        }
        if ((tmp_error_num = spider_end_trx(trx, conn)))
        {
          SPIDER_CONN_RESTORE_DASTATUS_AND_RESET_TMP_ERROR_NUM;
          if (!error_num && tmp_error_num)
            error_num = tmp_error_num;
        }
        conn->join_trx = 0;
      }
    } while ((conn = spider_tree_next(conn)));
    trx->join_trx_top = NULL;
  }
  if (error_num)
    goto error_in_commit;

  if (trx->updated_in_this_trx || spider_param_xa_register_mode(thd) == 0)
  {
    /*
      delete from
        mysql.spider_xa_member
      where
        format_id = xid->format_id and
        gtrid_length = xid->gtrid_length and
        data = xid->data
    */
    if (
      !(table_xa_member = spider_open_sys_table(
        thd, SPIDER_SYS_XA_MEMBER_TABLE_NAME_STR,
        SPIDER_SYS_XA_MEMBER_TABLE_NAME_LEN, TRUE, &open_tables_backup, TRUE,
        &error_num))
    )
      goto error_open_table;
    table_xa_member_opened = TRUE;
    if ((error_num = spider_delete_xa_member(table_xa_member, &trx->xid)))
      goto error;
    spider_close_sys_table(thd, table_xa_member, &open_tables_backup, TRUE);
    table_xa_member_opened = FALSE;

    /*
      delete from
        mysql.spider_xa
      where
        format_id = xid->format_id and
        gtrid_length = xid->gtrid_length and
        data = xid->data
    */
    if (
      !(table_xa = spider_open_sys_table(
        thd, SPIDER_SYS_XA_TABLE_NAME_STR, SPIDER_SYS_XA_TABLE_NAME_LEN,
        TRUE, &open_tables_backup, TRUE, &error_num))
    )
      goto error_open_table;
    table_xa_opened = TRUE;
    if ((error_num = spider_delete_xa(table_xa, &trx->xid)))
      goto error;
    spider_close_sys_table(thd, table_xa, &open_tables_backup, TRUE);
    table_xa_opened = FALSE;
  }
  if (trx->internal_xa)
  {
    spider_xa_unlock(&trx->internal_xid_state);
  }
  DBUG_RETURN(0);

error:
  if (table_xa_opened)
    spider_close_sys_table(thd, table_xa, &open_tables_backup, TRUE);
  if (table_xa_member_opened)
    spider_close_sys_table(thd, table_xa_member, &open_tables_backup, TRUE);
error_in_commit:
error_open_table:
  if (trx->internal_xa)
  {
    spider_xa_unlock(&trx->internal_xid_state);
  }
  DBUG_RETURN(error_num);
}

int spider_internal_xa_rollback(
  THD* thd,
  SPIDER_TRX *trx
) {
  int error_num = 0, tmp_error_num;
  TABLE *table_xa, *table_xa_member;
  char xa_key[MAX_KEY_LENGTH];
  SPIDER_CONN *conn;
  uint force_commit = spider_param_force_commit(thd);
  MEM_ROOT mem_root;
  SPIDER_Open_tables_backup open_tables_backup;
  bool server_lost = FALSE;
  bool table_xa_opened = FALSE;
  bool table_xa_member_opened = FALSE;
  DBUG_ENTER("spider_internal_xa_rollback");

  if (
    trx->trx_xa_prepared &&
    (
      trx->updated_in_this_trx ||
      spider_param_xa_register_mode(thd) == 0
    )
  ) {
    /*
      select
        status
      from
        mysql.spider_xa
      where
        format_id = xid->format_id and
        gtrid_length = xid->gtrid_length and
        data = xid->data
    */
    if (
      !(table_xa = spider_open_sys_table(
        thd, SPIDER_SYS_XA_TABLE_NAME_STR, SPIDER_SYS_XA_TABLE_NAME_LEN,
        TRUE, &open_tables_backup, TRUE, &error_num))
    )
      goto error_open_table;
    table_xa_opened = TRUE;
    spider_store_xa_pk(table_xa, &trx->xid);
    if (
      (error_num = spider_check_sys_table(table_xa, xa_key))
    ) {
      if (error_num != HA_ERR_KEY_NOT_FOUND && error_num != HA_ERR_END_OF_FILE)
      {
        table_xa->file->print_error(error_num, MYF(0));
        goto error;
      }
      my_message(ER_SPIDER_XA_NOT_EXISTS_NUM, ER_SPIDER_XA_NOT_EXISTS_STR,
        MYF(0));
      error_num = ER_SPIDER_XA_NOT_EXISTS_NUM;
      goto error;
    }
    SPD_INIT_ALLOC_ROOT(&mem_root, 4096, 0, MYF(MY_WME));
    if (
      force_commit != 2 &&
      (error_num = spider_check_sys_xa_status(
        table_xa,
        SPIDER_SYS_XA_PREPARED_STR,
        SPIDER_SYS_XA_ROLLBACK_STR,
        NULL,
        ER_SPIDER_XA_NOT_PREPARED_NUM,
        &mem_root))
    ) {
      free_root(&mem_root, MYF(0));
      if (error_num == ER_SPIDER_XA_NOT_PREPARED_NUM)
        my_message(error_num, ER_SPIDER_XA_NOT_PREPARED_STR, MYF(0));
      goto error;
    }
    free_root(&mem_root, MYF(0));

    /*
      update
        mysql.spider_xa
      set
        status = 'COMMIT'
      where
        format_id = trx->xid.format_id and
        gtrid_length = trx->xid.gtrid_length and
        data = trx->xid.data
    */
    if (
      (error_num = spider_update_xa(
        table_xa, &trx->xid, SPIDER_SYS_XA_ROLLBACK_STR))
    )
      goto error;
    spider_close_sys_table(thd, table_xa, &open_tables_backup, TRUE);
    table_xa_opened = FALSE;
  }

  SPIDER_BACKUP_DASTATUS;
  if ((conn = spider_tree_first(trx->join_trx_top)))
  {
    do {
      if (conn->bg_search)
        spider_bg_conn_break(conn, NULL);
      if (conn->join_trx)
      {
        if (conn->disable_xa)
        {
          if (conn->table_lock != 3 && !trx->trx_xa_prepared)
          {
            if (
              !conn->server_lost &&
              (tmp_error_num = spider_db_rollback(conn))
            ) {
              SPIDER_CONN_RESTORE_DASTATUS_AND_RESET_TMP_ERROR_NUM;
              if (!error_num && tmp_error_num)
                error_num = tmp_error_num;
            }
          }
        } else {
          if (!conn->server_lost)
          {
            if (
              !trx->trx_xa_prepared &&
              (tmp_error_num = spider_db_xa_end(conn, &trx->xid))
            ) {
              if (
                force_commit == 0 ||
                (force_commit == 1 &&
                  (
                    tmp_error_num != ER_XAER_NOTA &&
                    tmp_error_num != ER_XA_RBTIMEOUT &&
                    tmp_error_num != ER_XA_RBDEADLOCK
                  )
                )
              ) {
                SPIDER_CONN_RESTORE_DASTATUS_AND_RESET_TMP_ERROR_NUM;
                if (!error_num && tmp_error_num)
                  error_num = tmp_error_num;
              }
            }
            if ((tmp_error_num = spider_db_xa_rollback(conn, &trx->xid)))
            {
              if (
                force_commit == 0 ||
                (force_commit == 1 &&
                  (
                    tmp_error_num != ER_XAER_NOTA &&
                    tmp_error_num != ER_XA_RBTIMEOUT &&
                    tmp_error_num != ER_XA_RBDEADLOCK
                  )
                )
              ) {
                SPIDER_CONN_RESTORE_DASTATUS_AND_RESET_TMP_ERROR_NUM;
                if (!error_num && tmp_error_num)
                  error_num = tmp_error_num;
              }
            }
          }
        }
        if ((tmp_error_num = spider_end_trx(trx, conn)))
        {
          SPIDER_CONN_RESTORE_DASTATUS_AND_RESET_TMP_ERROR_NUM;
          if (!error_num && tmp_error_num)
            error_num = tmp_error_num;
        }
        conn->join_trx = 0;
        if (conn->server_lost)
          server_lost = TRUE;
      }
    } while ((conn = spider_tree_next(conn)));
    trx->join_trx_top = NULL;
  }
  if (error_num)
    goto error_in_rollback;

  if (
    trx->trx_xa_prepared &&
    !server_lost &&
    (
      trx->updated_in_this_trx ||
      spider_param_xa_register_mode(thd) == 0
    )
  ) {
    /*
      delete from
        mysql.spider_xa_member
      where
        format_id = xid->format_id and
        gtrid_length = xid->gtrid_length and
        data = xid->data
    */
    if (
      !(table_xa_member = spider_open_sys_table(
        thd, SPIDER_SYS_XA_MEMBER_TABLE_NAME_STR,
        SPIDER_SYS_XA_MEMBER_TABLE_NAME_LEN, TRUE, &open_tables_backup, TRUE,
        &error_num))
    )
      goto error_open_table;
    table_xa_member_opened = TRUE;
    if ((error_num = spider_delete_xa_member(table_xa_member, &trx->xid)))
      goto error;
    spider_close_sys_table(thd, table_xa_member, &open_tables_backup, TRUE);
    table_xa_member_opened = FALSE;

    /*
      delete from
        mysql.spider_xa
      where
        format_id = xid->format_id and
        gtrid_length = xid->gtrid_length and
        data = xid->data
    */
    if (
      !(table_xa = spider_open_sys_table(
        thd, SPIDER_SYS_XA_TABLE_NAME_STR, SPIDER_SYS_XA_TABLE_NAME_LEN,
        TRUE, &open_tables_backup, TRUE, &error_num))
    )
      goto error_open_table;
    table_xa_opened = TRUE;
    if ((error_num = spider_delete_xa(table_xa, &trx->xid)))
      goto error;
    spider_close_sys_table(thd, table_xa, &open_tables_backup, TRUE);
    table_xa_opened = FALSE;
  }
  if (trx->internal_xa)
  {
    spider_xa_unlock(&trx->internal_xid_state);
  }
  DBUG_RETURN(0);

error:
  if (table_xa_opened)
    spider_close_sys_table(thd, table_xa, &open_tables_backup, TRUE);
  if (table_xa_member_opened)
    spider_close_sys_table(thd, table_xa_member, &open_tables_backup, TRUE);
error_in_rollback:
error_open_table:
  if (trx->internal_xa)
  {
    spider_xa_unlock(&trx->internal_xid_state);
  }
  DBUG_RETURN(error_num);
}

int spider_internal_xa_prepare(
  THD* thd,
  SPIDER_TRX *trx,
  TABLE *table_xa,
  TABLE *table_xa_member,
  bool internal_xa
) {
  int error_num;
  SPIDER_CONN *conn;
  uint force_commit = spider_param_force_commit(thd);
  SPIDER_Open_tables_backup open_tables_backup;
  bool table_xa_opened = FALSE;
  bool table_xa_member_opened = FALSE;
  DBUG_ENTER("spider_internal_xa_prepare");
  if (trx->updated_in_this_trx || spider_param_xa_register_mode(thd) == 0)
  {
    /*
      insert into mysql.spider_xa
        (format_id, gtrid_length, bqual_length, data, status) values
        (trx->xid.format_id, trx->xid.gtrid_length, trx->xid.bqual_length,
        trx->xid.data, 'NOT YET')
    */
    if (
      !(table_xa = spider_open_sys_table(
        thd, SPIDER_SYS_XA_TABLE_NAME_STR, SPIDER_SYS_XA_TABLE_NAME_LEN,
        TRUE, &open_tables_backup, TRUE, &error_num))
    )
      goto error_open_table;
    table_xa_opened = TRUE;
    if (
      (error_num = spider_insert_xa(
        table_xa, &trx->xid, SPIDER_SYS_XA_NOT_YET_STR))
    )
      goto error;
    spider_close_sys_table(thd, table_xa, &open_tables_backup, TRUE);
    table_xa_opened = FALSE;

    if (
      !(table_xa_member = spider_open_sys_table(
        thd, SPIDER_SYS_XA_MEMBER_TABLE_NAME_STR,
        SPIDER_SYS_XA_MEMBER_TABLE_NAME_LEN, TRUE, &open_tables_backup, TRUE,
        &error_num))
    )
      goto error_open_table;
    table_xa_member_opened = TRUE;
  }
  SPIDER_BACKUP_DASTATUS;
  if ((conn = spider_tree_first(trx->join_trx_top)))
  {
    do {
      if (conn->bg_search)
        spider_bg_conn_break(conn, NULL);
      if (conn->disable_xa)
      {
        if (conn->table_lock != 3)
        {
          if ((error_num = spider_db_rollback(conn)))
          {
            SPIDER_CONN_RESTORE_DASTATUS_AND_RESET_ERROR_NUM;
            if (error_num)
              goto error;
          }
        }
        if ((error_num = spider_end_trx(trx, conn)))
        {
          SPIDER_CONN_RESTORE_DASTATUS_AND_RESET_ERROR_NUM;
          if (error_num)
            goto error;
        }
        conn->join_trx = 0;
      } else {
        if (trx->updated_in_this_trx || spider_param_xa_register_mode(thd) == 0)
        {
          /*
            insert into mysql.spider_xa_member
              (format_id, gtrid_length, bqual_length, data,
              scheme, host, port, socket, username, password) values
              (trx->xid.format_id, trx->xid.gtrid_length,
              trx->xid.bqual_length, trx->xid.data,
              conn->tgt_wrapper,
              conn->tgt_host,
              conn->tgt_port,
              conn->tgt_socket,
              conn->tgt_username,
              conn->tgt_password)
          */
          if (
            (error_num = spider_insert_xa_member(
              table_xa_member, &trx->xid, conn))
          ) {
            SPIDER_CONN_RESTORE_DASTATUS_AND_RESET_ERROR_NUM;
            if (error_num)
              goto error;
          }
        }

        if ((error_num = spider_db_xa_end(conn, &trx->xid)))
        {
          if (force_commit == 0 ||
            (force_commit == 1 && error_num != ER_XAER_NOTA))
          {
            SPIDER_CONN_RESTORE_DASTATUS_AND_RESET_ERROR_NUM;
            if (error_num)
              goto error;
          }
        }
        if ((error_num = spider_db_xa_prepare(conn, &trx->xid)))
        {
          if (force_commit == 0 ||
            (force_commit == 1 && error_num != ER_XAER_NOTA))
          {
            SPIDER_CONN_RESTORE_DASTATUS_AND_RESET_ERROR_NUM;
            if (error_num)
              goto error;
          }
        }
/*
        if (!internal_xa)
        {
          if ((error_num = spider_end_trx(trx, conn)))
            DBUG_RETURN(error_num);
          conn->join_trx = 0;
        }
*/
      }
    } while ((conn = spider_tree_next(conn)));
/*
    if (!internal_xa)
      trx->join_trx_top = NULL;
*/
  }
  if (trx->updated_in_this_trx || spider_param_xa_register_mode(thd) == 0)
  {
    spider_close_sys_table(thd, table_xa_member, &open_tables_backup, TRUE);
    table_xa_member_opened = FALSE;

    /*
      update
        mysql.spider_xa
      set
        status = 'PREPARED'
      where
        format_id = trx->xid.format_id and
        gtrid_length = trx->xid.gtrid_length and
        data = trx->xid.data
    */
    if (
      !(table_xa = spider_open_sys_table(
        thd, SPIDER_SYS_XA_TABLE_NAME_STR, SPIDER_SYS_XA_TABLE_NAME_LEN,
        TRUE, &open_tables_backup, TRUE, &error_num))
    )
      goto error_open_table;
    table_xa_opened = TRUE;
    if (
      (error_num = spider_update_xa(
        table_xa, &trx->xid, SPIDER_SYS_XA_PREPARED_STR))
    )
      goto error;
    spider_close_sys_table(thd, table_xa, &open_tables_backup, TRUE);
    table_xa_opened = FALSE;
  }
  DBUG_RETURN(0);

error:
  if (table_xa_opened)
    spider_close_sys_table(thd, table_xa, &open_tables_backup, TRUE);
  if (table_xa_member_opened)
    spider_close_sys_table(thd, table_xa_member, &open_tables_backup, TRUE);
error_open_table:
  DBUG_RETURN(error_num);
}

int spider_internal_xa_recover(
  THD* thd,
  XID* xid_list,
  uint len
) {
  TABLE *table_xa;
  int cnt = 0;
  char xa_key[MAX_KEY_LENGTH];
  MEM_ROOT mem_root;
  SPIDER_Open_tables_backup open_tables_backup;
  DBUG_ENTER("spider_internal_xa_recover");
  /*
    select
      format_id,
      gtrid_length,
      bqual_length,
      data
    from
      mysql.spider_xa
    where
      status = 'PREPARED'
  */
  if (
    !(table_xa = spider_open_sys_table(
      thd, SPIDER_SYS_XA_TABLE_NAME_STR, SPIDER_SYS_XA_TABLE_NAME_LEN,
      FALSE, &open_tables_backup, TRUE, &my_errno))
  )
    goto error_open_table;
  spider_store_xa_status(table_xa, SPIDER_SYS_XA_PREPARED_STR);
  if (
    (my_errno = spider_get_sys_table_by_idx(table_xa, xa_key, 1,
    SPIDER_SYS_XA_IDX1_COL_CNT))
  ) {
    spider_sys_index_end(table_xa);
    if (my_errno != HA_ERR_KEY_NOT_FOUND && my_errno != HA_ERR_END_OF_FILE)
    {
      table_xa->file->print_error(my_errno, MYF(0));
      goto error;
    }
    goto error;
  }

  SPD_INIT_ALLOC_ROOT(&mem_root, 4096, 0, MYF(MY_WME));
  do {
    spider_get_sys_xid(table_xa, &xid_list[cnt], &mem_root);
    cnt++;
    my_errno = spider_sys_index_next_same(table_xa, xa_key);
  } while (my_errno == 0 && cnt < (int) len);
  free_root(&mem_root, MYF(0));
  spider_sys_index_end(table_xa);
  spider_close_sys_table(thd, table_xa, &open_tables_backup, TRUE);
  DBUG_RETURN(cnt);

error:
  spider_close_sys_table(thd, table_xa, &open_tables_backup, TRUE);
error_open_table:
  DBUG_RETURN(0);
}

int spider_initinal_xa_recover(
  XID* xid_list,
  uint len
) {
  int error_num;
  THD *thd;
  TABLE *table_xa;
  READ_RECORD *read_record;
  SPIDER_Open_tables_backup open_tables_backup;
  int cnt = 0;
  MEM_ROOT mem_root;
  DBUG_ENTER("spider_initinal_xa_recover");
  if (!(read_record = new READ_RECORD))
  {
    error_num = HA_ERR_OUT_OF_MEM;
    goto error_create_read_record;
  }

  if (!(thd = spider_create_tmp_thd()))
  {
    error_num = HA_ERR_OUT_OF_MEM;
    goto error_create_thd;
  }

  /*
    select
      format_id,
      gtrid_length,
      bqual_length,
      data
    from
      mysql.spider_xa
  */
  if (
    !(table_xa = spider_open_sys_table(
      thd, SPIDER_SYS_XA_TABLE_NAME_STR, SPIDER_SYS_XA_TABLE_NAME_LEN,
      FALSE, &open_tables_backup, TRUE, &error_num))
  )
    goto error_open_table;
  SPIDER_init_read_record(read_record, thd, table_xa, NULL, NULL, TRUE,
    FALSE, FALSE);
  SPD_INIT_ALLOC_ROOT(&mem_root, 4096, 0, MYF(MY_WME));
  while ((!(read_record->SPIDER_read_record_read_record(read_record))) &&
    cnt < (int) len)
  {
    spider_get_sys_xid(table_xa, &xid_list[cnt], &mem_root);
    cnt++;
  }
  free_root(&mem_root, MYF(0));

  end_read_record(read_record);
  spider_close_sys_table(thd, table_xa, &open_tables_backup, TRUE);
  table_xa = NULL;
  spider_free_tmp_thd(thd);
  thd = NULL;
  delete read_record;
  read_record = NULL;
  DBUG_RETURN(cnt);

error_open_table:
  spider_free_tmp_thd(thd);
  thd = NULL;
error_create_thd:
  delete read_record;
  read_record = NULL;
error_create_read_record:
  DBUG_RETURN(0);
}

int spider_internal_xa_commit_by_xid(
  THD* thd,
  SPIDER_TRX *trx,
  XID* xid
) {
  TABLE *table_xa, *table_xa_member = 0;
  int error_num;
  char xa_key[MAX_KEY_LENGTH];
  char xa_member_key[MAX_KEY_LENGTH];
  SPIDER_SHARE tmp_share;
  char *tmp_connect_info[SPIDER_TMP_SHARE_CHAR_PTR_COUNT];
  uint tmp_connect_info_length[SPIDER_TMP_SHARE_UINT_COUNT];
  long tmp_long[SPIDER_TMP_SHARE_LONG_COUNT];
  longlong tmp_longlong[SPIDER_TMP_SHARE_LONGLONG_COUNT];
  SPIDER_CONN *conn;
  uint force_commit = spider_param_force_commit(thd);
  MEM_ROOT mem_root;
  SPIDER_Open_tables_backup open_tables_backup;
  bool table_xa_opened = FALSE;
  bool table_xa_member_opened = FALSE;
  DBUG_ENTER("spider_internal_xa_commit_by_xid");
  /*
    select
      status
    from
      mysql.spider_xa
    where
      format_id = xid->format_id and
      gtrid_length = xid->gtrid_length and
      data = xid->data
  */
  if (
    !(table_xa = spider_open_sys_table(
      thd, SPIDER_SYS_XA_TABLE_NAME_STR, SPIDER_SYS_XA_TABLE_NAME_LEN,
      TRUE, &open_tables_backup, TRUE, &error_num))
  )
    goto error_open_table;
  table_xa_opened = TRUE;
  spider_store_xa_pk(table_xa, xid);
  if (
    (error_num = spider_check_sys_table(table_xa, xa_key))
  ) {
    if (error_num != HA_ERR_KEY_NOT_FOUND && error_num != HA_ERR_END_OF_FILE)
    {
      table_xa->file->print_error(error_num, MYF(0));
      goto error;
    }
    my_message(ER_SPIDER_XA_NOT_EXISTS_NUM, ER_SPIDER_XA_NOT_EXISTS_STR,
      MYF(0));
    error_num = ER_SPIDER_XA_NOT_EXISTS_NUM;
    goto error;
  }
  SPD_INIT_ALLOC_ROOT(&mem_root, 4096, 0, MYF(MY_WME));
  if (
    force_commit != 2 &&
    (error_num = spider_check_sys_xa_status(
      table_xa,
      SPIDER_SYS_XA_PREPARED_STR,
      SPIDER_SYS_XA_COMMIT_STR,
      NULL,
      ER_SPIDER_XA_NOT_PREPARED_NUM,
      &mem_root))
  ) {
    free_root(&mem_root, MYF(0));
    if (error_num == ER_SPIDER_XA_NOT_PREPARED_NUM)
      my_message(error_num, ER_SPIDER_XA_NOT_PREPARED_STR, MYF(0));
    goto error;
  }

  /*
    update
      mysql.spider_xa
    set
      status = 'COMMIT'
    where
      format_id = trx->xid.format_id and
      gtrid_length = trx->xid.gtrid_length and
      data = trx->xid.data
  */
  if (
    (error_num = spider_update_xa(
      table_xa, xid, SPIDER_SYS_XA_COMMIT_STR))
  ) {
    free_root(&mem_root, MYF(0));
    goto error;
  }
  spider_close_sys_table(thd, table_xa, &open_tables_backup, TRUE);
  table_xa_opened = FALSE;

  /*
    select
      scheme tmp_share.tgt_wrappers,
      host tmp_share.tgt_hosts,
      port tmp_share.tgt_ports,
      socket tmp_share.tgt_sockets,
      username tmp_share.tgt_usernames,
      password tmp_share.tgt_passwords
    from
      mysql.spider_xa_member
    where
      format_id = xid->format_id and
      gtrid_length = xid->gtrid_length and
      data = xid->data
  */
  if (
    !(table_xa_member = spider_open_sys_table(
      thd, SPIDER_SYS_XA_MEMBER_TABLE_NAME_STR,
      SPIDER_SYS_XA_MEMBER_TABLE_NAME_LEN, TRUE, &open_tables_backup, TRUE,
      &error_num))
  ) {
    free_root(&mem_root, MYF(0));
    goto error_open_table;
  }
  table_xa_member_opened = TRUE;
  spider_store_xa_pk(table_xa_member, xid);
  if (
    (error_num = spider_get_sys_table_by_idx(table_xa_member, xa_member_key, 0,
    SPIDER_SYS_XA_PK_COL_CNT))
  ) {
    if (error_num != HA_ERR_KEY_NOT_FOUND && error_num != HA_ERR_END_OF_FILE)
    {
      free_root(&mem_root, MYF(0));
      table_xa_member->file->print_error(error_num, MYF(0));
      goto error;
    } else {
      free_root(&mem_root, MYF(0));
      spider_close_sys_table(thd, table_xa_member, &open_tables_backup, TRUE);
      table_xa_member_opened = FALSE;
      goto xa_delete;
    }
  }

  memset((void*)&tmp_share, 0, sizeof(SPIDER_SHARE));
  memset(&tmp_connect_info, 0,
    sizeof(char *) * SPIDER_TMP_SHARE_CHAR_PTR_COUNT);
  spider_set_tmp_share_pointer(&tmp_share, tmp_connect_info,
    tmp_connect_info_length, tmp_long, tmp_longlong);
  do {
    SPIDER_BACKUP_DASTATUS;
    spider_get_sys_server_info(table_xa_member, &tmp_share, 0, &mem_root);
    if ((error_num = spider_create_conn_keys(&tmp_share)))
    {
      spider_sys_index_end(table_xa_member);
      free_root(&mem_root, MYF(0));
      goto error;
    }

    if (
      !(conn = spider_get_conn(
        &tmp_share, 0, tmp_share.conn_keys[0], trx, NULL, FALSE, FALSE,
        SPIDER_CONN_KIND_MYSQL, &error_num)) &&
      (force_commit == 0 ||
        (force_commit == 1 && error_num != ER_XAER_NOTA))
    ) {
      spider_sys_index_end(table_xa_member);
      spider_free_tmp_share_alloc(&tmp_share);
      free_root(&mem_root, MYF(0));
      goto error;
    }
    conn->error_mode &= spider_param_error_read_mode(thd, 0);
    conn->error_mode &= spider_param_error_write_mode(thd, 0);
    if (
      (error_num = spider_db_xa_commit(conn, xid)) &&
      (force_commit == 0 ||
        (force_commit == 1 && error_num != ER_XAER_NOTA))
    ) {
      SPIDER_CONN_RESTORE_DASTATUS_AND_RESET_ERROR_NUM;
      if (error_num)
      {
        spider_sys_index_end(table_xa_member);
        spider_free_tmp_share_alloc(&tmp_share);
        free_root(&mem_root, MYF(0));
        goto error;
      }
    }
    spider_free_tmp_share_alloc(&tmp_share);
    error_num = spider_sys_index_next_same(table_xa_member, xa_member_key);
  } while (error_num == 0);
  if ((error_num = spider_sys_index_end(table_xa_member)))
  {
    free_root(&mem_root, MYF(0));
    goto error;
  }
  free_root(&mem_root, MYF(0));
  spider_reuse_trx_ha(trx);
  spider_free_trx_conn(trx, FALSE);

  /*
    delete from
      mysql.spider_xa_member
    where
      format_id = xid->format_id and
      gtrid_length = xid->gtrid_length and
      data = xid->data
  */
  if ((error_num = spider_delete_xa_member(table_xa_member, xid)))
    goto error;
  spider_close_sys_table(thd, table_xa_member, &open_tables_backup, TRUE);
  table_xa_member_opened = FALSE;

xa_delete:
  /*
    delete from
      mysql.spider_xa
    where
      format_id = xid->format_id and
      gtrid_length = xid->gtrid_length and
      data = xid->data
  */
  if (
    !(table_xa = spider_open_sys_table(
      thd, SPIDER_SYS_XA_TABLE_NAME_STR, SPIDER_SYS_XA_TABLE_NAME_LEN,
      TRUE, &open_tables_backup, TRUE, &error_num))
  )
    goto error_open_table;
  table_xa_opened = TRUE;
  if ((error_num = spider_delete_xa(table_xa, xid)))
    goto error;
  spider_close_sys_table(thd, table_xa, &open_tables_backup, TRUE);
  table_xa_opened = FALSE;
  DBUG_RETURN(0);

error:
  if (table_xa_opened)
    spider_close_sys_table(thd, table_xa, &open_tables_backup, TRUE);
  if (table_xa_member_opened)
    spider_close_sys_table(thd, table_xa_member, &open_tables_backup, TRUE);
error_open_table:
  DBUG_RETURN(error_num);
}

int spider_internal_xa_rollback_by_xid(
  THD* thd,
  SPIDER_TRX *trx,
  XID* xid
) {
  TABLE *table_xa, *table_xa_member = 0;
  int error_num;
  char xa_key[MAX_KEY_LENGTH];
  char xa_member_key[MAX_KEY_LENGTH];
  SPIDER_SHARE tmp_share;
  char *tmp_connect_info[SPIDER_TMP_SHARE_CHAR_PTR_COUNT];
  uint tmp_connect_info_length[SPIDER_TMP_SHARE_UINT_COUNT];
  long tmp_long[SPIDER_TMP_SHARE_LONG_COUNT];
  longlong tmp_longlong[SPIDER_TMP_SHARE_LONGLONG_COUNT];
  SPIDER_CONN *conn;
  uint force_commit = spider_param_force_commit(thd);
  MEM_ROOT mem_root;
  SPIDER_Open_tables_backup open_tables_backup;
  bool table_xa_opened = FALSE;
  bool table_xa_member_opened = FALSE;
  DBUG_ENTER("spider_internal_xa_rollback_by_xid");
  /*
    select
      status
    from
      mysql.spider_xa
    where
      format_id = xid->format_id and
      gtrid_length = xid->gtrid_length and
      data = xid->data
  */
  if (
    !(table_xa = spider_open_sys_table(
      thd, SPIDER_SYS_XA_TABLE_NAME_STR, SPIDER_SYS_XA_TABLE_NAME_LEN,
      TRUE, &open_tables_backup, TRUE, &error_num))
  )
    goto error_open_table;
  table_xa_opened = TRUE;
  spider_store_xa_pk(table_xa, xid);
  if (
    (error_num = spider_check_sys_table(table_xa, xa_key))
  ) {
    if (error_num != HA_ERR_KEY_NOT_FOUND && error_num != HA_ERR_END_OF_FILE)
    {
      table_xa->file->print_error(error_num, MYF(0));
      goto error;
    }
    error_num = ER_SPIDER_XA_NOT_EXISTS_NUM;
    goto error;
  }
  SPD_INIT_ALLOC_ROOT(&mem_root, 4096, 0, MYF(MY_WME));
  if (
    force_commit != 2 &&
    (error_num = spider_check_sys_xa_status(
      table_xa,
      SPIDER_SYS_XA_NOT_YET_STR,
      SPIDER_SYS_XA_PREPARED_STR,
      SPIDER_SYS_XA_ROLLBACK_STR,
      ER_SPIDER_XA_PREPARED_NUM,
      &mem_root))
  ) {
    free_root(&mem_root, MYF(0));
    if (error_num == ER_SPIDER_XA_PREPARED_NUM)
      my_message(error_num, ER_SPIDER_XA_PREPARED_STR, MYF(0));
    goto error;
  }

  /*
    update
      mysql.spider_xa
    set
      status = 'ROLLBACK'
    where
      format_id = trx->xid.format_id and
      gtrid_length = trx->xid.gtrid_length and
      data = trx->xid.data
  */
  if (
    (error_num = spider_update_xa(
      table_xa, xid, SPIDER_SYS_XA_ROLLBACK_STR))
  ) {
    free_root(&mem_root, MYF(0));
    goto error;
  }
  spider_close_sys_table(thd, table_xa, &open_tables_backup, TRUE);
  table_xa_opened = FALSE;

  /*
    select
      scheme tmp_share.tgt_wrappers,
      host tmp_share.tgt_hosts,
      port tmp_share.tgt_ports,
      socket tmp_share.tgt_sockets,
      username tmp_share.tgt_usernames,
      password tmp_share.tgt_passwords
    from
      mysql.spider_xa_member
    where
      format_id = xid->format_id and
      gtrid_length = xid->gtrid_length and
      data = xid->data
  */
  if (
    !(table_xa_member = spider_open_sys_table(
      thd, SPIDER_SYS_XA_MEMBER_TABLE_NAME_STR,
      SPIDER_SYS_XA_MEMBER_TABLE_NAME_LEN, TRUE, &open_tables_backup, TRUE,
      &error_num))
  ) {
    free_root(&mem_root, MYF(0));
    goto error_open_table;
  }
  table_xa_member_opened = TRUE;
  spider_store_xa_pk(table_xa_member, xid);
  if (
    (error_num = spider_get_sys_table_by_idx(table_xa_member, xa_member_key, 0,
    SPIDER_SYS_XA_PK_COL_CNT))
  ) {
    if (error_num != HA_ERR_KEY_NOT_FOUND && error_num != HA_ERR_END_OF_FILE)
    {
      free_root(&mem_root, MYF(0));
      table_xa_member->file->print_error(error_num, MYF(0));
      goto error;
    } else {
      free_root(&mem_root, MYF(0));
      spider_close_sys_table(thd, table_xa_member, &open_tables_backup, TRUE);
      table_xa_member_opened = FALSE;
      goto xa_delete;
    }
  }

  memset((void*)&tmp_share, 0, sizeof(SPIDER_SHARE));
  memset(&tmp_connect_info, 0,
    sizeof(char *) * SPIDER_TMP_SHARE_CHAR_PTR_COUNT);
  spider_set_tmp_share_pointer(&tmp_share, tmp_connect_info,
    tmp_connect_info_length, tmp_long, tmp_longlong);
  do {
    SPIDER_BACKUP_DASTATUS;
    spider_get_sys_server_info(table_xa_member, &tmp_share, 0, &mem_root);
    if ((error_num = spider_create_conn_keys(&tmp_share)))
    {
      spider_sys_index_end(table_xa_member);
      free_root(&mem_root, MYF(0));
      goto error;
    }

    if (
      !(conn = spider_get_conn(
        &tmp_share, 0, tmp_share.conn_keys[0], trx, NULL, FALSE, FALSE,
        SPIDER_CONN_KIND_MYSQL, &error_num)) &&
      (force_commit == 0 ||
        (force_commit == 1 && error_num != ER_XAER_NOTA))
    ) {
      spider_sys_index_end(table_xa_member);
      spider_free_tmp_share_alloc(&tmp_share);
      free_root(&mem_root, MYF(0));
      goto error;
    }
    conn->error_mode &= spider_param_error_read_mode(thd, 0);
    conn->error_mode &= spider_param_error_write_mode(thd, 0);
    if (
      (error_num = spider_db_xa_rollback(conn, xid)) &&
      (force_commit == 0 ||
        (force_commit == 1 && error_num != ER_XAER_NOTA))
    ) {
      SPIDER_CONN_RESTORE_DASTATUS_AND_RESET_ERROR_NUM;
      if (error_num)
      {
        spider_sys_index_end(table_xa_member);
        spider_free_tmp_share_alloc(&tmp_share);
        free_root(&mem_root, MYF(0));
        goto error;
      }
    }
    spider_free_tmp_share_alloc(&tmp_share);
    error_num = spider_sys_index_next_same(table_xa_member, xa_member_key);
  } while (error_num == 0);
  if ((error_num = spider_sys_index_end(table_xa_member)))
  {
    free_root(&mem_root, MYF(0));
    goto error;
  }
  free_root(&mem_root, MYF(0));
  spider_reuse_trx_ha(trx);
  spider_free_trx_conn(trx, FALSE);

  /*
    delete from
      mysql.spider_xa_member
    where
      format_id = xid->format_id and
      gtrid_length = xid->gtrid_length and
      data = xid->data
  */
  if ((error_num = spider_delete_xa_member(table_xa_member, xid)))
    goto error;
  spider_close_sys_table(thd, table_xa_member, &open_tables_backup, TRUE);
  table_xa_member_opened = FALSE;

xa_delete:
  /*
    delete from
      mysql.spider_xa
    where
      format_id = xid->format_id and
      gtrid_length = xid->gtrid_length and
      data = xid->data
  */
  if (
    !(table_xa = spider_open_sys_table(
      thd, SPIDER_SYS_XA_TABLE_NAME_STR, SPIDER_SYS_XA_TABLE_NAME_LEN,
      TRUE, &open_tables_backup, TRUE, &error_num))
  )
    goto error_open_table;
  table_xa_opened = TRUE;
  if ((error_num = spider_delete_xa(table_xa, xid)))
    goto error;
  spider_close_sys_table(thd, table_xa, &open_tables_backup, TRUE);
  table_xa_opened = FALSE;
  DBUG_RETURN(0);

error:
  if (table_xa_opened)
    spider_close_sys_table(thd, table_xa, &open_tables_backup, TRUE);
  if (table_xa_member_opened)
    spider_close_sys_table(thd, table_xa_member, &open_tables_backup, TRUE);
error_open_table:
  DBUG_RETURN(error_num);
}

int spider_start_consistent_snapshot(
  handlerton *hton,
  THD* thd
) {
  int error_num;
  SPIDER_TRX *trx;
  DBUG_ENTER("spider_start_consistent_snapshot");

  if (!(trx = spider_get_trx(thd, TRUE, &error_num)))
    DBUG_RETURN(error_num);
  if (spider_param_use_consistent_snapshot(trx->thd))
  {
    if (spider_param_internal_xa(trx->thd) &&
      spider_param_internal_xa_snapshot(trx->thd) == 1)
    {
      error_num = ER_SPIDER_CANT_USE_BOTH_INNER_XA_AND_SNAPSHOT_NUM;
      my_message(error_num, ER_SPIDER_CANT_USE_BOTH_INNER_XA_AND_SNAPSHOT_STR,
        MYF(0));
      goto error;
    } else {
      trx->trx_consistent_snapshot = TRUE;
      trx->use_consistent_snapshot = TRUE;
      trx->internal_xa_snapshot = spider_param_internal_xa_snapshot(trx->thd);
      trans_register_ha(trx->thd, FALSE, spider_hton_ptr, 0);
      trans_register_ha(trx->thd, TRUE, spider_hton_ptr, 0);
      if (spider_param_use_all_conns_snapshot(trx->thd))
      {
        trx->internal_xa = FALSE;
        if ((error_num = spider_open_all_tables(trx, TRUE)))
          goto error_open_all_tables;
        if (
          spider_param_use_snapshot_with_flush_tables(trx->thd) == 1 &&
          (error_num = spider_trx_all_flush_tables(trx))
        )
          goto error_trx_all_flush_tables;
        if (spider_param_use_snapshot_with_flush_tables(trx->thd) == 2)
        {
          if ((error_num = spider_trx_another_lock_tables(trx)))
            goto error_trx_another_lock_tables;
          if ((error_num = spider_trx_another_flush_tables(trx)))
            goto error_trx_another_flush_tables;
        }
        if ((error_num = spider_trx_all_start_trx(trx)))
          goto error_trx_all_start_trx;
        if (spider_param_use_snapshot_with_flush_tables(trx->thd) == 1)
        {
          if (
            spider_param_use_flash_logs(trx->thd) &&
            (error_num = spider_trx_all_flush_logs(trx))
          )
            goto error_trx_all_flush_logs;
          if ((error_num = spider_trx_all_unlock_tables(trx)))
            goto error_trx_all_unlock_tables;
        }
        if (spider_param_use_snapshot_with_flush_tables(trx->thd) == 2)
        {
          if (
            spider_param_use_flash_logs(trx->thd) &&
            (error_num = spider_trx_all_flush_logs(trx))
          )
            goto error_trx_all_flush_logs2;
          if ((error_num = spider_free_trx_another_conn(trx, TRUE)))
            goto error_free_trx_another_conn;
        }
      } else
        trx->internal_xa = spider_param_internal_xa(trx->thd);
    }
  }

  DBUG_RETURN(0);

error_trx_all_flush_logs:
error_trx_all_start_trx:
error_trx_another_flush_tables:
error_trx_another_lock_tables:
error_trx_all_flush_tables:
  if (spider_param_use_snapshot_with_flush_tables(trx->thd) == 1)
    spider_trx_all_unlock_tables(trx);
error_trx_all_flush_logs2:
error_trx_all_unlock_tables:
error_open_all_tables:
  if (spider_param_use_snapshot_with_flush_tables(trx->thd) == 2)
    spider_free_trx_another_conn(trx, TRUE);
error_free_trx_another_conn:
error:
  DBUG_RETURN(error_num);
}

int spider_commit(
  handlerton *hton,
  THD *thd,
  bool all
) {
  SPIDER_TRX *trx;
  TABLE *table_xa = NULL;
  TABLE *table_xa_member = NULL;
  int error_num = 0;
  SPIDER_CONN *conn;
  DBUG_ENTER("spider_commit");

  if (!(trx = (SPIDER_TRX*) thd_get_ha_data(thd, spider_hton_ptr)))
    DBUG_RETURN(0); /* transaction is not started */


  /*
    We do (almost) nothing if the following two conditions are both met:

    * This is just the end of a statement, not an explicit commit.
    * The autocommit is OFF or we are in an explicit transaction.
  */
  if (all || (!thd_test_options(thd, OPTION_NOT_AUTOCOMMIT | OPTION_BEGIN)))
  {
    if (trx->trx_start)
    {
      if (trx->trx_xa)
      {
        if (trx->internal_xa && !trx->trx_xa_prepared)
        {
          if (
            (error_num = spider_internal_xa_prepare(
              thd, trx, table_xa, table_xa_member, TRUE))
          ) {
/*
            if (!thd_test_options(thd, OPTION_NOT_AUTOCOMMIT | OPTION_BEGIN))
            {
*/
              /* rollback for semi_trx */
              spider_rollback(hton, thd, all);
/*
            }
*/
            DBUG_RETURN(error_num);
          }
          trx->trx_xa_prepared = TRUE;
        }
        int tmp_error_num;
        if (
          (tmp_error_num = spider_internal_xa_commit(
            thd, trx, &trx->xid, table_xa, table_xa_member))
        ) {
          if (tmp_error_num)
            error_num = tmp_error_num;
        }
        trx->trx_xa = FALSE;
        trx->join_trx_top = NULL;
      } else {
        if ((conn = spider_tree_first(trx->join_trx_top)))
        {
          SPIDER_BACKUP_DASTATUS;
          int tmp_error_num;
          do {
            if (
              (conn->autocommit != 1 || conn->trx_start) &&
              (tmp_error_num = spider_db_commit(conn))
            ) {
              SPIDER_CONN_RESTORE_DASTATUS_AND_RESET_TMP_ERROR_NUM;
              if (tmp_error_num)
                error_num = tmp_error_num;
            }
            if ((tmp_error_num = spider_end_trx(trx, conn)))
            {
              SPIDER_CONN_RESTORE_DASTATUS_AND_RESET_TMP_ERROR_NUM;
              if (tmp_error_num)
                error_num = tmp_error_num;
            }
            conn->join_trx = 0;
          } while ((conn = spider_tree_next(conn)));
          trx->join_trx_top = NULL;
        }
      }
      trx->trx_start = FALSE;
      trx->updated_in_this_trx = FALSE;
      DBUG_PRINT("info",("spider trx->trx_start=FALSE"));
      DBUG_PRINT("info",("spider trx->updated_in_this_trx=FALSE"));
    }
    spider_reuse_trx_ha(trx);
    spider_free_trx_conn(trx, FALSE);
    trx->trx_consistent_snapshot = FALSE;
  }
  spider_merge_mem_calc(trx, FALSE);
  DBUG_RETURN(error_num);
}

int spider_rollback(
  handlerton *hton,
  THD *thd,
  bool all
) {
  SPIDER_TRX *trx;
  int error_num = 0;
  SPIDER_CONN *conn;
  DBUG_ENTER("spider_rollback");

  if (!(trx = (SPIDER_TRX*) thd_get_ha_data(thd, spider_hton_ptr)))
    DBUG_RETURN(0); /* transaction is not started */


  /* In case the rollback happens due to failure of LOCK TABLE, we
  need to clear the list of tables to lock. */
  for (uint i= 0; i < trx->trx_conn_hash.records; i++)
  {
    conn= (SPIDER_CONN *) my_hash_element(&trx->trx_conn_hash, i);
    conn->db_conn->reset_lock_table_hash();
  }

  if (all || (!thd_test_options(thd, OPTION_NOT_AUTOCOMMIT | OPTION_BEGIN)))
  {
    if (trx->trx_start)
    {
      if (trx->trx_xa)
      {
        int tmp_error_num;
        if (
          (tmp_error_num = spider_internal_xa_rollback(thd, trx))
        ) {
          if (tmp_error_num)
            error_num = tmp_error_num;
        }
        trx->trx_xa = FALSE;
        trx->join_trx_top = NULL;
      } else {
        if ((conn = spider_tree_first(trx->join_trx_top)))
        {
          SPIDER_BACKUP_DASTATUS;
          int tmp_error_num;
          do {
            if (
              !conn->server_lost &&
              (conn->autocommit != 1 || conn->trx_start) &&
              (tmp_error_num = spider_db_rollback(conn))
            ) {
              SPIDER_CONN_RESTORE_DASTATUS_AND_RESET_TMP_ERROR_NUM;
              if (tmp_error_num)
                error_num = tmp_error_num;
            }
            if ((tmp_error_num = spider_end_trx(trx, conn)))
            {
              SPIDER_CONN_RESTORE_DASTATUS_AND_RESET_TMP_ERROR_NUM;
              if (tmp_error_num)
                error_num = tmp_error_num;
            }
            conn->join_trx = 0;
          } while ((conn = spider_tree_next(conn)));
          trx->join_trx_top = NULL;
        }
      }
      trx->trx_start = FALSE;
      trx->updated_in_this_trx = FALSE;
      DBUG_PRINT("info",("spider trx->trx_start=FALSE"));
      DBUG_PRINT("info",("spider trx->updated_in_this_trx=FALSE"));
    }
    spider_reuse_trx_ha(trx);
    spider_free_trx_conn(trx, FALSE);
    trx->trx_consistent_snapshot = FALSE;
  }

  spider_merge_mem_calc(trx, FALSE);
  DBUG_RETURN(error_num);
}

int spider_xa_prepare(
  handlerton *hton,
  THD* thd,
  bool all
) {
  int error_num;
  SPIDER_TRX *trx;
  TABLE *table_xa = NULL;
  TABLE *table_xa_member = NULL;
  DBUG_ENTER("spider_xa_prepare");

  if (all || (!thd_test_options(thd, OPTION_NOT_AUTOCOMMIT | OPTION_BEGIN)))
  {
    if (!(trx = (SPIDER_TRX*) thd_get_ha_data(thd, spider_hton_ptr)))
      DBUG_RETURN(0); /* transaction is not started */

    DBUG_PRINT("info",("spider trx_start=%s",
      trx->trx_start ? "TRUE" : "FALSE"));
    DBUG_PRINT("info",("spider trx_xa=%s",
      trx->trx_xa ? "TRUE" : "FALSE"));
    if (trx->trx_start && trx->trx_xa)
    {
      if ((error_num = spider_internal_xa_prepare(
        thd, trx, table_xa, table_xa_member, FALSE)))
        goto error;
      trx->trx_xa_prepared = TRUE;
    }
  }

  DBUG_RETURN(0);

error:
  DBUG_RETURN(error_num);
}

int spider_xa_recover(
  handlerton *hton,
  XID* xid_list,
  uint len
) {
  THD* thd = current_thd;
  DBUG_ENTER("spider_xa_recover");
  if (len == 0 || xid_list == NULL)
    DBUG_RETURN(0);

  if (thd)
    DBUG_RETURN(spider_internal_xa_recover(thd, xid_list, len));
  else
    DBUG_RETURN(spider_initinal_xa_recover(xid_list, len));
}

int spider_xa_commit_by_xid(
  handlerton *hton,
  XID* xid
) {
  SPIDER_TRX *trx;
  int error_num;
  THD* thd = current_thd;
  DBUG_ENTER("spider_xa_commit_by_xid");

  if (!(trx = spider_get_trx(thd, TRUE, &error_num)))
    goto error_get_trx;

  if ((error_num = spider_internal_xa_commit_by_xid(thd, trx, xid)))
    goto error;

  DBUG_RETURN(0);

error:
error_get_trx:
  DBUG_RETURN(error_num);
}

int spider_xa_rollback_by_xid(
  handlerton *hton,
  XID* xid
) {
  SPIDER_TRX *trx;
  int error_num;
  THD* thd = current_thd;
  DBUG_ENTER("spider_xa_rollback_by_xid");

  if (!(trx = spider_get_trx(thd, TRUE, &error_num)))
    goto error_get_trx;

  if ((error_num = spider_internal_xa_rollback_by_xid(thd, trx, xid)))
    goto error;

  DBUG_RETURN(0);

error:
error_get_trx:
  DBUG_RETURN(error_num);
}

void spider_copy_table_free_trx_conn(
  SPIDER_TRX *trx
) {
  SPIDER_CONN *conn;
  DBUG_ENTER("spider_copy_table_free_trx_conn");
  if ((conn = spider_tree_first(trx->join_trx_top)))
  {
    do {
      spider_end_trx(trx, conn);
      conn->join_trx = 0;
    } while ((conn = spider_tree_next(conn)));
    trx->join_trx_top = NULL;
  }
  spider_reuse_trx_ha(trx);
  spider_free_trx_conn(trx, FALSE);
  trx->trx_consistent_snapshot = FALSE;
  spider_merge_mem_calc(trx, FALSE);
  DBUG_VOID_RETURN;
}

int spider_end_trx(
  SPIDER_TRX *trx,
  SPIDER_CONN *conn
) {
  int error_num = 0, need_mon = 0;
  DBUG_ENTER("spider_end_trx");
  if (conn->table_lock == 3)
  {
    trx->tmp_spider->conns = &conn;
    conn->table_lock = 0;
    conn->disable_reconnect = FALSE;
    if (
      !conn->server_lost &&
      (error_num = spider_db_unlock_tables(trx->tmp_spider, 0))
    ) {
      if (error_num == ER_SPIDER_REMOTE_SERVER_GONE_AWAY_NUM)
        error_num = 0;
    }
  } else if (!conn->table_lock)
    conn->disable_reconnect = FALSE;
  if (
    conn->semi_trx_isolation >= 0 &&
    conn->trx_isolation != conn->semi_trx_isolation
  ) {
    DBUG_PRINT("info",("spider conn=%p", conn));
    DBUG_PRINT("info",("spider conn->trx_isolation=%d", conn->trx_isolation));
    if (
      !conn->server_lost &&
      !conn->queued_semi_trx_isolation &&
      (error_num = spider_db_set_trx_isolation(
        conn, conn->trx_isolation, &need_mon))
    ) {
      if (
        !conn->disable_reconnect &&
        error_num == ER_SPIDER_REMOTE_SERVER_GONE_AWAY_NUM
      )
        error_num = 0;
    }
  }
  conn->semi_trx_isolation = -2;
  conn->semi_trx_isolation_chk = FALSE;
  conn->semi_trx_chk = FALSE;
  DBUG_RETURN(error_num);
}

int spider_check_trx_and_get_conn(
  THD *thd,
  ha_spider *spider,
  bool use_conn_kind
) {
  int error_num, roop_count, search_link_idx;
  SPIDER_TRX *trx;
  SPIDER_SHARE *share = spider->share;
  SPIDER_CONN *conn;
  char first_byte, first_byte_bak;
  int semi_table_lock_conn = spider_param_semi_table_lock_connection(thd,
    share->semi_table_lock_conn);
  DBUG_ENTER("spider_check_trx_and_get_conn");
  if (!(trx = spider_get_trx(thd, TRUE, &error_num)))
  {
    DBUG_PRINT("info",("spider get trx error"));
    DBUG_RETURN(error_num);
  }
  spider->wide_handler->trx = trx;
  spider->set_error_mode();
  if (spider->wide_handler->sql_command != SQLCOM_DROP_TABLE)
  {
    SPIDER_TRX_HA *trx_ha = spider_check_trx_ha(trx, spider);
    if (!trx_ha || trx_ha->wait_for_reusing)
      spider_trx_set_link_idx_for_all(spider);

    if (semi_table_lock_conn)
      first_byte = '0' +
        spider_param_semi_table_lock(thd, share->semi_table_lock);
    else
      first_byte = '0';
    DBUG_PRINT("info",("spider semi_table_lock_conn = %d",
      semi_table_lock_conn));
    DBUG_PRINT("info",("spider semi_table_lock = %d",
      spider_param_semi_table_lock(thd, share->semi_table_lock)));
    DBUG_PRINT("info",("spider first_byte = %d", first_byte));
    if (
      !trx_ha ||
      trx_ha->wait_for_reusing ||
      trx->spider_thread_id != spider->spider_thread_id ||
      trx->trx_conn_adjustment != spider->trx_conn_adjustment ||
      first_byte != *spider->conn_keys[0] ||
      share->link_statuses[spider->conn_link_idx[spider->search_link_idx]] ==
        SPIDER_LINK_STATUS_NG
    ) {
      DBUG_PRINT("info",(first_byte != *spider->conn_keys[0] ?
        "spider change conn type" : trx != spider->wide_handler->trx ?
        "spider change thd" : "spider next trx"));
      spider->wide_handler->trx = trx;
      spider->trx_conn_adjustment = trx->trx_conn_adjustment;
      if (
        spider->spider_thread_id != trx->spider_thread_id ||
        spider->search_link_query_id != thd->query_id
      ) {
        search_link_idx = spider_conn_first_link_idx(thd,
          share->link_statuses, share->access_balances, spider->conn_link_idx,
          share->link_count, SPIDER_LINK_STATUS_OK);
        if (search_link_idx == -1)
        {
          TABLE *table = spider->get_table();
          TABLE_SHARE *table_share = table->s;
          char *db = (char *) my_alloca(
            table_share->db.length + 1 + table_share->table_name.length + 1);
          if (!db)
          {
            my_error(HA_ERR_OUT_OF_MEM, MYF(0));
            DBUG_RETURN(HA_ERR_OUT_OF_MEM);
          }
          char *table_name = db + table_share->db.length + 1;
          memcpy(db, table_share->db.str, table_share->db.length);
          db[table_share->db.length] = '\0';
          memcpy(table_name, table_share->table_name.str,
            table_share->table_name.length);
          table_name[table_share->table_name.length] = '\0';
          my_printf_error(ER_SPIDER_ALL_LINKS_FAILED_NUM,
            ER_SPIDER_ALL_LINKS_FAILED_STR, MYF(0), db, table_name);
          my_afree(db);
          DBUG_RETURN(ER_SPIDER_ALL_LINKS_FAILED_NUM);
        } else if (search_link_idx == -2)
        {
          my_error(HA_ERR_OUT_OF_MEM, MYF(0));
          DBUG_RETURN(HA_ERR_OUT_OF_MEM);
        }
        spider->search_link_idx = search_link_idx;
        spider->search_link_query_id = thd->query_id;
      }
      spider->spider_thread_id = trx->spider_thread_id;

      first_byte_bak = *spider->conn_keys[0];
      *spider->conn_keys[0] = first_byte;
      for (roop_count = 0; roop_count < (int) share->link_count; roop_count++)
      {
        spider->conns[roop_count]= NULL;
      }
      bool search_link_idx_is_checked = FALSE;
      for (
        roop_count = spider_conn_link_idx_next(share->link_statuses,
          spider->conn_link_idx, -1, share->link_count,
          SPIDER_LINK_STATUS_RECOVERY);
        roop_count < (int) share->link_count;
        roop_count = spider_conn_link_idx_next(share->link_statuses,
          spider->conn_link_idx, roop_count, share->link_count,
          SPIDER_LINK_STATUS_RECOVERY)
      ) {
        uint tgt_conn_kind = (use_conn_kind ? spider->conn_kind[roop_count] :
          SPIDER_CONN_KIND_MYSQL);
        if (roop_count == spider->search_link_idx)
          search_link_idx_is_checked = TRUE;
        if (
            tgt_conn_kind == SPIDER_CONN_KIND_MYSQL &&
              !spider->conns[roop_count]
        ) {
          *spider->conn_keys[roop_count] = first_byte;
          if (
            !(conn =
              spider_get_conn(share, roop_count,
                spider->conn_keys[roop_count], trx,
                spider, FALSE, TRUE,
                use_conn_kind ? spider->conn_kind[roop_count] :
                  SPIDER_CONN_KIND_MYSQL,
                &error_num))
          ) {
            if (
              share->monitoring_kind[roop_count] &&
              spider->need_mons[roop_count]
            ) {
              error_num = spider_ping_table_mon_from_table(
                trx,
                trx->thd,
                share,
                roop_count,
                (uint32) share->monitoring_sid[roop_count],
                share->table_name,
                share->table_name_length,
                spider->conn_link_idx[roop_count],
                NULL,
                0,
                share->monitoring_kind[roop_count],
                share->monitoring_limit[roop_count],
                share->monitoring_flag[roop_count],
                TRUE
              );
            }
            DBUG_PRINT("info",("spider get conn error"));
            *spider->conn_keys[0] = first_byte_bak;
            spider->spider_thread_id = 0;
            DBUG_RETURN(error_num);
          }
          conn->error_mode &= spider->error_mode;
        }
      }
      if (!search_link_idx_is_checked)
      {
        TABLE *table = spider->get_table();
        TABLE_SHARE *table_share = table->s;
        char *db = (char *) my_alloca(
          table_share->db.length + 1 + table_share->table_name.length + 1);
        if (!db)
        {
          my_error(HA_ERR_OUT_OF_MEM, MYF(0));
          DBUG_RETURN(HA_ERR_OUT_OF_MEM);
        }
        char *table_name = db + table_share->db.length + 1;
        memcpy(db, table_share->db.str, table_share->db.length);
        db[table_share->db.length] = '\0';
        memcpy(table_name, table_share->table_name.str,
          table_share->table_name.length);
        table_name[table_share->table_name.length] = '\0';
        my_printf_error(ER_SPIDER_LINK_MON_JUST_NG_NUM,
          ER_SPIDER_LINK_MON_JUST_NG_STR, MYF(0), db, table_name);
        my_afree(db);
        DBUG_RETURN(ER_SPIDER_LINK_MON_JUST_NG_NUM);
      }
    } else {
      DBUG_PRINT("info",("spider link_status = %ld",
        share->link_statuses[spider->conn_link_idx[spider->search_link_idx]]));
      bool search_link_idx_is_checked = FALSE;
      for (
        roop_count = spider_conn_link_idx_next(share->link_statuses,
          spider->conn_link_idx, -1, share->link_count,
          SPIDER_LINK_STATUS_RECOVERY);
        roop_count < (int) share->link_count;
        roop_count = spider_conn_link_idx_next(share->link_statuses,
          spider->conn_link_idx, roop_count, share->link_count,
          SPIDER_LINK_STATUS_RECOVERY)
      ) {
        if (roop_count == spider->search_link_idx)
          search_link_idx_is_checked = TRUE;

        conn= spider->conns[roop_count];

        if (!conn)
        {
          DBUG_PRINT("info",("spider get conn %d", roop_count));
          if (
            !(conn =
              spider_get_conn(share, roop_count,
                spider->conn_keys[roop_count], trx,
                spider, FALSE, TRUE,
                use_conn_kind ? spider->conn_kind[roop_count] :
                  SPIDER_CONN_KIND_MYSQL,
                &error_num))
          ) {
            if (
              share->monitoring_kind[roop_count] &&
              spider->need_mons[roop_count]
            ) {
              error_num = spider_ping_table_mon_from_table(
                trx,
                trx->thd,
                share,
                roop_count,
                (uint32) share->monitoring_sid[roop_count],
                share->table_name,
                share->table_name_length,
                spider->conn_link_idx[roop_count],
                NULL,
                0,
                share->monitoring_kind[roop_count],
                share->monitoring_limit[roop_count],
                share->monitoring_flag[roop_count],
                TRUE
              );
            }
            DBUG_PRINT("info",("spider get conn error"));
            DBUG_RETURN(error_num);
          }
        }
        conn->error_mode &= spider->error_mode;
      }
      if (!search_link_idx_is_checked)
      {
        TABLE *table = spider->get_table();
        TABLE_SHARE *table_share = table->s;
        char *db = (char *) my_alloca(
          table_share->db.length + 1 + table_share->table_name.length + 1);
        if (!db)
        {
          my_error(HA_ERR_OUT_OF_MEM, MYF(0));
          DBUG_RETURN(HA_ERR_OUT_OF_MEM);
        }
        char *table_name = db + table_share->db.length + 1;
        memcpy(db, table_share->db.str, table_share->db.length);
        db[table_share->db.length] = '\0';
        memcpy(table_name, table_share->table_name.str,
          table_share->table_name.length);
        table_name[table_share->table_name.length] = '\0';
        my_printf_error(ER_SPIDER_LINK_MON_JUST_NG_NUM,
          ER_SPIDER_LINK_MON_JUST_NG_STR, MYF(0), db, table_name);
        my_afree(db);
        DBUG_RETURN(ER_SPIDER_LINK_MON_JUST_NG_NUM);
      }
    }
    spider->set_first_link_idx();
    DBUG_RETURN(spider_create_trx_ha(trx, spider, trx_ha));
  }
  spider->spider_thread_id = trx->spider_thread_id;
  DBUG_RETURN(0);
}

THD *spider_create_tmp_thd()
{
  THD *thd;
  DBUG_ENTER("spider_create_tmp_thd");
  if (!(thd = SPIDER_new_THD((my_thread_id) 0)))
    DBUG_RETURN(NULL);
  thd->killed = NOT_KILLED;
  thd->proc_info = "";
  thd->thread_stack = (char*) &thd;
  thd->store_globals();
  lex_start(thd);
  DBUG_RETURN(thd);
}

void spider_free_tmp_thd(
  THD *thd
) {
  DBUG_ENTER("spider_free_tmp_thd");
  thd->cleanup();
  thd->reset_globals();
  delete thd;
  DBUG_VOID_RETURN;
}

/*
  Check the info of a given SPIDER_TRX_HA with spider->share. If it
  does not match or if the given SPIDER_TRX_HA is NULL, then create a
  new one from spider and spider->share, and add the new SPIDER_TRX_HA
  to trx->trx_ha_hash. On mismatch and non-NULL trx_ha, then it will
  be removed from the hash and freed before the creation of a new one.
*/
int spider_create_trx_ha(
  SPIDER_TRX *trx,
  ha_spider *spider,
  SPIDER_TRX_HA *trx_ha
) {
  bool need_create;
  char *tmp_name;
  uint *conn_link_idx;
  uchar *conn_can_fo;
  SPIDER_SHARE *share = spider->share;
  DBUG_ENTER("spider_create_trx_ha");
  if (!trx_ha)
  {
    DBUG_PRINT("info",("spider need create"));
    need_create = TRUE;
  } else if (
    trx_ha->share != share ||
    trx_ha->link_count != share->link_count ||
    trx_ha->link_bitmap_size != share->link_bitmap_size
  ) {
    DBUG_PRINT("info",("spider need recreate"));
    need_create = TRUE;
    my_hash_delete(&trx->trx_ha_hash, (uchar*) trx_ha);
    spider_free(trx, trx_ha, MYF(0));
  } else {
    DBUG_PRINT("info",("spider use this"));
    trx_ha->wait_for_reusing = FALSE;
    need_create = FALSE;
  }
  if (need_create)
  {
    if (!(trx_ha = (SPIDER_TRX_HA *)
      spider_bulk_malloc(spider_current_trx, SPD_MID_CREATE_TRX_HA_1, MYF(MY_WME),
        &trx_ha, (uint) (sizeof(SPIDER_TRX_HA)),
        &tmp_name, (uint) (sizeof(char *) * (share->table_name_length + 1)),
        &conn_link_idx, (uint) (sizeof(uint) * share->link_count),
        &conn_can_fo, (uint) (sizeof(uchar) * share->link_bitmap_size),
        NullS))
    ) {
      DBUG_RETURN(HA_ERR_OUT_OF_MEM);
    }
    trx_ha->table_name = tmp_name;
    memcpy(trx_ha->table_name, share->table_name, share->table_name_length);
    trx_ha->table_name[share->table_name_length] = '\0';
    trx_ha->table_name_length = share->table_name_length;
    trx_ha->share = share;
    trx_ha->link_count = share->link_count;
    trx_ha->link_bitmap_size = share->link_bitmap_size;
    trx_ha->conn_link_idx = conn_link_idx;
    trx_ha->conn_can_fo = conn_can_fo;
    trx_ha->wait_for_reusing = FALSE;
    uint old_elements = trx->trx_ha_hash.array.max_element;
    if (my_hash_insert(&trx->trx_ha_hash, (uchar*) trx_ha))
    {
      spider_free(trx, trx_ha, MYF(0));
      DBUG_RETURN(HA_ERR_OUT_OF_MEM);
    }
    if (trx->trx_ha_hash.array.max_element > old_elements)
    {
      spider_alloc_calc_mem(spider_current_trx,
        trx->trx_ha_hash,
        (trx->trx_ha_hash.array.max_element - old_elements) *
        trx->trx_ha_hash.array.size_of_element);
    }
  }
  memcpy(trx_ha->conn_link_idx, spider->conn_link_idx,
    sizeof(uint) * share->link_count);
  memcpy(trx_ha->conn_can_fo, spider->conn_can_fo,
    sizeof(uint) * share->link_bitmap_size);
  DBUG_RETURN(0);
}

SPIDER_TRX_HA *spider_check_trx_ha(
  SPIDER_TRX *trx,
  ha_spider *spider
) {
  SPIDER_TRX_HA *trx_ha;
  SPIDER_SHARE *share = spider->share;
  DBUG_ENTER("spider_check_trx_ha");
  /*
    Check for mismatch in trx_ha->share, link_count and
    link_bitmap_size, which is an indication of a share that has been
    freed. Delete the trx_ha and return NULL on mismatch.
  */
  if ((trx_ha = (SPIDER_TRX_HA *) my_hash_search_using_hash_value(
    &trx->trx_ha_hash, share->table_name_hash_value,
    (uchar*) share->table_name, share->table_name_length)))
  {
    if (trx_ha->share == share && trx_ha->link_count == share->link_count &&
        trx_ha->link_bitmap_size == share->link_bitmap_size)
    {
      memcpy(spider->conn_link_idx, trx_ha->conn_link_idx,
             sizeof(uint) * share->link_count);
      memcpy(spider->conn_can_fo, trx_ha->conn_can_fo,
             sizeof(uint) * share->link_bitmap_size);
      DBUG_RETURN(trx_ha);
    }
    else
    {
      my_hash_delete(&trx->trx_ha_hash, (uchar*) trx_ha);
      spider_free(trx, trx_ha, MYF(0));
    }
  }
  DBUG_RETURN(NULL);
}

void spider_free_trx_ha(
  SPIDER_TRX *trx
) {
  ulong roop_count;
  SPIDER_TRX_HA *trx_ha;
  DBUG_ENTER("spider_free_trx_ha");
  for (roop_count = 0; roop_count < trx->trx_ha_hash.records; roop_count++)
  {
    trx_ha = (SPIDER_TRX_HA *) my_hash_element(&trx->trx_ha_hash, roop_count);
    spider_free(spider_current_trx, trx_ha, MYF(0));
  }
  my_hash_reset(&trx->trx_ha_hash);
  DBUG_VOID_RETURN;
}

void spider_reuse_trx_ha(
  SPIDER_TRX *trx
) {
  ulong roop_count;
  SPIDER_TRX_HA *trx_ha;
  DBUG_ENTER("spider_reuse_trx_ha");
  if (trx->trx_ha_reuse_count < 10000)
  {
    trx->trx_ha_reuse_count++;
    for (roop_count = 0; roop_count < trx->trx_ha_hash.records; roop_count++)
    {
      trx_ha = (SPIDER_TRX_HA *) my_hash_element(&trx->trx_ha_hash,
        roop_count);
      trx_ha->wait_for_reusing = TRUE;
    }
  } else {
    trx->trx_ha_reuse_count = 0;
    spider_free_trx_ha(trx);
  }
  DBUG_VOID_RETURN;
}

/**
  Sets link indices for load balancing read connections

  Assuming `spider->share->link_count` is the number of active servers
  to use, this function updates `spider->conn_link_idx` with the first
  server in the same "modulus group" whose link status is not
  `SPIDER_LINK_STATUS_NG`, or if one cannot be found, use the
  `link_idx`th server
*/
void spider_trx_set_link_idx_for_all(
  ha_spider *spider
) {
  int roop_count, roop_count2;
  SPIDER_SHARE *share = spider->share;
  long *link_statuses = share->link_statuses;
  uint *conn_link_idx = spider->conn_link_idx;
  int link_count = share->link_count;
  int all_link_count = share->all_link_count;
  uchar *conn_can_fo = spider->conn_can_fo;
  DBUG_ENTER("spider_trx_set_link_idx_for_all");
  DBUG_PRINT("info",("spider set link_count=%d", link_count));
  DBUG_PRINT("info",("spider set all_link_count=%d", all_link_count));
  memset(conn_can_fo, 0, sizeof(uchar) * share->link_bitmap_size);
  for (roop_count = 0; roop_count < link_count; roop_count++)
  {
    for (roop_count2 = roop_count; roop_count2 < all_link_count;
      roop_count2 += link_count)
    {
      if (link_statuses[roop_count2] <= SPIDER_LINK_STATUS_RECOVERY)
        break;
    }
    if (roop_count2 < all_link_count)
    {
      conn_link_idx[roop_count] = roop_count2;
      if (roop_count2 + link_count < all_link_count)
        spider_set_bit(conn_can_fo, roop_count);
      DBUG_PRINT("info",("spider set conn_link_idx[%d]=%d",
        roop_count, roop_count2));
    } else {
      conn_link_idx[roop_count] = roop_count;
      DBUG_PRINT("info",("spider set2 conn_link_idx[%d]=%d",
        roop_count, roop_count));
    }
    spider->conn_keys[roop_count] =
      ADD_TO_PTR(spider->conn_keys_first_ptr,
        PTR_BYTE_DIFF(share->conn_keys[conn_link_idx[roop_count]],
          share->conn_keys[0]), char*);
    DBUG_PRINT("info",("spider conn_keys[%d]=%s",
      roop_count, spider->conn_keys[roop_count]));
  }
  DBUG_VOID_RETURN;
}

int spider_trx_check_link_idx_failed(
  ha_spider *spider
) {
  int roop_count;
  SPIDER_SHARE *share = spider->share;
  long *link_statuses = share->link_statuses;
  uint *conn_link_idx = spider->conn_link_idx;
  int link_count = share->link_count;
  uchar *conn_can_fo = spider->conn_can_fo;
  DBUG_ENTER("spider_trx_check_link_idx_failed");
  for (roop_count = 0; roop_count < link_count; roop_count++)
  {
    if (
      link_statuses[conn_link_idx[roop_count]] == SPIDER_LINK_STATUS_NG &&
      spider_bit_is_set(conn_can_fo, roop_count)
    ) {
      my_message(ER_SPIDER_LINK_IS_FAILOVER_NUM,
        ER_SPIDER_LINK_IS_FAILOVER_STR, MYF(0));
      DBUG_RETURN(ER_SPIDER_LINK_IS_FAILOVER_NUM);
    }
  }
  DBUG_RETURN(0);
}
<|MERGE_RESOLUTION|>--- conflicted
+++ resolved
@@ -1218,14 +1218,6 @@
       trx->trx_ha_hash.array.size_of_element);
 
     trx->thd = (THD*) thd;
-<<<<<<< HEAD
-=======
-    if (thd)
-      trx->thd_hash_value = my_calc_hash(&spider_allocated_thds,
-        (uchar*) thd, sizeof(THD *));
-    else
-      trx->thd_hash_value = 0;
->>>>>>> 4a09e743
     pthread_mutex_lock(&spider_thread_id_mutex);
     trx->spider_thread_id = spider_thread_id;
     ++spider_thread_id;
@@ -1542,17 +1534,6 @@
   int error_num;
   const char *old_proc_info;
   DBUG_ENTER("spider_xa_lock");
-<<<<<<< HEAD
-=======
-#ifdef SPIDER_XID_USES_xid_cache_iterate
-#else
-  my_hash_value_type hash_value = my_calc_hash(spd_db_att_xid_cache,
-    (uchar*) xid_state->xid.key(), xid_state->xid.key_length());
-#ifdef XID_CACHE_IS_SPLITTED
-  uint idx = hash_value % *spd_db_att_xid_cache_split_num;
-#endif
-#endif
->>>>>>> 4a09e743
   old_proc_info = thd_proc_info(thd, "Locking xid by Spider");
   if (xid_cache_insert(thd, xid_state, xid))
   {
@@ -1560,37 +1541,6 @@
       ER_SPIDER_XA_LOCKED_NUM : HA_ERR_OUT_OF_MEM);
     goto error;
   }
-<<<<<<< HEAD
-=======
-#else
-#ifdef XID_CACHE_IS_SPLITTED
-  pthread_mutex_lock(&spd_db_att_LOCK_xid_cache[idx]);
-#else
-  pthread_mutex_lock(spd_db_att_LOCK_xid_cache);
-#endif
-#ifdef XID_CACHE_IS_SPLITTED
-  if (my_hash_search_using_hash_value(&spd_db_att_xid_cache[idx], hash_value,
-    xid_state->xid.key(), xid_state->xid.key_length()))
-#else
-  if (my_hash_search_using_hash_value(spd_db_att_xid_cache, hash_value,
-    xid_state->xid.key(), xid_state->xid.key_length()))
-#endif
-  {
-    error_num = ER_SPIDER_XA_LOCKED_NUM;
-    goto error;
-  }
-  if (my_hash_insert(spd_db_att_xid_cache, (uchar*)xid_state))
-  {
-    error_num = HA_ERR_OUT_OF_MEM;
-    goto error;
-  }
-#ifdef XID_CACHE_IS_SPLITTED
-  pthread_mutex_unlock(&spd_db_att_LOCK_xid_cache[idx]);
-#else
-  pthread_mutex_unlock(spd_db_att_LOCK_xid_cache);
-#endif
-#endif
->>>>>>> 4a09e743
   thd_proc_info(thd, old_proc_info);
   DBUG_RETURN(0);
 
@@ -1605,30 +1555,8 @@
   THD *thd = current_thd;
   const char *old_proc_info;
   DBUG_ENTER("spider_xa_unlock");
-<<<<<<< HEAD
-=======
-#ifdef SPIDER_XID_USES_xid_cache_iterate
-#else
-#endif
->>>>>>> 4a09e743
   old_proc_info = thd_proc_info(thd, "Unlocking xid by Spider");
   xid_cache_delete(thd, xid_state);
-<<<<<<< HEAD
-=======
-#else
-#ifdef XID_CACHE_IS_SPLITTED
-  pthread_mutex_lock(&spd_db_att_LOCK_xid_cache[idx]);
-#else
-  pthread_mutex_lock(spd_db_att_LOCK_xid_cache);
-#endif
-  my_hash_delete(spd_db_att_xid_cache, (uchar *)xid_state);
-#ifdef XID_CACHE_IS_SPLITTED
-  pthread_mutex_unlock(&spd_db_att_LOCK_xid_cache[idx]);
-#else
-  pthread_mutex_unlock(spd_db_att_LOCK_xid_cache);
-#endif
-#endif
->>>>>>> 4a09e743
   thd_proc_info(thd, old_proc_info);
   DBUG_RETURN(0);
 }
