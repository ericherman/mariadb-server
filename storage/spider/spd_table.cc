--- conflicted
+++ resolved
@@ -2645,13 +2645,7 @@
           SPIDER_PARAM_INT("init_sql_alloc_size", init_sql_alloc_size, 0);
           SPIDER_PARAM_INT_WITH_MAX(
             "auto_increment_mode", auto_increment_mode, 0, 3);
-<<<<<<< HEAD
-=======
-#if defined(HS_HAS_SQLCOM) && defined(HAVE_HANDLERSOCKET)
-          SPIDER_PARAM_LONGLONG("hs_result_free_size", hs_result_free_size, 0);
-#endif
           SPIDER_PARAM_DEPRECATED_WARNING("bka_table_name_type");
->>>>>>> 742e1c72
           SPIDER_PARAM_LONG_LIST_WITH_MAX("bka_table_name_type",
             bka_table_name_types, 0, 1);
           SPIDER_PARAM_INT_WITH_MAX(
