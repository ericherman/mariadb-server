/* Copyright (C) 2008-2020 Kentoku Shiba
   Copyright (C) 2019-2022 MariaDB corp

  This program is free software; you can redistribute it and/or modify
  it under the terms of the GNU General Public License as published by
  the Free Software Foundation; version 2 of the License.

  This program is distributed in the hope that it will be useful,
  but WITHOUT ANY WARRANTY; without even the implied warranty of
  MERCHANTABILITY or FITNESS FOR A PARTICULAR PURPOSE.  See the
  GNU General Public License for more details.

  You should have received a copy of the GNU General Public License
  along with this program; if not, write to the Free Software
  Foundation, Inc., 51 Franklin Street, Fifth Floor, Boston, MA 02110-1335 USA */

#define MYSQL_SERVER 1
#include <my_global.h>
#include "mysql_version.h"
#include "spd_environ.h"
#include "sql_priv.h"
#include "probes_mysql.h"
#include "my_getopt.h"
#include "sql_class.h"
#include "sql_partition.h"
#include "sql_servers.h"
#include "sql_select.h"
#include "tztime.h"
#include "sql_parse.h"
#include "spd_err.h"
#include "spd_param.h"
#include "spd_db_include.h"
#include "spd_include.h"
#include "spd_sys_table.h"
#include "ha_spider.h"
#include "spd_trx.h"
#include "spd_db_conn.h"
#include "spd_table.h"
#include "spd_conn.h"
#include "spd_ping_table.h"
#include "spd_direct_sql.h"
#include "spd_malloc.h"
#include "spd_group_by_handler.h"
#include "spd_init_query.h"

/* Background thread management */
#ifdef SPIDER_HAS_NEXT_THREAD_ID
#define SPIDER_set_next_thread_id(A)
MYSQL_THD create_thd();
void destroy_thd(MYSQL_THD thd);
#else
ulong *spd_db_att_thread_id;
inline void SPIDER_set_next_thread_id(THD *A)
{
  pthread_mutex_lock(&LOCK_thread_count);
  A->thread_id = (*spd_db_att_thread_id)++;
  pthread_mutex_unlock(&LOCK_thread_count);
}
MYSQL_THD create_thd()
{
  THD *thd = SPIDER_new_THD(next_thread_id());
  if (thd)
  {
    thd->thread_stack = (char*) &thd;
    thd->store_globals();
    thd->set_command(COM_DAEMON);
    thd->security_ctx->host_or_ip = "";
  }
  return thd;
}
void destroy_thd(MYSQL_THD thd)
{
  delete thd;
}
#endif
inline MYSQL_THD spider_create_sys_thd(SPIDER_THREAD *thread)
{
  THD *thd = create_thd();
  if (thd)
  {
    SPIDER_set_next_thread_id(thd);
    thd->mysys_var->current_cond = &thread->cond;
    thd->mysys_var->current_mutex = &thread->mutex;
  }
  return thd;
}
inline void spider_destroy_sys_thd(MYSQL_THD thd)
{
  destroy_thd(thd);
}
inline MYSQL_THD spider_create_thd()
{
  THD *thd;
  my_thread_init();
  if (!(thd = new THD(next_thread_id())))
    my_thread_end();
  else
  {
#ifdef HAVE_PSI_INTERFACE
    mysql_thread_set_psi_id(thd->thread_id);
#endif
    thd->thread_stack = (char *) &thd;
    thd->store_globals();
  }
  return thd;
}
inline void spider_destroy_thd(MYSQL_THD thd)
{
  delete thd;
}

#ifdef SPIDER_XID_USES_xid_cache_iterate
#else
#ifdef XID_CACHE_IS_SPLITTED
uint *spd_db_att_xid_cache_split_num;
#endif
pthread_mutex_t *spd_db_att_LOCK_xid_cache;
HASH *spd_db_att_xid_cache;
#endif
struct charset_info_st *spd_charset_utf8mb3_bin;
const char **spd_defaults_extra_file;
const char **spd_defaults_file;
const char **spd_mysqld_unix_port;
uint *spd_mysqld_port;
bool volatile *spd_abort_loop;
Time_zone *spd_tz_system;
extern long spider_conn_mutex_id;
handlerton *spider_hton_ptr;
SPIDER_DBTON spider_dbton[SPIDER_DBTON_SIZE];
extern SPIDER_DBTON spider_dbton_mysql;
extern SPIDER_DBTON spider_dbton_mariadb;
#ifdef HAVE_ORACLE_OCI
extern SPIDER_DBTON spider_dbton_oracle;
#endif
#ifndef WITHOUT_SPIDER_BG_SEARCH
SPIDER_THREAD *spider_table_sts_threads;
SPIDER_THREAD *spider_table_crd_threads;
#endif
extern volatile ulonglong spider_mon_table_cache_version;
extern volatile ulonglong spider_mon_table_cache_version_req;
extern ulonglong spider_conn_id;
extern Time_zone *UTC;
extern ulonglong spider_thread_id;

#ifdef HAVE_PSI_INTERFACE
PSI_mutex_key spd_key_mutex_tbl;
PSI_mutex_key spd_key_mutex_init_error_tbl;
#ifdef WITH_PARTITION_STORAGE_ENGINE
PSI_mutex_key spd_key_mutex_wide_share;
#endif
PSI_mutex_key spd_key_mutex_lgtm_tblhnd_share;
PSI_mutex_key spd_key_mutex_conn;
PSI_mutex_key spd_key_mutex_open_conn;
PSI_mutex_key spd_key_mutex_allocated_thds;
PSI_mutex_key spd_key_mutex_mon_table_cache;
PSI_mutex_key spd_key_mutex_udf_table_mon;
PSI_mutex_key spd_key_mutex_mta_conn;
#ifndef WITHOUT_SPIDER_BG_SEARCH
PSI_mutex_key spd_key_mutex_bg_conn_chain;
PSI_mutex_key spd_key_mutex_bg_conn_sync;
PSI_mutex_key spd_key_mutex_bg_conn;
PSI_mutex_key spd_key_mutex_bg_job_stack;
PSI_mutex_key spd_key_mutex_bg_mon;
PSI_mutex_key spd_key_mutex_bg_direct_sql;
#endif
PSI_mutex_key spd_key_mutex_mon_list_caller;
PSI_mutex_key spd_key_mutex_mon_list_receptor;
PSI_mutex_key spd_key_mutex_mon_list_monitor;
PSI_mutex_key spd_key_mutex_mon_list_update_status;
PSI_mutex_key spd_key_mutex_share;
PSI_mutex_key spd_key_mutex_share_sts;
PSI_mutex_key spd_key_mutex_share_crd;
PSI_mutex_key spd_key_mutex_share_auto_increment;
#ifdef WITH_PARTITION_STORAGE_ENGINE
PSI_mutex_key spd_key_mutex_wide_share_sts;
PSI_mutex_key spd_key_mutex_wide_share_crd;
#endif
PSI_mutex_key spd_key_mutex_udf_table;
PSI_mutex_key spd_key_mutex_mem_calc;
PSI_mutex_key spd_key_thread_id;
PSI_mutex_key spd_key_conn_id;
PSI_mutex_key spd_key_mutex_ipport_count;
PSI_mutex_key spd_key_mutex_conn_i;
#ifndef WITHOUT_SPIDER_BG_SEARCH
PSI_mutex_key spd_key_mutex_bg_stss;
PSI_mutex_key spd_key_mutex_bg_crds;
#endif
PSI_mutex_key spd_key_mutex_conn_loop_check;

static PSI_mutex_info all_spider_mutexes[]=
{
  { &spd_key_mutex_tbl, "tbl", PSI_FLAG_GLOBAL},
  { &spd_key_mutex_init_error_tbl, "init_error_tbl", PSI_FLAG_GLOBAL},
#ifdef WITH_PARTITION_STORAGE_ENGINE
  { &spd_key_mutex_wide_share, "wide_share", PSI_FLAG_GLOBAL},
#endif
  { &spd_key_mutex_lgtm_tblhnd_share, "lgtm_tblhnd_share", PSI_FLAG_GLOBAL},
  { &spd_key_mutex_conn, "conn", PSI_FLAG_GLOBAL},
  { &spd_key_mutex_open_conn, "open_conn", PSI_FLAG_GLOBAL},
  { &spd_key_mutex_allocated_thds, "allocated_thds", PSI_FLAG_GLOBAL},
  { &spd_key_mutex_mon_table_cache, "mon_table_cache", PSI_FLAG_GLOBAL},
  { &spd_key_mutex_udf_table_mon, "udf_table_mon", PSI_FLAG_GLOBAL},
  { &spd_key_mutex_mem_calc, "mem_calc", PSI_FLAG_GLOBAL},
  { &spd_key_thread_id, "thread_id", PSI_FLAG_GLOBAL},
  { &spd_key_conn_id, "conn_id", PSI_FLAG_GLOBAL},
  { &spd_key_mutex_ipport_count, "ipport_count", PSI_FLAG_GLOBAL},
#ifndef WITHOUT_SPIDER_BG_SEARCH
  { &spd_key_mutex_bg_stss, "bg_stss", PSI_FLAG_GLOBAL},
  { &spd_key_mutex_bg_crds, "bg_crds", PSI_FLAG_GLOBAL},
#endif
  { &spd_key_mutex_conn_i, "conn_i", 0},
  { &spd_key_mutex_mta_conn, "mta_conn", 0},
#ifndef WITHOUT_SPIDER_BG_SEARCH
  { &spd_key_mutex_bg_conn_chain, "bg_conn_chain", 0},
  { &spd_key_mutex_bg_conn_sync, "bg_conn_sync", 0},
  { &spd_key_mutex_bg_conn, "bg_conn", 0},
  { &spd_key_mutex_bg_job_stack, "bg_job_stack", 0},
  { &spd_key_mutex_bg_mon, "bg_mon", 0},
  { &spd_key_mutex_bg_direct_sql, "bg_direct_sql", 0},
#endif
  { &spd_key_mutex_mon_list_caller, "mon_list_caller", 0},
  { &spd_key_mutex_mon_list_receptor, "mon_list_receptor", 0},
  { &spd_key_mutex_mon_list_monitor, "mon_list_monitor", 0},
  { &spd_key_mutex_mon_list_update_status, "mon_list_update_status", 0},
  { &spd_key_mutex_share, "share", 0},
  { &spd_key_mutex_share_sts, "share_sts", 0},
  { &spd_key_mutex_share_crd, "share_crd", 0},
  { &spd_key_mutex_share_auto_increment, "share_auto_increment", 0},
#ifdef WITH_PARTITION_STORAGE_ENGINE
  { &spd_key_mutex_wide_share_sts, "wide_share_sts", 0},
  { &spd_key_mutex_wide_share_crd, "wide_share_crd", 0},
#endif
  { &spd_key_mutex_udf_table, "udf_table", 0},
  { &spd_key_mutex_conn_loop_check, "conn_loop_check", 0},
};

#ifndef WITHOUT_SPIDER_BG_SEARCH
PSI_cond_key spd_key_cond_bg_conn_sync;
PSI_cond_key spd_key_cond_bg_conn;
PSI_cond_key spd_key_cond_bg_sts;
PSI_cond_key spd_key_cond_bg_sts_sync;
PSI_cond_key spd_key_cond_bg_crd;
PSI_cond_key spd_key_cond_bg_crd_sync;
PSI_cond_key spd_key_cond_bg_mon;
PSI_cond_key spd_key_cond_bg_mon_sleep;
PSI_cond_key spd_key_cond_bg_direct_sql;
#endif
PSI_cond_key spd_key_cond_udf_table_mon;
PSI_cond_key spd_key_cond_conn_i;
#ifndef WITHOUT_SPIDER_BG_SEARCH
PSI_cond_key spd_key_cond_bg_stss;
PSI_cond_key spd_key_cond_bg_sts_syncs;
PSI_cond_key spd_key_cond_bg_crds;
PSI_cond_key spd_key_cond_bg_crd_syncs;
#endif

static PSI_cond_info all_spider_conds[] = {
#ifndef WITHOUT_SPIDER_BG_SEARCH
  {&spd_key_cond_bg_conn_sync, "bg_conn_sync", 0},
  {&spd_key_cond_bg_conn, "bg_conn", 0},
  {&spd_key_cond_bg_sts, "bg_sts", 0},
  {&spd_key_cond_bg_sts_sync, "bg_sts_sync", 0},
  {&spd_key_cond_bg_crd, "bg_crd", 0},
  {&spd_key_cond_bg_crd_sync, "bg_crd_sync", 0},
  {&spd_key_cond_bg_mon, "bg_mon", 0},
  {&spd_key_cond_bg_mon_sleep, "bg_mon_sleep", 0},
  {&spd_key_cond_bg_direct_sql, "bg_direct_sql", 0},
#endif
  {&spd_key_cond_udf_table_mon, "udf_table_mon", 0},
  {&spd_key_cond_conn_i, "conn_i", 0},
#ifndef WITHOUT_SPIDER_BG_SEARCH
  {&spd_key_cond_bg_stss, "bg_stss", 0},
  {&spd_key_cond_bg_sts_syncs, "bg_sts_syncs", 0},
  {&spd_key_cond_bg_crds, "bg_crds", 0},
  {&spd_key_cond_bg_crd_syncs, "bg_crd_syncs", 0},
#endif
};

#ifndef WITHOUT_SPIDER_BG_SEARCH
PSI_thread_key spd_key_thd_bg;
PSI_thread_key spd_key_thd_bg_sts;
PSI_thread_key spd_key_thd_bg_crd;
PSI_thread_key spd_key_thd_bg_mon;
PSI_thread_key spd_key_thd_bg_stss;
PSI_thread_key spd_key_thd_bg_crds;
#endif

static PSI_thread_info all_spider_threads[] = {
#ifndef WITHOUT_SPIDER_BG_SEARCH
  {&spd_key_thd_bg, "bg", 0},
  {&spd_key_thd_bg_sts, "bg_sts", 0},
  {&spd_key_thd_bg_crd, "bg_crd", 0},
  {&spd_key_thd_bg_mon, "bg_mon", 0},
  {&spd_key_thd_bg_stss, "bg_stss", 0},
  {&spd_key_thd_bg_crds, "bg_crds", 0},
#endif
};
#endif

extern HASH spider_open_connections;
extern HASH spider_ipport_conns;
extern uint spider_open_connections_id;
extern const char *spider_open_connections_func_name;
extern const char *spider_open_connections_file_name;
extern ulong spider_open_connections_line_no;
extern pthread_mutex_t spider_conn_mutex;
extern HASH *spider_udf_table_mon_list_hash;
extern uint spider_udf_table_mon_list_hash_id;
extern const char *spider_udf_table_mon_list_hash_func_name;
extern const char *spider_udf_table_mon_list_hash_file_name;
extern ulong spider_udf_table_mon_list_hash_line_no;
extern pthread_mutex_t *spider_udf_table_mon_mutexes;
extern pthread_cond_t *spider_udf_table_mon_conds;
extern pthread_mutex_t spider_open_conn_mutex;
extern pthread_mutex_t spider_mon_table_cache_mutex;
extern DYNAMIC_ARRAY spider_mon_table_cache;
extern uint spider_mon_table_cache_id;
extern const char *spider_mon_table_cache_func_name;
extern const char *spider_mon_table_cache_file_name;
extern ulong spider_mon_table_cache_line_no;

HASH spider_open_tables;
uint spider_open_tables_id;
const char *spider_open_tables_func_name;
const char *spider_open_tables_file_name;
ulong spider_open_tables_line_no;
pthread_mutex_t spider_tbl_mutex;
HASH spider_init_error_tables;
uint spider_init_error_tables_id;
const char *spider_init_error_tables_func_name;
const char *spider_init_error_tables_file_name;
ulong spider_init_error_tables_line_no;
pthread_mutex_t spider_init_error_tbl_mutex;

extern pthread_mutex_t spider_thread_id_mutex;
extern pthread_mutex_t spider_conn_id_mutex;
extern pthread_mutex_t spider_ipport_conn_mutex;

#ifdef WITH_PARTITION_STORAGE_ENGINE
HASH spider_open_wide_share;
uint spider_open_wide_share_id;
const char *spider_open_wide_share_func_name;
const char *spider_open_wide_share_file_name;
ulong spider_open_wide_share_line_no;
pthread_mutex_t spider_wide_share_mutex;
#endif

HASH spider_lgtm_tblhnd_share_hash;
uint spider_lgtm_tblhnd_share_hash_id;
const char *spider_lgtm_tblhnd_share_hash_func_name;
const char *spider_lgtm_tblhnd_share_hash_file_name;
ulong spider_lgtm_tblhnd_share_hash_line_no;
pthread_mutex_t spider_lgtm_tblhnd_share_mutex;

HASH spider_allocated_thds;
uint spider_allocated_thds_id;
const char *spider_allocated_thds_func_name;
const char *spider_allocated_thds_file_name;
ulong spider_allocated_thds_line_no;
pthread_mutex_t spider_allocated_thds_mutex;

#ifndef WITHOUT_SPIDER_BG_SEARCH
pthread_attr_t spider_pt_attr;
#endif

extern pthread_mutex_t spider_mem_calc_mutex;

extern const char *spider_alloc_func_name[SPIDER_MEM_CALC_LIST_NUM];
extern const char *spider_alloc_file_name[SPIDER_MEM_CALC_LIST_NUM];
extern ulong      spider_alloc_line_no[SPIDER_MEM_CALC_LIST_NUM];
extern ulonglong  spider_total_alloc_mem[SPIDER_MEM_CALC_LIST_NUM];
extern longlong   spider_current_alloc_mem[SPIDER_MEM_CALC_LIST_NUM];
extern ulonglong  spider_alloc_mem_count[SPIDER_MEM_CALC_LIST_NUM];
extern ulonglong  spider_free_mem_count[SPIDER_MEM_CALC_LIST_NUM];

static char spider_wild_many = '%', spider_wild_one = '_',
  spider_wild_prefix='\\';

static char spider_unique_id_buf[1 + 12 + 1 + (16 * 2) + 1 + 1];
LEX_CSTRING spider_unique_id;

// for spider_open_tables
uchar *spider_tbl_get_key(
  SPIDER_SHARE *share,
  size_t *length,
  my_bool not_used __attribute__ ((unused))
) {
  DBUG_ENTER("spider_tbl_get_key");
  *length = share->table_name_length;
  DBUG_RETURN((uchar*) share->table_name);
}

uchar *spider_wide_share_get_key(
  SPIDER_WIDE_SHARE *share,
  size_t *length,
  my_bool not_used __attribute__ ((unused))
) {
  DBUG_ENTER("spider_wide_share_get_key");
  *length = share->table_name_length;
  DBUG_RETURN((uchar*) share->table_name);
}

uchar *spider_lgtm_tblhnd_share_hash_get_key(
  SPIDER_LGTM_TBLHND_SHARE *share,
  size_t *length,
  my_bool not_used __attribute__ ((unused))
) {
  DBUG_ENTER("spider_lgtm_tblhnd_share_hash_get_key");
  *length = share->table_name_length;
  DBUG_RETURN((uchar*) share->table_name);
}

uchar *spider_link_get_key(
  SPIDER_LINK_FOR_HASH *link_for_hash,
  size_t *length,
  my_bool not_used __attribute__ ((unused))
) {
  DBUG_ENTER("spider_link_get_key");
  *length = link_for_hash->db_table_str->length();
  DBUG_RETURN((uchar*) link_for_hash->db_table_str->ptr());
}

uchar *spider_ha_get_key(
  ha_spider *spider,
  size_t *length,
  my_bool not_used __attribute__ ((unused))
) {
  DBUG_ENTER("spider_ha_get_key");
  *length = spider->share->table_name_length;
  DBUG_RETURN((uchar*) spider->share->table_name);
}

uchar *spider_udf_tbl_mon_list_key(
  SPIDER_TABLE_MON_LIST *table_mon_list,
  size_t *length,
  my_bool not_used __attribute__ ((unused))
) {
  DBUG_ENTER("spider_udf_tbl_mon_list_key");
  DBUG_PRINT("info",("spider hash key=%s", table_mon_list->key));
  DBUG_PRINT("info",("spider hash key length=%u", table_mon_list->key_length));
  *length = table_mon_list->key_length;
  DBUG_RETURN((uchar*) table_mon_list->key);
}

uchar *spider_allocated_thds_get_key(
  THD *thd,
  size_t *length,
  my_bool not_used __attribute__ ((unused))
) {
  DBUG_ENTER("spider_allocated_thds_get_key");
  *length = sizeof(THD *);
  DBUG_RETURN((uchar*) thd);
}

#ifdef HAVE_PSI_INTERFACE
static void init_spider_psi_keys()
{
  DBUG_ENTER("init_spider_psi_keys");
  if (PSI_server == NULL)
    DBUG_VOID_RETURN;

  PSI_server->register_mutex("spider", all_spider_mutexes,
    array_elements(all_spider_mutexes));
  PSI_server->register_cond("spider", all_spider_conds,
    array_elements(all_spider_conds));
  PSI_server->register_thread("spider", all_spider_threads,
    array_elements(all_spider_threads));
  DBUG_VOID_RETURN;
}
#endif

int spider_get_server(
  SPIDER_SHARE *share,
  int link_idx
) {
  MEM_ROOT mem_root;
  int error_num, length;
  FOREIGN_SERVER *server, server_buf;
  DBUG_ENTER("spider_get_server");
  SPD_INIT_ALLOC_ROOT(&mem_root, 128, 0, MYF(MY_WME));

  if (!(server
       = get_server_by_name(&mem_root, share->server_names[link_idx],
         &server_buf)))
  {
    error_num = ER_FOREIGN_SERVER_DOESNT_EXIST;
    goto error;
  }

  if (!share->tgt_wrappers[link_idx] && server->scheme)
  {
    share->tgt_wrappers_lengths[link_idx] = strlen(server->scheme);
    if (!(share->tgt_wrappers[link_idx] =
      spider_create_string(server->scheme,
      share->tgt_wrappers_lengths[link_idx])))
    {
      error_num = HA_ERR_OUT_OF_MEM;
      goto error;
    }
    DBUG_PRINT("info",("spider tgt_wrappers=%s",
      share->tgt_wrappers[link_idx]));
  }

  if (!share->tgt_hosts[link_idx] && server->host)
  {
    share->tgt_hosts_lengths[link_idx] = strlen(server->host);
    if (!(share->tgt_hosts[link_idx] =
      spider_create_string(server->host, share->tgt_hosts_lengths[link_idx])))
    {
      error_num = HA_ERR_OUT_OF_MEM;
      goto error;
    }
    DBUG_PRINT("info",("spider tgt_hosts=%s", share->tgt_hosts[link_idx]));
  }

  if (share->tgt_ports[link_idx] == -1)
  {
    share->tgt_ports[link_idx] = server->port;
    DBUG_PRINT("info",("spider tgt_ports=%ld", share->tgt_ports[link_idx]));
  }

  if (!share->tgt_sockets[link_idx] && server->socket)
  {
    share->tgt_sockets_lengths[link_idx] = strlen(server->socket);
    if (!(share->tgt_sockets[link_idx] =
      spider_create_string(server->socket,
      share->tgt_sockets_lengths[link_idx])))
    {
      error_num = HA_ERR_OUT_OF_MEM;
      goto error;
    }
    DBUG_PRINT("info",("spider tgt_sockets=%s", share->tgt_sockets[link_idx]));
  }

  if (!share->tgt_dbs[link_idx] && server->db && (length = strlen(server->db)))
  {
    share->tgt_dbs_lengths[link_idx] = length;
    if (!(share->tgt_dbs[link_idx] =
      spider_create_string(server->db, length)))
    {
      error_num = HA_ERR_OUT_OF_MEM;
      goto error;
    }
    DBUG_PRINT("info",("spider tgt_dbs=%s", share->tgt_dbs[link_idx]));
  }

  if (!share->tgt_usernames[link_idx] && server->username)
  {
    share->tgt_usernames_lengths[link_idx] = strlen(server->username);
    if (!(share->tgt_usernames[link_idx] =
      spider_create_string(server->username,
      share->tgt_usernames_lengths[link_idx])))
    {
      error_num = HA_ERR_OUT_OF_MEM;
      goto error;
    }
    DBUG_PRINT("info",("spider tgt_usernames=%s",
      share->tgt_usernames[link_idx]));
  }

  if (!share->tgt_passwords[link_idx] && server->password)
  {
    share->tgt_passwords_lengths[link_idx] = strlen(server->password);
    if (!(share->tgt_passwords[link_idx] =
      spider_create_string(server->password,
      share->tgt_passwords_lengths[link_idx])))
    {
      error_num = HA_ERR_OUT_OF_MEM;
      goto error;
    }
    DBUG_PRINT("info",("spider tgt_passwords=%s",
      share->tgt_passwords[link_idx]));
  }

  free_root(&mem_root, MYF(0));
  DBUG_RETURN(0);

error:
  free_root(&mem_root, MYF(0));
  my_error(error_num, MYF(0), share->server_names[link_idx]);
  DBUG_RETURN(error_num);
}

int spider_free_share_alloc(
  SPIDER_SHARE *share
) {
  int roop_count;
  DBUG_ENTER("spider_free_share_alloc");
  for (roop_count = SPIDER_DBTON_SIZE - 1; roop_count >= 0; roop_count--)
  {
    if (share->dbton_share[roop_count])
    {
      delete share->dbton_share[roop_count];
      share->dbton_share[roop_count] = NULL;
    }
  }
  if (share->server_names)
  {
    for (roop_count = 0; roop_count < (int) share->server_names_length;
      roop_count++)
    {
      if (share->server_names[roop_count])
        spider_free(spider_current_trx, share->server_names[roop_count],
          MYF(0));
    }
    spider_free(spider_current_trx, share->server_names, MYF(0));
  }
  if (share->tgt_table_names)
  {
    for (roop_count = 0; roop_count < (int) share->tgt_table_names_length;
      roop_count++)
    {
      if (share->tgt_table_names[roop_count])
        spider_free(spider_current_trx, share->tgt_table_names[roop_count],
          MYF(0));
    }
    spider_free(spider_current_trx, share->tgt_table_names, MYF(0));
  }
  if (share->tgt_dbs)
  {
    for (roop_count = 0; roop_count < (int) share->tgt_dbs_length;
      roop_count++)
    {
      if (share->tgt_dbs[roop_count])
        spider_free(spider_current_trx, share->tgt_dbs[roop_count], MYF(0));
    }
    spider_free(spider_current_trx, share->tgt_dbs, MYF(0));
  }
  if (share->tgt_hosts)
  {
    for (roop_count = 0; roop_count < (int) share->tgt_hosts_length;
      roop_count++)
    {
      if (share->tgt_hosts[roop_count])
        spider_free(spider_current_trx, share->tgt_hosts[roop_count], MYF(0));
    }
    spider_free(spider_current_trx, share->tgt_hosts, MYF(0));
  }
  if (share->tgt_usernames)
  {
    for (roop_count = 0; roop_count < (int) share->tgt_usernames_length;
      roop_count++)
    {
      if (share->tgt_usernames[roop_count])
        spider_free(spider_current_trx, share->tgt_usernames[roop_count],
          MYF(0));
    }
    spider_free(spider_current_trx, share->tgt_usernames, MYF(0));
  }
  if (share->tgt_passwords)
  {
    for (roop_count = 0; roop_count < (int) share->tgt_passwords_length;
      roop_count++)
    {
      if (share->tgt_passwords[roop_count])
        spider_free(spider_current_trx, share->tgt_passwords[roop_count],
          MYF(0));
    }
    spider_free(spider_current_trx, share->tgt_passwords, MYF(0));
  }
  if (share->tgt_sockets)
  {
    for (roop_count = 0; roop_count < (int) share->tgt_sockets_length;
      roop_count++)
    {
      if (share->tgt_sockets[roop_count])
        spider_free(spider_current_trx, share->tgt_sockets[roop_count],
          MYF(0));
    }
    spider_free(spider_current_trx, share->tgt_sockets, MYF(0));
  }
  if (share->tgt_wrappers)
  {
    for (roop_count = 0; roop_count < (int) share->tgt_wrappers_length;
      roop_count++)
    {
      if (share->tgt_wrappers[roop_count])
        spider_free(spider_current_trx, share->tgt_wrappers[roop_count],
          MYF(0));
    }
    spider_free(spider_current_trx, share->tgt_wrappers, MYF(0));
  }
  if (share->tgt_ssl_cas)
  {
    for (roop_count = 0; roop_count < (int) share->tgt_ssl_cas_length;
      roop_count++)
    {
      if (share->tgt_ssl_cas[roop_count])
        spider_free(spider_current_trx, share->tgt_ssl_cas[roop_count],
          MYF(0));
    }
    spider_free(spider_current_trx, share->tgt_ssl_cas, MYF(0));
  }
  if (share->tgt_ssl_capaths)
  {
    for (roop_count = 0; roop_count < (int) share->tgt_ssl_capaths_length;
      roop_count++)
    {
      if (share->tgt_ssl_capaths[roop_count])
        spider_free(spider_current_trx, share->tgt_ssl_capaths[roop_count],
          MYF(0));
    }
    spider_free(spider_current_trx, share->tgt_ssl_capaths, MYF(0));
  }
  if (share->tgt_ssl_certs)
  {
    for (roop_count = 0; roop_count < (int) share->tgt_ssl_certs_length;
      roop_count++)
    {
      if (share->tgt_ssl_certs[roop_count])
        spider_free(spider_current_trx, share->tgt_ssl_certs[roop_count],
          MYF(0));
    }
    spider_free(spider_current_trx, share->tgt_ssl_certs, MYF(0));
  }
  if (share->tgt_ssl_ciphers)
  {
    for (roop_count = 0; roop_count < (int) share->tgt_ssl_ciphers_length;
      roop_count++)
    {
      if (share->tgt_ssl_ciphers[roop_count])
        spider_free(spider_current_trx, share->tgt_ssl_ciphers[roop_count],
          MYF(0));
    }
    spider_free(spider_current_trx, share->tgt_ssl_ciphers, MYF(0));
  }
  if (share->tgt_ssl_keys)
  {
    for (roop_count = 0; roop_count < (int) share->tgt_ssl_keys_length;
      roop_count++)
    {
      if (share->tgt_ssl_keys[roop_count])
        spider_free(spider_current_trx, share->tgt_ssl_keys[roop_count],
          MYF(0));
    }
    spider_free(spider_current_trx, share->tgt_ssl_keys, MYF(0));
  }
  if (share->tgt_default_files)
  {
    for (roop_count = 0; roop_count < (int) share->tgt_default_files_length;
      roop_count++)
    {
      if (share->tgt_default_files[roop_count])
        spider_free(spider_current_trx, share->tgt_default_files[roop_count],
          MYF(0));
    }
    spider_free(spider_current_trx, share->tgt_default_files, MYF(0));
  }
  if (share->tgt_default_groups)
  {
    for (roop_count = 0; roop_count < (int) share->tgt_default_groups_length;
      roop_count++)
    {
      if (share->tgt_default_groups[roop_count])
        spider_free(spider_current_trx, share->tgt_default_groups[roop_count],
          MYF(0));
    }
    spider_free(spider_current_trx, share->tgt_default_groups, MYF(0));
  }
  if (share->tgt_dsns)
  {
    for (roop_count = 0; roop_count < (int) share->tgt_dsns_length;
      roop_count++)
    {
      if (share->tgt_dsns[roop_count])
        spider_free(spider_current_trx, share->tgt_dsns[roop_count],
          MYF(0));
    }
    spider_free(spider_current_trx, share->tgt_dsns, MYF(0));
  }
  if (share->tgt_filedsns)
  {
    for (roop_count = 0; roop_count < (int) share->tgt_filedsns_length;
      roop_count++)
    {
      if (share->tgt_filedsns[roop_count])
        spider_free(spider_current_trx, share->tgt_filedsns[roop_count],
          MYF(0));
    }
    spider_free(spider_current_trx, share->tgt_filedsns, MYF(0));
  }
  if (share->tgt_drivers)
  {
    for (roop_count = 0; roop_count < (int) share->tgt_drivers_length;
      roop_count++)
    {
      if (share->tgt_drivers[roop_count])
        spider_free(spider_current_trx, share->tgt_drivers[roop_count],
          MYF(0));
    }
    spider_free(spider_current_trx, share->tgt_drivers, MYF(0));
  }
  if (share->tgt_pk_names)
  {
    for (roop_count = 0; roop_count < (int) share->tgt_pk_names_length;
      roop_count++)
    {
      if (share->tgt_pk_names[roop_count])
        spider_free(spider_current_trx, share->tgt_pk_names[roop_count],
          MYF(0));
    }
    spider_free(spider_current_trx, share->tgt_pk_names, MYF(0));
  }
  if (share->tgt_sequence_names)
  {
    for (roop_count = 0; roop_count < (int) share->tgt_sequence_names_length;
      roop_count++)
    {
      if (share->tgt_sequence_names[roop_count])
        spider_free(spider_current_trx, share->tgt_sequence_names[roop_count],
          MYF(0));
    }
    spider_free(spider_current_trx, share->tgt_sequence_names, MYF(0));
  }
  if (share->static_link_ids)
  {
    for (roop_count = 0; roop_count < (int) share->static_link_ids_length;
      roop_count++)
    {
      if (share->static_link_ids[roop_count])
        spider_free(spider_current_trx, share->static_link_ids[roop_count],
          MYF(0));
    }
    spider_free(spider_current_trx, share->static_link_ids, MYF(0));
  }
  if (share->bka_engine)
    spider_free(spider_current_trx, share->bka_engine, MYF(0));
  if (share->conn_keys)
    spider_free(spider_current_trx, share->conn_keys, MYF(0));
  if (share->tgt_ports)
    spider_free(spider_current_trx, share->tgt_ports, MYF(0));
  if (share->tgt_ssl_vscs)
    spider_free(spider_current_trx, share->tgt_ssl_vscs, MYF(0));
  if (share->link_statuses)
    spider_free(spider_current_trx, share->link_statuses, MYF(0));
#ifndef WITHOUT_SPIDER_BG_SEARCH
  if (share->monitoring_bg_flag)
    spider_free(spider_current_trx, share->monitoring_bg_flag, MYF(0));
  if (share->monitoring_bg_kind)
    spider_free(spider_current_trx, share->monitoring_bg_kind, MYF(0));
#endif
  if (share->monitoring_binlog_pos_at_failing)
    spider_free(spider_current_trx, share->monitoring_binlog_pos_at_failing, MYF(0));
  if (share->monitoring_flag)
    spider_free(spider_current_trx, share->monitoring_flag, MYF(0));
  if (share->monitoring_kind)
    spider_free(spider_current_trx, share->monitoring_kind, MYF(0));
  if (share->use_handlers)
    spider_free(spider_current_trx, share->use_handlers, MYF(0));
  if (share->connect_timeouts)
    spider_free(spider_current_trx, share->connect_timeouts, MYF(0));
  if (share->net_read_timeouts)
    spider_free(spider_current_trx, share->net_read_timeouts, MYF(0));
  if (share->net_write_timeouts)
    spider_free(spider_current_trx, share->net_write_timeouts, MYF(0));
  if (share->access_balances)
    spider_free(spider_current_trx, share->access_balances, MYF(0));
  if (share->bka_table_name_types)
    spider_free(spider_current_trx, share->bka_table_name_types, MYF(0));
  if (share->strict_group_bys)
    spider_free(spider_current_trx, share->strict_group_bys, MYF(0));
#ifndef WITHOUT_SPIDER_BG_SEARCH
  if (share->monitoring_bg_interval)
    spider_free(spider_current_trx, share->monitoring_bg_interval, MYF(0));
#endif
  if (share->monitoring_limit)
    spider_free(spider_current_trx, share->monitoring_limit, MYF(0));
  if (share->monitoring_sid)
    spider_free(spider_current_trx, share->monitoring_sid, MYF(0));
  if (share->alter_table.tmp_server_names)
    spider_free(spider_current_trx, share->alter_table.tmp_server_names,
      MYF(0));
  if (share->key_hint)
  {
    delete [] share->key_hint;
    share->key_hint = NULL;
  }
  if (share->wide_share)
    spider_free_wide_share(share->wide_share);
  DBUG_RETURN(0);
}

void spider_free_tmp_share_alloc(
  SPIDER_SHARE *share
) {
  DBUG_ENTER("spider_free_tmp_share_alloc");
  if (share->server_names && share->server_names[0])
  {
    spider_free(spider_current_trx, share->server_names[0], MYF(0));
    share->server_names[0] = NULL;
  }
  if (share->tgt_table_names && share->tgt_table_names[0])
  {
    spider_free(spider_current_trx, share->tgt_table_names[0], MYF(0));
    share->tgt_table_names[0] = NULL;
  }
  if (share->tgt_dbs && share->tgt_dbs[0])
  {
    spider_free(spider_current_trx, share->tgt_dbs[0], MYF(0));
    share->tgt_dbs[0] = NULL;
  }
  if (share->tgt_hosts && share->tgt_hosts[0])
  {
    spider_free(spider_current_trx, share->tgt_hosts[0], MYF(0));
    share->tgt_hosts[0] = NULL;
  }
  if (share->tgt_usernames && share->tgt_usernames[0])
  {
    spider_free(spider_current_trx, share->tgt_usernames[0], MYF(0));
    share->tgt_usernames[0] = NULL;
  }
  if (share->tgt_passwords && share->tgt_passwords[0])
  {
    spider_free(spider_current_trx, share->tgt_passwords[0], MYF(0));
    share->tgt_passwords[0] = NULL;
  }
  if (share->tgt_sockets && share->tgt_sockets[0])
  {
    spider_free(spider_current_trx, share->tgt_sockets[0], MYF(0));
    share->tgt_sockets[0] = NULL;
  }
  if (share->tgt_wrappers && share->tgt_wrappers[0])
  {
    spider_free(spider_current_trx, share->tgt_wrappers[0], MYF(0));
    share->tgt_wrappers[0] = NULL;
  }
  if (share->tgt_ssl_cas && share->tgt_ssl_cas[0])
  {
    spider_free(spider_current_trx, share->tgt_ssl_cas[0], MYF(0));
    share->tgt_ssl_cas[0] = NULL;
  }
  if (share->tgt_ssl_capaths && share->tgt_ssl_capaths[0])
  {
    spider_free(spider_current_trx, share->tgt_ssl_capaths[0], MYF(0));
    share->tgt_ssl_capaths[0] = NULL;
  }
  if (share->tgt_ssl_certs && share->tgt_ssl_certs[0])
  {
    spider_free(spider_current_trx, share->tgt_ssl_certs[0], MYF(0));
    share->tgt_ssl_certs[0] = NULL;
  }
  if (share->tgt_ssl_ciphers && share->tgt_ssl_ciphers[0])
  {
    spider_free(spider_current_trx, share->tgt_ssl_ciphers[0], MYF(0));
    share->tgt_ssl_ciphers[0] = NULL;
  }
  if (share->tgt_ssl_keys && share->tgt_ssl_keys[0])
  {
    spider_free(spider_current_trx, share->tgt_ssl_keys[0], MYF(0));
    share->tgt_ssl_keys[0] = NULL;
  }
  if (share->tgt_default_files && share->tgt_default_files[0])
  {
    spider_free(spider_current_trx, share->tgt_default_files[0], MYF(0));
    share->tgt_default_files[0] = NULL;
  }
  if (share->tgt_default_groups && share->tgt_default_groups[0])
  {
    spider_free(spider_current_trx, share->tgt_default_groups[0], MYF(0));
    share->tgt_default_groups[0] = NULL;
  }
  if (share->tgt_dsns && share->tgt_dsns[0])
  {
    spider_free(spider_current_trx, share->tgt_dsns[0], MYF(0));
    share->tgt_dsns[0] = NULL;
  }
  if (share->tgt_filedsns && share->tgt_filedsns[0])
  {
    spider_free(spider_current_trx, share->tgt_filedsns[0], MYF(0));
    share->tgt_filedsns[0] = NULL;
  }
  if (share->tgt_drivers && share->tgt_drivers[0])
  {
    spider_free(spider_current_trx, share->tgt_drivers[0], MYF(0));
    share->tgt_drivers[0] = NULL;
  }
  if (share->tgt_pk_names && share->tgt_pk_names[0])
  {
    spider_free(spider_current_trx, share->tgt_pk_names[0], MYF(0));
    share->tgt_pk_names[0] = NULL;
  }
  if (share->tgt_sequence_names && share->tgt_sequence_names[0])
  {
    spider_free(spider_current_trx, share->tgt_sequence_names[0], MYF(0));
    share->tgt_sequence_names[0] = NULL;
  }
  if (share->static_link_ids && share->static_link_ids[0])
  {
    spider_free(spider_current_trx, share->static_link_ids[0], MYF(0));
    share->static_link_ids[0] = NULL;
  }
  if (share->bka_engine)
  {
    spider_free(spider_current_trx, share->bka_engine, MYF(0));
    share->bka_engine = NULL;
  }
  if (share->conn_keys)
  {
    spider_free(spider_current_trx, share->conn_keys, MYF(0));
    share->conn_keys = NULL;
  }
  if (share->static_key_cardinality)
    spider_free(spider_current_trx, share->static_key_cardinality, MYF(0));
  if (share->key_hint)
  {
    delete [] share->key_hint;
    share->key_hint = NULL;
  }
  DBUG_VOID_RETURN;
}

int spider_create_string_list(
  char ***string_list,
  uint **string_length_list,
  uint *list_length,
  char *str,
  uint length
) {
  int roop_count;
  char *tmp_ptr, *tmp_ptr2, *tmp_ptr3, *tmp_ptr4, *esc_ptr;
  bool find_flg = FALSE;
  DBUG_ENTER("spider_create_string_list");

  *list_length = 0;
  if (!str)
  {
    *string_list = NULL;
    DBUG_RETURN(0);
  }

  tmp_ptr = str;
  while (*tmp_ptr == ' ')
    tmp_ptr++;
  if (*tmp_ptr)
    *list_length = 1;
  else {
    *string_list = NULL;
    DBUG_RETURN(0);
  }

  bool last_esc_flg = FALSE;
  while (TRUE)
  {
    if ((tmp_ptr2 = strchr(tmp_ptr, ' ')))
    {
      find_flg = FALSE;
      last_esc_flg = FALSE;
      esc_ptr = tmp_ptr;
      while (!find_flg)
      {
        esc_ptr = strchr(esc_ptr, '\\');
        if (!esc_ptr || esc_ptr > tmp_ptr2)
        {
          find_flg = TRUE;
        }
        else if (esc_ptr == tmp_ptr2 - 1)
        {
          last_esc_flg = TRUE;
          tmp_ptr = tmp_ptr2 + 1;
          break;
        } else {
          last_esc_flg = TRUE;
          esc_ptr += 2;
        }
      }
      if (find_flg)
      {
        (*list_length)++;
        tmp_ptr = tmp_ptr2 + 1;
        while (*tmp_ptr == ' ')
          tmp_ptr++;
      }
    } else
      break;
  }

  if (!(*string_list = (char**)
    spider_bulk_malloc(spider_current_trx, SPD_MID_CREATE_STRING_LIST_1, MYF(MY_WME | MY_ZEROFILL),
      string_list, (uint) (sizeof(char*) * (*list_length)),
      string_length_list, (uint) (sizeof(int) * (*list_length)),
      NullS))
  ) {
    my_error(ER_OUT_OF_RESOURCES, MYF(0), HA_ERR_OUT_OF_MEM);
    DBUG_RETURN(HA_ERR_OUT_OF_MEM);
  }

  tmp_ptr = str;
  while (*tmp_ptr == ' ')
  {
    *tmp_ptr = '\0';
    tmp_ptr++;
  }
  tmp_ptr3 = tmp_ptr;

  for (roop_count = 0; roop_count < (int) *list_length - 1; roop_count++)
  {
    bool esc_flg = FALSE;
    find_flg = FALSE;
    while (TRUE)
    {
      tmp_ptr2 = strchr(tmp_ptr, ' ');

      esc_ptr = tmp_ptr;
      while (!find_flg)
      {
        esc_ptr = strchr(esc_ptr, '\\');
        if (!esc_ptr || esc_ptr > tmp_ptr2)
        {
          find_flg = TRUE;
        }
        else if (esc_ptr == tmp_ptr2 - 1)
        {
          esc_flg = TRUE;
          tmp_ptr = tmp_ptr2 + 1;
          break;
        } else {
          esc_flg = TRUE;
          esc_ptr += 2;
        }
      }
      if (find_flg)
        break;
    }
    tmp_ptr = tmp_ptr2;

    while (*tmp_ptr == ' ')
    {
      *tmp_ptr = '\0';
      tmp_ptr++;
    }

    (*string_length_list)[roop_count] = strlen(tmp_ptr3);
    if (!((*string_list)[roop_count] = spider_create_string(
      tmp_ptr3, (*string_length_list)[roop_count]))
    ) {
      my_error(ER_OUT_OF_RESOURCES, MYF(0), HA_ERR_OUT_OF_MEM);
      DBUG_RETURN(HA_ERR_OUT_OF_MEM);
    }

    if (esc_flg)
    {
      esc_ptr = (*string_list)[roop_count];
      while (TRUE)
      {
        esc_ptr = strchr(esc_ptr, '\\');
        if (!esc_ptr)
          break;
        switch(*(esc_ptr + 1))
        {
          case 'b':
            *esc_ptr = '\b';
            break;
          case 'n':
            *esc_ptr = '\n';
            break;
          case 'r':
            *esc_ptr = '\r';
            break;
          case 't':
            *esc_ptr = '\t';
            break;
          default:
            *esc_ptr = *(esc_ptr + 1);
            break;
        }
        esc_ptr++;
        tmp_ptr4 = esc_ptr;
        do
        {
          *tmp_ptr4 = *(tmp_ptr4 + 1);
          tmp_ptr4++;
        } while (*tmp_ptr4);
        (*string_length_list)[roop_count] -= 1;
      }
    }
    DBUG_PRINT("info",("spider string_list[%d]=%s", roop_count,
      (*string_list)[roop_count]));
    tmp_ptr3 = tmp_ptr;
  }
  (*string_length_list)[roop_count] = strlen(tmp_ptr3);
  if (!((*string_list)[roop_count] = spider_create_string(
    tmp_ptr3, (*string_length_list)[roop_count]))
  ) {
    my_error(ER_OUT_OF_RESOURCES, MYF(0), HA_ERR_OUT_OF_MEM);
    DBUG_RETURN(HA_ERR_OUT_OF_MEM);
  }
  if (last_esc_flg)
  {
    esc_ptr = (*string_list)[roop_count];
    while (TRUE)
    {
      esc_ptr = strchr(esc_ptr, '\\');
      if (!esc_ptr)
        break;
      switch(*(esc_ptr + 1))
      {
        case 'b':
          *esc_ptr = '\b';
          break;
        case 'n':
          *esc_ptr = '\n';
          break;
        case 'r':
          *esc_ptr = '\r';
          break;
        case 't':
          *esc_ptr = '\t';
          break;
        default:
          *esc_ptr = *(esc_ptr + 1);
          break;
      }
      esc_ptr++;
      tmp_ptr4 = esc_ptr;
      do
      {
        *tmp_ptr4 = *(tmp_ptr4 + 1);
        tmp_ptr4++;
      } while (*tmp_ptr4);
      (*string_length_list)[roop_count] -= 1;
    }
  }

  DBUG_PRINT("info",("spider string_list[%d]=%s", roop_count,
    (*string_list)[roop_count]));

  DBUG_RETURN(0);
}

int spider_create_long_list(
  long **long_list,
  uint *list_length,
  char *str,
  uint length,
  long min_val,
  long max_val
) {
  int roop_count;
  char *tmp_ptr;
  DBUG_ENTER("spider_create_long_list");

  *list_length = 0;
  if (!str)
  {
    *long_list = NULL;
    DBUG_RETURN(0);
  }

  tmp_ptr = str;
  while (*tmp_ptr == ' ')
    tmp_ptr++;
  if (*tmp_ptr)
    *list_length = 1;
  else {
    *long_list = NULL;
    DBUG_RETURN(0);
  }

  while (TRUE)
  {
    if ((tmp_ptr = strchr(tmp_ptr, ' ')))
    {
      (*list_length)++;
      tmp_ptr = tmp_ptr + 1;
      while (*tmp_ptr == ' ')
        tmp_ptr++;
    } else
      break;
  }

  if (!(*long_list = (long*)
    spider_bulk_malloc(spider_current_trx, SPD_MID_CREATE_LONG_LIST_1, MYF(MY_WME | MY_ZEROFILL),
      long_list, (uint) (sizeof(long) * (*list_length)),
      NullS))
  ) {
    my_error(ER_OUT_OF_RESOURCES, MYF(0), HA_ERR_OUT_OF_MEM);
    DBUG_RETURN(HA_ERR_OUT_OF_MEM);
  }

  tmp_ptr = str;
  for (roop_count = 0; roop_count < (int) *list_length; roop_count++)
  {
    if (roop_count != 0)
      tmp_ptr = strchr(tmp_ptr, ' ');

    while (*tmp_ptr == ' ')
    {
      *tmp_ptr = '\0';
      tmp_ptr++;
    }
    (*long_list)[roop_count] = atol(tmp_ptr);
    if ((*long_list)[roop_count] < min_val)
      (*long_list)[roop_count] = min_val;
    else if ((*long_list)[roop_count] > max_val)
      (*long_list)[roop_count] = max_val;
  }

#ifndef DBUG_OFF
  for (roop_count = 0; roop_count < (int) *list_length; roop_count++)
  {
    DBUG_PRINT("info",("spider long_list[%d]=%ld", roop_count,
      (*long_list)[roop_count]));
  }
#endif

  DBUG_RETURN(0);
}

int spider_create_longlong_list(
  longlong **longlong_list,
  uint *list_length,
  char *str,
  uint length,
  longlong min_val,
  longlong max_val
) {
  int error_num, roop_count;
  char *tmp_ptr;
  DBUG_ENTER("spider_create_longlong_list");

  *list_length = 0;
  if (!str)
  {
    *longlong_list = NULL;
    DBUG_RETURN(0);
  }

  tmp_ptr = str;
  while (*tmp_ptr == ' ')
    tmp_ptr++;
  if (*tmp_ptr)
    *list_length = 1;
  else {
    *longlong_list = NULL;
    DBUG_RETURN(0);
  }

  while (TRUE)
  {
    if ((tmp_ptr = strchr(tmp_ptr, ' ')))
    {
      (*list_length)++;
      tmp_ptr = tmp_ptr + 1;
      while (*tmp_ptr == ' ')
        tmp_ptr++;
    } else
      break;
  }

  if (!(*longlong_list = (longlong *)
    spider_bulk_malloc(spider_current_trx, SPD_MID_CREATE_LONGLONG_LIST_1, MYF(MY_WME | MY_ZEROFILL),
      longlong_list, (uint) (sizeof(longlong) * (*list_length)),
      NullS))
  ) {
    my_error(ER_OUT_OF_RESOURCES, MYF(0), HA_ERR_OUT_OF_MEM);
    DBUG_RETURN(HA_ERR_OUT_OF_MEM);
  }

  tmp_ptr = str;
  for (roop_count = 0; roop_count < (int) *list_length; roop_count++)
  {
    if (roop_count != 0)
      tmp_ptr = strchr(tmp_ptr, ' ');

    while (*tmp_ptr == ' ')
    {
      *tmp_ptr = '\0';
      tmp_ptr++;
    }
    (*longlong_list)[roop_count] = my_strtoll10(tmp_ptr, (char**) NULL,
      &error_num);
    if ((*longlong_list)[roop_count] < min_val)
      (*longlong_list)[roop_count] = min_val;
    else if ((*longlong_list)[roop_count] > max_val)
      (*longlong_list)[roop_count] = max_val;
  }

#ifndef DBUG_OFF
  for (roop_count = 0; roop_count < (int) *list_length; roop_count++)
  {
    DBUG_PRINT("info",("spider longlong_list[%d]=%lld", roop_count,
      (*longlong_list)[roop_count]));
  }
#endif

  DBUG_RETURN(0);
}

int spider_increase_string_list(
  char ***string_list,
  uint **string_length_list,
  uint *list_length,
  uint *list_charlen,
  uint link_count
) {
  int roop_count;
  char **tmp_str_list, *tmp_str;
  uint *tmp_length_list, tmp_length;
  DBUG_ENTER("spider_increase_string_list");
  if (*list_length == link_count)
    DBUG_RETURN(0);
  if (*list_length > 1)
  {
    my_printf_error(ER_SPIDER_DIFFERENT_LINK_COUNT_NUM,
      ER_SPIDER_DIFFERENT_LINK_COUNT_STR, MYF(0));
    DBUG_RETURN(ER_SPIDER_DIFFERENT_LINK_COUNT_NUM);
  }

  if (*string_list)
  {
    tmp_str = (*string_list)[0];
    tmp_length = (*string_length_list)[0];
  } else {
    tmp_str = NULL;
    tmp_length = 0;
  }

  if (!(tmp_str_list = (char**)
    spider_bulk_malloc(spider_current_trx, SPD_MID_INCREASE_STRING_LIST_1, MYF(MY_WME | MY_ZEROFILL),
      &tmp_str_list, (uint) (sizeof(char*) * link_count),
      &tmp_length_list, (uint) (sizeof(uint) * link_count),
      NullS))
  ) {
    my_error(ER_OUT_OF_RESOURCES, MYF(0), HA_ERR_OUT_OF_MEM);
    DBUG_RETURN(HA_ERR_OUT_OF_MEM);
  }

  for (roop_count = 0; roop_count < (int) link_count; roop_count++)
  {
    tmp_length_list[roop_count] = tmp_length;
    if (tmp_str)
    {
      if (!(tmp_str_list[roop_count] = spider_create_string(
        tmp_str, tmp_length))
      )
        goto error;
      DBUG_PRINT("info",("spider string_list[%d]=%s", roop_count,
        tmp_str_list[roop_count]));
    } else
      tmp_str_list[roop_count] = NULL;
  }
  if (*string_list)
  {
    if ((*string_list)[0])
      spider_free(spider_current_trx, (*string_list)[0], MYF(0));
    spider_free(spider_current_trx, *string_list, MYF(0));
  }
  *list_charlen = (tmp_length + 1) * link_count - 1;
  *list_length = link_count;
  *string_list = tmp_str_list;
  *string_length_list = tmp_length_list;

  DBUG_RETURN(0);

error:
  for (roop_count = 0; roop_count < (int) link_count; roop_count++)
  {
    if (tmp_str_list[roop_count])
      spider_free(spider_current_trx, tmp_str_list[roop_count], MYF(0));
  }
  if (tmp_str_list)
    spider_free(spider_current_trx, tmp_str_list, MYF(0));
  my_error(ER_OUT_OF_RESOURCES, MYF(0), HA_ERR_OUT_OF_MEM);
  DBUG_RETURN(HA_ERR_OUT_OF_MEM);
}

int spider_increase_null_string_list(
  char ***string_list,
  uint **string_length_list,
  uint *list_length,
  uint *list_charlen,
  uint link_count
) {
  int roop_count;
  char **tmp_str_list;
  uint *tmp_length_list;
  DBUG_ENTER("spider_increase_null_string_list");
  if (*list_length == link_count)
    DBUG_RETURN(0);

  if (!(tmp_str_list = (char**)
    spider_bulk_malloc(spider_current_trx, SPD_MID_INCREASE_NULL_STRING_LIST_1, MYF(MY_WME | MY_ZEROFILL),
      &tmp_str_list, (uint) (sizeof(char*) * link_count),
      &tmp_length_list, (uint) (sizeof(uint) * link_count),
      NullS))
  ) {
    my_error(ER_OUT_OF_RESOURCES, MYF(0), HA_ERR_OUT_OF_MEM);
    DBUG_RETURN(HA_ERR_OUT_OF_MEM);
  }

  for (roop_count = 0; roop_count < (int) *list_length; roop_count++)
  {
    tmp_str_list[roop_count] = (*string_list)[roop_count];
    tmp_length_list[roop_count] = (*string_length_list)[roop_count];
  }
  if (*string_list)
  {
    spider_free(spider_current_trx, *string_list, MYF(0));
  }
  *list_length = link_count;
  *string_list = tmp_str_list;
  *string_length_list = tmp_length_list;
#ifndef DBUG_OFF
  DBUG_PRINT("info",("spider list_length=%u", *list_length));
  for (roop_count = 0; roop_count < (int) *list_length; roop_count++)
  {
    DBUG_PRINT("info",("spider string_list[%d]=%s", roop_count,
      (*string_list)[roop_count] ? (*string_list)[roop_count] : "NULL"));
    DBUG_PRINT("info",("spider string_length_list[%d]=%u", roop_count,
      (*string_length_list)[roop_count]));
  }
#endif

  DBUG_RETURN(0);
}

int spider_increase_long_list(
  long **long_list,
  uint *list_length,
  uint link_count
) {
  int roop_count;
  long *tmp_long_list, tmp_long;
  DBUG_ENTER("spider_increase_long_list");
  if (*list_length == link_count)
    DBUG_RETURN(0);
  if (*list_length > 1)
  {
    my_printf_error(ER_SPIDER_DIFFERENT_LINK_COUNT_NUM,
      ER_SPIDER_DIFFERENT_LINK_COUNT_STR, MYF(0));
    DBUG_RETURN(ER_SPIDER_DIFFERENT_LINK_COUNT_NUM);
  }

  if (*long_list)
    tmp_long = (*long_list)[0];
  else
    tmp_long = -1;

  if (!(tmp_long_list = (long*)
    spider_bulk_malloc(spider_current_trx, SPD_MID_INCREASE_LONG_LIST_1, MYF(MY_WME | MY_ZEROFILL),
      &tmp_long_list, (uint) (sizeof(long) * link_count),
      NullS))
  ) {
    my_error(ER_OUT_OF_RESOURCES, MYF(0), HA_ERR_OUT_OF_MEM);
    DBUG_RETURN(HA_ERR_OUT_OF_MEM);
  }

  for (roop_count = 0; roop_count < (int) link_count; roop_count++)
  {
    tmp_long_list[roop_count] = tmp_long;
    DBUG_PRINT("info",("spider long_list[%d]=%ld", roop_count,
      tmp_long));
  }
  if (*long_list)
    spider_free(spider_current_trx, *long_list, MYF(0));
  *list_length = link_count;
  *long_list = tmp_long_list;

  DBUG_RETURN(0);
}

int spider_increase_longlong_list(
  longlong **longlong_list,
  uint *list_length,
  uint link_count
) {
  int roop_count;
  longlong *tmp_longlong_list, tmp_longlong;
  DBUG_ENTER("spider_increase_longlong_list");
  if (*list_length == link_count)
    DBUG_RETURN(0);
  if (*list_length > 1)
  {
    my_printf_error(ER_SPIDER_DIFFERENT_LINK_COUNT_NUM,
      ER_SPIDER_DIFFERENT_LINK_COUNT_STR, MYF(0));
    DBUG_RETURN(ER_SPIDER_DIFFERENT_LINK_COUNT_NUM);
  }

  if (*longlong_list)
    tmp_longlong = (*longlong_list)[0];
  else
    tmp_longlong = -1;

  if (!(tmp_longlong_list = (longlong*)
    spider_bulk_malloc(spider_current_trx, SPD_MID_INCREASE_LONGLONG_LIST_1, MYF(MY_WME | MY_ZEROFILL),
      &tmp_longlong_list, (uint) (sizeof(longlong) * link_count),
      NullS))
  ) {
    my_error(ER_OUT_OF_RESOURCES, MYF(0), HA_ERR_OUT_OF_MEM);
    DBUG_RETURN(HA_ERR_OUT_OF_MEM);
  }

  for (roop_count = 0; roop_count < (int) link_count; roop_count++)
  {
    tmp_longlong_list[roop_count] = tmp_longlong;
    DBUG_PRINT("info",("spider longlong_list[%d]=%lld", roop_count,
      tmp_longlong));
  }
  if (*longlong_list)
    spider_free(spider_current_trx, *longlong_list, MYF(0));
  *list_length = link_count;
  *longlong_list = tmp_longlong_list;

  DBUG_RETURN(0);
}

static int spider_set_ll_value(
  longlong *value,
  char *str
) {
  int error_num = 0;
  DBUG_ENTER("spider_set_ll_value");
  *value = my_strtoll10(str, (char**) NULL, &error_num);
  DBUG_RETURN(error_num);
}

#define SPIDER_PARAM_LEN(name) name ## _length
#define SPIDER_PARAM_LENS(name) name ## _lengths
#define SPIDER_PARAM_CHARLEN(name) name ## _charlen
#define SPIDER_PARAM_STR(title_name, param_name)                        \
  if (!strncasecmp(parse.start_title, title_name, title_length))        \
  {                                                                     \
    DBUG_PRINT("info",("spider " title_name " start"));                 \
    if (!share->param_name)                                             \
    {                                                                   \
      if ((share->param_name = spider_create_string(parse.start_value,  \
                                                    value_length)))     \
        share->SPIDER_PARAM_LEN(param_name) = strlen(share->param_name); \
      else {                                                            \
        error_num= parse.fail(true);                                    \
        goto error;                                                     \
      }                                                                 \
      DBUG_PRINT("info",("spider " title_name "=%s", share->param_name)); \
    } \
    break; \
  }
#define SPIDER_PARAM_STR_LIST(title_name, param_name)                   \
  if (!strncasecmp(parse.start_title, title_name, title_length))        \
  {                                                                     \
    DBUG_PRINT("info", ("spider " title_name " start"));                \
    if (!share->param_name)                                             \
    {                                                                   \
      share->SPIDER_PARAM_CHARLEN(param_name)= value_length;            \
      if ((error_num= spider_create_string_list(                        \
             &share->param_name,                                        \
             &share->SPIDER_PARAM_LENS(param_name),                     \
             &share->SPIDER_PARAM_LEN(param_name),                      \
             parse.start_value,                                         \
             share->SPIDER_PARAM_CHARLEN(param_name))))                 \
        goto error;                                                     \
    }                                                                   \
    break;                                                              \
  }
#define SPIDER_PARAM_HINT(title_name, param_name, check_length, max_size, append_method) \
  if (!strncasecmp(parse.start_title, title_name, check_length)) \
  { \
    DBUG_PRINT("info",("spider " title_name " start")); \
    DBUG_PRINT("info",("spider max_size=%d", max_size)); \
    int hint_num = atoi(parse.start_title + check_length); \
    DBUG_PRINT("info",("spider hint_num=%d", hint_num)); \
    DBUG_PRINT("info",("spider share->param_name=%p", \
                       share->param_name)); \
    if (share->param_name) \
    { \
      if (hint_num < 0 || hint_num >= max_size) \
      { \
        error_num= parse.fail(true); \
        goto error; \
      } else if (share->param_name[hint_num].length() > 0) \
        break; \
      if ((error_num= append_method(&share->param_name[hint_num], \
                                    parse.start_value))) \
        goto error; \
      DBUG_PRINT("info",("spider " title_name "[%d]=%s", hint_num, \
                         share->param_name[hint_num].ptr())); \
    } else { \
      error_num= parse.fail(true); \
      goto error; \
    } \
    break; \
  }
#define SPIDER_PARAM_NUMHINT(title_name, param_name, check_length, max_size, append_method) \
  if (!strncasecmp(parse.start_title, title_name, check_length)) \
  { \
    DBUG_PRINT("info",("spider " title_name " start")); \
    DBUG_PRINT("info",("spider max_size=%d", max_size)); \
    int hint_num = atoi(parse.start_title + check_length); \
    DBUG_PRINT("info",("spider hint_num=%d", hint_num)); \
    DBUG_PRINT("info",("spider share->param_name=%p", share->param_name)); \
    if (share->param_name) \
    { \
      if (hint_num < 0 || hint_num >= max_size) \
      { \
        error_num= parse.fail(true); \
        goto error; \
      } else if (share->param_name[hint_num] != -1) \
        break; \
      if ((error_num = \
           append_method(&share->param_name[hint_num], parse.start_value))) \
        goto error; \
      DBUG_PRINT("info",("spider " title_name "[%d]=%lld", hint_num, \
                         share->param_name[hint_num])); \
    } else { \
      error_num= parse.fail(true); \
      goto error; \
    } \
    break; \
  }
#define SPIDER_PARAM_LONG_LIST_WITH_MAX(title_name, param_name,   \
                                        min_val, max_val)         \
  if (!strncasecmp(parse.start_title, title_name, title_length))  \
  {                                                               \
    DBUG_PRINT("info",("spider " title_name " start"));           \
    if (!share->param_name)                                       \
    {                                                             \
      if ((error_num = spider_create_long_list(                   \
             &share->param_name,                                  \
             &share->SPIDER_PARAM_LEN(param_name),                \
             parse.start_value,                                   \
             value_length,                                        \
             min_val, max_val)))                                  \
        goto error;                                               \
    }                                                             \
    break;                                                        \
  }
#define SPIDER_PARAM_LONGLONG_LIST_WITH_MAX(title_name, param_name, \
                                            min_val, max_val)       \
  if (!strncasecmp(parse.start_title, title_name, title_length))    \
  {                                                                 \
    DBUG_PRINT("info",("spider " title_name " start"));             \
    if (!share->param_name)                                         \
    {                                                               \
      if ((error_num = spider_create_longlong_list(                 \
             &share->param_name,                                    \
             &share->SPIDER_PARAM_LEN(param_name),                  \
             parse.start_value,                                     \
             value_length,                                          \
             min_val, max_val)))                                    \
        goto error;                                                 \
    }                                                               \
    break;                                                          \
  }
#define SPIDER_PARAM_INT_WITH_MAX(title_name, param_name, min_val, max_val) \
  if (!strncasecmp(parse.start_title, title_name, title_length)) \
  { \
    DBUG_PRINT("info",("spider " title_name " start")); \
    if (share->param_name == -1) \
    { \
      share->param_name = atoi(parse.start_value); \
      if (share->param_name < min_val) \
        share->param_name = min_val; \
      else if (share->param_name > max_val) \
        share->param_name = max_val; \
      DBUG_PRINT("info",("spider " title_name "=%d", share->param_name)); \
    } \
    break; \
  }
#define SPIDER_PARAM_INT(title_name, param_name, min_val) \
  if (!strncasecmp(parse.start_title, title_name, title_length)) \
  { \
    DBUG_PRINT("info",("spider " title_name " start")); \
    if (share->param_name == -1) \
    { \
      share->param_name = atoi(parse.start_value); \
      if (share->param_name < min_val) \
        share->param_name = min_val; \
      DBUG_PRINT("info",("spider " title_name "=%d", share->param_name)); \
    } \
    break; \
  }
#define SPIDER_PARAM_DOUBLE(title_name, param_name, min_val) \
  if (!strncasecmp(parse.start_title, title_name, title_length)) \
  { \
    DBUG_PRINT("info",("spider " title_name " start")); \
    if (share->param_name == -1) \
    { \
      share->param_name = my_atof(parse.start_value); \
      if (share->param_name < min_val) \
        share->param_name = min_val; \
      DBUG_PRINT("info",("spider " title_name "=%f", share->param_name)); \
    } \
    break; \
  }
#define SPIDER_PARAM_LONGLONG(title_name, param_name, min_val) \
  if (!strncasecmp(parse.start_title, title_name, title_length)) \
  { \
    DBUG_PRINT("info",("spider " title_name " start")); \
    if (share->param_name == -1) \
    { \
      share->param_name = my_strtoll10(parse.start_value, (char**) NULL, \
                                       &error_num); \
      if (share->param_name < min_val) \
        share->param_name = min_val; \
      DBUG_PRINT("info",("spider " title_name "=%lld", share->param_name)); \
    } \
    break; \
  }

/**
  Assign -1 to some `SPIDER_SHARE' numeric fields, to indicate they
  have not been specified by the user yet.
*/
static void spider_minus_1(SPIDER_SHARE *share, TABLE_SHARE *table_share)
{
#ifndef WITHOUT_SPIDER_BG_SEARCH
  share->sts_bg_mode = -1;
#endif
  share->sts_interval = -1;
  share->sts_mode = -1;
#ifdef WITH_PARTITION_STORAGE_ENGINE
  share->sts_sync = -1;
#endif
  share->store_last_sts = -1;
  share->load_sts_at_startup = -1;
#ifndef WITHOUT_SPIDER_BG_SEARCH
  share->crd_bg_mode = -1;
#endif
  share->crd_interval = -1;
  share->crd_mode = -1;
#ifdef WITH_PARTITION_STORAGE_ENGINE
  share->crd_sync = -1;
#endif
  share->store_last_crd = -1;
  share->load_crd_at_startup = -1;
  share->crd_type = -1;
  share->crd_weight = -1;
  share->internal_offset = -1;
  share->internal_limit = -1;
  share->split_read = -1;
  share->semi_split_read = -1;
  share->semi_split_read_limit = -1;
  share->init_sql_alloc_size = -1;
  share->reset_sql_alloc = -1;
  share->multi_split_read = -1;
  share->max_order = -1;
  share->semi_table_lock = -1;
  share->semi_table_lock_conn = -1;
  share->selupd_lock_mode = -1;
  share->query_cache = -1;
  share->query_cache_sync = -1;
  share->bulk_size = -1;
  share->bulk_update_mode = -1;
  share->bulk_update_size = -1;
  share->buffer_size = -1;
  share->internal_optimize = -1;
  share->internal_optimize_local = -1;
  share->scan_rate = -1;
  share->read_rate = -1;
  share->priority = -1;
  share->quick_mode = -1;
  share->quick_page_size = -1;
  share->quick_page_byte = -1;
  share->low_mem_read = -1;
  share->table_count_mode = -1;
  share->select_column_mode = -1;
#ifndef WITHOUT_SPIDER_BG_SEARCH
  share->bgs_mode = -1;
  share->bgs_first_read = -1;
  share->bgs_second_read = -1;
#endif
  share->first_read = -1;
  share->second_read = -1;
  share->auto_increment_mode = -1;
  share->use_table_charset = -1;
  share->use_pushdown_udf = -1;
  share->skip_default_condition = -1;
  share->skip_parallel_search = -1;
  share->direct_dup_insert = -1;
  share->direct_order_limit = -1;
  share->bka_mode = -1;
  share->read_only_mode = -1;
  share->error_read_mode = -1;
  share->error_write_mode = -1;
  share->active_link_count = -1;
#ifdef HA_CAN_BULK_ACCESS
  share->bulk_access_free = -1;
#endif
#ifdef HA_CAN_FORCE_BULK_UPDATE
  share->force_bulk_update = -1;
#endif
#ifdef HA_CAN_FORCE_BULK_DELETE
  share->force_bulk_delete = -1;
#endif
  share->casual_read = -1;
  share->delete_all_rows_type = -1;
  share->static_records_for_status = -1;
  share->static_mean_rec_length = -1;
  for (uint i = 0; i < table_share->keys; i++)
  {
    share->static_key_cardinality[i] = -1;
  }
}

/**
  Get the connect info of a certain type.

  @param  type              The type of the connect info.
                            4: partition; 3: subpartition; 2: comment;
                            1: connect_string
  @retval 0                 Success
  @retval 1                 Not applicable. That is, the info with the
                            type is missing
  @retval HA_ERR_OUT_OF_MEM Failure
*/
static int spider_get_connect_info(const int type,
                                   const partition_element *part_elem,
                                   const partition_element *sub_elem,
                                   const TABLE_SHARE* table_share,
                                   char*& out)
{
  switch (type)
  {
#ifdef WITH_PARTITION_STORAGE_ENGINE
  case 4:
    if (!sub_elem || !sub_elem->part_comment)
      return 1;
    if (!(out = spider_create_string(
            sub_elem->part_comment, strlen(sub_elem->part_comment))))
      return HA_ERR_OUT_OF_MEM;
    break;
  case 3:
    if (!part_elem || !part_elem->part_comment)
      return 1;
    if (!(out = spider_create_string(
            part_elem->part_comment, strlen(part_elem->part_comment))))
      return HA_ERR_OUT_OF_MEM;
    break;
#endif
  case 2:
    if (table_share->comment.length == 0)
      return 1;
    if (!(out = spider_create_string(
            table_share->comment.str, table_share->comment.length)))
      return HA_ERR_OUT_OF_MEM;
    break;
  default:
    if (table_share->connect_string.length == 0)
      return 1;
    DBUG_PRINT("info",("spider create out string"));
    if (!(out = spider_create_string(
          table_share->connect_string.str, table_share->connect_string.length)))
      return HA_ERR_OUT_OF_MEM;
    break;
  }
  return 0;
}

/**
  Find the beginning and end of a parameter title

  Skip over whitespace to find the beginning of the parameter
  title. Then skip over non-whitespace/quote/nul chars to find the end
  of the parameter title

  @param  start_title  The start of the param definition. Will be
                       moved to the start of the param title
  @param  end_title    Will be moved to the end of the param title
  @retval false        Success
  @retval true         Failure
*/
static bool spider_parse_find_title(char*& start_title, char*& end_title)
{
  /* Skip leading whitespaces. */
  while (*start_title == ' ' || *start_title == '\r' ||
         *start_title == '\n' || *start_title == '\t')
    start_title++;

  if (*start_title == '\0')
    return true;

  end_title = start_title;
  /* Move over non-whitespace/comma/nul/quote chars (parameter title). */
  while (*end_title != ' ' && *end_title != '\r' &&
         *end_title != '\n' && *end_title != '\t' &&
         *end_title != '\0' && *end_title != ',' &&
         *end_title != '\'' && *end_title != '"')
    end_title++;

  /* Fail on invalid end: there should be at least one space between
  title and value, and the value should be non-empty. */
  if (*end_title == '\'' || *end_title == '"' ||
      *end_title == '\0' || *end_title == ',')
    return true;

  return false;
}

/**
  Find the beginning and the end of a paramter value, and the value
  delimiter

  Skip over whitespaces to find the start delimiter, then skip over
  the param value to find the end delimiter

  @param  start_value  The end of the param title. Will be moved to
                       the start of the param value, just after the
                       delimiter
  @param  end_value    Will be moved to the end of the param value, at
                       the delimiter
  @param  delim        Will be assigned the param value delimiter,
                       either the single or double quote
  @retval false        Success
  @retval true         Failure
*/
static bool spider_parse_find_value(char*& start_value, char*& end_value,
                                    char& delim)
{
  /* Skip over whitespaces */
  while (*start_value == ' ' || *start_value == '\r' ||
         *start_value == '\n' || *start_value == '\t')
    start_value++;
  if (*start_value != '"' && *start_value != '\'')
    return true;
  delim= *start_value;
  end_value= start_value++;

  while (1)
  {
    end_value++;
    /* Escaping */
    if (*end_value == '\\')
    {
      end_value++;
      /* The backslash cannot be at the end */
      if (*end_value == '\0')
        return true;
    }
    else if (*end_value == delim)
      return false;
    else if (*end_value == '\0')
      return true;
  }
}

/**
  Find the beginning of the next parameter

  Skip over whitespaces, then check that the first non-whitespace char
  is a comma or the end of string

  @param  start_param  The end of the param value. Will be moved to
                       the start of the next param definition, just
                       after the comma, if there's one; otherwise will
                       be moved to the end of the string
  @retval false        Success
  @retval true         Failure
*/
static bool spider_parse_find_next(char*& start_param)
{
  /* Skip over whitespaces */
  while (*start_param == ' ' || *start_param == '\r' ||
         *start_param == '\n' || *start_param == '\t')
    start_param++;
  /* No more param definitions */
  if (*start_param == '\0')
    return false;
  else if (*start_param == ',')
  {
    start_param++;
    return false;
  }
  else
    return true;
}

/**
  Find the start and end of the current param title and value and the
  value deliminator.

  @param  start_param    The beginning of the current param
                         definition. Will be mutated to the beginning
                         of the next param definition.
  @retval false  success
  @retval true   failure
*/
bool st_spider_param_string_parse::locate_param_def(char*& start_param)
{
  DBUG_ENTER("parse::locate_param_def");
  start_title= start_param;
  if (spider_parse_find_title(start_title, end_title))
    DBUG_RETURN(TRUE);
  start_value= end_title;
  if (spider_parse_find_value(start_value, end_value, delim_value))
    DBUG_RETURN(TRUE);
  /* skip the delim */
  start_param= end_value + 1;
  if (spider_parse_find_next(start_param))
    DBUG_RETURN(TRUE);
  DBUG_RETURN(FALSE);
}

/**
  Handle parsing failure.

  Print error and optionally restore param value end delimiter that
  has been nulled before.

  @param  restore_delim  If true, restore the end value delimiter
  @return                The error number
*/
int st_spider_param_string_parse::fail(bool restore_delim)
{
  DBUG_ENTER("spider_parse_print_param_error");
  DBUG_ASSERT(error_num != 0);
  /* Print the error message */
  switch (error_num)
  {
  case ER_SPIDER_INVALID_UDF_PARAM_NUM:
    my_printf_error(error_num, ER_SPIDER_INVALID_UDF_PARAM_STR,
                    MYF(0), start_title);
    break;
  case ER_SPIDER_INVALID_CONNECT_INFO_NUM:
  default:
    my_printf_error(error_num, ER_SPIDER_INVALID_CONNECT_INFO_STR,
                    MYF(0), start_title);
  }
  if (restore_delim)
    *end_value = delim_value;
  DBUG_RETURN(error_num);
}

/*
  Parse connection information specified by COMMENT, CONNECT, or engine-defined
  options.

  TODO: Deprecate the connection specification by COMMENT and CONNECT,
  and then solely utilize engine-defined options.
*/
int spider_parse_connect_info(
  SPIDER_SHARE *share,
  TABLE_SHARE *table_share,
  partition_info *part_info,
  uint create_table
) {
  int error_num = 0;
  char *connect_string = NULL;
  char *start_param;
  int title_length, value_length;
  SPIDER_PARAM_STRING_PARSE parse;
  SPIDER_ALTER_TABLE *share_alter;
  partition_element *part_elem;
  partition_element *sub_elem;
  DBUG_ENTER("spider_parse_connect_info");
  DBUG_PRINT("info",("spider partition_info=%s",
    table_share->partition_info_str));
  DBUG_PRINT("info",("spider part_info=%p", part_info));
  DBUG_PRINT("info",("spider s->db=%s", table_share->db.str));
  DBUG_PRINT("info",("spider s->table_name=%s", table_share->table_name.str));
  DBUG_PRINT("info",("spider s->path=%s", table_share->path.str));
  DBUG_PRINT("info",
    ("spider s->normalized_path=%s", table_share->normalized_path.str));
  spider_get_partition_info(share->table_name, share->table_name_length,
    table_share, part_info, &part_elem, &sub_elem);
  spider_minus_1(share, table_share);
#ifdef WITH_PARTITION_STORAGE_ENGINE
  for (int i = 4; i > 0; i--)
#else
  for (roop_count = 2; roop_count > 0; roop_count--)
#endif
  {
    if (connect_string)
    {
      spider_free(spider_current_trx, connect_string, MYF(0));
      connect_string = NULL;
    }

    /* Get the correct connect info for the current level. */
    int error_num_1 = spider_get_connect_info(i, part_elem, sub_elem,
                                              table_share, connect_string);
    if (error_num_1 == 1)
      continue;
    if (error_num_1 == HA_ERR_OUT_OF_MEM)
    {
      error_num= HA_ERR_OUT_OF_MEM;
      goto error_alloc_conn_string;
    }
    DBUG_ASSERT(error_num_1 == 0);

    start_param = connect_string;
    parse.error_num = ER_SPIDER_INVALID_CONNECT_INFO_NUM;
    while (*start_param != '\0')
    {
      if (parse.locate_param_def(start_param))
      {
        error_num= parse.fail(false);
        goto error;
      }
      /* Null the end of the parameter value. */
      *parse.end_value= '\0';
      value_length= (int) (parse.end_value - parse.start_value);
      switch (title_length = (int) (parse.end_title - parse.start_title))
      {
        case 0:
          error_num= parse.fail(true);
          goto error;
        case 3:
          SPIDER_PARAM_LONG_LIST_WITH_MAX("abl", access_balances, 0,
            2147483647);
          SPIDER_PARAM_INT_WITH_MAX("aim", auto_increment_mode, 0, 3);
          SPIDER_PARAM_INT("alc", active_link_count, 1);
#ifdef HA_CAN_BULK_ACCESS
          SPIDER_PARAM_INT_WITH_MAX("baf", bulk_access_free, 0, 1);
#endif
          SPIDER_PARAM_INT("bfz", buffer_size, 0);
#ifndef WITHOUT_SPIDER_BG_SEARCH
          SPIDER_PARAM_LONGLONG("bfr", bgs_first_read, 0);
          SPIDER_PARAM_INT("bmd", bgs_mode, 0);
          SPIDER_PARAM_LONGLONG("bsr", bgs_second_read, 0);
#endif
          SPIDER_PARAM_STR("bke", bka_engine);
          SPIDER_PARAM_INT_WITH_MAX("bkm", bka_mode, 0, 2);
          SPIDER_PARAM_INT("bsz", bulk_size, 0);
          SPIDER_PARAM_LONG_LIST_WITH_MAX("btt", bka_table_name_types,
            0, 1);
          SPIDER_PARAM_INT_WITH_MAX("bum", bulk_update_mode, 0, 2);
          SPIDER_PARAM_INT("bus", bulk_update_size, 0);
#ifndef WITHOUT_SPIDER_BG_SEARCH
          SPIDER_PARAM_INT_WITH_MAX("cbm", crd_bg_mode, 0, 2);
#endif
          SPIDER_PARAM_DOUBLE("civ", crd_interval, 0);
          SPIDER_PARAM_INT_WITH_MAX("cmd", crd_mode, 0, 3);
          SPIDER_PARAM_INT_WITH_MAX("csr", casual_read, 0, 63);
#ifdef WITH_PARTITION_STORAGE_ENGINE
          SPIDER_PARAM_INT_WITH_MAX("csy", crd_sync, 0, 2);
#endif
          SPIDER_PARAM_LONG_LIST_WITH_MAX("cto", connect_timeouts, 0,
            2147483647);
          SPIDER_PARAM_INT_WITH_MAX("ctp", crd_type, 0, 2);
          SPIDER_PARAM_DOUBLE("cwg", crd_weight, 1);
          SPIDER_PARAM_INT_WITH_MAX("dat", delete_all_rows_type, 0, 1);
          SPIDER_PARAM_INT_WITH_MAX("ddi", direct_dup_insert, 0, 1);
          SPIDER_PARAM_STR_LIST("dff", tgt_default_files);
          SPIDER_PARAM_STR_LIST("dfg", tgt_default_groups);
          SPIDER_PARAM_LONGLONG("dol", direct_order_limit, 0);
          SPIDER_PARAM_STR_LIST("drv", tgt_drivers);
          SPIDER_PARAM_STR_LIST("dsn", tgt_dsns);
          SPIDER_PARAM_INT_WITH_MAX("erm", error_read_mode, 0, 1);
          SPIDER_PARAM_INT_WITH_MAX("ewm", error_write_mode, 0, 1);
#ifdef HA_CAN_FORCE_BULK_DELETE
          SPIDER_PARAM_INT_WITH_MAX("fbd", force_bulk_delete, 0, 1);
#endif
#ifdef HA_CAN_FORCE_BULK_UPDATE
          SPIDER_PARAM_INT_WITH_MAX("fbu", force_bulk_update, 0, 1);
#endif
          SPIDER_PARAM_STR_LIST("fds", tgt_filedsns);
          SPIDER_PARAM_LONGLONG("frd", first_read, 0);
          SPIDER_PARAM_INT("isa", init_sql_alloc_size, 0);
          SPIDER_PARAM_LONGLONG("ilm", internal_limit, 0);
          SPIDER_PARAM_LONGLONG("ios", internal_offset, 0);
          SPIDER_PARAM_INT_WITH_MAX("iom", internal_optimize, 0, 1);
          SPIDER_PARAM_INT_WITH_MAX("iol", internal_optimize_local, 0, 1);
          SPIDER_PARAM_INT_WITH_MAX("lmr", low_mem_read, 0, 1);
          SPIDER_PARAM_INT_WITH_MAX("lcs", load_crd_at_startup, 0, 1);
          SPIDER_PARAM_INT_WITH_MAX("lss", load_sts_at_startup, 0, 1);
          SPIDER_PARAM_LONG_LIST_WITH_MAX("lst", link_statuses, 0, 3);
#ifndef WITHOUT_SPIDER_BG_SEARCH
          SPIDER_PARAM_LONG_LIST_WITH_MAX("mbf", monitoring_bg_flag, 0, 1);
          SPIDER_PARAM_LONGLONG_LIST_WITH_MAX(
            "mbi", monitoring_bg_interval, 0, 4294967295LL);
          SPIDER_PARAM_LONG_LIST_WITH_MAX("mbk", monitoring_bg_kind, 0, 3);
#endif
          SPIDER_PARAM_LONG_LIST_WITH_MAX("mbp", monitoring_binlog_pos_at_failing, 0, 2);
          SPIDER_PARAM_LONG_LIST_WITH_MAX("mfg", monitoring_flag, 0, 1);
          SPIDER_PARAM_LONG_LIST_WITH_MAX("mkd", monitoring_kind, 0, 3);
          SPIDER_PARAM_LONGLONG_LIST_WITH_MAX(
            "mlt", monitoring_limit, 0, 9223372036854775807LL);
          SPIDER_PARAM_INT("mod", max_order, 0);
          SPIDER_PARAM_LONGLONG_LIST_WITH_MAX(
            "msi", monitoring_sid, 0, 4294967295LL);
          SPIDER_PARAM_INT_WITH_MAX("msr", multi_split_read, 0, 2147483647);
          SPIDER_PARAM_LONG_LIST_WITH_MAX("nrt", net_read_timeouts, 0,
            2147483647);
          SPIDER_PARAM_LONG_LIST_WITH_MAX("nwt", net_write_timeouts, 0,
            2147483647);
          SPIDER_PARAM_STR_LIST("pkn", tgt_pk_names);
          SPIDER_PARAM_LONGLONG("prt", priority, 0);
          SPIDER_PARAM_INT_WITH_MAX("qch", query_cache, 0, 2);
          SPIDER_PARAM_INT_WITH_MAX("qcs", query_cache_sync, 0, 3);
          SPIDER_PARAM_INT_WITH_MAX("qmd", quick_mode, 0, 3);
          SPIDER_PARAM_LONGLONG("qpb", quick_page_byte, 0);
          SPIDER_PARAM_LONGLONG("qps", quick_page_size, 0);
          SPIDER_PARAM_INT_WITH_MAX("rom", read_only_mode, 0, 1);
          SPIDER_PARAM_DOUBLE("rrt", read_rate, 0);
          SPIDER_PARAM_INT_WITH_MAX("rsa", reset_sql_alloc, 0, 1);
#ifndef WITHOUT_SPIDER_BG_SEARCH
          SPIDER_PARAM_INT_WITH_MAX("sbm", sts_bg_mode, 0, 2);
#endif
          SPIDER_PARAM_STR_LIST("sca", tgt_ssl_cas);
          SPIDER_PARAM_STR_LIST("sch", tgt_ssl_ciphers);
          SPIDER_PARAM_INT_WITH_MAX("scm", select_column_mode, 0, 1);
          SPIDER_PARAM_STR_LIST("scp", tgt_ssl_capaths);
          SPIDER_PARAM_STR_LIST("scr", tgt_ssl_certs);
          SPIDER_PARAM_INT_WITH_MAX("sdc", skip_default_condition, 0, 1);
          SPIDER_PARAM_LONG_LIST_WITH_MAX("sgb", strict_group_bys, 0, 1);
          SPIDER_PARAM_DOUBLE("siv", sts_interval, 0);
          SPIDER_PARAM_STR_LIST("sky", tgt_ssl_keys);
          SPIDER_PARAM_STR_LIST("sli", static_link_ids);
          SPIDER_PARAM_INT_WITH_MAX("slc", store_last_crd, 0, 1);
          SPIDER_PARAM_INT_WITH_MAX("slm", selupd_lock_mode, 0, 2);
          SPIDER_PARAM_INT_WITH_MAX("sls", store_last_sts, 0, 1);
          SPIDER_PARAM_INT_WITH_MAX("smd", sts_mode, 1, 2);
          SPIDER_PARAM_LONGLONG("smr", static_mean_rec_length, 0);
          SPIDER_PARAM_LONGLONG("spr", split_read, 0);
          SPIDER_PARAM_INT_WITH_MAX("sps", skip_parallel_search, 0, 3);
          SPIDER_PARAM_STR_LIST("sqn", tgt_sequence_names);
          SPIDER_PARAM_LONGLONG("srd", second_read, 0);
          SPIDER_PARAM_DOUBLE("srt", scan_rate, 0);
          SPIDER_PARAM_STR_LIST("srv", server_names);
          SPIDER_PARAM_DOUBLE("ssr", semi_split_read, 0);
          SPIDER_PARAM_LONGLONG("ssl", semi_split_read_limit, 0);
#ifdef WITH_PARTITION_STORAGE_ENGINE
          SPIDER_PARAM_INT_WITH_MAX("ssy", sts_sync, 0, 2);
#endif
          SPIDER_PARAM_INT_WITH_MAX("stc", semi_table_lock_conn, 0, 1);
          SPIDER_PARAM_INT_WITH_MAX("stl", semi_table_lock, 0, 1);
          SPIDER_PARAM_LONGLONG("srs", static_records_for_status, 0);
          SPIDER_PARAM_LONG_LIST_WITH_MAX("svc", tgt_ssl_vscs, 0, 1);
          SPIDER_PARAM_STR_LIST("tbl", tgt_table_names);
          SPIDER_PARAM_INT_WITH_MAX("tcm", table_count_mode, 0, 3);
          SPIDER_PARAM_LONG_LIST_WITH_MAX("uhd", use_handlers, 0, 3);
          SPIDER_PARAM_INT_WITH_MAX("upu", use_pushdown_udf, 0, 1);
          SPIDER_PARAM_INT_WITH_MAX("utc", use_table_charset, 0, 1);
          error_num = parse.fail(true);
          goto error;
        case 4:
          SPIDER_PARAM_STR_LIST("host", tgt_hosts);
          SPIDER_PARAM_STR_LIST("user", tgt_usernames);
          SPIDER_PARAM_LONG_LIST_WITH_MAX("port", tgt_ports, 0, 65535);
          error_num = parse.fail(true);
          goto error;
        case 5:
          SPIDER_PARAM_STR_LIST("table", tgt_table_names);
          error_num = parse.fail(true);
          goto error;
        case 6:
          SPIDER_PARAM_STR_LIST("driver", tgt_drivers);
          SPIDER_PARAM_STR_LIST("server", server_names);
          SPIDER_PARAM_STR_LIST("socket", tgt_sockets);
          SPIDER_PARAM_HINT("idx", key_hint, 3, (int) table_share->keys,
            spider_db_append_key_hint);
          SPIDER_PARAM_STR_LIST("ssl_ca", tgt_ssl_cas);
          SPIDER_PARAM_NUMHINT("skc", static_key_cardinality, 3,
            (int) table_share->keys, spider_set_ll_value);
          error_num = parse.fail(true);
          goto error;
        case 7:
          SPIDER_PARAM_STR_LIST("filedsn", tgt_filedsns);
          SPIDER_PARAM_STR_LIST("wrapper", tgt_wrappers);
          SPIDER_PARAM_STR_LIST("ssl_key", tgt_ssl_keys);
          SPIDER_PARAM_STR_LIST("pk_name", tgt_pk_names);
          error_num = parse.fail(true);
          goto error;
        case 8:
          SPIDER_PARAM_STR_LIST("database", tgt_dbs);
          SPIDER_PARAM_STR_LIST("password", tgt_passwords);
          SPIDER_PARAM_INT_WITH_MAX("sts_mode", sts_mode, 1, 2);
#ifdef WITH_PARTITION_STORAGE_ENGINE
          SPIDER_PARAM_INT_WITH_MAX("sts_sync", sts_sync, 0, 2);
#endif
          SPIDER_PARAM_INT_WITH_MAX("crd_mode", crd_mode, 0, 3);
#ifdef WITH_PARTITION_STORAGE_ENGINE
          SPIDER_PARAM_INT_WITH_MAX("crd_sync", crd_sync, 0, 2);
#endif
          SPIDER_PARAM_INT_WITH_MAX("crd_type", crd_type, 0, 2);
          SPIDER_PARAM_LONGLONG("priority", priority, 0);
#ifndef WITHOUT_SPIDER_BG_SEARCH
          SPIDER_PARAM_INT("bgs_mode", bgs_mode, 0);
#endif
          SPIDER_PARAM_STR_LIST("ssl_cert", tgt_ssl_certs);
          SPIDER_PARAM_INT_WITH_MAX("bka_mode", bka_mode, 0, 2);
          error_num = parse.fail(true);
          goto error;
        case 9:
          SPIDER_PARAM_INT("max_order", max_order, 0);
          SPIDER_PARAM_INT("bulk_size", bulk_size, 0);
          SPIDER_PARAM_DOUBLE("scan_rate", scan_rate, 0);
          SPIDER_PARAM_DOUBLE("read_rate", read_rate, 0);
          error_num = parse.fail(true);
          goto error;
        case 10:
          SPIDER_PARAM_DOUBLE("crd_weight", crd_weight, 1);
          SPIDER_PARAM_LONGLONG("split_read", split_read, 0);
          SPIDER_PARAM_INT_WITH_MAX("quick_mode", quick_mode, 0, 3);
          SPIDER_PARAM_STR_LIST("ssl_cipher", tgt_ssl_ciphers);
          SPIDER_PARAM_STR_LIST("ssl_capath", tgt_ssl_capaths);
          SPIDER_PARAM_STR("bka_engine", bka_engine);
          SPIDER_PARAM_LONGLONG("first_read", first_read, 0);
          error_num = parse.fail(true);
          goto error;
        case 11:
          SPIDER_PARAM_INT_WITH_MAX("query_cache", query_cache, 0, 2);
#ifndef WITHOUT_SPIDER_BG_SEARCH
          SPIDER_PARAM_INT_WITH_MAX("crd_bg_mode", crd_bg_mode, 0, 2);
          SPIDER_PARAM_INT_WITH_MAX("sts_bg_mode", sts_bg_mode, 0, 2);
#endif
          SPIDER_PARAM_LONG_LIST_WITH_MAX("link_status", link_statuses, 0, 3);
          SPIDER_PARAM_LONG_LIST_WITH_MAX("use_handler", use_handlers, 0, 3);
          SPIDER_PARAM_INT_WITH_MAX("casual_read", casual_read, 0, 63);
          SPIDER_PARAM_INT("buffer_size", buffer_size, 0);
          error_num = parse.fail(true);
          goto error;
        case 12:
          SPIDER_PARAM_DOUBLE("sts_interval", sts_interval, 0);
          SPIDER_PARAM_DOUBLE("crd_interval", crd_interval, 0);
          SPIDER_PARAM_INT_WITH_MAX("low_mem_read", low_mem_read, 0, 1);
          SPIDER_PARAM_STR_LIST("default_file", tgt_default_files);
          error_num = parse.fail(true);
          goto error;
        case 13:
          SPIDER_PARAM_STR_LIST("default_group", tgt_default_groups);
          SPIDER_PARAM_STR_LIST("sequence_name", tgt_sequence_names);
          error_num = parse.fail(true);
          goto error;
        case 14:
          SPIDER_PARAM_LONGLONG("internal_limit", internal_limit, 0);
#ifndef WITHOUT_SPIDER_BG_SEARCH
          SPIDER_PARAM_LONGLONG("bgs_first_read", bgs_first_read, 0);
#endif
          SPIDER_PARAM_INT_WITH_MAX("read_only_mode", read_only_mode, 0, 1);
          SPIDER_PARAM_LONG_LIST_WITH_MAX("access_balance", access_balances, 0,
            2147483647);
          SPIDER_PARAM_STR_LIST("static_link_id", static_link_ids);
          SPIDER_PARAM_INT_WITH_MAX("store_last_crd", store_last_crd, 0, 1);
          SPIDER_PARAM_INT_WITH_MAX("store_last_sts", store_last_sts, 0, 1);
          error_num = parse.fail(true);
          goto error;
        case 15:
          SPIDER_PARAM_LONGLONG("internal_offset", internal_offset, 0);
          SPIDER_PARAM_INT_WITH_MAX("reset_sql_alloc", reset_sql_alloc, 0, 1);
          SPIDER_PARAM_INT_WITH_MAX("semi_table_lock", semi_table_lock, 0, 1);
          SPIDER_PARAM_LONGLONG("quick_page_byte", quick_page_byte, 0);
          SPIDER_PARAM_LONGLONG("quick_page_size", quick_page_size, 0);
#ifndef WITHOUT_SPIDER_BG_SEARCH
          SPIDER_PARAM_LONGLONG("bgs_second_read", bgs_second_read, 0);
#endif
          SPIDER_PARAM_LONG_LIST_WITH_MAX("monitoring_flag", monitoring_flag, 0, 1);
          SPIDER_PARAM_LONG_LIST_WITH_MAX("monitoring_kind", monitoring_kind, 0, 3);
          SPIDER_PARAM_DOUBLE("semi_split_read", semi_split_read, 0);
          SPIDER_PARAM_LONG_LIST_WITH_MAX("connect_timeout", connect_timeouts,
            0, 2147483647);
          SPIDER_PARAM_LONG_LIST_WITH_MAX("strict_group_by",
            strict_group_bys, 0, 1);
          SPIDER_PARAM_INT_WITH_MAX("error_read_mode", error_read_mode, 0, 1);
          error_num = parse.fail(true);
          goto error;
        case 16:
          SPIDER_PARAM_INT_WITH_MAX(
            "multi_split_read", multi_split_read, 0, 2147483647);
          SPIDER_PARAM_INT_WITH_MAX(
            "selupd_lock_mode", selupd_lock_mode, 0, 2);
          SPIDER_PARAM_INT_WITH_MAX(
            "table_count_mode", table_count_mode, 0, 3);
          SPIDER_PARAM_INT_WITH_MAX(
            "use_pushdown_udf", use_pushdown_udf, 0, 1);
          SPIDER_PARAM_LONGLONG_LIST_WITH_MAX(
            "monitoring_limit", monitoring_limit, 0, 9223372036854775807LL);
          SPIDER_PARAM_INT_WITH_MAX(
            "bulk_update_mode", bulk_update_mode, 0, 2);
          SPIDER_PARAM_INT("bulk_update_size", bulk_update_size, 0);
          SPIDER_PARAM_LONG_LIST_WITH_MAX("net_read_timeout",
            net_read_timeouts, 0, 2147483647);
          SPIDER_PARAM_INT_WITH_MAX(
            "error_write_mode", error_write_mode, 0, 1);
#ifdef HA_CAN_BULK_ACCESS
          SPIDER_PARAM_INT_WITH_MAX(
            "bulk_access_free", bulk_access_free, 0, 1);
#endif
          SPIDER_PARAM_INT_WITH_MAX(
            "query_cache_sync", query_cache_sync, 0, 3);
          error_num = parse.fail(true);
          goto error;
        case 17:
          SPIDER_PARAM_INT_WITH_MAX(
            "internal_optimize", internal_optimize, 0, 1);
          SPIDER_PARAM_INT_WITH_MAX(
            "use_table_charset", use_table_charset, 0, 1);
          SPIDER_PARAM_INT_WITH_MAX(
            "direct_dup_insert", direct_dup_insert, 0, 1);
          SPIDER_PARAM_INT("active_link_count", active_link_count, 1);
          SPIDER_PARAM_LONG_LIST_WITH_MAX("net_write_timeout",
            net_write_timeouts, 0, 2147483647);
#ifdef HA_CAN_FORCE_BULK_DELETE
          SPIDER_PARAM_INT_WITH_MAX(
            "force_bulk_delete", force_bulk_delete, 0, 1);
#endif
#ifdef HA_CAN_FORCE_BULK_UPDATE
          SPIDER_PARAM_INT_WITH_MAX(
            "force_bulk_update", force_bulk_update, 0, 1);
#endif
          error_num = parse.fail(true);
          goto error;
        case 18:
          SPIDER_PARAM_INT_WITH_MAX(
            "select_column_mode", select_column_mode, 0, 1);
#ifndef WITHOUT_SPIDER_BG_SEARCH
          SPIDER_PARAM_LONG_LIST_WITH_MAX(
            "monitoring_bg_flag", monitoring_bg_flag, 0, 1);
          SPIDER_PARAM_LONG_LIST_WITH_MAX(
            "monitoring_bg_kind", monitoring_bg_kind, 0, 3);
#endif
          SPIDER_PARAM_LONGLONG(
            "direct_order_limit", direct_order_limit, 0);
          error_num = parse.fail(true);
          goto error;
        case 19:
          SPIDER_PARAM_INT("init_sql_alloc_size", init_sql_alloc_size, 0);
          SPIDER_PARAM_INT_WITH_MAX(
            "auto_increment_mode", auto_increment_mode, 0, 3);
          SPIDER_PARAM_LONG_LIST_WITH_MAX("bka_table_name_type",
            bka_table_name_types, 0, 1);
          SPIDER_PARAM_INT_WITH_MAX(
            "load_crd_at_startup", load_crd_at_startup, 0, 1);
          SPIDER_PARAM_INT_WITH_MAX(
            "load_sts_at_startup", load_sts_at_startup, 0, 1);
          error_num = parse.fail(true);
          goto error;
        case 20:
          SPIDER_PARAM_LONGLONG_LIST_WITH_MAX(
            "monitoring_server_id", monitoring_sid, 0, 4294967295LL);
          SPIDER_PARAM_INT_WITH_MAX(
            "delete_all_rows_type", delete_all_rows_type, 0, 1);
          SPIDER_PARAM_INT_WITH_MAX(
            "skip_parallel_search", skip_parallel_search, 0, 3);
          error_num = parse.fail(true);
          goto error;
        case 21:
          SPIDER_PARAM_LONGLONG(
            "semi_split_read_limit", semi_split_read_limit, 0);
          error_num = parse.fail(true);
          goto error;
        case 22:
          SPIDER_PARAM_LONG_LIST_WITH_MAX(
            "ssl_verify_server_cert", tgt_ssl_vscs, 0, 1);
#ifndef WITHOUT_SPIDER_BG_SEARCH
          SPIDER_PARAM_LONGLONG_LIST_WITH_MAX(
            "monitoring_bg_interval", monitoring_bg_interval, 0, 4294967295LL);
#endif
          SPIDER_PARAM_INT_WITH_MAX(
            "skip_default_condition", skip_default_condition, 0, 1);
          SPIDER_PARAM_LONGLONG(
            "static_mean_rec_length", static_mean_rec_length, 0);
          error_num = parse.fail(true);
          goto error;
        case 23:
          SPIDER_PARAM_INT_WITH_MAX(
            "internal_optimize_local", internal_optimize_local, 0, 1);
          error_num = parse.fail(true);
          goto error;
        case 25:
          SPIDER_PARAM_LONGLONG("static_records_for_status",
            static_records_for_status, 0);
          SPIDER_PARAM_NUMHINT("static_key_cardinality", static_key_cardinality,
            3, (int) table_share->keys, spider_set_ll_value);
          error_num = parse.fail(true);
          goto error;
        case 26:
          SPIDER_PARAM_INT_WITH_MAX(
            "semi_table_lock_connection", semi_table_lock_conn, 0, 1);
          error_num = parse.fail(true);
          goto error;
        case 32:
          SPIDER_PARAM_LONG_LIST_WITH_MAX("monitoring_binlog_pos_at_failing",
            monitoring_binlog_pos_at_failing, 0, 2);
          error_num = parse.fail(true);
          goto error;
        default:
          error_num = parse.fail(true);
          goto error;
      }
      /* Restore delim */
      *parse.end_value= parse.delim_value;
    }
  }

  /* check all_link_count */
  share->all_link_count = 1;
  if (share->all_link_count < share->server_names_length)
    share->all_link_count = share->server_names_length;
  if (share->all_link_count < share->tgt_table_names_length)
    share->all_link_count = share->tgt_table_names_length;
  if (share->all_link_count < share->tgt_dbs_length)
    share->all_link_count = share->tgt_dbs_length;
  if (share->all_link_count < share->tgt_hosts_length)
    share->all_link_count = share->tgt_hosts_length;
  if (share->all_link_count < share->tgt_usernames_length)
    share->all_link_count = share->tgt_usernames_length;
  if (share->all_link_count < share->tgt_passwords_length)
    share->all_link_count = share->tgt_passwords_length;
  if (share->all_link_count < share->tgt_sockets_length)
    share->all_link_count = share->tgt_sockets_length;
  if (share->all_link_count < share->tgt_wrappers_length)
    share->all_link_count = share->tgt_wrappers_length;
  if (share->all_link_count < share->tgt_ssl_cas_length)
    share->all_link_count = share->tgt_ssl_cas_length;
  if (share->all_link_count < share->tgt_ssl_capaths_length)
    share->all_link_count = share->tgt_ssl_capaths_length;
  if (share->all_link_count < share->tgt_ssl_certs_length)
    share->all_link_count = share->tgt_ssl_certs_length;
  if (share->all_link_count < share->tgt_ssl_ciphers_length)
    share->all_link_count = share->tgt_ssl_ciphers_length;
  if (share->all_link_count < share->tgt_ssl_keys_length)
    share->all_link_count = share->tgt_ssl_keys_length;
  if (share->all_link_count < share->tgt_default_files_length)
    share->all_link_count = share->tgt_default_files_length;
  if (share->all_link_count < share->tgt_default_groups_length)
    share->all_link_count = share->tgt_default_groups_length;
  if (share->all_link_count < share->tgt_dsns_length)
    share->all_link_count = share->tgt_dsns_length;
  if (share->all_link_count < share->tgt_filedsns_length)
    share->all_link_count = share->tgt_filedsns_length;
  if (share->all_link_count < share->tgt_drivers_length)
    share->all_link_count = share->tgt_drivers_length;
  if (share->all_link_count < share->tgt_pk_names_length)
    share->all_link_count = share->tgt_pk_names_length;
  if (share->all_link_count < share->tgt_sequence_names_length)
    share->all_link_count = share->tgt_sequence_names_length;
  if (share->all_link_count < share->static_link_ids_length)
    share->all_link_count = share->static_link_ids_length;
  if (share->all_link_count < share->tgt_ports_length)
    share->all_link_count = share->tgt_ports_length;
  if (share->all_link_count < share->tgt_ssl_vscs_length)
    share->all_link_count = share->tgt_ssl_vscs_length;
  if (share->all_link_count < share->link_statuses_length)
    share->all_link_count = share->link_statuses_length;
  if (share->all_link_count < share->monitoring_binlog_pos_at_failing_length)
    share->all_link_count = share->monitoring_binlog_pos_at_failing_length;
  if (share->all_link_count < share->monitoring_flag_length)
    share->all_link_count = share->monitoring_flag_length;
  if (share->all_link_count < share->monitoring_kind_length)
    share->all_link_count = share->monitoring_kind_length;
  if (share->all_link_count < share->monitoring_limit_length)
    share->all_link_count = share->monitoring_limit_length;
  if (share->all_link_count < share->monitoring_sid_length)
    share->all_link_count = share->monitoring_sid_length;
#ifndef WITHOUT_SPIDER_BG_SEARCH
  if (share->all_link_count < share->monitoring_bg_flag_length)
    share->all_link_count = share->monitoring_bg_flag_length;
  if (share->all_link_count < share->monitoring_bg_kind_length)
    share->all_link_count = share->monitoring_bg_kind_length;
  if (share->all_link_count < share->monitoring_bg_interval_length)
    share->all_link_count = share->monitoring_bg_interval_length;
#endif
  if (share->all_link_count < share->use_handlers_length)
    share->all_link_count = share->use_handlers_length;
  if (share->all_link_count < share->connect_timeouts_length)
    share->all_link_count = share->connect_timeouts_length;
  if (share->all_link_count < share->net_read_timeouts_length)
    share->all_link_count = share->net_read_timeouts_length;
  if (share->all_link_count < share->net_write_timeouts_length)
    share->all_link_count = share->net_write_timeouts_length;
  if (share->all_link_count < share->access_balances_length)
    share->all_link_count = share->access_balances_length;
  if (share->all_link_count < share->bka_table_name_types_length)
    share->all_link_count = share->bka_table_name_types_length;
  if (share->all_link_count < share->strict_group_bys_length)
    share->all_link_count = share->strict_group_bys_length;
  if ((error_num = spider_increase_string_list(
    &share->server_names,
    &share->server_names_lengths,
    &share->server_names_length,
    &share->server_names_charlen,
    share->all_link_count)))
    goto error;
  if ((error_num = spider_increase_string_list(
    &share->tgt_table_names,
    &share->tgt_table_names_lengths,
    &share->tgt_table_names_length,
    &share->tgt_table_names_charlen,
    share->all_link_count)))
    goto error;
  if ((error_num = spider_increase_string_list(
    &share->tgt_dbs,
    &share->tgt_dbs_lengths,
    &share->tgt_dbs_length,
    &share->tgt_dbs_charlen,
    share->all_link_count)))
    goto error;
  if ((error_num = spider_increase_string_list(
    &share->tgt_hosts,
    &share->tgt_hosts_lengths,
    &share->tgt_hosts_length,
    &share->tgt_hosts_charlen,
    share->all_link_count)))
    goto error;
  if ((error_num = spider_increase_string_list(
    &share->tgt_usernames,
    &share->tgt_usernames_lengths,
    &share->tgt_usernames_length,
    &share->tgt_usernames_charlen,
    share->all_link_count)))
    goto error;
  if ((error_num = spider_increase_string_list(
    &share->tgt_passwords,
    &share->tgt_passwords_lengths,
    &share->tgt_passwords_length,
    &share->tgt_passwords_charlen,
    share->all_link_count)))
    goto error;
  if ((error_num = spider_increase_string_list(
    &share->tgt_sockets,
    &share->tgt_sockets_lengths,
    &share->tgt_sockets_length,
    &share->tgt_sockets_charlen,
    share->all_link_count)))
    goto error;
  if ((error_num = spider_increase_string_list(
    &share->tgt_wrappers,
    &share->tgt_wrappers_lengths,
    &share->tgt_wrappers_length,
    &share->tgt_wrappers_charlen,
    share->all_link_count)))
    goto error;
  if ((error_num = spider_increase_string_list(
    &share->tgt_ssl_cas,
    &share->tgt_ssl_cas_lengths,
    &share->tgt_ssl_cas_length,
    &share->tgt_ssl_cas_charlen,
    share->all_link_count)))
    goto error;
  if ((error_num = spider_increase_string_list(
    &share->tgt_ssl_capaths,
    &share->tgt_ssl_capaths_lengths,
    &share->tgt_ssl_capaths_length,
    &share->tgt_ssl_capaths_charlen,
    share->all_link_count)))
    goto error;
  if ((error_num = spider_increase_string_list(
    &share->tgt_ssl_certs,
    &share->tgt_ssl_certs_lengths,
    &share->tgt_ssl_certs_length,
    &share->tgt_ssl_certs_charlen,
    share->all_link_count)))
    goto error;
  if ((error_num = spider_increase_string_list(
    &share->tgt_ssl_ciphers,
    &share->tgt_ssl_ciphers_lengths,
    &share->tgt_ssl_ciphers_length,
    &share->tgt_ssl_ciphers_charlen,
    share->all_link_count)))
    goto error;
  if ((error_num = spider_increase_string_list(
    &share->tgt_ssl_keys,
    &share->tgt_ssl_keys_lengths,
    &share->tgt_ssl_keys_length,
    &share->tgt_ssl_keys_charlen,
    share->all_link_count)))
    goto error;
  if ((error_num = spider_increase_string_list(
    &share->tgt_default_files,
    &share->tgt_default_files_lengths,
    &share->tgt_default_files_length,
    &share->tgt_default_files_charlen,
    share->all_link_count)))
    goto error;
  if ((error_num = spider_increase_string_list(
    &share->tgt_default_groups,
    &share->tgt_default_groups_lengths,
    &share->tgt_default_groups_length,
    &share->tgt_default_groups_charlen,
    share->all_link_count)))
    goto error;
  if ((error_num = spider_increase_string_list(
    &share->tgt_dsns,
    &share->tgt_dsns_lengths,
    &share->tgt_dsns_length,
    &share->tgt_dsns_charlen,
    share->all_link_count)))
    goto error;
  if ((error_num = spider_increase_string_list(
    &share->tgt_filedsns,
    &share->tgt_filedsns_lengths,
    &share->tgt_filedsns_length,
    &share->tgt_filedsns_charlen,
    share->all_link_count)))
    goto error;
  if ((error_num = spider_increase_string_list(
    &share->tgt_drivers,
    &share->tgt_drivers_lengths,
    &share->tgt_drivers_length,
    &share->tgt_drivers_charlen,
    share->all_link_count)))
    goto error;
  if ((error_num = spider_increase_string_list(
    &share->tgt_pk_names,
    &share->tgt_pk_names_lengths,
    &share->tgt_pk_names_length,
    &share->tgt_pk_names_charlen,
    share->all_link_count)))
    goto error;
  if ((error_num = spider_increase_string_list(
    &share->tgt_sequence_names,
    &share->tgt_sequence_names_lengths,
    &share->tgt_sequence_names_length,
    &share->tgt_sequence_names_charlen,
    share->all_link_count)))
    goto error;
  if ((error_num = spider_increase_null_string_list(
    &share->static_link_ids,
    &share->static_link_ids_lengths,
    &share->static_link_ids_length,
    &share->static_link_ids_charlen,
    share->all_link_count)))
    goto error;
  if ((error_num = spider_increase_long_list(
    &share->tgt_ports,
    &share->tgt_ports_length,
    share->all_link_count)))
    goto error;
  if ((error_num = spider_increase_long_list(
    &share->tgt_ssl_vscs,
    &share->tgt_ssl_vscs_length,
    share->all_link_count)))
    goto error;
  if ((error_num = spider_increase_long_list(
    &share->link_statuses,
    &share->link_statuses_length,
    share->all_link_count)))
    goto error;
#ifndef WITHOUT_SPIDER_BG_SEARCH
  if ((error_num = spider_increase_long_list(
    &share->monitoring_bg_flag,
    &share->monitoring_bg_flag_length,
    share->all_link_count)))
    goto error;
  if ((error_num = spider_increase_long_list(
    &share->monitoring_bg_kind,
    &share->monitoring_bg_kind_length,
    share->all_link_count)))
    goto error;
#endif
  if ((error_num = spider_increase_long_list(
    &share->monitoring_binlog_pos_at_failing,
    &share->monitoring_binlog_pos_at_failing_length,
    share->all_link_count)))
    goto error;
  if ((error_num = spider_increase_long_list(
    &share->monitoring_flag,
    &share->monitoring_flag_length,
    share->all_link_count)))
    goto error;
  if ((error_num = spider_increase_long_list(
    &share->monitoring_kind,
    &share->monitoring_kind_length,
    share->all_link_count)))
    goto error;
#ifndef WITHOUT_SPIDER_BG_SEARCH
  if ((error_num = spider_increase_longlong_list(
    &share->monitoring_bg_interval,
    &share->monitoring_bg_interval_length,
    share->all_link_count)))
    goto error;
#endif
  if ((error_num = spider_increase_longlong_list(
    &share->monitoring_limit,
    &share->monitoring_limit_length,
    share->all_link_count)))
    goto error;
  if ((error_num = spider_increase_longlong_list(
    &share->monitoring_sid,
    &share->monitoring_sid_length,
    share->all_link_count)))
    goto error;
  if ((error_num = spider_increase_long_list(
    &share->use_handlers,
    &share->use_handlers_length,
    share->all_link_count)))
    goto error;
  if ((error_num = spider_increase_long_list(
    &share->connect_timeouts,
    &share->connect_timeouts_length,
    share->all_link_count)))
    goto error;
  if ((error_num = spider_increase_long_list(
    &share->net_read_timeouts,
    &share->net_read_timeouts_length,
    share->all_link_count)))
    goto error;
  if ((error_num = spider_increase_long_list(
    &share->net_write_timeouts,
    &share->net_write_timeouts_length,
    share->all_link_count)))
    goto error;
  if ((error_num = spider_increase_long_list(
    &share->access_balances,
    &share->access_balances_length,
    share->all_link_count)))
    goto error;
  if ((error_num = spider_increase_long_list(
    &share->bka_table_name_types,
    &share->bka_table_name_types_length,
    share->all_link_count)))
    goto error;
  if ((error_num = spider_increase_long_list(
    &share->strict_group_bys,
    &share->strict_group_bys_length,
    share->all_link_count)))
    goto error;

  /* copy for tables start */
  share_alter = &share->alter_table;
  share_alter->all_link_count = share->all_link_count;
  if (!(share_alter->tmp_server_names = (char **)
    spider_bulk_malloc(spider_current_trx, SPD_MID_PARSE_CONNECT_INFO_1, MYF(MY_WME | MY_ZEROFILL),
      &share_alter->tmp_server_names,
      (uint) (sizeof(char *) * share->all_link_count),
      &share_alter->tmp_tgt_table_names,
      (uint) (sizeof(char *) * share->all_link_count),
      &share_alter->tmp_tgt_dbs,
      (uint) (sizeof(char *) * share->all_link_count),
      &share_alter->tmp_tgt_hosts,
      (uint) (sizeof(char *) * share->all_link_count),
      &share_alter->tmp_tgt_usernames,
      (uint) (sizeof(char *) * share->all_link_count),
      &share_alter->tmp_tgt_passwords,
      (uint) (sizeof(char *) * share->all_link_count),
      &share_alter->tmp_tgt_sockets,
      (uint) (sizeof(char *) * share->all_link_count),
      &share_alter->tmp_tgt_wrappers,
      (uint) (sizeof(char *) * share->all_link_count),
      &share_alter->tmp_tgt_ssl_cas,
      (uint) (sizeof(char *) * share->all_link_count),
      &share_alter->tmp_tgt_ssl_capaths,
      (uint) (sizeof(char *) * share->all_link_count),
      &share_alter->tmp_tgt_ssl_certs,
      (uint) (sizeof(char *) * share->all_link_count),
      &share_alter->tmp_tgt_ssl_ciphers,
      (uint) (sizeof(char *) * share->all_link_count),
      &share_alter->tmp_tgt_ssl_keys,
      (uint) (sizeof(char *) * share->all_link_count),
      &share_alter->tmp_tgt_default_files,
      (uint) (sizeof(char *) * share->all_link_count),
      &share_alter->tmp_tgt_default_groups,
      (uint) (sizeof(char *) * share->all_link_count),
      &share_alter->tmp_tgt_dsns,
      (uint) (sizeof(char *) * share->all_link_count),
      &share_alter->tmp_tgt_filedsns,
      (uint) (sizeof(char *) * share->all_link_count),
      &share_alter->tmp_tgt_drivers,
      (uint) (sizeof(char *) * share->all_link_count),
      &share_alter->tmp_static_link_ids,
      (uint) (sizeof(char *) * share->all_link_count),
      &share_alter->tmp_server_names_lengths,
      (uint) (sizeof(uint *) * share->all_link_count),
      &share_alter->tmp_tgt_table_names_lengths,
      (uint) (sizeof(uint *) * share->all_link_count),
      &share_alter->tmp_tgt_dbs_lengths,
      (uint) (sizeof(uint *) * share->all_link_count),
      &share_alter->tmp_tgt_hosts_lengths,
      (uint) (sizeof(uint *) * share->all_link_count),
      &share_alter->tmp_tgt_usernames_lengths,
      (uint) (sizeof(uint *) * share->all_link_count),
      &share_alter->tmp_tgt_passwords_lengths,
      (uint) (sizeof(uint *) * share->all_link_count),
      &share_alter->tmp_tgt_sockets_lengths,
      (uint) (sizeof(uint *) * share->all_link_count),
      &share_alter->tmp_tgt_wrappers_lengths,
      (uint) (sizeof(uint *) * share->all_link_count),
      &share_alter->tmp_tgt_ssl_cas_lengths,
      (uint) (sizeof(uint *) * share->all_link_count),
      &share_alter->tmp_tgt_ssl_capaths_lengths,
      (uint) (sizeof(uint *) * share->all_link_count),
      &share_alter->tmp_tgt_ssl_certs_lengths,
      (uint) (sizeof(uint *) * share->all_link_count),
      &share_alter->tmp_tgt_ssl_ciphers_lengths,
      (uint) (sizeof(uint *) * share->all_link_count),
      &share_alter->tmp_tgt_ssl_keys_lengths,
      (uint) (sizeof(uint *) * share->all_link_count),
      &share_alter->tmp_tgt_default_files_lengths,
      (uint) (sizeof(uint *) * share->all_link_count),
      &share_alter->tmp_tgt_default_groups_lengths,
      (uint) (sizeof(uint *) * share->all_link_count),
      &share_alter->tmp_tgt_dsns_lengths,
      (uint) (sizeof(uint *) * share->all_link_count),
      &share_alter->tmp_tgt_filedsns_lengths,
      (uint) (sizeof(uint *) * share->all_link_count),
      &share_alter->tmp_tgt_drivers_lengths,
      (uint) (sizeof(uint *) * share->all_link_count),
      &share_alter->tmp_static_link_ids_lengths,
      (uint) (sizeof(uint *) * share->all_link_count),
      &share_alter->tmp_tgt_ports,
      (uint) (sizeof(long) * share->all_link_count),
      &share_alter->tmp_tgt_ssl_vscs,
      (uint) (sizeof(long) * share->all_link_count),
      &share_alter->tmp_monitoring_binlog_pos_at_failing,
      (uint) (sizeof(long) * share->all_link_count),
      &share_alter->tmp_link_statuses,
      (uint) (sizeof(long) * share->all_link_count),
      NullS))
  ) {
    error_num = HA_ERR_OUT_OF_MEM;
    goto error;
  }


  memcpy(share_alter->tmp_server_names, share->server_names,
    sizeof(char *) * share->all_link_count);
  memcpy(share_alter->tmp_tgt_table_names, share->tgt_table_names,
    sizeof(char *) * share->all_link_count);
  memcpy(share_alter->tmp_tgt_dbs, share->tgt_dbs,
    sizeof(char *) * share->all_link_count);
  memcpy(share_alter->tmp_tgt_hosts, share->tgt_hosts,
    sizeof(char *) * share->all_link_count);
  memcpy(share_alter->tmp_tgt_usernames, share->tgt_usernames,
    sizeof(char *) * share->all_link_count);
  memcpy(share_alter->tmp_tgt_passwords, share->tgt_passwords,
    sizeof(char *) * share->all_link_count);
  memcpy(share_alter->tmp_tgt_sockets, share->tgt_sockets,
    sizeof(char *) * share->all_link_count);
  memcpy(share_alter->tmp_tgt_wrappers, share->tgt_wrappers,
    sizeof(char *) * share->all_link_count);
  memcpy(share_alter->tmp_tgt_ssl_cas, share->tgt_ssl_cas,
    sizeof(char *) * share->all_link_count);
  memcpy(share_alter->tmp_tgt_ssl_capaths, share->tgt_ssl_capaths,
    sizeof(char *) * share->all_link_count);
  memcpy(share_alter->tmp_tgt_ssl_certs, share->tgt_ssl_certs,
    sizeof(char *) * share->all_link_count);
  memcpy(share_alter->tmp_tgt_ssl_ciphers, share->tgt_ssl_ciphers,
    sizeof(char *) * share->all_link_count);
  memcpy(share_alter->tmp_tgt_ssl_keys, share->tgt_ssl_keys,
    sizeof(char *) * share->all_link_count);
  memcpy(share_alter->tmp_tgt_default_files, share->tgt_default_files,
    sizeof(char *) * share->all_link_count);
  memcpy(share_alter->tmp_tgt_default_groups, share->tgt_default_groups,
    sizeof(char *) * share->all_link_count);
  memcpy(share_alter->tmp_tgt_dsns, share->tgt_dsns,
    sizeof(char *) * share->all_link_count);
  memcpy(share_alter->tmp_tgt_filedsns, share->tgt_filedsns,
    sizeof(char *) * share->all_link_count);
  memcpy(share_alter->tmp_tgt_drivers, share->tgt_drivers,
    sizeof(char *) * share->all_link_count);
  memcpy(share_alter->tmp_static_link_ids, share->static_link_ids,
    sizeof(char *) * share->all_link_count);

  memcpy(share_alter->tmp_tgt_ports, share->tgt_ports,
    sizeof(long) * share->all_link_count);
  memcpy(share_alter->tmp_tgt_ssl_vscs, share->tgt_ssl_vscs,
    sizeof(long) * share->all_link_count);
  memcpy(share_alter->tmp_monitoring_binlog_pos_at_failing,
    share->monitoring_binlog_pos_at_failing,
    sizeof(long) * share->all_link_count);
  memcpy(share_alter->tmp_link_statuses, share->link_statuses,
    sizeof(long) * share->all_link_count);

  memcpy(share_alter->tmp_server_names_lengths,
    share->server_names_lengths,
    sizeof(uint) * share->all_link_count);
  memcpy(share_alter->tmp_tgt_table_names_lengths,
    share->tgt_table_names_lengths,
    sizeof(uint) * share->all_link_count);
  memcpy(share_alter->tmp_tgt_dbs_lengths, share->tgt_dbs_lengths,
    sizeof(uint) * share->all_link_count);
  memcpy(share_alter->tmp_tgt_hosts_lengths, share->tgt_hosts_lengths,
    sizeof(uint) * share->all_link_count);
  memcpy(share_alter->tmp_tgt_usernames_lengths,
    share->tgt_usernames_lengths,
    sizeof(uint) * share->all_link_count);
  memcpy(share_alter->tmp_tgt_passwords_lengths,
    share->tgt_passwords_lengths,
    sizeof(uint) * share->all_link_count);
  memcpy(share_alter->tmp_tgt_sockets_lengths, share->tgt_sockets_lengths,
    sizeof(uint) * share->all_link_count);
  memcpy(share_alter->tmp_tgt_wrappers_lengths,
    share->tgt_wrappers_lengths,
    sizeof(uint) * share->all_link_count);
  memcpy(share_alter->tmp_tgt_ssl_cas_lengths,
    share->tgt_ssl_cas_lengths,
    sizeof(uint) * share->all_link_count);
  memcpy(share_alter->tmp_tgt_ssl_capaths_lengths,
    share->tgt_ssl_capaths_lengths,
    sizeof(uint) * share->all_link_count);
  memcpy(share_alter->tmp_tgt_ssl_certs_lengths,
    share->tgt_ssl_certs_lengths,
    sizeof(uint) * share->all_link_count);
  memcpy(share_alter->tmp_tgt_ssl_ciphers_lengths,
    share->tgt_ssl_ciphers_lengths,
    sizeof(uint) * share->all_link_count);
  memcpy(share_alter->tmp_tgt_ssl_keys_lengths,
    share->tgt_ssl_keys_lengths,
    sizeof(uint) * share->all_link_count);
  memcpy(share_alter->tmp_tgt_default_files_lengths,
    share->tgt_default_files_lengths,
    sizeof(uint) * share->all_link_count);
  memcpy(share_alter->tmp_tgt_default_groups_lengths,
    share->tgt_default_groups_lengths,
    sizeof(uint) * share->all_link_count);
  memcpy(share_alter->tmp_tgt_dsns_lengths,
    share->tgt_dsns_lengths,
    sizeof(uint) * share->all_link_count);
  memcpy(share_alter->tmp_tgt_filedsns_lengths,
    share->tgt_filedsns_lengths,
    sizeof(uint) * share->all_link_count);
  memcpy(share_alter->tmp_tgt_drivers_lengths,
    share->tgt_drivers_lengths,
    sizeof(uint) * share->all_link_count);
  memcpy(share_alter->tmp_static_link_ids_lengths,
    share->static_link_ids_lengths,
    sizeof(uint) * share->all_link_count);

  share_alter->tmp_server_names_charlen = share->server_names_charlen;
  share_alter->tmp_tgt_table_names_charlen = share->tgt_table_names_charlen;
  share_alter->tmp_tgt_dbs_charlen = share->tgt_dbs_charlen;
  share_alter->tmp_tgt_hosts_charlen = share->tgt_hosts_charlen;
  share_alter->tmp_tgt_usernames_charlen = share->tgt_usernames_charlen;
  share_alter->tmp_tgt_passwords_charlen = share->tgt_passwords_charlen;
  share_alter->tmp_tgt_sockets_charlen = share->tgt_sockets_charlen;
  share_alter->tmp_tgt_wrappers_charlen = share->tgt_wrappers_charlen;
  share_alter->tmp_tgt_ssl_cas_charlen = share->tgt_ssl_cas_charlen;
  share_alter->tmp_tgt_ssl_capaths_charlen = share->tgt_ssl_capaths_charlen;
  share_alter->tmp_tgt_ssl_certs_charlen = share->tgt_ssl_certs_charlen;
  share_alter->tmp_tgt_ssl_ciphers_charlen = share->tgt_ssl_ciphers_charlen;
  share_alter->tmp_tgt_ssl_keys_charlen = share->tgt_ssl_keys_charlen;
  share_alter->tmp_tgt_default_files_charlen =
    share->tgt_default_files_charlen;
  share_alter->tmp_tgt_default_groups_charlen =
    share->tgt_default_groups_charlen;
  share_alter->tmp_tgt_dsns_charlen =
    share->tgt_dsns_charlen;
  share_alter->tmp_tgt_filedsns_charlen =
    share->tgt_filedsns_charlen;
  share_alter->tmp_tgt_drivers_charlen =
    share->tgt_drivers_charlen;
  share_alter->tmp_static_link_ids_charlen =
    share->static_link_ids_charlen;

  share_alter->tmp_server_names_length = share->server_names_length;
  share_alter->tmp_tgt_table_names_length = share->tgt_table_names_length;
  share_alter->tmp_tgt_dbs_length = share->tgt_dbs_length;
  share_alter->tmp_tgt_hosts_length = share->tgt_hosts_length;
  share_alter->tmp_tgt_usernames_length = share->tgt_usernames_length;
  share_alter->tmp_tgt_passwords_length = share->tgt_passwords_length;
  share_alter->tmp_tgt_sockets_length = share->tgt_sockets_length;
  share_alter->tmp_tgt_wrappers_length = share->tgt_wrappers_length;
  share_alter->tmp_tgt_ssl_cas_length = share->tgt_ssl_cas_length;
  share_alter->tmp_tgt_ssl_capaths_length = share->tgt_ssl_capaths_length;
  share_alter->tmp_tgt_ssl_certs_length = share->tgt_ssl_certs_length;
  share_alter->tmp_tgt_ssl_ciphers_length = share->tgt_ssl_ciphers_length;
  share_alter->tmp_tgt_ssl_keys_length = share->tgt_ssl_keys_length;
  share_alter->tmp_tgt_default_files_length = share->tgt_default_files_length;
  share_alter->tmp_tgt_default_groups_length =
    share->tgt_default_groups_length;
  share_alter->tmp_tgt_dsns_length =
    share->tgt_dsns_length;
  share_alter->tmp_tgt_filedsns_length =
    share->tgt_filedsns_length;
  share_alter->tmp_tgt_drivers_length =
    share->tgt_drivers_length;
  share_alter->tmp_static_link_ids_length =
    share->static_link_ids_length;
  share_alter->tmp_tgt_ports_length = share->tgt_ports_length;
  share_alter->tmp_tgt_ssl_vscs_length = share->tgt_ssl_vscs_length;
  share_alter->tmp_monitoring_binlog_pos_at_failing_length =
    share->monitoring_binlog_pos_at_failing_length;
  share_alter->tmp_link_statuses_length = share->link_statuses_length;
  /* copy for tables end */

  if ((error_num = spider_set_connect_info_default(
    share,
#ifdef WITH_PARTITION_STORAGE_ENGINE
    part_elem,
    sub_elem,
#endif
    table_share
  )))
    goto error;

  if (create_table)
  {
    for (int roop_count = 0; roop_count < (int) share->all_link_count;
         roop_count++)
    {
      int roop_count2;
      for (roop_count2 = 0; roop_count2 < SPIDER_DBTON_SIZE; roop_count2++)
      {
        if (
          spider_dbton[roop_count2].wrapper &&
          !strcasecmp(share->tgt_wrappers[roop_count],
            spider_dbton[roop_count2].wrapper)
        ) {
          break;
        }
      }
      if (roop_count2 == SPIDER_DBTON_SIZE)
      {
        DBUG_PRINT("info",("spider err tgt_wrappers[%d]=%s", roop_count,
          share->tgt_wrappers[roop_count]));
        error_num = ER_SPIDER_INVALID_CONNECT_INFO_NUM;
        my_printf_error(error_num, ER_SPIDER_INVALID_CONNECT_INFO_STR,
          MYF(0), share->tgt_wrappers[roop_count]);
        goto error;
      }

      DBUG_PRINT("info",
        ("spider server_names_lengths[%d] = %u", roop_count,
         share->server_names_lengths[roop_count]));
      if (share->server_names_lengths[roop_count] > SPIDER_CONNECT_INFO_MAX_LEN)
      {
        error_num = ER_SPIDER_INVALID_CONNECT_INFO_TOO_LONG_NUM;
        my_printf_error(error_num, ER_SPIDER_INVALID_CONNECT_INFO_TOO_LONG_STR,
          MYF(0), share->server_names[roop_count], "server");
        goto error;
      }

      DBUG_PRINT("info",
        ("spider tgt_table_names_lengths[%d] = %u", roop_count,
        share->tgt_table_names_lengths[roop_count]));
      if (share->tgt_table_names_lengths[roop_count] >
        SPIDER_CONNECT_INFO_MAX_LEN)
      {
        error_num = ER_SPIDER_INVALID_CONNECT_INFO_TOO_LONG_NUM;
        my_printf_error(error_num, ER_SPIDER_INVALID_CONNECT_INFO_TOO_LONG_STR,
          MYF(0), share->tgt_table_names[roop_count], "table");
        goto error;
      }

      DBUG_PRINT("info",
        ("spider tgt_dbs_lengths[%d] = %u", roop_count,
        share->tgt_dbs_lengths[roop_count]));
      if (share->tgt_dbs_lengths[roop_count] > SPIDER_CONNECT_INFO_MAX_LEN)
      {
        error_num = ER_SPIDER_INVALID_CONNECT_INFO_TOO_LONG_NUM;
        my_printf_error(error_num, ER_SPIDER_INVALID_CONNECT_INFO_TOO_LONG_STR,
          MYF(0), share->tgt_dbs[roop_count], "database");
        goto error;
      }

      DBUG_PRINT("info",
        ("spider tgt_hosts_lengths[%d] = %u", roop_count,
        share->tgt_hosts_lengths[roop_count]));
      if (share->tgt_hosts_lengths[roop_count] > SPIDER_CONNECT_INFO_MAX_LEN)
      {
        error_num = ER_SPIDER_INVALID_CONNECT_INFO_TOO_LONG_NUM;
        my_printf_error(error_num, ER_SPIDER_INVALID_CONNECT_INFO_TOO_LONG_STR,
          MYF(0), share->tgt_hosts[roop_count], "host");
        goto error;
      }

      DBUG_PRINT("info",
        ("spider tgt_usernames_lengths[%d] = %u", roop_count,
        share->tgt_usernames_lengths[roop_count]));
      if (share->tgt_usernames_lengths[roop_count] >
        SPIDER_CONNECT_INFO_MAX_LEN)
      {
        error_num = ER_SPIDER_INVALID_CONNECT_INFO_TOO_LONG_NUM;
        my_printf_error(error_num, ER_SPIDER_INVALID_CONNECT_INFO_TOO_LONG_STR,
          MYF(0), share->tgt_usernames[roop_count], "user");
        goto error;
      }

      DBUG_PRINT("info",
        ("spider tgt_passwords_lengths[%d] = %u", roop_count,
        share->tgt_passwords_lengths[roop_count]));
      if (share->tgt_passwords_lengths[roop_count] >
        SPIDER_CONNECT_INFO_MAX_LEN)
      {
        error_num = ER_SPIDER_INVALID_CONNECT_INFO_TOO_LONG_NUM;
        my_printf_error(error_num, ER_SPIDER_INVALID_CONNECT_INFO_TOO_LONG_STR,
          MYF(0), share->tgt_passwords[roop_count], "password");
        goto error;
      }

      DBUG_PRINT("info",
        ("spider tgt_sockets_lengths[%d] = %u", roop_count,
        share->tgt_sockets_lengths[roop_count]));
      if (share->tgt_sockets_lengths[roop_count] >
        SPIDER_CONNECT_INFO_PATH_MAX_LEN)
      {
        error_num = ER_SPIDER_INVALID_CONNECT_INFO_TOO_LONG_NUM;
        my_printf_error(error_num, ER_SPIDER_INVALID_CONNECT_INFO_TOO_LONG_STR,
          MYF(0), share->tgt_sockets[roop_count], "socket");
        goto error;
      }

      DBUG_PRINT("info",
        ("spider tgt_wrappers_lengths[%d] = %u", roop_count,
        share->tgt_wrappers_lengths[roop_count]));
      if (share->tgt_wrappers_lengths[roop_count] >
        SPIDER_CONNECT_INFO_MAX_LEN)
      {
        error_num = ER_SPIDER_INVALID_CONNECT_INFO_TOO_LONG_NUM;
        my_printf_error(error_num, ER_SPIDER_INVALID_CONNECT_INFO_TOO_LONG_STR,
          MYF(0), share->tgt_wrappers[roop_count], "wrapper");
        goto error;
      }

      DBUG_PRINT("info",
        ("spider tgt_ssl_cas_lengths[%d] = %u", roop_count,
        share->tgt_ssl_cas_lengths[roop_count]));
      if (share->tgt_ssl_cas_lengths[roop_count] >
        SPIDER_CONNECT_INFO_PATH_MAX_LEN)
      {
        error_num = ER_SPIDER_INVALID_CONNECT_INFO_TOO_LONG_NUM;
        my_printf_error(error_num, ER_SPIDER_INVALID_CONNECT_INFO_TOO_LONG_STR,
          MYF(0), share->tgt_ssl_cas[roop_count], "ssl_ca");
        goto error;
      }

      DBUG_PRINT("info",
        ("spider tgt_ssl_capaths_lengths[%d] = %u", roop_count,
        share->tgt_ssl_capaths_lengths[roop_count]));
      if (share->tgt_ssl_capaths_lengths[roop_count] >
        SPIDER_CONNECT_INFO_PATH_MAX_LEN)
      {
        error_num = ER_SPIDER_INVALID_CONNECT_INFO_TOO_LONG_NUM;
        my_printf_error(error_num, ER_SPIDER_INVALID_CONNECT_INFO_TOO_LONG_STR,
          MYF(0), share->tgt_ssl_capaths[roop_count], "ssl_capath");
        goto error;
      }

      DBUG_PRINT("info",
        ("spider tgt_ssl_certs_lengths[%d] = %u", roop_count,
        share->tgt_ssl_certs_lengths[roop_count]));
      if (share->tgt_ssl_certs_lengths[roop_count] >
        SPIDER_CONNECT_INFO_PATH_MAX_LEN)
      {
        error_num = ER_SPIDER_INVALID_CONNECT_INFO_TOO_LONG_NUM;
        my_printf_error(error_num, ER_SPIDER_INVALID_CONNECT_INFO_TOO_LONG_STR,
          MYF(0), share->tgt_ssl_certs[roop_count], "ssl_cert");
        goto error;
      }

      DBUG_PRINT("info",
        ("spider tgt_ssl_ciphers_lengths[%d] = %u", roop_count,
        share->tgt_ssl_ciphers_lengths[roop_count]));
      if (share->tgt_ssl_ciphers_lengths[roop_count] >
        SPIDER_CONNECT_INFO_MAX_LEN)
      {
        error_num = ER_SPIDER_INVALID_CONNECT_INFO_TOO_LONG_NUM;
        my_printf_error(error_num, ER_SPIDER_INVALID_CONNECT_INFO_TOO_LONG_STR,
          MYF(0), share->tgt_ssl_ciphers[roop_count], "ssl_cipher");
        goto error;
      }

      DBUG_PRINT("info",
        ("spider tgt_ssl_keys_lengths[%d] = %u", roop_count,
        share->tgt_ssl_keys_lengths[roop_count]));
      if (share->tgt_ssl_keys_lengths[roop_count] >
        SPIDER_CONNECT_INFO_PATH_MAX_LEN)
      {
        error_num = ER_SPIDER_INVALID_CONNECT_INFO_TOO_LONG_NUM;
        my_printf_error(error_num, ER_SPIDER_INVALID_CONNECT_INFO_TOO_LONG_STR,
          MYF(0), share->tgt_ssl_keys[roop_count], "ssl_key");
        goto error;
      }

      DBUG_PRINT("info",
        ("spider tgt_default_files_lengths[%d] = %u", roop_count,
        share->tgt_default_files_lengths[roop_count]));
      if (share->tgt_default_files_lengths[roop_count] >
        SPIDER_CONNECT_INFO_PATH_MAX_LEN)
      {
        error_num = ER_SPIDER_INVALID_CONNECT_INFO_TOO_LONG_NUM;
        my_printf_error(error_num, ER_SPIDER_INVALID_CONNECT_INFO_TOO_LONG_STR,
          MYF(0), share->tgt_default_files[roop_count], "default_file");
        goto error;
      }

      DBUG_PRINT("info",
        ("spider tgt_default_groups_lengths[%d] = %u", roop_count,
        share->tgt_default_groups_lengths[roop_count]));
      if (share->tgt_default_groups_lengths[roop_count] >
        SPIDER_CONNECT_INFO_MAX_LEN)
      {
        error_num = ER_SPIDER_INVALID_CONNECT_INFO_TOO_LONG_NUM;
        my_printf_error(error_num, ER_SPIDER_INVALID_CONNECT_INFO_TOO_LONG_STR,
          MYF(0), share->tgt_default_groups[roop_count], "default_group");
        goto error;
      }

      DBUG_PRINT("info",
        ("spider tgt_dsns_lengths[%d] = %u", roop_count,
        share->tgt_dsns_lengths[roop_count]));
      if (share->tgt_dsns_lengths[roop_count] >
        SPIDER_CONNECT_INFO_MAX_LEN)
      {
        error_num = ER_SPIDER_INVALID_CONNECT_INFO_TOO_LONG_NUM;
        my_printf_error(error_num, ER_SPIDER_INVALID_CONNECT_INFO_TOO_LONG_STR,
          MYF(0), share->tgt_dsns[roop_count], "dsn");
        goto error;
      }

      DBUG_PRINT("info",
        ("spider tgt_filedsns_lengths[%d] = %u", roop_count,
        share->tgt_filedsns_lengths[roop_count]));
      if (share->tgt_filedsns_lengths[roop_count] >
        SPIDER_CONNECT_INFO_PATH_MAX_LEN)
      {
        error_num = ER_SPIDER_INVALID_CONNECT_INFO_TOO_LONG_NUM;
        my_printf_error(error_num, ER_SPIDER_INVALID_CONNECT_INFO_TOO_LONG_STR,
          MYF(0), share->tgt_filedsns[roop_count], "filedsn");
        goto error;
      }

      DBUG_PRINT("info",
        ("spider tgt_drivers_lengths[%d] = %u", roop_count,
        share->tgt_drivers_lengths[roop_count]));
      if (share->tgt_drivers_lengths[roop_count] >
        SPIDER_CONNECT_INFO_MAX_LEN)
      {
        error_num = ER_SPIDER_INVALID_CONNECT_INFO_TOO_LONG_NUM;
        my_printf_error(error_num, ER_SPIDER_INVALID_CONNECT_INFO_TOO_LONG_STR,
          MYF(0), share->tgt_drivers[roop_count], "driver");
        goto error;
      }

      DBUG_PRINT("info",
        ("spider tgt_pk_names_lengths[%d] = %u", roop_count,
        share->tgt_pk_names_lengths[roop_count]));
      if (share->tgt_pk_names_lengths[roop_count] >
        SPIDER_CONNECT_INFO_MAX_LEN)
      {
        error_num = ER_SPIDER_INVALID_CONNECT_INFO_TOO_LONG_NUM;
        my_printf_error(error_num, ER_SPIDER_INVALID_CONNECT_INFO_TOO_LONG_STR,
          MYF(0), share->tgt_pk_names[roop_count], "pk_name");
        goto error;
      }

      DBUG_PRINT("info",
        ("spider tgt_sequence_names_lengths[%d] = %u", roop_count,
        share->tgt_sequence_names_lengths[roop_count]));
      if (share->tgt_sequence_names_lengths[roop_count] >
        SPIDER_CONNECT_INFO_MAX_LEN)
      {
        error_num = ER_SPIDER_INVALID_CONNECT_INFO_TOO_LONG_NUM;
        my_printf_error(error_num, ER_SPIDER_INVALID_CONNECT_INFO_TOO_LONG_STR,
          MYF(0), share->tgt_sequence_names[roop_count], "sequence_name");
        goto error;
      }

      DBUG_PRINT("info",
        ("spider static_link_ids_lengths[%d] = %u", roop_count,
        share->static_link_ids_lengths[roop_count]));
      if (share->static_link_ids_lengths[roop_count] >
        SPIDER_CONNECT_INFO_MAX_LEN)
      {
        error_num = ER_SPIDER_INVALID_CONNECT_INFO_TOO_LONG_NUM;
        my_printf_error(error_num, ER_SPIDER_INVALID_CONNECT_INFO_TOO_LONG_STR,
          MYF(0), share->static_link_ids[roop_count], "static_link_id");
        goto error;
      }
      if (share->static_link_ids[roop_count])
      {
        if (
          share->static_link_ids_lengths[roop_count] > 0 &&
          share->static_link_ids[roop_count][0] >= '0' &&
          share->static_link_ids[roop_count][0] <= '9'
        ) {
          error_num = ER_SPIDER_INVALID_CONNECT_INFO_START_WITH_NUM_NUM;
          my_printf_error(error_num,
            ER_SPIDER_INVALID_CONNECT_INFO_START_WITH_NUM_STR,
            MYF(0), share->static_link_ids[roop_count], "static_link_id");
          goto error;
        }
        for (roop_count2 = roop_count + 1;
          roop_count2 < (int) share->all_link_count;
          roop_count2++)
        {
          if (
            share->static_link_ids_lengths[roop_count] ==
              share->static_link_ids_lengths[roop_count2] &&
            !memcmp(share->static_link_ids[roop_count],
              share->static_link_ids[roop_count2],
              share->static_link_ids_lengths[roop_count])
          ) {
            error_num = ER_SPIDER_INVALID_CONNECT_INFO_SAME_NUM;
            my_printf_error(error_num,
              ER_SPIDER_INVALID_CONNECT_INFO_SAME_STR,
              MYF(0), share->static_link_ids[roop_count],
              "static_link_id");
            goto error;
          }
        }
      }
    }
  }

  DBUG_PRINT("info", ("spider share->active_link_count = %d",
    share->active_link_count));
  share->link_count = (uint) share->active_link_count;
  share_alter->link_count = share->link_count;
  share->link_bitmap_size = (share->link_count + 7) / 8;

  if (connect_string)
    spider_free(spider_current_trx, connect_string, MYF(0));
  DBUG_RETURN(0);

error:
  if (connect_string)
    spider_free(spider_current_trx, connect_string, MYF(0));
error_alloc_conn_string:
  DBUG_RETURN(error_num);
}

/* Set default connect info of a SPIDER_SHARE if needed */
int spider_set_connect_info_default(
  SPIDER_SHARE *share,               /* The `SPIDER_SHARE' to set
                                     default connect info */
#ifdef WITH_PARTITION_STORAGE_ENGINE
  partition_element *part_elem, /* partition info used as input */
  partition_element *sub_elem,  /* subpartition info used as input */
#endif
  TABLE_SHARE *table_share      /* table share info used as input */
) {
  bool check_socket;
  bool check_database;
  bool check_default_file;
  bool check_host;
  bool check_port;
  bool socket_has_default_value;
  bool database_has_default_value;
  bool default_file_has_default_value;
  bool host_has_default_value;
  bool port_has_default_value;
  int error_num, roop_count, roop_count2;
  DBUG_ENTER("spider_set_connect_info_default");
  for (roop_count = 0; roop_count < (int) share->all_link_count; roop_count++)
  {
    if (share->server_names[roop_count])
    {
      if ((error_num = spider_get_server(share, roop_count)))
        DBUG_RETURN(error_num);
    }

    if (
      !share->tgt_sockets[roop_count] &&
      (
        !share->tgt_hosts[roop_count] ||
        !strcmp(share->tgt_hosts[roop_count], my_localhost)
      )
    ) {
      check_socket = TRUE;
    } else {
      check_socket = FALSE;
    }
    if (!share->tgt_dbs[roop_count] && table_share)
    {
      check_database = TRUE;
    } else {
      check_database = FALSE;
    }
    if (
      !share->tgt_default_files[roop_count] &&
      share->tgt_default_groups[roop_count] &&
      (*spd_defaults_file || *spd_defaults_extra_file)
    ) {
      check_default_file = TRUE;
    } else {
      check_default_file = FALSE;
    }
    if (!share->tgt_hosts[roop_count])
    {
      check_host = TRUE;
    } else {
      check_host = FALSE;
    }
    if (share->tgt_ports[roop_count] == -1)
    {
      check_port = TRUE;
    } else {
      check_port = FALSE;
    }
    if (check_socket || check_database || check_default_file || check_host ||
      check_port)
    {
      socket_has_default_value = check_socket;
      database_has_default_value = check_database;
      default_file_has_default_value = check_default_file;
      host_has_default_value = check_host;
      port_has_default_value = check_port;
      if (share->tgt_wrappers[roop_count])
      {
        for (roop_count2 = 0; roop_count2 < SPIDER_DBTON_SIZE; roop_count2++)
        {
          DBUG_PRINT("info",("spider share->tgt_wrappers[%d]=%s", roop_count,
            share->tgt_wrappers[roop_count]));
          DBUG_PRINT("info",("spider spider_dbton[%d].wrapper=%s", roop_count2,
            spider_dbton[roop_count2].wrapper ?
              spider_dbton[roop_count2].wrapper : "NULL"));
          if (
            spider_dbton[roop_count2].wrapper &&
            !strcmp(share->tgt_wrappers[roop_count],
              spider_dbton[roop_count2].wrapper)
          ) {
            if (spider_dbton[roop_count2].db_access_type ==
              SPIDER_DB_ACCESS_TYPE_SQL)
            {
              if (check_socket)
              {
                socket_has_default_value = spider_dbton[roop_count2].
                  db_util->socket_has_default_value();
              }
              if (check_database)
              {
                database_has_default_value = spider_dbton[roop_count2].
                  db_util->database_has_default_value();
              }
              if (check_default_file)
              {
                default_file_has_default_value = spider_dbton[roop_count2].
                  db_util->default_file_has_default_value();
              }
              if (check_host)
              {
                host_has_default_value = spider_dbton[roop_count2].
                  db_util->host_has_default_value();
              }
              if (check_port)
              {
                port_has_default_value = spider_dbton[roop_count2].
                  db_util->port_has_default_value();
              }
              break;
            }
          }
        }
      }
    } else {
      socket_has_default_value = FALSE;
      database_has_default_value = FALSE;
      default_file_has_default_value = FALSE;
      host_has_default_value = FALSE;
      port_has_default_value = FALSE;
    }

    if (!share->tgt_wrappers[roop_count])
    {
      DBUG_PRINT("info",("spider create default tgt_wrappers"));
      share->tgt_wrappers_lengths[roop_count] = SPIDER_DB_WRAPPER_LEN;
      if (
        !(share->tgt_wrappers[roop_count] = spider_create_string(
          SPIDER_DB_WRAPPER_STR,
          share->tgt_wrappers_lengths[roop_count]))
      ) {
        DBUG_RETURN(HA_ERR_OUT_OF_MEM);
      }
    }

    if (host_has_default_value)
    {
      DBUG_PRINT("info",("spider create default tgt_hosts"));
      share->tgt_hosts_lengths[roop_count] = strlen(my_localhost);
      if (
        !(share->tgt_hosts[roop_count] = spider_create_string(
          my_localhost,
          share->tgt_hosts_lengths[roop_count]))
      ) {
        DBUG_RETURN(HA_ERR_OUT_OF_MEM);
      }
    }

    if (database_has_default_value)
    {
      DBUG_PRINT("info",("spider create default tgt_dbs"));
      share->tgt_dbs_lengths[roop_count] = table_share->db.length;
      if (
        !(share->tgt_dbs[roop_count] = spider_create_string(
          table_share->db.str,
          table_share->db.length))
      ) {
        DBUG_RETURN(HA_ERR_OUT_OF_MEM);
      }
    }

    if (!share->tgt_table_names[roop_count] && table_share)
    {
      DBUG_PRINT("info",("spider create default tgt_table_names"));
      share->tgt_table_names_lengths[roop_count] =
        table_share->table_name.length;
      if (
        !(share->tgt_table_names[roop_count] = spider_create_table_name_string(
          table_share->table_name.str,
#ifdef WITH_PARTITION_STORAGE_ENGINE
          (part_elem ? part_elem->partition_name : NULL),
          (sub_elem ? sub_elem->partition_name : NULL)
#else
          NULL,
          NULL
#endif
        ))
      ) {
        DBUG_RETURN(HA_ERR_OUT_OF_MEM);
      }
    }

    if (default_file_has_default_value)
    {
      DBUG_PRINT("info",("spider create default tgt_default_files"));
      if (*spd_defaults_extra_file)
      {
        share->tgt_default_files_lengths[roop_count] =
          strlen(*spd_defaults_extra_file);
        if (
          !(share->tgt_default_files[roop_count] = spider_create_string(
            *spd_defaults_extra_file,
            share->tgt_default_files_lengths[roop_count]))
        ) {
          my_error(ER_OUT_OF_RESOURCES, MYF(0), HA_ERR_OUT_OF_MEM);
          DBUG_RETURN(HA_ERR_OUT_OF_MEM);
        }
      } else {
        share->tgt_default_files_lengths[roop_count] =
          strlen(*spd_defaults_file);
        if (
          !(share->tgt_default_files[roop_count] = spider_create_string(
            *spd_defaults_file,
            share->tgt_default_files_lengths[roop_count]))
        ) {
          my_error(ER_OUT_OF_RESOURCES, MYF(0), HA_ERR_OUT_OF_MEM);
          DBUG_RETURN(HA_ERR_OUT_OF_MEM);
        }
      }
    }

    if (!share->tgt_pk_names[roop_count])
    {
      DBUG_PRINT("info",("spider create default tgt_pk_names"));
      share->tgt_pk_names_lengths[roop_count] = SPIDER_DB_PK_NAME_LEN;
      if (
        !(share->tgt_pk_names[roop_count] = spider_create_string(
          SPIDER_DB_PK_NAME_STR,
          share->tgt_pk_names_lengths[roop_count]))
      ) {
        DBUG_RETURN(HA_ERR_OUT_OF_MEM);
      }
    }

    if (!share->tgt_sequence_names[roop_count])
    {
      DBUG_PRINT("info",("spider create default tgt_sequence_names"));
      share->tgt_sequence_names_lengths[roop_count] =
        SPIDER_DB_SEQUENCE_NAME_LEN;
      if (
        !(share->tgt_sequence_names[roop_count] = spider_create_string(
          SPIDER_DB_SEQUENCE_NAME_STR,
          share->tgt_sequence_names_lengths[roop_count]))
      ) {
        DBUG_RETURN(HA_ERR_OUT_OF_MEM);
      }
    }

    if (port_has_default_value)
    {
      share->tgt_ports[roop_count] = MYSQL_PORT;
    } else if (share->tgt_ports[roop_count] < 0)
    {
      share->tgt_ports[roop_count] = 0;
    } else if (share->tgt_ports[roop_count] > 65535)
    {
      share->tgt_ports[roop_count] = 65535;
    }

    if (share->tgt_ssl_vscs[roop_count] == -1)
      share->tgt_ssl_vscs[roop_count] = 0;

    if (socket_has_default_value)
    {
      DBUG_PRINT("info",("spider create default tgt_sockets"));
      share->tgt_sockets_lengths[roop_count] =
        strlen((char *) MYSQL_UNIX_ADDR);
      if (
        !(share->tgt_sockets[roop_count] = spider_create_string(
          (char *) MYSQL_UNIX_ADDR,
          share->tgt_sockets_lengths[roop_count]))
      ) {
        DBUG_RETURN(HA_ERR_OUT_OF_MEM);
      }
    }

    if (share->link_statuses[roop_count] == -1)
      share->link_statuses[roop_count] = SPIDER_LINK_STATUS_NO_CHANGE;

#ifndef WITHOUT_SPIDER_BG_SEARCH
    if (share->monitoring_bg_flag[roop_count] == -1)
      share->monitoring_bg_flag[roop_count] = 0;
    if (share->monitoring_bg_kind[roop_count] == -1)
      share->monitoring_bg_kind[roop_count] = 0;
#endif
    if (share->monitoring_binlog_pos_at_failing[roop_count] == -1)
      share->monitoring_binlog_pos_at_failing[roop_count] = 0;
    if (share->monitoring_flag[roop_count] == -1)
      share->monitoring_flag[roop_count] = 0;
    if (share->monitoring_kind[roop_count] == -1)
      share->monitoring_kind[roop_count] = 0;
#ifndef WITHOUT_SPIDER_BG_SEARCH
    if (share->monitoring_bg_interval[roop_count] == -1)
      share->monitoring_bg_interval[roop_count] = 10000000;
#endif
    if (share->monitoring_limit[roop_count] == -1)
      share->monitoring_limit[roop_count] = 1;
    if (share->monitoring_sid[roop_count] == -1)
      share->monitoring_sid[roop_count] = global_system_variables.server_id;

    if (share->access_balances[roop_count] == -1)
      share->access_balances[roop_count] = 100;
  }

  if (share->query_cache == -1)
    share->query_cache = 0;
  if (share->query_cache_sync == -1)
    share->query_cache_sync = 0;
  if (share->scan_rate == -1)
    share->scan_rate = 1;
  if (share->read_rate == -1)
    share->read_rate = 0.0002;
  if (share->priority == -1)
    share->priority = 1000000;
  if (share->table_count_mode == -1)
    share->table_count_mode = 0;
  if (share->active_link_count == -1)
    share->active_link_count = share->all_link_count;
#ifdef HA_CAN_FORCE_BULK_UPDATE
  if (share->force_bulk_update == -1)
    share->force_bulk_update = 0;
#endif
#ifdef HA_CAN_FORCE_BULK_DELETE
  if (share->force_bulk_delete == -1)
    share->force_bulk_delete = 0;
#endif
  if (!share->bka_engine)
  {
    DBUG_PRINT("info",("spider create default bka_engine"));
    share->bka_engine_length = SPIDER_SQL_TMP_BKA_ENGINE_LEN;
    if (
      !(share->bka_engine = spider_create_string(
        SPIDER_SQL_TMP_BKA_ENGINE_STR,
        SPIDER_SQL_TMP_BKA_ENGINE_LEN))
    ) {
      DBUG_RETURN(HA_ERR_OUT_OF_MEM);
    }
  }
  DBUG_RETURN(0);
}

/*
  This function is a no-op if all share->tgt_dbs and
  share->tgt_table_names are non-null, otherwise it may assign them
  with db_name and table_name
*/
int spider_set_connect_info_default_db_table(
  SPIDER_SHARE *share,
  const char *db_name,
  uint db_name_length,
  const char *table_name,
  uint table_name_length
) {
  uint roop_count, roop_count2;
  bool check_database;
  bool database_has_default_value;
  DBUG_ENTER("spider_set_connect_info_default_db_table");
  for (roop_count = 0; roop_count < share->link_count; roop_count++)
  {
    if (!share->tgt_dbs[roop_count] && db_name)
    {
      check_database = TRUE;
    } else {
      check_database = FALSE;
    }
    if (check_database)
    {
      database_has_default_value = check_database;
      if (share->tgt_wrappers[roop_count])
      {
        for (roop_count2 = 0; roop_count2 < SPIDER_DBTON_SIZE; roop_count2++)
        {
          DBUG_PRINT("info",("spider share->tgt_wrappers[%d]=%s", roop_count,
            share->tgt_wrappers[roop_count]));
          DBUG_PRINT("info",("spider spider_dbton[%d].wrapper=%s", roop_count2,
            spider_dbton[roop_count2].wrapper ?
              spider_dbton[roop_count2].wrapper : "NULL"));
          if (
            spider_dbton[roop_count2].wrapper &&
            !strcmp(share->tgt_wrappers[roop_count],
              spider_dbton[roop_count2].wrapper)
          ) {
            if (spider_dbton[roop_count2].db_access_type ==
              SPIDER_DB_ACCESS_TYPE_SQL)
            {
              if (check_database)
              {
                database_has_default_value = spider_dbton[roop_count2].
                  db_util->database_has_default_value();
              }
              break;
            }
          }
        }
      }
    } else {
      database_has_default_value = FALSE;
    }

    if (database_has_default_value)
    {
      DBUG_PRINT("info",("spider create default tgt_dbs"));
      share->tgt_dbs_lengths[roop_count] = db_name_length;
      if (
        !(share->tgt_dbs[roop_count] = spider_create_string(
          db_name,
          db_name_length))
      ) {
        DBUG_RETURN(HA_ERR_OUT_OF_MEM);
      }
    }

    if (!share->tgt_table_names[roop_count] && table_name)
    {
      const char *tmp_ptr;
      DBUG_PRINT("info",("spider create default tgt_table_names"));
      if ((tmp_ptr = strstr(table_name, "#P#")))
        table_name_length = (uint) PTR_BYTE_DIFF(tmp_ptr, table_name);
      share->tgt_table_names_lengths[roop_count] = table_name_length;
      if (
        !(share->tgt_table_names[roop_count] = spider_create_string(
          table_name,
          table_name_length))
      ) {
        DBUG_RETURN(HA_ERR_OUT_OF_MEM);
      }
    }
  }
  DBUG_RETURN(0);
}

/*
  Parse `dbtable_name' into db name and table name, and call
  spider_set_connect_info_default_db_table() to set the db/table name
  values of `share' if needed
*/
int spider_set_connect_info_default_dbtable(
  SPIDER_SHARE *share,
  const char *dbtable_name,
  int dbtable_name_length
) {
  const char *ptr_db, *ptr_table;
  my_ptrdiff_t ptr_diff_db, ptr_diff_table;
  DBUG_ENTER("spider_set_connect_info_default_dbtable");
  ptr_db = strchr(dbtable_name, FN_LIBCHAR);
  ptr_db++;
  ptr_diff_db = PTR_BYTE_DIFF(ptr_db, dbtable_name);
  DBUG_PRINT("info",("spider ptr_diff_db = %lld", (longlong) ptr_diff_db));
  ptr_table = strchr(ptr_db, FN_LIBCHAR);
  ptr_table++;
  ptr_diff_table = PTR_BYTE_DIFF(ptr_table, ptr_db);
  DBUG_PRINT("info",("spider ptr_diff_table = %lld", (longlong) ptr_diff_table));
  DBUG_RETURN(spider_set_connect_info_default_db_table(
    share,
    ptr_db,
    (uint)(ptr_diff_table - 1),
    ptr_table,
    (uint)(dbtable_name_length - ptr_diff_db - ptr_diff_table)
  ));
}

#ifdef DBUG_TRACE
void spider_print_keys(
  const char *key,
  uint length
) {
  const char *end_ptr;
  uint roop_count = 1;
  DBUG_ENTER("spider_print_keys");
  DBUG_PRINT("info",("spider key_length=%u", length));
  end_ptr = key + length;
  while (key < end_ptr)
  {
    DBUG_PRINT("info",("spider key[%u]=%s", roop_count, key));
    key = strchr(key, '\0') + 1;
    roop_count++;
  }
  DBUG_VOID_RETURN;
}
#endif

int spider_create_conn_keys(
  SPIDER_SHARE *share
) {
  int roop_count, roop_count2;
  char *tmp_name, port_str[6];
  uint length_base = sizeof(uint) * share->all_link_count;
  uint *conn_keys_lengths;
  uint *sql_dbton_ids;
  DBUG_ENTER("spider_create_conn_keys");
  char *ptr;
  uint length = length_base * 2;
  ptr = (char *) my_alloca(length);
  if (!ptr)
  {
    DBUG_RETURN(HA_ERR_OUT_OF_MEM);
  }
  conn_keys_lengths = (uint *) ptr;
  ptr += length_base;
  sql_dbton_ids = (uint *) ptr;

  share->conn_keys_charlen = 0;
  for (roop_count = 0; roop_count < (int) share->all_link_count; roop_count++)
  {
    bool get_sql_id = FALSE;
    for (roop_count2 = 0; roop_count2 < SPIDER_DBTON_SIZE; roop_count2++)
    {
      DBUG_PRINT("info",("spider share->tgt_wrappers[%d]=%s", roop_count,
        share->tgt_wrappers[roop_count]));
      DBUG_PRINT("info",("spider spider_dbton[%d].wrapper=%s", roop_count2,
        spider_dbton[roop_count2].wrapper ?
          spider_dbton[roop_count2].wrapper : "NULL"));
      if (
        spider_dbton[roop_count2].wrapper &&
        !strcasecmp(share->tgt_wrappers[roop_count],
          spider_dbton[roop_count2].wrapper)
      ) {
        spider_set_bit(share->dbton_bitmap, roop_count2);
        if (
          !get_sql_id &&
          spider_dbton[roop_count2].db_access_type == SPIDER_DB_ACCESS_TYPE_SQL
        ) {
          sql_dbton_ids[roop_count] = roop_count2;
          get_sql_id = TRUE;
            break;
        }
      }
    }
    if (!get_sql_id)
      sql_dbton_ids[roop_count] = SPIDER_DBTON_SIZE;

    bool tables_on_different_db_are_joinable;
    if (get_sql_id)
    {
      tables_on_different_db_are_joinable =
        spider_dbton[sql_dbton_ids[roop_count]].db_util->
          tables_on_different_db_are_joinable();
    } else {
      tables_on_different_db_are_joinable = TRUE;
    }
    conn_keys_lengths[roop_count]
      = 1
      + share->tgt_wrappers_lengths[roop_count] + 1
      + share->tgt_hosts_lengths[roop_count] + 1
      + 5 + 1
      + share->tgt_sockets_lengths[roop_count] + 1
      + (tables_on_different_db_are_joinable ?
        0 : share->tgt_dbs_lengths[roop_count] + 1)
      + share->tgt_usernames_lengths[roop_count] + 1
      + share->tgt_passwords_lengths[roop_count] + 1
      + share->tgt_ssl_cas_lengths[roop_count] + 1
      + share->tgt_ssl_capaths_lengths[roop_count] + 1
      + share->tgt_ssl_certs_lengths[roop_count] + 1
      + share->tgt_ssl_ciphers_lengths[roop_count] + 1
      + share->tgt_ssl_keys_lengths[roop_count] + 1
      + 1 + 1
      + share->tgt_default_files_lengths[roop_count] + 1
      + share->tgt_default_groups_lengths[roop_count] + 1
      + share->tgt_dsns_lengths[roop_count] + 1
      + share->tgt_filedsns_lengths[roop_count] + 1
      + share->tgt_drivers_lengths[roop_count];
    share->conn_keys_charlen += conn_keys_lengths[roop_count] + 2;
  }
  if (!(share->conn_keys = (char **)
    spider_bulk_alloc_mem(spider_current_trx, SPD_MID_CREATE_CONN_KEYS_1,
      __func__, __FILE__, __LINE__, MYF(MY_WME | MY_ZEROFILL),
      &share->conn_keys, sizeof(char *) * share->all_link_count,
      &share->conn_keys_lengths, length_base,
#ifdef SPIDER_HAS_HASH_VALUE_TYPE
      &share->conn_keys_hash_value,
        sizeof(my_hash_value_type) * share->all_link_count,
#endif
      &tmp_name, sizeof(char) * share->conn_keys_charlen,
      &share->sql_dbton_ids, length_base,
      NullS))
  ) {
    my_afree(conn_keys_lengths);
    DBUG_RETURN(HA_ERR_OUT_OF_MEM);
  }
  share->conn_keys_length = share->all_link_count;
  memcpy(share->conn_keys_lengths, conn_keys_lengths,
    length_base);
  memcpy(share->sql_dbton_ids, sql_dbton_ids, length_base);

  my_afree(conn_keys_lengths);

  for (roop_count = 0; roop_count < (int) share->all_link_count; roop_count++)
  {
    bool tables_on_different_db_are_joinable;
    if (share->sql_dbton_ids[roop_count] != SPIDER_DBTON_SIZE)
    {
      tables_on_different_db_are_joinable =
        spider_dbton[share->sql_dbton_ids[roop_count]].db_util->
          tables_on_different_db_are_joinable();
    } else {
      tables_on_different_db_are_joinable = TRUE;
    }

    share->conn_keys[roop_count] = tmp_name;
    *tmp_name = '0';
    DBUG_PRINT("info",("spider tgt_wrappers[%d]=%s", roop_count,
      share->tgt_wrappers[roop_count]));
    tmp_name = strmov(tmp_name + 1, share->tgt_wrappers[roop_count]);
    if (share->tgt_hosts[roop_count])
    {
      DBUG_PRINT("info",("spider tgt_hosts[%d]=%s", roop_count,
        share->tgt_hosts[roop_count]));
      tmp_name = strmov(tmp_name + 1, share->tgt_hosts[roop_count]);
    } else {
      tmp_name++;
    }
    my_sprintf(port_str, (port_str, "%05ld", share->tgt_ports[roop_count]));
    DBUG_PRINT("info",("spider port_str=%s", port_str));
    tmp_name = strmov(tmp_name + 1, port_str);
    if (share->tgt_sockets[roop_count])
    {
      DBUG_PRINT("info",("spider tgt_sockets[%d]=%s", roop_count,
        share->tgt_sockets[roop_count]));
      tmp_name = strmov(tmp_name + 1, share->tgt_sockets[roop_count]);
    } else
      tmp_name++;
    if (!tables_on_different_db_are_joinable)
    {
      if (share->tgt_dbs[roop_count])
      {
        DBUG_PRINT("info",("spider tgt_dbs[%d]=%s", roop_count,
          share->tgt_dbs[roop_count]));
        tmp_name = strmov(tmp_name + 1, share->tgt_dbs[roop_count]);
      } else
        tmp_name++;
    }
    if (share->tgt_usernames[roop_count])
    {
      DBUG_PRINT("info",("spider tgt_usernames[%d]=%s", roop_count,
        share->tgt_usernames[roop_count]));
      tmp_name = strmov(tmp_name + 1, share->tgt_usernames[roop_count]);
    } else
      tmp_name++;
    if (share->tgt_passwords[roop_count])
    {
      DBUG_PRINT("info",("spider tgt_passwords[%d]=%s", roop_count,
        share->tgt_passwords[roop_count]));
      tmp_name = strmov(tmp_name + 1, share->tgt_passwords[roop_count]);
    } else
      tmp_name++;
    if (share->tgt_ssl_cas[roop_count])
    {
      DBUG_PRINT("info",("spider tgt_ssl_cas[%d]=%s", roop_count,
        share->tgt_ssl_cas[roop_count]));
      tmp_name = strmov(tmp_name + 1, share->tgt_ssl_cas[roop_count]);
    } else
      tmp_name++;
    if (share->tgt_ssl_capaths[roop_count])
    {
      DBUG_PRINT("info",("spider tgt_ssl_capaths[%d]=%s", roop_count,
        share->tgt_ssl_capaths[roop_count]));
      tmp_name = strmov(tmp_name + 1, share->tgt_ssl_capaths[roop_count]);
    } else
      tmp_name++;
    if (share->tgt_ssl_certs[roop_count])
    {
      DBUG_PRINT("info",("spider tgt_ssl_certs[%d]=%s", roop_count,
        share->tgt_ssl_certs[roop_count]));
      tmp_name = strmov(tmp_name + 1, share->tgt_ssl_certs[roop_count]);
    } else
      tmp_name++;
    if (share->tgt_ssl_ciphers[roop_count])
    {
      DBUG_PRINT("info",("spider tgt_ssl_ciphers[%d]=%s", roop_count,
        share->tgt_ssl_ciphers[roop_count]));
      tmp_name = strmov(tmp_name + 1, share->tgt_ssl_ciphers[roop_count]);
    } else
      tmp_name++;
    if (share->tgt_ssl_keys[roop_count])
    {
      DBUG_PRINT("info",("spider tgt_ssl_keys[%d]=%s", roop_count,
        share->tgt_ssl_keys[roop_count]));
      tmp_name = strmov(tmp_name + 1, share->tgt_ssl_keys[roop_count]);
    } else
      tmp_name++;
    tmp_name++;
    *tmp_name = '0' + ((char) share->tgt_ssl_vscs[roop_count]);
    if (share->tgt_default_files[roop_count])
    {
      DBUG_PRINT("info",("spider tgt_default_files[%d]=%s", roop_count,
        share->tgt_default_files[roop_count]));
      tmp_name = strmov(tmp_name + 1, share->tgt_default_files[roop_count]);
    } else
      tmp_name++;
    if (share->tgt_default_groups[roop_count])
    {
      DBUG_PRINT("info",("spider tgt_default_groups[%d]=%s", roop_count,
        share->tgt_default_groups[roop_count]));
      tmp_name = strmov(tmp_name + 1, share->tgt_default_groups[roop_count]);
    } else
      tmp_name++;
    if (share->tgt_dsns[roop_count])
    {
      DBUG_PRINT("info",("spider tgt_dsns[%d]=%s", roop_count,
        share->tgt_dsns[roop_count]));
      tmp_name = strmov(tmp_name + 1, share->tgt_dsns[roop_count]);
    } else
      tmp_name++;
    if (share->tgt_filedsns[roop_count])
    {
      DBUG_PRINT("info",("spider tgt_filedsns[%d]=%s", roop_count,
        share->tgt_filedsns[roop_count]));
      tmp_name = strmov(tmp_name + 1, share->tgt_filedsns[roop_count]);
    } else
      tmp_name++;
    if (share->tgt_drivers[roop_count])
    {
      DBUG_PRINT("info",("spider tgt_drivers[%d]=%s", roop_count,
        share->tgt_drivers[roop_count]));
      tmp_name = strmov(tmp_name + 1, share->tgt_drivers[roop_count]);
    } else
      tmp_name++;
    tmp_name++;
    tmp_name++;
#ifdef SPIDER_HAS_HASH_VALUE_TYPE
    share->conn_keys_hash_value[roop_count] = my_calc_hash(
      &spider_open_connections, (uchar*) share->conn_keys[roop_count],
      share->conn_keys_lengths[roop_count]);
#endif
  }
  for (roop_count2 = 0; roop_count2 < SPIDER_DBTON_SIZE; roop_count2++)
  {
    if (spider_bit_is_set(share->dbton_bitmap, roop_count2))
    {
        share->use_sql_dbton_ids[share->use_dbton_count] = roop_count2;
        share->sql_dbton_id_to_seq[roop_count2] = share->use_dbton_count;
        share->use_sql_dbton_count++;
      share->use_dbton_ids[share->use_dbton_count] = roop_count2;
      share->dbton_id_to_seq[roop_count2] = share->use_dbton_count;
      share->use_dbton_count++;
    }
  }
  DBUG_RETURN(0);
}

SPIDER_SHARE *spider_create_share(
  const char *table_name,
  TABLE_SHARE *table_share,
#ifdef WITH_PARTITION_STORAGE_ENGINE
  partition_info *part_info,
#endif
#ifdef SPIDER_HAS_HASH_VALUE_TYPE
  my_hash_value_type hash_value,
#endif
  int *error_num
) {
  int bitmap_size, roop_count;
  uint length;
  int use_table_charset;
  SPIDER_SHARE *share;
  char *tmp_name;
  longlong *tmp_cardinality, *tmp_static_key_cardinality;
  uchar *tmp_cardinality_upd, *tmp_table_mon_mutex_bitmap;
  char buf[MAX_FIELD_WIDTH], *buf_pos;
  char link_idx_str[SPIDER_SQL_INT_LEN];
#ifdef HA_HAS_CHECKSUM_EXTENDED
  bool checksum_support = TRUE;
#endif
  DBUG_ENTER("spider_create_share");
  length = (uint) strlen(table_name);
  bitmap_size = spider_bitmap_size(table_share->fields);
  if (!(share = (SPIDER_SHARE *)
    spider_bulk_malloc(spider_current_trx, SPD_MID_CREATE_SHARE_1, MYF(MY_WME | MY_ZEROFILL),
      &share, (uint) (sizeof(*share)),
      &tmp_name, (uint) (length + 1),
      &tmp_static_key_cardinality,
        (uint) (sizeof(*tmp_static_key_cardinality) * table_share->keys),
      &tmp_cardinality,
        (uint) (sizeof(*tmp_cardinality) * table_share->fields),
      &tmp_cardinality_upd,
        (uint) (sizeof(*tmp_cardinality_upd) * bitmap_size),
      &tmp_table_mon_mutex_bitmap,
        (uint) (sizeof(*tmp_table_mon_mutex_bitmap) *
          ((spider_param_udf_table_mon_mutex_count() + 7) / 8)),
      NullS))
  ) {
    *error_num = HA_ERR_OUT_OF_MEM;
    goto error_alloc_share;
  }

  SPD_INIT_ALLOC_ROOT(&share->mem_root, 4096, 0, MYF(MY_WME));
  share->use_count = 0;
  share->use_dbton_count = 0;
  share->table_name_length = length;
  share->table_name = tmp_name;
  strmov(share->table_name, table_name);
  share->static_key_cardinality = tmp_static_key_cardinality;
  share->cardinality = tmp_cardinality;
  share->cardinality_upd = tmp_cardinality_upd;
  share->table_mon_mutex_bitmap = tmp_table_mon_mutex_bitmap;
  share->bitmap_size = bitmap_size;
  share->table_share = table_share;
#ifdef SPIDER_HAS_HASH_VALUE_TYPE
  share->table_name_hash_value = hash_value;
#ifdef WITH_PARTITION_STORAGE_ENGINE
  share->table_path_hash_value = my_calc_hash(&spider_open_tables,
    (uchar*) table_share->path.str, table_share->path.length);
#endif
#endif
#ifndef WITHOUT_SPIDER_BG_SEARCH
  share->table.s = table_share;
  share->table.field = table_share->field;
  share->table.key_info = table_share->key_info;
  share->table.read_set = &table_share->all_set;
#endif

  if (table_share->keys > 0)
    if (!(share->key_hint = new spider_string[table_share->keys]))
    {
      *error_num = HA_ERR_OUT_OF_MEM;
      goto error_init_hint_string;
    }
  for (roop_count = 0; roop_count < (int) table_share->keys; roop_count++)
    share->key_hint[roop_count].init_calc_mem(SPD_MID_CREATE_SHARE_2);
  DBUG_PRINT("info",("spider share->key_hint=%p", share->key_hint));

  if ((*error_num = spider_parse_connect_info(share, table_share,
#ifdef WITH_PARTITION_STORAGE_ENGINE
    part_info,
#endif
    0)))
    goto error_parse_connect_string;

  for (roop_count = 0; roop_count < (int) share->all_link_count;
    roop_count++)
  {
    my_sprintf(link_idx_str, (link_idx_str, "%010d", roop_count));
    buf_pos = strmov(buf, share->table_name);
    buf_pos = strmov(buf_pos, link_idx_str);
    *buf_pos = '\0';
    spider_set_bit(tmp_table_mon_mutex_bitmap,
      spider_udf_calc_hash(buf, spider_param_udf_table_mon_mutex_count())
    );
  }

  use_table_charset = spider_param_use_table_charset(
    share->use_table_charset);
  if (table_share->table_charset && use_table_charset)
    share->access_charset = table_share->table_charset;
  else
    share->access_charset = system_charset_info;

  if ((*error_num = spider_create_conn_keys(share)))
    goto error_create_conn_keys;

  if (share->table_count_mode & 1)
    share->additional_table_flags |= HA_STATS_RECORDS_IS_EXACT;
  if (share->table_count_mode & 2)
    share->additional_table_flags |= HA_HAS_RECORDS;

  if (mysql_mutex_init(spd_key_mutex_share,
    &share->mutex, MY_MUTEX_INIT_FAST))
  {
    *error_num = HA_ERR_OUT_OF_MEM;
    goto error_init_mutex;
  }

  if (mysql_mutex_init(spd_key_mutex_share_sts,
    &share->sts_mutex, MY_MUTEX_INIT_FAST))
  {
    *error_num = HA_ERR_OUT_OF_MEM;
    goto error_init_sts_mutex;
  }

  if (mysql_mutex_init(spd_key_mutex_share_crd,
    &share->crd_mutex, MY_MUTEX_INIT_FAST))
  {
    *error_num = HA_ERR_OUT_OF_MEM;
    goto error_init_crd_mutex;
  }

#ifdef SPIDER_HAS_HASH_VALUE_TYPE
  if (!(share->lgtm_tblhnd_share =
    spider_get_lgtm_tblhnd_share(tmp_name, length, hash_value, FALSE, TRUE,
    error_num)))
#else
  if (!(share->lgtm_tblhnd_share =
    spider_get_lgtm_tblhnd_share(tmp_name, length, FALSE, TRUE, error_num)))
#endif
  {
    goto error_get_lgtm_tblhnd_share;
  }

  if (!(share->wide_share =
    spider_get_wide_share(share, table_share, error_num)))
    goto error_get_wide_share;

  for (roop_count = 0; roop_count < SPIDER_DBTON_SIZE; roop_count++)
  {
    if (spider_bit_is_set(share->dbton_bitmap, roop_count))
    {
      if (!(share->dbton_share[roop_count] =
        spider_dbton[roop_count].create_db_share(share)))
      {
        *error_num = HA_ERR_OUT_OF_MEM;
        goto error_init_dbton;
      }
      if ((*error_num = share->dbton_share[roop_count]->init()))
      {
        goto error_init_dbton;
      }
#ifdef HA_HAS_CHECKSUM_EXTENDED
      if (
        spider_dbton[roop_count].db_access_type == SPIDER_DB_ACCESS_TYPE_SQL &&
        !share->dbton_share[roop_count]->checksum_support()
      ) {
        checksum_support = FALSE;
      }
#endif
    }
  }
#ifdef HA_HAS_CHECKSUM_EXTENDED
  if (checksum_support)
  {
    share->additional_table_flags |=
      HA_HAS_OLD_CHECKSUM |
      HA_HAS_NEW_CHECKSUM;
  }
#endif
  DBUG_RETURN(share);

/*
  roop_count = SPIDER_DBTON_SIZE - 1;
*/
error_init_dbton:
  for (; roop_count >= 0; roop_count--)
  {
    if (share->dbton_share[roop_count])
    {
      delete share->dbton_share[roop_count];
      share->dbton_share[roop_count] = NULL;
    }
  }
  spider_free_wide_share(share->wide_share);
error_get_wide_share:
error_get_lgtm_tblhnd_share:
  pthread_mutex_destroy(&share->crd_mutex);
error_init_crd_mutex:
  pthread_mutex_destroy(&share->sts_mutex);
error_init_sts_mutex:
  pthread_mutex_destroy(&share->mutex);
error_init_mutex:
error_create_conn_keys:
error_parse_connect_string:
error_init_hint_string:
  spider_free_share_alloc(share);
  spider_free(spider_current_trx, share, MYF(0));
error_alloc_share:
  DBUG_RETURN(NULL);
}

SPIDER_SHARE *spider_get_share(
  const char *table_name,
  TABLE *table,
  THD *thd,
  ha_spider *spider,
  int *error_num
) {
  SPIDER_SHARE *share;
  TABLE_SHARE *table_share = table->s;
  SPIDER_RESULT_LIST *result_list = &spider->result_list;
  uint length, tmp_conn_link_idx = 0, buf_sz;
  char *tmp_name, *tmp_cid;
  int roop_count;
  double sts_interval;
  int sts_mode;
#ifdef WITH_PARTITION_STORAGE_ENGINE
  int sts_sync;
  int auto_increment_mode;
#endif
  double crd_interval;
  int crd_mode;
#ifdef WITH_PARTITION_STORAGE_ENGINE
  int crd_sync;
#endif
  char first_byte;
  int semi_table_lock_conn;
  int search_link_idx;
  uint sql_command = thd_sql_command(thd);
  SPIDER_Open_tables_backup open_tables_backup;
  MEM_ROOT mem_root;
  TABLE *table_tables = NULL;
  bool init_mem_root = FALSE;
  bool same_server_link;
  int load_sts_at_startup;
  int load_crd_at_startup;
  user_var_entry *loop_check;
  char *loop_check_buf;
  TABLE_SHARE *top_share;
  LEX_CSTRING lex_str;
  DBUG_ENTER("spider_get_share");
  top_share = spider->wide_handler->top_share;
  length = (uint) strlen(table_name);
#ifdef SPIDER_HAS_HASH_VALUE_TYPE
  my_hash_value_type hash_value = my_calc_hash(&spider_open_tables,
    (uchar*) table_name, length);
#endif
  if (top_share)
  {
    lex_str.length = top_share->path.length + SPIDER_SQL_LOP_CHK_PRM_PRF_LEN;
    buf_sz = spider_unique_id.length > SPIDER_SQL_LOP_CHK_PRM_PRF_LEN ?
      top_share->path.length + spider_unique_id.length + 2 :
      lex_str.length + 2;
    loop_check_buf = (char *) my_alloca(buf_sz);
    if (unlikely(!loop_check_buf))
    {
      *error_num = HA_ERR_OUT_OF_MEM;
      DBUG_RETURN(NULL);
    }
    lex_str.str = loop_check_buf + buf_sz - lex_str.length - 2;
    memcpy((void *) lex_str.str,
      SPIDER_SQL_LOP_CHK_PRM_PRF_STR, SPIDER_SQL_LOP_CHK_PRM_PRF_LEN);
    memcpy((void *) (lex_str.str + SPIDER_SQL_LOP_CHK_PRM_PRF_LEN),
      top_share->path.str, top_share->path.length);
    ((char *) lex_str.str)[lex_str.length] = '\0';
    DBUG_PRINT("info",("spider loop check param name=%s", lex_str.str));
    loop_check = get_variable(&thd->user_vars, &lex_str, FALSE);
    if (loop_check && loop_check->type_handler()->result_type() == STRING_RESULT)
    {
      lex_str.length = top_share->path.length + spider_unique_id.length + 1;
      lex_str.str = loop_check_buf + buf_sz - top_share->path.length -
        spider_unique_id.length - 2;
      memcpy((void *) lex_str.str, spider_unique_id.str,
        spider_unique_id.length);
      ((char *) lex_str.str)[lex_str.length - 1] = '-';
      ((char *) lex_str.str)[lex_str.length] = '\0';
      DBUG_PRINT("info",("spider loop check key=%s", lex_str.str));
      DBUG_PRINT("info",("spider loop check param value=%s",
        loop_check->value));
      if (unlikely(strstr(loop_check->value, lex_str.str)))
      {
        *error_num = ER_SPIDER_INFINITE_LOOP_NUM;
        my_printf_error(*error_num, ER_SPIDER_INFINITE_LOOP_STR, MYF(0),
          top_share->db.str, top_share->table_name.str);
        my_afree(loop_check_buf);
        DBUG_RETURN(NULL);
      }
    }
    my_afree(loop_check_buf);
  }
  pthread_mutex_lock(&spider_tbl_mutex);
#ifdef SPIDER_HAS_HASH_VALUE_TYPE
  if (!(share = (SPIDER_SHARE*) my_hash_search_using_hash_value(
    &spider_open_tables, hash_value, (uchar*) table_name, length)))
#else
  if (!(share = (SPIDER_SHARE*) my_hash_search(&spider_open_tables,
    (uchar*) table_name, length)))
#endif
  {
    if (!(share = spider_create_share(
      table_name, table_share,
#ifdef WITH_PARTITION_STORAGE_ENGINE
      table->part_info,
#endif
#ifdef SPIDER_HAS_HASH_VALUE_TYPE
      hash_value,
#endif
      error_num
    ))) {
      goto error_alloc_share;
    }

    uint old_elements = spider_open_tables.array.max_element;
#ifdef HASH_UPDATE_WITH_HASH_VALUE
    if (my_hash_insert_with_hash_value(&spider_open_tables, hash_value,
      (uchar*) share))
#else
    if (my_hash_insert(&spider_open_tables, (uchar*) share))
#endif
    {
      *error_num = HA_ERR_OUT_OF_MEM;
      goto error_hash_insert;
    }
    if (spider_open_tables.array.max_element > old_elements)
    {
      spider_alloc_calc_mem(spider_current_trx,
        spider_open_tables,
        (spider_open_tables.array.max_element - old_elements) *
        spider_open_tables.array.size_of_element);
    }

    spider->share = share;
    spider->conn_link_idx = &tmp_conn_link_idx;

    share->use_count++;
    pthread_mutex_unlock(&spider_tbl_mutex);

    if (!share->link_status_init)
    {
      pthread_mutex_lock(&share->mutex);
      for (roop_count = 0;
        roop_count < (int) spider_param_udf_table_mon_mutex_count();
        roop_count++
      ) {
        if (spider_bit_is_set(share->table_mon_mutex_bitmap, roop_count))
          pthread_mutex_lock(&spider_udf_table_mon_mutexes[roop_count]);
      }
      if (!share->link_status_init)
      {
        /*
          The link statuses need to be refreshed from the spider_tables table
          if the operation:
          - Is not a DROP TABLE on a permanent table; or
          - Is an ALTER TABLE.

          Note that SHOW CREATE TABLE is not excluded, because the commands
          that follow it require up-to-date link statuses.
        */
        if ((table_share->tmp_table == NO_TMP_TABLE &&
             sql_command != SQLCOM_DROP_TABLE) ||
            /* for alter change link status */
            sql_command == SQLCOM_ALTER_TABLE)
        {
          SPD_INIT_ALLOC_ROOT(&mem_root, 4096, 0, MYF(MY_WME));
          init_mem_root = TRUE;

          if (
            !(table_tables = spider_open_sys_table(
              thd, SPIDER_SYS_TABLES_TABLE_NAME_STR,
              SPIDER_SYS_TABLES_TABLE_NAME_LEN, FALSE, &open_tables_backup,
              FALSE, error_num))
          ) {
            for (roop_count = 0;
              roop_count < (int) spider_param_udf_table_mon_mutex_count();
              roop_count++
            ) {
              if (spider_bit_is_set(share->table_mon_mutex_bitmap, roop_count))
                pthread_mutex_unlock(&spider_udf_table_mon_mutexes[roop_count]);
            }
            pthread_mutex_unlock(&share->mutex);
            share->init_error = TRUE;
            share->init_error_time = (time_t) time((time_t*) 0);
            share->init = TRUE;
            spider_free_share(share);
            goto error_open_sys_table;
          }
          *error_num = spider_get_link_statuses(table_tables, share,
            &mem_root);
          if (*error_num)
          {
            if (
              *error_num != HA_ERR_KEY_NOT_FOUND &&
              *error_num != HA_ERR_END_OF_FILE
            ) {
              for (roop_count = 0;
                roop_count < (int) spider_param_udf_table_mon_mutex_count();
                roop_count++
              ) {
                if (spider_bit_is_set(share->table_mon_mutex_bitmap, roop_count))
                  pthread_mutex_unlock(&spider_udf_table_mon_mutexes[roop_count]);
              }
              pthread_mutex_unlock(&share->mutex);
              share->init_error = TRUE;
              share->init_error_time = (time_t) time((time_t*) 0);
              share->init = TRUE;
              spider_free_share(share);
              spider_close_sys_table(thd, table_tables,
                &open_tables_backup, FALSE);
              table_tables = NULL;
              goto error_open_sys_table;
            }
          } else {
            memcpy(share->alter_table.tmp_link_statuses, share->link_statuses,
              sizeof(long) * share->all_link_count);
            share->link_status_init = TRUE;
          }
          spider_close_sys_table(thd, table_tables,
            &open_tables_backup, FALSE);
          table_tables = NULL;
        }
        share->have_recovery_link = spider_conn_check_recovery_link(share);
        if (init_mem_root)
        {
          free_root(&mem_root, MYF(0));
          init_mem_root = FALSE;
        }
      }
      for (roop_count = 0;
        roop_count < (int) spider_param_udf_table_mon_mutex_count();
        roop_count++
      ) {
        if (spider_bit_is_set(share->table_mon_mutex_bitmap, roop_count))
          pthread_mutex_unlock(&spider_udf_table_mon_mutexes[roop_count]);
      }
      pthread_mutex_unlock(&share->mutex);
    }

    semi_table_lock_conn = spider_param_semi_table_lock_connection(thd,
      share->semi_table_lock_conn);
    if (semi_table_lock_conn)
      first_byte = '0' +
        spider_param_semi_table_lock(thd, share->semi_table_lock);
    else
      first_byte = '0';

    if (!(spider->wide_handler->trx = spider_get_trx(thd, TRUE, error_num)))
    {
      share->init_error = TRUE;
      share->init_error_time = (time_t) time((time_t*) 0);
      share->init = TRUE;
      spider_free_share(share);
      goto error_but_no_delete;
    }
    spider->set_error_mode();

#ifndef WITHOUT_SPIDER_BG_SEARCH
    if (!share->sts_spider_init)
    {
      pthread_mutex_lock(&share->mutex);
      if (!share->sts_spider_init)
      {
        if ((*error_num = spider_create_spider_object_for_share(
          spider->wide_handler->trx, share, &share->sts_spider)))
        {
          pthread_mutex_unlock(&share->mutex);
          share->init_error = TRUE;
          share->init_error_time = (time_t) time((time_t*) 0);
          share->init = TRUE;
          spider_free_share(share);
          goto error_sts_spider_init;
        }
#ifdef HASH_UPDATE_WITH_HASH_VALUE
        share->sts_thread = &spider_table_sts_threads[
          hash_value % spider_param_table_sts_thread_count()];
#else
        share->sts_thread = &spider_table_sts_threads[
          my_calc_hash(&spider_open_tables, (uchar*) table_name, length) %
          spider_param_table_sts_thread_count()];
#endif
        share->sts_spider_init = TRUE;
      }
      pthread_mutex_unlock(&share->mutex);
    }

    if (!share->crd_spider_init)
    {
      pthread_mutex_lock(&share->mutex);
      if (!share->crd_spider_init)
      {
        if ((*error_num = spider_create_spider_object_for_share(
          spider->wide_handler->trx, share, &share->crd_spider)))
        {
          pthread_mutex_unlock(&share->mutex);
          share->init_error = TRUE;
          share->init_error_time = (time_t) time((time_t*) 0);
          share->init = TRUE;
          spider_free_share(share);
          goto error_crd_spider_init;
        }
#ifdef HASH_UPDATE_WITH_HASH_VALUE
        share->crd_thread = &spider_table_crd_threads[
          hash_value % spider_param_table_crd_thread_count()];
#else
        share->crd_thread = &spider_table_crd_threads[
          my_calc_hash(&spider_open_tables, (uchar*) table_name, length) %
          spider_param_table_crd_thread_count()];
#endif
        share->crd_spider_init = TRUE;
      }
      pthread_mutex_unlock(&share->mutex);
    }
#endif

#ifndef WITHOUT_SPIDER_BG_SEARCH
    if (
      sql_command != SQLCOM_DROP_TABLE &&
      sql_command != SQLCOM_ALTER_TABLE &&
      sql_command != SQLCOM_SHOW_CREATE &&
      (*error_num = spider_create_mon_threads(spider->wide_handler->trx,
        share))
    ) {
      share->init_error = TRUE;
      share->init_error_time = (time_t) time((time_t*) 0);
      share->init = TRUE;
      spider_free_share(share);
      goto error_but_no_delete;
    }
#endif

    if (!(spider->conn_keys = (char **)
      spider_bulk_alloc_mem(spider_current_trx, SPD_MID_GET_SHARE_1,
        __func__, __FILE__, __LINE__, MYF(MY_WME | MY_ZEROFILL),
        &spider->conn_keys, sizeof(char *) * share->link_count,
        &tmp_name, sizeof(char) * share->conn_keys_charlen,
        &spider->conns, sizeof(SPIDER_CONN *) * share->link_count,
        &spider->conn_link_idx, sizeof(uint) * share->link_count,
        &spider->conn_can_fo, sizeof(uchar) * share->link_bitmap_size,
        &spider->sql_kind, sizeof(uint) * share->link_count,
        &spider->connection_ids, sizeof(ulonglong) * share->link_count,
        &spider->conn_kind, sizeof(uint) * share->link_count,
        &spider->db_request_id, sizeof(ulonglong) * share->link_count,
        &spider->db_request_phase, sizeof(uchar) * share->link_bitmap_size,
        &spider->m_handler_opened, sizeof(uchar) * share->link_bitmap_size,
        &spider->m_handler_id, sizeof(uint) * share->link_count,
        &spider->m_handler_cid, sizeof(char *) * share->link_count,
        &tmp_cid, sizeof(char) * (SPIDER_SQL_HANDLER_CID_LEN + 1) *
          share->link_count,
        &spider->need_mons, sizeof(int) * share->link_count,
        &spider->quick_targets, sizeof(void *) * share->link_count,
        &result_list->upd_tmp_tbls, sizeof(TABLE *) * share->link_count,
        &result_list->upd_tmp_tbl_prms,
          sizeof(TMP_TABLE_PARAM) * share->link_count,
        &result_list->tmp_table_join_first,
          sizeof(uchar) * share->link_bitmap_size,
        &result_list->tmp_table_created,
          sizeof(uchar) * share->link_bitmap_size,
#ifdef HA_CAN_BULK_ACCESS
#endif
        &result_list->sql_kind_backup, sizeof(uint) * share->link_count,
        &result_list->casual_read, sizeof(int) * share->link_count,
        &spider->dbton_handler,
          sizeof(spider_db_handler *) * SPIDER_DBTON_SIZE,
        NullS))
    ) {
      share->init_error = TRUE;
      share->init_error_time = (time_t) time((time_t*) 0);
      share->init = TRUE;
      spider_free_share(share);
      goto error_but_no_delete;
    }
    memcpy(tmp_name, share->conn_keys[0], share->conn_keys_charlen);

    spider->conn_keys_first_ptr = tmp_name;
    for (roop_count = 0; roop_count < (int) share->link_count; roop_count++)
    {
      spider->conn_keys[roop_count] = tmp_name;
      *tmp_name = first_byte;
      tmp_name += share->conn_keys_lengths[roop_count] + 1;
      spider->m_handler_cid[roop_count] = tmp_cid;
      tmp_cid += SPIDER_SQL_HANDLER_CID_LEN + 1;
      result_list->upd_tmp_tbl_prms[roop_count].init();
      result_list->upd_tmp_tbl_prms[roop_count].field_count = 1;
      spider->conn_kind[roop_count] = SPIDER_CONN_KIND_MYSQL;
    }
    spider_trx_set_link_idx_for_all(spider);

    for (roop_count = 0; roop_count < (int) share->use_dbton_count;
      roop_count++)
    {
      uint dbton_id = share->use_dbton_ids[roop_count];
      if (!(spider->dbton_handler[dbton_id] =
        spider_dbton[dbton_id].create_db_handler(spider,
        share->dbton_share[dbton_id])))
      {
        *error_num = HA_ERR_OUT_OF_MEM;
        break;
      }
      if ((*error_num = spider->dbton_handler[dbton_id]->init()))
      {
        break;
      }
    }
    if (roop_count < (int) share->use_dbton_count)
    {
      for (; roop_count >= 0; roop_count--)
      {
        uint dbton_id = share->use_dbton_ids[roop_count];
        if (spider->dbton_handler[dbton_id])
        {
          delete spider->dbton_handler[dbton_id];
          spider->dbton_handler[dbton_id] = NULL;
        }
      }
      share->init_error = TRUE;
      share->init_error_time = (time_t) time((time_t*) 0);
      share->init = TRUE;
      goto error_after_alloc_conn_keys;
    }

    if (
      sql_command != SQLCOM_DROP_TABLE &&
      sql_command != SQLCOM_ALTER_TABLE &&
      sql_command != SQLCOM_SHOW_CREATE
    ) {
      for (
        roop_count = spider_conn_link_idx_next(share->link_statuses,
          spider->conn_link_idx, -1, share->link_count,
          SPIDER_LINK_STATUS_RECOVERY);
        roop_count < (int) share->link_count;
        roop_count = spider_conn_link_idx_next(share->link_statuses,
          spider->conn_link_idx, roop_count, share->link_count,
          SPIDER_LINK_STATUS_RECOVERY)
      ) {
        if (
          !(spider->conns[roop_count] =
            spider_get_conn(share, roop_count, spider->conn_keys[roop_count],
              spider->wide_handler->trx, spider, FALSE, TRUE,
              SPIDER_CONN_KIND_MYSQL,
              error_num))
        ) {
          if (
            share->monitoring_kind[roop_count] &&
            spider->need_mons[roop_count]
          ) {
            *error_num = spider_ping_table_mon_from_table(
                spider->wide_handler->trx,
                spider->wide_handler->trx->thd,
                share,
                roop_count,
                (uint32) share->monitoring_sid[roop_count],
                share->table_name,
                share->table_name_length,
                spider->conn_link_idx[roop_count],
                NULL,
                0,
                share->monitoring_kind[roop_count],
                share->monitoring_limit[roop_count],
                share->monitoring_flag[roop_count],
                FALSE
              );
          }
          share->init_error = TRUE;
          share->init_error_time = (time_t) time((time_t*) 0);
          share->init = TRUE;
          goto error_after_alloc_dbton_handler;
        }
        spider->conns[roop_count]->error_mode &= spider->error_mode;
      }
    }
    search_link_idx = spider_conn_first_link_idx(thd,
      share->link_statuses, share->access_balances, spider->conn_link_idx,
      share->link_count, SPIDER_LINK_STATUS_OK);
    if (search_link_idx == -1)
    {
      char *db = (char *) my_alloca(
        table_share->db.length + 1 + table_share->table_name.length + 1);
      if (!db)
      {
        *error_num = HA_ERR_OUT_OF_MEM;
        share->init_error = TRUE;
        share->init_error_time = (time_t) time((time_t*) 0);
        share->init = TRUE;
        goto error_after_alloc_dbton_handler;
      }
      char *table_name = db + table_share->db.length + 1;
      memcpy(db, table_share->db.str, table_share->db.length);
      db[table_share->db.length] = '\0';
      memcpy(table_name, table_share->table_name.str,
        table_share->table_name.length);
      table_name[table_share->table_name.length] = '\0';
      my_printf_error(ER_SPIDER_ALL_LINKS_FAILED_NUM,
        ER_SPIDER_ALL_LINKS_FAILED_STR, MYF(0), db, table_name);
      my_afree(db);
      *error_num = ER_SPIDER_ALL_LINKS_FAILED_NUM;
      share->init_error = TRUE;
      share->init_error_time = (time_t) time((time_t*) 0);
      share->init = TRUE;
      goto error_after_alloc_dbton_handler;
    } else if (search_link_idx == -2)
    {
      *error_num = HA_ERR_OUT_OF_MEM;
      share->init_error = TRUE;
      share->init_error_time = (time_t) time((time_t*) 0);
      share->init = TRUE;
      goto error_after_alloc_dbton_handler;
    }
    spider->search_link_idx = search_link_idx;

    same_server_link = spider_param_same_server_link(thd);
    load_sts_at_startup =
      spider_param_load_sts_at_startup(share->load_sts_at_startup);
    load_crd_at_startup =
      spider_param_load_crd_at_startup(share->load_crd_at_startup);
    if (
      sql_command != SQLCOM_DROP_TABLE &&
      sql_command != SQLCOM_ALTER_TABLE &&
      sql_command != SQLCOM_SHOW_CREATE &&
      !spider->error_mode &&
      (
        !same_server_link ||
        load_sts_at_startup ||
        load_crd_at_startup
      )
    ) {
      SPIDER_INIT_ERROR_TABLE *spider_init_error_table;
      sts_interval = spider_param_sts_interval(thd, share->sts_interval);
      sts_mode = spider_param_sts_mode(thd, share->sts_mode);
#ifdef WITH_PARTITION_STORAGE_ENGINE
      sts_sync = spider_param_sts_sync(thd, share->sts_sync);
      auto_increment_mode = spider_param_auto_increment_mode(thd,
        share->auto_increment_mode);
      if (auto_increment_mode == 1)
        sts_sync = 0;
#endif
      crd_interval = spider_param_crd_interval(thd, share->crd_interval);
      crd_mode = spider_param_crd_mode(thd, share->crd_mode);
      if (crd_mode == 3)
        crd_mode = 1;
#ifdef WITH_PARTITION_STORAGE_ENGINE
      crd_sync = spider_param_crd_sync(thd, share->crd_sync);
#endif
      time_t tmp_time = (time_t) time((time_t*) 0);
      pthread_mutex_lock(&share->sts_mutex);
      pthread_mutex_lock(&share->crd_mutex);
      if ((spider_init_error_table =
        spider_get_init_error_table(spider->wide_handler->trx, share, FALSE)))
      {
        DBUG_PRINT("info",("spider diff1=%f",
          difftime(tmp_time, spider_init_error_table->init_error_time)));
        if (difftime(tmp_time,
          spider_init_error_table->init_error_time) <
          spider_param_table_init_error_interval())
        {
          *error_num = spider_init_error_table->init_error;
          if (spider_init_error_table->init_error_with_message)
            my_message(spider_init_error_table->init_error,
              spider_init_error_table->init_error_msg, MYF(0));
          share->init_error = TRUE;
          share->init = TRUE;
          pthread_mutex_unlock(&share->crd_mutex);
          pthread_mutex_unlock(&share->sts_mutex);
          goto error_after_alloc_dbton_handler;
        }
      }

      if (
        (
          !same_server_link ||
          load_sts_at_startup
        ) &&
        (*error_num = spider_get_sts(share, spider->search_link_idx, tmp_time,
          spider, sts_interval, sts_mode,
#ifdef WITH_PARTITION_STORAGE_ENGINE
          sts_sync,
#endif
          1, HA_STATUS_VARIABLE | HA_STATUS_CONST | HA_STATUS_AUTO))
      ) {
        if (*error_num != ER_SPIDER_SYS_TABLE_VERSION_NUM)
        {
          thd->clear_error();
        } else {
          pthread_mutex_unlock(&share->crd_mutex);
          pthread_mutex_unlock(&share->sts_mutex);
          share->init_error = TRUE;
          share->init_error_time = (time_t) time((time_t*) 0);
          share->init = TRUE;
          goto error_after_alloc_dbton_handler;
        }
      }
      if (
        (
          !same_server_link ||
          load_crd_at_startup
        ) &&
        (*error_num = spider_get_crd(share, spider->search_link_idx, tmp_time,
          spider, table, crd_interval, crd_mode,
#ifdef WITH_PARTITION_STORAGE_ENGINE
          crd_sync,
#endif
          1))
      ) {
        if (*error_num != ER_SPIDER_SYS_TABLE_VERSION_NUM)
        {
          thd->clear_error();
        } else {
          pthread_mutex_unlock(&share->crd_mutex);
          pthread_mutex_unlock(&share->sts_mutex);
          share->init_error = TRUE;
          share->init_error_time = (time_t) time((time_t*) 0);
          share->init = TRUE;
          goto error_after_alloc_dbton_handler;
        }
      }
      pthread_mutex_unlock(&share->crd_mutex);
      pthread_mutex_unlock(&share->sts_mutex);
    }

    share->init = TRUE;
  } else {
    share->use_count++;
    pthread_mutex_unlock(&spider_tbl_mutex);

    int sleep_cnt = 0;
    while (!share->init)
    {
      // avoid for dead loop
      if (sleep_cnt++ > 1000)
      {
        fprintf(stderr, " [WARN SPIDER RESULT] "
          "Wait share->init too long, table_name %s %s %ld\n",
          share->table_name, share->tgt_hosts[0], share->tgt_ports[0]);
        *error_num = ER_SPIDER_TABLE_OPEN_TIMEOUT_NUM;
        my_printf_error(ER_SPIDER_TABLE_OPEN_TIMEOUT_NUM,
          ER_SPIDER_TABLE_OPEN_TIMEOUT_STR, MYF(0),
          table_share->db.str, table_share->table_name.str);
        spider_free_share(share);
        goto error_but_no_delete;
      }
      my_sleep(10000); // wait 10 ms
    }

    if (!share->link_status_init)
    {
      pthread_mutex_lock(&share->mutex);
      for (roop_count = 0;
        roop_count < (int) spider_param_udf_table_mon_mutex_count();
        roop_count++
      ) {
        if (spider_bit_is_set(share->table_mon_mutex_bitmap, roop_count))
          pthread_mutex_lock(&spider_udf_table_mon_mutexes[roop_count]);
      }
      if (!share->link_status_init)
      {
        DBUG_ASSERT(!table_tables);
        /*
          The link statuses need to be refreshed from the spider_tables table
          if the operation:
          - Is not a DROP TABLE on a permanent table; or
          - Is an ALTER TABLE.

          Note that SHOW CREATE TABLE is not excluded, because the commands
          that follow it require up-to-date link statuses.
        */
        if ((table_share->tmp_table == NO_TMP_TABLE &&
             sql_command != SQLCOM_DROP_TABLE) ||
            /* for alter change link status */
            sql_command == SQLCOM_ALTER_TABLE)
        {
          SPD_INIT_ALLOC_ROOT(&mem_root, 4096, 0, MYF(MY_WME));
          init_mem_root = TRUE;

          if (
            !(table_tables = spider_open_sys_table(
              thd, SPIDER_SYS_TABLES_TABLE_NAME_STR,
              SPIDER_SYS_TABLES_TABLE_NAME_LEN, FALSE, &open_tables_backup,
              FALSE, error_num))
          ) {
            for (roop_count = 0;
              roop_count < (int) spider_param_udf_table_mon_mutex_count();
              roop_count++
            ) {
              if (spider_bit_is_set(share->table_mon_mutex_bitmap, roop_count))
                pthread_mutex_unlock(&spider_udf_table_mon_mutexes[roop_count]);
            }
            pthread_mutex_unlock(&share->mutex);
            spider_free_share(share);
            goto error_open_sys_table;
          }
          *error_num = spider_get_link_statuses(table_tables, share,
            &mem_root);
          if (*error_num)
          {
            if (
              *error_num != HA_ERR_KEY_NOT_FOUND &&
              *error_num != HA_ERR_END_OF_FILE
            ) {
              for (roop_count = 0;
                roop_count < (int) spider_param_udf_table_mon_mutex_count();
                roop_count++
              ) {
                if (spider_bit_is_set(share->table_mon_mutex_bitmap, roop_count))
                  pthread_mutex_unlock(&spider_udf_table_mon_mutexes[roop_count]);
              }
              pthread_mutex_unlock(&share->mutex);
              spider_free_share(share);
              spider_close_sys_table(thd, table_tables,
                &open_tables_backup, FALSE);
              table_tables = NULL;
              goto error_open_sys_table;
            }
          } else {
            memcpy(share->alter_table.tmp_link_statuses, share->link_statuses,
              sizeof(long) * share->all_link_count);
            share->link_status_init = TRUE;
          }
          spider_close_sys_table(thd, table_tables,
            &open_tables_backup, FALSE);
          table_tables = NULL;
        }
        share->have_recovery_link = spider_conn_check_recovery_link(share);
        if (init_mem_root)
        {
          free_root(&mem_root, MYF(0));
          init_mem_root = FALSE;
        }
      }
      for (roop_count = 0;
        roop_count < (int) spider_param_udf_table_mon_mutex_count();
        roop_count++
      ) {
        if (spider_bit_is_set(share->table_mon_mutex_bitmap, roop_count))
          pthread_mutex_unlock(&spider_udf_table_mon_mutexes[roop_count]);
      }
      pthread_mutex_unlock(&share->mutex);
    }

    semi_table_lock_conn = spider_param_semi_table_lock_connection(thd,
      share->semi_table_lock_conn);
    if (semi_table_lock_conn)
      first_byte = '0' +
        spider_param_semi_table_lock(thd, share->semi_table_lock);
    else
      first_byte = '0';

    spider->share = share;
    if (!(spider->wide_handler->trx = spider_get_trx(thd, TRUE, error_num)))
    {
      spider_free_share(share);
      goto error_but_no_delete;
    }
    spider->set_error_mode();

#ifndef WITHOUT_SPIDER_BG_SEARCH
    if (!share->sts_spider_init)
    {
      pthread_mutex_lock(&share->mutex);
      if (!share->sts_spider_init)
      {
        if ((*error_num = spider_create_spider_object_for_share(
          spider->wide_handler->trx, share, &share->sts_spider)))
        {
          pthread_mutex_unlock(&share->mutex);
          spider_free_share(share);
          goto error_sts_spider_init;
        }
#ifdef HASH_UPDATE_WITH_HASH_VALUE
        share->sts_thread = &spider_table_sts_threads[
          hash_value % spider_param_table_sts_thread_count()];
#else
        share->sts_thread = &spider_table_sts_threads[
          my_calc_hash(&spider_open_tables, (uchar*) table_name, length) %
          spider_param_table_sts_thread_count()];
#endif
        share->sts_spider_init = TRUE;
      }
      pthread_mutex_unlock(&share->mutex);
    }

    if (!share->crd_spider_init)
    {
      pthread_mutex_lock(&share->mutex);
      if (!share->crd_spider_init)
      {
        if ((*error_num = spider_create_spider_object_for_share(
          spider->wide_handler->trx, share, &share->crd_spider)))
        {
          pthread_mutex_unlock(&share->mutex);
          spider_free_share(share);
          goto error_crd_spider_init;
        }
#ifdef HASH_UPDATE_WITH_HASH_VALUE
        share->crd_thread = &spider_table_crd_threads[
          hash_value % spider_param_table_crd_thread_count()];
#else
        share->crd_thread = &spider_table_crd_threads[
          my_calc_hash(&spider_open_tables, (uchar*) table_name, length) %
          spider_param_table_crd_thread_count()];
#endif
        share->crd_spider_init = TRUE;
      }
      pthread_mutex_unlock(&share->mutex);
    }
#endif

#ifndef WITHOUT_SPIDER_BG_SEARCH
    if (
      sql_command != SQLCOM_DROP_TABLE &&
      sql_command != SQLCOM_ALTER_TABLE &&
      sql_command != SQLCOM_SHOW_CREATE &&
      (*error_num = spider_create_mon_threads(spider->wide_handler->trx,
        share))
    ) {
      spider_free_share(share);
      goto error_but_no_delete;
    }
#endif

    if (!(spider->conn_keys = (char **)
      spider_bulk_alloc_mem(spider_current_trx, SPD_MID_GET_SHARE_2,
        __func__, __FILE__, __LINE__, MYF(MY_WME | MY_ZEROFILL),
        &spider->conn_keys, sizeof(char *) * share->link_count,
        &tmp_name, sizeof(char) * share->conn_keys_charlen,
        &spider->conns, sizeof(SPIDER_CONN *) * share->link_count,
        &spider->conn_link_idx, sizeof(uint) * share->link_count,
        &spider->conn_can_fo, sizeof(uchar) * share->link_bitmap_size,
        &spider->sql_kind, sizeof(uint) * share->link_count,
        &spider->connection_ids, sizeof(ulonglong) * share->link_count,
        &spider->conn_kind, sizeof(uint) * share->link_count,
        &spider->db_request_id, sizeof(ulonglong) * share->link_count,
        &spider->db_request_phase, sizeof(uchar) * share->link_bitmap_size,
        &spider->m_handler_opened, sizeof(uchar) * share->link_bitmap_size,
        &spider->m_handler_id, sizeof(uint) * share->link_count,
        &spider->m_handler_cid, sizeof(char *) * share->link_count,
        &tmp_cid, sizeof(char) * (SPIDER_SQL_HANDLER_CID_LEN + 1) *
          share->link_count,
        &spider->need_mons, sizeof(int) * share->link_count,
        &spider->quick_targets, sizeof(void *) * share->link_count,
        &result_list->upd_tmp_tbls, sizeof(TABLE *) * share->link_count,
        &result_list->upd_tmp_tbl_prms,
          sizeof(TMP_TABLE_PARAM) * share->link_count,
        &result_list->tmp_table_join_first,
          sizeof(uchar) * share->link_bitmap_size,
        &result_list->tmp_table_created,
          sizeof(uchar) * share->link_bitmap_size,
#ifdef HA_CAN_BULK_ACCESS
#endif
        &result_list->sql_kind_backup, sizeof(uint) * share->link_count,
        &result_list->casual_read, sizeof(int) * share->link_count,
        &spider->dbton_handler,
          sizeof(spider_db_handler *) * SPIDER_DBTON_SIZE,
        NullS))
    ) {
      spider_free_share(share);
      goto error_but_no_delete;
    }
    memcpy(tmp_name, share->conn_keys[0], share->conn_keys_charlen);

    spider->conn_keys_first_ptr = tmp_name;
    for (roop_count = 0; roop_count < (int) share->link_count; roop_count++)
    {
      spider->conn_keys[roop_count] = tmp_name;
      *tmp_name = first_byte;
      tmp_name += share->conn_keys_lengths[roop_count] + 1;
      spider->m_handler_cid[roop_count] = tmp_cid;
      tmp_cid += SPIDER_SQL_HANDLER_CID_LEN + 1;
      result_list->upd_tmp_tbl_prms[roop_count].init();
      result_list->upd_tmp_tbl_prms[roop_count].field_count = 1;
      spider->conn_kind[roop_count] = SPIDER_CONN_KIND_MYSQL;
    }
    spider_trx_set_link_idx_for_all(spider);

    for (roop_count = 0; roop_count < (int) share->use_dbton_count;
      roop_count++)
    {
      uint dbton_id = share->use_dbton_ids[roop_count];
      if (!(spider->dbton_handler[dbton_id] =
        spider_dbton[dbton_id].create_db_handler(spider,
        share->dbton_share[dbton_id])))
      {
        *error_num = HA_ERR_OUT_OF_MEM;
        break;
      }
      if ((*error_num = spider->dbton_handler[dbton_id]->init()))
      {
        break;
      }
    }
    if (roop_count < (int) share->use_dbton_count)
    {
      for (; roop_count >= 0; roop_count--)
      {
        uint dbton_id = share->use_dbton_ids[roop_count];
        if (spider->dbton_handler[dbton_id])
        {
          delete spider->dbton_handler[dbton_id];
          spider->dbton_handler[dbton_id] = NULL;
        }
      }
      goto error_after_alloc_conn_keys;
    }

    if (
      sql_command != SQLCOM_DROP_TABLE &&
      sql_command != SQLCOM_ALTER_TABLE &&
      sql_command != SQLCOM_SHOW_CREATE
    ) {
      for (
        roop_count = spider_conn_link_idx_next(share->link_statuses,
          spider->conn_link_idx, -1, share->link_count,
          SPIDER_LINK_STATUS_RECOVERY);
        roop_count < (int) share->link_count;
        roop_count = spider_conn_link_idx_next(share->link_statuses,
          spider->conn_link_idx, roop_count, share->link_count,
          SPIDER_LINK_STATUS_RECOVERY)
      ) {
        if (
          !(spider->conns[roop_count] =
            spider_get_conn(share, roop_count, spider->conn_keys[roop_count],
              spider->wide_handler->trx, spider, FALSE, TRUE,
              SPIDER_CONN_KIND_MYSQL,
              error_num))
        ) {
          if (
            share->monitoring_kind[roop_count] &&
            spider->need_mons[roop_count]
          ) {
            *error_num = spider_ping_table_mon_from_table(
                spider->wide_handler->trx,
                spider->wide_handler->trx->thd,
                share,
                roop_count,
                (uint32) share->monitoring_sid[roop_count],
                share->table_name,
                share->table_name_length,
                spider->conn_link_idx[roop_count],
                NULL,
                0,
                share->monitoring_kind[roop_count],
                share->monitoring_limit[roop_count],
                share->monitoring_flag[roop_count],
                FALSE
              );
          }
          goto error_after_alloc_dbton_handler;
        }
        spider->conns[roop_count]->error_mode &= spider->error_mode;
      }
    }
    search_link_idx = spider_conn_first_link_idx(thd,
      share->link_statuses, share->access_balances, spider->conn_link_idx,
      share->link_count, SPIDER_LINK_STATUS_OK);
    if (search_link_idx == -1)
    {
      char *db = (char *) my_alloca(
        table_share->db.length + 1 + table_share->table_name.length + 1);
      if (!db)
      {
        *error_num = HA_ERR_OUT_OF_MEM;
        goto error_after_alloc_dbton_handler;
      }
      char *table_name = db + table_share->db.length + 1;
      memcpy(db, table_share->db.str, table_share->db.length);
      db[table_share->db.length] = '\0';
      memcpy(table_name, table_share->table_name.str,
        table_share->table_name.length);
      table_name[table_share->table_name.length] = '\0';
      my_printf_error(ER_SPIDER_ALL_LINKS_FAILED_NUM,
        ER_SPIDER_ALL_LINKS_FAILED_STR, MYF(0), db, table_name);
      my_afree(db);
      *error_num = ER_SPIDER_ALL_LINKS_FAILED_NUM;
      goto error_after_alloc_dbton_handler;
    } else if (search_link_idx == -2)
    {
      *error_num = HA_ERR_OUT_OF_MEM;
      goto error_after_alloc_dbton_handler;
    }
    spider->search_link_idx = search_link_idx;

    if (share->init_error)
    {
      pthread_mutex_lock(&share->sts_mutex);
      pthread_mutex_lock(&share->crd_mutex);
      if (share->init_error)
      {
        same_server_link = spider_param_same_server_link(thd);
        load_sts_at_startup =
          spider_param_load_sts_at_startup(share->load_sts_at_startup);
        load_crd_at_startup =
          spider_param_load_crd_at_startup(share->load_crd_at_startup);
        if (
          sql_command != SQLCOM_DROP_TABLE &&
          sql_command != SQLCOM_ALTER_TABLE &&
          sql_command != SQLCOM_SHOW_CREATE &&
          !spider->error_mode &&
          (
            !same_server_link ||
            load_sts_at_startup ||
            load_crd_at_startup
          )
        ) {
          SPIDER_INIT_ERROR_TABLE *spider_init_error_table;
          sts_interval = spider_param_sts_interval(thd, share->sts_interval);
          sts_mode = spider_param_sts_mode(thd, share->sts_mode);
#ifdef WITH_PARTITION_STORAGE_ENGINE
          sts_sync = spider_param_sts_sync(thd, share->sts_sync);
          auto_increment_mode = spider_param_auto_increment_mode(thd,
            share->auto_increment_mode);
          if (auto_increment_mode == 1)
            sts_sync = 0;
#endif
          crd_interval = spider_param_crd_interval(thd, share->crd_interval);
          crd_mode = spider_param_crd_mode(thd, share->crd_mode);
          if (crd_mode == 3)
            crd_mode = 1;
#ifdef WITH_PARTITION_STORAGE_ENGINE
          crd_sync = spider_param_crd_sync(thd, share->crd_sync);
#endif
          time_t tmp_time = (time_t) time((time_t*) 0);
          if ((spider_init_error_table =
            spider_get_init_error_table(spider->wide_handler->trx, share,
              FALSE)))
          {
            DBUG_PRINT("info",("spider diff2=%f",
              difftime(tmp_time, spider_init_error_table->init_error_time)));
            if (difftime(tmp_time,
              spider_init_error_table->init_error_time) <
              spider_param_table_init_error_interval())
            {
              *error_num = spider_init_error_table->init_error;
              if (spider_init_error_table->init_error_with_message)
                my_message(spider_init_error_table->init_error,
                  spider_init_error_table->init_error_msg, MYF(0));
              pthread_mutex_unlock(&share->crd_mutex);
              pthread_mutex_unlock(&share->sts_mutex);
              goto error_after_alloc_dbton_handler;
            }
          }

          if (
            (
              !same_server_link ||
              load_sts_at_startup
            ) &&
            (*error_num = spider_get_sts(share, spider->search_link_idx,
              tmp_time, spider, sts_interval, sts_mode,
#ifdef WITH_PARTITION_STORAGE_ENGINE
              sts_sync,
#endif
              1, HA_STATUS_VARIABLE | HA_STATUS_CONST | HA_STATUS_AUTO))
          ) {
            if (*error_num != ER_SPIDER_SYS_TABLE_VERSION_NUM)
            {
              thd->clear_error();
            } else {
              pthread_mutex_unlock(&share->crd_mutex);
              pthread_mutex_unlock(&share->sts_mutex);
              goto error_after_alloc_dbton_handler;
            }
          }
          if (
            (
              !same_server_link ||
              load_crd_at_startup
            ) &&
            (*error_num = spider_get_crd(share, spider->search_link_idx,
              tmp_time, spider, table, crd_interval, crd_mode,
#ifdef WITH_PARTITION_STORAGE_ENGINE
              crd_sync,
#endif
              1))
          ) {
            if (*error_num != ER_SPIDER_SYS_TABLE_VERSION_NUM)
            {
              thd->clear_error();
            } else {
              pthread_mutex_unlock(&share->crd_mutex);
              pthread_mutex_unlock(&share->sts_mutex);
              goto error_after_alloc_dbton_handler;
            }
          }
        }
        share->init_error = FALSE;
      }
      pthread_mutex_unlock(&share->crd_mutex);
      pthread_mutex_unlock(&share->sts_mutex);
    }
  }

  DBUG_PRINT("info",("spider share=%p", share));
  DBUG_RETURN(share);

error_after_alloc_dbton_handler:
  for (roop_count = 0; roop_count < (int) share->use_dbton_count; ++roop_count)
  {
    uint dbton_id = share->use_dbton_ids[roop_count];
    if (spider->dbton_handler[dbton_id])
    {
      delete spider->dbton_handler[dbton_id];
      spider->dbton_handler[dbton_id] = NULL;
    }
  }
error_after_alloc_conn_keys:
  spider_free(spider_current_trx, spider->conn_keys, MYF(0));
  spider->conn_keys = NULL;
  spider_free_share(share);
  goto error_but_no_delete;

error_hash_insert:
  spider_free_share_resource_only(share);
error_alloc_share:
  pthread_mutex_unlock(&spider_tbl_mutex);
error_open_sys_table:
#ifndef WITHOUT_SPIDER_BG_SEARCH
error_crd_spider_init:
error_sts_spider_init:
#endif
  if (init_mem_root)
  {
    free_root(&mem_root, MYF(0));
    init_mem_root = FALSE;
  }
error_but_no_delete:
  DBUG_RETURN(NULL);
}

void spider_free_share_resource_only(
  SPIDER_SHARE *share
) {
  DBUG_ENTER("spider_free_share_resource_only");
  spider_free_share_alloc(share);
  pthread_mutex_destroy(&share->crd_mutex);
  pthread_mutex_destroy(&share->sts_mutex);
  pthread_mutex_destroy(&share->mutex);
  spider_free(spider_current_trx, share, MYF(0));
  DBUG_VOID_RETURN;
}

int spider_free_share(
  SPIDER_SHARE *share
) {
  DBUG_ENTER("spider_free_share");
  pthread_mutex_lock(&spider_tbl_mutex);
  if (!--share->use_count)
  {
#ifndef WITHOUT_SPIDER_BG_SEARCH
    spider_free_sts_thread(share);
    spider_free_crd_thread(share);
    spider_free_mon_threads(share);
    if (share->sts_spider_init)
    {
      spider_table_remove_share_from_sts_thread(share);
      spider_free_spider_object_for_share(&share->sts_spider);
    }
    if (share->crd_spider_init)
    {
      spider_table_remove_share_from_crd_thread(share);
      spider_free_spider_object_for_share(&share->crd_spider);
    }
#endif
    spider_free_share_alloc(share);
#ifdef HASH_UPDATE_WITH_HASH_VALUE
    my_hash_delete_with_hash_value(&spider_open_tables,
      share->table_name_hash_value, (uchar*) share);
#else
    my_hash_delete(&spider_open_tables, (uchar*) share);
#endif
    pthread_mutex_destroy(&share->crd_mutex);
    pthread_mutex_destroy(&share->sts_mutex);
    pthread_mutex_destroy(&share->mutex);
    free_root(&share->mem_root, MYF(0));
    spider_free(spider_current_trx, share, MYF(0));
  }
  pthread_mutex_unlock(&spider_tbl_mutex);
  DBUG_RETURN(0);
}

void spider_update_link_status_for_share(
  const char *table_name,
  uint table_name_length,
  int link_idx,
  long link_status
) {
  SPIDER_SHARE *share;
  DBUG_ENTER("spider_update_link_status_for_share");

#ifdef SPIDER_HAS_HASH_VALUE_TYPE
  my_hash_value_type hash_value = my_calc_hash(&spider_open_tables,
    (uchar*) table_name, table_name_length);
#endif
  pthread_mutex_lock(&spider_tbl_mutex);
#ifdef SPIDER_HAS_HASH_VALUE_TYPE
  if ((share = (SPIDER_SHARE*) my_hash_search_using_hash_value(
    &spider_open_tables, hash_value, (uchar*) table_name,
    table_name_length)))
#else
  if ((share = (SPIDER_SHARE*) my_hash_search(&spider_open_tables,
    (uchar*) table_name, table_name_length)))
#endif
  {
    DBUG_PRINT("info", ("spider share->link_status_init=%s",
      share->link_status_init ? "TRUE" : "FALSE"));
    if (share->link_status_init)
    {
      DBUG_PRINT("info", ("spider share->link_statuses[%d]=%ld",
        link_idx, link_status));
      share->link_statuses[link_idx] = link_status;
    }
  }
  pthread_mutex_unlock(&spider_tbl_mutex);
  DBUG_VOID_RETURN;
}

#ifdef SPIDER_HAS_HASH_VALUE_TYPE
SPIDER_LGTM_TBLHND_SHARE *spider_get_lgtm_tblhnd_share(
  const char *table_name,
  uint table_name_length,
  my_hash_value_type hash_value,
  bool locked,
  bool need_to_create,
  int *error_num
)
#else
SPIDER_LGTM_TBLHND_SHARE *spider_get_lgtm_tblhnd_share(
  const char *table_name,
  uint table_name_length,
  bool locked,
  bool need_to_create,
  int *error_num
)
#endif
{
  SPIDER_LGTM_TBLHND_SHARE *lgtm_tblhnd_share;
  char *tmp_name;
  DBUG_ENTER("spider_get_lgtm_tblhnd_share");

  if (!locked)
    pthread_mutex_lock(&spider_lgtm_tblhnd_share_mutex);
#ifdef SPIDER_HAS_HASH_VALUE_TYPE
  if (!(lgtm_tblhnd_share = (SPIDER_LGTM_TBLHND_SHARE*)
    my_hash_search_using_hash_value(
    &spider_lgtm_tblhnd_share_hash, hash_value,
    (uchar*) table_name, table_name_length)))
#else
  if (!(lgtm_tblhnd_share = (SPIDER_LGTM_TBLHND_SHARE*) my_hash_search(
    &spider_lgtm_tblhnd_share_hash,
    (uchar*) table_name, table_name_length)))
#endif
  {
    DBUG_PRINT("info",("spider create new lgtm tblhnd share"));
    if (!(lgtm_tblhnd_share = (SPIDER_LGTM_TBLHND_SHARE *)
      spider_bulk_malloc(spider_current_trx, SPD_MID_GET_LGTM_TBLHND_SHARE_1, MYF(MY_WME | MY_ZEROFILL),
        &lgtm_tblhnd_share, (uint) (sizeof(*lgtm_tblhnd_share)),
        &tmp_name, (uint) (table_name_length + 1),
        NullS))
    ) {
      *error_num = HA_ERR_OUT_OF_MEM;
      goto error_alloc_share;
    }

    lgtm_tblhnd_share->table_name_length = table_name_length;
    lgtm_tblhnd_share->table_name = tmp_name;
    memcpy(lgtm_tblhnd_share->table_name, table_name,
      lgtm_tblhnd_share->table_name_length);
#ifdef SPIDER_HAS_HASH_VALUE_TYPE
    lgtm_tblhnd_share->table_path_hash_value = hash_value;
#endif

    if (mysql_mutex_init(spd_key_mutex_share_auto_increment,
      &lgtm_tblhnd_share->auto_increment_mutex, MY_MUTEX_INIT_FAST))
    {
      *error_num = HA_ERR_OUT_OF_MEM;
      goto error_init_auto_increment_mutex;
    }

    uint old_elements = spider_lgtm_tblhnd_share_hash.array.max_element;
#ifdef HASH_UPDATE_WITH_HASH_VALUE
    if (my_hash_insert_with_hash_value(&spider_lgtm_tblhnd_share_hash,
      hash_value, (uchar*) lgtm_tblhnd_share))
#else
    if (my_hash_insert(&spider_lgtm_tblhnd_share_hash,
      (uchar*) lgtm_tblhnd_share))
#endif
    {
      *error_num = HA_ERR_OUT_OF_MEM;
      goto error_hash_insert;
    }
    if (spider_lgtm_tblhnd_share_hash.array.max_element > old_elements)
    {
      spider_alloc_calc_mem(spider_current_trx,
        spider_lgtm_tblhnd_share_hash,
        (spider_lgtm_tblhnd_share_hash.array.max_element - old_elements) *
        spider_lgtm_tblhnd_share_hash.array.size_of_element);
    }
  }
  if (!locked)
    pthread_mutex_unlock(&spider_lgtm_tblhnd_share_mutex);

  DBUG_PRINT("info",("spider lgtm_tblhnd_share=%p", lgtm_tblhnd_share));
  DBUG_RETURN(lgtm_tblhnd_share);

error_hash_insert:
  pthread_mutex_destroy(&lgtm_tblhnd_share->auto_increment_mutex);
error_init_auto_increment_mutex:
  spider_free(spider_current_trx, lgtm_tblhnd_share, MYF(0));
error_alloc_share:
  if (!locked)
    pthread_mutex_unlock(&spider_lgtm_tblhnd_share_mutex);
  DBUG_RETURN(NULL);
}

void spider_free_lgtm_tblhnd_share_alloc(
  SPIDER_LGTM_TBLHND_SHARE *lgtm_tblhnd_share,
  bool locked
) {
  DBUG_ENTER("spider_free_lgtm_tblhnd_share");
  if (!locked)
    pthread_mutex_lock(&spider_lgtm_tblhnd_share_mutex);
#ifdef HASH_UPDATE_WITH_HASH_VALUE
  my_hash_delete_with_hash_value(&spider_lgtm_tblhnd_share_hash,
    lgtm_tblhnd_share->table_path_hash_value, (uchar*) lgtm_tblhnd_share);
#else
  my_hash_delete(&spider_lgtm_tblhnd_share_hash, (uchar*) lgtm_tblhnd_share);
#endif
  pthread_mutex_destroy(&lgtm_tblhnd_share->auto_increment_mutex);
  spider_free(spider_current_trx, lgtm_tblhnd_share, MYF(0));
  if (!locked)
    pthread_mutex_unlock(&spider_lgtm_tblhnd_share_mutex);
  DBUG_VOID_RETURN;
}

SPIDER_WIDE_SHARE *spider_get_wide_share(
  SPIDER_SHARE *share,
  TABLE_SHARE *table_share,
  int *error_num
) {
  SPIDER_WIDE_SHARE *wide_share;
  char *tmp_name;
  longlong *tmp_cardinality;
  DBUG_ENTER("spider_get_wide_share");

  pthread_mutex_lock(&spider_wide_share_mutex);
#ifdef SPIDER_HAS_HASH_VALUE_TYPE
  if (!(wide_share = (SPIDER_WIDE_SHARE*)
    my_hash_search_using_hash_value(
    &spider_open_wide_share, share->table_path_hash_value,
    (uchar*) table_share->path.str, table_share->path.length)))
#else
  if (!(wide_share = (SPIDER_WIDE_SHARE*) my_hash_search(
    &spider_open_wide_share,
    (uchar*) table_share->path.str, table_share->path.length)))
#endif
  {
    DBUG_PRINT("info",("spider create new wide share"));
    if (!(wide_share = (SPIDER_WIDE_SHARE *)
      spider_bulk_malloc(spider_current_trx,  SPD_MID_GET_PT_SHARE_1, MYF(MY_WME | MY_ZEROFILL),
        &wide_share, sizeof(SPIDER_WIDE_SHARE),
        &tmp_name, (uint) (table_share->path.length + 1),
        &tmp_cardinality,
          (uint) (sizeof(*tmp_cardinality) * table_share->fields),
        NullS))
    ) {
      *error_num = HA_ERR_OUT_OF_MEM;
      goto error_alloc_share;
    }

    wide_share->use_count = 0;
    wide_share->table_name_length = table_share->path.length;
    wide_share->table_name = tmp_name;
    memcpy(wide_share->table_name, table_share->path.str,
      wide_share->table_name_length);
#ifdef SPIDER_HAS_HASH_VALUE_TYPE
    wide_share->table_path_hash_value = share->table_path_hash_value;
#endif
    wide_share->cardinality = tmp_cardinality;

    wide_share->crd_get_time = wide_share->sts_get_time =
      share->crd_get_time;

    if (mysql_mutex_init(spd_key_mutex_wide_share_sts,
      &wide_share->sts_mutex, MY_MUTEX_INIT_FAST))
    {
      *error_num = HA_ERR_OUT_OF_MEM;
      goto error_init_sts_mutex;
    }

    if (mysql_mutex_init(spd_key_mutex_wide_share_crd,
      &wide_share->crd_mutex, MY_MUTEX_INIT_FAST))
    {
      *error_num = HA_ERR_OUT_OF_MEM;
      goto error_init_crd_mutex;
    }

    thr_lock_init(&wide_share->lock);

    uint old_elements = spider_open_wide_share.array.max_element;
#ifdef HASH_UPDATE_WITH_HASH_VALUE
    if (my_hash_insert_with_hash_value(&spider_open_wide_share,
      share->table_path_hash_value,
      (uchar*) wide_share))
#else
    if (my_hash_insert(&spider_open_wide_share, (uchar*) wide_share))
#endif
    {
      *error_num = HA_ERR_OUT_OF_MEM;
      goto error_hash_insert;
    }
    if (spider_open_wide_share.array.max_element > old_elements)
    {
      spider_alloc_calc_mem(spider_current_trx,
        spider_open_wide_share,
        (spider_open_wide_share.array.max_element - old_elements) *
        spider_open_wide_share.array.size_of_element);
    }
  }
  wide_share->use_count++;
  pthread_mutex_unlock(&spider_wide_share_mutex);

  DBUG_PRINT("info",("spider wide_share=%p", wide_share));
  DBUG_RETURN(wide_share);

error_hash_insert:
  pthread_mutex_destroy(&wide_share->crd_mutex);
error_init_crd_mutex:
  pthread_mutex_destroy(&wide_share->sts_mutex);
error_init_sts_mutex:
  spider_free(spider_current_trx, wide_share, MYF(0));
error_alloc_share:
  pthread_mutex_unlock(&spider_wide_share_mutex);
  DBUG_RETURN(NULL);
}

int spider_free_wide_share(
  SPIDER_WIDE_SHARE *wide_share
) {
  DBUG_ENTER("spider_free_wide_share");
  pthread_mutex_lock(&spider_wide_share_mutex);
  if (!--wide_share->use_count)
  {
    thr_lock_delete(&wide_share->lock);
#ifdef HASH_UPDATE_WITH_HASH_VALUE
    my_hash_delete_with_hash_value(&spider_open_wide_share,
      wide_share->table_path_hash_value, (uchar*) wide_share);
#else
    my_hash_delete(&spider_open_wide_share, (uchar*) wide_share);
#endif
    pthread_mutex_destroy(&wide_share->crd_mutex);
    pthread_mutex_destroy(&wide_share->sts_mutex);
    spider_free(spider_current_trx, wide_share, MYF(0));
  }
  pthread_mutex_unlock(&spider_wide_share_mutex);
  DBUG_RETURN(0);
}

void spider_copy_sts_to_wide_share(
  SPIDER_WIDE_SHARE *wide_share,
  SPIDER_SHARE *share
) {
  DBUG_ENTER("spider_copy_sts_to_pt_share");
  wide_share->stat = share->stat;
  DBUG_VOID_RETURN;
}

void spider_copy_sts_to_share(
  SPIDER_SHARE *share,
  SPIDER_WIDE_SHARE *wide_share
) {
  DBUG_ENTER("spider_copy_sts_to_share");
  share->stat = wide_share->stat;
  DBUG_VOID_RETURN;
}

void spider_copy_crd_to_wide_share(
  SPIDER_WIDE_SHARE *wide_share,
  SPIDER_SHARE *share,
  int fields
) {
  DBUG_ENTER("spider_copy_crd_to_wide_share");
  memcpy(wide_share->cardinality, share->cardinality,
    sizeof(longlong) * fields);
  DBUG_VOID_RETURN;
}

void spider_copy_crd_to_share(
  SPIDER_SHARE *share,
  SPIDER_WIDE_SHARE *wide_share,
  int fields
) {
  DBUG_ENTER("spider_copy_crd_to_share");
  memcpy(share->cardinality, wide_share->cardinality,
    sizeof(longlong) * fields);
  DBUG_VOID_RETURN;
}

int spider_open_all_tables(
  SPIDER_TRX *trx,
  bool lock
) {
  THD *thd = trx->thd;
  TABLE *table_tables;
  int error_num, *need_mon, mon_val;
  SPIDER_SHARE tmp_share;
  char *db_name, *table_name;
  uint db_name_length, table_name_length;
  char *tmp_connect_info[SPIDER_TMP_SHARE_CHAR_PTR_COUNT];
  uint tmp_connect_info_length[SPIDER_TMP_SHARE_UINT_COUNT];
  long tmp_long[SPIDER_TMP_SHARE_LONG_COUNT];
  longlong tmp_longlong[SPIDER_TMP_SHARE_LONGLONG_COUNT];
  SPIDER_CONN *conn, **conns;
  ha_spider *spider;
  SPIDER_SHARE *share;
  char **connect_info;
  uint *connect_info_length;
  long *long_info;
  longlong *longlong_info;
  MEM_ROOT mem_root;
  SPIDER_Open_tables_backup open_tables_backup;
  DBUG_ENTER("spider_open_all_tables");
  if (
    !(table_tables = spider_open_sys_table(
      thd, SPIDER_SYS_TABLES_TABLE_NAME_STR,
      SPIDER_SYS_TABLES_TABLE_NAME_LEN, TRUE, &open_tables_backup, TRUE,
      &error_num))
  )
    DBUG_RETURN(error_num);
  if (
    (error_num = spider_sys_index_first(table_tables, 1))
  ) {
    if (error_num != HA_ERR_KEY_NOT_FOUND && error_num != HA_ERR_END_OF_FILE)
    {
      table_tables->file->print_error(error_num, MYF(0));
      spider_close_sys_table(thd, table_tables,
        &open_tables_backup, TRUE);
      DBUG_RETURN(error_num);
    } else {
      spider_close_sys_table(thd, table_tables,
        &open_tables_backup, TRUE);
      DBUG_RETURN(0);
    }
  }

  SPD_INIT_ALLOC_ROOT(&mem_root, 4096, 0, MYF(MY_WME));
  memset((void*)&tmp_share, 0, sizeof(SPIDER_SHARE));
  memset(&tmp_connect_info, 0,
    sizeof(char *) * SPIDER_TMP_SHARE_CHAR_PTR_COUNT);
  memset(tmp_connect_info_length, 0,
    sizeof(uint) * SPIDER_TMP_SHARE_UINT_COUNT);
  memset(tmp_long, 0, sizeof(long) * SPIDER_TMP_SHARE_LONG_COUNT);
  memset(tmp_longlong, 0, sizeof(longlong) * SPIDER_TMP_SHARE_LONGLONG_COUNT);
  spider_set_tmp_share_pointer(&tmp_share, (char **) &tmp_connect_info,
    tmp_connect_info_length, tmp_long, tmp_longlong);
  tmp_share.link_statuses[0] = -1;

  do {
    if (
      (error_num = spider_get_sys_tables(
        table_tables, &db_name, &table_name, &mem_root)) ||
      (error_num = spider_get_sys_tables_connect_info(
        table_tables, &tmp_share, &mem_root)) ||
      (error_num = spider_set_connect_info_default(
        &tmp_share,
#ifdef WITH_PARTITION_STORAGE_ENGINE
        NULL,
        NULL,
#endif
        NULL
      ))
    ) {
      spider_sys_index_end(table_tables);
      spider_close_sys_table(thd, table_tables,
        &open_tables_backup, TRUE);
      spider_free_tmp_share_alloc(&tmp_share);
      free_root(&mem_root, MYF(0));
      DBUG_RETURN(error_num);
    }
    db_name_length = strlen(db_name);
    table_name_length = strlen(table_name);

    if (
      (error_num = spider_set_connect_info_default_db_table(
        &tmp_share,
        db_name,
        db_name_length,
        table_name,
        table_name_length
      )) ||
      (error_num = spider_create_conn_keys(&tmp_share)) ||
/*
      (error_num = spider_db_create_table_names_str(&tmp_share)) ||
*/
      (error_num = spider_create_tmp_dbton_share(&tmp_share))
    ) {
      spider_sys_index_end(table_tables);
      spider_close_sys_table(thd, table_tables,
        &open_tables_backup, TRUE);
      spider_free_tmp_share_alloc(&tmp_share);
      free_root(&mem_root, MYF(0));
      DBUG_RETURN(error_num);
    }

    /* create conn */
    if (
      !(conn = spider_get_conn(
        &tmp_share, 0, tmp_share.conn_keys[0], trx, NULL, FALSE, FALSE,
        SPIDER_CONN_KIND_MYSQL, &error_num))
    ) {
      spider_sys_index_end(table_tables);
      spider_close_sys_table(thd, table_tables,
        &open_tables_backup, TRUE);
      spider_free_tmp_dbton_share(&tmp_share);
      spider_free_tmp_share_alloc(&tmp_share);
      free_root(&mem_root, MYF(0));
      DBUG_RETURN(error_num);
    }
    conn->error_mode &= spider_param_error_read_mode(thd, 0);
    conn->error_mode &= spider_param_error_write_mode(thd, 0);
    pthread_mutex_assert_not_owner(&conn->mta_conn_mutex);
    pthread_mutex_lock(&conn->mta_conn_mutex);
    SPIDER_SET_FILE_POS(&conn->mta_conn_mutex_file_pos);
    conn->need_mon = &mon_val;
    DBUG_ASSERT(!conn->mta_conn_mutex_lock_already);
    DBUG_ASSERT(!conn->mta_conn_mutex_unlock_later);
    conn->mta_conn_mutex_lock_already = TRUE;
    conn->mta_conn_mutex_unlock_later = TRUE;
    if ((error_num = spider_db_before_query(conn, &mon_val)))
    {
      DBUG_ASSERT(conn->mta_conn_mutex_lock_already);
      DBUG_ASSERT(conn->mta_conn_mutex_unlock_later);
      conn->mta_conn_mutex_lock_already = FALSE;
      conn->mta_conn_mutex_unlock_later = FALSE;
      SPIDER_CLEAR_FILE_POS(&conn->mta_conn_mutex_file_pos);
      pthread_mutex_unlock(&conn->mta_conn_mutex);
      spider_sys_index_end(table_tables);
      spider_close_sys_table(thd, table_tables,
        &open_tables_backup, TRUE);
      spider_free_tmp_dbton_share(&tmp_share);
      spider_free_tmp_share_alloc(&tmp_share);
      free_root(&mem_root, MYF(0));
      DBUG_RETURN(error_num);
    }
    DBUG_ASSERT(conn->mta_conn_mutex_lock_already);
    DBUG_ASSERT(conn->mta_conn_mutex_unlock_later);
    conn->mta_conn_mutex_lock_already = FALSE;
    conn->mta_conn_mutex_unlock_later = FALSE;
    SPIDER_CLEAR_FILE_POS(&conn->mta_conn_mutex_file_pos);
    pthread_mutex_unlock(&conn->mta_conn_mutex);

    if (lock && spider_param_use_snapshot_with_flush_tables(thd) == 2)
    {
      if (!(spider = new ha_spider()))
      {
        spider_sys_index_end(table_tables);
        spider_close_sys_table(thd, table_tables,
          &open_tables_backup, TRUE);
        spider_free_tmp_dbton_share(&tmp_share);
        spider_free_tmp_share_alloc(&tmp_share);
        free_root(&mem_root, MYF(0));
        DBUG_RETURN(HA_ERR_OUT_OF_MEM);
      }
      spider->wide_handler->lock_type = TL_READ_NO_INSERT;

      if (!(share = (SPIDER_SHARE *)
        spider_bulk_malloc(spider_current_trx, SPD_MID_OPEN_ALL_TABLES_1, MYF(MY_WME | MY_ZEROFILL),
          &share, (uint) (sizeof(*share)),
          &connect_info,
            (uint) (sizeof(char *) * SPIDER_TMP_SHARE_CHAR_PTR_COUNT),
          &connect_info_length,
            (uint) (sizeof(uint) * SPIDER_TMP_SHARE_UINT_COUNT),
          &long_info, (uint) (sizeof(long) * SPIDER_TMP_SHARE_LONG_COUNT),
          &longlong_info,
            (uint) (sizeof(longlong) * SPIDER_TMP_SHARE_LONGLONG_COUNT),
          &conns, (uint) (sizeof(SPIDER_CONN *)),
          &need_mon, (uint) (sizeof(int)),
          &spider->conn_link_idx, (uint) (sizeof(uint)),
          &spider->conn_can_fo, (uint) (sizeof(uchar)),
          NullS))
      ) {
        delete spider;
        spider_sys_index_end(table_tables);
        spider_close_sys_table(thd, table_tables,
          &open_tables_backup, TRUE);
        spider_free_tmp_dbton_share(&tmp_share);
        spider_free_tmp_share_alloc(&tmp_share);
        free_root(&mem_root, MYF(0));
        DBUG_RETURN(HA_ERR_OUT_OF_MEM);
      }
      memcpy((void*)share, &tmp_share, sizeof(*share));
      spider_set_tmp_share_pointer(share, connect_info,
        connect_info_length, long_info, longlong_info);
      memcpy(connect_info, &tmp_connect_info, sizeof(char *) *
        SPIDER_TMP_SHARE_CHAR_PTR_COUNT);
      memcpy(connect_info_length, &tmp_connect_info_length, sizeof(uint) *
        SPIDER_TMP_SHARE_UINT_COUNT);
      memcpy(long_info, &tmp_long, sizeof(long) * SPIDER_TMP_SHARE_LONG_COUNT);
      memcpy(longlong_info, &tmp_longlong, sizeof(longlong) *
        SPIDER_TMP_SHARE_LONGLONG_COUNT);
      spider->share = share;
      spider->wide_handler->trx = trx;
      spider->conns = conns;
      spider->need_mons = need_mon;
      spider->conn_link_idx[0] = 0;
      spider->conn_can_fo[0] = 0;
      if ((error_num = spider_create_tmp_dbton_handler(spider)))
      {
        spider_free(trx, share, MYF(0));
        delete spider;
        spider_sys_index_end(table_tables);
        spider_close_sys_table(thd, table_tables,
          &open_tables_backup, TRUE);
        spider_free_tmp_dbton_share(&tmp_share);
        spider_free_tmp_share_alloc(&tmp_share);
        free_root(&mem_root, MYF(0));
        DBUG_RETURN(error_num);
      }

      /* create another conn */
      if (
        (!(conn = spider_get_conn(
        &tmp_share, 0, tmp_share.conn_keys[0], trx, spider, TRUE, FALSE,
        SPIDER_CONN_KIND_MYSQL, &error_num)))
      ) {
        spider_free_tmp_dbton_handler(spider);
        spider_free(trx, share, MYF(0));
        delete spider;
        spider_sys_index_end(table_tables);
        spider_close_sys_table(thd, table_tables,
          &open_tables_backup, TRUE);
        spider_free_tmp_dbton_share(&tmp_share);
        spider_free_tmp_share_alloc(&tmp_share);
        free_root(&mem_root, MYF(0));
        DBUG_RETURN(error_num);
      }
      conn->error_mode &= spider_param_error_read_mode(thd, 0);
      conn->error_mode &= spider_param_error_write_mode(thd, 0);

      spider->next = NULL;
      if (conn->another_ha_last)
      {
        ((ha_spider*) conn->another_ha_last)->next = spider;
      } else {
        conn->another_ha_first = (void*) spider;
      }
      conn->another_ha_last = (void*) spider;

      int appended = 0;
      if ((error_num = spider->dbton_handler[conn->dbton_id]->
        append_lock_tables_list(conn, 0, &appended)))
      {
        spider_free_tmp_dbton_handler(spider);
        spider_free(trx, share, MYF(0));
        delete spider;
        spider_sys_index_end(table_tables);
        spider_close_sys_table(thd, table_tables,
          &open_tables_backup, TRUE);
        spider_free_tmp_dbton_share(&tmp_share);
        spider_free_tmp_share_alloc(&tmp_share);
        free_root(&mem_root, MYF(0));
        DBUG_RETURN(error_num);
      }
    } else {
      spider_free_tmp_dbton_share(&tmp_share);
      spider_free_tmp_share_alloc(&tmp_share);
    }
    error_num = spider_sys_index_next(table_tables);
  } while (error_num == 0);
  free_root(&mem_root, MYF(0));

  spider_sys_index_end(table_tables);
  spider_close_sys_table(thd, table_tables,
    &open_tables_backup, TRUE);
  DBUG_RETURN(0);
}

bool spider_flush_logs(
  handlerton *hton
) {
  int error_num;
  THD* thd = current_thd;
  SPIDER_TRX *trx;
  DBUG_ENTER("spider_flush_logs");

  if (!(trx = spider_get_trx(thd, TRUE, &error_num)))
  {
    my_errno = error_num;
    DBUG_RETURN(TRUE);
  }
  if (
    spider_param_use_flash_logs(trx->thd) &&
    (
      !trx->trx_consistent_snapshot ||
      !spider_param_use_all_conns_snapshot(trx->thd) ||
      !spider_param_use_snapshot_with_flush_tables(trx->thd)
    )
  ) {
    if (
      (error_num = spider_open_all_tables(trx, FALSE)) ||
      (error_num = spider_trx_all_flush_logs(trx))
    ) {
      my_errno = error_num;
      DBUG_RETURN(TRUE);
    }
  }

  DBUG_RETURN(FALSE);
}

handler* spider_create_handler(
  handlerton *hton,
  TABLE_SHARE *table, 
  MEM_ROOT *mem_root
) {
  DBUG_ENTER("spider_create_handler");
  DBUG_RETURN(new (mem_root) ha_spider(hton, table));
}

int spider_close_connection(
  handlerton* hton,
  THD* thd
) {
  int roop_count = 0;
  SPIDER_CONN *conn;
  SPIDER_TRX *trx;
  DBUG_ENTER("spider_close_connection");
  if (!(trx = (SPIDER_TRX*) thd_get_ha_data(thd, spider_hton_ptr)))
    DBUG_RETURN(0); /* transaction is not started */

  trx->tmp_spider->conns = &conn;
  while ((conn = (SPIDER_CONN*) my_hash_element(&trx->trx_conn_hash,
    roop_count)))
  {
    SPIDER_BACKUP_DASTATUS;
    DBUG_PRINT("info",("spider conn->table_lock=%d", conn->table_lock));
    if (conn->table_lock > 0)
    {
      if (!conn->trx_start)
        conn->disable_reconnect = FALSE;
      if (conn->table_lock != 2)
      {
        spider_db_unlock_tables(trx->tmp_spider, 0);
      }
      conn->table_lock = 0;
    }
    roop_count++;
    SPIDER_CONN_RESTORE_DASTATUS;
  }

  spider_rollback(spider_hton_ptr, thd, TRUE);

  Dummy_error_handler deh; // suppress network errors at this stage
  thd->push_internal_handler(&deh);
  spider_free_trx(trx, TRUE, false);
  thd->pop_internal_handler();

  DBUG_RETURN(0);
}

void spider_drop_database(
  handlerton *hton,
  char* path
) {
  DBUG_ENTER("spider_drop_database");
  DBUG_VOID_RETURN;
}

bool spider_show_status(
  handlerton *hton,
  THD *thd, 
  stat_print_fn *stat_print,
  enum ha_stat_type stat_type
) {
  DBUG_ENTER("spider_show_status");
  switch (stat_type) {
    case HA_ENGINE_STATUS:
    default:
      DBUG_RETURN(FALSE);
  }
}

int spider_db_done(
  void *p
) {
  int roop_count;
  THD *tmp_thd;
  SPIDER_CONN *conn;
  SPIDER_INIT_ERROR_TABLE *spider_init_error_table;
  SPIDER_TABLE_MON_LIST *table_mon_list;
  SPIDER_LGTM_TBLHND_SHARE *lgtm_tblhnd_share;
  DBUG_ENTER("spider_db_done");

  for (roop_count = SPIDER_DBTON_SIZE - 1; roop_count >= 0; roop_count--)
  {
    if (spider_dbton[roop_count].deinit)
    {
      spider_dbton[roop_count].deinit();
    }
  }

#ifndef WITHOUT_SPIDER_BG_SEARCH
  for (roop_count = spider_param_table_crd_thread_count() - 1;
    roop_count >= 0; roop_count--)
  {
    spider_free_crd_threads(&spider_table_crd_threads[roop_count]);
  }
  for (roop_count = spider_param_table_sts_thread_count() - 1;
    roop_count >= 0; roop_count--)
  {
    spider_free_sts_threads(&spider_table_sts_threads[roop_count]);
  }
  spider_free(NULL, spider_table_sts_threads, MYF(0));
#endif

  for (roop_count = spider_param_udf_table_mon_mutex_count() - 1;
    roop_count >= 0; roop_count--)
  {
    while ((table_mon_list = (SPIDER_TABLE_MON_LIST *) my_hash_element(
      &spider_udf_table_mon_list_hash[roop_count], 0)))
    {
#ifdef HASH_UPDATE_WITH_HASH_VALUE
      my_hash_delete_with_hash_value(
        &spider_udf_table_mon_list_hash[roop_count],
        table_mon_list->key_hash_value, (uchar*) table_mon_list);
#else
      my_hash_delete(&spider_udf_table_mon_list_hash[roop_count],
        (uchar*) table_mon_list);
#endif
      spider_ping_table_free_mon_list(table_mon_list);
    }
    spider_free_mem_calc(spider_current_trx,
      spider_udf_table_mon_list_hash_id,
      spider_udf_table_mon_list_hash[roop_count].array.max_element *
      spider_udf_table_mon_list_hash[roop_count].array.size_of_element);
    my_hash_free(&spider_udf_table_mon_list_hash[roop_count]);
  }
  for (roop_count = spider_param_udf_table_mon_mutex_count() - 1;
    roop_count >= 0; roop_count--)
    pthread_cond_destroy(&spider_udf_table_mon_conds[roop_count]);
  for (roop_count = spider_param_udf_table_mon_mutex_count() - 1;
    roop_count >= 0; roop_count--)
    pthread_mutex_destroy(&spider_udf_table_mon_mutexes[roop_count]);
  spider_free(NULL, spider_udf_table_mon_mutexes, MYF(0));

  pthread_mutex_lock(&spider_allocated_thds_mutex);
  while ((tmp_thd = (THD *) my_hash_element(&spider_allocated_thds, 0)))
  {
    SPIDER_TRX *trx = (SPIDER_TRX *)
                      thd_get_ha_data(tmp_thd, spider_hton_ptr);
    if (trx)
    {
      DBUG_ASSERT(tmp_thd == trx->thd);
      spider_free_trx(trx, FALSE);
      thd_set_ha_data(tmp_thd, spider_hton_ptr, NULL);
    }
    else
      my_hash_delete(&spider_allocated_thds, (uchar *) tmp_thd);
  }
  pthread_mutex_unlock(&spider_allocated_thds_mutex);

  pthread_mutex_lock(&spider_conn_mutex);
  while ((conn = (SPIDER_CONN*) my_hash_element(&spider_open_connections, 0)))
  {
#ifdef HASH_UPDATE_WITH_HASH_VALUE
    my_hash_delete_with_hash_value(&spider_open_connections,
      conn->conn_key_hash_value, (uchar*) conn);
#else
    my_hash_delete(&spider_open_connections, (uchar*) conn);
#endif
    spider_free_conn(conn);
  }
  pthread_mutex_unlock(&spider_conn_mutex);
  pthread_mutex_lock(&spider_lgtm_tblhnd_share_mutex);
  while ((lgtm_tblhnd_share = (SPIDER_LGTM_TBLHND_SHARE*) my_hash_element(
    &spider_lgtm_tblhnd_share_hash, 0)))
  {
    spider_free_lgtm_tblhnd_share_alloc(lgtm_tblhnd_share, TRUE);
  }
  pthread_mutex_unlock(&spider_lgtm_tblhnd_share_mutex);
  spider_free_mem_calc(spider_current_trx,
    spider_mon_table_cache_id,
    spider_mon_table_cache.max_element *
    spider_mon_table_cache.size_of_element);
  delete_dynamic(&spider_mon_table_cache);
  spider_free_mem_calc(spider_current_trx,
    spider_allocated_thds_id,
    spider_allocated_thds.array.max_element *
    spider_allocated_thds.array.size_of_element);
  my_hash_free(&spider_allocated_thds);
  spider_free_mem_calc(spider_current_trx,
    spider_open_connections_id,
    spider_open_connections.array.max_element *
    spider_open_connections.array.size_of_element);
  my_hash_free(&spider_open_connections);
  my_hash_free(&spider_ipport_conns);
  spider_free_mem_calc(spider_current_trx,
    spider_lgtm_tblhnd_share_hash_id,
    spider_lgtm_tblhnd_share_hash.array.max_element *
    spider_lgtm_tblhnd_share_hash.array.size_of_element);
  my_hash_free(&spider_lgtm_tblhnd_share_hash);
#ifdef WITH_PARTITION_STORAGE_ENGINE
  spider_free_mem_calc(spider_current_trx,
    spider_open_wide_share_id,
    spider_open_wide_share.array.max_element *
    spider_open_wide_share.array.size_of_element);
  my_hash_free(&spider_open_wide_share);
#endif
  pthread_mutex_lock(&spider_init_error_tbl_mutex);
  while ((spider_init_error_table = (SPIDER_INIT_ERROR_TABLE*)
    my_hash_element(&spider_init_error_tables, 0)))
  {
#ifdef HASH_UPDATE_WITH_HASH_VALUE
    my_hash_delete_with_hash_value(&spider_init_error_tables,
      spider_init_error_table->table_name_hash_value,
      (uchar*) spider_init_error_table);
#else
    my_hash_delete(&spider_init_error_tables,
      (uchar*) spider_init_error_table);
#endif
    spider_free(NULL, spider_init_error_table, MYF(0));
  }
  pthread_mutex_unlock(&spider_init_error_tbl_mutex);
  spider_free_mem_calc(spider_current_trx,
    spider_init_error_tables_id,
    spider_init_error_tables.array.max_element *
    spider_init_error_tables.array.size_of_element);
  my_hash_free(&spider_init_error_tables);
  spider_free_mem_calc(spider_current_trx,
    spider_open_tables_id,
    spider_open_tables.array.max_element *
    spider_open_tables.array.size_of_element);
  my_hash_free(&spider_open_tables);
  pthread_mutex_destroy(&spider_mem_calc_mutex);
  pthread_mutex_destroy(&spider_mon_table_cache_mutex);
  pthread_mutex_destroy(&spider_allocated_thds_mutex);
  pthread_mutex_destroy(&spider_open_conn_mutex);
  pthread_mutex_destroy(&spider_conn_mutex);
  pthread_mutex_destroy(&spider_lgtm_tblhnd_share_mutex);
#ifdef WITH_PARTITION_STORAGE_ENGINE
  pthread_mutex_destroy(&spider_wide_share_mutex);
#endif
  pthread_mutex_destroy(&spider_init_error_tbl_mutex);
  pthread_mutex_destroy(&spider_conn_id_mutex);
  pthread_mutex_destroy(&spider_ipport_conn_mutex);
  pthread_mutex_destroy(&spider_thread_id_mutex);
  pthread_mutex_destroy(&spider_tbl_mutex);
#ifndef WITHOUT_SPIDER_BG_SEARCH
  pthread_attr_destroy(&spider_pt_attr);
#endif

  spider_hton_ptr= NULL;
  for (roop_count = 0; roop_count < SPIDER_MEM_CALC_LIST_NUM; roop_count++)
  {
    if (spider_alloc_func_name[roop_count])
      DBUG_PRINT("info",("spider %d %s %s %lu %llu %lld %llu %llu %s",
        roop_count,
        spider_alloc_func_name[roop_count],
        spider_alloc_file_name[roop_count],
        spider_alloc_line_no[roop_count],
        spider_total_alloc_mem[roop_count],
        spider_current_alloc_mem[roop_count],
        spider_alloc_mem_count[roop_count],
        spider_free_mem_count[roop_count],
        spider_current_alloc_mem[roop_count] ? "NG" : "OK"
      ));
  }

  DBUG_RETURN(0);
}

int spider_panic(
  handlerton *hton,
  ha_panic_function type
) {
  DBUG_ENTER("spider_panic");
  DBUG_RETURN(0);
}

/*
  Create or fix the system tables. See spd_init_query.h for the details.
*/
bool spider_init_system_tables()
{
  DBUG_ENTER("spider_init_system_tables");

  MYSQL *mysql= mysql_init(NULL);
  if (!mysql)
  {
    DBUG_RETURN(TRUE);
  }

  if (!mysql_real_connect_local(mysql))
  {
    mysql_close(mysql);
    DBUG_RETURN(TRUE);
  }

  const int size= sizeof(spider_init_queries) / sizeof(spider_init_queries[0]);
  for (int i= 0; i < size; i++)
  {
    const LEX_STRING *query= &spider_init_queries[i];
    if (mysql_real_query(mysql, query->str, query->length))
    {
      fprintf(stderr,
              "[ERROR] SPIDER plugin initialization failed at '%s' by '%s'\n",
              query->str, mysql_error(mysql));

      mysql_close(mysql);
      DBUG_RETURN(TRUE);
    }

    if (MYSQL_RES *res= mysql_store_result(mysql))
    {
      mysql_free_result(res);
    }
  }

  mysql_close(mysql);

  DBUG_RETURN(FALSE);
}


/*
  Spider is typically loaded before ddl_recovery, but DDL statements
  cannot be executed before ddl_recovery, so we delay system table creation.
*/
static int spider_after_ddl_recovery(handlerton *)
{
  DBUG_EXECUTE_IF("fail_spider_ddl_recovery_done", return 1;);
  return spider_init_system_tables();
}

int spider_db_init(
  void *p
) {
  int error_num = HA_ERR_OUT_OF_MEM, roop_count;
  uint dbton_id = 0;
  uchar addr[6];
  handlerton *spider_hton = (handlerton *)p;
  DBUG_ENTER("spider_db_init");

  spider_mon_table_cache_version= 0;
  spider_mon_table_cache_version_req= 1;
  spider_conn_id= 1;
  spider_conn_mutex_id= 0;
  UTC = 0;
  spider_thread_id = 1;
  const LEX_CSTRING aria_name={STRING_WITH_LEN("Aria")};
  if (!plugin_is_ready(&aria_name, MYSQL_STORAGE_ENGINE_PLUGIN))
    DBUG_RETURN(HA_ERR_RETRY_INIT);

  spider_hton_ptr = spider_hton;

  spider_hton->flags = HTON_TEMPORARY_NOT_SUPPORTED;
#ifdef HTON_CAN_READ_CONNECT_STRING_IN_PARTITION
  spider_hton->flags |= HTON_CAN_READ_CONNECT_STRING_IN_PARTITION;
#endif
  spider_hton->panic = spider_panic;
  spider_hton->signal_ddl_recovery_done= spider_after_ddl_recovery;
  spider_hton->close_connection = spider_close_connection;
  spider_hton->start_consistent_snapshot = spider_start_consistent_snapshot;
  spider_hton->flush_logs = spider_flush_logs;
  spider_hton->commit = spider_commit;
  spider_hton->rollback = spider_rollback;
#ifdef SPIDER_HAS_DISCOVER_TABLE_STRUCTURE
  spider_hton->discover_table_structure = spider_discover_table_structure;
#endif
  if (spider_param_support_xa())
  {
    spider_hton->prepare = spider_xa_prepare;
    spider_hton->recover = spider_xa_recover;
    spider_hton->commit_by_xid = spider_xa_commit_by_xid;
    spider_hton->rollback_by_xid = spider_xa_rollback_by_xid;
  }
  spider_hton->create = spider_create_handler;
  spider_hton->drop_database = spider_drop_database;
  spider_hton->show_status = spider_show_status;
#ifdef SPIDER_HAS_GROUP_BY_HANDLER
  spider_hton->create_group_by = spider_create_group_by_handler;
#endif

  if (my_gethwaddr((uchar *) addr))
  {
    my_printf_error(ER_SPIDER_CANT_NUM, ER_SPIDER_CANT_STR1, MYF(ME_WARNING),
      "get hardware address with error ", errno);
    bzero(addr,6);
  }
  spider_unique_id.str = spider_unique_id_buf;
  spider_unique_id.length = my_sprintf(spider_unique_id_buf,
    (spider_unique_id_buf, "-%02x%02x%02x%02x%02x%02x-%lx-",
      addr[0], addr[1], addr[2], addr[3], addr[4], addr[5], (ulong) getpid()));

  memset(&spider_alloc_func_name, 0, sizeof(spider_alloc_func_name));
  memset(&spider_alloc_file_name, 0, sizeof(spider_alloc_file_name));
  memset(&spider_alloc_line_no, 0, sizeof(spider_alloc_line_no));
  memset(&spider_total_alloc_mem, 0, sizeof(spider_total_alloc_mem));
  memset(&spider_current_alloc_mem, 0, sizeof(spider_current_alloc_mem));
  memset(&spider_alloc_mem_count, 0, sizeof(spider_alloc_mem_count));
  memset(&spider_free_mem_count, 0, sizeof(spider_free_mem_count));

#ifndef SPIDER_HAS_NEXT_THREAD_ID
  spd_db_att_thread_id = &thread_id;
#endif
#ifdef SPIDER_XID_USES_xid_cache_iterate
#else
#ifdef XID_CACHE_IS_SPLITTED
  spd_db_att_xid_cache_split_num = &opt_xid_cache_split_num;
  spd_db_att_LOCK_xid_cache = LOCK_xid_cache;
  spd_db_att_xid_cache = xid_cache;
#else
  spd_db_att_LOCK_xid_cache = &LOCK_xid_cache;
  spd_db_att_xid_cache = &xid_cache;
#endif
#endif
  spd_charset_utf8mb3_bin = &my_charset_utf8mb3_bin;
  spd_defaults_extra_file = &my_defaults_extra_file;
  spd_defaults_file = &my_defaults_file;
  spd_mysqld_unix_port = (const char **) &mysqld_unix_port;
  spd_mysqld_port = &mysqld_port;
  spd_abort_loop = &abort_loop;
  spd_tz_system = my_tz_SYSTEM;

#ifdef HAVE_PSI_INTERFACE
  init_spider_psi_keys();
#endif

#ifndef WITHOUT_SPIDER_BG_SEARCH
  if (pthread_attr_init(&spider_pt_attr))
    goto error_pt_attr_init;
#endif

  if (mysql_mutex_init(spd_key_mutex_tbl,
    &spider_tbl_mutex, MY_MUTEX_INIT_FAST))
    goto error_tbl_mutex_init;
  if (mysql_mutex_init(spd_key_thread_id,
    &spider_thread_id_mutex, MY_MUTEX_INIT_FAST))
    goto error_thread_id_mutex_init;
  if (mysql_mutex_init(spd_key_conn_id,
    &spider_conn_id_mutex, MY_MUTEX_INIT_FAST))
    goto error_conn_id_mutex_init;
  if (mysql_mutex_init(spd_key_mutex_ipport_count,
    &spider_ipport_conn_mutex, MY_MUTEX_INIT_FAST))
    goto error_ipport_count_mutex_init;

  if (mysql_mutex_init(spd_key_mutex_init_error_tbl,
    &spider_init_error_tbl_mutex, MY_MUTEX_INIT_FAST))
    goto error_init_error_tbl_mutex_init;

#ifdef WITH_PARTITION_STORAGE_ENGINE
  if (mysql_mutex_init(spd_key_mutex_wide_share,
    &spider_wide_share_mutex, MY_MUTEX_INIT_FAST))
    goto error_wide_share_mutex_init;

#endif
  if (mysql_mutex_init(spd_key_mutex_lgtm_tblhnd_share,
    &spider_lgtm_tblhnd_share_mutex, MY_MUTEX_INIT_FAST))
    goto error_lgtm_tblhnd_share_mutex_init;

  if (mysql_mutex_init(spd_key_mutex_conn,
    &spider_conn_mutex, MY_MUTEX_INIT_FAST))
    goto error_conn_mutex_init;

  if (mysql_mutex_init(spd_key_mutex_open_conn,
    &spider_open_conn_mutex, MY_MUTEX_INIT_FAST))
    goto error_open_conn_mutex_init;

  if (mysql_mutex_init(spd_key_mutex_allocated_thds,
    &spider_allocated_thds_mutex, MY_MUTEX_INIT_FAST))
    goto error_allocated_thds_mutex_init;

  if (mysql_mutex_init(spd_key_mutex_mon_table_cache,
    &spider_mon_table_cache_mutex, MY_MUTEX_INIT_FAST))
    goto error_mon_table_cache_mutex_init;

  if (mysql_mutex_init(spd_key_mutex_mem_calc,
    &spider_mem_calc_mutex, MY_MUTEX_INIT_FAST))
    goto error_mem_calc_mutex_init;

  if (my_hash_init(PSI_INSTRUMENT_ME, &spider_open_tables, spd_charset_utf8mb3_bin, 32, 0, 0,
                   (my_hash_get_key) spider_tbl_get_key, 0, 0))
    goto error_open_tables_hash_init;

  spider_alloc_calc_mem_init(spider_open_tables, SPD_MID_DB_INIT_1);
  spider_alloc_calc_mem(NULL,
    spider_open_tables,
    spider_open_tables.array.max_element *
    spider_open_tables.array.size_of_element);
  if (my_hash_init(PSI_INSTRUMENT_ME, &spider_init_error_tables, spd_charset_utf8mb3_bin, 32, 0, 0,
                   (my_hash_get_key) spider_tbl_get_key, 0, 0))
    goto error_init_error_tables_hash_init;

  spider_alloc_calc_mem_init(spider_init_error_tables, SPD_MID_DB_INIT_2);
  spider_alloc_calc_mem(NULL,
    spider_init_error_tables,
    spider_init_error_tables.array.max_element *
    spider_init_error_tables.array.size_of_element);
#ifdef WITH_PARTITION_STORAGE_ENGINE
  if(
    my_hash_init(PSI_INSTRUMENT_ME, &spider_open_wide_share, spd_charset_utf8mb3_bin, 32, 0, 0,
                   (my_hash_get_key) spider_wide_share_get_key, 0, 0)
  )
    goto error_open_wide_share_hash_init;

  spider_alloc_calc_mem_init(spider_open_wide_share, SPD_MID_DB_INIT_3);
  spider_alloc_calc_mem(NULL,
    spider_open_wide_share,
    spider_open_wide_share.array.max_element *
    spider_open_wide_share.array.size_of_element);
#endif
  if (my_hash_init(PSI_INSTRUMENT_ME, &spider_lgtm_tblhnd_share_hash,
                   spd_charset_utf8mb3_bin, 32, 0, 0,
                   (my_hash_get_key) spider_lgtm_tblhnd_share_hash_get_key, 0, 0))
    goto error_lgtm_tblhnd_share_hash_init;

  spider_alloc_calc_mem_init(spider_lgtm_tblhnd_share_hash, SPD_MID_DB_INIT_4);
  spider_alloc_calc_mem(NULL,
    spider_lgtm_tblhnd_share_hash,
    spider_lgtm_tblhnd_share_hash.array.max_element *
    spider_lgtm_tblhnd_share_hash.array.size_of_element);
  if (my_hash_init(PSI_INSTRUMENT_ME, &spider_open_connections, spd_charset_utf8mb3_bin, 32, 0, 0,
                   (my_hash_get_key) spider_conn_get_key, 0, 0))
    goto error_open_connections_hash_init;

  if (my_hash_init(PSI_INSTRUMENT_ME, &spider_ipport_conns, spd_charset_utf8mb3_bin, 32, 0, 0,
                   (my_hash_get_key) spider_ipport_conn_get_key,
                   spider_free_ipport_conn, 0))
      goto error_ipport_conn__hash_init;

  spider_alloc_calc_mem_init(spider_open_connections, SPD_MID_DB_INIT_5);
  spider_alloc_calc_mem(NULL,
    spider_open_connections,
    spider_open_connections.array.max_element *
    spider_open_connections.array.size_of_element);
  if (my_hash_init(PSI_INSTRUMENT_ME, &spider_allocated_thds, spd_charset_utf8mb3_bin, 32, 0, 0,
                   (my_hash_get_key) spider_allocated_thds_get_key, 0, 0))
    goto error_allocated_thds_hash_init;

  spider_alloc_calc_mem_init(spider_allocated_thds, SPD_MID_DB_INIT_8);
  spider_alloc_calc_mem(NULL,
    spider_allocated_thds,
    spider_allocated_thds.array.max_element *
    spider_allocated_thds.array.size_of_element);

  if (SPD_INIT_DYNAMIC_ARRAY2(&spider_mon_table_cache, sizeof(SPIDER_MON_KEY),
      NULL, 64, 64, MYF(MY_WME)))
    goto error_mon_table_cache_array_init;

  spider_alloc_calc_mem_init(spider_mon_table_cache, SPD_MID_DB_INIT_9);
  spider_alloc_calc_mem(NULL,
    spider_mon_table_cache,
    spider_mon_table_cache.max_element *
    spider_mon_table_cache.size_of_element);

  if (!(spider_udf_table_mon_mutexes = (pthread_mutex_t *)
    spider_bulk_malloc(NULL, SPD_MID_DB_INIT_10, MYF(MY_WME | MY_ZEROFILL),
      &spider_udf_table_mon_mutexes, (uint) (sizeof(pthread_mutex_t) *
        spider_param_udf_table_mon_mutex_count()),
      &spider_udf_table_mon_conds, (uint) (sizeof(pthread_cond_t) *
        spider_param_udf_table_mon_mutex_count()),
      &spider_udf_table_mon_list_hash, (uint) (sizeof(HASH) *
        spider_param_udf_table_mon_mutex_count()),
      NullS))
  )
    goto error_alloc_mon_mutxes;

  for (roop_count = 0;
    roop_count < (int) spider_param_udf_table_mon_mutex_count();
    roop_count++)
  {
    if (mysql_mutex_init(spd_key_mutex_udf_table_mon,
      &spider_udf_table_mon_mutexes[roop_count], MY_MUTEX_INIT_FAST))
      goto error_init_udf_table_mon_mutex;
  }
  for (roop_count = 0;
    roop_count < (int) spider_param_udf_table_mon_mutex_count();
    roop_count++)
  {
    if (mysql_cond_init(spd_key_cond_udf_table_mon,
      &spider_udf_table_mon_conds[roop_count], NULL))
      goto error_init_udf_table_mon_cond;
  }
  for (roop_count = 0;
    roop_count < (int) spider_param_udf_table_mon_mutex_count();
    roop_count++)
  {
    if (my_hash_init(PSI_INSTRUMENT_ME, &spider_udf_table_mon_list_hash[roop_count],
      spd_charset_utf8mb3_bin, 32, 0, 0,
      (my_hash_get_key) spider_udf_tbl_mon_list_key, 0, 0))
      goto error_init_udf_table_mon_list_hash;

    spider_alloc_calc_mem_init(spider_udf_table_mon_list_hash, SPD_MID_DB_INIT_11);
    spider_alloc_calc_mem(NULL,
      spider_udf_table_mon_list_hash,
      spider_udf_table_mon_list_hash[roop_count].array.max_element *
      spider_udf_table_mon_list_hash[roop_count].array.size_of_element);
  }

#ifndef WITHOUT_SPIDER_BG_SEARCH
  if (!(spider_table_sts_threads = (SPIDER_THREAD *)
    spider_bulk_malloc(NULL, SPD_MID_DB_INIT_12, MYF(MY_WME | MY_ZEROFILL),
      &spider_table_sts_threads, (uint) (sizeof(SPIDER_THREAD) *
        spider_param_table_sts_thread_count()),
      &spider_table_crd_threads, (uint) (sizeof(SPIDER_THREAD) *
        spider_param_table_crd_thread_count()),
      NullS))
  )
    goto error_alloc_table_sts_crd_threads;

  for (roop_count = 0;
    roop_count < (int) spider_param_table_sts_thread_count();
    roop_count++)
  {
    if ((error_num = spider_create_sts_threads(&spider_table_sts_threads[roop_count])))
    {
      goto error_init_table_sts_threads;
    }
  }
  for (roop_count = 0;
    roop_count < (int) spider_param_table_crd_thread_count();
    roop_count++)
  {
    if ((error_num = spider_create_crd_threads(&spider_table_crd_threads[roop_count])))
    {
      goto error_init_table_crd_threads;
    }
  }
#endif

  spider_dbton_mysql.dbton_id = dbton_id;
  spider_dbton_mysql.db_util->dbton_id = dbton_id;
  spider_dbton[dbton_id] = spider_dbton_mysql;
  ++dbton_id;
  spider_dbton_mariadb.dbton_id = dbton_id;
  spider_dbton_mariadb.db_util->dbton_id = dbton_id;
  spider_dbton[dbton_id] = spider_dbton_mariadb;
  ++dbton_id;
#ifdef HAVE_ORACLE_OCI
  spider_dbton_oracle.dbton_id = dbton_id;
  spider_dbton_oracle.db_util->dbton_id = dbton_id;
  spider_dbton[dbton_id] = spider_dbton_oracle;
  ++dbton_id;
#endif
  for (roop_count = 0; roop_count < SPIDER_DBTON_SIZE; roop_count++)
  {
    if (spider_dbton[roop_count].init)
    {
      if ((error_num = spider_dbton[roop_count].init()))
      {
        goto error_init_dbton;
      }
    }
  }
  DBUG_RETURN(0);

#ifndef WITHOUT_SPIDER_BG_SEARCH
error_init_dbton:
  for (roop_count--; roop_count >= 0; roop_count--)
  {
    if (spider_dbton[roop_count].deinit)
    {
      spider_dbton[roop_count].deinit();
    }
  }
  roop_count = spider_param_table_crd_thread_count() - 1;
error_init_table_crd_threads:
  for (; roop_count >= 0; roop_count--)
  {
    spider_free_crd_threads(&spider_table_crd_threads[roop_count]);
  }
  roop_count = spider_param_table_sts_thread_count() - 1;
error_init_table_sts_threads:
  for (; roop_count >= 0; roop_count--)
  {
    spider_free_sts_threads(&spider_table_sts_threads[roop_count]);
  }
error_alloc_table_sts_crd_threads:
  spider_free(NULL, spider_table_sts_threads, MYF(0));
#endif
  roop_count = spider_param_udf_table_mon_mutex_count() - 1;
error_init_udf_table_mon_list_hash:
  for (; roop_count >= 0; roop_count--)
  {
    spider_free_mem_calc(NULL,
      spider_udf_table_mon_list_hash_id,
      spider_udf_table_mon_list_hash[roop_count].array.max_element *
      spider_udf_table_mon_list_hash[roop_count].array.size_of_element);
    my_hash_free(&spider_udf_table_mon_list_hash[roop_count]);
  }
  roop_count = spider_param_udf_table_mon_mutex_count() - 1;
error_init_udf_table_mon_cond:
  for (; roop_count >= 0; roop_count--)
    pthread_cond_destroy(&spider_udf_table_mon_conds[roop_count]);
  roop_count = spider_param_udf_table_mon_mutex_count() - 1;
error_init_udf_table_mon_mutex:
  for (; roop_count >= 0; roop_count--)
    pthread_mutex_destroy(&spider_udf_table_mon_mutexes[roop_count]);
  spider_free(NULL, spider_udf_table_mon_mutexes, MYF(0));
error_alloc_mon_mutxes:
  spider_free_mem_calc(NULL,
    spider_mon_table_cache_id,
    spider_mon_table_cache.max_element *
    spider_mon_table_cache.size_of_element);
  delete_dynamic(&spider_mon_table_cache);
error_mon_table_cache_array_init:
  spider_free_mem_calc(NULL,
    spider_allocated_thds_id,
    spider_allocated_thds.array.max_element *
    spider_allocated_thds.array.size_of_element);
  my_hash_free(&spider_allocated_thds);
error_allocated_thds_hash_init:
  my_hash_free(&spider_ipport_conns);
error_ipport_conn__hash_init:
  spider_free_mem_calc(NULL,
    spider_open_connections_id,
    spider_open_connections.array.max_element *
    spider_open_connections.array.size_of_element);
  my_hash_free(&spider_open_connections);
error_open_connections_hash_init:
  spider_free_mem_calc(NULL,
    spider_lgtm_tblhnd_share_hash_id,
    spider_lgtm_tblhnd_share_hash.array.max_element *
    spider_lgtm_tblhnd_share_hash.array.size_of_element);
  my_hash_free(&spider_lgtm_tblhnd_share_hash);
error_lgtm_tblhnd_share_hash_init:
#ifdef WITH_PARTITION_STORAGE_ENGINE
  spider_free_mem_calc(NULL,
    spider_open_wide_share_id,
    spider_open_wide_share.array.max_element *
    spider_open_wide_share.array.size_of_element);
  my_hash_free(&spider_open_wide_share);
error_open_wide_share_hash_init:
#endif
  spider_free_mem_calc(NULL,
    spider_init_error_tables_id,
    spider_init_error_tables.array.max_element *
    spider_init_error_tables.array.size_of_element);
  my_hash_free(&spider_init_error_tables);
error_init_error_tables_hash_init:
  spider_free_mem_calc(NULL,
    spider_open_tables_id,
    spider_open_tables.array.max_element *
    spider_open_tables.array.size_of_element);
  my_hash_free(&spider_open_tables);
error_open_tables_hash_init:
  pthread_mutex_destroy(&spider_mem_calc_mutex);
error_mem_calc_mutex_init:
  pthread_mutex_destroy(&spider_mon_table_cache_mutex);
error_mon_table_cache_mutex_init:
  pthread_mutex_destroy(&spider_allocated_thds_mutex);
error_allocated_thds_mutex_init:
  pthread_mutex_destroy(&spider_open_conn_mutex);
error_open_conn_mutex_init:
  pthread_mutex_destroy(&spider_conn_mutex);
error_conn_mutex_init:
  pthread_mutex_destroy(&spider_lgtm_tblhnd_share_mutex);
error_lgtm_tblhnd_share_mutex_init:
#ifdef WITH_PARTITION_STORAGE_ENGINE
  pthread_mutex_destroy(&spider_wide_share_mutex);
error_wide_share_mutex_init:
#endif
  pthread_mutex_destroy(&spider_init_error_tbl_mutex);
error_init_error_tbl_mutex_init:
  pthread_mutex_destroy(&spider_ipport_conn_mutex);
error_ipport_count_mutex_init:
  pthread_mutex_destroy(&spider_conn_id_mutex);
error_conn_id_mutex_init:
  pthread_mutex_destroy(&spider_thread_id_mutex);
error_thread_id_mutex_init:
  pthread_mutex_destroy(&spider_tbl_mutex);
error_tbl_mutex_init:
#ifndef WITHOUT_SPIDER_BG_SEARCH
/*
error_pt_attr_setstate:
*/
  pthread_attr_destroy(&spider_pt_attr);
error_pt_attr_init:
#endif
  DBUG_RETURN(error_num);
}

char *spider_create_string(
  const char *str,
  uint length
) {
  char *res;
  DBUG_ENTER("spider_create_string");
  if (!(res = (char*) spider_malloc(spider_current_trx, SPD_MID_CREATE_STRING_1, length + 1,
    MYF(MY_WME))))
    DBUG_RETURN(NULL);
  memcpy(res, str, length);
  res[length] = '\0';
  DBUG_RETURN(res);
}

char *spider_create_table_name_string(
  const char *table_name,
  const char *part_name,
  const char *sub_name
) {
  char *res, *tmp;
  uint length = strlen(table_name);
  DBUG_ENTER("spider_create_table_name_string");
  if (part_name)
  {
    length += sizeof("#P#") - 1 + strlen(part_name);
    if (sub_name)
      length += sizeof("#SP#") - 1 + strlen(sub_name);
  }
  if (!(res = (char*) spider_malloc(spider_current_trx, SPD_MID_CREATE_TABLE_NAME_STRING_1, length + 1,
    MYF(MY_WME))))
    DBUG_RETURN(NULL);
  tmp = strmov(res, table_name);
  if (part_name)
  {
    tmp = strmov(tmp, "#P#");
    tmp = strmov(tmp, part_name);
    if (sub_name)
    {
      tmp = strmov(tmp, "#SP#");
      tmp = strmov(tmp, sub_name);
    }
  }
  DBUG_RETURN(res);
}

#ifdef WITH_PARTITION_STORAGE_ENGINE
void spider_get_partition_info(
  const char *table_name,
  uint table_name_length,
  const TABLE_SHARE *table_share,
  partition_info *part_info,
  partition_element **part_elem,
  partition_element **sub_elem
) {
  char tmp_name[FN_REFLEN + 1];
  partition_element *tmp_part_elem = NULL, *tmp_sub_elem = NULL;
  bool tmp_flg = FALSE, tmp_find_flg = FALSE;
  DBUG_ENTER("spider_get_partition_info");
  *part_elem = NULL;
  *sub_elem = NULL;
  if (!part_info)
    DBUG_VOID_RETURN;

  if (!memcmp(table_name + table_name_length - 5, "#TMP#", 5))
    tmp_flg = TRUE;

  DBUG_PRINT("info",("spider table_name=%s", table_name));
  List_iterator<partition_element> part_it(part_info->partitions);
  while ((*part_elem = part_it++))
  {
    if ((*part_elem)->subpartitions.elements)
    {
      List_iterator<partition_element> sub_it((*part_elem)->subpartitions);
      while ((*sub_elem = sub_it++))
      {
        if (SPIDER_create_subpartition_name(
          tmp_name, FN_REFLEN + 1, table_share->path.str,
          (*part_elem)->partition_name, (*sub_elem)->partition_name,
          NORMAL_PART_NAME))
        {
          DBUG_VOID_RETURN;
        }
        DBUG_PRINT("info",("spider tmp_name=%s", tmp_name));
        if (!memcmp(table_name, tmp_name, table_name_length + 1))
          DBUG_VOID_RETURN;
        if (
          tmp_flg &&
          *(tmp_name + table_name_length - 5) == '\0' &&
          !memcmp(table_name, tmp_name, table_name_length - 5)
        ) {
          tmp_part_elem = *part_elem;
          tmp_sub_elem = *sub_elem;
          tmp_flg = FALSE;
          tmp_find_flg = TRUE;
        }
      }
    } else {
      if (SPIDER_create_partition_name(
        tmp_name, FN_REFLEN + 1, table_share->path.str,
        (*part_elem)->partition_name, NORMAL_PART_NAME, TRUE))
      {
        DBUG_VOID_RETURN;
      }
      DBUG_PRINT("info",("spider tmp_name=%s", tmp_name));
      if (!memcmp(table_name, tmp_name, table_name_length + 1))
        DBUG_VOID_RETURN;
      if (
        tmp_flg &&
        *(tmp_name + table_name_length - 5) == '\0' &&
        !memcmp(table_name, tmp_name, table_name_length - 5)
      ) {
        tmp_part_elem = *part_elem;
        tmp_flg = FALSE;
        tmp_find_flg = TRUE;
      }
    }
  }
  if (tmp_find_flg)
  {
    *part_elem = tmp_part_elem;
    *sub_elem = tmp_sub_elem;
    DBUG_PRINT("info",("spider tmp find"));
    DBUG_VOID_RETURN;
  }
  *part_elem = NULL;
  *sub_elem = NULL;
  DBUG_PRINT("info",("spider no hit"));
  DBUG_VOID_RETURN;
}
#endif

int spider_get_sts(
  SPIDER_SHARE *share,
  int link_idx,
  time_t tmp_time,
  ha_spider *spider,
  double sts_interval,
  int sts_mode,
#ifdef WITH_PARTITION_STORAGE_ENGINE
  int sts_sync,
#endif
  int sts_sync_level,
  uint flag
) {
#ifdef WITH_PARTITION_STORAGE_ENGINE
  int get_type;
#endif
  int error_num = 0;
  DBUG_ENTER("spider_get_sts");

#ifdef WITH_PARTITION_STORAGE_ENGINE
  if (
    sts_sync == 0
  ) {
    /* get */
    get_type = 1;
  } else if (
    !share->wide_share->sts_init
  ) {
    pthread_mutex_lock(&share->wide_share->sts_mutex);
    if (!share->wide_share->sts_init)
    {
      /* get after mutex_lock */
      get_type = 2;
    } else {
      pthread_mutex_unlock(&share->wide_share->sts_mutex);
      /* copy */
      get_type = 0;
    }
  } else if (
    difftime(share->sts_get_time, share->wide_share->sts_get_time) <
      sts_interval
  ) {
    /* copy */
    get_type = 0;
  } else if (
    !pthread_mutex_trylock(&share->wide_share->sts_mutex)
  ) {
    /* get after mutex_trylock */
    get_type = 3;
  } else {
    /* copy */
    get_type = 0;
  }
#endif

#ifdef WITH_PARTITION_STORAGE_ENGINE
  if (get_type == 0)
      spider_copy_sts_to_share(share, share->wide_share);
  else {
#endif
      error_num = spider_db_show_table_status(spider, link_idx, sts_mode, flag);
#ifdef WITH_PARTITION_STORAGE_ENGINE
  }
#endif
#ifdef WITH_PARTITION_STORAGE_ENGINE
  if (get_type >= 2)
    pthread_mutex_unlock(&share->wide_share->sts_mutex);
#endif
  if (error_num)
  {
#ifdef WITH_PARTITION_STORAGE_ENGINE
    SPIDER_PARTITION_HANDLER *partition_handler =
      spider->partition_handler;
    if (
      !share->wide_share->sts_init &&
      sts_sync >= sts_sync_level &&
      get_type > 1 &&
      partition_handler &&
      partition_handler->handlers &&
      partition_handler->handlers[0] == spider
    ) {
      int roop_count;
      ha_spider *tmp_spider;
      SPIDER_SHARE *tmp_share;
      double tmp_sts_interval;
      int tmp_sts_mode;
      int tmp_sts_sync;
      THD *thd = spider->wide_handler->trx->thd;
      for (roop_count = 1;
        roop_count < (int) partition_handler->no_parts;
        roop_count++)
      {
        tmp_spider =
          (ha_spider *) partition_handler->handlers[roop_count];
        tmp_share = tmp_spider->share;
        tmp_sts_interval = spider_param_sts_interval(thd, share->sts_interval);
        tmp_sts_mode = spider_param_sts_mode(thd, share->sts_mode);
        tmp_sts_sync = spider_param_sts_sync(thd, share->sts_sync);
        spider_get_sts(tmp_share, tmp_spider->search_link_idx,
          tmp_time, tmp_spider, tmp_sts_interval, tmp_sts_mode, tmp_sts_sync,
          1, flag);
        if (share->wide_share->sts_init)
        {
          error_num = 0;
          thd->clear_error();
          get_type = 0;
          spider_copy_sts_to_share(share, share->wide_share);
          break;
        }
      }
    }
    if (error_num)
#endif
      DBUG_RETURN(error_num);
  }
#ifdef WITH_PARTITION_STORAGE_ENGINE
  if (sts_sync >= sts_sync_level && get_type > 0)
  {
    spider_copy_sts_to_wide_share(share->wide_share, share);
    share->wide_share->sts_get_time = tmp_time;
    share->wide_share->sts_init = TRUE;
  }
#endif
  share->sts_get_time = tmp_time;
  share->sts_init = TRUE;
  DBUG_RETURN(0);
}

int spider_get_crd(
  SPIDER_SHARE *share,
  int link_idx,
  time_t tmp_time,
  ha_spider *spider,
  TABLE *table,
  double crd_interval,
  int crd_mode,
#ifdef WITH_PARTITION_STORAGE_ENGINE
  int crd_sync,
#endif
  int crd_sync_level
) {
#ifdef WITH_PARTITION_STORAGE_ENGINE
  int get_type;
#endif
  int error_num = 0;
  DBUG_ENTER("spider_get_crd");

#ifdef WITH_PARTITION_STORAGE_ENGINE
  if (
    crd_sync == 0
  ) {
    /* get */
    get_type = 1;
  } else if (
    !share->wide_share->crd_init
  ) {
    pthread_mutex_lock(&share->wide_share->crd_mutex);
    if (!share->wide_share->crd_init)
    {
      /* get after mutex_lock */
      get_type = 2;
    } else {
      pthread_mutex_unlock(&share->wide_share->crd_mutex);
      /* copy */
      get_type = 0;
    }
  } else if (
    difftime(share->crd_get_time, share->wide_share->crd_get_time) <
      crd_interval
  ) {
    /* copy */
    get_type = 0;
  } else if (
    !pthread_mutex_trylock(&share->wide_share->crd_mutex)
  ) {
    /* get after mutex_trylock */
    get_type = 3;
  } else {
    /* copy */
    get_type = 0;
  }
#endif
#ifdef WITH_PARTITION_STORAGE_ENGINE
  if (get_type == 0)
      spider_copy_crd_to_share(share, share->wide_share,
                               table->s->fields);
  else {
#endif
      error_num = spider_db_show_index(spider, link_idx, table, crd_mode);
#ifdef WITH_PARTITION_STORAGE_ENGINE
  }
#endif
#ifdef WITH_PARTITION_STORAGE_ENGINE
  if (get_type >= 2)
    pthread_mutex_unlock(&share->wide_share->crd_mutex);
#endif
  if (error_num)
  {
#ifdef WITH_PARTITION_STORAGE_ENGINE
    SPIDER_PARTITION_HANDLER *partition_handler =
      spider->partition_handler;
    if (
      !share->wide_share->crd_init &&
      crd_sync >= crd_sync_level &&
      get_type > 1 &&
      partition_handler &&
      partition_handler->handlers &&
      partition_handler->handlers[0] == spider
    ) {
      int roop_count;
      ha_spider *tmp_spider;
      SPIDER_SHARE *tmp_share;
      double tmp_crd_interval;
      int tmp_crd_mode;
      int tmp_crd_sync;
      THD *thd = spider->wide_handler->trx->thd;
      for (roop_count = 1;
        roop_count < (int) partition_handler->no_parts;
        roop_count++)
      {
        tmp_spider =
          (ha_spider *) partition_handler->handlers[roop_count];
        tmp_share = tmp_spider->share;
        tmp_crd_interval = spider_param_crd_interval(thd, share->crd_interval);
        tmp_crd_mode = spider_param_crd_mode(thd, share->crd_mode);
        tmp_crd_sync = spider_param_crd_sync(thd, share->crd_sync);
        spider_get_crd(tmp_share, tmp_spider->search_link_idx,
          tmp_time, tmp_spider, table, tmp_crd_interval, tmp_crd_mode,
          tmp_crd_sync, 1);
        if (share->wide_share->crd_init)
        {
          error_num = 0;
          thd->clear_error();
          get_type = 0;
          spider_copy_crd_to_share(share, share->wide_share,
            table->s->fields);
          break;
        }
      }
    }
    if (error_num)
#endif
      DBUG_RETURN(error_num);
  }
#ifdef WITH_PARTITION_STORAGE_ENGINE
  if (crd_sync >= crd_sync_level && get_type > 0)
  {
    spider_copy_crd_to_wide_share(share->wide_share, share,
      table->s->fields);
    share->wide_share->crd_get_time = tmp_time;
    share->wide_share->crd_init = TRUE;
  }
#endif
  share->crd_get_time = tmp_time;
  share->crd_init = TRUE;
  DBUG_RETURN(0);
}

void spider_set_result_list_param(
  ha_spider *spider
) {
  SPIDER_RESULT_LIST *result_list = &spider->result_list;
  SPIDER_SHARE *share = spider->share;
  THD *thd = spider->wide_handler->trx->thd;
  DBUG_ENTER("spider_set_result_list_param");
  result_list->internal_offset =
    spider_param_internal_offset(thd, share->internal_offset);
  result_list->internal_limit =
#ifdef INFO_KIND_FORCE_LIMIT_BEGIN
    spider->wide_handler->info_limit < 9223372036854775807LL ?
    spider->wide_handler->info_limit :
#endif
    spider_param_internal_limit(thd, share->internal_limit);
  result_list->split_read = spider_split_read_param(spider);
  if (spider->support_multi_split_read_sql())
  {
    result_list->multi_split_read =
      spider_param_multi_split_read(thd, share->multi_split_read);
  } else {
    result_list->multi_split_read = 1;
  }
  result_list->max_order =
    spider_param_max_order(thd, share->max_order);
  result_list->quick_mode =
    spider_param_quick_mode(thd, share->quick_mode);
  result_list->quick_page_size =
    spider_param_quick_page_size(thd, share->quick_page_size);
  result_list->quick_page_byte =
    spider_param_quick_page_byte(thd, share->quick_page_byte);
  result_list->low_mem_read =
    spider_param_low_mem_read(thd, share->low_mem_read);
  DBUG_VOID_RETURN;
}

SPIDER_INIT_ERROR_TABLE *spider_get_init_error_table(
  SPIDER_TRX *trx,
  SPIDER_SHARE *share,
  bool create
) {
  SPIDER_INIT_ERROR_TABLE *spider_init_error_table;
  char *tmp_name;
  DBUG_ENTER("spider_get_init_error_table");
  pthread_mutex_lock(&spider_init_error_tbl_mutex);
#ifdef SPIDER_HAS_HASH_VALUE_TYPE
  if (!(spider_init_error_table = (SPIDER_INIT_ERROR_TABLE *)
    my_hash_search_using_hash_value(
    &spider_init_error_tables, share->table_name_hash_value,
    (uchar*) share->table_name, share->table_name_length)))
#else
  if (!(spider_init_error_table = (SPIDER_INIT_ERROR_TABLE *) my_hash_search(
    &spider_init_error_tables,
    (uchar*) share->table_name, share->table_name_length)))
#endif
  {
    if (!create)
    {
      pthread_mutex_unlock(&spider_init_error_tbl_mutex);
      DBUG_RETURN(NULL);
    }
    if (!(spider_init_error_table = (SPIDER_INIT_ERROR_TABLE *)
      spider_bulk_malloc(spider_current_trx, SPD_MID_GET_INIT_ERROR_TABLE_1, MYF(MY_WME | MY_ZEROFILL),
        &spider_init_error_table, (uint) (sizeof(*spider_init_error_table)),
        &tmp_name, (uint) (share->table_name_length + 1),
        NullS))
    ) {
      pthread_mutex_unlock(&spider_init_error_tbl_mutex);
      DBUG_RETURN(NULL);
    }
    memcpy(tmp_name, share->table_name, share->table_name_length);
    spider_init_error_table->table_name = tmp_name;
    spider_init_error_table->table_name_length = share->table_name_length;
#ifdef SPIDER_HAS_HASH_VALUE_TYPE
    spider_init_error_table->table_name_hash_value =
      share->table_name_hash_value;
#endif
    uint old_elements = spider_init_error_tables.array.max_element;
#ifdef HASH_UPDATE_WITH_HASH_VALUE
    if (my_hash_insert_with_hash_value(&spider_init_error_tables,
      share->table_name_hash_value, (uchar*) spider_init_error_table))
#else
    if (my_hash_insert(&spider_init_error_tables,
      (uchar*) spider_init_error_table))
#endif
    {
      spider_free(trx, spider_init_error_table, MYF(0));
      pthread_mutex_unlock(&spider_init_error_tbl_mutex);
      DBUG_RETURN(NULL);
    }
    if (spider_init_error_tables.array.max_element > old_elements)
    {
      spider_alloc_calc_mem(spider_current_trx,
        spider_init_error_tables,
        (spider_init_error_tables.array.max_element - old_elements) *
        spider_init_error_tables.array.size_of_element);
    }
  }
  pthread_mutex_unlock(&spider_init_error_tbl_mutex);
  DBUG_RETURN(spider_init_error_table);
}

void spider_delete_init_error_table(
  const char *name
) {
  SPIDER_INIT_ERROR_TABLE *spider_init_error_table;
  uint length = strlen(name);
#ifdef SPIDER_HAS_HASH_VALUE_TYPE
  my_hash_value_type hash_value = my_calc_hash(&spider_open_tables,
    (uchar*) name, length);
#endif
  DBUG_ENTER("spider_delete_init_error_table");
  pthread_mutex_lock(&spider_init_error_tbl_mutex);
#ifdef SPIDER_HAS_HASH_VALUE_TYPE
  if ((spider_init_error_table = (SPIDER_INIT_ERROR_TABLE *)
    my_hash_search_using_hash_value(&spider_init_error_tables, hash_value,
      (uchar*) name, length)))
#else
  if ((spider_init_error_table = (SPIDER_INIT_ERROR_TABLE *) my_hash_search(
    &spider_init_error_tables, (uchar*) name, length)))
#endif
  {
#ifdef HASH_UPDATE_WITH_HASH_VALUE
    my_hash_delete_with_hash_value(&spider_init_error_tables,
      spider_init_error_table->table_name_hash_value,
      (uchar*) spider_init_error_table);
#else
    my_hash_delete(&spider_init_error_tables,
      (uchar*) spider_init_error_table);
#endif
    spider_free(spider_current_trx, spider_init_error_table, MYF(0));
  }
  pthread_mutex_unlock(&spider_init_error_tbl_mutex);
  DBUG_VOID_RETURN;
}

bool spider_check_pk_update(
  TABLE *table
) {
  int roop_count;
  TABLE_SHARE *table_share = table->s;
  KEY *key_info;
  KEY_PART_INFO *key_part;
  DBUG_ENTER("spider_check_pk_update");
  if (table_share->primary_key == MAX_KEY)
    DBUG_RETURN(FALSE);

  key_info = &table_share->key_info[table_share->primary_key];
  key_part = key_info->key_part;
  for (roop_count = 0;
    roop_count < (int) spider_user_defined_key_parts(key_info); roop_count++)
  {
    if (bitmap_is_set(table->write_set,
      key_part[roop_count].field->field_index))
      DBUG_RETURN(TRUE);
  }
  DBUG_RETURN(FALSE);
}

<<<<<<< HEAD
#if defined(HS_HAS_SQLCOM) && defined(HAVE_HANDLERSOCKET)
#ifdef HANDLER_HAS_DIRECT_UPDATE_ROWS
bool spider_check_hs_pk_update(
  ha_spider *spider,
  key_range *key
) {
  uint roop_count, field_index, set_count = 0;
  TABLE *table = spider->get_table();
  TABLE_SHARE *table_share = table->s;
  SPIDER_SHARE *share = spider->share;
  KEY *key_info;
  KEY_PART_INFO *key_part;
  char buf[MAX_FIELD_WIDTH], buf2[MAX_FIELD_WIDTH];
  spider_string tmp_str(buf, MAX_FIELD_WIDTH, &my_charset_bin),
    tmp_str2(buf2, MAX_FIELD_WIDTH, &my_charset_bin);
  String *str, *str2;
  DBUG_ENTER("spider_check_hs_pk_update");
  tmp_str.init_calc_mem(SPD_MID_CHECK_HS_PK_UPDATE_1);

  if (table_share->primary_key == MAX_KEY)
    DBUG_RETURN(FALSE);
  memset(spider->tmp_column_bitmap, 0, sizeof(uchar) * share->bitmap_size);
  key_info = &table->key_info[table_share->primary_key];
  key_part = key_info->key_part;
  for (roop_count = 0; roop_count < spider_user_defined_key_parts(key_info);
    roop_count++)
  {
    field_index = key_part[roop_count].field->field_index;
    if (bitmap_is_set(table->write_set, field_index))
    {
      DBUG_PRINT("info", ("spider set key_part=%u field_index=%u",
        roop_count, field_index));
      spider_set_bit(spider->tmp_column_bitmap, field_index);
      set_count++;
    }
  }
  DBUG_PRINT("info", ("spider set_count=%u", set_count));

  Field *field;
  uint store_length, length, var_len;
  const uchar *ptr;
  bool key_eq;
  key_part_map tgt_key_part_map = key->keypart_map;
  key_info = &table->key_info[spider->active_index];
  for (
    key_part = key_info->key_part,
    length = 0;
    tgt_key_part_map;
    length += store_length,
    tgt_key_part_map >>= 1,
    key_part++
  ) {
    store_length = key_part->store_length;
    field = key_part->field;
    field_index = field->field_index;
    if (spider_bit_is_set(spider->tmp_column_bitmap, field_index))
    {
      ptr = key->key + length;
      key_eq = (tgt_key_part_map > 1);
      if (key_part->null_bit && *ptr++)
      {
        if (key->flag != HA_READ_KEY_EXACT || !field->is_null())
        {
          DBUG_PRINT("info", ("spider flag=%u is_null=%s",
            key->flag, field->is_null() ? "TRUE" : "FALSE"));
          DBUG_RETURN(TRUE);
        }
      } else {
        if (
          field->type() == MYSQL_TYPE_BLOB ||
          field->real_type() == MYSQL_TYPE_VARCHAR ||
          field->type() == MYSQL_TYPE_GEOMETRY
        ) {
          var_len = uint2korr(ptr);
          tmp_str.set((char *) ptr + HA_KEY_BLOB_LENGTH, var_len,
            &my_charset_bin);
          str = tmp_str.get_str();
        } else {
          str = field->val_str(tmp_str.get_str(), ptr);
          tmp_str.mem_calc();
        }
        str2 = field->val_str(tmp_str2.get_str());
        tmp_str2.mem_calc();
        if (
          str->length() != str2->length() ||
          memcmp(str->ptr(), str2->ptr(), str->length())
        ) {
          DBUG_PRINT("info", ("spider length=%u %u",
            str->length(), str2->length()));
          DBUG_PRINT("info", ("spider length=%s %s",
            str->c_ptr_safe(), str2->c_ptr_safe()));
          DBUG_RETURN(TRUE);
        }
      }
      set_count--;
    }
  }
  DBUG_PRINT("info", ("spider set_count=%u", set_count));
  if (set_count)
  {
    DBUG_RETURN(TRUE);
  }
  DBUG_RETURN(FALSE);
}
#endif
#endif
=======
>>>>>>> 25476ba1

void spider_set_tmp_share_pointer(
  SPIDER_SHARE *tmp_share,
  char **tmp_connect_info,
  uint *tmp_connect_info_length,
  long *tmp_long,
  longlong *tmp_longlong
) {
  DBUG_ENTER("spider_set_tmp_share_pointer");
  tmp_share->link_count = 1;
  tmp_share->all_link_count = 1;
  tmp_share->server_names = &tmp_connect_info[0];
  tmp_share->tgt_table_names = &tmp_connect_info[1];
  tmp_share->tgt_dbs = &tmp_connect_info[2];
  tmp_share->tgt_hosts = &tmp_connect_info[3];
  tmp_share->tgt_usernames = &tmp_connect_info[4];
  tmp_share->tgt_passwords = &tmp_connect_info[5];
  tmp_share->tgt_sockets = &tmp_connect_info[6];
  tmp_share->tgt_wrappers = &tmp_connect_info[7];
  tmp_share->tgt_ssl_cas = &tmp_connect_info[8];
  tmp_share->tgt_ssl_capaths = &tmp_connect_info[9];
  tmp_share->tgt_ssl_certs = &tmp_connect_info[10];
  tmp_share->tgt_ssl_ciphers = &tmp_connect_info[11];
  tmp_share->tgt_ssl_keys = &tmp_connect_info[12];
  tmp_share->tgt_default_files = &tmp_connect_info[13];
  tmp_share->tgt_default_groups = &tmp_connect_info[14];
  tmp_share->tgt_dsns = &tmp_connect_info[15];
<<<<<<< HEAD
  tmp_share->tgt_filedsns = &tmp_connect_info[16];
  tmp_share->tgt_drivers = &tmp_connect_info[17];
  tmp_share->tgt_pk_names = &tmp_connect_info[18];
  tmp_share->tgt_sequence_names = &tmp_connect_info[19];
  tmp_share->static_link_ids = &tmp_connect_info[20];
#if defined(HS_HAS_SQLCOM) && defined(HAVE_HANDLERSOCKET)
  tmp_share->hs_read_socks = &tmp_connect_info[21];
  tmp_share->hs_write_socks = &tmp_connect_info[22];
#endif
=======
  tmp_share->tgt_pk_names = &tmp_connect_info[16];
  tmp_share->tgt_sequence_names = &tmp_connect_info[17];
  tmp_share->static_link_ids = &tmp_connect_info[18];
>>>>>>> 25476ba1
  tmp_share->tgt_ports = &tmp_long[0];
  tmp_share->tgt_ssl_vscs = &tmp_long[1];
  tmp_share->link_statuses = &tmp_long[2];
  tmp_share->monitoring_binlog_pos_at_failing = &tmp_long[3];
  tmp_share->monitoring_flag = &tmp_long[4];
  tmp_share->monitoring_kind = &tmp_long[5];
#ifndef WITHOUT_SPIDER_BG_SEARCH
  tmp_share->monitoring_bg_flag = &tmp_long[6];
  tmp_share->monitoring_bg_kind = &tmp_long[7];
#endif
  tmp_share->use_handlers = &tmp_long[13];
  tmp_share->connect_timeouts = &tmp_long[14];
  tmp_long[13] = -1;
  tmp_share->net_read_timeouts = &tmp_long[15];
  tmp_long[14] = -1;
  tmp_share->net_write_timeouts = &tmp_long[16];
  tmp_long[15] = -1;
  tmp_share->access_balances = &tmp_long[17];
  tmp_share->bka_table_name_types = &tmp_long[18];
  tmp_share->strict_group_bys = &tmp_long[19];
  tmp_share->monitoring_limit = &tmp_longlong[0];
  tmp_share->monitoring_sid = &tmp_longlong[1];
#ifndef WITHOUT_SPIDER_BG_SEARCH
  tmp_share->monitoring_bg_interval = &tmp_longlong[2];
#endif
  tmp_share->server_names_lengths = &tmp_connect_info_length[0];
  tmp_share->tgt_table_names_lengths = &tmp_connect_info_length[1];
  tmp_share->tgt_dbs_lengths = &tmp_connect_info_length[2];
  tmp_share->tgt_hosts_lengths = &tmp_connect_info_length[3];
  tmp_share->tgt_usernames_lengths = &tmp_connect_info_length[4];
  tmp_share->tgt_passwords_lengths = &tmp_connect_info_length[5];
  tmp_share->tgt_sockets_lengths = &tmp_connect_info_length[6];
  tmp_share->tgt_wrappers_lengths = &tmp_connect_info_length[7];
  tmp_share->tgt_ssl_cas_lengths = &tmp_connect_info_length[8];
  tmp_share->tgt_ssl_capaths_lengths = &tmp_connect_info_length[9];
  tmp_share->tgt_ssl_certs_lengths = &tmp_connect_info_length[10];
  tmp_share->tgt_ssl_ciphers_lengths = &tmp_connect_info_length[11];
  tmp_share->tgt_ssl_keys_lengths = &tmp_connect_info_length[12];
  tmp_share->tgt_default_files_lengths = &tmp_connect_info_length[13];
  tmp_share->tgt_default_groups_lengths = &tmp_connect_info_length[14];
  tmp_share->tgt_dsns_lengths = &tmp_connect_info_length[15];
<<<<<<< HEAD
  tmp_share->tgt_filedsns_lengths = &tmp_connect_info_length[16];
  tmp_share->tgt_drivers_lengths = &tmp_connect_info_length[17];
  tmp_share->tgt_pk_names_lengths = &tmp_connect_info_length[18];
  tmp_share->tgt_sequence_names_lengths = &tmp_connect_info_length[19];
  tmp_share->static_link_ids_lengths = &tmp_connect_info_length[20];
#if defined(HS_HAS_SQLCOM) && defined(HAVE_HANDLERSOCKET)
  tmp_share->hs_read_socks_lengths = &tmp_connect_info_length[21];
  tmp_share->hs_write_socks_lengths = &tmp_connect_info_length[22];
#endif
=======
  tmp_share->tgt_pk_names_lengths = &tmp_connect_info_length[16];
  tmp_share->tgt_sequence_names_lengths = &tmp_connect_info_length[17];
  tmp_share->static_link_ids_lengths = &tmp_connect_info_length[18];
>>>>>>> 25476ba1
  tmp_share->server_names_length = 1;
  tmp_share->tgt_table_names_length = 1;
  tmp_share->tgt_dbs_length = 1;
  tmp_share->tgt_hosts_length = 1;
  tmp_share->tgt_usernames_length = 1;
  tmp_share->tgt_passwords_length = 1;
  tmp_share->tgt_sockets_length = 1;
  tmp_share->tgt_wrappers_length = 1;
  tmp_share->tgt_ssl_cas_length = 1;
  tmp_share->tgt_ssl_capaths_length = 1;
  tmp_share->tgt_ssl_certs_length = 1;
  tmp_share->tgt_ssl_ciphers_length = 1;
  tmp_share->tgt_ssl_keys_length = 1;
  tmp_share->tgt_default_files_length = 1;
  tmp_share->tgt_default_groups_length = 1;
  tmp_share->tgt_dsns_length = 1;
  tmp_share->tgt_filedsns_length = 1;
  tmp_share->tgt_drivers_length = 1;
  tmp_share->tgt_pk_names_length = 1;
  tmp_share->tgt_sequence_names_length = 1;
  tmp_share->static_link_ids_length = 1;
  tmp_share->tgt_ports_length = 1;
  tmp_share->tgt_ssl_vscs_length = 1;
  tmp_share->link_statuses_length = 1;
  tmp_share->monitoring_binlog_pos_at_failing_length = 1;
  tmp_share->monitoring_flag_length = 1;
  tmp_share->monitoring_kind_length = 1;
#ifndef WITHOUT_SPIDER_BG_SEARCH
  tmp_share->monitoring_bg_flag_length = 1;
  tmp_share->monitoring_bg_kind_length = 1;
#endif
  tmp_share->monitoring_limit_length = 1;
  tmp_share->monitoring_sid_length = 1;
#ifndef WITHOUT_SPIDER_BG_SEARCH
  tmp_share->monitoring_bg_interval_length = 1;
#endif
  tmp_share->use_handlers_length = 1;
  tmp_share->connect_timeouts_length = 1;
  tmp_share->net_read_timeouts_length = 1;
  tmp_share->net_write_timeouts_length = 1;
  tmp_share->access_balances_length = 1;
  tmp_share->bka_table_name_types_length = 1;
  tmp_share->strict_group_bys_length = 1;

#ifndef WITHOUT_SPIDER_BG_SEARCH
  tmp_share->monitoring_bg_flag[0] = -1;
  tmp_share->monitoring_bg_kind[0] = -1;
#endif
  tmp_share->monitoring_binlog_pos_at_failing[0] = -1;
  tmp_share->monitoring_flag[0] = -1;
  tmp_share->monitoring_kind[0] = -1;
#ifndef WITHOUT_SPIDER_BG_SEARCH
  tmp_share->monitoring_bg_interval[0] = -1;
#endif
  tmp_share->monitoring_limit[0] = -1;
  tmp_share->monitoring_sid[0] = -1;
  tmp_share->bka_engine = NULL;
  tmp_share->use_dbton_count = 0;
  DBUG_VOID_RETURN;
}

int spider_create_tmp_dbton_share(
  SPIDER_SHARE *tmp_share
) {
  int error_num;
  uint dbton_id = tmp_share->use_dbton_ids[0];
  DBUG_ENTER("spider_create_tmp_dbton_share");
  if (!(tmp_share->dbton_share[dbton_id] =
    spider_dbton[dbton_id].create_db_share(tmp_share)))
  {
    DBUG_RETURN(HA_ERR_OUT_OF_MEM);
  }
  if ((error_num = tmp_share->dbton_share[dbton_id]->init()))
  {
    delete tmp_share->dbton_share[dbton_id];
    tmp_share->dbton_share[dbton_id] = NULL;
    DBUG_RETURN(error_num);
  }
  DBUG_RETURN(0);
}

void spider_free_tmp_dbton_share(
  SPIDER_SHARE *tmp_share
) {
  uint dbton_id = tmp_share->use_dbton_ids[0];
  DBUG_ENTER("spider_free_tmp_dbton_share");
  if (tmp_share->dbton_share[dbton_id])
  {
    delete tmp_share->dbton_share[dbton_id];
    tmp_share->dbton_share[dbton_id] = NULL;
  }
  DBUG_VOID_RETURN;
}

int spider_create_tmp_dbton_handler(
  ha_spider *tmp_spider
) {
  int error_num;
  SPIDER_SHARE *tmp_share = tmp_spider->share;
  uint dbton_id = tmp_share->use_dbton_ids[0];
  DBUG_ENTER("spider_create_tmp_dbton_handler");
  if (!(tmp_spider->dbton_handler[dbton_id] =
    spider_dbton[dbton_id].create_db_handler(tmp_spider,
    tmp_share->dbton_share[dbton_id])))
  {
    DBUG_RETURN(HA_ERR_OUT_OF_MEM);
  }
  if ((error_num = tmp_spider->dbton_handler[dbton_id]->init()))
  {
    delete tmp_spider->dbton_handler[dbton_id];
    tmp_spider->dbton_handler[dbton_id] = NULL;
    DBUG_RETURN(error_num);
  }
  DBUG_RETURN(0);
}

void spider_free_tmp_dbton_handler(
  ha_spider *tmp_spider
) {
  SPIDER_SHARE *tmp_share = tmp_spider->share;
  uint dbton_id = tmp_share->use_dbton_ids[0];
  DBUG_ENTER("spider_create_tmp_dbton_handler");
  if (tmp_spider->dbton_handler[dbton_id])
  {
    delete tmp_spider->dbton_handler[dbton_id];
    tmp_spider->dbton_handler[dbton_id] = NULL;
  }
  DBUG_VOID_RETURN;
}

TABLE_LIST *spider_get_parent_table_list(
  ha_spider *spider
) {
  TABLE *table = spider->get_table();
  DBUG_ENTER("spider_get_parent_table_list");
  DBUG_RETURN(table->pos_in_table_list);
}

List<Index_hint> *spider_get_index_hints(
  ha_spider *spider
  ) {
    TABLE_LIST *table_list = spider_get_parent_table_list(spider);
    DBUG_ENTER("spider_get_index_hint");
    if (table_list)
    {
      DBUG_RETURN(table_list->index_hints);
    }
    DBUG_RETURN(NULL);
}


st_select_lex *spider_get_select_lex(
  ha_spider *spider
) {
  TABLE_LIST *table_list = spider_get_parent_table_list(spider);
  DBUG_ENTER("spider_get_select_lex");
  if (table_list)
  {
    DBUG_RETURN(table_list->select_lex);
  }
  DBUG_RETURN(NULL);
}

void spider_get_select_limit_from_select_lex(
  st_select_lex *select_lex,
  longlong *select_limit,
  longlong *offset_limit
) {
  DBUG_ENTER("spider_get_select_limit_from_select_lex");
  *select_limit = 9223372036854775807LL;
  *offset_limit = 0;
  if (select_lex && select_lex->limit_params.explicit_limit)
  {
    *select_limit = select_lex->limit_params.select_limit ?
      select_lex->limit_params.select_limit->val_int() : 0;
    *offset_limit = select_lex->limit_params.offset_limit ?
      select_lex->limit_params.offset_limit->val_int() : 0;
  }
  DBUG_VOID_RETURN;
}

void spider_get_select_limit(
  ha_spider *spider,
  st_select_lex **select_lex,
  longlong *select_limit,
  longlong *offset_limit
) {
  DBUG_ENTER("spider_get_select_limit");
  *select_lex = spider_get_select_lex(spider);
  spider_get_select_limit_from_select_lex(
    *select_lex, select_limit, offset_limit);
  DBUG_VOID_RETURN;
}

longlong spider_split_read_param(
  ha_spider *spider
) {
  SPIDER_SHARE *share = spider->share;
  SPIDER_RESULT_LIST *result_list = &spider->result_list;
  THD *thd = spider->wide_handler->trx->thd;
  st_select_lex *select_lex;
  longlong select_limit;
  longlong offset_limit;
  double semi_split_read;
  longlong split_read;
  DBUG_ENTER("spider_split_read_param");
  result_list->set_split_read_count = 1;
#ifdef INFO_KIND_FORCE_LIMIT_BEGIN
  if (spider->wide_handler->info_limit < 9223372036854775807LL)
  {
    DBUG_PRINT("info",("spider info_limit=%lld",
      spider->wide_handler->info_limit));
    longlong info_limit = spider->wide_handler->info_limit;
    result_list->split_read_base = info_limit;
    result_list->semi_split_read = 0;
    result_list->first_read = info_limit;
    result_list->second_read = info_limit;
    result_list->semi_split_read_base = 0;
    result_list->set_split_read = FALSE;
    DBUG_RETURN(info_limit);
  }
#endif
  if (spider->sql_kinds & SPIDER_SQL_KIND_HANDLER)
  {
    DBUG_RETURN(result_list->semi_split_read_base);
  }
  spider_get_select_limit(spider, &select_lex, &select_limit, &offset_limit);
  DBUG_PRINT("info",("spider result_list->set_split_read=%s", result_list->set_split_read ? "TRUE" : "FALSE"));
  if (!result_list->set_split_read)
  {
    int bulk_update_mode = spider_param_bulk_update_mode(thd,
      share->bulk_update_mode);
    DBUG_PRINT("info",("spider sql_command=%u",
      spider->wide_handler->sql_command));
    DBUG_PRINT("info",("spider bulk_update_mode=%d", bulk_update_mode));
    DBUG_PRINT("info",("spider support_bulk_update_sql=%s",
      spider->support_bulk_update_sql() ? "TRUE" : "FALSE"));
#ifdef SPIDER_HAS_GROUP_BY_HANDLER
    bool inserting =
      (
        spider->wide_handler->sql_command == SQLCOM_INSERT ||
        spider->wide_handler->sql_command == SQLCOM_INSERT_SELECT
      );
#endif
    bool updating =
      (
        spider->wide_handler->sql_command == SQLCOM_UPDATE ||
        spider->wide_handler->sql_command == SQLCOM_UPDATE_MULTI
      );
    bool deleting =
      (
        spider->wide_handler->sql_command == SQLCOM_DELETE ||
        spider->wide_handler->sql_command == SQLCOM_DELETE_MULTI
      );
    bool replacing =
      (
        spider->wide_handler->sql_command == SQLCOM_REPLACE ||
        spider->wide_handler->sql_command == SQLCOM_REPLACE_SELECT
      );
    DBUG_PRINT("info",("spider updating=%s", updating ? "TRUE" : "FALSE"));
    DBUG_PRINT("info",("spider deleting=%s", deleting ? "TRUE" : "FALSE"));
    DBUG_PRINT("info",("spider replacing=%s", replacing ? "TRUE" : "FALSE"));
    TABLE *table = spider->get_table();
    if (
#ifdef SPIDER_HAS_GROUP_BY_HANDLER
      (
        inserting &&
        spider->use_fields
      ) ||
#endif
      replacing ||
      (
        (
          updating ||
          deleting
        ) &&
        (
          bulk_update_mode != 2 ||
          !spider->support_bulk_update_sql() ||
          (
            updating &&
            table->triggers &&
#ifdef HA_CAN_FORCE_BULK_UPDATE
            !(table->file->ha_table_flags() & HA_CAN_FORCE_BULK_UPDATE) &&
#endif
            table->triggers->has_triggers(TRG_EVENT_UPDATE, TRG_ACTION_AFTER)
          ) ||
          (
            deleting &&
            table->triggers &&
#ifdef HA_CAN_FORCE_BULK_DELETE
            !(table->file->ha_table_flags() & HA_CAN_FORCE_BULK_DELETE) &&
#endif
            table->triggers->has_triggers(TRG_EVENT_DELETE, TRG_ACTION_AFTER)
          )
        )
      )
    ) {
      /* This case must select by one shot */
      DBUG_PRINT("info",("spider cancel split read"));
      result_list->split_read_base = 9223372036854775807LL;
      result_list->semi_split_read = 0;
      result_list->semi_split_read_limit = 9223372036854775807LL;
      result_list->first_read = 9223372036854775807LL;
      result_list->second_read = 9223372036854775807LL;
      result_list->semi_split_read_base = 0;
      result_list->set_split_read = TRUE;
      DBUG_RETURN(9223372036854775807LL);
    }
#ifdef SPIDER_HAS_EXPLAIN_QUERY
    Explain_query *explain = thd->lex->explain;
    bool filesort = FALSE;
    if (explain)
    {
      DBUG_PRINT("info",("spider explain=%p", explain));
      Explain_select *explain_select = NULL;
      if (select_lex)
      {
        DBUG_PRINT("info",("spider select_lex=%p", select_lex));
        DBUG_PRINT("info",("spider select_number=%u",
          select_lex->select_number));
        explain_select =
          explain->get_select(select_lex->select_number);
      }
      if (explain_select)
      {
        DBUG_PRINT("info",("spider explain_select=%p", explain_select));
        if (explain_select->using_filesort)
        {
          DBUG_PRINT("info",("spider using filesort"));
          filesort = TRUE;
        }
      }
    }
#endif
    result_list->split_read_base =
      spider_param_split_read(thd, share->split_read);
#ifdef SPIDER_HAS_EXPLAIN_QUERY
    if (filesort)
    {
      result_list->semi_split_read = 0;
      result_list->semi_split_read_limit = 9223372036854775807LL;
    } else {
#endif
      result_list->semi_split_read =
        spider_param_semi_split_read(thd, share->semi_split_read);
      result_list->semi_split_read_limit =
        spider_param_semi_split_read_limit(thd, share->semi_split_read_limit);
#ifdef SPIDER_HAS_EXPLAIN_QUERY
    }
#endif
    result_list->first_read =
      spider_param_first_read(thd, share->first_read);
    result_list->second_read =
      spider_param_second_read(thd, share->second_read);
    result_list->semi_split_read_base = 0;
    result_list->set_split_read = TRUE;
  }
  DBUG_PRINT("info",("spider result_list->semi_split_read=%f", result_list->semi_split_read));
  DBUG_PRINT("info",("spider select_lex->explicit_limit=%d", select_lex ? select_lex->limit_params.explicit_limit : 0));
  DBUG_PRINT("info",("spider OPTION_FOUND_ROWS=%s", select_lex && (select_lex->options & OPTION_FOUND_ROWS) ? "TRUE" : "FALSE"));
  DBUG_PRINT("info",("spider select_lex->group_list.elements=%u", select_lex ? select_lex->group_list.elements : 0));
  DBUG_PRINT("info",("spider select_lex->with_sum_func=%s", select_lex && select_lex->with_sum_func ? "TRUE" : "FALSE"));
  if (
    result_list->semi_split_read > 0 &&
    select_lex && select_lex->limit_params.explicit_limit &&
    !(select_lex->options & OPTION_FOUND_ROWS) &&
    !select_lex->group_list.elements &&
    !select_lex->with_sum_func
  ) {
    semi_split_read = result_list->semi_split_read *
      (select_limit + offset_limit);
    DBUG_PRINT("info",("spider semi_split_read=%f", semi_split_read));
    if (semi_split_read >= result_list->semi_split_read_limit)
    {
      result_list->semi_split_read_base = result_list->semi_split_read_limit;
      DBUG_RETURN(result_list->semi_split_read_limit);
    } else {
      split_read = (longlong) semi_split_read;
      if (split_read < 0)
      {
        result_list->semi_split_read_base = result_list->semi_split_read_limit;
        DBUG_RETURN(result_list->semi_split_read_limit);
      } else if (split_read == 0)
      {
        result_list->semi_split_read_base = 1;
        DBUG_RETURN(1);
      } else {
        result_list->semi_split_read_base = split_read;
        DBUG_RETURN(split_read);
      }
    }
  } else if (result_list->first_read > 0)
    DBUG_RETURN(result_list->first_read);
  DBUG_RETURN(result_list->split_read_base);
}

longlong spider_bg_split_read_param(
  ha_spider *spider
) {
  SPIDER_RESULT_LIST *result_list = &spider->result_list;
  DBUG_ENTER("spider_bg_split_read_param");
  if (result_list->semi_split_read_base)
    DBUG_RETURN(result_list->semi_split_read_base);
  DBUG_RETURN(result_list->split_read_base);
}

void spider_first_split_read_param(
  ha_spider *spider
) {
  SPIDER_RESULT_LIST *result_list = &spider->result_list;
  DBUG_ENTER("spider_first_split_read_param");
  if (result_list->semi_split_read_base)
    result_list->split_read = result_list->semi_split_read_base;
  else if (result_list->second_read > 0)
    result_list->split_read = result_list->first_read;
  else
    result_list->split_read = result_list->split_read_base;
  result_list->set_split_read_count = 1;
  DBUG_VOID_RETURN;
}

void spider_next_split_read_param(
  ha_spider *spider
) {
  SPIDER_RESULT_LIST *result_list = &spider->result_list;
  DBUG_ENTER("spider_next_split_read_param");
  if (result_list->semi_split_read_base)
    result_list->split_read = result_list->semi_split_read_base;
  else if (
    result_list->set_split_read_count == 1 &&
    result_list->second_read > 0
  )
    result_list->split_read = result_list->second_read;
  else
    result_list->split_read = result_list->split_read_base;
  result_list->set_split_read_count++;
  DBUG_VOID_RETURN;
}

bool spider_check_direct_order_limit(
  ha_spider *spider
) {
  THD *thd = spider->wide_handler->trx->thd;
  SPIDER_SHARE *share = spider->share;
  st_select_lex *select_lex;
  longlong select_limit;
  longlong offset_limit;
  DBUG_ENTER("spider_check_direct_order_limit");
  if (spider_check_index_merge(spider->get_table(),
    spider_get_select_lex(spider)))
  {
    DBUG_PRINT("info",("spider set use_index_merge"));
    spider->use_index_merge = TRUE;
  }
  DBUG_PRINT("info",("spider SQLCOM_HA_READ=%s",
    (spider->wide_handler->sql_command == SQLCOM_HA_READ) ? "TRUE" : "FALSE"));
  DBUG_PRINT("info",("spider sql_kinds with SPIDER_SQL_KIND_HANDLER=%s",
    (spider->sql_kinds & SPIDER_SQL_KIND_HANDLER) ? "TRUE" : "FALSE"));
  DBUG_PRINT("info",("spider use_index_merge=%s",
    spider->use_index_merge ? "TRUE" : "FALSE"));
  DBUG_PRINT("info",("spider is_clone=%s",
    spider->is_clone ? "TRUE" : "FALSE"));
#ifdef HA_CAN_BULK_ACCESS
  DBUG_PRINT("info",("spider is_bulk_access_clone=%s",
    spider->is_bulk_access_clone ? "TRUE" : "FALSE"));
#endif
  if (
    spider->wide_handler->sql_command != SQLCOM_HA_READ &&
    !spider->use_index_merge &&
#ifdef HA_CAN_BULK_ACCESS
    (!spider->is_clone || spider->is_bulk_access_clone)
#else
    !spider->is_clone
#endif
  ) {
    spider_get_select_limit(spider, &select_lex, &select_limit, &offset_limit);
    bool first_check = TRUE;
    DBUG_PRINT("info",("spider select_lex=%p", select_lex));
    DBUG_PRINT("info",("spider leaf_tables.elements=%u",
      select_lex ? select_lex->leaf_tables.elements : 0));

    if (select_lex && (select_lex->options & SELECT_DISTINCT))
    {
      DBUG_PRINT("info",("spider with distinct"));
      spider->result_list.direct_distinct = TRUE;
    }
#ifdef HANDLER_HAS_DIRECT_AGGREGATE
    spider->result_list.direct_aggregate = spider_param_direct_aggregate(thd);
#endif
    DBUG_PRINT("info",("spider select_limit=%lld", select_limit));
    DBUG_PRINT("info",("spider offset_limit=%lld", offset_limit));
    if (
#ifdef SPIDER_ENGINE_CONDITION_PUSHDOWN_IS_ALWAYS_ON
#else
      !(thd->variables.optimizer_switch &
        OPTIMIZER_SWITCH_ENGINE_CONDITION_PUSHDOWN) ||
#endif
#ifdef SPIDER_NEED_CHECK_CONDITION_AT_CHECKING_DIRECT_ORDER_LIMIT
      !spider->condition ||
#endif
      !select_lex ||
      select_lex->leaf_tables.elements != 1 ||
      select_lex->table_list.elements != 1
    ) {
      DBUG_PRINT("info",("spider first_check is FALSE"));
      first_check = FALSE;
      spider->result_list.direct_distinct = FALSE;
#ifdef HANDLER_HAS_DIRECT_AGGREGATE
      spider->result_list.direct_aggregate = FALSE;
#endif
    } else if (spider_db_append_condition(spider, NULL, 0, TRUE))
    {
      DBUG_PRINT("info",("spider FALSE by condition"));
      first_check = FALSE;
      spider->result_list.direct_distinct = FALSE;
#ifdef HANDLER_HAS_DIRECT_AGGREGATE
      spider->result_list.direct_aggregate = FALSE;
#endif
    } else if (spider->sql_kinds & SPIDER_SQL_KIND_HANDLER)
    {
      DBUG_PRINT("info",("spider sql_kinds with SPIDER_SQL_KIND_HANDLER"));
      spider->result_list.direct_distinct = FALSE;
#ifdef HANDLER_HAS_DIRECT_AGGREGATE
      spider->result_list.direct_aggregate = FALSE;
    } else if (
      !select_lex->group_list.elements &&
      !select_lex->with_sum_func
    ) {
      DBUG_PRINT("info",("spider this SQL is not aggregate SQL"));
      spider->result_list.direct_aggregate = FALSE;
    } else {
      ORDER *group;
      for (group = (ORDER *) select_lex->group_list.first; group;
        group = group->next)
      {
        if (spider->print_item_type((*group->item), NULL, NULL, 0))
        {
          DBUG_PRINT("info",("spider aggregate FALSE by group"));
          spider->result_list.direct_aggregate = FALSE;
          break;
        }
      }
      JOIN *join = select_lex->join;
      Item_sum **item_sum_ptr;
      for (item_sum_ptr = join->sum_funcs; *item_sum_ptr; ++item_sum_ptr)
      {
        if (spider->print_item_type(*item_sum_ptr, NULL, NULL, 0))
        {
          DBUG_PRINT("info",("spider aggregate FALSE by not supported"));
          spider->result_list.direct_aggregate = FALSE;
          break;
        }
      }
      if (!spider_all_part_in_order((ORDER *) select_lex->group_list.first,
        spider->get_table()))
      {
        DBUG_PRINT("info",("spider FALSE by group condition"));
        first_check = FALSE;
        spider->result_list.direct_distinct = FALSE;
      }
#endif
    }

    longlong direct_order_limit = spider_param_direct_order_limit(thd,
      share->direct_order_limit);
    DBUG_PRINT("info",("spider direct_order_limit=%lld", direct_order_limit));
    if (direct_order_limit)
    {
      DBUG_PRINT("info",("spider first_check=%s",
        first_check ? "TRUE" : "FALSE"));
      DBUG_PRINT("info",("spider (select_lex->options & OPTION_FOUND_ROWS)=%s",
        select_lex && (select_lex->options & OPTION_FOUND_ROWS) ? "TRUE" : "FALSE"));
#ifdef HANDLER_HAS_DIRECT_AGGREGATE
      DBUG_PRINT("info",("spider direct_aggregate=%s",
        spider->result_list.direct_aggregate ? "TRUE" : "FALSE"));
#endif
      DBUG_PRINT("info",("spider select_lex->group_list.elements=%u",
        select_lex ? select_lex->group_list.elements : 0));
      DBUG_PRINT("info",("spider select_lex->with_sum_func=%s",
        select_lex && select_lex->with_sum_func ? "TRUE" : "FALSE"));
      DBUG_PRINT("info",("spider select_lex->having=%s",
        select_lex && select_lex->having ? "TRUE" : "FALSE"));
      DBUG_PRINT("info",("spider select_lex->order_list.elements=%u",
        select_lex ? select_lex->order_list.elements : 0));
      if (
        !first_check ||
        !select_lex->limit_params.explicit_limit ||
        (select_lex->options & OPTION_FOUND_ROWS) ||
        (
#ifdef HANDLER_HAS_DIRECT_AGGREGATE
          !spider->result_list.direct_aggregate &&
#endif
          (
            select_lex->group_list.elements ||
            select_lex->with_sum_func
          )
        ) ||
        select_lex->having ||
        !select_lex->order_list.elements ||
        select_limit > direct_order_limit - offset_limit
      ) {
        DBUG_PRINT("info",("spider FALSE by select_lex"));
        DBUG_RETURN(FALSE);
      }
      ORDER *order;
      for (order = (ORDER *) select_lex->order_list.first; order;
        order = order->next)
      {
        if (spider->print_item_type((*order->item), NULL, NULL, 0))
        {
          DBUG_PRINT("info",("spider FALSE by order"));
          DBUG_RETURN(FALSE);
        }
      }
      DBUG_PRINT("info",("spider TRUE"));
      spider->result_list.internal_limit = select_limit + offset_limit;
      spider->result_list.split_read = select_limit + offset_limit;
      spider->wide_handler->trx->direct_order_limit_count++;
      DBUG_RETURN(TRUE);
    }
  }
  DBUG_PRINT("info",("spider FALSE by parameter"));
  DBUG_RETURN(FALSE);
}

#ifdef HANDLER_HAS_DIRECT_AGGREGATE
bool spider_all_part_in_order(
  ORDER *order,
  TABLE *table
) {
  TABLE_LIST *parent;
  partition_info *part_info;
  Field **part_fields;
  ORDER *ptr;
  Item *item;
  Item_field *item_field;
  DBUG_ENTER("spider_all_part_in_order");
  while (TRUE)
  {
    DBUG_PRINT("info", ("spider table_name = %s", table->s->db.str));
    DBUG_PRINT("info",("spider part_info=%p", table->part_info));
    if ((part_info = table->part_info))
    {
      for (part_fields = part_info->full_part_field_array;
        *part_fields; ++part_fields)
      {
        DBUG_PRINT("info", ("spider part_field = %s",
          SPIDER_field_name_str(*part_fields)));
        for (ptr = order; ptr; ptr = ptr->next)
        {
          item = *ptr->item;
          if (item->type() != Item::FIELD_ITEM)
          {
            continue;
          }
          item_field = (Item_field *) item;
          Field *field = item_field->field;
          if (!field)
          {
            continue;
          }
          DBUG_PRINT("info", ("spider field_name = %s.%s",
            field->table->s->db.str, SPIDER_field_name_str(field)));
          if (*part_fields == spider_field_exchange(table->file, field))
          {
            break;
          }
        }
        if (!ptr)
        {
          DBUG_RETURN(FALSE);
        }
      }
    }
    if (!(parent = table->pos_in_table_list->parent_l))
    {
      break;
    }
    table = parent->table;
  }
  DBUG_RETURN(TRUE);
}

Field *spider_field_exchange(
  handler *handler,
  Field *field
) {
  DBUG_ENTER("spider_field_exchange");
#ifdef HA_CAN_BULK_ACCESS
  if (handler->is_bulk_access_clone)
  {
    handler = handler->pt_clone_source_handler;
  }
#endif
  DBUG_PRINT("info",("spider in field=%p", field));
  DBUG_PRINT("info",("spider in field->table=%p", field->table));
    DBUG_PRINT("info",("spider table=%p", handler->get_table()));
    if (field->table != handler->get_table())
      DBUG_RETURN(NULL);
  DBUG_PRINT("info",("spider out field=%p", field));
  DBUG_RETURN(field);
}
#endif

int spider_set_direct_limit_offset(
  ha_spider *spider
) {
#ifndef SPIDER_ENGINE_CONDITION_PUSHDOWN_IS_ALWAYS_ON
  THD *thd = spider->wide_handler->trx->thd;
#endif
  st_select_lex *select_lex;
  longlong select_limit;
  longlong offset_limit;
  TABLE_LIST *table_list;
  DBUG_ENTER("spider_set_direct_limit_offset");

  if (spider->result_list.direct_limit_offset)
    DBUG_RETURN(TRUE);

  if (
    spider->partition_handler &&
    !spider->wide_handler_owner
  ) {
    if (spider->partition_handler->owner->
      result_list.direct_limit_offset == TRUE)
    {
      spider->result_list.direct_limit_offset = TRUE;
      DBUG_RETURN(TRUE);
    } else {
      DBUG_RETURN(FALSE);
    }
  }

  if (
    spider->wide_handler->sql_command != SQLCOM_SELECT ||
#ifdef HANDLER_HAS_DIRECT_AGGREGATE
    spider->result_list.direct_aggregate ||
#endif
    spider->result_list.direct_order_limit ||
    spider->prev_index_rnd_init != SPD_RND    // must be RND_INIT and not be INDEX_INIT
  )
    DBUG_RETURN(FALSE);

  spider_get_select_limit(spider, &select_lex, &select_limit, &offset_limit);

  // limit and offset is non-zero
  if (!(select_limit && offset_limit))
    DBUG_RETURN(FALSE);

  // more than one table
  if (
    !select_lex ||
    select_lex->table_list.elements != 1
  )
    DBUG_RETURN(FALSE);

  table_list = (TABLE_LIST *) select_lex->table_list.first;
  if (table_list->table->file->partition_ht() != spider_hton_ptr)
  {
    DBUG_PRINT("info",("spider ht1=%u ht2=%u",
      table_list->table->file->partition_ht()->slot,
      spider_hton_ptr->slot
    ));
    DBUG_RETURN(FALSE);
  }

  // contain where
  if (
#ifdef SPIDER_ENGINE_CONDITION_PUSHDOWN_IS_ALWAYS_ON
#else
    !(thd->variables.optimizer_switch &
      OPTIMIZER_SWITCH_ENGINE_CONDITION_PUSHDOWN) ||
#endif
    // conditions is null may be no where condition in rand_init
    spider->wide_handler->condition
  )
    DBUG_RETURN(FALSE);

  // ignore condition like 1=1
#ifdef SPIDER_has_Item_has_subquery
  if (select_lex->where && select_lex->where->has_subquery())
#else
    if (select_lex->where && select_lex->where->with_subquery())
#endif
    DBUG_RETURN(FALSE);

  if (
    select_lex->group_list.elements ||
    select_lex->with_sum_func ||
    select_lex->having ||
    select_lex->order_list.elements
  )
    DBUG_RETURN(FALSE);

  // must not be derived table
  if (SPIDER_get_linkage(select_lex) == DERIVED_TABLE_TYPE)
    DBUG_RETURN(FALSE);

  spider->direct_select_offset = offset_limit;
  spider->direct_current_offset = offset_limit;
  spider->direct_select_limit = select_limit;
  spider->result_list.direct_limit_offset = TRUE;
  DBUG_RETURN(TRUE);
}


bool spider_check_index_merge(
  TABLE *table,
  st_select_lex *select_lex
) {
  uint roop_count;
  JOIN *join;
  DBUG_ENTER("spider_check_index_merge");
  if (!select_lex)
  {
    DBUG_PRINT("info",("spider select_lex is null"));
    DBUG_RETURN(FALSE);
  }
  join = select_lex->join;
  if (!join)
  {
    DBUG_PRINT("info",("spider join is null"));
    DBUG_RETURN(FALSE);
  }
  if (!join->join_tab)
  {
    DBUG_PRINT("info",("spider join->join_tab is null"));
    DBUG_RETURN(FALSE);
  }
  for (roop_count = 0; roop_count < spider_join_table_count(join); ++roop_count)
  {
    JOIN_TAB *join_tab = &join->join_tab[roop_count];
    if (join_tab->table == table)
    {
      DBUG_PRINT("info",("spider join_tab->type=%u", join_tab->type));
      if (
#ifdef SPIDER_HAS_JT_HASH_INDEX_MERGE
        join_tab->type == JT_HASH_INDEX_MERGE ||
#endif
        join_tab->type == JT_INDEX_MERGE
      ) {
        DBUG_RETURN(TRUE);
      }
/*
      DBUG_PRINT("info",("spider join_tab->quick->get_type()=%u",
        join_tab->quick ? join_tab->quick->get_type() : 0));
      if (
        join_tab->quick &&
        join_tab->quick->get_type() == QUICK_SELECT_I::QS_TYPE_INDEX_MERGE
      ) {
        DBUG_RETURN(TRUE);
      }
*/
      DBUG_PRINT("info",("spider join_tab->select->quick->get_type()=%u",
        join_tab->select && join_tab->select->quick ? join_tab->select->quick->get_type() : 0));
      if (
        join_tab->select &&
        join_tab->select->quick &&
        join_tab->select->quick->get_type() == QUICK_SELECT_I::QS_TYPE_INDEX_MERGE
      ) {
        DBUG_RETURN(TRUE);
      }
      break;
    }
  }
  DBUG_RETURN(FALSE);
}

int spider_compare_for_sort(
  SPIDER_SORT *a,
  SPIDER_SORT *b
) {
  DBUG_ENTER("spider_compare_for_sort");
  if (a->sort > b->sort)
    DBUG_RETURN(-1);
  if (a->sort < b->sort)
    DBUG_RETURN(1);
  DBUG_RETURN(0);
}

ulong spider_calc_for_sort(
  uint count,
  ...
) {
  ulong sort = 0;
  va_list args;
  va_start(args, count);
  DBUG_ENTER("spider_calc_for_sort");
  while (count--)
  {
    char *start = va_arg(args, char *), *str;
    uint wild_pos = 0;

    if ((str = start))
    {
      wild_pos = 128;
      for (; *str; str++)
      {
        if (*str == spider_wild_prefix && str[1])
          str++;
        else if (*str == spider_wild_many || *str == spider_wild_one)
        {
          wild_pos = (uint) (str - start) + 1;
          if (wild_pos > 127)
            wild_pos = 127;
          break;
        }
      }
    }
    sort = (sort << 8) + wild_pos;
  }
  va_end(args);
  DBUG_RETURN(sort);
}

double spider_rand(
  uint32 rand_source
) {
  struct my_rnd_struct rand;
  DBUG_ENTER("spider_rand");
  /* generate same as rand function for applications */
  my_rnd_init(&rand, (uint32) (rand_source * 65537L + 55555555L),
    (uint32) (rand_source * 268435457L));
  DBUG_RETURN(my_rnd(&rand));
}

#ifdef SPIDER_HAS_DISCOVER_TABLE_STRUCTURE
int spider_discover_table_structure_internal(
  SPIDER_TRX *trx,
  SPIDER_SHARE *spider_share,
  spider_string *str
) {
  int error_num = 0, roop_count;
  DBUG_ENTER("spider_discover_table_structure_internal");
  for (roop_count = 0; roop_count < SPIDER_DBTON_SIZE; roop_count++)
  {
    if (spider_bit_is_set(spider_share->dbton_bitmap, roop_count))
    {
      if ((error_num = spider_share->dbton_share[roop_count]->
        discover_table_structure(trx, spider_share, str)))
      {
        continue;
      }
      break;
    }
  }
  DBUG_RETURN(error_num);
}

int spider_discover_table_structure(
  handlerton *hton,
  THD* thd,
  TABLE_SHARE *share,
  HA_CREATE_INFO *info
) {
  int error_num = HA_ERR_WRONG_COMMAND, dummy;
  SPIDER_SHARE *spider_share;
  const char *table_name = share->path.str;
  uint table_name_length = (uint) strlen(table_name);
  SPIDER_TRX *trx;
#ifdef WITH_PARTITION_STORAGE_ENGINE
  partition_info *part_info = thd->work_part_info;
#endif
  SPIDER_Open_tables_backup open_tables_backup;
  TABLE *table_tables;
#ifdef WITH_PARTITION_STORAGE_ENGINE
  uint str_len;
#endif
  char buf[MAX_FIELD_WIDTH];
  spider_string str(buf, sizeof(buf), system_charset_info);
  DBUG_ENTER("spider_discover_table_structure");
  str.init_calc_mem(SPD_MID_DISCOVER_TABLE_STRUCTURE_1);
  str.length(0);
  if (str.reserve(
    SPIDER_SQL_CREATE_TABLE_LEN + share->db.length +
    SPIDER_SQL_DOT_LEN + share->table_name.length +
    /* SPIDER_SQL_LCL_NAME_QUOTE_LEN */ 4 + SPIDER_SQL_OPEN_PAREN_LEN
  )) {
    DBUG_RETURN(HA_ERR_OUT_OF_MEM);
  }
  str.q_append(SPIDER_SQL_CREATE_TABLE_STR, SPIDER_SQL_CREATE_TABLE_LEN);
  str.q_append(SPIDER_SQL_LCL_NAME_QUOTE_STR, SPIDER_SQL_LCL_NAME_QUOTE_LEN);
  str.q_append(share->db.str, share->db.length);
  str.q_append(SPIDER_SQL_LCL_NAME_QUOTE_STR, SPIDER_SQL_LCL_NAME_QUOTE_LEN);
  str.q_append(SPIDER_SQL_DOT_STR, SPIDER_SQL_DOT_LEN);
  str.q_append(SPIDER_SQL_LCL_NAME_QUOTE_STR, SPIDER_SQL_LCL_NAME_QUOTE_LEN);
  str.q_append(share->table_name.str, share->table_name.length);
  str.q_append(SPIDER_SQL_LCL_NAME_QUOTE_STR, SPIDER_SQL_LCL_NAME_QUOTE_LEN);
  str.q_append(SPIDER_SQL_OPEN_PAREN_STR, SPIDER_SQL_OPEN_PAREN_LEN);
#ifdef WITH_PARTITION_STORAGE_ENGINE
  str_len = str.length();
#endif
#ifdef SPIDER_HAS_HASH_VALUE_TYPE
  my_hash_value_type hash_value = my_calc_hash(&spider_open_tables,
    (uchar*) table_name, table_name_length);
#endif
  if (!(trx = spider_get_trx(thd, TRUE, &error_num)))
  {
    DBUG_PRINT("info",("spider spider_get_trx error"));
    my_error(error_num, MYF(0));
    DBUG_RETURN(error_num);
  }
  share->table_charset = info->default_table_charset;
  share->comment = info->comment;
#ifdef WITH_PARTITION_STORAGE_ENGINE
  if (!part_info)
  {
#endif
    if (!(spider_share = spider_create_share(table_name, share,
#ifdef WITH_PARTITION_STORAGE_ENGINE
      NULL,
#endif
#ifdef SPIDER_HAS_HASH_VALUE_TYPE
      hash_value,
#endif
      &error_num
    ))) {
      DBUG_RETURN(error_num);
    }

    error_num = spider_discover_table_structure_internal(trx, spider_share, &str);

    if (!error_num)
    {
      if (
        (table_tables = spider_open_sys_table(
          thd, SPIDER_SYS_TABLES_TABLE_NAME_STR,
          SPIDER_SYS_TABLES_TABLE_NAME_LEN, TRUE, &open_tables_backup, FALSE,
          &error_num))
      ) {
#ifdef SPIDER_SUPPORT_CREATE_OR_REPLACE_TABLE
        if (thd->lex->create_info.or_replace())
        {
          error_num = spider_delete_tables(table_tables,
            spider_share->table_name, &dummy);
        }
        if (!error_num)
        {
#endif
          error_num = spider_insert_tables(table_tables, spider_share);
#ifdef SPIDER_SUPPORT_CREATE_OR_REPLACE_TABLE
        }
#endif
        spider_close_sys_table(thd, table_tables,
          &open_tables_backup, FALSE);
      }
    }

    spider_free_share_resource_only(spider_share);
#ifdef WITH_PARTITION_STORAGE_ENGINE
  } else {
    char tmp_name[FN_REFLEN + 1];
    List_iterator<partition_element> part_it(part_info->partitions);
    List_iterator<partition_element> part_it2(part_info->partitions);
    partition_element *part_elem, *sub_elem;
    while ((part_elem = part_it++))
    {
      if ((part_elem)->subpartitions.elements)
      {
        List_iterator<partition_element> sub_it((part_elem)->subpartitions);
        while ((sub_elem = sub_it++))
        {
          str.length(str_len);
          if ((error_num = SPIDER_create_subpartition_name(
            tmp_name, FN_REFLEN + 1, table_name,
            (part_elem)->partition_name, (sub_elem)->partition_name,
            NORMAL_PART_NAME)))
          {
            DBUG_RETURN(HA_ERR_OUT_OF_MEM);
          }
          DBUG_PRINT("info",("spider tmp_name=%s", tmp_name));
          if (!(spider_share = spider_create_share(tmp_name, share,
            part_info,
#ifdef SPIDER_HAS_HASH_VALUE_TYPE
            hash_value,
#endif
            &error_num
          ))) {
            DBUG_RETURN(error_num);
          }

          error_num = spider_discover_table_structure_internal(
            trx, spider_share, &str);

          spider_free_share_resource_only(spider_share);
          if (!error_num)
            break;
        }
        if (!error_num)
          break;
      } else {
        str.length(str_len);
        if ((error_num = SPIDER_create_partition_name(
          tmp_name, FN_REFLEN + 1, table_name,
          (part_elem)->partition_name, NORMAL_PART_NAME, TRUE)))
        {
          DBUG_RETURN(HA_ERR_OUT_OF_MEM);
        }
        DBUG_PRINT("info",("spider tmp_name=%s", tmp_name));
        if (!(spider_share = spider_create_share(tmp_name, share,
          part_info,
#ifdef SPIDER_HAS_HASH_VALUE_TYPE
          hash_value,
#endif
          &error_num
        ))) {
          DBUG_RETURN(error_num);
        }

        error_num = spider_discover_table_structure_internal(
          trx, spider_share, &str);

        spider_free_share_resource_only(spider_share);
        if (!error_num)
          break;
      }
    }
    if (!error_num)
    {
      if (
        !(table_tables = spider_open_sys_table(
          thd, SPIDER_SYS_TABLES_TABLE_NAME_STR,
          SPIDER_SYS_TABLES_TABLE_NAME_LEN, TRUE, &open_tables_backup, FALSE,
          &error_num))
      ) {
        DBUG_RETURN(error_num);
      }
      while ((part_elem = part_it2++))
      {
        if ((part_elem)->subpartitions.elements)
        {
          List_iterator<partition_element> sub_it((part_elem)->subpartitions);
          while ((sub_elem = sub_it++))
          {
            if ((error_num = SPIDER_create_subpartition_name(
              tmp_name, FN_REFLEN + 1, table_name,
              (part_elem)->partition_name, (sub_elem)->partition_name,
              NORMAL_PART_NAME)))
            {
              DBUG_RETURN(HA_ERR_OUT_OF_MEM);
            }
            DBUG_PRINT("info",("spider tmp_name=%s", tmp_name));
            if (!(spider_share = spider_create_share(tmp_name, share,
              part_info,
#ifdef SPIDER_HAS_HASH_VALUE_TYPE
              hash_value,
#endif
              &error_num
            ))) {
              DBUG_RETURN(error_num);
            }

#ifdef SPIDER_SUPPORT_CREATE_OR_REPLACE_TABLE
            if (thd->lex->create_info.or_replace())
            {
              error_num = spider_delete_tables(table_tables,
                spider_share->table_name, &dummy);
            }
            if (!error_num)
            {
#endif
              error_num = spider_insert_tables(table_tables, spider_share);
#ifdef SPIDER_SUPPORT_CREATE_OR_REPLACE_TABLE
            }
#endif

            spider_free_share_resource_only(spider_share);
            if (error_num)
              break;
          }
          if (error_num)
            break;
        } else {
          if ((error_num = SPIDER_create_partition_name(
            tmp_name, FN_REFLEN + 1, table_name,
            (part_elem)->partition_name, NORMAL_PART_NAME, TRUE)))
          {
            DBUG_RETURN(HA_ERR_OUT_OF_MEM);
          }
          DBUG_PRINT("info",("spider tmp_name=%s", tmp_name));
          if (!(spider_share = spider_create_share(tmp_name, share,
            part_info,
#ifdef SPIDER_HAS_HASH_VALUE_TYPE
            hash_value,
#endif
            &error_num
          ))) {
            DBUG_RETURN(error_num);
          }

#ifdef SPIDER_SUPPORT_CREATE_OR_REPLACE_TABLE
          if (thd->lex->create_info.or_replace())
          {
            error_num = spider_delete_tables(table_tables,
              spider_share->table_name, &dummy);
          }
          if (!error_num)
          {
#endif
            error_num = spider_insert_tables(table_tables, spider_share);
#ifdef SPIDER_SUPPORT_CREATE_OR_REPLACE_TABLE
          }
#endif

          spider_free_share_resource_only(spider_share);
          if (error_num)
            break;
        }
      }
      spider_close_sys_table(thd, table_tables,
        &open_tables_backup, FALSE);
    }
  }
#endif

  if (!error_num)
    thd->clear_error();
  else
    DBUG_RETURN(error_num);

  str.length(str.length() - SPIDER_SQL_COMMA_LEN);
  CHARSET_INFO *table_charset;
  if (share->table_charset)
  {
    table_charset = share->table_charset;
  } else {
    table_charset = system_charset_info;
  }
  uint csnamelen = table_charset->cs_name.length;
  uint collatelen = table_charset->coll_name.length;
  if (str.reserve(SPIDER_SQL_CLOSE_PAREN_LEN + SPIDER_SQL_DEFAULT_CHARSET_LEN +
    csnamelen + SPIDER_SQL_COLLATE_LEN + collatelen +
    SPIDER_SQL_CONNECTION_LEN + SPIDER_SQL_VALUE_QUOTE_LEN +
    (share->comment.length * 2)
  )) {
    DBUG_RETURN(HA_ERR_OUT_OF_MEM);
  }
  str.q_append(SPIDER_SQL_CLOSE_PAREN_STR, SPIDER_SQL_CLOSE_PAREN_LEN);
  str.q_append(SPIDER_SQL_DEFAULT_CHARSET_STR, SPIDER_SQL_DEFAULT_CHARSET_LEN);
  str.q_append(table_charset->cs_name.str, csnamelen);
  str.q_append(SPIDER_SQL_COLLATE_STR, SPIDER_SQL_COLLATE_LEN);
  str.q_append(table_charset->coll_name.str, collatelen);
  str.q_append(SPIDER_SQL_COMMENT_STR, SPIDER_SQL_COMMENT_LEN);
  str.q_append(SPIDER_SQL_VALUE_QUOTE_STR, SPIDER_SQL_VALUE_QUOTE_LEN);
  str.append_escape_string(share->comment.str, share->comment.length);
  if (str.reserve(SPIDER_SQL_CONNECTION_LEN +
    (SPIDER_SQL_VALUE_QUOTE_LEN * 2) +
    (share->connect_string.length * 2)))
  {
    DBUG_RETURN(HA_ERR_OUT_OF_MEM);
  }
  str.q_append(SPIDER_SQL_VALUE_QUOTE_STR, SPIDER_SQL_VALUE_QUOTE_LEN);
  str.q_append(SPIDER_SQL_CONNECTION_STR, SPIDER_SQL_CONNECTION_LEN);
  str.q_append(SPIDER_SQL_VALUE_QUOTE_STR, SPIDER_SQL_VALUE_QUOTE_LEN);
  str.append_escape_string(share->connect_string.str,
    share->connect_string.length);
  if (str.reserve(SPIDER_SQL_VALUE_QUOTE_LEN))
  {
    DBUG_RETURN(HA_ERR_OUT_OF_MEM);
  }
  str.q_append(SPIDER_SQL_VALUE_QUOTE_STR, SPIDER_SQL_VALUE_QUOTE_LEN);
#ifdef WITH_PARTITION_STORAGE_ENGINE
  DBUG_PRINT("info",("spider part_info=%p", part_info));
  if (part_info)
  {
    uint part_syntax_len;
    char *part_syntax;
    List_iterator<partition_element> part_it(part_info->partitions);
    partition_element *part_elem, *sub_elem;
    while ((part_elem = part_it++))
    {
      part_elem->engine_type = hton;
      if ((part_elem)->subpartitions.elements)
      {
        List_iterator<partition_element> sub_it((part_elem)->subpartitions);
        while ((sub_elem = sub_it++))
        {
          sub_elem->engine_type = hton;
        }
      }
    }
    if (part_info->fix_parser_data(thd))
    {
      DBUG_RETURN(ER_SPIDER_UNKNOWN_NUM);
    }
    if (!(part_syntax = SPIDER_generate_partition_syntax(thd, part_info,
      &part_syntax_len, FALSE, TRUE, info, NULL, NULL)))
    {
      DBUG_RETURN(HA_ERR_OUT_OF_MEM);
    }
    if (str.reserve(part_syntax_len))
    {
      DBUG_RETURN(HA_ERR_OUT_OF_MEM);
    }
    str.q_append(part_syntax, part_syntax_len);
    SPIDER_free_part_syntax(part_syntax, MYF(0));
  }
#endif
  DBUG_PRINT("info",("spider str=%s", str.c_ptr_safe()));

  error_num = share->init_from_sql_statement_string(thd, TRUE, str.ptr(),
    str.length());
  DBUG_RETURN(error_num);
}
#endif

#ifndef WITHOUT_SPIDER_BG_SEARCH
int spider_create_spider_object_for_share(
  SPIDER_TRX *trx,
  SPIDER_SHARE *share,
  ha_spider **spider
) {
  int error_num, roop_count, *need_mons;
  SPIDER_CONN **conns;
  uint *conn_link_idx;
  uchar *conn_can_fo;
  char **conn_keys;
  spider_db_handler **dbton_hdl;
  SPIDER_WIDE_HANDLER *wide_handler;
  DBUG_ENTER("spider_create_spider_object_for_share");
  DBUG_PRINT("info",("spider trx=%p", trx));
  DBUG_PRINT("info",("spider share=%p", share));
  DBUG_PRINT("info",("spider spider_ptr=%p", spider));
  DBUG_PRINT("info",("spider spider=%p", (*spider)));

  if (*spider)
  {
    /* already exists */
    DBUG_RETURN(0);
  }
  (*spider) = new (&share->mem_root) ha_spider();
  if (!(*spider))
  {
    error_num = HA_ERR_OUT_OF_MEM;
    goto error_spider_alloc;
  }
  DBUG_PRINT("info",("spider spider=%p", (*spider)));
  if (!(need_mons = (int *)
    spider_bulk_malloc(spider_current_trx, SPD_MID_CREATE_SPIDER_OBJECT_FOR_SHARE_2, MYF(MY_WME | MY_ZEROFILL),
      &need_mons, (uint) (sizeof(int) * share->link_count),
      &conns, (uint) (sizeof(SPIDER_CONN *) * share->link_count),
      &conn_link_idx, (uint) (sizeof(uint) * share->link_count),
      &conn_can_fo, (uint) (sizeof(uchar) * share->link_bitmap_size),
      &conn_keys, (uint) (sizeof(char *) * share->link_count),
      &dbton_hdl, (uint) (sizeof(spider_db_handler *) * SPIDER_DBTON_SIZE),
      &wide_handler, (uint) sizeof(SPIDER_WIDE_HANDLER),
      NullS))
  )
  {
    error_num = HA_ERR_OUT_OF_MEM;
    goto error_need_mons_alloc;
  }
  DBUG_PRINT("info",("spider need_mons=%p", need_mons));
  (*spider)->wide_handler = wide_handler;
  wide_handler->trx = trx;
  (*spider)->change_table_ptr(&share->table, share->table_share);
  (*spider)->share = share;
  (*spider)->conns = conns;
  (*spider)->conn_link_idx = conn_link_idx;
  (*spider)->conn_can_fo = conn_can_fo;
  (*spider)->need_mons = need_mons;
  (*spider)->conn_keys_first_ptr = share->conn_keys[0];
  (*spider)->conn_keys = conn_keys;
  (*spider)->dbton_handler = dbton_hdl;
  (*spider)->search_link_idx = -1;
  for (roop_count = 0; roop_count < SPIDER_DBTON_SIZE; roop_count++)
  {
    if (
      spider_bit_is_set(share->dbton_bitmap, roop_count) &&
      spider_dbton[roop_count].create_db_handler
    ) {
      if (!(dbton_hdl[roop_count] = spider_dbton[roop_count].create_db_handler(
        *spider, share->dbton_share[roop_count])))
      {
        error_num = HA_ERR_OUT_OF_MEM;
        goto error_init_db_handler;
      }
      if ((error_num = dbton_hdl[roop_count]->init()))
        goto error_init_db_handler;
    }
  }
  DBUG_PRINT("info",("spider share=%p", (*spider)->share));
  DBUG_PRINT("info",("spider need_mons=%p", (*spider)->need_mons));
  DBUG_RETURN(0);

error_init_db_handler:
  for (; roop_count >= 0; --roop_count)
  {
    if (
      spider_bit_is_set(share->dbton_bitmap, roop_count) &&
      dbton_hdl[roop_count]
    ) {
      delete dbton_hdl[roop_count];
      dbton_hdl[roop_count] = NULL;
    }
  }
  spider_free(spider_current_trx, (*spider)->need_mons, MYF(0));
error_need_mons_alloc:
  delete (*spider);
  (*spider) = NULL;
error_spider_alloc:
  DBUG_RETURN(error_num);
}

void spider_free_spider_object_for_share(
  ha_spider **spider
) {
  int roop_count;
  SPIDER_SHARE *share = (*spider)->share;
  spider_db_handler **dbton_hdl = (*spider)->dbton_handler;
  DBUG_ENTER("spider_free_spider_object_for_share");
  DBUG_PRINT("info",("spider share=%p", share));
  DBUG_PRINT("info",("spider spider_ptr=%p", spider));
  DBUG_PRINT("info",("spider spider=%p", (*spider)));
  for (roop_count = SPIDER_DBTON_SIZE - 1; roop_count >= 0; --roop_count)
  {
    if (
      spider_bit_is_set(share->dbton_bitmap, roop_count) &&
      dbton_hdl[roop_count]
    ) {
      delete dbton_hdl[roop_count];
      dbton_hdl[roop_count] = NULL;
    }
  }
  spider_free(spider_current_trx, (*spider)->need_mons, MYF(0));
  delete (*spider);
  (*spider) = NULL;
  DBUG_VOID_RETURN;
}

int spider_create_sts_threads(
  SPIDER_THREAD *spider_thread
) {
  int error_num;
  DBUG_ENTER("spider_create_sts_threads");
  if (mysql_mutex_init(spd_key_mutex_bg_stss,
    &spider_thread->mutex, MY_MUTEX_INIT_FAST))
  {
    error_num = HA_ERR_OUT_OF_MEM;
    goto error_mutex_init;
  }
  if (mysql_cond_init(spd_key_cond_bg_stss,
    &spider_thread->cond, NULL))
  {
    error_num = HA_ERR_OUT_OF_MEM;
    goto error_cond_init;
  }
  if (mysql_cond_init(spd_key_cond_bg_sts_syncs,
    &spider_thread->sync_cond, NULL))
  {
    error_num = HA_ERR_OUT_OF_MEM;
    goto error_sync_cond_init;
  }
  if (mysql_thread_create(spd_key_thd_bg_stss, &spider_thread->thread,
    &spider_pt_attr, spider_table_bg_sts_action, (void *) spider_thread)
  )
  {
    error_num = HA_ERR_OUT_OF_MEM;
    goto error_thread_create;
  }
  DBUG_RETURN(0);

error_thread_create:
  pthread_cond_destroy(&spider_thread->sync_cond);
error_sync_cond_init:
  pthread_cond_destroy(&spider_thread->cond);
error_cond_init:
  pthread_mutex_destroy(&spider_thread->mutex);
error_mutex_init:
  DBUG_RETURN(error_num);
}

void spider_free_sts_threads(
  SPIDER_THREAD *spider_thread
) {
  bool thread_killed;
  DBUG_ENTER("spider_free_sts_threads");
  pthread_mutex_lock(&spider_thread->mutex);
  thread_killed = spider_thread->killed;
  spider_thread->killed = TRUE;
  if (!thread_killed)
  {
    if (spider_thread->thd_wait)
    {
      pthread_cond_signal(&spider_thread->cond);
    }
    pthread_cond_wait(&spider_thread->sync_cond, &spider_thread->mutex);
  }
  pthread_mutex_unlock(&spider_thread->mutex);
  pthread_join(spider_thread->thread, NULL);
  pthread_cond_destroy(&spider_thread->sync_cond);
  pthread_cond_destroy(&spider_thread->cond);
  pthread_mutex_destroy(&spider_thread->mutex);
  spider_thread->thd_wait = FALSE;
  spider_thread->killed = FALSE;
  DBUG_VOID_RETURN;
}

int spider_create_crd_threads(
  SPIDER_THREAD *spider_thread
) {
  int error_num;
  DBUG_ENTER("spider_create_crd_threads");
  if (mysql_mutex_init(spd_key_mutex_bg_crds,
    &spider_thread->mutex, MY_MUTEX_INIT_FAST))
  {
    error_num = HA_ERR_OUT_OF_MEM;
    goto error_mutex_init;
  }
  if (mysql_cond_init(spd_key_cond_bg_crds,
    &spider_thread->cond, NULL))
  {
    error_num = HA_ERR_OUT_OF_MEM;
    goto error_cond_init;
  }
  if (mysql_cond_init(spd_key_cond_bg_crd_syncs,
    &spider_thread->sync_cond, NULL))
  {
    error_num = HA_ERR_OUT_OF_MEM;
    goto error_sync_cond_init;
  }
  if (mysql_thread_create(spd_key_thd_bg_crds, &spider_thread->thread,
    &spider_pt_attr, spider_table_bg_crd_action, (void *) spider_thread)
  )
  {
    error_num = HA_ERR_OUT_OF_MEM;
    goto error_thread_create;
  }
  DBUG_RETURN(0);

error_thread_create:
  pthread_cond_destroy(&spider_thread->sync_cond);
error_sync_cond_init:
  pthread_cond_destroy(&spider_thread->cond);
error_cond_init:
  pthread_mutex_destroy(&spider_thread->mutex);
error_mutex_init:
  DBUG_RETURN(error_num);
}

void spider_free_crd_threads(
  SPIDER_THREAD *spider_thread
) {
  bool thread_killed;
  DBUG_ENTER("spider_free_crd_threads");
  pthread_mutex_lock(&spider_thread->mutex);
  thread_killed = spider_thread->killed;
  spider_thread->killed = TRUE;
  if (!thread_killed)
  {
    if (spider_thread->thd_wait)
    {
      pthread_cond_signal(&spider_thread->cond);
    }
    pthread_cond_wait(&spider_thread->sync_cond, &spider_thread->mutex);
  }
  pthread_mutex_unlock(&spider_thread->mutex);
  pthread_join(spider_thread->thread, NULL);
  pthread_cond_destroy(&spider_thread->sync_cond);
  pthread_cond_destroy(&spider_thread->cond);
  pthread_mutex_destroy(&spider_thread->mutex);
  spider_thread->thd_wait = FALSE;
  spider_thread->killed = FALSE;
  DBUG_VOID_RETURN;
}

void *spider_table_bg_sts_action(
  void *arg
) {
  SPIDER_THREAD *thread = (SPIDER_THREAD *) arg;
  SPIDER_SHARE *share;
  SPIDER_TRX *trx;
  int error_num;
  ha_spider *spider;
  SPIDER_CONN **conns;
  THD *thd;
  my_thread_init();
  DBUG_ENTER("spider_table_bg_sts_action");
  /* init start */
  pthread_mutex_lock(&thread->mutex);
  if (!(thd = spider_create_sys_thd(thread)))
  {
    thread->thd_wait = FALSE;
    thread->killed = FALSE;
    pthread_mutex_unlock(&thread->mutex);
    my_thread_end();
    DBUG_RETURN(NULL);
  }
  SPIDER_set_next_thread_id(thd);
#ifdef HAVE_PSI_INTERFACE
  mysql_thread_set_psi_id(thd->thread_id);
#endif
  thd_proc_info(thd, "Spider table background statistics action handler");
  if (!(trx = spider_get_trx(NULL, FALSE, &error_num)))
  {
    spider_destroy_sys_thd(thd);
    thread->thd_wait = FALSE;
    thread->killed = FALSE;
    pthread_mutex_unlock(&thread->mutex);
#if !defined(MYSQL_DYNAMIC_PLUGIN) || !defined(_WIN32)
    set_current_thd(nullptr);
#endif
    my_thread_end();
    DBUG_RETURN(NULL);
  }
  trx->thd = thd;
  /* init end */

  if (thd->killed)
  {
    thread->killed = TRUE;
  }
  if (thd->killed)
  {
    thread->killed = TRUE;
  }

  while (TRUE)
  {
    DBUG_PRINT("info",("spider bg sts loop start"));
    if (thread->killed)
    {
      DBUG_PRINT("info",("spider bg sts kill start"));
      trx->thd = NULL;
      spider_free_trx(trx, TRUE);
      spider_destroy_sys_thd(thd);
      pthread_cond_signal(&thread->sync_cond);
      pthread_mutex_unlock(&thread->mutex);
#if !defined(MYSQL_DYNAMIC_PLUGIN) || !defined(_WIN32)
      set_current_thd(nullptr);
#endif
      my_thread_end();
      DBUG_RETURN(NULL);
    }
    if (!thread->queue_first)
    {
      DBUG_PRINT("info",("spider bg sts has no job"));
      thread->thd_wait = TRUE;
      pthread_cond_wait(&thread->cond, &thread->mutex);
      thread->thd_wait = FALSE;
      if (thd->killed)
        thread->killed = TRUE;
      continue;
    }
    share = (SPIDER_SHARE *) thread->queue_first;
    share->sts_working = TRUE;
    pthread_mutex_unlock(&thread->mutex);

    spider = share->sts_spider;
    conns = spider->conns;
    if (spider->search_link_idx < 0)
    {
      spider->wide_handler->trx = trx;
      spider_trx_set_link_idx_for_all(spider);
      spider->search_link_idx = spider_conn_first_link_idx(thd,
        share->link_statuses, share->access_balances, spider->conn_link_idx,
        share->link_count, SPIDER_LINK_STATUS_OK);
    }
    if (spider->search_link_idx >= 0)
    {
      DBUG_PRINT("info",
        ("spider difftime=%f",
          difftime(share->bg_sts_try_time, share->sts_get_time)));
      DBUG_PRINT("info",
        ("spider bg_sts_interval=%f", share->bg_sts_interval));
      if (difftime(share->bg_sts_try_time, share->sts_get_time) >=
        share->bg_sts_interval)
      {
        if (!conns[spider->search_link_idx])
        {
          spider_get_conn(share, spider->search_link_idx,
            share->conn_keys[spider->search_link_idx],
            trx, spider, FALSE, FALSE, SPIDER_CONN_KIND_MYSQL,
            &error_num);
          if (conns[spider->search_link_idx])
          {
            conns[spider->search_link_idx]->error_mode = 0;
          } else {
            spider->search_link_idx = -1;
          }
        }
        DBUG_PRINT("info",
          ("spider search_link_idx=%d", spider->search_link_idx));
        if (spider->search_link_idx >= 0 && conns[spider->search_link_idx])
        {
#ifdef WITH_PARTITION_STORAGE_ENGINE
          if (spider_get_sts(share, spider->search_link_idx,
            share->bg_sts_try_time, spider,
            share->bg_sts_interval, share->bg_sts_mode,
            share->bg_sts_sync,
            2, HA_STATUS_CONST | HA_STATUS_VARIABLE))
#else
          if (spider_get_sts(share, spider->search_link_idx,
            share->bg_sts_try_time, spider,
            share->bg_sts_interval, share->bg_sts_mode,
            2, HA_STATUS_CONST | HA_STATUS_VARIABLE))
#endif
          {
            spider->search_link_idx = -1;
          }
        }
      }
    }
    memset(spider->need_mons, 0, sizeof(int) * share->link_count);
    pthread_mutex_lock(&thread->mutex);
    if (thread->queue_first == thread->queue_last)
    {
      thread->queue_first = NULL;
      thread->queue_last = NULL;
    } else {
      thread->queue_first = share->sts_next;
      share->sts_next->sts_prev = NULL;
      share->sts_next = NULL;
    }
    share->sts_working = FALSE;
    share->sts_wait = FALSE;
    if (thread->first_free_wait)
    {
      pthread_cond_signal(&thread->sync_cond);
      pthread_cond_wait(&thread->cond, &thread->mutex);
      if (thd->killed)
        thread->killed = TRUE;
    }
  }
}

void *spider_table_bg_crd_action(
  void *arg
) {
  SPIDER_THREAD *thread = (SPIDER_THREAD *) arg;
  SPIDER_SHARE *share;
  SPIDER_TRX *trx;
  int error_num;
  ha_spider *spider;
  TABLE *table;
  SPIDER_CONN **conns;
  THD *thd;
  my_thread_init();
  DBUG_ENTER("spider_table_bg_crd_action");
  /* init start */
  pthread_mutex_lock(&thread->mutex);
  if (!(thd = spider_create_sys_thd(thread)))
  {
    thread->thd_wait = FALSE;
    thread->killed = FALSE;
    pthread_mutex_unlock(&thread->mutex);
    my_thread_end();
    DBUG_RETURN(NULL);
  }
  SPIDER_set_next_thread_id(thd);
#ifdef HAVE_PSI_INTERFACE
  mysql_thread_set_psi_id(thd->thread_id);
#endif
  thd_proc_info(thd, "Spider table background cardinality action handler");
  if (!(trx = spider_get_trx(NULL, FALSE, &error_num)))
  {
    spider_destroy_sys_thd(thd);
    thread->thd_wait = FALSE;
    thread->killed = FALSE;
    pthread_mutex_unlock(&thread->mutex);
#if !defined(MYSQL_DYNAMIC_PLUGIN) || !defined(_WIN32)
    set_current_thd(nullptr);
#endif
    my_thread_end();
    DBUG_RETURN(NULL);
  }
  trx->thd = thd;
  /* init end */

  while (TRUE)
  {
    DBUG_PRINT("info",("spider bg crd loop start"));
    if (thread->killed)
    {
      DBUG_PRINT("info",("spider bg crd kill start"));
      trx->thd = NULL;
      spider_free_trx(trx, TRUE);
      spider_destroy_sys_thd(thd);
      pthread_cond_signal(&thread->sync_cond);
      pthread_mutex_unlock(&thread->mutex);
#if !defined(MYSQL_DYNAMIC_PLUGIN) || !defined(_WIN32)
      set_current_thd(nullptr);
#endif
      my_thread_end();
      DBUG_RETURN(NULL);
    }
    if (!thread->queue_first)
    {
      DBUG_PRINT("info",("spider bg crd has no job"));
      thread->thd_wait = TRUE;
      pthread_cond_wait(&thread->cond, &thread->mutex);
      thread->thd_wait = FALSE;
      if (thd->killed)
        thread->killed = TRUE;
      continue;
    }
    share = (SPIDER_SHARE *) thread->queue_first;
    share->crd_working = TRUE;
    pthread_mutex_unlock(&thread->mutex);

    table = &share->table;
    spider = share->crd_spider;
    conns = spider->conns;
    if (spider->search_link_idx < 0)
    {
      spider->wide_handler->trx = trx;
      spider_trx_set_link_idx_for_all(spider);
      spider->search_link_idx = spider_conn_first_link_idx(thd,
        share->link_statuses, share->access_balances, spider->conn_link_idx,
        share->link_count, SPIDER_LINK_STATUS_OK);
    }
    if (spider->search_link_idx >= 0)
    {
      DBUG_PRINT("info",
        ("spider difftime=%f",
          difftime(share->bg_crd_try_time, share->crd_get_time)));
      DBUG_PRINT("info",
        ("spider bg_crd_interval=%f", share->bg_crd_interval));
      if (difftime(share->bg_crd_try_time, share->crd_get_time) >=
        share->bg_crd_interval)
      {
        if (!conns[spider->search_link_idx])
        {
          spider_get_conn(share, spider->search_link_idx,
            share->conn_keys[spider->search_link_idx],
            trx, spider, FALSE, FALSE, SPIDER_CONN_KIND_MYSQL,
            &error_num);
          if (conns[spider->search_link_idx])
          {
            conns[spider->search_link_idx]->error_mode = 0;
          } else {
            spider->search_link_idx = -1;
          }
        }
        DBUG_PRINT("info",
          ("spider search_link_idx=%d", spider->search_link_idx));
        if (spider->search_link_idx >= 0 && conns[spider->search_link_idx])
        {
#ifdef WITH_PARTITION_STORAGE_ENGINE
          if (spider_get_crd(share, spider->search_link_idx,
            share->bg_crd_try_time, spider, table,
            share->bg_crd_interval, share->bg_crd_mode,
            share->bg_crd_sync,
            2))
#else
          if (spider_get_crd(share, spider->search_link_idx,
            share->bg_crd_try_time, spider, table,
            share->bg_crd_interval, share->bg_crd_mode,
            2))
#endif
          {
            spider->search_link_idx = -1;
          }
        }
      }
    }
    memset(spider->need_mons, 0, sizeof(int) * share->link_count);
    pthread_mutex_lock(&thread->mutex);
    if (thread->queue_first == thread->queue_last)
    {
      thread->queue_first = NULL;
      thread->queue_last = NULL;
    } else {
      thread->queue_first = share->crd_next;
      share->crd_next->crd_prev = NULL;
      share->crd_next = NULL;
    }
    share->crd_working = FALSE;
    share->crd_wait = FALSE;
    if (thread->first_free_wait)
    {
      pthread_cond_signal(&thread->sync_cond);
      pthread_cond_wait(&thread->cond, &thread->mutex);
      if (thd->killed)
        thread->killed = TRUE;
    }
  }
}

void spider_table_add_share_to_sts_thread(
  SPIDER_SHARE *share
) {
  SPIDER_THREAD *spider_thread = share->sts_thread;
  DBUG_ENTER("spider_table_add_share_to_sts_thread");
  if (
    !share->sts_wait &&
    !pthread_mutex_trylock(&spider_thread->mutex)
  ) {
    if (!share->sts_wait)
    {
      if (spider_thread->queue_last)
      {
        DBUG_PRINT("info",("spider add to last"));
        share->sts_prev = spider_thread->queue_last;
        spider_thread->queue_last->sts_next = share;
      } else {
        spider_thread->queue_first = share;
      }
      spider_thread->queue_last = share;
      share->sts_wait = TRUE;

      if (spider_thread->thd_wait)
      {
        pthread_cond_signal(&spider_thread->cond);
      }
    }
    pthread_mutex_unlock(&spider_thread->mutex);
  }
  DBUG_VOID_RETURN;
}

void spider_table_add_share_to_crd_thread(
  SPIDER_SHARE *share
) {
  SPIDER_THREAD *spider_thread = share->crd_thread;
  DBUG_ENTER("spider_table_add_share_to_crd_thread");
  if (
    !share->crd_wait &&
    !pthread_mutex_trylock(&spider_thread->mutex)
  ) {
    if (!share->crd_wait)
    {
      if (spider_thread->queue_last)
      {
        DBUG_PRINT("info",("spider add to last"));
        share->crd_prev = spider_thread->queue_last;
        spider_thread->queue_last->crd_next = share;
      } else {
        spider_thread->queue_first = share;
      }
      spider_thread->queue_last = share;
      share->crd_wait = TRUE;

      if (spider_thread->thd_wait)
      {
        pthread_cond_signal(&spider_thread->cond);
      }
    }
    pthread_mutex_unlock(&spider_thread->mutex);
  }
  DBUG_VOID_RETURN;
}

void spider_table_remove_share_from_sts_thread(
  SPIDER_SHARE *share
) {
  SPIDER_THREAD *spider_thread = share->sts_thread;
  DBUG_ENTER("spider_table_remove_share_from_sts_thread");
  if (share->sts_wait)
  {
    pthread_mutex_lock(&spider_thread->mutex);
    if (share->sts_wait)
    {
      if (share->sts_working)
      {
        DBUG_PRINT("info",("spider waiting bg sts start"));
        spider_thread->first_free_wait = TRUE;
        pthread_cond_wait(&spider_thread->sync_cond, &spider_thread->mutex);
        spider_thread->first_free_wait = FALSE;
        pthread_cond_signal(&spider_thread->cond);
        DBUG_PRINT("info",("spider waiting bg sts end"));
      }

      if (share->sts_prev)
      {
        if (share->sts_next)
        {
          DBUG_PRINT("info",("spider remove middle one"));
          share->sts_prev->sts_next = share->sts_next;
          share->sts_next->sts_prev = share->sts_prev;
        } else {
          DBUG_PRINT("info",("spider remove last one"));
          share->sts_prev->sts_next = NULL;
          spider_thread->queue_last = share->sts_prev;
        }
      } else if (share->sts_next) {
        DBUG_PRINT("info",("spider remove first one"));
        share->sts_next->sts_prev = NULL;
        spider_thread->queue_first = share->sts_next;
      } else {
        DBUG_PRINT("info",("spider empty"));
        spider_thread->queue_first = NULL;
        spider_thread->queue_last = NULL;
      }
    }
    pthread_mutex_unlock(&spider_thread->mutex);
  }
  DBUG_VOID_RETURN;
}

void spider_table_remove_share_from_crd_thread(
  SPIDER_SHARE *share
) {
  SPIDER_THREAD *spider_thread = share->crd_thread;
  DBUG_ENTER("spider_table_remove_share_from_crd_thread");
  if (share->crd_wait)
  {
    pthread_mutex_lock(&spider_thread->mutex);
    if (share->crd_wait)
    {
      if (share->crd_working)
      {
        DBUG_PRINT("info",("spider waiting bg crd start"));
        spider_thread->first_free_wait = TRUE;
        pthread_cond_wait(&spider_thread->sync_cond, &spider_thread->mutex);
        spider_thread->first_free_wait = FALSE;
        pthread_cond_signal(&spider_thread->cond);
        DBUG_PRINT("info",("spider waiting bg crd end"));
      }

      if (share->crd_prev)
      {
        if (share->crd_next)
        {
          DBUG_PRINT("info",("spider remove middle one"));
          share->crd_prev->crd_next = share->crd_next;
          share->crd_next->crd_prev = share->crd_prev;
        } else {
          DBUG_PRINT("info",("spider remove last one"));
          share->crd_prev->crd_next = NULL;
          spider_thread->queue_last = share->crd_prev;
        }
      } else if (share->crd_next) {
        DBUG_PRINT("info",("spider remove first one"));
        share->crd_next->crd_prev = NULL;
        spider_thread->queue_first = share->crd_next;
      } else {
        DBUG_PRINT("info",("spider empty"));
        spider_thread->queue_first = NULL;
        spider_thread->queue_last = NULL;
      }
    }
    pthread_mutex_unlock(&spider_thread->mutex);
  }
  DBUG_VOID_RETURN;
}
#endif

uchar *spider_duplicate_char(
  uchar *dst,
  uchar esc,
  uchar *src,
  uint src_lgt
) {
  uchar *ed = src + src_lgt;
  DBUG_ENTER("spider_duplicate_char");
  while (src < ed)
  {
    *dst = *src;
    if (*src == esc)
    {
      ++dst;
      *dst = esc;
    }
    ++dst;
    ++src;
  }
  DBUG_RETURN(dst);
}<|MERGE_RESOLUTION|>--- conflicted
+++ resolved
@@ -7569,115 +7569,6 @@
   DBUG_RETURN(FALSE);
 }
 
-<<<<<<< HEAD
-#if defined(HS_HAS_SQLCOM) && defined(HAVE_HANDLERSOCKET)
-#ifdef HANDLER_HAS_DIRECT_UPDATE_ROWS
-bool spider_check_hs_pk_update(
-  ha_spider *spider,
-  key_range *key
-) {
-  uint roop_count, field_index, set_count = 0;
-  TABLE *table = spider->get_table();
-  TABLE_SHARE *table_share = table->s;
-  SPIDER_SHARE *share = spider->share;
-  KEY *key_info;
-  KEY_PART_INFO *key_part;
-  char buf[MAX_FIELD_WIDTH], buf2[MAX_FIELD_WIDTH];
-  spider_string tmp_str(buf, MAX_FIELD_WIDTH, &my_charset_bin),
-    tmp_str2(buf2, MAX_FIELD_WIDTH, &my_charset_bin);
-  String *str, *str2;
-  DBUG_ENTER("spider_check_hs_pk_update");
-  tmp_str.init_calc_mem(SPD_MID_CHECK_HS_PK_UPDATE_1);
-
-  if (table_share->primary_key == MAX_KEY)
-    DBUG_RETURN(FALSE);
-  memset(spider->tmp_column_bitmap, 0, sizeof(uchar) * share->bitmap_size);
-  key_info = &table->key_info[table_share->primary_key];
-  key_part = key_info->key_part;
-  for (roop_count = 0; roop_count < spider_user_defined_key_parts(key_info);
-    roop_count++)
-  {
-    field_index = key_part[roop_count].field->field_index;
-    if (bitmap_is_set(table->write_set, field_index))
-    {
-      DBUG_PRINT("info", ("spider set key_part=%u field_index=%u",
-        roop_count, field_index));
-      spider_set_bit(spider->tmp_column_bitmap, field_index);
-      set_count++;
-    }
-  }
-  DBUG_PRINT("info", ("spider set_count=%u", set_count));
-
-  Field *field;
-  uint store_length, length, var_len;
-  const uchar *ptr;
-  bool key_eq;
-  key_part_map tgt_key_part_map = key->keypart_map;
-  key_info = &table->key_info[spider->active_index];
-  for (
-    key_part = key_info->key_part,
-    length = 0;
-    tgt_key_part_map;
-    length += store_length,
-    tgt_key_part_map >>= 1,
-    key_part++
-  ) {
-    store_length = key_part->store_length;
-    field = key_part->field;
-    field_index = field->field_index;
-    if (spider_bit_is_set(spider->tmp_column_bitmap, field_index))
-    {
-      ptr = key->key + length;
-      key_eq = (tgt_key_part_map > 1);
-      if (key_part->null_bit && *ptr++)
-      {
-        if (key->flag != HA_READ_KEY_EXACT || !field->is_null())
-        {
-          DBUG_PRINT("info", ("spider flag=%u is_null=%s",
-            key->flag, field->is_null() ? "TRUE" : "FALSE"));
-          DBUG_RETURN(TRUE);
-        }
-      } else {
-        if (
-          field->type() == MYSQL_TYPE_BLOB ||
-          field->real_type() == MYSQL_TYPE_VARCHAR ||
-          field->type() == MYSQL_TYPE_GEOMETRY
-        ) {
-          var_len = uint2korr(ptr);
-          tmp_str.set((char *) ptr + HA_KEY_BLOB_LENGTH, var_len,
-            &my_charset_bin);
-          str = tmp_str.get_str();
-        } else {
-          str = field->val_str(tmp_str.get_str(), ptr);
-          tmp_str.mem_calc();
-        }
-        str2 = field->val_str(tmp_str2.get_str());
-        tmp_str2.mem_calc();
-        if (
-          str->length() != str2->length() ||
-          memcmp(str->ptr(), str2->ptr(), str->length())
-        ) {
-          DBUG_PRINT("info", ("spider length=%u %u",
-            str->length(), str2->length()));
-          DBUG_PRINT("info", ("spider length=%s %s",
-            str->c_ptr_safe(), str2->c_ptr_safe()));
-          DBUG_RETURN(TRUE);
-        }
-      }
-      set_count--;
-    }
-  }
-  DBUG_PRINT("info", ("spider set_count=%u", set_count));
-  if (set_count)
-  {
-    DBUG_RETURN(TRUE);
-  }
-  DBUG_RETURN(FALSE);
-}
-#endif
-#endif
-=======
->>>>>>> 25476ba1
 
 void spider_set_tmp_share_pointer(
   SPIDER_SHARE *tmp_share,
@@ -7705,21 +7596,11 @@
   tmp_share->tgt_default_files = &tmp_connect_info[13];
   tmp_share->tgt_default_groups = &tmp_connect_info[14];
   tmp_share->tgt_dsns = &tmp_connect_info[15];
-<<<<<<< HEAD
   tmp_share->tgt_filedsns = &tmp_connect_info[16];
   tmp_share->tgt_drivers = &tmp_connect_info[17];
   tmp_share->tgt_pk_names = &tmp_connect_info[18];
   tmp_share->tgt_sequence_names = &tmp_connect_info[19];
   tmp_share->static_link_ids = &tmp_connect_info[20];
-#if defined(HS_HAS_SQLCOM) && defined(HAVE_HANDLERSOCKET)
-  tmp_share->hs_read_socks = &tmp_connect_info[21];
-  tmp_share->hs_write_socks = &tmp_connect_info[22];
-#endif
-=======
-  tmp_share->tgt_pk_names = &tmp_connect_info[16];
-  tmp_share->tgt_sequence_names = &tmp_connect_info[17];
-  tmp_share->static_link_ids = &tmp_connect_info[18];
->>>>>>> 25476ba1
   tmp_share->tgt_ports = &tmp_long[0];
   tmp_share->tgt_ssl_vscs = &tmp_long[1];
   tmp_share->link_statuses = &tmp_long[2];
@@ -7761,21 +7642,11 @@
   tmp_share->tgt_default_files_lengths = &tmp_connect_info_length[13];
   tmp_share->tgt_default_groups_lengths = &tmp_connect_info_length[14];
   tmp_share->tgt_dsns_lengths = &tmp_connect_info_length[15];
-<<<<<<< HEAD
   tmp_share->tgt_filedsns_lengths = &tmp_connect_info_length[16];
   tmp_share->tgt_drivers_lengths = &tmp_connect_info_length[17];
   tmp_share->tgt_pk_names_lengths = &tmp_connect_info_length[18];
   tmp_share->tgt_sequence_names_lengths = &tmp_connect_info_length[19];
   tmp_share->static_link_ids_lengths = &tmp_connect_info_length[20];
-#if defined(HS_HAS_SQLCOM) && defined(HAVE_HANDLERSOCKET)
-  tmp_share->hs_read_socks_lengths = &tmp_connect_info_length[21];
-  tmp_share->hs_write_socks_lengths = &tmp_connect_info_length[22];
-#endif
-=======
-  tmp_share->tgt_pk_names_lengths = &tmp_connect_info_length[16];
-  tmp_share->tgt_sequence_names_lengths = &tmp_connect_info_length[17];
-  tmp_share->static_link_ids_lengths = &tmp_connect_info_length[18];
->>>>>>> 25476ba1
   tmp_share->server_names_length = 1;
   tmp_share->tgt_table_names_length = 1;
   tmp_share->tgt_dbs_length = 1;
