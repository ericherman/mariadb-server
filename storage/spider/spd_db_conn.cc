/* Copyright (C) 2008-2019 Kentoku Shiba
   Copyright (C) 2019, 2022, MariaDB Corporation.

  This program is free software; you can redistribute it and/or modify
  it under the terms of the GNU General Public License as published by
  the Free Software Foundation; version 2 of the License.

  This program is distributed in the hope that it will be useful,
  but WITHOUT ANY WARRANTY; without even the implied warranty of
  MERCHANTABILITY or FITNESS FOR A PARTICULAR PURPOSE.  See the
  GNU General Public License for more details.

  You should have received a copy of the GNU General Public License
  along with this program; if not, write to the Free Software
  Foundation, Inc., 51 Franklin Street, Fifth Floor, Boston, MA 02110-1335 USA */

#define MYSQL_SERVER 1
#include <my_global.h>
#include "mysql_version.h"
#include "sql_priv.h"
#include "probes_mysql.h"
#include "sql_class.h"
#include "sql_partition.h"
#include "sql_analyse.h"
#include "sql_base.h"
#include "tztime.h"
#include "errmsg.h"
#include "sql_select.h"
#include "sql_common.h"
#include <errmsg.h>
#include "spd_err.h"
#include "spd_param.h"
#include "spd_db_include.h"
#include "spd_include.h"
#include "spd_sys_table.h"
#include "ha_spider.h"
#include "spd_db_conn.h"
#include "spd_table.h"
#include "spd_trx.h"
#include "spd_conn.h"
#include "spd_direct_sql.h"
#include "spd_ping_table.h"
#include "spd_copy_tables.h"
#include "spd_malloc.h"

extern handlerton *spider_hton_ptr;
extern SPIDER_DBTON spider_dbton[SPIDER_DBTON_SIZE];

#define SPIDER_SQL_COALESCE_STR "coalesce("
#define SPIDER_SQL_COALESCE_LEN (sizeof(SPIDER_SQL_COALESCE_STR) - 1)
#define SPIDER_SQL_HEX_STR "0x"
#define SPIDER_SQL_HEX_LEN (sizeof(SPIDER_SQL_HEX_STR) - 1)

#define SPIDER_SQL_SET_NAMES_STR "set names "
#define SPIDER_SQL_SET_NAMES_LEN sizeof(SPIDER_SQL_SET_NAMES_STR) - 1

#define SPIDER_SQL_PING_TABLE_STR "spider_ping_table("
#define SPIDER_SQL_PING_TABLE_LEN (sizeof(SPIDER_SQL_PING_TABLE_STR) - 1)

extern HASH spider_open_connections;
pthread_mutex_t spider_open_conn_mutex;
const char spider_dig_upper[] = "0123456789ABCDEFGHIJKLMNOPQRSTUVWXYZ";

/* UTC time zone for timestamp columns */
Time_zone *UTC;

int spider_db_connect(
  const SPIDER_SHARE *share,
  SPIDER_CONN *conn,
  int link_idx
) {
  int error_num, connect_retry_count;
  THD* thd = current_thd;
  longlong connect_retry_interval;
  DBUG_ENTER("spider_db_connect");
  DBUG_ASSERT(conn->conn_kind != SPIDER_CONN_KIND_MYSQL || conn->need_mon);
  DBUG_PRINT("info",("spider link_idx=%d", link_idx));
  DBUG_PRINT("info",("spider conn=%p", conn));

  if (conn->connect_error)
  {
    time_t tmp_time = (time_t) time((time_t*) 0);
    DBUG_PRINT("info",("spider diff=%f",
      difftime(tmp_time, conn->connect_error_time)));
    if (
      (
        conn->thd &&
        conn->thd == conn->connect_error_thd &&
        conn->thd->query_id == conn->connect_error_query_id
      ) ||
      (
        difftime(tmp_time, conn->connect_error_time) <
          spider_param_connect_error_interval()
      )
    ) {
      DBUG_PRINT("info",("spider set same error"));
      if (conn->connect_error_with_message)
        my_message(conn->connect_error, conn->connect_error_msg, MYF(0));
      DBUG_RETURN(conn->connect_error);
    }
  }

  if (thd)
  {
    conn->connect_timeout = spider_param_connect_timeout(thd,
      share->connect_timeouts[link_idx]);
    conn->net_read_timeout = spider_param_net_read_timeout(thd,
      share->net_read_timeouts[link_idx]);
    conn->net_write_timeout = spider_param_net_write_timeout(thd,
      share->net_write_timeouts[link_idx]);
    connect_retry_interval = spider_param_connect_retry_interval(thd);
    if (conn->disable_connect_retry)
      connect_retry_count = 0;
    else
      connect_retry_count = spider_param_connect_retry_count(thd);
  } else {
    conn->connect_timeout = spider_param_connect_timeout(NULL,
      share->connect_timeouts[link_idx]);
    conn->net_read_timeout = spider_param_net_read_timeout(NULL,
      share->net_read_timeouts[link_idx]);
    conn->net_write_timeout = spider_param_net_write_timeout(NULL,
      share->net_write_timeouts[link_idx]);
    connect_retry_interval = spider_param_connect_retry_interval(NULL);
    connect_retry_count = spider_param_connect_retry_count(NULL);
  }
  DBUG_PRINT("info",("spider connect_timeout=%u", conn->connect_timeout));
  DBUG_PRINT("info",("spider net_read_timeout=%u", conn->net_read_timeout));
  DBUG_PRINT("info",("spider net_write_timeout=%u", conn->net_write_timeout));

    if ((error_num = spider_reset_conn_setted_parameter(conn, thd)))
      DBUG_RETURN(error_num);

  if (conn->dbton_id == SPIDER_DBTON_SIZE)
  {
      my_printf_error(
        ER_SPIDER_SQL_WRAPPER_IS_INVALID_NUM,
        ER_SPIDER_SQL_WRAPPER_IS_INVALID_STR,
        MYF(0), conn->tgt_wrapper);
      DBUG_RETURN(ER_SPIDER_SQL_WRAPPER_IS_INVALID_NUM);
  }

  if ((error_num = conn->db_conn->connect(
    share->tgt_hosts[link_idx],
    share->tgt_usernames[link_idx],
    share->tgt_passwords[link_idx],
    share->tgt_ports[link_idx],
    share->tgt_sockets[link_idx],
    share->server_names[link_idx],
    connect_retry_count, connect_retry_interval)))
  {
    if (conn->thd)
    {
      conn->connect_error_thd = conn->thd;
      conn->connect_error_query_id = conn->thd->query_id;
      conn->connect_error_time = (time_t) time((time_t*) 0);
      conn->connect_error = error_num;
      if ((conn->connect_error_with_message = thd->is_error()))
        strmov(conn->connect_error_msg, spider_stmt_da_message(thd));
    }
    DBUG_RETURN(error_num);
  }

  conn->connect_error = 0;
  conn->opened_handlers = 0;
  ++conn->connection_id;

  /* Set the connection's time zone to UTC */
  spider_conn_queue_UTC_time_zone(conn);
  DBUG_RETURN(0);
}

int spider_db_ping_internal(
  SPIDER_SHARE *share,
  SPIDER_CONN *conn,
  int all_link_idx,
  int *need_mon
) {
  int error_num;
  DBUG_ENTER("spider_db_ping_internal");
  pthread_mutex_assert_owner(&conn->mta_conn_mutex);
  DBUG_ASSERT(conn->mta_conn_mutex_file_pos.file_name);
  if (conn->server_lost || conn->queued_connect)
  {
    if ((error_num = spider_db_connect(share, conn, all_link_idx)))
    {
      pthread_mutex_assert_owner(&conn->mta_conn_mutex);
      DBUG_RETURN(error_num);
    }
    conn->server_lost = FALSE;
    conn->queued_connect = FALSE;
  }
  if ((error_num = conn->db_conn->ping()))
  {
    spider_db_disconnect(conn);
    if ((error_num = spider_db_connect(share, conn, all_link_idx)))
    {
      DBUG_PRINT("info", ("spider conn=%p SERVER_LOST", conn));
      conn->server_lost = TRUE;
      pthread_mutex_assert_owner(&conn->mta_conn_mutex);
      DBUG_RETURN(error_num);
    }
    if((error_num = conn->db_conn->ping()))
    {
      spider_db_disconnect(conn);
      DBUG_PRINT("info", ("spider conn=%p SERVER_LOST", conn));
      conn->server_lost = TRUE;
      pthread_mutex_assert_owner(&conn->mta_conn_mutex);
      DBUG_RETURN(error_num);
    }
  }
  conn->ping_time = (time_t) time((time_t*) 0);
  pthread_mutex_assert_owner(&conn->mta_conn_mutex);
  DBUG_RETURN(0);
}

int spider_db_ping(
  ha_spider *spider,
  SPIDER_CONN *conn,
  int link_idx
) {
  DBUG_ENTER("spider_db_ping");
#ifndef DBUG_OFF
  if (spider->wide_handler->trx->thd)
    DBUG_PRINT("info", ("spider thd->query_id is %lld",
      spider->wide_handler->trx->thd->query_id));
#endif
  DBUG_RETURN(spider_db_ping_internal(spider->share, conn,
    spider->conn_link_idx[link_idx], &spider->need_mons[link_idx]));
}

void spider_db_disconnect(
  SPIDER_CONN *conn
) {
  DBUG_ENTER("spider_db_disconnect");
  DBUG_PRINT("info",("spider conn=%p", conn));
  DBUG_PRINT("info",("spider conn->conn_kind=%u", conn->conn_kind));
  if (conn->db_conn->is_connected())
  {
    conn->db_conn->disconnect();
  }
  DBUG_VOID_RETURN;
}

int spider_db_conn_queue_action(
  SPIDER_CONN *conn
) {
  int error_num;
  char sql_buf[MAX_FIELD_WIDTH * 2];
  spider_string sql_str(sql_buf, sizeof(sql_buf), system_charset_info);
  DBUG_ENTER("spider_db_conn_queue_action");
  DBUG_PRINT("info", ("spider conn=%p", conn));
  sql_str.init_calc_mem(SPD_MID_DB_CONN_QUEUE_ACTION_1);
  sql_str.length(0);
  if (conn->queued_connect)
  {
    if ((error_num = spider_db_connect(conn->queued_connect_share, conn,
      conn->queued_connect_link_idx)))
    {
      DBUG_PRINT("info", ("spider conn=%p SERVER_LOST", conn));
      conn->server_lost = TRUE;
      DBUG_RETURN(error_num);
    }
    conn->server_lost = FALSE;
    conn->queued_connect = FALSE;
  }

  pthread_mutex_assert_owner(&conn->mta_conn_mutex);
    if (conn->queued_ping)
    {
      if ((error_num = spider_db_ping(conn->queued_ping_spider, conn,
        conn->queued_ping_link_idx)))
        DBUG_RETURN(error_num);
      conn->queued_ping = FALSE;
    }

    if (conn->server_lost)
    {
      DBUG_PRINT("info", ("spider no reconnect queue"));
      DBUG_RETURN(CR_SERVER_GONE_ERROR);
    }

    if (conn->queued_net_timeout)
    {
      conn->db_conn->set_net_timeout();
      conn->queued_net_timeout = FALSE;
    }
    if (
      (
        conn->queued_trx_isolation &&
        !conn->queued_semi_trx_isolation &&
        conn->queued_trx_isolation_val != conn->trx_isolation &&
        conn->db_conn->set_trx_isolation_in_bulk_sql() &&
        (error_num = spider_dbton[conn->dbton_id].db_util->
          append_trx_isolation(&sql_str, conn->queued_trx_isolation_val))
      ) ||
      (
        conn->queued_semi_trx_isolation &&
        conn->queued_semi_trx_isolation_val != conn->trx_isolation &&
        conn->db_conn->set_trx_isolation_in_bulk_sql() &&
        (error_num = spider_dbton[conn->dbton_id].db_util->
          append_trx_isolation(&sql_str, conn->queued_semi_trx_isolation_val))
      ) ||
      (
        conn->queued_autocommit &&
        (
          (conn->queued_autocommit_val && conn->autocommit != 1) ||
          (!conn->queued_autocommit_val && conn->autocommit != 0)
        ) &&
        conn->db_conn->set_autocommit_in_bulk_sql() &&
        (error_num = spider_dbton[conn->dbton_id].db_util->
          append_autocommit(&sql_str, conn->queued_autocommit_val))
      ) ||
      (
        conn->queued_sql_log_off &&
        (
          (conn->queued_sql_log_off_val && conn->sql_log_off != 1) ||
          (!conn->queued_sql_log_off_val && conn->sql_log_off != 0)
        ) &&
        conn->db_conn->set_sql_log_off_in_bulk_sql() &&
        (error_num = spider_dbton[conn->dbton_id].db_util->
          append_sql_log_off(&sql_str, conn->queued_sql_log_off_val))
      ) ||
      (
        conn->queued_wait_timeout &&
        conn->queued_wait_timeout_val != conn->wait_timeout &&
        conn->db_conn->set_wait_timeout_in_bulk_sql() &&
        (error_num = spider_dbton[conn->dbton_id].db_util->
          append_wait_timeout(&sql_str, conn->queued_wait_timeout_val))
      ) ||
      (
        conn->queued_sql_mode &&
        conn->queued_sql_mode_val != conn->sql_mode &&
        conn->db_conn->set_sql_mode_in_bulk_sql() &&
        (error_num = spider_dbton[conn->dbton_id].db_util->
          append_sql_mode(&sql_str, conn->queued_sql_mode_val))
      ) ||
      (
        conn->queued_time_zone &&
        conn->queued_time_zone_val != conn->time_zone &&
        conn->db_conn->set_time_zone_in_bulk_sql() &&
        (error_num = spider_dbton[conn->dbton_id].db_util->
          append_time_zone(&sql_str, conn->queued_time_zone_val))
      ) ||
      (
        conn->loop_check_queue.records &&
        (error_num = spider_dbton[conn->dbton_id].db_util->
          append_loop_check(&sql_str, conn))
      ) ||
      (
        conn->queued_trx_start &&
        conn->db_conn->trx_start_in_bulk_sql() &&
        (error_num = spider_dbton[conn->dbton_id].db_util->
          append_start_transaction(&sql_str))
      ) ||
      (
        conn->queued_xa_start &&
        conn->db_conn->xa_start_in_bulk_sql() &&
        (error_num = spider_dbton[conn->dbton_id].db_util->
          append_xa_start(&sql_str, conn->queued_xa_start_xid))
      )
    )
      DBUG_RETURN(error_num);
    if (sql_str.length())
    {
      if ((error_num = conn->db_conn->exec_query(sql_str.ptr(),
        sql_str.length(), -1)))
        DBUG_RETURN(error_num);
      spider_db_result *result;
      do {
        st_spider_db_request_key request_key;
        request_key.spider_thread_id = 1;
        request_key.query_id = 1;
        request_key.handler = NULL;
        request_key.request_id = 1;
        request_key.next = NULL;
        if ((result = conn->db_conn->store_result(NULL, &request_key,
          &error_num)))
        {
          result->free_result();
          delete result;
        } else if ((error_num = conn->db_conn->get_errno()))
        {
          break;
        }
      } while (!(error_num = conn->db_conn->next_result()));
      if (error_num > 0)
        DBUG_RETURN(error_num);
    }

    if (
      conn->queued_autocommit &&
      (
        (conn->queued_autocommit_val && conn->autocommit != 1) ||
        (!conn->queued_autocommit_val && conn->autocommit != 0)
      ) &&
      !conn->db_conn->set_autocommit_in_bulk_sql() &&
      (error_num = conn->db_conn->
        set_autocommit(conn->queued_autocommit_val, (int *) conn->need_mon))
    ) {
      DBUG_RETURN(error_num);
    }
    if (
      conn->queued_sql_log_off &&
      (
        (conn->queued_sql_log_off_val && conn->sql_log_off != 1) ||
        (!conn->queued_sql_log_off_val && conn->sql_log_off != 0)
      ) &&
      !conn->db_conn->set_sql_log_off_in_bulk_sql() &&
      (error_num = conn->db_conn->
        set_sql_log_off(conn->queued_sql_log_off_val, (int *) conn->need_mon))
    ) {
      DBUG_RETURN(error_num);
    }
    if (
      conn->queued_wait_timeout &&
      conn->queued_wait_timeout_val != conn->wait_timeout &&
      !conn->db_conn->set_wait_timeout_in_bulk_sql() &&
      (error_num = conn->db_conn->
        set_wait_timeout(conn->queued_wait_timeout_val,
        (int *) conn->need_mon))
    ) {
      DBUG_RETURN(error_num);
    }
    if (
      conn->queued_sql_mode &&
      conn->queued_sql_mode_val != conn->sql_mode &&
      !conn->db_conn->set_sql_mode_in_bulk_sql() &&
      (error_num = conn->db_conn->
        set_sql_mode(conn->queued_sql_mode_val,
        (int *) conn->need_mon))
    ) {
      DBUG_RETURN(error_num);
    }
    if (
      conn->queued_time_zone &&
      conn->queued_time_zone_val != conn->time_zone &&
      !conn->db_conn->set_time_zone_in_bulk_sql() &&
      (error_num = conn->db_conn->
        set_time_zone(conn->queued_time_zone_val,
        (int *) conn->need_mon))
    ) {
      DBUG_RETURN(error_num);
    }
    if (
      conn->queued_trx_isolation &&
      !conn->queued_semi_trx_isolation &&
      conn->queued_trx_isolation_val != conn->trx_isolation &&
      !conn->db_conn->set_trx_isolation_in_bulk_sql() &&
      (error_num = conn->db_conn->set_trx_isolation(
        conn->queued_trx_isolation_val, (int *) conn->need_mon))
    ) {
      DBUG_RETURN(error_num);
    }
    if (
      conn->queued_semi_trx_isolation &&
      conn->queued_semi_trx_isolation_val != conn->trx_isolation &&
      !conn->db_conn->set_trx_isolation_in_bulk_sql() &&
      (error_num = conn->db_conn->set_trx_isolation(
        conn->queued_semi_trx_isolation_val, (int *) conn->need_mon))
    ) {
      DBUG_RETURN(error_num);
    }
    if (
      conn->queued_trx_start &&
      !conn->db_conn->trx_start_in_bulk_sql() &&
      (error_num = conn->db_conn->
        start_transaction((int *) conn->need_mon))
    ) {
      DBUG_RETURN(error_num);
    }
    if (
      conn->queued_xa_start &&
      !conn->db_conn->xa_start_in_bulk_sql() &&
      (error_num = conn->db_conn->
        xa_start(conn->queued_xa_start_xid, (int *) conn->need_mon))
    ) {
      DBUG_RETURN(error_num);
    }

    if (
      conn->queued_trx_isolation &&
      !conn->queued_semi_trx_isolation &&
      conn->queued_trx_isolation_val != conn->trx_isolation
    ) {
      conn->trx_isolation = conn->queued_trx_isolation_val;
      DBUG_PRINT("info", ("spider conn->trx_isolation=%d",
        conn->trx_isolation));
    }

    if (
      conn->queued_semi_trx_isolation &&
      conn->queued_semi_trx_isolation_val != conn->trx_isolation
    ) {
      conn->semi_trx_isolation = conn->queued_semi_trx_isolation_val;
      DBUG_PRINT("info", ("spider conn->semi_trx_isolation=%d",
        conn->semi_trx_isolation));
      conn->trx_isolation = thd_tx_isolation(conn->thd);
      DBUG_PRINT("info", ("spider conn->trx_isolation=%d",
        conn->trx_isolation));
    }

    if (
      conn->queued_wait_timeout &&
      conn->queued_wait_timeout_val != conn->wait_timeout
    ) {
      conn->wait_timeout = conn->queued_wait_timeout_val;
    }

    if (
      conn->queued_sql_mode &&
      conn->queued_sql_mode_val != conn->sql_mode
    ) {
      conn->sql_mode = conn->queued_sql_mode_val;
    }

    if (conn->queued_autocommit)
    {
      if (conn->queued_autocommit_val && conn->autocommit != 1)
      {
        conn->autocommit = 1;
      } else if (!conn->queued_autocommit_val && conn->autocommit != 0)
      {
        conn->autocommit = 0;
      }
      DBUG_PRINT("info", ("spider conn->autocommit=%d",
        conn->autocommit));
    }

    if (conn->queued_sql_log_off)
    {
      if (conn->queued_sql_log_off_val && conn->sql_log_off != 1)
      {
        conn->sql_log_off = 1;
      } else if (!conn->queued_sql_log_off_val && conn->sql_log_off != 0)
      {
        conn->sql_log_off = 0;
      }
      DBUG_PRINT("info", ("spider conn->sql_log_off=%d",
        conn->sql_log_off));
    }

    if (
      conn->queued_time_zone &&
      conn->queued_time_zone_val != conn->time_zone
    ) {
      conn->time_zone = conn->queued_time_zone_val;
      DBUG_PRINT("info", ("spider conn->time_zone=%p",
        conn->time_zone));
    }

    if (conn->loop_check_queue.records)
    {
      conn->db_conn->fin_loop_check();
    }
    spider_conn_clear_queue(conn);
  DBUG_RETURN(0);
}

int spider_db_before_query(
  SPIDER_CONN *conn,
  int *need_mon
) {
  int error_num;
  DBUG_ENTER("spider_db_before_query");
  DBUG_ASSERT(need_mon);
  if (conn->bg_search)
    spider_bg_conn_break(conn, NULL);
  conn->in_before_query = TRUE;
  pthread_mutex_assert_owner(&conn->mta_conn_mutex);
  DBUG_ASSERT(conn->mta_conn_mutex_file_pos.file_name);
  if ((error_num = spider_db_conn_queue_action(conn)))
  {
    conn->in_before_query = FALSE;
    pthread_mutex_assert_owner(&conn->mta_conn_mutex);
    DBUG_RETURN(error_num);
  }
  if (conn->server_lost)
  {
    conn->in_before_query = FALSE;
    pthread_mutex_assert_owner(&conn->mta_conn_mutex);
    DBUG_RETURN(CR_SERVER_GONE_ERROR);
  }
  DBUG_PRINT("info", ("spider conn[%p]->quick_target=%p",
    conn, conn->quick_target));
  if (conn->quick_target)
  {
    bool tmp_mta_conn_mutex_unlock_later;
    ha_spider *spider = (ha_spider*) conn->quick_target;
    SPIDER_RESULT_LIST *result_list = &spider->result_list;
    DBUG_PRINT("info", ("spider result_list->quick_mode=%d",
      result_list->quick_mode));
    if (result_list->quick_mode == 2)
    {
      result_list->quick_phase = 1;
      spider->connection_ids[conn->link_idx] = conn->connection_id;
      tmp_mta_conn_mutex_unlock_later = conn->mta_conn_mutex_unlock_later;
      conn->mta_conn_mutex_unlock_later = TRUE;
      while (conn->quick_target)
      {
        if (
          (error_num = spider_db_store_result(spider, conn->link_idx,
            result_list->table)) &&
          error_num != HA_ERR_END_OF_FILE
        ) {
          conn->mta_conn_mutex_unlock_later = tmp_mta_conn_mutex_unlock_later;
          conn->in_before_query = FALSE;
          pthread_mutex_assert_owner(&conn->mta_conn_mutex);
          DBUG_RETURN(error_num);
        }
      }
      conn->mta_conn_mutex_unlock_later = tmp_mta_conn_mutex_unlock_later;
      result_list->quick_phase = 2;
    } else {
      result_list->bgs_current->result->free_result();
      delete result_list->bgs_current->result;
      result_list->bgs_current->result = NULL;
      DBUG_PRINT("info", ("spider conn[%p]->quick_target=NULL", conn));
      conn->quick_target = NULL;
      spider->quick_targets[conn->link_idx] = NULL;
    }
  }
  conn->in_before_query = FALSE;
  pthread_mutex_assert_owner(&conn->mta_conn_mutex);
  DBUG_RETURN(0);
}

int spider_db_query(
  SPIDER_CONN *conn,
  const char *query,
  uint length,
  int quick_mode,
  int *need_mon
) {
  int error_num;
  DBUG_ENTER("spider_db_query");
  pthread_mutex_assert_owner(&conn->mta_conn_mutex);
    DBUG_PRINT("info", ("spider conn->db_conn %p", conn->db_conn));
    if (
      !conn->in_before_query &&
      (error_num = spider_db_before_query(conn, need_mon))
    )
      DBUG_RETURN(error_num);
#ifndef DBUG_OFF
    spider_string tmp_query_str(sizeof(char) * (length + 1));
    tmp_query_str.init_calc_mem(SPD_MID_DB_QUERY_1);
    char *tmp_query = (char *) tmp_query_str.c_ptr_safe();
    memcpy(tmp_query, query, length);
    tmp_query[length] = '\0';
    query = (const char *) tmp_query;
    DBUG_PRINT("info", ("spider query=%s", query));
    DBUG_PRINT("info", ("spider length=%u", length));
#endif
    if ((error_num = conn->db_conn->exec_query(query, length, quick_mode)))
      DBUG_RETURN(error_num);
    DBUG_RETURN(0);
}

int spider_db_errorno(
  SPIDER_CONN *conn
) {
  int error_num;
  DBUG_ENTER("spider_db_errorno");
  DBUG_ASSERT(conn->need_mon);
  pthread_mutex_assert_owner(&conn->mta_conn_mutex);
    if (conn->server_lost)
    {
      *conn->need_mon = ER_SPIDER_REMOTE_SERVER_GONE_AWAY_NUM;
      if (!current_thd->is_error())
      {
        my_message(ER_SPIDER_REMOTE_SERVER_GONE_AWAY_NUM,
          ER_SPIDER_REMOTE_SERVER_GONE_AWAY_STR, MYF(0));
      }
      if (!conn->mta_conn_mutex_unlock_later)
      {
        DBUG_ASSERT(!conn->mta_conn_mutex_lock_already);
        SPIDER_CLEAR_FILE_POS(&conn->mta_conn_mutex_file_pos);
        pthread_mutex_unlock(&conn->mta_conn_mutex);
      }
      DBUG_RETURN(ER_SPIDER_REMOTE_SERVER_GONE_AWAY_NUM);
    }
    if ((error_num = conn->db_conn->get_errno()))
    {
      DBUG_PRINT("info",("spider error_num = %d", error_num));
      if (conn->db_conn->is_server_gone_error(error_num))
      {
        spider_db_disconnect(conn);
        DBUG_PRINT("info", ("spider conn=%p SERVER_LOST", conn));
        conn->server_lost = TRUE;
        if (conn->disable_reconnect)
        {
          *conn->need_mon = ER_SPIDER_REMOTE_SERVER_GONE_AWAY_NUM;
          my_message(ER_SPIDER_REMOTE_SERVER_GONE_AWAY_NUM,
            ER_SPIDER_REMOTE_SERVER_GONE_AWAY_STR, MYF(0));
        }
        if (!conn->mta_conn_mutex_unlock_later)
        {
          DBUG_ASSERT(!conn->mta_conn_mutex_lock_already);
          SPIDER_CLEAR_FILE_POS(&conn->mta_conn_mutex_file_pos);
          pthread_mutex_unlock(&conn->mta_conn_mutex);
        }
        DBUG_RETURN(ER_SPIDER_REMOTE_SERVER_GONE_AWAY_NUM);
      } else if (
        conn->ignore_dup_key &&
        conn->db_conn->is_dup_entry_error(error_num)
      ) {
        conn->error_str = (char*) conn->db_conn->get_error();
        conn->error_length = strlen(conn->error_str);
        if (!conn->mta_conn_mutex_unlock_later)
        {
          DBUG_ASSERT(!conn->mta_conn_mutex_lock_already);
          SPIDER_CLEAR_FILE_POS(&conn->mta_conn_mutex_file_pos);
          pthread_mutex_unlock(&conn->mta_conn_mutex);
        }
        DBUG_RETURN(HA_ERR_FOUND_DUPP_KEY);
      } else if (
        conn->db_conn->is_xa_nota_error(error_num) &&
        current_thd &&
        spider_param_force_commit(current_thd) == 1
      ) {
        push_warning(current_thd, SPIDER_WARN_LEVEL_WARN,
          error_num, conn->db_conn->get_error());
        if (spider_param_log_result_errors() >= 3)
        {
          time_t cur_time = (time_t) time((time_t*) 0);
          struct tm lt;
          struct tm *l_time = localtime_r(&cur_time, &lt);
          fprintf(stderr, "%04d%02d%02d %02d:%02d:%02d [WARN SPIDER RESULT] "
            "to %lld: %d %s\n",
            l_time->tm_year + 1900, l_time->tm_mon + 1, l_time->tm_mday,
            l_time->tm_hour, l_time->tm_min, l_time->tm_sec,
            (long long int) current_thd->thread_id, error_num,
            conn->db_conn->get_error());
        }
        if (!conn->mta_conn_mutex_unlock_later)
        {
          DBUG_ASSERT(!conn->mta_conn_mutex_lock_already);
          SPIDER_CLEAR_FILE_POS(&conn->mta_conn_mutex_file_pos);
          pthread_mutex_unlock(&conn->mta_conn_mutex);
        }
        DBUG_RETURN(error_num);
      }
      *conn->need_mon = error_num;
      my_message(error_num, conn->db_conn->get_error(), MYF(0));
      if (spider_param_log_result_errors() >= 1)
      {
        time_t cur_time = (time_t) time((time_t*) 0);
        struct tm lt;
        struct tm *l_time = localtime_r(&cur_time, &lt);
        fprintf(stderr, "%04d%02d%02d %02d:%02d:%02d [ERROR SPIDER RESULT] "
          "to %lld: %d %s\n",
          l_time->tm_year + 1900, l_time->tm_mon + 1, l_time->tm_mday,
          l_time->tm_hour, l_time->tm_min, l_time->tm_sec,
          (long long int) current_thd->thread_id, error_num,
          conn->db_conn->get_error());
      }
      if (!conn->mta_conn_mutex_unlock_later)
      {
        DBUG_ASSERT(!conn->mta_conn_mutex_lock_already);
        SPIDER_CLEAR_FILE_POS(&conn->mta_conn_mutex_file_pos);
        pthread_mutex_unlock(&conn->mta_conn_mutex);
      }
      DBUG_RETURN(error_num);
    }
  if (!conn->mta_conn_mutex_unlock_later)
  {
    DBUG_ASSERT(!conn->mta_conn_mutex_lock_already);
    SPIDER_CLEAR_FILE_POS(&conn->mta_conn_mutex_file_pos);
    pthread_mutex_unlock(&conn->mta_conn_mutex);
  }
  DBUG_RETURN(0);
}

int spider_db_set_trx_isolation(
  SPIDER_CONN *conn,
  int trx_isolation,
  int *need_mon
) {
  DBUG_ENTER("spider_db_set_trx_isolation");
  DBUG_RETURN(conn->db_conn->set_trx_isolation(trx_isolation, need_mon));
}

int spider_db_set_names_internal(
  SPIDER_TRX *trx,
  SPIDER_SHARE *share,
  SPIDER_CONN *conn,
  int all_link_idx,
  int *need_mon
) {
  DBUG_ENTER("spider_db_set_names_internal");
    pthread_mutex_assert_owner(&conn->mta_conn_mutex);
    DBUG_ASSERT(conn->mta_conn_mutex_file_pos.file_name);
    DBUG_ASSERT(conn->mta_conn_mutex_lock_already);
    DBUG_ASSERT(conn->mta_conn_mutex_unlock_later);
    if (
      !conn->access_charset ||
      share->access_charset->cset != conn->access_charset->cset
    ) {
      if (
        spider_db_before_query(conn, need_mon) ||
        conn->db_conn->set_character_set(share->access_charset->cs_name.str)
      ) {
        DBUG_RETURN(spider_db_errorno(conn));
      }
      conn->access_charset = share->access_charset;
    }
    if (
      spider_param_use_default_database(trx->thd) &&
      share->tgt_dbs[all_link_idx] &&
      (
        !conn->default_database.length() ||
        conn->default_database.length() !=
          share->tgt_dbs_lengths[all_link_idx] ||
        memcmp(share->tgt_dbs[all_link_idx], conn->default_database.ptr(),
          share->tgt_dbs_lengths[all_link_idx])
      )
    ) {
      DBUG_PRINT("info",("spider all_link_idx=%d db=%s", all_link_idx,
        share->tgt_dbs[all_link_idx]));
      if (
        spider_db_before_query(conn, need_mon) ||
        conn->db_conn->select_db(share->tgt_dbs[all_link_idx])
      ) {
        DBUG_RETURN(spider_db_errorno(conn));
      }
      conn->default_database.length(0);
      if (conn->default_database.reserve(
        share->tgt_dbs_lengths[all_link_idx] + 1))
        DBUG_RETURN(HA_ERR_OUT_OF_MEM);
      conn->default_database.q_append(share->tgt_dbs[all_link_idx],
        share->tgt_dbs_lengths[all_link_idx] + 1);
      conn->default_database.length(share->tgt_dbs_lengths[all_link_idx]);
    }
  DBUG_RETURN(0);
}

int spider_db_set_names(
  ha_spider *spider,
  SPIDER_CONN *conn,
  int link_idx
) {
  DBUG_ENTER("spider_db_set_names");
  DBUG_RETURN(spider_db_set_names_internal(spider->wide_handler->trx,
    spider->share, conn,
    spider->conn_link_idx[link_idx], &spider->need_mons[link_idx]));
}

int spider_db_query_with_set_names(
  ulong sql_type,
  ha_spider *spider,
  SPIDER_CONN *conn,
  int link_idx
) {
  int error_num;
  SPIDER_SHARE *share = spider->share;
  spider_db_handler *dbton_hdl = spider->dbton_handler[conn->dbton_id];
  DBUG_ENTER("spider_db_query_with_set_names");

  pthread_mutex_assert_owner(&conn->mta_conn_mutex);
  DBUG_ASSERT(conn->mta_conn_mutex_lock_already);
  DBUG_ASSERT(conn->mta_conn_mutex_unlock_later);
  if ((error_num = spider_db_set_names(spider, conn, link_idx)))
  {
    if (
      share->monitoring_kind[link_idx] &&
      spider->need_mons[link_idx]
    ) {
      error_num = spider_ping_table_mon_from_table(
          spider->wide_handler->trx,
          spider->wide_handler->trx->thd,
          share,
          link_idx,
          (uint32) share->monitoring_sid[link_idx],
          share->table_name,
          share->table_name_length,
          spider->conn_link_idx[link_idx],
          NULL,
          0,
          share->monitoring_kind[link_idx],
          share->monitoring_limit[link_idx],
          share->monitoring_flag[link_idx],
          TRUE
        );
    }
    DBUG_RETURN(error_num);
  }
  spider_conn_set_timeout_from_share(conn, link_idx,
    spider->wide_handler->trx->thd,
    share);
  if (dbton_hdl->execute_sql(
    sql_type,
    conn,
    -1,
    &spider->need_mons[link_idx])
  ) {
    error_num = spider_db_errorno(conn);
    if (
      share->monitoring_kind[link_idx] &&
      spider->need_mons[link_idx]
    ) {
      error_num = spider_ping_table_mon_from_table(
          spider->wide_handler->trx,
          spider->wide_handler->trx->thd,
          share,
          link_idx,
          (uint32) share->monitoring_sid[link_idx],
          share->table_name,
          share->table_name_length,
          spider->conn_link_idx[link_idx],
          NULL,
          0,
          share->monitoring_kind[link_idx],
          share->monitoring_limit[link_idx],
          share->monitoring_flag[link_idx],
          TRUE
        );
    }
    DBUG_RETURN(error_num);
  }
  DBUG_RETURN(0);
}

int spider_db_query_for_bulk_update(
  ha_spider *spider,
  SPIDER_CONN *conn,
  int link_idx,
  ha_rows *dup_key_found
) {
  int error_num;
  SPIDER_SHARE *share = spider->share;
  DBUG_ENTER("spider_db_query_for_bulk_update");

  pthread_mutex_assert_owner(&conn->mta_conn_mutex);
  conn->need_mon = &spider->need_mons[link_idx];
  DBUG_ASSERT(!conn->mta_conn_mutex_lock_already);
  DBUG_ASSERT(!conn->mta_conn_mutex_unlock_later);
  conn->mta_conn_mutex_lock_already = TRUE;
  conn->mta_conn_mutex_unlock_later = TRUE;
  if ((error_num = spider_db_set_names(spider, conn, link_idx)))
  {
    DBUG_ASSERT(conn->mta_conn_mutex_lock_already);
    DBUG_ASSERT(conn->mta_conn_mutex_unlock_later);
    conn->mta_conn_mutex_lock_already = FALSE;
    conn->mta_conn_mutex_unlock_later = FALSE;
    SPIDER_CLEAR_FILE_POS(&conn->mta_conn_mutex_file_pos);
    pthread_mutex_unlock(&conn->mta_conn_mutex);
    if (
      share->monitoring_kind[link_idx] &&
      spider->need_mons[link_idx]
    ) {
      error_num = spider_ping_table_mon_from_table(
          spider->wide_handler->trx,
          spider->wide_handler->trx->thd,
          share,
          link_idx,
          (uint32) share->monitoring_sid[link_idx],
          share->table_name,
          share->table_name_length,
          spider->conn_link_idx[link_idx],
          NULL,
          0,
          share->monitoring_kind[link_idx],
          share->monitoring_limit[link_idx],
          share->monitoring_flag[link_idx],
          TRUE
        );
    }
    DBUG_RETURN(error_num);
  }
  spider_conn_set_timeout_from_share(conn, link_idx,
    spider->wide_handler->trx->thd,
    share);
  spider_db_handler *dbton_hdl = spider->dbton_handler[conn->dbton_id];
  if (dbton_hdl->execute_sql(
    SPIDER_SQL_TYPE_BULK_UPDATE_SQL,
    conn,
    -1,
    &spider->need_mons[link_idx])
  ) {
    DBUG_ASSERT(conn->mta_conn_mutex_lock_already);
    DBUG_ASSERT(conn->mta_conn_mutex_unlock_later);
    conn->mta_conn_mutex_lock_already = FALSE;
    conn->mta_conn_mutex_unlock_later = FALSE;
    error_num = spider_db_errorno(conn);
    if (
      error_num != ER_DUP_ENTRY &&
      error_num != ER_DUP_KEY &&
      error_num != HA_ERR_FOUND_DUPP_KEY &&
      share->monitoring_kind[link_idx] &&
      spider->need_mons[link_idx]
    ) {
      error_num = spider_ping_table_mon_from_table(
          spider->wide_handler->trx,
          spider->wide_handler->trx->thd,
          share,
          link_idx,
          (uint32) share->monitoring_sid[link_idx],
          share->table_name,
          share->table_name_length,
          spider->conn_link_idx[link_idx],
          NULL,
          0,
          share->monitoring_kind[link_idx],
          share->monitoring_limit[link_idx],
          share->monitoring_flag[link_idx],
          TRUE
        );
    }
    if (
      spider->wide_handler->ignore_dup_key &&
      (
        error_num == ER_DUP_ENTRY ||
        error_num == ER_DUP_KEY ||
        error_num == HA_ERR_FOUND_DUPP_KEY
      )
    ) {
      ++(*dup_key_found);
      spider->wide_handler->trx->thd->clear_error();
      DBUG_RETURN(0);
    }
    DBUG_RETURN(error_num);
  }
  while (!(error_num = conn->db_conn->next_result()))
  {
    ;
  }
  if (error_num > 0 && !conn->db_conn->is_dup_entry_error(error_num))
  {
    DBUG_ASSERT(conn->mta_conn_mutex_lock_already);
    DBUG_ASSERT(conn->mta_conn_mutex_unlock_later);
    conn->mta_conn_mutex_lock_already = FALSE;
    conn->mta_conn_mutex_unlock_later = FALSE;
    SPIDER_CLEAR_FILE_POS(&conn->mta_conn_mutex_file_pos);
    pthread_mutex_unlock(&conn->mta_conn_mutex);
    if (
      share->monitoring_kind[link_idx] &&
      spider->need_mons[link_idx]
    ) {
      error_num = spider_ping_table_mon_from_table(
          spider->wide_handler->trx,
          spider->wide_handler->trx->thd,
          share,
          link_idx,
          (uint32) share->monitoring_sid[link_idx],
          share->table_name,
          share->table_name_length,
          spider->conn_link_idx[link_idx],
          NULL,
          0,
          share->monitoring_kind[link_idx],
          share->monitoring_limit[link_idx],
          share->monitoring_flag[link_idx],
          TRUE
        );
    }
    DBUG_RETURN(error_num);
  }
  DBUG_ASSERT(conn->mta_conn_mutex_lock_already);
  DBUG_ASSERT(conn->mta_conn_mutex_unlock_later);
  conn->mta_conn_mutex_lock_already = FALSE;
  conn->mta_conn_mutex_unlock_later = FALSE;
  SPIDER_CLEAR_FILE_POS(&conn->mta_conn_mutex_file_pos);
  pthread_mutex_unlock(&conn->mta_conn_mutex);
  DBUG_RETURN(0);
}

size_t spider_db_real_escape_string(
  SPIDER_CONN *conn,
  char *to,
  const char *from,
  size_t from_length
) {
  DBUG_ENTER("spider_db_real_escape_string");
  DBUG_RETURN(conn->db_conn->escape_string(to, from, from_length));
}

int spider_db_consistent_snapshot(
  SPIDER_CONN *conn,
  int *need_mon
) {
  int error_num;
  DBUG_ENTER("spider_db_consistent_snapshot");
  if ((error_num = conn->db_conn->consistent_snapshot(need_mon)))
  {
    DBUG_RETURN(error_num);
  }
  conn->trx_start = TRUE;
  DBUG_RETURN(0);
}

int spider_db_start_transaction(
  SPIDER_CONN *conn,
  int *need_mon
) {
  int error_num;
  DBUG_ENTER("spider_db_start_transaction");
  if ((error_num = conn->db_conn->start_transaction(need_mon)))
  {
    DBUG_RETURN(error_num);
  }
  conn->trx_start = TRUE;
  DBUG_RETURN(0);
}

int spider_db_commit(
  SPIDER_CONN *conn
) {
  int need_mon = 0, error_num;
  DBUG_ENTER("spider_db_commit");
  if (!conn->queued_connect && !conn->queued_trx_start)
  {
    if (conn->use_for_active_standby && conn->server_lost)
    {
      my_message(ER_SPIDER_LINK_IS_FAILOVER_NUM,
        ER_SPIDER_LINK_IS_FAILOVER_STR, MYF(0));
      DBUG_RETURN(ER_SPIDER_LINK_IS_FAILOVER_NUM);
    }
    if ((error_num = conn->db_conn->commit(&need_mon)))
    {
      DBUG_RETURN(error_num);
    }
    conn->trx_start = FALSE;
  } else
    conn->trx_start = FALSE;
  DBUG_RETURN(0);
}

int spider_db_rollback(
  SPIDER_CONN *conn
) {
  int error_num, need_mon = 0;
  DBUG_ENTER("spider_db_rollback");
  if (!conn->queued_connect && !conn->queued_trx_start)
  {
    if ((error_num = conn->db_conn->rollback(&need_mon)))
    {
      DBUG_RETURN(error_num);
    }
    conn->trx_start = FALSE;
  } else
    conn->trx_start = FALSE;
  DBUG_RETURN(0);
}

int spider_db_append_hex_string(
  spider_string *str,
  uchar *hex_ptr,
  int hex_ptr_length
) {
  uchar *end_ptr;
  char *str_ptr;
  DBUG_ENTER("spider_db_append_hex_string");
  if (hex_ptr_length)
  {
    if (str->reserve(SPIDER_SQL_HEX_LEN + hex_ptr_length * 2))
      DBUG_RETURN(HA_ERR_OUT_OF_MEM);
    str->q_append(SPIDER_SQL_HEX_STR, SPIDER_SQL_HEX_LEN);
    str_ptr = (char *) str->ptr() + str->length();
    for (end_ptr = hex_ptr + hex_ptr_length; hex_ptr < end_ptr; hex_ptr++)
    {
      *str_ptr++ = spider_dig_upper[(*hex_ptr) >> 4];
      *str_ptr++ = spider_dig_upper[(*hex_ptr) & 0x0F];
    }
    str->length(str->length() + hex_ptr_length * 2);
  } else {
    if (str->reserve((SPIDER_SQL_VALUE_QUOTE_LEN) * 2))
      DBUG_RETURN(HA_ERR_OUT_OF_MEM);
    str->q_append(SPIDER_SQL_VALUE_QUOTE_STR, SPIDER_SQL_VALUE_QUOTE_LEN);
    str->q_append(SPIDER_SQL_VALUE_QUOTE_STR, SPIDER_SQL_VALUE_QUOTE_LEN);
  }
  DBUG_RETURN(0);
}

void spider_db_append_xid_str(
  spider_string *tmp_str,
  XID *xid
) {
  char format_id[sizeof(long) + 3];
  uint format_id_length;
  DBUG_ENTER("spider_db_append_xid_str");

  format_id_length =
    my_sprintf(format_id, (format_id, "%lu", xid->formatID));
  spider_db_append_hex_string(tmp_str, (uchar *) xid->data, xid->gtrid_length);
/*
  tmp_str->q_append(SPIDER_SQL_VALUE_QUOTE_STR, SPIDER_SQL_VALUE_QUOTE_LEN);
  tmp_str->q_append(xid->data, xid->gtrid_length);
  tmp_str->q_append(SPIDER_SQL_VALUE_QUOTE_STR, SPIDER_SQL_VALUE_QUOTE_LEN);
*/
  tmp_str->q_append(SPIDER_SQL_COMMA_STR, SPIDER_SQL_COMMA_LEN);
  spider_db_append_hex_string(tmp_str,
    (uchar *) xid->data + xid->gtrid_length, xid->bqual_length);
/*
  tmp_str->q_append(SPIDER_SQL_VALUE_QUOTE_STR, SPIDER_SQL_VALUE_QUOTE_LEN);
  tmp_str->q_append(xid->data + xid->gtrid_length, xid->bqual_length);
  tmp_str->q_append(SPIDER_SQL_VALUE_QUOTE_STR, SPIDER_SQL_VALUE_QUOTE_LEN);
*/
  tmp_str->q_append(SPIDER_SQL_COMMA_STR, SPIDER_SQL_COMMA_LEN);
  tmp_str->q_append(format_id, format_id_length);
#ifndef DBUG_OFF
  ((char *) tmp_str->ptr())[tmp_str->length()] = '\0';
#endif

  DBUG_VOID_RETURN;
}

int spider_db_xa_end(
  SPIDER_CONN *conn,
  XID *xid
) {
  int need_mon = 0;
  DBUG_ENTER("spider_db_xa_end");
  if (!conn->queued_connect && !conn->queued_xa_start)
  {
    DBUG_RETURN(conn->db_conn->xa_end(xid, &need_mon));
  }
  DBUG_RETURN(0);
}

int spider_db_xa_prepare(
  SPIDER_CONN *conn,
  XID *xid
) {
  int need_mon = 0;
  DBUG_ENTER("spider_db_xa_prepare");
  if (!conn->queued_connect && !conn->queued_xa_start)
  {
    if (conn->use_for_active_standby && conn->server_lost)
    {
      my_message(ER_SPIDER_LINK_IS_FAILOVER_NUM,
        ER_SPIDER_LINK_IS_FAILOVER_STR, MYF(0));
      DBUG_RETURN(ER_SPIDER_LINK_IS_FAILOVER_NUM);
    }
    DBUG_RETURN(conn->db_conn->xa_prepare(xid, &need_mon));
  }
  DBUG_RETURN(0);
}

int spider_db_xa_commit(
  SPIDER_CONN *conn,
  XID *xid
) {
  int need_mon = 0;
  DBUG_ENTER("spider_db_xa_commit");
  if (!conn->queued_connect && !conn->queued_xa_start)
  {
    DBUG_RETURN(conn->db_conn->xa_commit(xid, &need_mon));
  }
  DBUG_RETURN(0);
}

int spider_db_xa_rollback(
  SPIDER_CONN *conn,
  XID *xid
) {
  int need_mon = 0;
  DBUG_ENTER("spider_db_xa_rollback");
  if (!conn->queued_connect && !conn->queued_xa_start)
  {
    DBUG_RETURN(conn->db_conn->xa_rollback(xid, &need_mon));
  }
  DBUG_RETURN(0);
}

int spider_db_lock_tables(
  ha_spider *spider,
  int link_idx
) {
  int error_num;
  SPIDER_CONN *conn = spider->conns[link_idx];
  DBUG_ENTER("spider_db_lock_tables");
  error_num = spider->dbton_handler[conn->dbton_id]->lock_tables(link_idx);
  DBUG_RETURN(error_num);
}

int spider_db_unlock_tables(
  ha_spider *spider,
  int link_idx
) {
  int error_num;
  SPIDER_CONN *conn = spider->conns[link_idx];
  DBUG_ENTER("spider_db_unlock_tables");
  error_num = spider->dbton_handler[conn->dbton_id]->unlock_tables(link_idx);
  DBUG_RETURN(error_num);
}

int spider_db_append_name_with_quote_str(
  spider_string *str,
  const char *name,
  uint dbton_id
) {
  DBUG_ENTER("spider_db_append_name_with_quote_str");
  DBUG_RETURN(spider_db_append_name_with_quote_str_internal(
    str, name, strlen(name), system_charset_info, dbton_id));
}

int spider_db_append_name_with_quote_str(
  spider_string *str,
  LEX_CSTRING &name,
  uint dbton_id
) {
  DBUG_ENTER("spider_db_append_name_with_quote_str");
  DBUG_RETURN(spider_db_append_name_with_quote_str_internal(
    str, name.str, name.length, system_charset_info, dbton_id));
}

int spider_db_append_name_with_quote_str_internal(
  spider_string *str,
  const char *name,
  int length,
  uint dbton_id
) {
  DBUG_ENTER("spider_db_append_name_with_quote_str_internal");
  DBUG_RETURN(spider_db_append_name_with_quote_str_internal(
    str, name, length, system_charset_info, dbton_id));
}

int spider_db_append_name_with_quote_str_internal(
  spider_string *str,
  const char *name,
  int length,
  CHARSET_INFO *cs,
  uint dbton_id
) {
  int error_num;
  const char *name_end;
  char head_code;
  DBUG_ENTER("spider_db_append_name_with_quote_str_internal");
  for (name_end = name + length; name < name_end; name += length)
  {
    head_code = *name;
    if ((length = my_ci_charlen(cs, (const uchar *) name, (const uchar *) name_end)) < 1)
    {
      my_message(ER_SPIDER_WRONG_CHARACTER_IN_NAME_NUM,
        ER_SPIDER_WRONG_CHARACTER_IN_NAME_STR, MYF(0));
      DBUG_RETURN(ER_SPIDER_WRONG_CHARACTER_IN_NAME_NUM);
    }
    if (
      length == 1 &&
      spider_dbton[dbton_id].db_util->is_name_quote(head_code)
    ) {
      if ((error_num = spider_dbton[dbton_id].db_util->
        append_escaped_name_quote(str)))
      {
        DBUG_RETURN(error_num);
      }
    } else {
      if (str->append(name, length, cs))
        DBUG_RETURN(HA_ERR_OUT_OF_MEM);
    }
  }
  DBUG_RETURN(0);
}

int spider_db_append_select(
  ha_spider *spider
) {
  int error_num;
  DBUG_ENTER("spider_db_append_select");

  {
    if ((error_num = spider->append_select_sql_part(
      SPIDER_SQL_TYPE_SELECT_SQL)))
      DBUG_RETURN(error_num);
  }
  DBUG_RETURN(0);
}

int spider_db_append_select_columns(
  ha_spider *spider
) {
  int error_num;
  SPIDER_RESULT_LIST *result_list = &spider->result_list;
  DBUG_ENTER("spider_db_append_select_columns");
  {
    if (
      result_list->direct_aggregate &&
      (error_num = spider->append_sum_select_sql_part(
        SPIDER_SQL_TYPE_SELECT_SQL, NULL, 0))
    )
      DBUG_RETURN(error_num);
    if ((error_num = spider->append_match_select_sql_part(
      SPIDER_SQL_TYPE_SELECT_SQL, NULL, 0)))
      DBUG_RETURN(error_num);
    if (!spider->select_column_mode)
    {
      if (result_list->keyread)
      {
        if ((error_num = spider->append_key_select_sql_part(
          SPIDER_SQL_TYPE_SELECT_SQL, spider->active_index)))
          DBUG_RETURN(error_num);
      } else {
        if ((error_num = spider->append_table_select_sql_part(
          SPIDER_SQL_TYPE_SELECT_SQL)))
          DBUG_RETURN(error_num);
      }
    } else {
      if ((error_num = spider->append_minimum_select_sql_part(
        SPIDER_SQL_TYPE_SELECT_SQL)))
        DBUG_RETURN(error_num);
    }
  }
  DBUG_RETURN(0);
}

int spider_db_append_null_value(
  spider_string *str,
  KEY_PART_INFO *key_part,
  const uchar **ptr
) {
  DBUG_ENTER("spider_db_append_null_value");
  if (key_part->null_bit)
  {
    if (*(*ptr)++)
    {
      if (str->reserve(SPIDER_SQL_NULL_LEN))
        DBUG_RETURN(HA_ERR_OUT_OF_MEM);
      str->q_append(SPIDER_SQL_NULL_STR, SPIDER_SQL_NULL_LEN);
      DBUG_RETURN(-1);
    }
  }
  DBUG_RETURN(0);
}

int spider_db_append_key_columns(
  const key_range *start_key,
  ha_spider *spider,
  spider_string *str
) {
  SPIDER_RESULT_LIST *result_list = &spider->result_list;
  KEY *key_info = result_list->key_info;
  uint key_name_length, key_count;
  key_part_map full_key_part_map =
    make_prev_keypart_map(spider_user_defined_key_parts(key_info));
  key_part_map start_key_part_map;
  char tmp_buf[MAX_FIELD_WIDTH];
  DBUG_ENTER("spider_db_append_key_columns");

  start_key_part_map = start_key->keypart_map & full_key_part_map;
  DBUG_PRINT("info", ("spider spider_user_defined_key_parts=%u",
    spider_user_defined_key_parts(key_info)));
  DBUG_PRINT("info", ("spider full_key_part_map=%lu", full_key_part_map));
  DBUG_PRINT("info", ("spider start_key_part_map=%lu", start_key_part_map));

  if (!start_key_part_map)
    DBUG_RETURN(0);

  for (
    key_count = 0;
    start_key_part_map;
    start_key_part_map >>= 1,
    key_count++
  ) {
    key_name_length = my_sprintf(tmp_buf, (tmp_buf, "c%u", key_count));
    if (str->reserve(key_name_length + SPIDER_SQL_COMMA_LEN))
      DBUG_RETURN(HA_ERR_OUT_OF_MEM);
    str->q_append(tmp_buf, key_name_length);
    str->q_append(SPIDER_SQL_COMMA_STR, SPIDER_SQL_COMMA_LEN);
  }
  str->length(str->length() - SPIDER_SQL_COMMA_LEN);

  DBUG_RETURN(0);
}

int spider_db_append_key_hint(
  spider_string *str,
  char *hint_str
) {
  int hint_str_len = strlen(hint_str);
  DBUG_ENTER("spider_db_append_key_hint");
  if (hint_str_len >= 2 &&
    (hint_str[0] == 'f' || hint_str[0] == 'F') && hint_str[1] == ' '
  ) {
    if (str->reserve(
          hint_str_len - 2 + SPIDER_SQL_INDEX_FORCE_LEN +
          SPIDER_SQL_OPEN_PAREN_LEN + SPIDER_SQL_CLOSE_PAREN_LEN))
      DBUG_RETURN(HA_ERR_OUT_OF_MEM);
    hint_str += 2;
    str->q_append(SPIDER_SQL_INDEX_FORCE_STR, SPIDER_SQL_INDEX_FORCE_LEN);
    str->q_append(SPIDER_SQL_OPEN_PAREN_STR, SPIDER_SQL_OPEN_PAREN_LEN);
    str->q_append(hint_str, hint_str_len - 2);
    str->q_append(SPIDER_SQL_CLOSE_PAREN_STR, SPIDER_SQL_CLOSE_PAREN_LEN);
  } else if (hint_str_len >= 2 &&
    (hint_str[0] == 'u' || hint_str[0] == 'U') && hint_str[1] == ' '
  ) {
    if (str->reserve(
          hint_str_len - 2 + SPIDER_SQL_INDEX_USE_LEN +
          SPIDER_SQL_OPEN_PAREN_LEN + SPIDER_SQL_CLOSE_PAREN_LEN))
      DBUG_RETURN(HA_ERR_OUT_OF_MEM);
    hint_str += 2;
    str->q_append(SPIDER_SQL_INDEX_USE_STR, SPIDER_SQL_INDEX_USE_LEN);
    str->q_append(SPIDER_SQL_OPEN_PAREN_STR, SPIDER_SQL_OPEN_PAREN_LEN);
    str->q_append(hint_str, hint_str_len - 2);
    str->q_append(SPIDER_SQL_CLOSE_PAREN_STR, SPIDER_SQL_CLOSE_PAREN_LEN);
  } else if (hint_str_len >= 3 &&
    (hint_str[0] == 'i' || hint_str[0] == 'I') &&
    (hint_str[1] == 'g' || hint_str[1] == 'G') && hint_str[2] == ' '
  ) {
    if (str->reserve(
          hint_str_len - 3 + SPIDER_SQL_INDEX_IGNORE_LEN +
          SPIDER_SQL_OPEN_PAREN_LEN + SPIDER_SQL_CLOSE_PAREN_LEN))
      DBUG_RETURN(HA_ERR_OUT_OF_MEM);
    hint_str += 3;
    str->q_append(SPIDER_SQL_INDEX_IGNORE_STR, SPIDER_SQL_INDEX_IGNORE_LEN);
    str->q_append(SPIDER_SQL_OPEN_PAREN_STR, SPIDER_SQL_OPEN_PAREN_LEN);
    str->q_append(hint_str, hint_str_len - 3);
    str->q_append(SPIDER_SQL_CLOSE_PAREN_STR, SPIDER_SQL_CLOSE_PAREN_LEN);
  } else if (str->reserve(hint_str_len + SPIDER_SQL_SPACE_LEN))
    DBUG_RETURN(HA_ERR_OUT_OF_MEM);
  else
  {
    str->q_append(SPIDER_SQL_SPACE_STR, SPIDER_SQL_SPACE_LEN);
    str->q_append(hint_str, hint_str_len);
  }
  DBUG_RETURN(0);
}

int spider_db_append_hint_after_table(
  ha_spider *spider,
  spider_string *str,
  spider_string *hint
) {
  DBUG_ENTER("spider_db_append_hint_after_table");
  {
    if (str->append(*hint))
      DBUG_RETURN(HA_ERR_OUT_OF_MEM);
  }
  DBUG_RETURN(0);
}

int spider_db_append_key_where_internal(
  spider_string *str,
  spider_string *str_part,
  spider_string *str_part2,
  const key_range *start_key,
  const key_range *end_key,
  ha_spider *spider,
  bool set_order,
  ulong sql_type,
  uint dbton_id
) {
  SPIDER_RESULT_LIST *result_list = &spider->result_list;
  SPIDER_SHARE *share = spider->share;
#ifndef DBUG_OFF
  TABLE *table = spider->get_table();
#endif
  KEY *key_info = result_list->key_info;
  int error_num;
  uint key_name_length;
  key_part_map full_key_part_map;
  key_part_map start_key_part_map;
  key_part_map end_key_part_map;
  key_part_map tgt_key_part_map;
  int key_count;
  uint length;
  uint store_length;
  uint current_pos = str->length();
  const uchar *ptr, *another_ptr;
  const key_range *use_key, *another_key;
  KEY_PART_INFO *key_part;
  Field *field;
  bool use_both = TRUE, key_eq;
  spider_db_handler *dbton_hdl = spider->dbton_handler[dbton_id];
  spider_db_share *dbton_share = share->dbton_share[dbton_id];
  DBUG_ENTER("spider_db_append_key_where_internal");

  if (key_info)
    full_key_part_map =
      make_prev_keypart_map(spider_user_defined_key_parts(key_info));
  else
    full_key_part_map = 0;

  if (start_key)
  {
    start_key_part_map = start_key->keypart_map & full_key_part_map;
  } else {
    start_key_part_map = 0;
    use_both = FALSE;
  }
  if (end_key) {
    end_key_part_map = end_key->keypart_map & full_key_part_map;
    result_list->end_key = end_key;
  } else {
    end_key_part_map = 0;
    use_both = FALSE;
  }
  DBUG_PRINT("info", ("spider spider_user_defined_key_parts=%u", key_info ?
    spider_user_defined_key_parts(key_info) : 0));
  DBUG_PRINT("info", ("spider full_key_part_map=%lu", full_key_part_map));
  DBUG_PRINT("info", ("spider start_key_part_map=%lu", start_key_part_map));
  DBUG_PRINT("info", ("spider end_key_part_map=%lu", end_key_part_map));

#ifndef DBUG_OFF
  MY_BITMAP *tmp_map = dbug_tmp_use_all_columns(table, &table->read_set);
#endif

  if (!start_key_part_map && !end_key_part_map)
  {
    result_list->key_order = 0;
    goto end;
  } else if (use_both && (!start_key_part_map || !end_key_part_map))
  {
    result_list->key_order = 0;
    goto end;
  } else if (start_key_part_map >= end_key_part_map)
  {
    use_key = start_key;
    another_key = end_key;
    tgt_key_part_map = start_key_part_map;
  } else {
    use_key = end_key;
    another_key = start_key;
    tgt_key_part_map = end_key_part_map;
  }
  DBUG_PRINT("info", ("spider tgt_key_part_map=%lu", tgt_key_part_map));
  if (start_key_part_map == end_key_part_map)
    result_list->use_both_key = TRUE;

  {
    if (str->reserve(SPIDER_SQL_WHERE_LEN))
      DBUG_RETURN(HA_ERR_OUT_OF_MEM);
    str->q_append(SPIDER_SQL_WHERE_STR, SPIDER_SQL_WHERE_LEN);
  }

  for (
    key_part = key_info->key_part,
    length = 0,
    key_count = 0;
    tgt_key_part_map;
    length += store_length,
    tgt_key_part_map >>= 1,
    start_key_part_map >>= 1,
    end_key_part_map >>= 1,
    key_part++,
    key_count++
  ) {
    DBUG_PRINT("info", ("spider tgt_key_part_map=%lu", tgt_key_part_map));
    bool rev = key_part->key_part_flag & HA_REVERSE_SORT;
    store_length = key_part->store_length;
    field = key_part->field;
    key_name_length = dbton_share->get_column_name_length(field->field_index);
    ptr = use_key->key + length;
    if (use_both)
    {
      another_ptr = another_key->key + length;
      if (
        start_key_part_map &&
        end_key_part_map &&
        !memcmp(ptr, another_ptr, store_length)
      )
        key_eq = TRUE;
      else {
        key_eq = FALSE;
#ifndef DBUG_OFF
        if (
          start_key_part_map &&
          end_key_part_map
        )
          DBUG_PRINT("info", ("spider memcmp=%d",
            memcmp(ptr, another_ptr, store_length)));
#endif
      }
    } else {
      if (tgt_key_part_map > 1)
        key_eq = TRUE;
      else
        key_eq = FALSE;
    }
    if (
      (key_eq && use_key == start_key) ||
      (!key_eq && start_key_part_map)
    ) {
      bool tgt_final = (use_key == start_key &&
        (tgt_key_part_map == 1 || !end_key_part_map));
      ptr = start_key->key + length;
      if (
        (error_num = dbton_hdl->append_is_null_part(sql_type, key_part,
          start_key, &ptr, key_eq, tgt_final))
      ) {
        if (error_num > 0)
          DBUG_RETURN(error_num);
        if (!set_order && start_key->flag != HA_READ_KEY_EXACT)
        {
          result_list->key_order = key_count;
          set_order = TRUE;
        }
      } else if (key_eq)
      {
        DBUG_PRINT("info", ("spider key_eq"));
        {
          if (str->reserve(store_length + key_name_length +
            /* SPIDER_SQL_NAME_QUOTE_LEN */ 2 +
            SPIDER_SQL_EQUAL_LEN + SPIDER_SQL_AND_LEN))
            DBUG_RETURN(HA_ERR_OUT_OF_MEM);
          dbton_share->append_column_name(str, field->field_index);
          str->q_append(SPIDER_SQL_EQUAL_STR, SPIDER_SQL_EQUAL_LEN);
          if (spider_dbton[dbton_id].db_util->append_column_value(
                  spider, str, field, ptr, FALSE, share->access_charset))
            DBUG_RETURN(HA_ERR_OUT_OF_MEM);
        }
      } else {
        DBUG_PRINT("info", ("spider start_key->flag=%d", start_key->flag));
        const char *op_str;
        uint32 op_len;
        switch (start_key->flag)
        {
          case HA_READ_PREFIX_LAST:
            result_list->desc_flg = TRUE;
            /* fall through */
          case HA_READ_KEY_EXACT: {
            if (str->reserve(store_length + key_name_length +
                             /* SPIDER_SQL_NAME_QUOTE_LEN */ 2 +
                             SPIDER_SQL_EQUAL_LEN))
              DBUG_RETURN(HA_ERR_OUT_OF_MEM);
            dbton_share->append_column_name(str, field->field_index);

            bool is_like= MY_TEST(key_part->key_part_flag & HA_PART_KEY_SEG);
            if (is_like)
            {
              if (str->append(SPIDER_SQL_LIKE_STR, SPIDER_SQL_LIKE_LEN))
                DBUG_RETURN(HA_ERR_OUT_OF_MEM);
            }
            else
            {
              if (str->append(SPIDER_SQL_EQUAL_STR, SPIDER_SQL_EQUAL_LEN))
                DBUG_RETURN(HA_ERR_OUT_OF_MEM);
            }
            if (spider_dbton[dbton_id].db_util->append_column_value(
                    spider, str, field, ptr, is_like, share->access_charset))
              DBUG_RETURN(HA_ERR_OUT_OF_MEM);
            break;
          }
          case HA_READ_AFTER_KEY:
            if (start_key_part_map == 1)
            {
              op_str= rev ? SPIDER_SQL_LT_STR : SPIDER_SQL_GT_STR;
              op_len= rev ? SPIDER_SQL_LT_LEN : SPIDER_SQL_GT_LEN;
            }
            else
            {
              op_str= rev ? SPIDER_SQL_LTEQUAL_STR : SPIDER_SQL_GTEQUAL_STR;
              op_len= rev ? SPIDER_SQL_LTEQUAL_LEN : SPIDER_SQL_GTEQUAL_LEN;
            }
            if (str->reserve(store_length + key_name_length +
                             /* SPIDER_SQL_NAME_QUOTE_LEN */ 2 + op_len))
              DBUG_RETURN(HA_ERR_OUT_OF_MEM);
            dbton_share->append_column_name(str, field->field_index);
            str->q_append(op_str, op_len);
            if (spider_dbton[dbton_id].db_util->
                append_column_value(spider, str, field, ptr, false,
                                    share->access_charset))
              DBUG_RETURN(HA_ERR_OUT_OF_MEM);
            if (use_both)
              start_key_part_map= 0;
            if (!set_order)
            {
              result_list->key_order= key_count;
              set_order= TRUE;
            }
            break;
          case HA_READ_BEFORE_KEY:
            result_list->desc_flg = TRUE;
            if (start_key_part_map == 1)
            {
              op_str= rev ? SPIDER_SQL_GT_STR : SPIDER_SQL_LT_STR;
              op_len= rev ? SPIDER_SQL_GT_LEN : SPIDER_SQL_LT_LEN;
            }
            else
            {
              op_str= rev ? SPIDER_SQL_GTEQUAL_STR : SPIDER_SQL_LTEQUAL_STR;
              op_len= rev ? SPIDER_SQL_GTEQUAL_LEN : SPIDER_SQL_LTEQUAL_LEN;
            }
            if (str->reserve(store_length + key_name_length +
                             /* SPIDER_SQL_NAME_QUOTE_LEN */ 2 + op_len))
              DBUG_RETURN(HA_ERR_OUT_OF_MEM);
            dbton_share->append_column_name(str, field->field_index);
            str->q_append(op_str, op_len);
            if (spider_dbton[dbton_id].db_util->
                append_column_value(spider, str, field, ptr, false,
                                    share->access_charset))
              DBUG_RETURN(HA_ERR_OUT_OF_MEM);
            if (use_both)
              start_key_part_map= 0;
            if (!set_order)
            {
              result_list->key_order= key_count;
              set_order= TRUE;
            }
            break;
          case HA_READ_KEY_OR_PREV:
          case HA_READ_PREFIX_LAST_OR_PREV:
            result_list->desc_flg = TRUE;
            if (str->reserve(store_length + key_name_length +
                             /* SPIDER_SQL_NAME_QUOTE_LEN */ 2 +
                             SPIDER_SQL_LTEQUAL_LEN))
              DBUG_RETURN(HA_ERR_OUT_OF_MEM);
            dbton_share->append_column_name(str, field->field_index);
            if (rev)
              str->q_append(SPIDER_SQL_GTEQUAL_STR, SPIDER_SQL_GTEQUAL_LEN);
            else
              str->q_append(SPIDER_SQL_LTEQUAL_STR, SPIDER_SQL_LTEQUAL_LEN);
            if (spider_dbton[dbton_id].db_util->
                append_column_value(spider, str, field, ptr, false,
                                    share->access_charset))
              DBUG_RETURN(HA_ERR_OUT_OF_MEM);
            if (!set_order)
            {
              result_list->key_order= key_count;
              set_order= TRUE;
            }
            break;
          case HA_READ_MBR_CONTAIN:
            if (str->reserve(SPIDER_SQL_MBR_CONTAIN_LEN))
              DBUG_RETURN(HA_ERR_OUT_OF_MEM);
            str->q_append(SPIDER_SQL_MBR_CONTAIN_STR,
              SPIDER_SQL_MBR_CONTAIN_LEN);
            if (spider_dbton[dbton_id].db_util->append_column_value(
                    spider, str, field, ptr, FALSE, share->access_charset) ||
                str->reserve(SPIDER_SQL_COMMA_LEN + key_name_length +
                             /* SPIDER_SQL_NAME_QUOTE_LEN */ 2 +
                             SPIDER_SQL_CLOSE_PAREN_LEN))
              DBUG_RETURN(HA_ERR_OUT_OF_MEM);
            str->q_append(SPIDER_SQL_COMMA_STR, SPIDER_SQL_COMMA_LEN);
            dbton_share->append_column_name(str, field->field_index);
            str->q_append(SPIDER_SQL_CLOSE_PAREN_STR,
              SPIDER_SQL_CLOSE_PAREN_LEN);
            break;
          case HA_READ_MBR_INTERSECT:
            if (str->reserve(SPIDER_SQL_MBR_INTERSECT_LEN))
              DBUG_RETURN(HA_ERR_OUT_OF_MEM);
            str->q_append(SPIDER_SQL_MBR_INTERSECT_STR,
              SPIDER_SQL_MBR_INTERSECT_LEN);
            if (spider_dbton[dbton_id].db_util->append_column_value(
                    spider, str, field, ptr, FALSE, share->access_charset) ||
                str->reserve(SPIDER_SQL_COMMA_LEN + key_name_length +
                             /* SPIDER_SQL_NAME_QUOTE_LEN */ 2 +
                             SPIDER_SQL_CLOSE_PAREN_LEN))
              DBUG_RETURN(HA_ERR_OUT_OF_MEM);
            str->q_append(SPIDER_SQL_COMMA_STR, SPIDER_SQL_COMMA_LEN);
            dbton_share->append_column_name(str, field->field_index);
            str->q_append(SPIDER_SQL_CLOSE_PAREN_STR,
              SPIDER_SQL_CLOSE_PAREN_LEN);
            break;
          case HA_READ_MBR_WITHIN:
            if (str->reserve(SPIDER_SQL_MBR_WITHIN_LEN))
              DBUG_RETURN(HA_ERR_OUT_OF_MEM);
            str->q_append(SPIDER_SQL_MBR_WITHIN_STR,
              SPIDER_SQL_MBR_WITHIN_LEN);
            if (spider_dbton[dbton_id].db_util->append_column_value(
                    spider, str, field, ptr, FALSE, share->access_charset) ||
                str->reserve(SPIDER_SQL_COMMA_LEN + key_name_length +
                             /* SPIDER_SQL_NAME_QUOTE_LEN */ 2 +
                             SPIDER_SQL_CLOSE_PAREN_LEN))
              DBUG_RETURN(HA_ERR_OUT_OF_MEM);
            str->q_append(SPIDER_SQL_COMMA_STR, SPIDER_SQL_COMMA_LEN);
            dbton_share->append_column_name(str, field->field_index);
            str->q_append(SPIDER_SQL_CLOSE_PAREN_STR,
              SPIDER_SQL_CLOSE_PAREN_LEN);
            break;
          case HA_READ_MBR_DISJOINT:
            if (str->reserve(SPIDER_SQL_MBR_DISJOINT_LEN))
              DBUG_RETURN(HA_ERR_OUT_OF_MEM);
            str->q_append(SPIDER_SQL_MBR_DISJOINT_STR,
              SPIDER_SQL_MBR_DISJOINT_LEN);
            if (spider_dbton[dbton_id].db_util->append_column_value(
                    spider, str, field, ptr, FALSE, share->access_charset) ||
                str->reserve(SPIDER_SQL_COMMA_LEN + key_name_length +
                             /* SPIDER_SQL_NAME_QUOTE_LEN */ 2 +
                             SPIDER_SQL_CLOSE_PAREN_LEN))
              DBUG_RETURN(HA_ERR_OUT_OF_MEM);
            str->q_append(SPIDER_SQL_COMMA_STR, SPIDER_SQL_COMMA_LEN);
            dbton_share->append_column_name(str, field->field_index);
            str->q_append(SPIDER_SQL_CLOSE_PAREN_STR,
              SPIDER_SQL_CLOSE_PAREN_LEN);
            break;
          case HA_READ_MBR_EQUAL:
            if (str->reserve(SPIDER_SQL_MBR_EQUAL_LEN))
              DBUG_RETURN(HA_ERR_OUT_OF_MEM);
            str->q_append(SPIDER_SQL_MBR_EQUAL_STR, SPIDER_SQL_MBR_EQUAL_LEN);
            if (spider_dbton[dbton_id].db_util->append_column_value(
                    spider, str, field, ptr, FALSE, share->access_charset) ||
                str->reserve(SPIDER_SQL_COMMA_LEN + key_name_length +
                             /* SPIDER_SQL_NAME_QUOTE_LEN */ 2 +
                             SPIDER_SQL_CLOSE_PAREN_LEN))
              DBUG_RETURN(HA_ERR_OUT_OF_MEM);
            str->q_append(SPIDER_SQL_COMMA_STR, SPIDER_SQL_COMMA_LEN);
            dbton_share->append_column_name(str, field->field_index);
            str->q_append(SPIDER_SQL_CLOSE_PAREN_STR,
              SPIDER_SQL_CLOSE_PAREN_LEN);
            break;
          default:
            if (str->reserve(store_length + key_name_length +
                             /* SPIDER_SQL_NAME_QUOTE_LEN */ 2 +
                             SPIDER_SQL_GTEQUAL_LEN))
              DBUG_RETURN(HA_ERR_OUT_OF_MEM);
            dbton_share->append_column_name(str, field->field_index);
            if (rev)
              str->q_append(SPIDER_SQL_LTEQUAL_STR, SPIDER_SQL_LTEQUAL_LEN);
            else
              str->q_append(SPIDER_SQL_GTEQUAL_STR, SPIDER_SQL_GTEQUAL_LEN);
            if (spider_dbton[dbton_id].db_util->
                append_column_value(spider, str, field, ptr, false,
                                    share->access_charset))
              DBUG_RETURN(HA_ERR_OUT_OF_MEM);
            if (!set_order)
            {
              result_list->key_order= key_count;
              set_order= TRUE;
            }
            break;
        }
      }
      if (str->reserve(SPIDER_SQL_AND_LEN))
        DBUG_RETURN(HA_ERR_OUT_OF_MEM);
      str->q_append(SPIDER_SQL_AND_STR, SPIDER_SQL_AND_LEN);
    }

      if (
        (key_eq && use_key == end_key) ||
        (!key_eq && end_key_part_map)
      ) {
        bool tgt_final = (use_key == end_key && tgt_key_part_map == 1);
        ptr = end_key->key + length;
        if ((error_num = dbton_hdl->append_is_null_part(sql_type, key_part,
          end_key, &ptr, key_eq, tgt_final)))
        {
          if (error_num > 0)
            DBUG_RETURN(error_num);
          if (!set_order && end_key->flag != HA_READ_KEY_EXACT)
          {
            result_list->key_order = key_count;
            set_order = TRUE;
          }
        } else if (key_eq)
        {
          DBUG_PRINT("info", ("spider key_eq"));
          if (str->reserve(store_length + key_name_length +
                           /* SPIDER_SQL_NAME_QUOTE_LEN */ 2 +
                           SPIDER_SQL_EQUAL_LEN + SPIDER_SQL_AND_LEN))
            DBUG_RETURN(HA_ERR_OUT_OF_MEM);
          dbton_share->append_column_name(str, field->field_index);
          str->q_append(SPIDER_SQL_EQUAL_STR, SPIDER_SQL_EQUAL_LEN);
          if (spider_dbton[dbton_id].db_util->
              append_column_value(spider, str, field, ptr, false,
                                  share->access_charset))
            DBUG_RETURN(HA_ERR_OUT_OF_MEM);
        } else {
          DBUG_PRINT("info", ("spider end_key->flag=%d", end_key->flag));
          switch (end_key->flag)
          {
            case HA_READ_BEFORE_KEY:
              const char *op_str;
              uint32 op_len;
              if (end_key_part_map == 1)
              {
                op_str= rev ? SPIDER_SQL_GT_STR : SPIDER_SQL_LT_STR;
                op_len= rev ? SPIDER_SQL_GT_LEN : SPIDER_SQL_LT_LEN;
              }
              else
              {
                op_str= rev ? SPIDER_SQL_GTEQUAL_STR : SPIDER_SQL_LTEQUAL_STR;
                op_len= rev ? SPIDER_SQL_GTEQUAL_LEN : SPIDER_SQL_LTEQUAL_LEN;
              }
              if (str->reserve(store_length + key_name_length +
                               /* SPIDER_SQL_NAME_QUOTE_LEN */ 2 + op_len))
                DBUG_RETURN(HA_ERR_OUT_OF_MEM);
              dbton_share->append_column_name(str, field->field_index);
              str->q_append(op_str, op_len);
              if (spider_dbton[dbton_id].db_util->
                  append_column_value(spider, str, field, ptr, false,
                                      share->access_charset))
                DBUG_RETURN(HA_ERR_OUT_OF_MEM);
              if (use_both)
                end_key_part_map= 0;
              if (!set_order)
              {
                result_list->key_order= key_count;
                set_order= TRUE;
              }
              break;
            default:
              if (str->reserve(store_length + key_name_length +
                               /* SPIDER_SQL_NAME_QUOTE_LEN */ 2 +
                               SPIDER_SQL_LTEQUAL_LEN))
                DBUG_RETURN(HA_ERR_OUT_OF_MEM);
              dbton_share->append_column_name(str, field->field_index);
              if (rev)
                str->q_append(SPIDER_SQL_GTEQUAL_STR, SPIDER_SQL_GTEQUAL_LEN);
              else
                str->q_append(SPIDER_SQL_LTEQUAL_STR, SPIDER_SQL_LTEQUAL_LEN);
              if (spider_dbton[dbton_id].db_util->
                  append_column_value(spider, str, field, ptr, false,
                                      share->access_charset))
                DBUG_RETURN(HA_ERR_OUT_OF_MEM);
              if (!set_order)
              {
                result_list->key_order= key_count;
                set_order= TRUE;
              }
              break;
          }
        }
        {
          if (str->reserve(SPIDER_SQL_AND_LEN))
            DBUG_RETURN(HA_ERR_OUT_OF_MEM);
          str->q_append(SPIDER_SQL_AND_STR, SPIDER_SQL_AND_LEN);
        }
      }
      if (use_both && (!start_key_part_map || !end_key_part_map))
        break;
  }
  if ((error_num = dbton_hdl->append_where_terminator_part(sql_type,
    set_order, key_count)))
    DBUG_RETURN(error_num);

end:
  if (spider->multi_range_num && current_pos == str->length())
  {
    DBUG_PRINT("info", ("spider no key where condition"));
    dbton_hdl->no_where_cond = TRUE;
  }
  /* use condition */
  if (dbton_hdl->append_condition_part(NULL, 0, sql_type, FALSE))
    DBUG_RETURN(HA_ERR_OUT_OF_MEM);
  {
    dbton_hdl->set_order_pos(sql_type);
  }
#ifndef DBUG_OFF
  dbug_tmp_restore_column_map(&table->read_set, tmp_map);
#endif
  DBUG_RETURN(0);
}

int spider_db_append_key_where(
  const key_range *start_key,
  const key_range *end_key,
  ha_spider *spider
) {
  int error_num;
  DBUG_ENTER("spider_db_append_key_where");
  {
    DBUG_PRINT("info",("spider call internal by SPIDER_SQL_KIND_SQL"));
    if ((error_num = spider->append_key_where_sql_part(start_key, end_key,
      SPIDER_SQL_TYPE_SELECT_SQL)))
      DBUG_RETURN(error_num);
  }
  DBUG_RETURN(0);
}

int spider_db_append_charset_name_before_string(
  spider_string *str,
  CHARSET_INFO *cs
) {
  const char *csname = cs->cs_name.str;
  uint csname_length = cs->cs_name.length;
  DBUG_ENTER("spider_db_append_charset_name_before_string");
  if (str->reserve(SPIDER_SQL_UNDERSCORE_LEN + csname_length))
  {
    DBUG_RETURN(HA_ERR_OUT_OF_MEM);
  }
  str->q_append(SPIDER_SQL_UNDERSCORE_STR, SPIDER_SQL_UNDERSCORE_LEN);
  str->q_append(csname, csname_length);
  DBUG_RETURN(0);
}

int spider_db_refetch_for_item_sum_funcs(
  ha_spider *spider
) {
  int error_num;
  SPIDER_RESULT_LIST *result_list = &spider->result_list;
  DBUG_ENTER("spider_db_refetch_for_item_sum_funcs");
  if (result_list->snap_direct_aggregate)
  {
    SPIDER_DB_ROW *row = result_list->snap_row;
    row->first();
    if (result_list->snap_mrr_with_cnt)
    {
      row->next();
    }
    if ((error_num = spider_db_fetch_for_item_sum_funcs(row, spider)))
      DBUG_RETURN(error_num);
  }
  DBUG_RETURN(0);
}

/**
  Directly add field values in a row to aggregate items.

  Iterate over the result row fields and aggregate items, and call
  direct_add on the latter with the values from the former.

  @param  row     The result row
  @param  spider  The spider handler
  @retval 0       Success
  @retval nonzero Failure
*/
int spider_db_fetch_for_item_sum_funcs(
  SPIDER_DB_ROW *row,
  ha_spider *spider
) {
  int error_num;
  st_select_lex *select_lex;
  DBUG_ENTER("spider_db_fetch_for_item_sum_funcs");
  select_lex = spider_get_select_lex(spider);
  JOIN *join = select_lex->join;
  Item_sum **item_sum_ptr;
  spider->direct_aggregate_item_current = NULL;
  for (item_sum_ptr = join->sum_funcs; *item_sum_ptr; ++item_sum_ptr)
  {
    if ((error_num = spider_db_fetch_for_item_sum_func(row, *item_sum_ptr,
      spider)))
      DBUG_RETURN(error_num);
  }
  DBUG_RETURN(0);
}

/**
  Directly add one field of a row to an item for direct aggregate.

  Call direct_add on an Item_sum with the value stored in a field.

  @param  row       A row whose `row` points to the field to be added
  @param  item_sum  The Item_sum to be added the field
  @param  ha_spider The spider handler
  @retval 0         Success
  @retval nonzero   Failure
*/
int spider_db_fetch_for_item_sum_func(
  SPIDER_DB_ROW *row,
  Item_sum *item_sum,
  ha_spider *spider
) {
  int error_num;
  SPIDER_SHARE *share = spider->share;
  THD *thd = spider->wide_handler->trx->thd;
  DBUG_ENTER("spider_db_fetch_for_item_sum_func");
  DBUG_PRINT("info",("spider Sumfunctype = %d", item_sum->sum_func()));
  switch (item_sum->sum_func())
  {
    case Item_sum::COUNT_FUNC:
      {
        Item_sum_count *item_sum_count = (Item_sum_count *) item_sum;
        if (!row->is_null())
          item_sum_count->direct_add(row->val_int());
        else
          DBUG_RETURN(ER_SPIDER_UNKNOWN_NUM);
        row->next();
      }
      break;
    case Item_sum::SUM_FUNC:
      {
        Item_sum_sum *item_sum_sum = (Item_sum_sum *) item_sum;
        if (item_sum_sum->result_type() == DECIMAL_RESULT)
        {
          my_decimal decimal_value;
          item_sum_sum->direct_add(row->val_decimal(&decimal_value,
            share->access_charset));
        } else {
          item_sum_sum->direct_add(row->val_real(), row->is_null());
        }
        row->next();
      }
      break;
    case Item_sum::MIN_FUNC:
    case Item_sum::MAX_FUNC:
      {
        if (!spider->direct_aggregate_item_current)
        {
          if (!spider->direct_aggregate_item_first)
          {
            if (!spider_bulk_malloc(spider_current_trx, SPD_MID_DB_FETCH_FOR_ITEM_SUM_FUNC_1, MYF(MY_WME),
              &spider->direct_aggregate_item_first,
              (uint) (sizeof(SPIDER_ITEM_HLD)),
              NullS)
            ) {
              DBUG_RETURN(HA_ERR_OUT_OF_MEM);
            }
            spider->direct_aggregate_item_first->next = NULL;
            spider->direct_aggregate_item_first->item = NULL;
            spider->direct_aggregate_item_first->tgt_num = 0;
            spider->direct_aggregate_item_first->init_mem_root = FALSE;
          }
          spider->direct_aggregate_item_current =
            spider->direct_aggregate_item_first;
        } else {
          if (!spider->direct_aggregate_item_current->next)
          {
            if (!spider_bulk_malloc(spider_current_trx, SPD_MID_DB_FETCH_FOR_ITEM_SUM_FUNC_2, MYF(MY_WME),
              &spider->direct_aggregate_item_current->next,
              (uint) (sizeof(SPIDER_ITEM_HLD)), NullS)
            ) {
              DBUG_RETURN(HA_ERR_OUT_OF_MEM);
            }
            spider->direct_aggregate_item_current->next->next = NULL;
            spider->direct_aggregate_item_current->next->item = NULL;
            spider->direct_aggregate_item_current->next->tgt_num =
              spider->direct_aggregate_item_current->tgt_num + 1;
            spider->direct_aggregate_item_current->next->init_mem_root = FALSE;
          }
          spider->direct_aggregate_item_current =
            spider->direct_aggregate_item_current->next;
        }
        if (!spider->direct_aggregate_item_current->item)
        {
          if (!spider->direct_aggregate_item_current->init_mem_root)
          {
            SPD_INIT_ALLOC_ROOT(
              &spider->direct_aggregate_item_current->mem_root,
              4096, 0, MYF(MY_WME));
            spider->direct_aggregate_item_current->init_mem_root = TRUE;
          }
          Item *free_list = thd->free_list;
          spider->direct_aggregate_item_current->item =
            new (&spider->direct_aggregate_item_current->mem_root)
              Item_string(thd, "", 0, share->access_charset);
          if (!spider->direct_aggregate_item_current->item)
            DBUG_RETURN(HA_ERR_OUT_OF_MEM);
          thd->free_list = free_list;
        }

        Item_sum_min_max *item_sum_min_max = (Item_sum_min_max *) item_sum;
        Item_string *item =
          (Item_string *) spider->direct_aggregate_item_current->item;
        if (row->is_null())
        {
          item->val_str(NULL)->length(0);
          item->append(NULL, 0);
          item->null_value = TRUE;
        } else {
          char buf[MAX_FIELD_WIDTH];
          spider_string tmp_str(buf, MAX_FIELD_WIDTH, share->access_charset);
          tmp_str.init_calc_mem(SPD_MID_DB_FETCH_FOR_ITEM_SUM_FUNC_3);
          tmp_str.length(0);
          if ((error_num = row->append_to_str(&tmp_str)))
            DBUG_RETURN(error_num);
          item->val_str(NULL)->length(0);
          item->append((char *) tmp_str.ptr(), tmp_str.length());
          item->null_value = FALSE;
        }
        item_sum_min_max->direct_add(item);
        row->next();
      }
      break;
    case Item_sum::COUNT_DISTINCT_FUNC:
    case Item_sum::SUM_DISTINCT_FUNC:
    case Item_sum::AVG_FUNC:
    case Item_sum::AVG_DISTINCT_FUNC:
    case Item_sum::STD_FUNC:
    case Item_sum::VARIANCE_FUNC:
    case Item_sum::SUM_BIT_FUNC:
    case Item_sum::UDF_SUM_FUNC:
    case Item_sum::GROUP_CONCAT_FUNC:
    default:
      DBUG_RETURN(ER_SPIDER_COND_SKIP_NUM);
  }
  spider->wide_handler->trx->direct_aggregate_count++;
  DBUG_RETURN(0);
}

int spider_db_append_match_fetch(
  ha_spider *spider,
  st_spider_ft_info *ft_first,
  st_spider_ft_info *ft_current,
  SPIDER_DB_ROW *row
) {
  DBUG_ENTER("spider_db_append_match_fetch");
  if (ft_current)
  {
    st_spider_ft_info *ft_info = ft_first;
    while (TRUE)
    {
      DBUG_PRINT("info",("spider ft_info=%p", ft_info));
      if (!row->is_null())
        ft_info->score = (float) row->val_real();
      else
        DBUG_RETURN(ER_SPIDER_UNKNOWN_NUM);
      row->next();
      if (ft_info == ft_current)
        break;
      ft_info = ft_info->next;
    }
  }
  DBUG_RETURN(0);
}

int spider_db_append_match_where(
  ha_spider *spider
) {
  int error_num;
  DBUG_ENTER("spider_db_append_match_where");
  if ((error_num = spider->append_match_where_sql_part(
    SPIDER_SQL_TYPE_SELECT_SQL)))
    DBUG_RETURN(error_num);

  /* use condition */
  if ((error_num = spider->append_condition_sql_part(
    NULL, 0, SPIDER_SQL_TYPE_SELECT_SQL, FALSE)))
    DBUG_RETURN(error_num);

  spider->set_order_pos_sql(SPIDER_SQL_TYPE_SELECT_SQL);
  DBUG_RETURN(0);
}

void spider_db_get_row_from_tmp_tbl_rec(
  SPIDER_RESULT *current,
  SPIDER_DB_ROW **row
) {
  DBUG_ENTER("spider_db_get_row_from_tmp_tbl_rec");
  *row = current->result->fetch_row_from_tmp_table(current->result_tmp_tbl);
  DBUG_VOID_RETURN;
}

int spider_db_get_row_from_tmp_tbl(
  SPIDER_RESULT *current,
  SPIDER_DB_ROW **row
) {
  int error_num;
  DBUG_ENTER("spider_db_get_row_from_tmp_tbl");
  if (current->result_tmp_tbl_inited == 2)
  {
    current->result_tmp_tbl->file->ha_rnd_end();
    current->result_tmp_tbl_inited = 0;
  }
  if (current->result_tmp_tbl_inited == 0)
  {
    current->result_tmp_tbl->file->extra(HA_EXTRA_CACHE);
    if ((error_num = current->result_tmp_tbl->file->ha_rnd_init(TRUE)))
      DBUG_RETURN(error_num);
    current->result_tmp_tbl_inited = 1;
  }
  if (
    (error_num = current->result_tmp_tbl->file->ha_rnd_next(
      current->result_tmp_tbl->record[0]))
  ) {
    DBUG_RETURN(error_num);
  }
  spider_db_get_row_from_tmp_tbl_rec(current, row);
  DBUG_RETURN(0);
}

int spider_db_get_row_from_tmp_tbl_pos(
  SPIDER_POSITION *pos,
  SPIDER_DB_ROW **row
) {
  int error_num;
  SPIDER_RESULT *result = pos->result;
  TABLE *tmp_tbl = result->result_tmp_tbl;
  DBUG_ENTER("spider_db_get_row_from_tmp_tbl_pos");
  if (result->result_tmp_tbl_inited == 1)
  {
    tmp_tbl->file->ha_rnd_end();
    result->result_tmp_tbl_inited = 0;
  }
  if (result->result_tmp_tbl_inited == 0)
  {
    if ((error_num = tmp_tbl->file->ha_rnd_init(FALSE)))
      DBUG_RETURN(error_num);
    result->result_tmp_tbl_inited = 2;
  }
  if (
    (error_num = tmp_tbl->file->ha_rnd_pos(tmp_tbl->record[0],
      (uchar *) &pos->tmp_tbl_pos))
  ) {
    DBUG_RETURN(error_num);
  }
  spider_db_get_row_from_tmp_tbl_rec(result, row);
  DBUG_RETURN(0);
}

int spider_db_fetch_row(
  SPIDER_SHARE *share,
  Field *field,
  SPIDER_DB_ROW *row,
  my_ptrdiff_t ptr_diff
) {
  int error_num;
  THD *thd = field->table->in_use;
  Time_zone *saved_time_zone = thd->variables.time_zone;
  DBUG_ENTER("spider_db_fetch_row");
  DBUG_PRINT("info", ("spider field_name %s", SPIDER_field_name_str(field)));
  DBUG_PRINT("info", ("spider fieldcharset %s", field->charset()->cs_name.str));

  thd->variables.time_zone = UTC;

  field->move_field_offset(ptr_diff);
  error_num = row->store_to_field(field, share->access_charset);
  field->move_field_offset(-ptr_diff);

  thd->variables.time_zone = saved_time_zone;

  DBUG_RETURN(error_num);
}

int spider_db_fetch_table(
  ha_spider *spider,
  uchar *buf,
  TABLE *table,
  SPIDER_RESULT_LIST *result_list
) {
  int error_num;
  SPIDER_SHARE *share = spider->share;
  my_ptrdiff_t ptr_diff = PTR_BYTE_DIFF(buf, table->record[0]);
  SPIDER_RESULT *current = (SPIDER_RESULT*) result_list->current;
  SPIDER_DB_ROW *row;
  Field **field;
  DBUG_ENTER("spider_db_fetch_table");
    if (result_list->quick_mode == 0)
    {
      SPIDER_DB_RESULT *result = current->result;
      if (!(row = result->fetch_row()))
      {
        table->status = STATUS_NOT_FOUND;
        DBUG_RETURN(HA_ERR_END_OF_FILE);
      }
    } else {
      if (result_list->current_row_num < result_list->quick_page_size)
      {
        if (!current->first_position)
        {
          table->status = STATUS_NOT_FOUND;
          DBUG_RETURN(HA_ERR_END_OF_FILE);
        }
        row = current->first_position[result_list->current_row_num].row;
      } else {
        if ((error_num = spider_db_get_row_from_tmp_tbl(
          current, &row)))
        {
          if (error_num == HA_ERR_END_OF_FILE)
            table->status = STATUS_NOT_FOUND;
          DBUG_RETURN(error_num);
        }
      }
    }

    DBUG_PRINT("info", ("spider row=%p", row));
    DBUG_PRINT("info", ("spider direct_aggregate=%s",
      result_list->direct_aggregate ? "TRUE" : "FALSE"));
    result_list->snap_mrr_with_cnt = spider->mrr_with_cnt;
    result_list->snap_direct_aggregate = result_list->direct_aggregate;
    result_list->snap_row = row;

    /* for mrr */
    if (spider->mrr_with_cnt)
    {
      DBUG_PRINT("info", ("spider mrr_with_cnt"));
      {
        if (!row->is_null())
          spider->multi_range_hit_point = row->val_int();
        else if (result_list->direct_aggregate)
        {
          table->status = STATUS_NOT_FOUND;
          DBUG_RETURN(HA_ERR_END_OF_FILE);
        }
        else
          DBUG_RETURN(ER_SPIDER_UNKNOWN_NUM);
        row->next();
<<<<<<< HEAD
=======
      } else {
        spider->multi_range_hit_point = 0;
        result_list->snap_mrr_with_cnt = FALSE;
>>>>>>> 4a09e743
      }
    }

    /* for direct_aggregate */
    if (result_list->direct_aggregate)
    {
      if ((error_num = spider_db_fetch_for_item_sum_funcs(row, spider)))
        DBUG_RETURN(error_num);
    }

    if (!spider->use_fields)
    {
      if ((error_num = spider_db_append_match_fetch(spider,
        spider->ft_first, spider->ft_current, row)))
        DBUG_RETURN(error_num);
    }

    for (
      field = table->field;
      *field;
      field++
    ) {
      if ((
        bitmap_is_set(table->read_set, (*field)->field_index) |
        bitmap_is_set(table->write_set, (*field)->field_index)
      )) {
#ifndef DBUG_OFF
        MY_BITMAP *tmp_map =
          dbug_tmp_use_all_columns(table, &table->write_set);
#endif
        DBUG_PRINT("info", ("spider bitmap is set %s",
          SPIDER_field_name_str(*field)));
        if ((error_num =
          spider_db_fetch_row(share, *field, row, ptr_diff)))
          DBUG_RETURN(error_num);
#ifndef DBUG_OFF
        dbug_tmp_restore_column_map(&table->write_set, tmp_map);
#endif
      } else {
        DBUG_PRINT("info", ("spider bitmap is not set %s",
          SPIDER_field_name_str(*field)));
      }
      row->next();
    }
  table->status = 0;
  DBUG_RETURN(0);
}

int spider_db_fetch_key(
  ha_spider *spider,
  uchar *buf,
  TABLE *table,
  const KEY *key_info,
  SPIDER_RESULT_LIST *result_list
) {
  int error_num;
  SPIDER_SHARE *share = spider->share;
  my_ptrdiff_t ptr_diff = PTR_BYTE_DIFF(buf, table->record[0]);
  SPIDER_RESULT *current = (SPIDER_RESULT*) result_list->current;
  KEY_PART_INFO *key_part;
  uint part_num;
  SPIDER_DB_ROW *row;
  Field *field;
  DBUG_ENTER("spider_db_fetch_key");
  if (result_list->quick_mode == 0)
  {
    SPIDER_DB_RESULT *result = current->result;
    if (!(row = result->fetch_row()))
    {
      table->status = STATUS_NOT_FOUND;
      DBUG_RETURN(HA_ERR_END_OF_FILE);
    }
  } else {
    if (result_list->current_row_num < result_list->quick_page_size)
    {
      if (!current->first_position)
      {
        table->status = STATUS_NOT_FOUND;
        DBUG_RETURN(HA_ERR_END_OF_FILE);
      }
      row = current->first_position[result_list->current_row_num].row;
    } else {
      if ((error_num = spider_db_get_row_from_tmp_tbl(
        current, &row)))
      {
        if (error_num == HA_ERR_END_OF_FILE)
          table->status = STATUS_NOT_FOUND;
        DBUG_RETURN(error_num);
      }
    }
  }

  DBUG_PRINT("info", ("spider row=%p", row));
  DBUG_PRINT("info", ("spider direct_aggregate=%s",
    result_list->direct_aggregate ? "TRUE" : "FALSE"));
  result_list->snap_mrr_with_cnt = spider->mrr_with_cnt;
  result_list->snap_direct_aggregate = result_list->direct_aggregate;
  result_list->snap_row = row;

  /* for mrr */
  if (spider->mrr_with_cnt)
  {
    DBUG_PRINT("info", ("spider mrr_with_cnt"));
    if (!row->is_null())
      spider->multi_range_hit_point = row->val_int();
    else if (result_list->direct_aggregate)
    {
      table->status = STATUS_NOT_FOUND;
      DBUG_RETURN(HA_ERR_END_OF_FILE);
    }
    else
      DBUG_RETURN(ER_SPIDER_UNKNOWN_NUM);
    row->next();
  }

  /* for direct_aggregate */
  if (result_list->direct_aggregate)
  {
    if ((error_num = spider_db_fetch_for_item_sum_funcs(row, spider)))
      DBUG_RETURN(error_num);
  }

  if ((error_num = spider_db_append_match_fetch(spider,
    spider->ft_first, spider->ft_current, row)))
    DBUG_RETURN(error_num);

  for (
    key_part = key_info->key_part,
    part_num = 0;
    part_num < spider_user_defined_key_parts(key_info);
    key_part++,
    part_num++
  ) {
    field = key_part->field;
    if ((
      bitmap_is_set(table->read_set, field->field_index) |
      bitmap_is_set(table->write_set, field->field_index)
    )) {
#ifndef DBUG_OFF
      MY_BITMAP *tmp_map =
        dbug_tmp_use_all_columns(table, &table->write_set);
#endif
      DBUG_PRINT("info", ("spider bitmap is set %s",
        SPIDER_field_name_str(field)));
      if ((error_num =
        spider_db_fetch_row(share, field, row, ptr_diff)))
        DBUG_RETURN(error_num);
#ifndef DBUG_OFF
      dbug_tmp_restore_column_map(&table->write_set, tmp_map);
#endif
    }
    row->next();
  }
  table->status = 0;
  DBUG_RETURN(0);
}

int spider_db_fetch_minimum_columns(
  ha_spider *spider,
  uchar *buf,
  TABLE *table,
  SPIDER_RESULT_LIST *result_list
) {
  int error_num;
  my_ptrdiff_t ptr_diff = PTR_BYTE_DIFF(buf, table->record[0]);
  SPIDER_SHARE *share = spider->share;
  SPIDER_RESULT *current = (SPIDER_RESULT*) result_list->current;
  SPIDER_DB_ROW *row;
  Field **field;
  spider_db_handler *dbton_hdl;
  DBUG_ENTER("spider_db_fetch_minimum_columns");
  if (result_list->quick_mode == 0)
  {
    SPIDER_DB_RESULT *result = current->result;
    if (!(row = result->fetch_row()))
    {
      table->status = STATUS_NOT_FOUND;
      DBUG_RETURN(HA_ERR_END_OF_FILE);
    }
  } else {
    if (result_list->current_row_num < result_list->quick_page_size)
    {
      DBUG_PRINT("info", ("spider current=%p", current));
      DBUG_PRINT("info", ("spider first_position=%p", current->first_position));
      if (!current->first_position)
      {
        table->status = STATUS_NOT_FOUND;
        DBUG_RETURN(HA_ERR_END_OF_FILE);
      }
      DBUG_PRINT("info", ("spider current_row_num=%lld", result_list->current_row_num));
      DBUG_PRINT("info", ("spider first_position[]=%p", &current->first_position[result_list->current_row_num]));
      row = current->first_position[result_list->current_row_num].row;
    } else {
      if ((error_num = spider_db_get_row_from_tmp_tbl(
        current, &row)))
      {
        if (error_num == HA_ERR_END_OF_FILE)
          table->status = STATUS_NOT_FOUND;
        DBUG_RETURN(error_num);
      }
    }
  }

  DBUG_PRINT("info", ("spider row=%p", row));
  DBUG_PRINT("info", ("spider direct_aggregate=%s",
    result_list->direct_aggregate ? "TRUE" : "FALSE"));
  result_list->snap_mrr_with_cnt = spider->mrr_with_cnt;
  result_list->snap_direct_aggregate = result_list->direct_aggregate;
  result_list->snap_row = row;

  /* for mrr */
  if (spider->mrr_with_cnt)
  {
    DBUG_PRINT("info", ("spider mrr_with_cnt"));
    if (!row->is_null())
      spider->multi_range_hit_point = row->val_int();
    else if (result_list->direct_aggregate)
    {
      table->status = STATUS_NOT_FOUND;
      DBUG_RETURN(HA_ERR_END_OF_FILE);
    }
    else
      DBUG_RETURN(ER_SPIDER_UNKNOWN_NUM);
    row->next();
  }

  /* for direct_aggregate */
  if (result_list->direct_aggregate)
  {
    if ((error_num = spider_db_fetch_for_item_sum_funcs(row, spider)))
      DBUG_RETURN(error_num);
  }

  if ((error_num = spider_db_append_match_fetch(spider,
    spider->ft_first, spider->ft_current, row)))
    DBUG_RETURN(error_num);

  dbton_hdl = spider->dbton_handler[row->dbton_id];
  for (
    field = table->field;
    *field;
    field++
  ) {
    DBUG_PRINT("info", ("spider field_index %u", (*field)->field_index));
    DBUG_PRINT("info", ("spider searched_bitmap %u",
      spider_bit_is_set(spider->wide_handler->searched_bitmap,
      (*field)->field_index)));
    DBUG_PRINT("info", ("spider read_set %u",
      bitmap_is_set(table->read_set, (*field)->field_index)));
    DBUG_PRINT("info", ("spider write_set %u",
      bitmap_is_set(table->write_set, (*field)->field_index)));
    if (dbton_hdl->minimum_select_bit_is_set((*field)->field_index))
    {
      if ((
        bitmap_is_set(table->read_set, (*field)->field_index) |
        bitmap_is_set(table->write_set, (*field)->field_index)
      )) {
#ifndef DBUG_OFF
        MY_BITMAP *tmp_map =
          dbug_tmp_use_all_columns(table, &table->write_set);
#endif
        DBUG_PRINT("info", ("spider bitmap is set %s",
          SPIDER_field_name_str(*field)));
        if ((error_num = spider_db_fetch_row(share, *field, row, ptr_diff)))
          DBUG_RETURN(error_num);
#ifndef DBUG_OFF
        dbug_tmp_restore_column_map(&table->write_set, tmp_map);
#endif
      }
      row->next();
    }
  }
  table->status = 0;
  DBUG_RETURN(0);
}

void spider_db_free_one_result_for_start_next(
  ha_spider *spider
) {
  SPIDER_RESULT_LIST *result_list = &spider->result_list;
  SPIDER_RESULT *result = (SPIDER_RESULT *) result_list->current;
  DBUG_ENTER("spider_db_free_one_result_for_start_next");
  spider_bg_all_conn_break(spider);

    if (result_list->low_mem_read)
    {
      if (result)
      {
        do {
          spider_db_free_one_result(result_list, result);
          DBUG_PRINT("info",("spider result=%p", result));
          DBUG_PRINT("info",("spider result->finish_flg = FALSE"));
          result->finish_flg = FALSE;
          result = (SPIDER_RESULT *) result->next;
        } while (result && (result->result || result->first_position));
        result = (SPIDER_RESULT *) result_list->current;
        if (
          !result->result &&
          !result->first_position &&
          !result->tmp_tbl_use_position
        )
          result_list->current = result->prev;
      }
    } else {
      while (
        result && result->next &&
        (result->next->result || result->next->first_position)
      ) {
        result_list->current = result->next;
        result = (SPIDER_RESULT *) result->next;
      }
    }
  DBUG_VOID_RETURN;
}

void spider_db_free_one_result(
  SPIDER_RESULT_LIST *result_list,
  SPIDER_RESULT *result
) {
  DBUG_ENTER("spider_db_free_one_result");
  if (result_list->quick_mode == 0)
  {
    if (
      !result->use_position &&
      result->result
    ) {
      result->result->free_result();
      delete result->result;
      result->result = NULL;
    }
  } else {
    int roop_count;
    SPIDER_POSITION *position = result->first_position;
    if (position)
    {
      for (roop_count = 0; roop_count < result->pos_page_size; roop_count++)
      {
        if (
          position[roop_count].row &&
          !position[roop_count].use_position
        ) {
          delete position[roop_count].row;
          position[roop_count].row = NULL;
        }
      }
      if (result_list->quick_mode == 3)
      {
        if (!result->first_pos_use_position)
        {
          spider_free(spider_current_trx, position, MYF(0));
          result->first_position = NULL;
        }
        if (result->result)
        {
          result->result->free_result();
          if (!result->tmp_tbl_use_position)
          {
            delete result->result;
            result->result = NULL;
          }
        }
        if (!result->tmp_tbl_use_position)
        {
          if (result->result_tmp_tbl)
          {
            if (result->result_tmp_tbl_inited)
            {
              result->result_tmp_tbl->file->ha_rnd_end();
              result->result_tmp_tbl_inited = 0;
            }
            spider_rm_sys_tmp_table_for_result(result->result_tmp_tbl_thd,
              result->result_tmp_tbl, &result->result_tmp_tbl_prm);
            result->result_tmp_tbl = NULL;
            result->result_tmp_tbl_thd = NULL;
          }
        }
      }
    }
  }
  DBUG_VOID_RETURN;
}

void spider_db_free_one_quick_result(
  SPIDER_RESULT *result
) {
  DBUG_ENTER("spider_db_free_one_quick_result");
  if (result && result->result)
  {
    result->result->free_result();
    if (!result->result_tmp_tbl)
    {
      delete result->result;
      result->result = NULL;
    }
  }
  DBUG_VOID_RETURN;
}

int spider_db_free_result(
  ha_spider *spider,
  bool final
) {
  SPIDER_RESULT_LIST *result_list = &spider->result_list;
  SPIDER_RESULT *result;
  SPIDER_RESULT *prev;
  SPIDER_SHARE *share = spider->share;
  THD *thd= current_thd;
  SPIDER_POSITION *position;
  int roop_count, error_num;
  DBUG_ENTER("spider_db_free_result");
  spider_bg_all_conn_break(spider);
  result = (SPIDER_RESULT*) result_list->first;

  while (result_list->tmp_pos_row_first)
  {
    SPIDER_DB_ROW *tmp_pos_row = result_list->tmp_pos_row_first;
    result_list->tmp_pos_row_first = tmp_pos_row->next_pos;
    delete tmp_pos_row;
  }

  if (
    final ||
    spider_param_reset_sql_alloc(thd, share->reset_sql_alloc) == 1
  ) {
    int alloc_size = final ? 0 :
      (spider_param_init_sql_alloc_size(thd, share->init_sql_alloc_size));
    while (result)
    {
      position = result->first_position;
      if (position)
      {
        for (roop_count = 0; roop_count < result->pos_page_size; roop_count++)
        {
          if (position[roop_count].row)
          {
            delete position[roop_count].row;
          }
        }
        spider_free(spider_current_trx, position, MYF(0));
      }
      if (result->result)
      {
        result->result->free_result();
        delete result->result;
        result->result = NULL;
      }
      if (result->result_tmp_tbl)
      {
        if (result->result_tmp_tbl_inited)
        {
          result->result_tmp_tbl->file->ha_rnd_end();
          result->result_tmp_tbl_inited = 0;
        }
        spider_rm_sys_tmp_table_for_result(result->result_tmp_tbl_thd,
          result->result_tmp_tbl, &result->result_tmp_tbl_prm);
        result->result_tmp_tbl = NULL;
        result->result_tmp_tbl_thd = NULL;
      }
      prev = result;
      result = (SPIDER_RESULT*) result->next;
      spider_free(spider_current_trx, prev, MYF(0));
    }
    result_list->first = NULL;
    result_list->last = NULL;
    if (!final)
    {
      ulong realloced = 0;
      int init_sql_alloc_size =
        spider_param_init_sql_alloc_size(thd, share->init_sql_alloc_size);
      for (roop_count = 0; roop_count < (int) share->use_dbton_count;
        roop_count++)
      {
        uint dbton_id = share->use_dbton_ids[roop_count];
        if ((error_num = spider->dbton_handler[dbton_id]->
          realloc_sql(&realloced)))
        {
          DBUG_RETURN(error_num);
        }
      }
      if (realloced & (SPIDER_SQL_TYPE_SELECT_SQL))
      {
        for (roop_count = 0; roop_count < (int) share->link_count;
          roop_count++)
        {
          if ((int) result_list->sqls[roop_count].alloced_length() >
            alloc_size * 2)
          {
            result_list->sqls[roop_count].free();
            if (result_list->sqls[roop_count].real_alloc(
              init_sql_alloc_size))
              DBUG_RETURN(HA_ERR_OUT_OF_MEM);
          }
        }
      }
      if (realloced & SPIDER_SQL_TYPE_INSERT_SQL)
      {
        for (roop_count = 0; roop_count < (int) share->link_count;
          roop_count++)
        {
          if ((int) result_list->insert_sqls[roop_count].alloced_length() >
            alloc_size * 2)
          {
            result_list->insert_sqls[roop_count].free();
            if (result_list->insert_sqls[roop_count].real_alloc(
              init_sql_alloc_size))
              DBUG_RETURN(HA_ERR_OUT_OF_MEM);
          }
        }
      }
      if (realloced & SPIDER_SQL_TYPE_UPDATE_SQL)
      {
        for (roop_count = 0; roop_count < (int) share->link_count;
          roop_count++)
        {
          if ((int) result_list->update_sqls[roop_count].alloced_length() >
            alloc_size * 2)
          {
            result_list->update_sqls[roop_count].free();
            if (result_list->update_sqls[roop_count].real_alloc(
              init_sql_alloc_size))
              DBUG_RETURN(HA_ERR_OUT_OF_MEM);
          }
        }
      }
      if ((error_num = spider->reset_sql_sql(SPIDER_SQL_TYPE_BULK_UPDATE_SQL)))
        DBUG_RETURN(error_num);

      if (realloced & SPIDER_SQL_TYPE_TMP_SQL)
      {
        for (roop_count = 0; roop_count < (int) share->link_count;
          roop_count++)
        {
          if ((int) result_list->tmp_sqls[roop_count].alloced_length() >
            alloc_size * 2)
          {
            result_list->tmp_sqls[roop_count].free();
            if (result_list->tmp_sqls[roop_count].real_alloc(
              init_sql_alloc_size))
              DBUG_RETURN(HA_ERR_OUT_OF_MEM);
          }
        }
      }
    }
  } else {
    while (result)
    {
      position = result->first_position;
      if (position)
      {
        for (roop_count = 0; roop_count < result->pos_page_size; roop_count++)
        {
          if (position[roop_count].row)
          {
            delete position[roop_count].row;
          }
        }
        spider_free(spider_current_trx, position, MYF(0));
      }
      result->first_position = NULL;
      if (result->result)
      {
        result->result->free_result();
        delete result->result;
        result->result = NULL;
      }
      if (result->result_tmp_tbl)
      {
        if (result->result_tmp_tbl_inited)
        {
          result->result_tmp_tbl->file->ha_rnd_end();
          result->result_tmp_tbl_inited = 0;
        }
        spider_rm_sys_tmp_table_for_result(result->result_tmp_tbl_thd,
          result->result_tmp_tbl, &result->result_tmp_tbl_prm);
        result->result_tmp_tbl = NULL;
        result->result_tmp_tbl_thd = NULL;
      }
      result->record_num = 0;
      DBUG_PRINT("info",("spider result->finish_flg = FALSE"));
      result->finish_flg = FALSE;
      result->first_pos_use_position = FALSE;
      result->tmp_tbl_use_position = FALSE;
      result->use_position = FALSE;
      result = (SPIDER_RESULT*) result->next;
    }
  }
  result_list->current = NULL;
  result_list->record_num = 0;
  DBUG_PRINT("info",("spider result_list->finish_flg = FALSE"));
  result_list->finish_flg = FALSE;
  result_list->quick_phase = 0;
  result_list->bgs_phase = 0;
  DBUG_RETURN(0);
}

int spider_db_store_result(
  ha_spider *spider,
  int link_idx,
  TABLE *table
) {
  int error_num;
  SPIDER_CONN *conn;
  SPIDER_DB_CONN *db_conn;
  SPIDER_RESULT_LIST *result_list = &spider->result_list;
  SPIDER_RESULT *current;
  DBUG_ENTER("spider_db_store_result");
    conn = spider->conns[link_idx];
    DBUG_PRINT("info",("spider conn->connection_id=%llu",
      conn->connection_id));
    DBUG_PRINT("info",("spider spider->connection_ids[%d]=%llu",
      link_idx, spider->connection_ids[link_idx]));
    if (conn->connection_id != spider->connection_ids[link_idx])
    {
      my_message(ER_SPIDER_REMOTE_SERVER_GONE_AWAY_NUM,
        ER_SPIDER_REMOTE_SERVER_GONE_AWAY_STR, MYF(0));
      if (!conn->mta_conn_mutex_unlock_later)
      {
        DBUG_ASSERT(!conn->mta_conn_mutex_lock_already);
        SPIDER_CLEAR_FILE_POS(&conn->mta_conn_mutex_file_pos);
        pthread_mutex_unlock(&conn->mta_conn_mutex);
      }
      DBUG_RETURN(ER_SPIDER_REMOTE_SERVER_GONE_AWAY_NUM);
    }
    db_conn = conn->db_conn;
    if (!result_list->current)
    {
      if (!result_list->first)
      {
        if (!(result_list->first = (SPIDER_RESULT *)
          spider_malloc(spider_current_trx, SPD_MID_DB_STORE_RESULT_1, sizeof(*result_list->first),
            MYF(MY_WME | MY_ZEROFILL)))
        ) {
          if (!conn->mta_conn_mutex_unlock_later)
          {
            DBUG_ASSERT(!conn->mta_conn_mutex_lock_already);
            SPIDER_CLEAR_FILE_POS(&conn->mta_conn_mutex_file_pos);
            pthread_mutex_unlock(&conn->mta_conn_mutex);
          }
          DBUG_RETURN(HA_ERR_OUT_OF_MEM);
        }
        TMP_TABLE_PARAM *tmp_tbl_prm = (TMP_TABLE_PARAM *)
          &result_list->first->result_tmp_tbl_prm;
        tmp_tbl_prm->init();
        tmp_tbl_prm->field_count = 3;
        result_list->last = result_list->first;
        result_list->current = result_list->first;
      } else {
        result_list->current = result_list->first;
      }
      result_list->bgs_current = result_list->current;
      current = (SPIDER_RESULT*) result_list->current;
    } else {
      if (
        result_list->bgs_phase > 0 ||
        result_list->quick_phase > 0
      ) {
        if (result_list->bgs_current == result_list->last)
        {
          if (!(result_list->last = (SPIDER_RESULT *)
            spider_malloc(spider_current_trx, SPD_MID_DB_STORE_RESULT_2, sizeof(*result_list->last),
               MYF(MY_WME | MY_ZEROFILL)))
          ) {
            if (!conn->mta_conn_mutex_unlock_later)
            {
              DBUG_ASSERT(!conn->mta_conn_mutex_lock_already);
              SPIDER_CLEAR_FILE_POS(&conn->mta_conn_mutex_file_pos);
              pthread_mutex_unlock(&conn->mta_conn_mutex);
            }
            DBUG_RETURN(HA_ERR_OUT_OF_MEM);
          }
          TMP_TABLE_PARAM *tmp_tbl_prm = (TMP_TABLE_PARAM *)
            &result_list->last->result_tmp_tbl_prm;
          tmp_tbl_prm->init();
          tmp_tbl_prm->field_count = 3;
          result_list->bgs_current->next = result_list->last;
          result_list->last->prev = result_list->bgs_current;
          result_list->bgs_current = result_list->last;
        } else {
          result_list->bgs_current = result_list->bgs_current->next;
        }
        if (
          result_list->bgs_phase == 1 ||
          result_list->quick_phase == 2
        ) {
          if (result_list->low_mem_read &&
            result_list->current->result->limit_mode() == 0)
          {
            do {
              spider_db_free_one_result(result_list,
                (SPIDER_RESULT*) result_list->current);
              result_list->current = result_list->current->next;
            } while (result_list->current != result_list->bgs_current);
          } else {
            result_list->current = result_list->bgs_current;
          }
          result_list->quick_phase = 0;
        }
        current = (SPIDER_RESULT*) result_list->bgs_current;
      } else {
        if (result_list->current == result_list->last)
        {
          if (!(result_list->last = (SPIDER_RESULT *)
            spider_malloc(spider_current_trx, SPD_MID_DB_STORE_RESULT_3, sizeof(*result_list->last),
              MYF(MY_WME | MY_ZEROFILL)))
          ) {
            if (!conn->mta_conn_mutex_unlock_later)
            {
              DBUG_ASSERT(!conn->mta_conn_mutex_lock_already);
              SPIDER_CLEAR_FILE_POS(&conn->mta_conn_mutex_file_pos);
              pthread_mutex_unlock(&conn->mta_conn_mutex);
            }
            DBUG_RETURN(HA_ERR_OUT_OF_MEM);
          }
          TMP_TABLE_PARAM *tmp_tbl_prm = (TMP_TABLE_PARAM *)
            &result_list->last->result_tmp_tbl_prm;
          tmp_tbl_prm->init();
          tmp_tbl_prm->field_count = 3;
          result_list->current->next = result_list->last;
          result_list->last->prev = result_list->current;
          result_list->current = result_list->last;
        } else {
          result_list->current = result_list->current->next;
        }
        result_list->bgs_current = result_list->current;
        current = (SPIDER_RESULT*) result_list->current;
      }
    }

    if (result_list->quick_mode == 0)
    {
      if (spider_bit_is_set(spider->db_request_phase, link_idx))
      {
        spider_clear_bit(spider->db_request_phase, link_idx);
      }
      st_spider_db_request_key request_key;
      request_key.spider_thread_id =
        spider->wide_handler->trx->spider_thread_id;
      request_key.query_id = spider->wide_handler->trx->thd->query_id;
      request_key.handler = spider;
      request_key.request_id = spider->db_request_id[link_idx];
      request_key.next = NULL;
      if (!(current->result = db_conn->store_result(NULL, &request_key,
        &error_num)))
      {
        if (error_num && error_num != HA_ERR_END_OF_FILE)
        {
          if (!conn->mta_conn_mutex_unlock_later)
          {
            DBUG_ASSERT(!conn->mta_conn_mutex_lock_already);
            SPIDER_CLEAR_FILE_POS(&conn->mta_conn_mutex_file_pos);
            pthread_mutex_unlock(&conn->mta_conn_mutex);
          }
          DBUG_RETURN(error_num);
        }
        bool call_db_errorno = FALSE;
        if (error_num != HA_ERR_END_OF_FILE)
        {
          call_db_errorno = TRUE;
          if ((error_num = spider_db_errorno(conn)))
            DBUG_RETURN(error_num);
        }
        DBUG_PRINT("info",("spider set finish_flg point 1"));
        DBUG_PRINT("info",("spider current->finish_flg = TRUE"));
        DBUG_PRINT("info",("spider result_list->finish_flg = TRUE"));
        current->finish_flg = TRUE;
        result_list->finish_flg = TRUE;
        if (result_list->bgs_phase <= 1)
        {
          result_list->current_row_num = 0;
          table->status = STATUS_NOT_FOUND;
        }
        if (!conn->mta_conn_mutex_unlock_later && !call_db_errorno)
        {
          DBUG_ASSERT(!conn->mta_conn_mutex_lock_already);
          SPIDER_CLEAR_FILE_POS(&conn->mta_conn_mutex_file_pos);
          pthread_mutex_unlock(&conn->mta_conn_mutex);
        }
        DBUG_RETURN(HA_ERR_END_OF_FILE);
      } else {
        if (!conn->mta_conn_mutex_unlock_later)
        {
          DBUG_ASSERT(!conn->mta_conn_mutex_lock_already);
          SPIDER_CLEAR_FILE_POS(&conn->mta_conn_mutex_file_pos);
          pthread_mutex_unlock(&conn->mta_conn_mutex);
        }
        current->record_num = current->result->num_rows();
        current->dbton_id = current->result->dbton_id;
        result_list->record_num += current->record_num;
        DBUG_PRINT("info",("spider current->record_num=%lld",
          current->record_num));
        DBUG_PRINT("info",("spider result_list->record_num=%lld",
          result_list->record_num));
        DBUG_PRINT("info",("spider result_list->internal_limit=%lld",
          result_list->internal_limit));
        DBUG_PRINT("info",("spider result_list->split_read=%lld",
          result_list->split_read));
        if (
          result_list->internal_limit <= result_list->record_num ||
          result_list->split_read > current->record_num
        ) {
          DBUG_PRINT("info",("spider set finish_flg point 2"));
          DBUG_PRINT("info",("spider current->finish_flg = TRUE"));
          DBUG_PRINT("info",("spider result_list->finish_flg = TRUE"));
          current->finish_flg = TRUE;
          result_list->finish_flg = TRUE;
        }
        if (result_list->bgs_phase <= 1)
        {
          result_list->current_row_num = 0;
        }
      }
    } else {
      /* has_result() for case of result with result_tmp_tbl */
      if (current->prev && current->prev->result &&
        current->prev->result->has_result())
      {
        current->result = current->prev->result;
        current->prev->result = NULL;
        result_list->limit_num -= current->prev->record_num;
        if (!conn->mta_conn_mutex_unlock_later)
        {
          DBUG_ASSERT(!conn->mta_conn_mutex_lock_already);
          SPIDER_CLEAR_FILE_POS(&conn->mta_conn_mutex_file_pos);
          pthread_mutex_unlock(&conn->mta_conn_mutex);
        }
      } else {
        if (spider_bit_is_set(spider->db_request_phase, link_idx))
        {
          spider_clear_bit(spider->db_request_phase, link_idx);
        }
        st_spider_db_request_key request_key;
        request_key.spider_thread_id =
          spider->wide_handler->trx->spider_thread_id;
        request_key.query_id = spider->wide_handler->trx->thd->query_id;
        request_key.handler = spider;
        request_key.request_id = spider->db_request_id[link_idx];
        request_key.next = NULL;
        if (!(current->result = conn->db_conn->use_result(spider, &request_key,
          &error_num)))
        {
          if (!error_num)
          {
            error_num = spider_db_errorno(conn);
          } else {
            if (!conn->mta_conn_mutex_unlock_later)
            {
              DBUG_ASSERT(!conn->mta_conn_mutex_lock_already);
              SPIDER_CLEAR_FILE_POS(&conn->mta_conn_mutex_file_pos);
              pthread_mutex_unlock(&conn->mta_conn_mutex);
            }
          }
          DBUG_RETURN(error_num);
        }
        DBUG_PRINT("info", ("spider conn[%p]->quick_target=%p", conn, spider));
        conn->quick_target = spider;
        spider->quick_targets[link_idx] = spider;
        if (!conn->mta_conn_mutex_unlock_later)
        {
          DBUG_ASSERT(!conn->mta_conn_mutex_lock_already);
          SPIDER_CLEAR_FILE_POS(&conn->mta_conn_mutex_file_pos);
          pthread_mutex_unlock(&conn->mta_conn_mutex);
        }
      }
      current->dbton_id = current->result->dbton_id;
      SPIDER_DB_ROW *row;
      if (!(row = current->result->fetch_row()))
      {
        error_num = current->result->get_errno();
        DBUG_PRINT("info",("spider set finish_flg point 3"));
        DBUG_PRINT("info",("spider current->finish_flg = TRUE"));
        DBUG_PRINT("info",("spider result_list->finish_flg = TRUE"));
        current->finish_flg = TRUE;
        result_list->finish_flg = TRUE;
        current->result->free_result();
        delete current->result;
        current->result = NULL;
        DBUG_PRINT("info", ("spider conn[%p]->quick_target=NULL", conn));
        conn->quick_target = NULL;
        spider->quick_targets[link_idx] = NULL;
        if (
          result_list->bgs_phase <= 1 &&
          result_list->quick_phase == 0
        ) {
          result_list->current_row_num = 0;
          table->status = STATUS_NOT_FOUND;
        }
        if (error_num)
          DBUG_RETURN(error_num);
        else if (result_list->quick_phase > 0)
          DBUG_RETURN(0);
        DBUG_RETURN(HA_ERR_END_OF_FILE);
      }
      SPIDER_DB_ROW *tmp_row;
      uint field_count = current->result->num_fields();
      SPIDER_POSITION *position;
      longlong page_size;
      int roop_count = 0;
      if (!result_list->quick_page_size)
      {
        if (result_list->quick_mode == 3)
        {
          page_size = 0;
        } else {
          result_list->quick_page_size = result_list->limit_num;
          page_size = result_list->limit_num;
        }
      } else {
        page_size =
          result_list->limit_num < result_list->quick_page_size ?
          result_list->limit_num : result_list->quick_page_size;
      }
      current->field_count = field_count;
      if (!(position = (SPIDER_POSITION *)
        spider_bulk_malloc(spider_current_trx, SPD_MID_DB_STORE_RESULT_4, MYF(MY_WME | MY_ZEROFILL),
          &position, (uint) (sizeof(SPIDER_POSITION) * page_size),
          &tmp_row, (uint) (sizeof(SPIDER_DB_ROW) * field_count),
          NullS))
      )
        DBUG_RETURN(HA_ERR_OUT_OF_MEM);
      current->pos_page_size = (int) page_size;
      current->first_position = position;
      current->tmp_tbl_row = tmp_row;
      if (result_list->quick_mode == 3)
      {
        while (page_size > roop_count && row)
        {
          if (result_list->quick_page_byte < row->get_byte_size())
          {
            current->pos_page_size = roop_count;
            page_size = roop_count;
            result_list->quick_page_size = roop_count;
            result_list->quick_page_byte = 0;
            break;
          } else {
            result_list->quick_page_byte -= row->get_byte_size();
          }
          if (!(position->row = row->clone()))
          {
            DBUG_RETURN(HA_ERR_OUT_OF_MEM);
          }
          position++;
          roop_count++;
          row = current->result->fetch_row();
        }
      } else {
        do {
          if (!(position->row = row->clone()))
          {
            DBUG_RETURN(HA_ERR_OUT_OF_MEM);
          }
          position++;
          roop_count++;
          if (result_list->quick_page_byte < row->get_byte_size())
          {
            current->pos_page_size = roop_count;
            page_size = roop_count;
            result_list->quick_page_size = roop_count;
            result_list->quick_page_byte = 0;
            break;
          } else {
            result_list->quick_page_byte -= row->get_byte_size();
          }
        } while (
          page_size > roop_count &&
          (row = current->result->fetch_row())
        );
      }
      if (
        result_list->quick_mode == 3 &&
        page_size == roop_count &&
        result_list->limit_num > roop_count &&
        row
      ) {
        THD *thd = current_thd;
        char buf[MAX_FIELD_WIDTH];
        spider_string tmp_str(buf, MAX_FIELD_WIDTH, &my_charset_bin);
        tmp_str.init_calc_mem(SPD_MID_DB_STORE_RESULT_5);

        DBUG_PRINT("info",("spider store result to temporary table"));
        DBUG_ASSERT(!current->result_tmp_tbl);
#ifdef SPIDER_use_LEX_CSTRING_for_Field_blob_constructor
        LEX_CSTRING field_name1 = {STRING_WITH_LEN("a")};
        LEX_CSTRING field_name2 = {STRING_WITH_LEN("b")};
        LEX_CSTRING field_name3 = {STRING_WITH_LEN("c")};
        if (!(current->result_tmp_tbl = spider_mk_sys_tmp_table_for_result(
          thd, table, &current->result_tmp_tbl_prm, &field_name1, &field_name2,
          &field_name3, &my_charset_bin)))
#else
        if (!(current->result_tmp_tbl = spider_mk_sys_tmp_table_for_result(
          thd, table, &current->result_tmp_tbl_prm, "a", "b", "c",
          &my_charset_bin)))
#endif
        {
          DBUG_RETURN(HA_ERR_OUT_OF_MEM);
        }
        current->result_tmp_tbl_thd = thd;
        TABLE *tmp_tbl = current->result_tmp_tbl;
        tmp_tbl->file->extra(HA_EXTRA_WRITE_CACHE);
        tmp_tbl->file->ha_start_bulk_insert((ha_rows) 0);
        do {
          if ((error_num = row->store_to_tmp_table(tmp_tbl, &tmp_str)))
          {
            tmp_tbl->file->ha_end_bulk_insert();
            DBUG_RETURN(error_num);
          }
          roop_count++;
        } while (
          result_list->limit_num > roop_count &&
          (row = current->result->fetch_row())
        );
        tmp_tbl->file->ha_end_bulk_insert();
        page_size = result_list->limit_num;
      }
      current->record_num = roop_count;
      result_list->record_num += roop_count;
      if (
        result_list->internal_limit <= result_list->record_num ||
        page_size > roop_count ||
        (
          result_list->quick_mode == 3 &&
          result_list->limit_num > roop_count
        )
      ) {
        DBUG_PRINT("info",("spider set finish_flg point 4"));
        DBUG_PRINT("info",("spider current->finish_flg = TRUE"));
        DBUG_PRINT("info",("spider result_list->finish_flg = TRUE"));
        current->finish_flg = TRUE;
        result_list->finish_flg = TRUE;
        current->result->free_result();
        if (!current->result_tmp_tbl)
        {
          delete current->result;
          current->result = NULL;
        }
        DBUG_PRINT("info", ("spider conn[%p]->quick_target=NULL", conn));
        conn->quick_target = NULL;
        spider->quick_targets[link_idx] = NULL;
      } else if (
        result_list->quick_mode == 3 ||
        result_list->limit_num == roop_count
      ) {
        if (
          result_list->limit_num != roop_count ||
          conn->db_conn->limit_mode() != 1
        ) {
          current->result->free_result();
          if (!current->result_tmp_tbl)
          {
            delete current->result;
            current->result = NULL;
          }
          DBUG_PRINT("info", ("spider conn[%p]->quick_target=NULL", conn));
          conn->quick_target = NULL;
          spider->quick_targets[link_idx] = NULL;
        }
      }
      DBUG_PRINT("info", ("spider bgs_phase=%d", result_list->bgs_phase));
      DBUG_PRINT("info", ("spider quick_phase=%d", result_list->quick_phase));
      if (
        result_list->bgs_phase <= 1 &&
        result_list->quick_phase == 0
      ) {
        result_list->current_row_num = 0;
      }
      DBUG_PRINT("info", ("spider result_list->current=%p", result_list->current));
      DBUG_PRINT("info", ("spider current=%p", current));
      DBUG_PRINT("info", ("spider first_position=%p", current->first_position));
      DBUG_PRINT("info", ("spider current_row_num=%lld", result_list->current_row_num));
      DBUG_PRINT("info", ("spider first_position[]=%p", &current->first_position[result_list->current_row_num]));
      DBUG_PRINT("info", ("spider row=%p", current->first_position[result_list->current_row_num].row));
    }
  DBUG_RETURN(0);
}

int spider_db_store_result_for_reuse_cursor(
  ha_spider *spider,
  int link_idx,
  TABLE *table
) {
  int error_num;
  SPIDER_CONN *conn;
  SPIDER_RESULT_LIST *result_list = &spider->result_list;
  SPIDER_RESULT *current;
  DBUG_ENTER("spider_db_store_result_for_reuse_cursor");
  conn = spider->conns[link_idx];
  DBUG_PRINT("info",("spider conn->connection_id=%llu",
    conn->connection_id));
  DBUG_PRINT("info",("spider spider->connection_ids[%d]=%llu",
    link_idx, spider->connection_ids[link_idx]));
  if (conn->connection_id != spider->connection_ids[link_idx])
  {
    my_message(ER_SPIDER_REMOTE_SERVER_GONE_AWAY_NUM,
      ER_SPIDER_REMOTE_SERVER_GONE_AWAY_STR, MYF(0));
    DBUG_RETURN(ER_SPIDER_REMOTE_SERVER_GONE_AWAY_NUM);
  }
  if (!result_list->current)
  {
    if (!result_list->first)
    {
      if (!(result_list->first = (SPIDER_RESULT *)
        spider_malloc(spider_current_trx, 4, sizeof(*result_list->first),
          MYF(MY_WME | MY_ZEROFILL)))
      ) {
        DBUG_RETURN(HA_ERR_OUT_OF_MEM);
      }
      TMP_TABLE_PARAM *tmp_tbl_prm = (TMP_TABLE_PARAM *)
        &result_list->first->result_tmp_tbl_prm;
      tmp_tbl_prm->init();
      tmp_tbl_prm->field_count = 3;
      result_list->last = result_list->first;
      result_list->current = result_list->first;
    } else {
      result_list->current = result_list->first;
    }
    result_list->bgs_current = result_list->current;
    current = (SPIDER_RESULT*) result_list->current;
  } else {
    if (
      result_list->bgs_phase > 0 ||
      result_list->quick_phase > 0
    ) {
      if (result_list->bgs_current == result_list->last)
      {
        if (!(result_list->last = (SPIDER_RESULT *)
          spider_malloc(spider_current_trx, 5, sizeof(*result_list->last),
             MYF(MY_WME | MY_ZEROFILL)))
        ) {
          DBUG_RETURN(HA_ERR_OUT_OF_MEM);
        }
        TMP_TABLE_PARAM *tmp_tbl_prm = (TMP_TABLE_PARAM *)
          &result_list->last->result_tmp_tbl_prm;
        tmp_tbl_prm->init();
        tmp_tbl_prm->field_count = 3;
        result_list->bgs_current->next = result_list->last;
        result_list->last->prev = result_list->bgs_current;
        result_list->bgs_current = result_list->last;
      } else {
        result_list->bgs_current = result_list->bgs_current->next;
      }
      if (
        result_list->bgs_phase == 1 ||
        result_list->quick_phase == 2
      ) {
        result_list->current = result_list->bgs_current;
        result_list->quick_phase = 0;
      }
      current = (SPIDER_RESULT*) result_list->bgs_current;
    } else {
      if (result_list->current == result_list->last)
      {
        if (!(result_list->last = (SPIDER_RESULT *)
          spider_malloc(spider_current_trx, 6, sizeof(*result_list->last),
            MYF(MY_WME | MY_ZEROFILL)))
        ) {
          DBUG_RETURN(HA_ERR_OUT_OF_MEM);
        }
        TMP_TABLE_PARAM *tmp_tbl_prm = (TMP_TABLE_PARAM *)
          &result_list->last->result_tmp_tbl_prm;
        tmp_tbl_prm->init();
        tmp_tbl_prm->field_count = 3;
        result_list->current->next = result_list->last;
        result_list->last->prev = result_list->current;
        result_list->current = result_list->last;
      } else {
        result_list->current = result_list->current->next;
      }
      result_list->bgs_current = result_list->current;
      current = (SPIDER_RESULT*) result_list->current;
    }
  }

  if (result_list->quick_mode == 0)
  {
    if (spider_bit_is_set(spider->db_request_phase, link_idx))
    {
      spider_clear_bit(spider->db_request_phase, link_idx);
    }
    current->result = current->prev->result;
    current->result->set_limit(result_list->limit_num);
    current->record_num = current->result->num_rows();
    current->dbton_id = current->result->dbton_id;
    result_list->record_num += current->record_num;
    DBUG_PRINT("info",("spider current->record_num=%lld",
      current->record_num));
    DBUG_PRINT("info",("spider result_list->record_num=%lld",
      result_list->record_num));
    DBUG_PRINT("info",("spider result_list->internal_limit=%lld",
      result_list->internal_limit));
    DBUG_PRINT("info",("spider result_list->split_read=%lld",
      result_list->split_read));
    if (
      result_list->internal_limit <= result_list->record_num ||
      result_list->split_read > current->record_num
    ) {
      DBUG_PRINT("info",("spider set finish_flg point 2"));
      DBUG_PRINT("info",("spider current->finish_flg = TRUE"));
      DBUG_PRINT("info",("spider result_list->finish_flg = TRUE"));
      current->finish_flg = TRUE;
      result_list->finish_flg = TRUE;
    }
    if (result_list->bgs_phase <= 1)
    {
      result_list->current_row_num = 0;
    }
  } else {
    DBUG_ASSERT(current->prev);
    DBUG_ASSERT(current->prev->result);
    /* has_result() for case of result with result_tmp_tbl */
    if (current->prev->result->has_result())
    {
      current->result = current->prev->result;
      current->result->set_limit(result_list->limit_num);
      current->prev->result = NULL;
      result_list->limit_num -= current->prev->record_num;
    } else {
      if (spider_bit_is_set(spider->db_request_phase, link_idx))
      {
        spider_clear_bit(spider->db_request_phase, link_idx);
      }
      current->result = current->prev->result;
      current->result->set_limit(result_list->limit_num);
      DBUG_PRINT("info", ("spider conn[%p]->quick_target=%p", conn, spider));
      conn->quick_target = spider;
      spider->quick_targets[link_idx] = spider;
    }
    current->dbton_id = current->result->dbton_id;
    SPIDER_DB_ROW *row;
    if (!(row = current->result->fetch_row()))
    {
      error_num = current->result->get_errno();
      DBUG_PRINT("info",("spider set finish_flg point 3"));
      DBUG_PRINT("info",("spider current->finish_flg = TRUE"));
      DBUG_PRINT("info",("spider result_list->finish_flg = TRUE"));
      current->finish_flg = TRUE;
      result_list->finish_flg = TRUE;
      current->result->free_result();
      delete current->result;
      current->result = NULL;
      DBUG_PRINT("info", ("spider conn[%p]->quick_target=NULL", conn));
      conn->quick_target = NULL;
      spider->quick_targets[link_idx] = NULL;
      if (
        result_list->bgs_phase <= 1 &&
        result_list->quick_phase == 0
      ) {
        result_list->current_row_num = 0;
        table->status = STATUS_NOT_FOUND;
      }
      if (error_num && error_num != HA_ERR_END_OF_FILE)
        DBUG_RETURN(error_num);
      /* This shouldn't return HA_ERR_END_OF_FILE */
      DBUG_RETURN(0);
    }
    SPIDER_DB_ROW *tmp_row;
    uint field_count = current->result->num_fields();
    SPIDER_POSITION *position;
    longlong page_size;
    int roop_count = 0;
    if (!result_list->quick_page_size)
    {
      if (result_list->quick_mode == 3)
      {
        page_size = 0;
      } else {
        result_list->quick_page_size = result_list->limit_num;
        page_size = result_list->limit_num;
      }
    } else {
      page_size =
        result_list->limit_num < result_list->quick_page_size ?
        result_list->limit_num : result_list->quick_page_size;
    }
    current->field_count = field_count;
    if (!(position = (SPIDER_POSITION *)
      spider_bulk_malloc(spider_current_trx, 7, MYF(MY_WME | MY_ZEROFILL),
        &position, (uint) (sizeof(SPIDER_POSITION) * page_size),
        &tmp_row, (uint) (sizeof(SPIDER_DB_ROW) * field_count),
        NullS))
    )
      DBUG_RETURN(HA_ERR_OUT_OF_MEM);
    current->pos_page_size = (int) page_size;
    current->first_position = position;
    current->tmp_tbl_row = tmp_row;
    if (result_list->quick_mode == 3)
    {
      while (page_size > roop_count && row)
      {
        if (result_list->quick_page_byte < row->get_byte_size())
        {
          current->pos_page_size = roop_count;
          page_size = roop_count;
          result_list->quick_page_size = roop_count;
          result_list->quick_page_byte = 0;
          break;
        } else {
          result_list->quick_page_byte -= row->get_byte_size();
        }
        if (!(position->row = row->clone()))
        {
          DBUG_RETURN(HA_ERR_OUT_OF_MEM);
        }
        position++;
        roop_count++;
        row = current->result->fetch_row();
      }
    } else {
      do {
        if (!(position->row = row->clone()))
        {
          DBUG_RETURN(HA_ERR_OUT_OF_MEM);
        }
        position++;
        roop_count++;
        if (result_list->quick_page_byte < row->get_byte_size())
        {
          current->pos_page_size = roop_count;
          page_size = roop_count;
          result_list->quick_page_size = roop_count;
          result_list->quick_page_byte = 0;
          break;
        } else {
          result_list->quick_page_byte -= row->get_byte_size();
        }
      } while (
        page_size > roop_count &&
        (row = current->result->fetch_row())
      );
    }
    if (
      result_list->quick_mode == 3 &&
      page_size == roop_count &&
      result_list->limit_num > roop_count &&
      row
    ) {
      THD *thd = current_thd;
      char buf[MAX_FIELD_WIDTH];
      spider_string tmp_str(buf, MAX_FIELD_WIDTH, &my_charset_bin);
      tmp_str.init_calc_mem(SPD_MID_DB_STORE_RESULT_FOR_REUSE_CURSOR_1);

      DBUG_PRINT("info",("spider store result to temporary table"));
      DBUG_ASSERT(!current->result_tmp_tbl);
#ifdef SPIDER_use_LEX_CSTRING_for_Field_blob_constructor
      LEX_CSTRING field_name1 = {STRING_WITH_LEN("a")};
      LEX_CSTRING field_name2 = {STRING_WITH_LEN("b")};
      LEX_CSTRING field_name3 = {STRING_WITH_LEN("c")};
      if (!(current->result_tmp_tbl = spider_mk_sys_tmp_table_for_result(
        thd, table, &current->result_tmp_tbl_prm, &field_name1, &field_name2,
        &field_name3, &my_charset_bin)))
#else
      if (!(current->result_tmp_tbl = spider_mk_sys_tmp_table_for_result(
        thd, table, &current->result_tmp_tbl_prm, "a", "b", "c",
        &my_charset_bin)))
#endif
      {
        DBUG_RETURN(HA_ERR_OUT_OF_MEM);
      }
      current->result_tmp_tbl_thd = thd;
      TABLE *tmp_tbl = current->result_tmp_tbl;
      tmp_tbl->file->extra(HA_EXTRA_WRITE_CACHE);
      tmp_tbl->file->ha_start_bulk_insert((ha_rows) 0);
      do {
        if ((error_num = row->store_to_tmp_table(tmp_tbl, &tmp_str)))
        {
          tmp_tbl->file->ha_end_bulk_insert();
          DBUG_RETURN(error_num);
        }
        roop_count++;
      } while (
        result_list->limit_num > roop_count &&
        (row = current->result->fetch_row())
      );
      tmp_tbl->file->ha_end_bulk_insert();
      page_size = result_list->limit_num;
    }
    current->record_num = roop_count;
    result_list->record_num += roop_count;
    if (
      result_list->internal_limit <= result_list->record_num ||
      page_size > roop_count ||
      (
        result_list->quick_mode == 3 &&
        result_list->limit_num > roop_count
      )
    ) {
      DBUG_PRINT("info",("spider set finish_flg point 4"));
      DBUG_PRINT("info",("spider current->finish_flg = TRUE"));
      DBUG_PRINT("info",("spider result_list->finish_flg = TRUE"));
      current->finish_flg = TRUE;
      result_list->finish_flg = TRUE;
      current->result->free_result();
      if (!current->result_tmp_tbl)
      {
        delete current->result;
        current->result = NULL;
      }
      DBUG_PRINT("info", ("spider conn[%p]->quick_target=NULL", conn));
      conn->quick_target = NULL;
      spider->quick_targets[link_idx] = NULL;
    } else if (
      result_list->quick_mode == 3 ||
      result_list->limit_num == roop_count
    ) {
      if (result_list->limit_num != roop_count)
      {
        current->result->free_result();
        if (!current->result_tmp_tbl)
        {
          delete current->result;
          current->result = NULL;
        }
        DBUG_PRINT("info", ("spider conn[%p]->quick_target=NULL", conn));
        conn->quick_target = NULL;
        spider->quick_targets[link_idx] = NULL;
      }
    }
    DBUG_PRINT("info", ("spider bgs_phase=%d", result_list->bgs_phase));
    DBUG_PRINT("info", ("spider quick_phase=%d", result_list->quick_phase));
    if (
      result_list->bgs_phase <= 1 &&
      result_list->quick_phase == 0
    ) {
      result_list->current_row_num = 0;
    }
    DBUG_PRINT("info", ("spider result_list->current=%p", result_list->current));
    DBUG_PRINT("info", ("spider current=%p", current));
    DBUG_PRINT("info", ("spider first_position=%p", current->first_position));
    DBUG_PRINT("info", ("spider current_row_num=%lld", result_list->current_row_num));
    DBUG_PRINT("info", ("spider first_position[]=%p", &current->first_position[result_list->current_row_num]));
    DBUG_PRINT("info", ("spider row=%p", current->first_position[result_list->current_row_num].row));
  }
  DBUG_RETURN(0);
}

void spider_db_discard_result(
  ha_spider *spider,
  int link_idx,
  SPIDER_CONN *conn
) {
  int error_num;
  SPIDER_DB_RESULT *result;
  DBUG_ENTER("spider_db_discard_result");
  if (spider_bit_is_set(spider->db_request_phase, link_idx))
  {
    spider_clear_bit(spider->db_request_phase, link_idx);
  }
  st_spider_db_request_key request_key;
  request_key.spider_thread_id = spider->wide_handler->trx->spider_thread_id;
  request_key.query_id = spider->wide_handler->trx->thd->query_id;
  request_key.handler = spider;
  request_key.request_id = spider->db_request_id[link_idx];
  request_key.next = NULL;
  if ((result = conn->db_conn->use_result(spider, &request_key, &error_num)))
  {
    result->free_result();
    delete result;
  }
  DBUG_VOID_RETURN;
}

void spider_db_discard_multiple_result(
  ha_spider *spider,
  int link_idx,
  SPIDER_CONN *conn
) {
  int error_num;
  SPIDER_DB_RESULT *result;
  st_spider_db_request_key request_key;
  DBUG_ENTER("spider_db_discard_multiple_result");
  if (spider_bit_is_set(spider->db_request_phase, link_idx))
  {
    spider_clear_bit(spider->db_request_phase, link_idx);
  }
  request_key.spider_thread_id = spider->wide_handler->trx->spider_thread_id;
  request_key.query_id = spider->wide_handler->trx->thd->query_id;
  request_key.handler = spider;
  request_key.request_id = spider->db_request_id[link_idx];
  request_key.next = NULL;
  do
  {
    if (!conn->db_conn->cmp_request_key_to_snd(&request_key))
      break;
    if ((result = conn->db_conn->use_result(spider, &request_key, &error_num)))
    {
      result->free_result();
      delete result;
    }
  } while (!conn->db_conn->next_result());
  DBUG_VOID_RETURN;
}


int spider_db_fetch(
  uchar *buf,
  ha_spider *spider,
  TABLE *table
) {
  int error_num;
  SPIDER_RESULT_LIST *result_list = &spider->result_list;
  DBUG_ENTER("spider_db_fetch");
  {
    if (!spider->select_column_mode) {
      if (result_list->keyread)
        error_num = spider_db_fetch_key(spider, buf, table,
          result_list->key_info, result_list);
      else
        error_num = spider_db_fetch_table(spider, buf, table,
          result_list);
    } else
      error_num = spider_db_fetch_minimum_columns(spider, buf, table,
        result_list);
  }
  result_list->current_row_num++;
  DBUG_PRINT("info",("spider error_num=%d", error_num));
  spider->pushed_pos = NULL;
  DBUG_RETURN(error_num);
}

int spider_db_seek_prev(
  uchar *buf,
  ha_spider *spider,
  TABLE *table
) {
  SPIDER_RESULT_LIST *result_list = &spider->result_list;
  DBUG_ENTER("spider_db_seek_prev");
  if (result_list->current_row_num <= 1)
  {
    if (result_list->current == result_list->first)
    {
      table->status = STATUS_NOT_FOUND;
      DBUG_RETURN(HA_ERR_END_OF_FILE);
    }
    if (result_list->low_mem_read == 1)
    {
      my_message(ER_SPIDER_LOW_MEM_READ_PREV_NUM,
        ER_SPIDER_LOW_MEM_READ_PREV_STR, MYF(0));
      DBUG_RETURN(ER_SPIDER_LOW_MEM_READ_PREV_NUM);
    }
    result_list->current = result_list->current->prev;
    result_list->current_row_num = result_list->current->record_num - 1;
  } else {
    result_list->current_row_num -= 2;
  }
  if (result_list->quick_mode == 0)
    result_list->current->result->move_to_pos(result_list->current_row_num);
  DBUG_RETURN(spider_db_fetch(buf, spider, table));
}

int spider_db_seek_next(
  uchar *buf,
  ha_spider *spider,
  int link_idx,
  TABLE *table
) {
  int error_num;
  SPIDER_SHARE *share = spider->share;
  SPIDER_CONN *conn = spider->conns[link_idx];
  SPIDER_RESULT_LIST *result_list = &spider->result_list;
  DBUG_ENTER("spider_db_seek_next");
  if (
    result_list->current_row_num >= result_list->current->record_num
  ) {
    DBUG_PRINT("info",("spider result_list->current_row_num=%lld",
      result_list->current_row_num));
    DBUG_PRINT("info",("spider result_list->current->record_num=%lld",
      result_list->current->record_num));
    if (result_list->low_mem_read)
      spider_db_free_one_result(result_list,
        (SPIDER_RESULT*) result_list->current);

    int roop_start = 0, roop_end = 1, roop_count, lock_mode, link_ok = 0;
    if (!spider->use_fields)
    {
      lock_mode = spider_conn_lock_mode(spider);
      if (lock_mode)
      {
        /* "for update" or "lock in share mode" */
        link_ok = spider_conn_link_idx_next(share->link_statuses,
          spider->conn_link_idx, -1, share->link_count,
          SPIDER_LINK_STATUS_OK);
        roop_start = spider_conn_link_idx_next(share->link_statuses,
          spider->conn_link_idx, -1, share->link_count,
          SPIDER_LINK_STATUS_RECOVERY);
        roop_end = spider->share->link_count;
      } else {
        link_ok = link_idx;
        roop_start = link_idx;
        roop_end = link_idx + 1;
      }
    }

    if (result_list->bgs_phase > 0)
    {
      if (spider->use_fields)
      {
        SPIDER_LINK_IDX_CHAIN *link_idx_chain;
        SPIDER_LINK_IDX_HOLDER *link_idx_holder;
        spider_fields *fields = spider->fields;
        fields->set_pos_to_first_link_idx_chain();
        while ((link_idx_chain = fields->get_next_link_idx_chain()))
        {
          conn = link_idx_chain->conn;
          link_idx_holder = link_idx_chain->link_idx_holder;
          spider_db_handler *dbton_hdl =
            spider->dbton_handler[conn->dbton_id];
          spider->link_idx_chain = link_idx_chain;
          if ((error_num = spider_bg_conn_search(spider,
            link_idx_holder->link_idx, dbton_hdl->first_link_idx,
            FALSE, FALSE,
            !fields->is_first_link_ok_chain(link_idx_chain))))
          {
            DBUG_PRINT("info",("spider error_num 1=%d", error_num));
            DBUG_RETURN(error_num);
          }
        }
      } else {
        for (roop_count = roop_start; roop_count < roop_end;
          roop_count = spider_conn_link_idx_next(share->link_statuses,
            spider->conn_link_idx, roop_count, share->link_count,
            SPIDER_LINK_STATUS_RECOVERY)
        ) {
          if ((error_num = spider_bg_conn_search(spider, roop_count, roop_start,
            FALSE, FALSE, (roop_count != link_ok))))
          {
            DBUG_PRINT("info",("spider error_num 1=%d", error_num));
            DBUG_RETURN(error_num);
          }
        }
      }
    } else {
      if (result_list->current == result_list->bgs_current)
      {
        if (result_list->finish_flg)
        {
          table->status = STATUS_NOT_FOUND;
          DBUG_PRINT("info",("spider error_num 2=%d", HA_ERR_END_OF_FILE));
          DBUG_RETURN(HA_ERR_END_OF_FILE);
        }
        spider_next_split_read_param(spider);
        if (
          result_list->quick_mode == 0 ||
          result_list->quick_mode == 3 ||
          !result_list->current->result
        ) {
          result_list->limit_num =
            result_list->internal_limit - result_list->record_num >=
            result_list->split_read ?
            result_list->split_read :
            result_list->internal_limit - result_list->record_num;
          {
            if ((error_num = spider->reappend_limit_sql_part(
              result_list->record_num, result_list->limit_num,
              SPIDER_SQL_TYPE_SELECT_SQL)))
            {
              DBUG_PRINT("info",("spider error_num 3=%d", error_num));
              DBUG_RETURN(error_num);
            }
            if (
              !result_list->use_union &&
              (error_num = spider->append_select_lock_sql_part(
                SPIDER_SQL_TYPE_SELECT_SQL))
            ) {
              DBUG_PRINT("info",("spider error_num 4=%d", error_num));
              DBUG_RETURN(error_num);
            }
          }

          if (spider->use_fields)
          {
            SPIDER_LINK_IDX_CHAIN *link_idx_chain;
            SPIDER_LINK_IDX_HOLDER *link_idx_holder;
            spider_fields *fields = spider->fields;
            fields->set_pos_to_first_link_idx_chain();
            while ((link_idx_chain = fields->get_next_link_idx_chain()))
            {
              ulong sql_type;
              conn = link_idx_chain->conn;
              sql_type = SPIDER_SQL_TYPE_SELECT_SQL;
              link_idx_holder = link_idx_chain->link_idx_holder;
              link_idx = link_idx_holder->link_idx;
              spider_db_handler *dbton_handler =
                spider->dbton_handler[conn->dbton_id];
              pthread_mutex_assert_not_owner(&conn->mta_conn_mutex);
              if ((error_num = dbton_handler->set_sql_for_exec(sql_type,
                link_idx)))
              {
                DBUG_PRINT("info",("spider error_num 6=%d", error_num));
                DBUG_RETURN(error_num);
              }
              pthread_mutex_lock(&conn->mta_conn_mutex);
              SPIDER_SET_FILE_POS(&conn->mta_conn_mutex_file_pos);
              if (conn->db_conn->limit_mode() == 1)
              {
                conn->db_conn->set_limit(result_list->limit_num);
                if (fields->is_first_link_ok_chain(link_idx_chain))
                {
                  if ((error_num = spider_db_store_result_for_reuse_cursor(
                    spider, link_idx, table)))
                  {
                    SPIDER_CLEAR_FILE_POS(&conn->mta_conn_mutex_file_pos);
                    pthread_mutex_unlock(&conn->bg_conn_mutex);
                    DBUG_RETURN(error_num);
                  }
                }
                SPIDER_CLEAR_FILE_POS(&conn->mta_conn_mutex_file_pos);
                pthread_mutex_unlock(&conn->bg_conn_mutex);
              } else {
                conn->need_mon = &spider->need_mons[link_idx];
                DBUG_ASSERT(!conn->mta_conn_mutex_lock_already);
                DBUG_ASSERT(!conn->mta_conn_mutex_unlock_later);
                conn->mta_conn_mutex_lock_already = TRUE;
                conn->mta_conn_mutex_unlock_later = TRUE;
                if ((error_num = spider_db_set_names(spider, conn, link_idx)))
                {
                  DBUG_ASSERT(conn->mta_conn_mutex_lock_already);
                  DBUG_ASSERT(conn->mta_conn_mutex_unlock_later);
                  conn->mta_conn_mutex_lock_already = FALSE;
                  conn->mta_conn_mutex_unlock_later = FALSE;
                  SPIDER_CLEAR_FILE_POS(&conn->mta_conn_mutex_file_pos);
                  pthread_mutex_unlock(&conn->mta_conn_mutex);
                  if (
                    spider->need_mons[link_idx]
                  ) {
                    error_num = fields->ping_table_mon_from_table(link_idx_chain);
                  }
                  DBUG_PRINT("info",("spider error_num 7a=%d", error_num));
                  DBUG_RETURN(error_num);
                }
                spider_conn_set_timeout_from_share(conn, link_idx,
                  spider->wide_handler->trx->thd, share);
                if (dbton_handler->execute_sql(
                  sql_type,
                  conn,
                  result_list->quick_mode,
                  &spider->need_mons[link_idx])
                ) {
                  DBUG_ASSERT(conn->mta_conn_mutex_lock_already);
                  DBUG_ASSERT(conn->mta_conn_mutex_unlock_later);
                  conn->mta_conn_mutex_lock_already = FALSE;
                  conn->mta_conn_mutex_unlock_later = FALSE;
                  error_num = spider_db_errorno(conn);
                  if (
                    spider->need_mons[link_idx]
                  ) {
                    error_num = fields->ping_table_mon_from_table(link_idx_chain);
                  }
                  DBUG_PRINT("info",("spider error_num 8a=%d", error_num));
                  DBUG_RETURN(error_num);
                }
                spider->connection_ids[link_idx] = conn->connection_id;
                DBUG_ASSERT(conn->mta_conn_mutex_lock_already);
                DBUG_ASSERT(conn->mta_conn_mutex_unlock_later);
                conn->mta_conn_mutex_lock_already = FALSE;
                conn->mta_conn_mutex_unlock_later = FALSE;
                if (fields->is_first_link_ok_chain(link_idx_chain))
                {
                  if ((error_num = spider_db_store_result(spider, link_idx,
                    table)))
                  {
                    if (
                      error_num != HA_ERR_END_OF_FILE &&
                      spider->need_mons[link_idx]
                    ) {
                      error_num =
                        fields->ping_table_mon_from_table(link_idx_chain);
                    }
                    DBUG_PRINT("info",("spider error_num 9a=%d", error_num));
                    DBUG_RETURN(error_num);
                  }
                  spider->result_link_idx = link_ok;
                } else {
                  spider_db_discard_result(spider, link_idx, conn);
                  SPIDER_CLEAR_FILE_POS(&conn->mta_conn_mutex_file_pos);
                  pthread_mutex_unlock(&conn->mta_conn_mutex);
                }
              }
            }
          } else {
            for (roop_count = roop_start; roop_count < roop_end;
              roop_count = spider_conn_link_idx_next(share->link_statuses,
                spider->conn_link_idx, roop_count, share->link_count,
                SPIDER_LINK_STATUS_RECOVERY)
            ) {
              ulong sql_type;
              conn= spider->conns[roop_count];
              sql_type= SPIDER_SQL_TYPE_SELECT_SQL;
              spider_db_handler *dbton_handler =
                spider->dbton_handler[conn->dbton_id];
              pthread_mutex_assert_not_owner(&conn->mta_conn_mutex);
              if ((error_num = dbton_handler->set_sql_for_exec(sql_type,
                roop_count)))
              {
                DBUG_PRINT("info",("spider error_num 6=%d", error_num));
                DBUG_RETURN(error_num);
              }
              pthread_mutex_lock(&conn->mta_conn_mutex);
              SPIDER_SET_FILE_POS(&conn->mta_conn_mutex_file_pos);
              if (conn->db_conn->limit_mode() == 1)
              {
                conn->db_conn->set_limit(result_list->limit_num);
                if (roop_count == link_ok)
                {
                  if ((error_num = spider_db_store_result_for_reuse_cursor(
                    spider, link_idx, table)))
                  {
                    SPIDER_CLEAR_FILE_POS(&conn->mta_conn_mutex_file_pos);
                    pthread_mutex_unlock(&conn->bg_conn_mutex);
                    DBUG_RETURN(error_num);
                  }
                }
                SPIDER_CLEAR_FILE_POS(&conn->mta_conn_mutex_file_pos);
                pthread_mutex_unlock(&conn->bg_conn_mutex);
              } else {
                conn->need_mon = &spider->need_mons[roop_count];
                DBUG_ASSERT(!conn->mta_conn_mutex_lock_already);
                DBUG_ASSERT(!conn->mta_conn_mutex_unlock_later);
                conn->mta_conn_mutex_lock_already = TRUE;
                conn->mta_conn_mutex_unlock_later = TRUE;
                if ((error_num = spider_db_set_names(spider, conn, roop_count)))
                {
                  DBUG_ASSERT(conn->mta_conn_mutex_lock_already);
                  DBUG_ASSERT(conn->mta_conn_mutex_unlock_later);
                  conn->mta_conn_mutex_lock_already = FALSE;
                  conn->mta_conn_mutex_unlock_later = FALSE;
                  SPIDER_CLEAR_FILE_POS(&conn->mta_conn_mutex_file_pos);
                  pthread_mutex_unlock(&conn->mta_conn_mutex);
                  if (
                    share->monitoring_kind[roop_count] &&
                    spider->need_mons[roop_count]
                  ) {
                    error_num = spider_ping_table_mon_from_table(
                        spider->wide_handler->trx,
                        spider->wide_handler->trx->thd,
                        share,
                        roop_count,
                        (uint32) share->monitoring_sid[roop_count],
                        share->table_name,
                        share->table_name_length,
                        spider->conn_link_idx[roop_count],
                        NULL,
                        0,
                        share->monitoring_kind[roop_count],
                        share->monitoring_limit[roop_count],
                        share->monitoring_flag[roop_count],
                        TRUE
                      );
                  }
                  DBUG_PRINT("info",("spider error_num 7=%d", error_num));
                  DBUG_RETURN(error_num);
                }
                spider_conn_set_timeout_from_share(conn, roop_count,
                  spider->wide_handler->trx->thd, share);
                if (dbton_handler->execute_sql(
                  sql_type,
                  conn,
                  result_list->quick_mode,
                  &spider->need_mons[roop_count])
                ) {
                  DBUG_ASSERT(conn->mta_conn_mutex_lock_already);
                  DBUG_ASSERT(conn->mta_conn_mutex_unlock_later);
                  conn->mta_conn_mutex_lock_already = FALSE;
                  conn->mta_conn_mutex_unlock_later = FALSE;
                  error_num = spider_db_errorno(conn);
                  if (
                    share->monitoring_kind[roop_count] &&
                    spider->need_mons[roop_count]
                  ) {
                    error_num = spider_ping_table_mon_from_table(
                        spider->wide_handler->trx,
                        spider->wide_handler->trx->thd,
                        share,
                        roop_count,
                        (uint32) share->monitoring_sid[roop_count],
                        share->table_name,
                        share->table_name_length,
                        spider->conn_link_idx[roop_count],
                        NULL,
                        0,
                        share->monitoring_kind[roop_count],
                        share->monitoring_limit[roop_count],
                        share->monitoring_flag[roop_count],
                        TRUE
                      );
                  }
                  DBUG_PRINT("info",("spider error_num 8=%d", error_num));
                  DBUG_RETURN(error_num);
                }
                spider->connection_ids[roop_count] = conn->connection_id;
                DBUG_ASSERT(conn->mta_conn_mutex_lock_already);
                DBUG_ASSERT(conn->mta_conn_mutex_unlock_later);
                conn->mta_conn_mutex_lock_already = FALSE;
                conn->mta_conn_mutex_unlock_later = FALSE;
                if (roop_count == link_ok)
                {
                  if ((error_num = spider_db_store_result(spider, roop_count,
                    table)))
                  {
                    if (
                      error_num != HA_ERR_END_OF_FILE &&
                      share->monitoring_kind[roop_count] &&
                      spider->need_mons[roop_count]
                    ) {
                      error_num = spider_ping_table_mon_from_table(
                          spider->wide_handler->trx,
                          spider->wide_handler->trx->thd,
                          share,
                          roop_count,
                          (uint32) share->monitoring_sid[roop_count],
                          share->table_name,
                          share->table_name_length,
                          spider->conn_link_idx[roop_count],
                          NULL,
                          0,
                          share->monitoring_kind[roop_count],
                          share->monitoring_limit[roop_count],
                          share->monitoring_flag[roop_count],
                          TRUE
                        );
                    }
                    DBUG_PRINT("info",("spider error_num 9=%d", error_num));
                    DBUG_RETURN(error_num);
                  }
                  spider->result_link_idx = link_ok;
                } else {
                  spider_db_discard_result(spider, roop_count, conn);
                  SPIDER_CLEAR_FILE_POS(&conn->mta_conn_mutex_file_pos);
                  pthread_mutex_unlock(&conn->mta_conn_mutex);
                }
              }
            }
          }
        } else {
          spider->connection_ids[link_idx] = conn->connection_id;
          pthread_mutex_assert_not_owner(&conn->mta_conn_mutex);
          DBUG_ASSERT(!conn->mta_conn_mutex_unlock_later);
          conn->mta_conn_mutex_unlock_later = TRUE;
          if ((error_num = spider_db_store_result(spider, link_idx, table)))
          {
            conn->mta_conn_mutex_unlock_later = FALSE;
            DBUG_PRINT("info",("spider error_num 10=%d", error_num));
            DBUG_RETURN(error_num);
          }
          conn->mta_conn_mutex_unlock_later = FALSE;
        }
      } else {
        result_list->current = result_list->current->next;
        result_list->current_row_num = 0;
        if (
          result_list->current == result_list->bgs_current &&
          result_list->finish_flg
        ) {
          table->status = STATUS_NOT_FOUND;
          DBUG_PRINT("info",("spider error_num 11=%d", HA_ERR_END_OF_FILE));
          DBUG_RETURN(HA_ERR_END_OF_FILE);
        }
      }
    }
    DBUG_RETURN(spider_db_fetch(buf, spider, table));
  } else
    DBUG_RETURN(spider_db_fetch(buf, spider, table));
}

int spider_db_seek_last(
  uchar *buf,
  ha_spider *spider,
  int link_idx,
  TABLE *table
) {
  int error_num;
  SPIDER_SHARE *share = spider->share;
  SPIDER_CONN *conn;
  SPIDER_RESULT_LIST *result_list = &spider->result_list;
  DBUG_ENTER("spider_db_seek_last");
  if (result_list->finish_flg)
  {
    if (result_list->low_mem_read == 1)
    {
      my_message(ER_SPIDER_LOW_MEM_READ_PREV_NUM,
        ER_SPIDER_LOW_MEM_READ_PREV_STR, MYF(0));
      DBUG_RETURN(ER_SPIDER_LOW_MEM_READ_PREV_NUM);
    }
    result_list->current = result_list->last;
    result_list->current_row_num = result_list->current->record_num - 1;
    if (result_list->quick_mode == 0)
      result_list->current->result->move_to_pos(result_list->current_row_num);
    DBUG_RETURN(spider_db_fetch(buf, spider, table));
  } else if (!result_list->sorted ||
    result_list->internal_limit <= result_list->record_num * 2)
  {
    if (result_list->low_mem_read == 1)
    {
      my_message(ER_SPIDER_LOW_MEM_READ_PREV_NUM,
        ER_SPIDER_LOW_MEM_READ_PREV_STR, MYF(0));
      DBUG_RETURN(ER_SPIDER_LOW_MEM_READ_PREV_NUM);
    }
    spider_next_split_read_param(spider);
    result_list->limit_num =
      result_list->internal_limit - result_list->record_num;
    {
      if ((error_num = spider->reappend_limit_sql_part(
        result_list->internal_offset + result_list->record_num,
        result_list->limit_num,
        SPIDER_SQL_TYPE_SELECT_SQL)))
        DBUG_RETURN(error_num);
      if (
        !result_list->use_union &&
        (error_num = spider->append_select_lock_sql_part(
        SPIDER_SQL_TYPE_SELECT_SQL))
      )
        DBUG_RETURN(error_num);
    }

    int roop_start, roop_end, roop_count, lock_mode, link_ok;
    lock_mode = spider_conn_lock_mode(spider);
    if (lock_mode)
    {
      /* "for update" or "lock in share mode" */
      link_ok = spider_conn_link_idx_next(share->link_statuses,
        spider->conn_link_idx, -1, share->link_count,
        SPIDER_LINK_STATUS_OK);
      roop_start = spider_conn_link_idx_next(share->link_statuses,
        spider->conn_link_idx, -1, share->link_count,
        SPIDER_LINK_STATUS_RECOVERY);
      roop_end = spider->share->link_count;
    } else {
      link_ok = link_idx;
      roop_start = link_idx;
      roop_end = link_idx + 1;
    }
    for (roop_count = roop_start; roop_count < roop_end;
      roop_count = spider_conn_link_idx_next(share->link_statuses,
        spider->conn_link_idx, roop_count, share->link_count,
        SPIDER_LINK_STATUS_RECOVERY)
    ) {
      ulong sql_type;
      sql_type= SPIDER_SQL_TYPE_SELECT_SQL;
      conn = spider->conns[roop_count];
      spider_db_handler *dbton_handler = spider->dbton_handler[conn->dbton_id];
      pthread_mutex_assert_not_owner(&conn->mta_conn_mutex);
      if ((error_num = dbton_handler->set_sql_for_exec(sql_type, roop_count)))
      {
        DBUG_RETURN(error_num);
      }
      pthread_mutex_lock(&conn->mta_conn_mutex);
      SPIDER_SET_FILE_POS(&conn->mta_conn_mutex_file_pos);
      DBUG_PRINT("info",("spider sql_type=%lu", sql_type));
      if (conn->db_conn->limit_mode() == 1)
      {
        conn->db_conn->set_limit(result_list->limit_num);
        if (roop_count == link_ok)
        {
          if ((error_num = spider_db_store_result_for_reuse_cursor(
            spider, roop_count, table)))
          {
            SPIDER_CLEAR_FILE_POS(&conn->mta_conn_mutex_file_pos);
            pthread_mutex_unlock(&conn->bg_conn_mutex);
            DBUG_RETURN(error_num);
          }
        }
        SPIDER_CLEAR_FILE_POS(&conn->mta_conn_mutex_file_pos);
        pthread_mutex_unlock(&conn->bg_conn_mutex);
      } else {
        conn->need_mon = &spider->need_mons[roop_count];
        DBUG_ASSERT(!conn->mta_conn_mutex_lock_already);
        DBUG_ASSERT(!conn->mta_conn_mutex_unlock_later);
        conn->mta_conn_mutex_lock_already = TRUE;
        conn->mta_conn_mutex_unlock_later = TRUE;
        if ((error_num = spider_db_set_names(spider, conn, roop_count)))
        {
          DBUG_ASSERT(conn->mta_conn_mutex_lock_already);
          DBUG_ASSERT(conn->mta_conn_mutex_unlock_later);
          conn->mta_conn_mutex_lock_already = FALSE;
          conn->mta_conn_mutex_unlock_later = FALSE;
          SPIDER_CLEAR_FILE_POS(&conn->mta_conn_mutex_file_pos);
          pthread_mutex_unlock(&conn->mta_conn_mutex);
          if (
            share->monitoring_kind[roop_count] &&
            spider->need_mons[roop_count]
          ) {
            error_num = spider_ping_table_mon_from_table(
                spider->wide_handler->trx,
                spider->wide_handler->trx->thd,
                share,
                roop_count,
                (uint32) share->monitoring_sid[roop_count],
                share->table_name,
                share->table_name_length,
                spider->conn_link_idx[roop_count],
                NULL,
                0,
                share->monitoring_kind[roop_count],
                share->monitoring_limit[roop_count],
                share->monitoring_flag[roop_count],
                TRUE
              );
          }
          DBUG_RETURN(error_num);
        }
        spider_conn_set_timeout_from_share(conn, roop_count,
          spider->wide_handler->trx->thd,
          share);
        if (dbton_handler->execute_sql(
          sql_type,
          conn,
          result_list->quick_mode,
          &spider->need_mons[roop_count])
        ) {
          DBUG_ASSERT(conn->mta_conn_mutex_lock_already);
          DBUG_ASSERT(conn->mta_conn_mutex_unlock_later);
          conn->mta_conn_mutex_lock_already = FALSE;
          conn->mta_conn_mutex_unlock_later = FALSE;
          error_num = spider_db_errorno(conn);
          if (
            share->monitoring_kind[roop_count] &&
            spider->need_mons[roop_count]
          ) {
            error_num = spider_ping_table_mon_from_table(
                spider->wide_handler->trx,
                spider->wide_handler->trx->thd,
                share,
                roop_count,
                (uint32) share->monitoring_sid[roop_count],
                share->table_name,
                share->table_name_length,
                spider->conn_link_idx[roop_count],
                NULL,
                0,
                share->monitoring_kind[roop_count],
                share->monitoring_limit[roop_count],
                share->monitoring_flag[roop_count],
                TRUE
              );
          }
          DBUG_RETURN(error_num);
        }
        spider->connection_ids[roop_count] = conn->connection_id;
        DBUG_ASSERT(conn->mta_conn_mutex_lock_already);
        DBUG_ASSERT(conn->mta_conn_mutex_unlock_later);
        conn->mta_conn_mutex_lock_already = FALSE;
        conn->mta_conn_mutex_unlock_later = FALSE;
        if (roop_count == link_ok)
        {
          if ((error_num = spider_db_store_result(spider, roop_count, table)))
          {
            if (
              error_num != HA_ERR_END_OF_FILE &&
              share->monitoring_kind[roop_count] &&
              spider->need_mons[roop_count]
            ) {
              error_num = spider_ping_table_mon_from_table(
                  spider->wide_handler->trx,
                  spider->wide_handler->trx->thd,
                  share,
                  roop_count,
                  (uint32) share->monitoring_sid[roop_count],
                  share->table_name,
                  share->table_name_length,
                  spider->conn_link_idx[roop_count],
                  NULL,
                  0,
                  share->monitoring_kind[roop_count],
                  share->monitoring_limit[roop_count],
                  share->monitoring_flag[roop_count],
                  TRUE
                );
            }
            DBUG_RETURN(error_num);
          }
          spider->result_link_idx = link_ok;
        } else {
          spider_db_discard_result(spider, roop_count, conn);
          SPIDER_CLEAR_FILE_POS(&conn->mta_conn_mutex_file_pos);
          pthread_mutex_unlock(&conn->mta_conn_mutex);
        }
      }
    }
    result_list->current_row_num = result_list->current->record_num - 1;
    if (result_list->quick_mode == 0)
      result_list->current->result->move_to_pos(result_list->current_row_num);
    DBUG_RETURN(spider_db_fetch(buf, spider, table));
  }
  if ((error_num = spider_db_free_result(spider, FALSE)))
    DBUG_RETURN(error_num);
  spider_first_split_read_param(spider);
  result_list->desc_flg = !(result_list->desc_flg);
  result_list->limit_num =
    result_list->internal_limit >= result_list->split_read ?
    result_list->split_read : result_list->internal_limit;
  {
    spider->set_order_to_pos_sql(SPIDER_SQL_TYPE_SELECT_SQL);
    if (
      (error_num = spider->append_key_order_with_alias_sql_part(
        NULL, 0, SPIDER_SQL_TYPE_SELECT_SQL)) ||
      (error_num = spider->append_limit_sql_part(
        result_list->internal_offset,
        result_list->limit_num, SPIDER_SQL_TYPE_SELECT_SQL)) ||
      (
        !result_list->use_union &&
        (error_num = spider->append_select_lock_sql_part(
          SPIDER_SQL_TYPE_SELECT_SQL))
      )
    )
      DBUG_RETURN(error_num);
  }

  int roop_start, roop_end, roop_count, lock_mode, link_ok;
  lock_mode = spider_conn_lock_mode(spider);
  if (lock_mode)
  {
    /* "for update" or "lock in share mode" */
    link_ok = spider_conn_link_idx_next(share->link_statuses,
      spider->conn_link_idx, -1, share->link_count,
      SPIDER_LINK_STATUS_OK);
    roop_start = spider_conn_link_idx_next(share->link_statuses,
      spider->conn_link_idx, -1, share->link_count,
      SPIDER_LINK_STATUS_RECOVERY);
    roop_end = spider->share->link_count;
  } else {
    link_ok = link_idx;
    roop_start = link_idx;
    roop_end = link_idx + 1;
  }
  for (roop_count = roop_start; roop_count < roop_end;
    roop_count = spider_conn_link_idx_next(share->link_statuses,
      spider->conn_link_idx, roop_count, share->link_count,
      SPIDER_LINK_STATUS_RECOVERY)
  ) {
    ulong sql_type;
    sql_type= SPIDER_SQL_TYPE_SELECT_SQL;
    conn = spider->conns[roop_count];
    spider_db_handler *dbton_handler = spider->dbton_handler[conn->dbton_id];
    pthread_mutex_assert_not_owner(&conn->mta_conn_mutex);
    if ((error_num = dbton_handler->set_sql_for_exec(sql_type, roop_count)))
    {
      DBUG_RETURN(error_num);
    }
    pthread_mutex_lock(&conn->mta_conn_mutex);
    SPIDER_SET_FILE_POS(&conn->mta_conn_mutex_file_pos);
    DBUG_PRINT("info",("spider sql_type=%lu", sql_type));
    conn->need_mon = &spider->need_mons[roop_count];
    DBUG_ASSERT(!conn->mta_conn_mutex_lock_already);
    DBUG_ASSERT(!conn->mta_conn_mutex_unlock_later);
    conn->mta_conn_mutex_lock_already = TRUE;
    conn->mta_conn_mutex_unlock_later = TRUE;
    if ((error_num = spider_db_set_names(spider, conn, roop_count)))
    {
      DBUG_ASSERT(conn->mta_conn_mutex_lock_already);
      DBUG_ASSERT(conn->mta_conn_mutex_unlock_later);
      conn->mta_conn_mutex_lock_already = FALSE;
      conn->mta_conn_mutex_unlock_later = FALSE;
      SPIDER_CLEAR_FILE_POS(&conn->mta_conn_mutex_file_pos);
      pthread_mutex_unlock(&conn->mta_conn_mutex);
      if (
        share->monitoring_kind[roop_count] &&
        spider->need_mons[roop_count]
      ) {
        error_num = spider_ping_table_mon_from_table(
            spider->wide_handler->trx,
            spider->wide_handler->trx->thd,
            share,
            roop_count,
            (uint32) share->monitoring_sid[roop_count],
            share->table_name,
            share->table_name_length,
            spider->conn_link_idx[roop_count],
            NULL,
            0,
            share->monitoring_kind[roop_count],
            share->monitoring_limit[roop_count],
            share->monitoring_flag[roop_count],
            TRUE
          );
      }
      DBUG_RETURN(error_num);
    }
    spider_conn_set_timeout_from_share(conn, roop_count,
      spider->wide_handler->trx->thd,
      share);
    if (dbton_handler->execute_sql(
      sql_type,
      conn,
      result_list->quick_mode,
      &spider->need_mons[roop_count])
    ) {
      DBUG_ASSERT(conn->mta_conn_mutex_lock_already);
      DBUG_ASSERT(conn->mta_conn_mutex_unlock_later);
      conn->mta_conn_mutex_lock_already = FALSE;
      conn->mta_conn_mutex_unlock_later = FALSE;
      error_num = spider_db_errorno(conn);
      if (
        share->monitoring_kind[roop_count] &&
        spider->need_mons[roop_count]
      ) {
        error_num = spider_ping_table_mon_from_table(
            spider->wide_handler->trx,
            spider->wide_handler->trx->thd,
            share,
            roop_count,
            (uint32) share->monitoring_sid[roop_count],
            share->table_name,
            share->table_name_length,
            spider->conn_link_idx[roop_count],
            NULL,
            0,
            share->monitoring_kind[roop_count],
            share->monitoring_limit[roop_count],
            share->monitoring_flag[roop_count],
            TRUE
          );
      }
      DBUG_RETURN(error_num);
    }
    spider->connection_ids[roop_count] = conn->connection_id;
    DBUG_ASSERT(conn->mta_conn_mutex_lock_already);
    DBUG_ASSERT(conn->mta_conn_mutex_unlock_later);
    conn->mta_conn_mutex_lock_already = FALSE;
    conn->mta_conn_mutex_unlock_later = FALSE;
    if (roop_count == link_ok)
    {
      if ((error_num = spider_db_store_result(spider, roop_count, table)))
      {
        if (
          error_num != HA_ERR_END_OF_FILE &&
          share->monitoring_kind[roop_count] &&
          spider->need_mons[roop_count]
        ) {
          error_num = spider_ping_table_mon_from_table(
              spider->wide_handler->trx,
              spider->wide_handler->trx->thd,
              share,
              roop_count,
              (uint32) share->monitoring_sid[roop_count],
              share->table_name,
              share->table_name_length,
              spider->conn_link_idx[roop_count],
              NULL,
              0,
              share->monitoring_kind[roop_count],
              share->monitoring_limit[roop_count],
              share->monitoring_flag[roop_count],
              TRUE
            );
        }
        DBUG_RETURN(error_num);
      }
      spider->result_link_idx = link_ok;
    } else {
      spider_db_discard_result(spider, roop_count, conn);
      SPIDER_CLEAR_FILE_POS(&conn->mta_conn_mutex_file_pos);
      pthread_mutex_unlock(&conn->mta_conn_mutex);
    }
  }
  DBUG_RETURN(spider_db_fetch(buf, spider, table));
}

int spider_db_seek_first(
  uchar *buf,
  ha_spider *spider,
  TABLE *table
) {
  SPIDER_RESULT_LIST *result_list = &spider->result_list;
  DBUG_ENTER("spider_db_seek_first");
  if (
    result_list->current != result_list->first &&
    result_list->low_mem_read == 1
  ) {
    my_message(ER_SPIDER_LOW_MEM_READ_PREV_NUM, ER_SPIDER_LOW_MEM_READ_PREV_STR, MYF(0));
    DBUG_RETURN(ER_SPIDER_LOW_MEM_READ_PREV_NUM);
  }
  result_list->current = result_list->first;
  spider_db_set_pos_to_first_row(result_list);
  DBUG_RETURN(spider_db_fetch(buf, spider, table));
}

void spider_db_set_pos_to_first_row(
  SPIDER_RESULT_LIST *result_list
) {
  DBUG_ENTER("spider_db_set_pos_to_first_row");
  result_list->current_row_num = 0;
  if (result_list->quick_mode == 0)
    result_list->current->result->move_to_pos(0);
  DBUG_VOID_RETURN;
}

void spider_db_create_position(
  ha_spider *spider,
  SPIDER_POSITION *pos
) {
  SPIDER_RESULT_LIST *result_list = &spider->result_list;
  SPIDER_RESULT *current = (SPIDER_RESULT*) result_list->current;
  DBUG_ENTER("spider_db_create_position");
  if (result_list->quick_mode == 0)
  {
    SPIDER_DB_RESULT *result = current->result;
    pos->row = result->current_row();
    pos->pos_mode = 2;
    pos->row->next_pos = result_list->tmp_pos_row_first;
    result_list->tmp_pos_row_first = pos->row;
  } else {
    if (result_list->current_row_num <= result_list->quick_page_size)
    {
      SPIDER_POSITION *tmp_pos =
        &current->first_position[result_list->current_row_num - 1];
      memcpy(pos, tmp_pos, sizeof(SPIDER_POSITION));
      tmp_pos->use_position = TRUE;
      tmp_pos->pos_mode = 0;
      pos->pos_mode = 0;
      current->first_pos_use_position = TRUE;
    } else {
      TABLE *tmp_tbl = current->result_tmp_tbl;
      pos->row = NULL;
      pos->pos_mode = 1;
      DBUG_PRINT("info",("spider tmp_tbl=%p", tmp_tbl));
      DBUG_PRINT("info",("spider tmp_tbl->file=%p", tmp_tbl->file));
      DBUG_PRINT("info",("spider tmp_tbl->file->ref=%p", tmp_tbl->file->ref));
      tmp_tbl->file->ref = (uchar *) &pos->tmp_tbl_pos;
      tmp_tbl->file->position(tmp_tbl->record[0]);
      current->tmp_tbl_use_position = TRUE;
    }
  }
  current->use_position = TRUE;
  pos->use_position = TRUE;
  pos->mrr_with_cnt = spider->mrr_with_cnt;
  pos->direct_aggregate = result_list->direct_aggregate;
<<<<<<< HEAD
=======
  pos->sql_kind = spider->sql_kind[spider->result_link_idx];
>>>>>>> 4a09e743
  pos->position_bitmap = spider->wide_handler->position_bitmap;
  pos->ft_first = spider->ft_first;
  pos->ft_current = spider->ft_current;
  pos->result = current;
  DBUG_VOID_RETURN;
}

int spider_db_seek_tmp(
  uchar *buf,
  SPIDER_POSITION *pos,
  ha_spider *spider,
  TABLE *table
) {
  int error_num;
  SPIDER_RESULT_LIST *result_list = &spider->result_list;
  DBUG_ENTER("spider_db_seek_tmp");
  if (pos->pos_mode != 1)
  {
    if (!pos->row)
      DBUG_RETURN(HA_ERR_OUT_OF_MEM);
    pos->row->first();
  }
  {
    if (!spider->select_column_mode)
    {
      if (result_list->keyread)
        error_num = spider_db_seek_tmp_key(buf, pos, spider, table,
          result_list->key_info);
      else
        error_num = spider_db_seek_tmp_table(buf, pos, spider, table);
    } else
      error_num = spider_db_seek_tmp_minimum_columns(buf, pos, spider, table);
  }

  DBUG_PRINT("info",("spider error_num=%d", error_num));
  DBUG_RETURN(error_num);
}

int spider_db_seek_tmp_table(
  uchar *buf,
  SPIDER_POSITION *pos,
  ha_spider *spider,
  TABLE *table
) {
  int error_num;
  Field **field;
  SPIDER_DB_ROW *row = pos->row;
  my_ptrdiff_t ptr_diff = PTR_BYTE_DIFF(buf, table->record[0]);
  DBUG_ENTER("spider_db_seek_tmp_table");
  if (pos->pos_mode == 1)
  {
    if ((error_num = spider_db_get_row_from_tmp_tbl_pos(pos, &row)))
      DBUG_RETURN(error_num);
  } else if (pos->pos_mode == 2)
  {
/*
    SPIDER_DB_RESULT *result = pos->result->result;
    result->current_row = row;
*/
  }

  DBUG_PRINT("info", ("spider row=%p", row));
  if (!spider->result_list.in_cmp_ref)
  {
    DBUG_PRINT("info", ("spider direct_aggregate=%s",
      pos->direct_aggregate ? "TRUE" : "FALSE"));
    spider->result_list.snap_mrr_with_cnt = pos->mrr_with_cnt;
    spider->result_list.snap_direct_aggregate = pos->direct_aggregate;
    spider->result_list.snap_row = row;
  }

  /* for mrr */
  if (pos->mrr_with_cnt)
  {
    DBUG_PRINT("info", ("spider mrr_with_cnt"));
    {
      row->next();
<<<<<<< HEAD
=======
    } else {
      spider->result_list.snap_mrr_with_cnt = FALSE;
>>>>>>> 4a09e743
    }
  }

  /* for direct_aggregate */
  if (pos->direct_aggregate)
  {
    if ((error_num = spider_db_fetch_for_item_sum_funcs(row, spider)))
      DBUG_RETURN(error_num);
  }

  if ((error_num = spider_db_append_match_fetch(spider,
    pos->ft_first, pos->ft_current, row)))
    DBUG_RETURN(error_num);

  for (
    field = table->field;
    *field;
    field++
  ) {
    if ((
      bitmap_is_set(table->read_set, (*field)->field_index) |
      bitmap_is_set(table->write_set, (*field)->field_index)
    )) {
#ifndef DBUG_OFF
      MY_BITMAP *tmp_map =
        dbug_tmp_use_all_columns(table, &table->write_set);
#endif
      DBUG_PRINT("info", ("spider bitmap is set %s",
        SPIDER_field_name_str(*field)));
      if ((error_num =
        spider_db_fetch_row(spider->share, *field, row, ptr_diff)))
        DBUG_RETURN(error_num);
#ifndef DBUG_OFF
      dbug_tmp_restore_column_map(&table->write_set, tmp_map);
#endif
    }
    row->next();
  }
  DBUG_RETURN(0);
}

int spider_db_seek_tmp_key(
  uchar *buf,
  SPIDER_POSITION *pos,
  ha_spider *spider,
  TABLE *table,
  const KEY *key_info
) {
  int error_num;
  KEY_PART_INFO *key_part;
  uint part_num;
  SPIDER_DB_ROW *row = pos->row;
  Field *field;
  my_ptrdiff_t ptr_diff = PTR_BYTE_DIFF(buf, table->record[0]);
  DBUG_ENTER("spider_db_seek_tmp_key");
  if (pos->pos_mode == 1)
  {
    if ((error_num = spider_db_get_row_from_tmp_tbl_pos(pos, &row)))
      DBUG_RETURN(error_num);
  } else if (pos->pos_mode == 2)
  {
/*
    SPIDER_DB_RESULT *result = pos->result->result;
    result->current_row = row;
*/
  }

  DBUG_PRINT("info", ("spider row=%p", row));
  if (!spider->result_list.in_cmp_ref)
  {
    DBUG_PRINT("info", ("spider direct_aggregate=%s",
      pos->direct_aggregate ? "TRUE" : "FALSE"));
    spider->result_list.snap_mrr_with_cnt = pos->mrr_with_cnt;
    spider->result_list.snap_direct_aggregate = pos->direct_aggregate;
    spider->result_list.snap_row = row;
  }

  /* for mrr */
  if (pos->mrr_with_cnt)
  {
    DBUG_PRINT("info", ("spider mrr_with_cnt"));
    row->next();
  }

  /* for direct_aggregate */
  if (pos->direct_aggregate)
  {
    if ((error_num = spider_db_fetch_for_item_sum_funcs(row, spider)))
      DBUG_RETURN(error_num);
  }

  if ((error_num = spider_db_append_match_fetch(spider,
    pos->ft_first, pos->ft_current, row)))
    DBUG_RETURN(error_num);

  for (
    key_part = key_info->key_part,
    part_num = 0;
    part_num < spider_user_defined_key_parts(key_info);
    key_part++,
    part_num++
  ) {
    field = key_part->field;
    if ((
      bitmap_is_set(table->read_set, field->field_index) |
      bitmap_is_set(table->write_set, field->field_index)
    )) {
#ifndef DBUG_OFF
      MY_BITMAP *tmp_map =
        dbug_tmp_use_all_columns(table, &table->write_set);
#endif
      DBUG_PRINT("info", ("spider bitmap is set %s",
        SPIDER_field_name_str(field)));
      if ((error_num =
        spider_db_fetch_row(spider->share, field, row, ptr_diff)))
        DBUG_RETURN(error_num);
#ifndef DBUG_OFF
      dbug_tmp_restore_column_map(&table->write_set, tmp_map);
#endif
    }
    row->next();
  }
  DBUG_RETURN(0);
}

int spider_db_seek_tmp_minimum_columns(
  uchar *buf,
  SPIDER_POSITION *pos,
  ha_spider *spider,
  TABLE *table
) {
  int error_num;
  Field **field;
  SPIDER_DB_ROW *row = pos->row;
  my_ptrdiff_t ptr_diff = PTR_BYTE_DIFF(buf, table->record[0]);
  DBUG_ENTER("spider_db_seek_tmp_minimum_columns");
  if (pos->pos_mode == 1)
  {
    if ((error_num = spider_db_get_row_from_tmp_tbl_pos(pos, &row)))
      DBUG_RETURN(error_num);
  } else if (pos->pos_mode == 2)
  {
/*
    SPIDER_DB_RESULT *result = pos->result->result;
    result->current_row = row;
*/
  }

  DBUG_PRINT("info", ("spider row=%p", row));
  if (!spider->result_list.in_cmp_ref)
  {
    DBUG_PRINT("info", ("spider direct_aggregate=%s",
      pos->direct_aggregate ? "TRUE" : "FALSE"));
    spider->result_list.snap_mrr_with_cnt = pos->mrr_with_cnt;
    spider->result_list.snap_direct_aggregate = pos->direct_aggregate;
    spider->result_list.snap_row = row;
  }

  /* for mrr */
  if (pos->mrr_with_cnt)
  {
    DBUG_PRINT("info", ("spider mrr_with_cnt"));
    row->next();
  }

  /* for direct_aggregate */
  if (pos->direct_aggregate)
  {
    if ((error_num = spider_db_fetch_for_item_sum_funcs(row, spider)))
      DBUG_RETURN(error_num);
  }

  if ((error_num = spider_db_append_match_fetch(spider,
    pos->ft_first, pos->ft_current, row)))
    DBUG_RETURN(error_num);

  for (
    field = table->field;
    *field;
    field++
  ) {
    DBUG_PRINT("info", ("spider field_index %u", (*field)->field_index));
    if (spider_bit_is_set(pos->position_bitmap, (*field)->field_index))
    {
/*
    if ((
      bitmap_is_set(table->read_set, (*field)->field_index) |
      bitmap_is_set(table->write_set, (*field)->field_index)
    )) {
      DBUG_PRINT("info", ("spider read_set %u",
        bitmap_is_set(table->read_set, (*field)->field_index)));
      DBUG_PRINT("info", ("spider write_set %u",
        bitmap_is_set(table->write_set, (*field)->field_index)));
*/
#ifndef DBUG_OFF
      MY_BITMAP *tmp_map =
        dbug_tmp_use_all_columns(table, &table->write_set);
#endif
      DBUG_PRINT("info", ("spider bitmap is set %s",
        SPIDER_field_name_str(*field)));
      if ((error_num =
        spider_db_fetch_row(spider->share, *field, row, ptr_diff)))
        DBUG_RETURN(error_num);
      row->next();
#ifndef DBUG_OFF
      dbug_tmp_restore_column_map(&table->write_set, tmp_map);
#endif
    }
    else if (bitmap_is_set(table->read_set, (*field)->field_index))
    {
      DBUG_PRINT("info", ("spider bitmap is cleared %s",
        SPIDER_field_name_str(*field)));
      bitmap_clear_bit(table->read_set, (*field)->field_index);
    }
  }
  DBUG_RETURN(0);
}

int spider_db_show_table_status(
  ha_spider *spider,
  int link_idx,
  int sts_mode,
  uint flag
) {
  int error_num;
  SPIDER_CONN *conn = spider->conns[link_idx];
  spider_db_handler *dbton_hdl = spider->dbton_handler[conn->dbton_id];
  DBUG_ENTER("spider_db_show_table_status");
  DBUG_PRINT("info",("spider sts_mode=%d", sts_mode));
  sts_mode = dbton_hdl->sts_mode_exchange(sts_mode);
  error_num = dbton_hdl->show_table_status(
    link_idx,
    sts_mode,
    flag
  );
  DBUG_RETURN(error_num);
}

int spider_db_simple_action(
  uint simple_action,
  spider_db_handler *db_handler,
  int link_idx
) {
  int error_num;
  DBUG_ENTER("spider_db_simple_action");
  switch (simple_action)
  {
    case SPIDER_SIMPLE_RECORDS:
      DBUG_PRINT("info",("spider simple records"));
      error_num = db_handler->show_records(
        link_idx
      );
      break;
    case SPIDER_SIMPLE_CHECKSUM_TABLE:
      DBUG_PRINT("info",("spider simple checksum_table"));
      error_num = db_handler->checksum_table(
        link_idx
      );
      break;
    default:
      DBUG_ASSERT(0);
      error_num = HA_ERR_CRASHED;
      break;
  }
  DBUG_RETURN(error_num);
}

int spider_db_simple_action(
  uint simple_action,
  ha_spider *spider,
  int link_idx,
  bool pre_call
) {
  int error_num;
  THD *thd = spider->wide_handler->trx->thd;
  SPIDER_CONN *conn;
  DBUG_ENTER("spider_db_simple_action");
  if (pre_call)
  {
    if (spider_param_bgs_mode(thd, spider->share->bgs_mode))
    {
      if ((error_num = spider_check_and_get_casual_read_conn(thd, spider,
        link_idx)))
      {
        DBUG_RETURN(error_num);
      }
      conn = spider->conns[link_idx];
      if (!(error_num = spider_create_conn_thread(conn)))
      {
        spider_bg_conn_simple_action(conn, simple_action, FALSE,
          spider, link_idx, (int *) &spider->result_list.bgs_error);
      }
    } else {
      conn = spider->conns[link_idx];
      error_num = spider_db_simple_action(
        simple_action,
        spider->dbton_handler[conn->dbton_id],
        link_idx
      );
    }
  } else {
    conn = spider->conns[link_idx];
    if (spider->use_pre_action)
    {
      if (spider_param_bgs_mode(thd, spider->share->bgs_mode))
      {
        spider_bg_conn_wait(conn);
        error_num = spider->result_list.bgs_error;
        if (conn->casual_read_base_conn)
        {
          spider->conns[link_idx] = conn->casual_read_base_conn;
        }
      } else {
        error_num = 0;
      }
    } else {
      error_num = spider_db_simple_action(
        simple_action,
        spider->dbton_handler[conn->dbton_id],
        link_idx
      );
    }
  }
  DBUG_RETURN(error_num);
}

void spider_db_set_cardinarity(
  ha_spider *spider,
  TABLE *table
) {
  int roop_count, roop_count2;
  SPIDER_SHARE *share = spider->share;
  KEY *key_info;
  KEY_PART_INFO *key_part;
  Field *field;
  ha_rows rec_per_key;
  DBUG_ENTER("spider_db_set_cardinarity");
  for (roop_count = 0; roop_count < (int) table->s->keys; roop_count++)
  {
    key_info = &table->key_info[roop_count];
    for (roop_count2 = 0;
      roop_count2 < (int) spider_user_defined_key_parts(key_info);
      roop_count2++)
    {
      key_part = &key_info->key_part[roop_count2];
      field = key_part->field;
      if (share->cardinality[field->field_index])
      {
        rec_per_key = (ha_rows) share->stat.records /
          share->cardinality[field->field_index];
        if (rec_per_key > ~(ulong) 0)
          key_info->rec_per_key[roop_count2] = ~(ulong) 0;
        else if (rec_per_key == 0)
          key_info->rec_per_key[roop_count2] = 1;
        else
          key_info->rec_per_key[roop_count2] = (ulong) rec_per_key;
      } else {
        key_info->rec_per_key[roop_count2] = 1;
      }
      DBUG_PRINT("info",
        ("spider column id=%d", field->field_index));
      DBUG_PRINT("info",
        ("spider cardinality=%lld",
        share->cardinality[field->field_index]));
      DBUG_PRINT("info",
        ("spider rec_per_key=%lu",
        key_info->rec_per_key[roop_count2]));
    }
  }
  DBUG_VOID_RETURN;
}

int spider_db_show_index(
  ha_spider *spider,
  int link_idx,
  TABLE *table,
  int crd_mode
) {
  int error_num;
  SPIDER_CONN *conn = spider->conns[link_idx];
  spider_db_handler *dbton_hdl = spider->dbton_handler[conn->dbton_id];
  DBUG_ENTER("spider_db_show_index");
  crd_mode = dbton_hdl->crd_mode_exchange(crd_mode);
  error_num = spider->dbton_handler[conn->dbton_id]->show_index(
    link_idx,
    crd_mode
  );
  DBUG_RETURN(error_num);
}

ha_rows spider_db_explain_select(
  const key_range *start_key,
  const key_range *end_key,
  ha_spider *spider,
  int link_idx
) {
  SPIDER_CONN *conn = spider->conns[link_idx];
  ha_rows rows;
  DBUG_ENTER("spider_db_explain_select");
  rows = spider->dbton_handler[conn->dbton_id]->explain_select(
    start_key,
    end_key,
    link_idx
  );
  DBUG_RETURN(rows);
}

int spider_db_bulk_insert_init(
  ha_spider *spider,
  const TABLE *table
) {
  int error_num, roop_count;
  SPIDER_SHARE *share = spider->share;
  DBUG_ENTER("spider_db_bulk_insert_init");
  spider->reset_sql_sql(SPIDER_SQL_TYPE_INSERT_SQL);
  for (
    roop_count = spider_conn_link_idx_next(share->link_statuses,
      spider->conn_link_idx, -1, share->link_count,
      SPIDER_LINK_STATUS_RECOVERY);
    roop_count < (int) share->link_count;
    roop_count = spider_conn_link_idx_next(share->link_statuses,
      spider->conn_link_idx, roop_count, share->link_count,
      SPIDER_LINK_STATUS_RECOVERY)
  ) {
    if (spider->conns[roop_count])
      spider->conns[roop_count]->ignore_dup_key =
        spider->wide_handler->ignore_dup_key;
  }
    if (
      (error_num = spider->append_insert_sql_part()) ||
      (error_num = spider->append_into_sql_part(
        SPIDER_SQL_TYPE_INSERT_SQL))
    )
      DBUG_RETURN(error_num);
  DBUG_RETURN(0);
}

int spider_db_bulk_insert(
  ha_spider *spider,
  TABLE *table,
  ha_copy_info *copy_info,
  bool bulk_end
) {
  int error_num, first_insert_link_idx = -1;
  SPIDER_SHARE *share = spider->share;
  THD *thd = spider->wide_handler->trx->thd;
  DBUG_ENTER("spider_db_bulk_insert");

  if (!bulk_end)
  {
      if ((error_num = spider->append_insert_values_sql_part(
        SPIDER_SQL_TYPE_INSERT_SQL)))
      {
        spider->set_insert_to_pos_sql(SPIDER_SQL_TYPE_INSERT_SQL);
        DBUG_RETURN(error_num);
      }
  }

  if (spider->is_bulk_insert_exec_period(bulk_end))
  {
    int roop_count2;
    SPIDER_CONN *conn, *first_insert_conn = NULL;
    if ((error_num = spider->append_insert_terminator_sql_part(
      SPIDER_SQL_TYPE_INSERT_SQL)))
    {
      spider->set_insert_to_pos_sql(SPIDER_SQL_TYPE_INSERT_SQL);
      DBUG_RETURN(error_num);
    }
      bool insert_info = FALSE;
      for (
        roop_count2 = spider_conn_link_idx_next(share->link_statuses,
          spider->conn_link_idx, -1, share->link_count,
          SPIDER_LINK_STATUS_RECOVERY);
        roop_count2 < (int) share->link_count;
        roop_count2 = spider_conn_link_idx_next(share->link_statuses,
          spider->conn_link_idx, roop_count2, share->link_count,
          SPIDER_LINK_STATUS_RECOVERY)
      ) {
        ulong sql_type;
        spider_db_handler *dbton_handler;
          sql_type = SPIDER_SQL_TYPE_INSERT_SQL;
          conn = spider->conns[roop_count2];
          dbton_handler = spider->dbton_handler[conn->dbton_id];
          pthread_mutex_assert_not_owner(&conn->mta_conn_mutex);
          if ((error_num = dbton_handler->set_sql_for_exec(sql_type,
            roop_count2)))
          {
            spider->set_insert_to_pos_sql(SPIDER_SQL_TYPE_INSERT_SQL);
            DBUG_RETURN(error_num);
          }
          pthread_mutex_lock(&conn->mta_conn_mutex);
          SPIDER_SET_FILE_POS(&conn->mta_conn_mutex_file_pos);
        conn->need_mon = &spider->need_mons[roop_count2];
        DBUG_ASSERT(!conn->mta_conn_mutex_lock_already);
        DBUG_ASSERT(!conn->mta_conn_mutex_unlock_later);
        conn->mta_conn_mutex_lock_already = TRUE;
        conn->mta_conn_mutex_unlock_later = TRUE;
        if ((error_num = spider_db_set_names(spider, conn, roop_count2)))
        {
          spider->set_insert_to_pos_sql(SPIDER_SQL_TYPE_INSERT_SQL);
          DBUG_ASSERT(conn->mta_conn_mutex_lock_already);
          DBUG_ASSERT(conn->mta_conn_mutex_unlock_later);
          conn->mta_conn_mutex_lock_already = FALSE;
          conn->mta_conn_mutex_unlock_later = FALSE;
          SPIDER_CLEAR_FILE_POS(&conn->mta_conn_mutex_file_pos);
          pthread_mutex_unlock(&conn->mta_conn_mutex);
          if (
            share->monitoring_kind[roop_count2] &&
            spider->need_mons[roop_count2]
          ) {
            error_num = spider_ping_table_mon_from_table(
                spider->wide_handler->trx,
                spider->wide_handler->trx->thd,
                share,
                roop_count2,
                (uint32) share->monitoring_sid[roop_count2],
                share->table_name,
                share->table_name_length,
                spider->conn_link_idx[roop_count2],
                NULL,
                0,
                share->monitoring_kind[roop_count2],
                share->monitoring_limit[roop_count2],
                share->monitoring_flag[roop_count2],
                TRUE
              );
          }
          DBUG_RETURN(error_num);
        }
        spider_conn_set_timeout_from_share(conn, roop_count2,
          spider->wide_handler->trx->thd,
          share);
        if (dbton_handler->execute_sql(sql_type, conn, -1,
                                       &spider->need_mons[roop_count2]))
        {
          spider->set_insert_to_pos_sql(SPIDER_SQL_TYPE_INSERT_SQL);
          error_num = spider_db_errorno(conn);
          if (error_num == HA_ERR_FOUND_DUPP_KEY)
          {
            conn->db_conn->set_dup_key_idx(spider, roop_count2);
          }
          DBUG_ASSERT(conn->mta_conn_mutex_lock_already);
          DBUG_ASSERT(conn->mta_conn_mutex_unlock_later);
          conn->mta_conn_mutex_lock_already = FALSE;
          conn->mta_conn_mutex_unlock_later = FALSE;
          SPIDER_CLEAR_FILE_POS(&conn->mta_conn_mutex_file_pos);
          pthread_mutex_unlock(&conn->mta_conn_mutex);
          if (
            error_num != ER_DUP_ENTRY &&
            error_num != ER_DUP_KEY &&
            error_num != HA_ERR_FOUND_DUPP_KEY &&
            share->monitoring_kind[roop_count2] &&
            spider->need_mons[roop_count2]
          ) {
            error_num = spider_ping_table_mon_from_table(
                spider->wide_handler->trx,
                spider->wide_handler->trx->thd,
                share,
                roop_count2,
                (uint32) share->monitoring_sid[roop_count2],
                share->table_name,
                share->table_name_length,
                spider->conn_link_idx[roop_count2],
                NULL,
                0,
                share->monitoring_kind[roop_count2],
                share->monitoring_limit[roop_count2],
                share->monitoring_flag[roop_count2],
                TRUE
              );
          }
          DBUG_RETURN(error_num);
        }
        DBUG_ASSERT(conn->mta_conn_mutex_lock_already);
        DBUG_ASSERT(conn->mta_conn_mutex_unlock_later);
        conn->mta_conn_mutex_lock_already = FALSE;
        conn->mta_conn_mutex_unlock_later = FALSE;
        if (!insert_info && copy_info)
        {
          insert_info =
            conn->db_conn->inserted_info(dbton_handler, copy_info);
        }
        SPIDER_CLEAR_FILE_POS(&conn->mta_conn_mutex_file_pos);
        pthread_mutex_unlock(&conn->mta_conn_mutex);
        if (first_insert_link_idx == -1)
        {
          first_insert_link_idx = roop_count2;
          first_insert_conn = conn;
        }
      }

      conn = first_insert_conn;
      pthread_mutex_assert_not_owner(&conn->mta_conn_mutex);
      pthread_mutex_lock(&conn->mta_conn_mutex);
      SPIDER_SET_FILE_POS(&conn->mta_conn_mutex_file_pos);
      conn->need_mon = &spider->need_mons[first_insert_link_idx];
      DBUG_ASSERT(!conn->mta_conn_mutex_lock_already);
      DBUG_ASSERT(!conn->mta_conn_mutex_unlock_later);
      conn->mta_conn_mutex_lock_already = TRUE;
      conn->mta_conn_mutex_unlock_later= TRUE;
      spider->set_insert_to_pos_sql(SPIDER_SQL_TYPE_INSERT_SQL);
      if (table->next_number_field &&
        (
          !table->auto_increment_field_not_null ||
          (
            !table->next_number_field->val_int() &&
            !(thd->variables.sql_mode & MODE_NO_AUTO_VALUE_ON_ZERO)
          )
        )
      ) {
        ulonglong last_insert_id;
        spider_db_handler *dbton_handler =
          spider->dbton_handler[conn->dbton_id];
        if (spider->store_last_insert_id)
          last_insert_id = spider->store_last_insert_id;
        else if ((error_num = dbton_handler->
          show_last_insert_id(first_insert_link_idx, last_insert_id)))
        {
          DBUG_ASSERT(conn->mta_conn_mutex_lock_already);
          DBUG_ASSERT(conn->mta_conn_mutex_unlock_later);
          conn->mta_conn_mutex_lock_already = FALSE;
          conn->mta_conn_mutex_unlock_later = FALSE;
          SPIDER_CLEAR_FILE_POS(&conn->mta_conn_mutex_file_pos);
          pthread_mutex_unlock(&conn->mta_conn_mutex);
          DBUG_RETURN(error_num);
        }
        table->next_number_field->set_notnull();
        if (
          (error_num = spider_db_update_auto_increment(spider,
            first_insert_link_idx)) ||
          (error_num = table->next_number_field->store(
            last_insert_id, TRUE))
        ) {
          DBUG_ASSERT(conn->mta_conn_mutex_lock_already);
          DBUG_ASSERT(conn->mta_conn_mutex_unlock_later);
          conn->mta_conn_mutex_lock_already = FALSE;
          conn->mta_conn_mutex_unlock_later = FALSE;
          SPIDER_CLEAR_FILE_POS(&conn->mta_conn_mutex_file_pos);
          pthread_mutex_unlock(&conn->mta_conn_mutex);
          DBUG_RETURN(error_num);
        }
      }
      DBUG_ASSERT(conn->mta_conn_mutex_lock_already);
      DBUG_ASSERT(conn->mta_conn_mutex_unlock_later);
      conn->mta_conn_mutex_lock_already = FALSE;
      conn->mta_conn_mutex_unlock_later = FALSE;
      SPIDER_CLEAR_FILE_POS(&conn->mta_conn_mutex_file_pos);
      pthread_mutex_unlock(&conn->mta_conn_mutex);
      spider->store_last_insert_id = 0;
  }
  if (
    (bulk_end || !spider->bulk_insert) &&
    (error_num = spider_trx_check_link_idx_failed(spider))
  )
    DBUG_RETURN(error_num);
  DBUG_RETURN(0);
}


int spider_db_update_auto_increment(
  ha_spider *spider,
  int link_idx
) {
  int roop_count;
  THD *thd = spider->wide_handler->trx->thd;
  ulonglong last_insert_id, affected_rows;
  SPIDER_SHARE *share = spider->share;
  TABLE *table = spider->get_table();
  int auto_increment_mode = spider_param_auto_increment_mode(thd,
    share->auto_increment_mode);
  DBUG_ENTER("spider_db_update_auto_increment");
  if (
    auto_increment_mode == 2 ||
    (auto_increment_mode == 3 && !table->auto_increment_field_not_null)
  ) {
    last_insert_id = spider->conns[link_idx]->db_conn->last_insert_id();
      affected_rows = spider->conns[link_idx]->db_conn->affected_rows();
    DBUG_PRINT("info",("spider last_insert_id=%llu", last_insert_id));
    share->lgtm_tblhnd_share->auto_increment_value =
      last_insert_id + affected_rows;
    DBUG_PRINT("info",("spider auto_increment_value=%llu",
      share->lgtm_tblhnd_share->auto_increment_value));
/*
    thd->record_first_successful_insert_id_in_cur_stmt(last_insert_id);
*/
    if (
      thd->first_successful_insert_id_in_cur_stmt == 0 ||
      thd->first_successful_insert_id_in_cur_stmt > last_insert_id
    ) {
      bool first_set = (thd->first_successful_insert_id_in_cur_stmt == 0);
      thd->first_successful_insert_id_in_cur_stmt = last_insert_id;
      if (
        table->s->next_number_keypart == 0 &&
        mysql_bin_log.is_open() &&
        !thd->is_current_stmt_binlog_format_row()
      ) {
        if (
          spider->check_partitioned() &&
          thd->auto_inc_intervals_in_cur_stmt_for_binlog.nb_elements() > 0
        ) {
          DBUG_PRINT("info",("spider table partitioning"));
          Discrete_interval *current =
            thd->auto_inc_intervals_in_cur_stmt_for_binlog.get_current();
          current->replace(last_insert_id, affected_rows, 1);
        } else {
          DBUG_PRINT("info",("spider table"));
          thd->auto_inc_intervals_in_cur_stmt_for_binlog.append(
            last_insert_id, affected_rows, 1);
        }
        if (affected_rows > 1 || !first_set)
        {
          for (roop_count = first_set ? 1 : 0;
            roop_count < (int) affected_rows;
            roop_count++)
            push_warning_printf(thd, SPIDER_WARN_LEVEL_NOTE,
              ER_SPIDER_AUTOINC_VAL_IS_DIFFERENT_NUM,
              ER_SPIDER_AUTOINC_VAL_IS_DIFFERENT_STR);
        }
      }
    } else {
      if (
        table->s->next_number_keypart == 0 &&
        mysql_bin_log.is_open() &&
        !thd->is_current_stmt_binlog_format_row()
      ) {
        for (roop_count = 0; roop_count < (int) affected_rows; roop_count++)
          push_warning_printf(thd, SPIDER_WARN_LEVEL_NOTE,
            ER_SPIDER_AUTOINC_VAL_IS_DIFFERENT_NUM,
            ER_SPIDER_AUTOINC_VAL_IS_DIFFERENT_STR);
      }
    }
  }
  DBUG_RETURN(0);
}

int spider_db_bulk_update_size_limit(
  ha_spider *spider,
  TABLE *table
) {
  int error_num, roop_count;
  SPIDER_SHARE *share = spider->share;
  SPIDER_RESULT_LIST *result_list = &spider->result_list;
  SPIDER_CONN *conn;
  ha_rows dup_key_found = 0;
  DBUG_ENTER("spider_db_bulk_update_size_limit");

  if (result_list->bulk_update_mode == 1)
  {
    /* execute bulk updating */
    for (
      roop_count = spider_conn_link_idx_next(share->link_statuses,
        spider->conn_link_idx, -1, share->link_count,
        SPIDER_LINK_STATUS_RECOVERY);
      roop_count < (int) share->link_count;
      roop_count = spider_conn_link_idx_next(share->link_statuses,
        spider->conn_link_idx, roop_count, share->link_count,
        SPIDER_LINK_STATUS_RECOVERY)
    ) {
      conn = spider->conns[roop_count];
      spider_db_handler *dbton_hdl = spider->dbton_handler[conn->dbton_id];
      pthread_mutex_assert_not_owner(&conn->mta_conn_mutex);
      if ((error_num = dbton_hdl->set_sql_for_exec(
        SPIDER_SQL_TYPE_BULK_UPDATE_SQL, roop_count)))
      {
        DBUG_RETURN(error_num);
      }
      pthread_mutex_lock(&conn->mta_conn_mutex);
      SPIDER_SET_FILE_POS(&conn->mta_conn_mutex_file_pos);
      if ((error_num = spider_db_query_for_bulk_update(
        spider, conn, roop_count, &dup_key_found)))
      {
        pthread_mutex_assert_not_owner(&conn->mta_conn_mutex);
        DBUG_RETURN(error_num);
      }
      pthread_mutex_assert_not_owner(&conn->mta_conn_mutex);
    }
    spider->reset_sql_sql(SPIDER_SQL_TYPE_BULK_UPDATE_SQL);
  } else {
    /* store query to temporary tables */
    if ((error_num = spider->mk_bulk_tmp_table_and_bulk_start()))
    {
      goto error_mk_table;
    }
    if ((error_num = spider->bulk_tmp_table_insert()))
    {
      goto error_write_row;
    }
    spider->reset_sql_sql(SPIDER_SQL_TYPE_BULK_UPDATE_SQL);
  }
  DBUG_RETURN(0);

error_write_row:
  spider->bulk_tmp_table_end_bulk_insert();
  spider->rm_bulk_tmp_table();
  spider->reset_sql_sql(SPIDER_SQL_TYPE_BULK_UPDATE_SQL);
error_mk_table:
  DBUG_RETURN(error_num);
}

int spider_db_bulk_update_end(
  ha_spider *spider,
  ha_rows *dup_key_found
) {
  int error_num = 0, error_num2, roop_count;
  THD *thd = spider->wide_handler->trx->thd;
  SPIDER_SHARE *share = spider->share;
  SPIDER_CONN *conn;
  bool is_error = thd->is_error();
  DBUG_ENTER("spider_db_bulk_update_end");

  if (spider->bulk_tmp_table_created())
  {
    if ((error_num2 = spider->bulk_tmp_table_end_bulk_insert()))
    {
      error_num = error_num2;
    }

    if (!is_error)
    {
      if (error_num)
        goto error_last_query;

      if ((error_num = spider->bulk_tmp_table_rnd_init()))
      {
        goto error_rnd_init;
      }

      while (!(error_num = spider->bulk_tmp_table_rnd_next()))
      {
        for (
          roop_count = spider_conn_link_idx_next(share->link_statuses,
            spider->conn_link_idx, -1, share->link_count,
            SPIDER_LINK_STATUS_RECOVERY);
          roop_count < (int) share->link_count;
          roop_count = spider_conn_link_idx_next(share->link_statuses,
            spider->conn_link_idx, roop_count, share->link_count,
            SPIDER_LINK_STATUS_RECOVERY)
        ) {
          conn = spider->conns[roop_count];
          spider_db_handler *dbton_hdl = spider->dbton_handler[conn->dbton_id];
          pthread_mutex_assert_not_owner(&conn->mta_conn_mutex);
          if ((error_num = dbton_hdl->set_sql_for_exec(
            SPIDER_SQL_TYPE_BULK_UPDATE_SQL, roop_count)))
          {
            if (error_num == ER_SPIDER_COND_SKIP_NUM)
            {
              continue;
            }
            DBUG_RETURN(error_num);
          }
          pthread_mutex_lock(&conn->mta_conn_mutex);
          SPIDER_SET_FILE_POS(&conn->mta_conn_mutex_file_pos);
          if ((error_num = spider_db_query_for_bulk_update(
            spider, conn, roop_count, dup_key_found)))
          {
            pthread_mutex_assert_not_owner(&conn->mta_conn_mutex);
            goto error_query;
          }
          pthread_mutex_assert_not_owner(&conn->mta_conn_mutex);
        }
      }
      if (error_num != HA_ERR_END_OF_FILE)
        goto error_rnd_next;

      spider->bulk_tmp_table_rnd_end();
    }
  }

  if (!is_error)
  {
    if (!spider->sql_is_empty(SPIDER_SQL_TYPE_BULK_UPDATE_SQL))
    {
      for (
        roop_count = spider_conn_link_idx_next(share->link_statuses,
          spider->conn_link_idx, -1, share->link_count,
          SPIDER_LINK_STATUS_RECOVERY);
        roop_count < (int) share->link_count;
        roop_count = spider_conn_link_idx_next(share->link_statuses,
          spider->conn_link_idx, roop_count, share->link_count,
          SPIDER_LINK_STATUS_RECOVERY)
      ) {
        conn = spider->conns[roop_count];
        spider_db_handler *dbton_hdl = spider->dbton_handler[conn->dbton_id];
        pthread_mutex_assert_not_owner(&conn->mta_conn_mutex);
        if ((error_num = dbton_hdl->set_sql_for_exec(
          SPIDER_SQL_TYPE_BULK_UPDATE_SQL, roop_count)))
        {
          DBUG_RETURN(error_num);
        }
        pthread_mutex_lock(&conn->mta_conn_mutex);
        SPIDER_SET_FILE_POS(&conn->mta_conn_mutex_file_pos);
        if ((error_num = spider_db_query_for_bulk_update(
          spider, conn, roop_count, dup_key_found)))
        {
          pthread_mutex_assert_not_owner(&conn->mta_conn_mutex);
          goto error_last_query;
        }
        pthread_mutex_assert_not_owner(&conn->mta_conn_mutex);
      }
    }
  }
  spider->rm_bulk_tmp_table();
  spider->reset_sql_sql(SPIDER_SQL_TYPE_BULK_UPDATE_SQL);
  DBUG_RETURN(0);

error_query:
error_rnd_next:
  spider->bulk_tmp_table_rnd_end();
error_rnd_init:
error_last_query:
  spider->rm_bulk_tmp_table();
  spider->reset_sql_sql(SPIDER_SQL_TYPE_BULK_UPDATE_SQL);
  DBUG_RETURN(error_num);
}

int spider_db_bulk_update(
  ha_spider *spider,
  TABLE *table,
  my_ptrdiff_t ptr_diff
) {
  int error_num;
  DBUG_ENTER("spider_db_bulk_update");

  if ((error_num = spider->append_update_sql(table, ptr_diff, TRUE)))
    DBUG_RETURN(error_num);

  if (
    spider->sql_is_filled_up(SPIDER_SQL_TYPE_BULK_UPDATE_SQL) &&
    (error_num = spider_db_bulk_update_size_limit(spider, table))
  )
    DBUG_RETURN(error_num);
  DBUG_RETURN(0);
}

int spider_db_update(
  ha_spider *spider,
  TABLE *table,
  const uchar *old_data
) {
  int error_num, roop_count;
  SPIDER_SHARE *share = spider->share;
  SPIDER_CONN *conn;
  SPIDER_RESULT_LIST *result_list = &spider->result_list;
  my_ptrdiff_t ptr_diff = PTR_BYTE_DIFF(old_data, table->record[0]);
  DBUG_ENTER("spider_db_update");
  if (result_list->bulk_update_mode)
    DBUG_RETURN(spider_db_bulk_update(spider, table, ptr_diff));

  if ((error_num = spider->append_update_sql(table, ptr_diff, FALSE)))
    DBUG_RETURN(error_num);

  for (
    roop_count = spider_conn_link_idx_next(share->link_statuses,
      spider->conn_link_idx, -1, share->link_count,
      SPIDER_LINK_STATUS_RECOVERY);
    roop_count < (int) share->link_count;
    roop_count = spider_conn_link_idx_next(share->link_statuses,
      spider->conn_link_idx, roop_count, share->link_count,
      SPIDER_LINK_STATUS_RECOVERY)
  ) {
    conn = spider->conns[roop_count];
    spider_db_handler *dbton_hdl = spider->dbton_handler[conn->dbton_id];
    conn->ignore_dup_key = spider->wide_handler->ignore_dup_key;
    pthread_mutex_assert_not_owner(&conn->mta_conn_mutex);
    if ((error_num = dbton_hdl->set_sql_for_exec(
      SPIDER_SQL_TYPE_UPDATE_SQL, roop_count)))
    {
      DBUG_RETURN(error_num);
    }
    pthread_mutex_lock(&conn->mta_conn_mutex);
    SPIDER_SET_FILE_POS(&conn->mta_conn_mutex_file_pos);
    conn->need_mon = &spider->need_mons[roop_count];
    DBUG_ASSERT(!conn->mta_conn_mutex_lock_already);
    DBUG_ASSERT(!conn->mta_conn_mutex_unlock_later);
    conn->mta_conn_mutex_lock_already = TRUE;
    conn->mta_conn_mutex_unlock_later = TRUE;
    if ((error_num = spider_db_set_names(spider, conn, roop_count)))
    {
      DBUG_ASSERT(conn->mta_conn_mutex_lock_already);
      DBUG_ASSERT(conn->mta_conn_mutex_unlock_later);
      conn->mta_conn_mutex_lock_already = FALSE;
      conn->mta_conn_mutex_unlock_later = FALSE;
      SPIDER_CLEAR_FILE_POS(&conn->mta_conn_mutex_file_pos);
      pthread_mutex_unlock(&conn->mta_conn_mutex);
      if (
        share->monitoring_kind[roop_count] &&
        spider->need_mons[roop_count]
      ) {
        error_num = spider_ping_table_mon_from_table(
            spider->wide_handler->trx,
            spider->wide_handler->trx->thd,
            share,
            roop_count,
            (uint32) share->monitoring_sid[roop_count],
            share->table_name,
            share->table_name_length,
            spider->conn_link_idx[roop_count],
            NULL,
            0,
            share->monitoring_kind[roop_count],
            share->monitoring_limit[roop_count],
            share->monitoring_flag[roop_count],
            TRUE
          );
      }
      DBUG_RETURN(error_num);
    }
    spider_conn_set_timeout_from_share(conn, roop_count,
      spider->wide_handler->trx->thd,
      share);
    if (dbton_hdl->execute_sql(
      SPIDER_SQL_TYPE_UPDATE_SQL,
      conn,
      -1,
      &spider->need_mons[roop_count])
    ) {
      DBUG_ASSERT(conn->mta_conn_mutex_lock_already);
      DBUG_ASSERT(conn->mta_conn_mutex_unlock_later);
      conn->mta_conn_mutex_lock_already = FALSE;
      conn->mta_conn_mutex_unlock_later = FALSE;
      error_num = spider_db_errorno(conn);
      if (
        error_num != ER_DUP_ENTRY &&
        error_num != ER_DUP_KEY &&
        error_num != HA_ERR_FOUND_DUPP_KEY &&
        share->monitoring_kind[roop_count] &&
        spider->need_mons[roop_count]
      ) {
        error_num = spider_ping_table_mon_from_table(
            spider->wide_handler->trx,
            spider->wide_handler->trx->thd,
            share,
            roop_count,
            (uint32) share->monitoring_sid[roop_count],
            share->table_name,
            share->table_name_length,
            spider->conn_link_idx[roop_count],
            NULL,
            0,
            share->monitoring_kind[roop_count],
            share->monitoring_limit[roop_count],
            share->monitoring_flag[roop_count],
            TRUE
          );
      }
      DBUG_RETURN(error_num);
    }

    if (
      !conn->db_conn->affected_rows() &&
      share->link_statuses[roop_count] == SPIDER_LINK_STATUS_RECOVERY &&
      spider->pk_update
    ) {
      /* insert */
      if ((error_num = dbton_hdl->append_insert_for_recovery(
        SPIDER_SQL_TYPE_INSERT_SQL, roop_count)))
      {
        DBUG_ASSERT(conn->mta_conn_mutex_lock_already);
        DBUG_ASSERT(conn->mta_conn_mutex_unlock_later);
        conn->mta_conn_mutex_lock_already = FALSE;
        conn->mta_conn_mutex_unlock_later = FALSE;
        SPIDER_CLEAR_FILE_POS(&conn->mta_conn_mutex_file_pos);
        pthread_mutex_unlock(&conn->mta_conn_mutex);
        DBUG_RETURN(error_num);
      }
      spider_conn_set_timeout_from_share(conn, roop_count,
        spider->wide_handler->trx->thd,
        share);
      if (dbton_hdl->execute_sql(
        SPIDER_SQL_TYPE_INSERT_SQL,
        conn,
        -1,
        &spider->need_mons[roop_count])
      ) {
        DBUG_ASSERT(conn->mta_conn_mutex_lock_already);
        DBUG_ASSERT(conn->mta_conn_mutex_unlock_later);
        conn->mta_conn_mutex_lock_already = FALSE;
        conn->mta_conn_mutex_unlock_later = FALSE;
        error_num = spider_db_errorno(conn);
        if (
          error_num != ER_DUP_ENTRY &&
          error_num != ER_DUP_KEY &&
          error_num != HA_ERR_FOUND_DUPP_KEY &&
          share->monitoring_kind[roop_count] &&
          spider->need_mons[roop_count]
        ) {
          error_num = spider_ping_table_mon_from_table(
              spider->wide_handler->trx,
              spider->wide_handler->trx->thd,
              share,
              roop_count,
              (uint32) share->monitoring_sid[roop_count],
              share->table_name,
              share->table_name_length,
              spider->conn_link_idx[roop_count],
              NULL,
              0,
              share->monitoring_kind[roop_count],
              share->monitoring_limit[roop_count],
              share->monitoring_flag[roop_count],
              TRUE
            );
        }
        DBUG_RETURN(error_num);
      }
    }
    DBUG_ASSERT(conn->mta_conn_mutex_lock_already);
    DBUG_ASSERT(conn->mta_conn_mutex_unlock_later);
    conn->mta_conn_mutex_lock_already = FALSE;
    conn->mta_conn_mutex_unlock_later = FALSE;
    SPIDER_CLEAR_FILE_POS(&conn->mta_conn_mutex_file_pos);
    pthread_mutex_unlock(&conn->mta_conn_mutex);
    result_list->update_sqls[roop_count].length(0);
  }
  spider->reset_sql_sql(SPIDER_SQL_TYPE_UPDATE_SQL);
  DBUG_RETURN(0);
}

<<<<<<< HEAD
=======
#ifdef HANDLER_HAS_DIRECT_UPDATE_ROWS_WITH_HS
>>>>>>> 4a09e743
int spider_db_direct_update(
  ha_spider *spider,
  TABLE *table,
  ha_rows *update_rows,
  ha_rows *found_rows
) {
  int error_num, roop_count;
  SPIDER_SHARE *share = spider->share;
  SPIDER_CONN *conn;
  SPIDER_RESULT_LIST *result_list = &spider->result_list;
  bool counted = FALSE;
  st_select_lex *select_lex;
  longlong select_limit;
  longlong offset_limit;
  DBUG_ENTER("spider_db_direct_update");

  spider_set_result_list_param(spider);
  result_list->finish_flg = FALSE;
  DBUG_PRINT("info", ("spider do_direct_update=%s",
    spider->do_direct_update ? "TRUE" : "FALSE"));
  DBUG_PRINT("info", ("spider direct_update_kinds=%u",
    spider->direct_update_kinds));
  if ((error_num = spider->append_update_sql_part()))
    DBUG_RETURN(error_num);

<<<<<<< HEAD
  if (!spider->do_direct_update)
  {
    if ((error_num= spider->append_update_set_sql_part()))
    {
=======
/*
  SQL access -> SQL remote access
    !spider->do_direct_update &&
    (spider->sql_kinds & SPIDER_SQL_KIND_SQL)

  SQL access -> SQL remote access with dirct_update
    spider->do_direct_update &&
    spider->direct_update_kinds == SPIDER_SQL_KIND_SQL &&
    spider->wide_handler->direct_update_fields

  Handlersocket access -> SQL remote access with dirct_update
    spider->do_direct_update &&
    (spider->direct_update_kinds & SPIDER_SQL_KIND_SQL)

  Handlersocket access -> Handlersocket access
    spider->do_direct_update &&
    (spider->direct_update_kinds & SPIDER_SQL_KIND_HS)
*/

    if (!spider->do_direct_update)
    {
      if (
        (spider->sql_kinds & SPIDER_SQL_KIND_SQL) &&
        (error_num = spider->append_update_set_sql_part())
      ) {
        DBUG_RETURN(error_num);
      }
    } else {
      if (
        (spider->direct_update_kinds & SPIDER_SQL_KIND_SQL) &&
        (error_num = spider->append_direct_update_set_sql_part())
      ) {
        DBUG_RETURN(error_num);
      }
    }

  result_list->desc_flg = FALSE;
  result_list->sorted = TRUE;
  if (spider->active_index == MAX_KEY)
    result_list->key_info = NULL;
  else
    result_list->key_info = &table->key_info[spider->active_index];
  spider_get_select_limit(spider, &select_lex, &select_limit, &offset_limit);
  result_list->limit_num =
    result_list->internal_limit >= select_limit ?
    select_limit : result_list->internal_limit;
  result_list->internal_offset += offset_limit;
  if (spider->direct_update_kinds & SPIDER_SQL_KIND_SQL)
  {
    if (
      (error_num = spider->append_key_where_sql_part(
        (ranges && ranges->start_key.key) ? &ranges->start_key : NULL,
        (ranges && ranges->end_key.key) ? &ranges->end_key : NULL,
        SPIDER_SQL_TYPE_UPDATE_SQL)) ||
      (error_num = spider->
        append_key_order_for_direct_order_limit_with_alias_sql_part(
        NULL, 0, SPIDER_SQL_TYPE_UPDATE_SQL)) ||
      (error_num = spider->append_limit_sql_part(
        result_list->internal_offset, result_list->limit_num,
        SPIDER_SQL_TYPE_UPDATE_SQL))
    ) {
      DBUG_RETURN(error_num);
    }
  }

  for (
    roop_count = spider_conn_link_idx_next(share->link_statuses,
      spider->conn_link_idx, -1, share->link_count,
      SPIDER_LINK_STATUS_RECOVERY);
    roop_count < (int) share->link_count;
    roop_count = spider_conn_link_idx_next(share->link_statuses,
      spider->conn_link_idx, roop_count, share->link_count,
      SPIDER_LINK_STATUS_RECOVERY)
  ) {
    ulong sql_type;
      DBUG_PRINT("info", ("spider exec sql"));
      conn = spider->conns[roop_count];
      sql_type = SPIDER_SQL_TYPE_UPDATE_SQL;
    spider_db_handler *dbton_hdl = spider->dbton_handler[conn->dbton_id];
    pthread_mutex_assert_not_owner(&conn->mta_conn_mutex);
    if ((error_num = dbton_hdl->set_sql_for_exec(sql_type, roop_count)))
    {
      DBUG_RETURN(error_num);
    }
    pthread_mutex_lock(&conn->mta_conn_mutex);
    SPIDER_SET_FILE_POS(&conn->mta_conn_mutex_file_pos);
#ifdef HA_CAN_BULK_ACCESS
    if (spider->is_bulk_access_clone)
    {
      spider->connection_ids[roop_count] = conn->connection_id;
      spider_trx_add_bulk_access_conn(spider->wide_handler->trx, conn);
    } else {
#endif
      conn->need_mon = &spider->need_mons[roop_count];
      DBUG_ASSERT(!conn->mta_conn_mutex_lock_already);
      DBUG_ASSERT(!conn->mta_conn_mutex_unlock_later);
      conn->mta_conn_mutex_lock_already = TRUE;
      conn->mta_conn_mutex_unlock_later = TRUE;
      if ((error_num = spider_db_set_names(spider, conn, roop_count)))
      {
        DBUG_ASSERT(conn->mta_conn_mutex_lock_already);
        DBUG_ASSERT(conn->mta_conn_mutex_unlock_later);
        conn->mta_conn_mutex_lock_already = FALSE;
        conn->mta_conn_mutex_unlock_later = FALSE;
        SPIDER_CLEAR_FILE_POS(&conn->mta_conn_mutex_file_pos);
        pthread_mutex_unlock(&conn->mta_conn_mutex);
        if (
          share->monitoring_kind[roop_count] &&
          spider->need_mons[roop_count]
        ) {
          error_num = spider_ping_table_mon_from_table(
              spider->wide_handler->trx,
              spider->wide_handler->trx->thd,
              share,
              roop_count,
              (uint32) share->monitoring_sid[roop_count],
              share->table_name,
              share->table_name_length,
              spider->conn_link_idx[roop_count],
              NULL,
              0,
              share->monitoring_kind[roop_count],
              share->monitoring_limit[roop_count],
              share->monitoring_flag[roop_count],
              TRUE
            );
        }
        DBUG_RETURN(error_num);
      }
      spider_conn_set_timeout_from_share(conn, roop_count,
        spider->wide_handler->trx->thd,
        share);
      if (
        (error_num = dbton_hdl->execute_sql(
          sql_type,
          conn,
          -1,
          &spider->need_mons[roop_count])
        ) &&
        (error_num != HA_ERR_FOUND_DUPP_KEY || !spider->ignore_dup_key)
      ) {
        DBUG_ASSERT(conn->mta_conn_mutex_lock_already);
        DBUG_ASSERT(conn->mta_conn_mutex_unlock_later);
        conn->mta_conn_mutex_lock_already = FALSE;
        conn->mta_conn_mutex_unlock_later = FALSE;
        error_num = spider_db_errorno(conn);
        if (
          error_num != ER_DUP_ENTRY &&
          error_num != ER_DUP_KEY &&
          error_num != HA_ERR_FOUND_DUPP_KEY &&
          share->monitoring_kind[roop_count] &&
          spider->need_mons[roop_count]
        ) {
          error_num = spider_ping_table_mon_from_table(
              spider->wide_handler->trx,
              spider->wide_handler->trx->thd,
              share,
              roop_count,
              (uint32) share->monitoring_sid[roop_count],
              share->table_name,
              share->table_name_length,
              spider->conn_link_idx[roop_count],
              NULL,
              0,
              share->monitoring_kind[roop_count],
              share->monitoring_limit[roop_count],
              share->monitoring_flag[roop_count],
              TRUE
            );
        }
        DBUG_RETURN(error_num);
      }
        if (!counted)
        {
          *update_rows = spider->conns[roop_count]->db_conn->affected_rows();
          DBUG_PRINT("info", ("spider update_rows = %llu", *update_rows));
          *found_rows = spider->conns[roop_count]->db_conn->matched_rows();
          DBUG_PRINT("info", ("spider found_rows = %llu", *found_rows));
          counted = TRUE;
        }
      DBUG_ASSERT(conn->mta_conn_mutex_lock_already);
      DBUG_ASSERT(conn->mta_conn_mutex_unlock_later);
      conn->mta_conn_mutex_lock_already = FALSE;
      conn->mta_conn_mutex_unlock_later = FALSE;
#ifdef HA_CAN_BULK_ACCESS
    }
#endif
    SPIDER_CLEAR_FILE_POS(&conn->mta_conn_mutex_file_pos);
    pthread_mutex_unlock(&conn->mta_conn_mutex);
  }
  spider->reset_sql_sql(SPIDER_SQL_TYPE_UPDATE_SQL);
  DBUG_RETURN(0);
}
#else
int spider_db_direct_update(
  ha_spider *spider,
  TABLE *table,
  ha_rows *update_rows,
  ha_rows *found_rows
) {
  int error_num, roop_count;
  SPIDER_SHARE *share = spider->share;
  SPIDER_CONN *conn;
  SPIDER_RESULT_LIST *result_list = &spider->result_list;
  bool counted = FALSE;
  st_select_lex *select_lex;
  longlong select_limit;
  longlong offset_limit;
  DBUG_ENTER("spider_db_direct_update");

  spider_set_result_list_param(spider);
  result_list->finish_flg = FALSE;
  DBUG_PRINT("info", ("spider do_direct_update=%s",
    spider->do_direct_update ? "TRUE" : "FALSE"));
  DBUG_PRINT("info", ("spider direct_update_kinds=%u",
    spider->direct_update_kinds));
  if ((error_num = spider->append_update_sql_part()))
    DBUG_RETURN(error_num);

/*
  SQL access -> SQL remote access
    !spider->do_direct_update &&
    (spider->sql_kinds & SPIDER_SQL_KIND_SQL)

  SQL access -> SQL remote access with dirct_update
    spider->do_direct_update &&
    spider->direct_update_kinds == SPIDER_SQL_KIND_SQL &&
    spider->wide_handler->direct_update_fields
*/

  if (!spider->do_direct_update)
  {
    if (
      (spider->sql_kinds & SPIDER_SQL_KIND_SQL) &&
      (error_num = spider->append_update_set_sql_part())
    ) {
>>>>>>> 4a09e743
      DBUG_RETURN(error_num);
    }
  } else {
    if ((error_num= spider->append_direct_update_set_sql_part()))
    {
      DBUG_RETURN(error_num);
    }
  }

  result_list->desc_flg = FALSE;
  result_list->sorted = TRUE;
  if (spider->active_index == MAX_KEY)
    result_list->key_info = NULL;
  else
    result_list->key_info = &table->key_info[spider->active_index];
  spider_get_select_limit(spider, &select_lex, &select_limit, &offset_limit);
  result_list->limit_num =
    result_list->internal_limit >= select_limit ?
    select_limit : result_list->internal_limit;
  result_list->internal_offset += offset_limit;
  {
    if (
      (error_num = spider->append_key_where_sql_part(
        NULL,
        NULL,
        SPIDER_SQL_TYPE_UPDATE_SQL)) ||
      (error_num = spider->
        append_key_order_for_direct_order_limit_with_alias_sql_part(
        NULL, 0, SPIDER_SQL_TYPE_UPDATE_SQL)) ||
      (error_num = spider->append_limit_sql_part(
        result_list->internal_offset, result_list->limit_num,
        SPIDER_SQL_TYPE_UPDATE_SQL))
    ) {
      DBUG_RETURN(error_num);
    }
  }

  for (
    roop_count = spider_conn_link_idx_next(share->link_statuses,
      spider->conn_link_idx, -1, share->link_count,
      SPIDER_LINK_STATUS_RECOVERY);
    roop_count < (int) share->link_count;
    roop_count = spider_conn_link_idx_next(share->link_statuses,
      spider->conn_link_idx, roop_count, share->link_count,
      SPIDER_LINK_STATUS_RECOVERY)
  ) {
    ulong sql_type;
    DBUG_PRINT("info", ("spider exec sql"));
    conn = spider->conns[roop_count];
    sql_type = SPIDER_SQL_TYPE_UPDATE_SQL;
    spider_db_handler *dbton_hdl = spider->dbton_handler[conn->dbton_id];
    pthread_mutex_assert_not_owner(&conn->mta_conn_mutex);
    if ((error_num = dbton_hdl->set_sql_for_exec(sql_type, roop_count)))
    {
      DBUG_RETURN(error_num);
    }
    pthread_mutex_lock(&conn->mta_conn_mutex);
    SPIDER_SET_FILE_POS(&conn->mta_conn_mutex_file_pos);
      conn->need_mon = &spider->need_mons[roop_count];
      DBUG_ASSERT(!conn->mta_conn_mutex_lock_already);
      DBUG_ASSERT(!conn->mta_conn_mutex_unlock_later);
      conn->mta_conn_mutex_lock_already = TRUE;
      conn->mta_conn_mutex_unlock_later = TRUE;
      if ((error_num = spider_db_set_names(spider, conn, roop_count)))
      {
        DBUG_ASSERT(conn->mta_conn_mutex_lock_already);
        DBUG_ASSERT(conn->mta_conn_mutex_unlock_later);
        conn->mta_conn_mutex_lock_already = FALSE;
        conn->mta_conn_mutex_unlock_later = FALSE;
        SPIDER_CLEAR_FILE_POS(&conn->mta_conn_mutex_file_pos);
        pthread_mutex_unlock(&conn->mta_conn_mutex);
        if (
          share->monitoring_kind[roop_count] &&
          spider->need_mons[roop_count]
        ) {
          error_num = spider_ping_table_mon_from_table(
              spider->wide_handler->trx,
              spider->wide_handler->trx->thd,
              share,
              roop_count,
              (uint32) share->monitoring_sid[roop_count],
              share->table_name,
              share->table_name_length,
              spider->conn_link_idx[roop_count],
              NULL,
              0,
              share->monitoring_kind[roop_count],
              share->monitoring_limit[roop_count],
              share->monitoring_flag[roop_count],
              TRUE
            );
        }
        DBUG_RETURN(error_num);
      }
      spider_conn_set_timeout_from_share(conn, roop_count,
        spider->wide_handler->trx->thd,
        share);
      if (
        (error_num = dbton_hdl->execute_sql(
          sql_type,
          conn,
          -1,
          &spider->need_mons[roop_count])
        ) &&
        (error_num != HA_ERR_FOUND_DUPP_KEY ||
          !spider->wide_handler->ignore_dup_key)
      ) {
        DBUG_ASSERT(conn->mta_conn_mutex_lock_already);
        DBUG_ASSERT(conn->mta_conn_mutex_unlock_later);
        conn->mta_conn_mutex_lock_already = FALSE;
        conn->mta_conn_mutex_unlock_later = FALSE;
        error_num = spider_db_errorno(conn);
        if (
          error_num != ER_DUP_ENTRY &&
          error_num != ER_DUP_KEY &&
          error_num != HA_ERR_FOUND_DUPP_KEY &&
          share->monitoring_kind[roop_count] &&
          spider->need_mons[roop_count]
        ) {
          error_num = spider_ping_table_mon_from_table(
              spider->wide_handler->trx,
              spider->wide_handler->trx->thd,
              share,
              roop_count,
              (uint32) share->monitoring_sid[roop_count],
              share->table_name,
              share->table_name_length,
              spider->conn_link_idx[roop_count],
              NULL,
              0,
              share->monitoring_kind[roop_count],
              share->monitoring_limit[roop_count],
              share->monitoring_flag[roop_count],
              TRUE
            );
        }
        DBUG_RETURN(error_num);
      }
      if (!counted)
      {
        *update_rows = spider->conns[roop_count]->db_conn->affected_rows();
        DBUG_PRINT("info", ("spider update_rows = %llu", *update_rows));
        *found_rows = spider->conns[roop_count]->db_conn->matched_rows();
        DBUG_PRINT("info", ("spider found_rows = %llu", *found_rows));
        counted = TRUE;
      }
      DBUG_ASSERT(conn->mta_conn_mutex_lock_already);
      DBUG_ASSERT(conn->mta_conn_mutex_unlock_later);
      conn->mta_conn_mutex_lock_already = FALSE;
      conn->mta_conn_mutex_unlock_later = FALSE;
<<<<<<< HEAD
=======
#ifdef HA_CAN_BULK_ACCESS
    }
#endif
>>>>>>> 4a09e743
    SPIDER_CLEAR_FILE_POS(&conn->mta_conn_mutex_file_pos);
    pthread_mutex_unlock(&conn->mta_conn_mutex);
  }
  spider->reset_sql_sql(SPIDER_SQL_TYPE_UPDATE_SQL);
  DBUG_RETURN(0);
}
<<<<<<< HEAD

=======
#endif

#ifdef HA_CAN_BULK_ACCESS
int spider_db_bulk_direct_update(
  ha_spider *spider,
  ha_rows *update_rows,
  ha_rows *found_rows
) {
  int error_num = 0, roop_count, tmp_error_num;
  SPIDER_SHARE *share = spider->share;
  SPIDER_CONN *conn;
  bool counted = FALSE;
  DBUG_ENTER("spider_db_bulk_direct_update");
  for (
    roop_count = spider_conn_link_idx_next(share->link_statuses,
      spider->conn_link_idx, -1, share->link_count,
      SPIDER_LINK_STATUS_RECOVERY);
    roop_count < (int) share->link_count;
    roop_count = spider_conn_link_idx_next(share->link_statuses,
      spider->conn_link_idx, roop_count, share->link_count,
      SPIDER_LINK_STATUS_RECOVERY)
  ) {
      DBUG_PRINT("info", ("spider exec sql"));
      conn = spider->conns[roop_count];
    pthread_mutex_assert_not_owner(&conn->mta_conn_mutex);
    pthread_mutex_lock(&conn->mta_conn_mutex);
    SPIDER_SET_FILE_POS(&conn->mta_conn_mutex_file_pos);
    DBUG_ASSERT(!conn->mta_conn_mutex_lock_already);
    DBUG_ASSERT(!conn->mta_conn_mutex_unlock_later);
    conn->mta_conn_mutex_lock_already = TRUE;
    conn->mta_conn_mutex_unlock_later = TRUE;
    if ((tmp_error_num = spider_db_bulk_open_handler(spider, conn,
      roop_count)))
    {
      error_num = tmp_error_num;
    }
      if (!counted)
      {
        *update_rows = spider->conns[roop_count]->db_conn->affected_rows();
        DBUG_PRINT("info", ("spider update_rows = %llu", *update_rows));
        *found_rows = spider->conns[roop_count]->db_conn->matched_rows();
        DBUG_PRINT("info", ("spider found_rows = %llu", *found_rows));
        counted = TRUE;
      }
    DBUG_ASSERT(conn->mta_conn_mutex_lock_already);
    DBUG_ASSERT(conn->mta_conn_mutex_unlock_later);
    conn->mta_conn_mutex_lock_already = FALSE;
    conn->mta_conn_mutex_unlock_later = FALSE;
    SPIDER_CLEAR_FILE_POS(&conn->mta_conn_mutex_file_pos);
    pthread_mutex_unlock(&conn->mta_conn_mutex);
  }
  DBUG_RETURN(error_num);
}
#endif
>>>>>>> 4a09e743

int spider_db_bulk_delete(
  ha_spider *spider,
  TABLE *table,
  my_ptrdiff_t ptr_diff
) {
  int error_num;
  DBUG_ENTER("spider_db_bulk_delete");

  if ((error_num = spider->append_delete_sql(table, ptr_diff, TRUE)))
    DBUG_RETURN(error_num);

  if (
    spider->sql_is_filled_up(SPIDER_SQL_TYPE_BULK_UPDATE_SQL) &&
    (error_num = spider_db_bulk_update_size_limit(spider, table))
  )
    DBUG_RETURN(error_num);
  DBUG_RETURN(0);
}

int spider_db_delete(
  ha_spider *spider,
  TABLE *table,
  const uchar *buf
) {
  int error_num, roop_count;
  SPIDER_SHARE *share = spider->share;
  SPIDER_CONN *conn;
  SPIDER_RESULT_LIST *result_list = &spider->result_list;
  my_ptrdiff_t ptr_diff = PTR_BYTE_DIFF(buf, table->record[0]);
  DBUG_ENTER("spider_db_delete");
  if (result_list->bulk_update_mode)
    DBUG_RETURN(spider_db_bulk_delete(spider, table, ptr_diff));

  if ((error_num = spider->append_delete_sql(table, ptr_diff, FALSE)))
    DBUG_RETURN(error_num);

  for (
    roop_count = spider_conn_link_idx_next(share->link_statuses,
      spider->conn_link_idx, -1, share->link_count,
      SPIDER_LINK_STATUS_RECOVERY);
    roop_count < (int) share->link_count;
    roop_count = spider_conn_link_idx_next(share->link_statuses,
      spider->conn_link_idx, roop_count, share->link_count,
      SPIDER_LINK_STATUS_RECOVERY)
  ) {
    conn = spider->conns[roop_count];
    spider_db_handler *dbton_hdl = spider->dbton_handler[conn->dbton_id];
    pthread_mutex_assert_not_owner(&conn->mta_conn_mutex);
    if ((error_num = dbton_hdl->set_sql_for_exec(
      SPIDER_SQL_TYPE_DELETE_SQL, roop_count)))
    {
      DBUG_RETURN(error_num);
    }
    pthread_mutex_lock(&conn->mta_conn_mutex);
    SPIDER_SET_FILE_POS(&conn->mta_conn_mutex_file_pos);
    DBUG_ASSERT(!conn->mta_conn_mutex_lock_already);
    DBUG_ASSERT(!conn->mta_conn_mutex_unlock_later);
    conn->mta_conn_mutex_lock_already = TRUE;
    conn->mta_conn_mutex_unlock_later = TRUE;
    if ((error_num = spider_db_query_with_set_names(
      SPIDER_SQL_TYPE_DELETE_SQL, spider, conn, roop_count)))
    {
<<<<<<< HEAD
=======
      DBUG_ASSERT(conn->mta_conn_mutex_lock_already);
      DBUG_ASSERT(conn->mta_conn_mutex_unlock_later);
      conn->mta_conn_mutex_lock_already = FALSE;
      conn->mta_conn_mutex_unlock_later = FALSE;
      SPIDER_CLEAR_FILE_POS(&conn->mta_conn_mutex_file_pos);
      pthread_mutex_unlock(&conn->mta_conn_mutex);
      DBUG_RETURN(error_num);
    }
    DBUG_ASSERT(conn->mta_conn_mutex_lock_already);
    DBUG_ASSERT(conn->mta_conn_mutex_unlock_later);
    conn->mta_conn_mutex_lock_already = FALSE;
    conn->mta_conn_mutex_unlock_later = FALSE;
    SPIDER_CLEAR_FILE_POS(&conn->mta_conn_mutex_file_pos);
    pthread_mutex_unlock(&conn->mta_conn_mutex);
    result_list->update_sqls[roop_count].length(0);
  }
  if ((error_num = spider->reset_sql_sql(SPIDER_SQL_TYPE_DELETE_SQL)))
  {
    DBUG_RETURN(error_num);
  }
  DBUG_RETURN(0);
}

#ifdef HANDLER_HAS_DIRECT_UPDATE_ROWS_WITH_HS
int spider_db_direct_delete(
  ha_spider *spider,
  TABLE *table,
  KEY_MULTI_RANGE *ranges,
  uint range_count,
  ha_rows *delete_rows
) {
  int error_num, roop_count;
  SPIDER_SHARE *share = spider->share;
  SPIDER_CONN *conn;
  SPIDER_RESULT_LIST *result_list = &spider->result_list;
  bool counted = FALSE;
  st_select_lex *select_lex;
  longlong select_limit;
  longlong offset_limit;
  DBUG_ENTER("spider_db_direct_delete");

  spider_set_result_list_param(spider);
  result_list->finish_flg = FALSE;
  result_list->desc_flg = FALSE;
  result_list->sorted = TRUE;
  if (spider->active_index == MAX_KEY)
    result_list->key_info = NULL;
  else
    result_list->key_info = &table->key_info[spider->active_index];
  spider_get_select_limit(spider, &select_lex, &select_limit, &offset_limit);
  result_list->limit_num =
    result_list->internal_limit >= select_limit ?
    select_limit : result_list->internal_limit;
  result_list->internal_offset += offset_limit;
/*
  result_list->limit_num =
    result_list->internal_limit >= result_list->split_read ?
    result_list->split_read : result_list->internal_limit;
*/
  if (spider->direct_update_kinds & SPIDER_SQL_KIND_SQL)
  {
    if (
      (error_num = spider->append_delete_sql_part()) ||
      (error_num = spider->append_from_sql_part(SPIDER_SQL_TYPE_DELETE_SQL))
    ) {
      DBUG_RETURN(error_num);
    }
    spider->set_where_pos_sql(SPIDER_SQL_TYPE_DELETE_SQL);
    if (
      (error_num = spider->append_key_where_sql_part(
        (ranges && ranges->start_key.key) ? &ranges->start_key : NULL,
        (ranges && ranges->end_key.key) ? &ranges->end_key : NULL,
        SPIDER_SQL_TYPE_DELETE_SQL)) ||
      (error_num = spider->
        append_key_order_for_direct_order_limit_with_alias_sql_part(
        NULL, 0, SPIDER_SQL_TYPE_DELETE_SQL)) ||
      (error_num = spider->append_limit_sql_part(
        result_list->internal_offset, result_list->limit_num,
        SPIDER_SQL_TYPE_DELETE_SQL))
    ) {
      DBUG_RETURN(error_num);
    }
  }

  for (
    roop_count = spider_conn_link_idx_next(share->link_statuses,
      spider->conn_link_idx, -1, share->link_count,
      SPIDER_LINK_STATUS_RECOVERY);
    roop_count < (int) share->link_count;
    roop_count = spider_conn_link_idx_next(share->link_statuses,
      spider->conn_link_idx, roop_count, share->link_count,
      SPIDER_LINK_STATUS_RECOVERY)
  ) {
    ulong sql_type;
      DBUG_PRINT("info", ("spider exec sql"));
      conn = spider->conns[roop_count];
      sql_type = SPIDER_SQL_TYPE_DELETE_SQL;
    spider_db_handler *dbton_hdl = spider->dbton_handler[conn->dbton_id];
    pthread_mutex_assert_not_owner(&conn->mta_conn_mutex);
    if ((error_num = dbton_hdl->set_sql_for_exec(sql_type, roop_count)))
    {
      DBUG_RETURN(error_num);
    }
    pthread_mutex_lock(&conn->mta_conn_mutex);
    SPIDER_SET_FILE_POS(&conn->mta_conn_mutex_file_pos);
#ifdef HA_CAN_BULK_ACCESS
    if (spider->is_bulk_access_clone)
    {
      spider->connection_ids[roop_count] = conn->connection_id;
      spider_trx_add_bulk_access_conn(spider->wide_handler->trx, conn);
    } else {
#endif
      conn->need_mon = &spider->need_mons[roop_count];
      DBUG_ASSERT(!conn->mta_conn_mutex_lock_already);
      DBUG_ASSERT(!conn->mta_conn_mutex_unlock_later);
      conn->mta_conn_mutex_lock_already = TRUE;
      conn->mta_conn_mutex_unlock_later = TRUE;
      if ((error_num = spider_db_set_names(spider, conn, roop_count)))
      {
        DBUG_ASSERT(conn->mta_conn_mutex_lock_already);
        DBUG_ASSERT(conn->mta_conn_mutex_unlock_later);
        conn->mta_conn_mutex_lock_already = FALSE;
        conn->mta_conn_mutex_unlock_later = FALSE;
        SPIDER_CLEAR_FILE_POS(&conn->mta_conn_mutex_file_pos);
        pthread_mutex_unlock(&conn->mta_conn_mutex);
        if (
          share->monitoring_kind[roop_count] &&
          spider->need_mons[roop_count]
        ) {
          error_num = spider_ping_table_mon_from_table(
              spider->wide_handler->trx,
              spider->wide_handler->trx->thd,
              share,
              roop_count,
              (uint32) share->monitoring_sid[roop_count],
              share->table_name,
              share->table_name_length,
              spider->conn_link_idx[roop_count],
              NULL,
              0,
              share->monitoring_kind[roop_count],
              share->monitoring_limit[roop_count],
              share->monitoring_flag[roop_count],
              TRUE
            );
        }
        DBUG_RETURN(error_num);
      }
      spider_conn_set_timeout_from_share(conn, roop_count,
        spider->wide_handler->trx->thd,
        share);
      if (dbton_hdl->execute_sql(
        sql_type,
        conn,
        -1,
        &spider->need_mons[roop_count])
      ) {
        DBUG_ASSERT(conn->mta_conn_mutex_lock_already);
        DBUG_ASSERT(conn->mta_conn_mutex_unlock_later);
        conn->mta_conn_mutex_lock_already = FALSE;
        conn->mta_conn_mutex_unlock_later = FALSE;
        error_num = spider_db_errorno(conn);
        if (
          share->monitoring_kind[roop_count] &&
          spider->need_mons[roop_count]
        ) {
          error_num = spider_ping_table_mon_from_table(
              spider->wide_handler->trx,
              spider->wide_handler->trx->thd,
              share,
              roop_count,
              (uint32) share->monitoring_sid[roop_count],
              share->table_name,
              share->table_name_length,
              spider->conn_link_idx[roop_count],
              NULL,
              0,
              share->monitoring_kind[roop_count],
              share->monitoring_limit[roop_count],
              share->monitoring_flag[roop_count],
              TRUE
            );
        }
        DBUG_RETURN(error_num);
      }
>>>>>>> 4a09e743
      DBUG_ASSERT(conn->mta_conn_mutex_lock_already);
      DBUG_ASSERT(conn->mta_conn_mutex_unlock_later);
      conn->mta_conn_mutex_lock_already = FALSE;
      conn->mta_conn_mutex_unlock_later = FALSE;
      SPIDER_CLEAR_FILE_POS(&conn->mta_conn_mutex_file_pos);
      pthread_mutex_unlock(&conn->mta_conn_mutex);
      DBUG_RETURN(error_num);
    }
    DBUG_ASSERT(conn->mta_conn_mutex_lock_already);
    DBUG_ASSERT(conn->mta_conn_mutex_unlock_later);
    conn->mta_conn_mutex_lock_already = FALSE;
    conn->mta_conn_mutex_unlock_later = FALSE;
    SPIDER_CLEAR_FILE_POS(&conn->mta_conn_mutex_file_pos);
    pthread_mutex_unlock(&conn->mta_conn_mutex);
    result_list->update_sqls[roop_count].length(0);
  }
  if ((error_num = spider->reset_sql_sql(SPIDER_SQL_TYPE_DELETE_SQL)))
  {
    DBUG_RETURN(error_num);
  }
  DBUG_RETURN(0);
}

int spider_db_direct_delete(
  ha_spider *spider,
  TABLE *table,
  ha_rows *delete_rows
) {
  int error_num, roop_count;
  SPIDER_SHARE *share = spider->share;
  SPIDER_CONN *conn;
  SPIDER_RESULT_LIST *result_list = &spider->result_list;
  bool counted = FALSE;
  st_select_lex *select_lex;
  longlong select_limit;
  longlong offset_limit;
  DBUG_ENTER("spider_db_direct_delete");

  spider_set_result_list_param(spider);
  result_list->finish_flg = FALSE;
  result_list->desc_flg = FALSE;
  result_list->sorted = TRUE;
  if (spider->active_index == MAX_KEY)
    result_list->key_info = NULL;
  else
    result_list->key_info = &table->key_info[spider->active_index];
  spider_get_select_limit(spider, &select_lex, &select_limit, &offset_limit);
  result_list->limit_num =
    result_list->internal_limit >= select_limit ?
    select_limit : result_list->internal_limit;
  result_list->internal_offset += offset_limit;
  {
    if (
      (error_num = spider->append_delete_sql_part()) ||
      (error_num = spider->append_from_sql_part(SPIDER_SQL_TYPE_DELETE_SQL))
    ) {
      DBUG_RETURN(error_num);
    }
    spider->set_where_pos_sql(SPIDER_SQL_TYPE_DELETE_SQL);
    if (
      (error_num = spider->append_key_where_sql_part(
        NULL,
        NULL,
        SPIDER_SQL_TYPE_DELETE_SQL)) ||
      (error_num = spider->
        append_key_order_for_direct_order_limit_with_alias_sql_part(
        NULL, 0, SPIDER_SQL_TYPE_DELETE_SQL)) ||
      (error_num = spider->append_limit_sql_part(
        result_list->internal_offset, result_list->limit_num,
        SPIDER_SQL_TYPE_DELETE_SQL))
    ) {
      DBUG_RETURN(error_num);
    }
  }

  for (
    roop_count = spider_conn_link_idx_next(share->link_statuses,
      spider->conn_link_idx, -1, share->link_count,
      SPIDER_LINK_STATUS_RECOVERY);
    roop_count < (int) share->link_count;
    roop_count = spider_conn_link_idx_next(share->link_statuses,
      spider->conn_link_idx, roop_count, share->link_count,
      SPIDER_LINK_STATUS_RECOVERY)
  ) {
    ulong sql_type;
    DBUG_PRINT("info", ("spider exec sql"));
    conn = spider->conns[roop_count];
    sql_type = SPIDER_SQL_TYPE_DELETE_SQL;
    spider_db_handler *dbton_hdl = spider->dbton_handler[conn->dbton_id];
    pthread_mutex_assert_not_owner(&conn->mta_conn_mutex);
    if ((error_num = dbton_hdl->set_sql_for_exec(sql_type, roop_count)))
    {
      DBUG_RETURN(error_num);
    }
    pthread_mutex_lock(&conn->mta_conn_mutex);
    SPIDER_SET_FILE_POS(&conn->mta_conn_mutex_file_pos);
      conn->need_mon = &spider->need_mons[roop_count];
      DBUG_ASSERT(!conn->mta_conn_mutex_lock_already);
      DBUG_ASSERT(!conn->mta_conn_mutex_unlock_later);
      conn->mta_conn_mutex_lock_already = TRUE;
      conn->mta_conn_mutex_unlock_later = TRUE;
      if ((error_num = spider_db_set_names(spider, conn, roop_count)))
      {
        DBUG_ASSERT(conn->mta_conn_mutex_lock_already);
        DBUG_ASSERT(conn->mta_conn_mutex_unlock_later);
        conn->mta_conn_mutex_lock_already = FALSE;
        conn->mta_conn_mutex_unlock_later = FALSE;
        SPIDER_CLEAR_FILE_POS(&conn->mta_conn_mutex_file_pos);
        pthread_mutex_unlock(&conn->mta_conn_mutex);
        if (
          share->monitoring_kind[roop_count] &&
          spider->need_mons[roop_count]
        ) {
          error_num = spider_ping_table_mon_from_table(
              spider->wide_handler->trx,
              spider->wide_handler->trx->thd,
              share,
              roop_count,
              (uint32) share->monitoring_sid[roop_count],
              share->table_name,
              share->table_name_length,
              spider->conn_link_idx[roop_count],
              NULL,
              0,
              share->monitoring_kind[roop_count],
              share->monitoring_limit[roop_count],
              share->monitoring_flag[roop_count],
              TRUE
            );
        }
        DBUG_RETURN(error_num);
      }
      spider_conn_set_timeout_from_share(conn, roop_count,
        spider->wide_handler->trx->thd,
        share);
      if (dbton_hdl->execute_sql(
        sql_type,
        conn,
        -1,
        &spider->need_mons[roop_count])
      ) {
        DBUG_ASSERT(conn->mta_conn_mutex_lock_already);
        DBUG_ASSERT(conn->mta_conn_mutex_unlock_later);
        conn->mta_conn_mutex_lock_already = FALSE;
        conn->mta_conn_mutex_unlock_later = FALSE;
        error_num = spider_db_errorno(conn);
        if (
          share->monitoring_kind[roop_count] &&
          spider->need_mons[roop_count]
        ) {
          error_num = spider_ping_table_mon_from_table(
              spider->wide_handler->trx,
              spider->wide_handler->trx->thd,
              share,
              roop_count,
              (uint32) share->monitoring_sid[roop_count],
              share->table_name,
              share->table_name_length,
              spider->conn_link_idx[roop_count],
              NULL,
              0,
              share->monitoring_kind[roop_count],
              share->monitoring_limit[roop_count],
              share->monitoring_flag[roop_count],
              TRUE
            );
        }
        DBUG_RETURN(error_num);
      }
      DBUG_ASSERT(conn->mta_conn_mutex_lock_already);
      DBUG_ASSERT(conn->mta_conn_mutex_unlock_later);
      conn->mta_conn_mutex_lock_already = FALSE;
      conn->mta_conn_mutex_unlock_later = FALSE;
      if (!counted)
      {
        *delete_rows = spider->conns[roop_count]->db_conn->affected_rows();
        DBUG_PRINT("info", ("spider delete_rows = %llu", *delete_rows));
        counted = TRUE;
      }
    SPIDER_CLEAR_FILE_POS(&conn->mta_conn_mutex_file_pos);
    pthread_mutex_unlock(&conn->mta_conn_mutex);
  }
  int error_num2 = 0;
  {
    if ((error_num = spider->reset_sql_sql(SPIDER_SQL_TYPE_DELETE_SQL)))
      error_num2 = error_num;
  }
  DBUG_RETURN(error_num2);
}
<<<<<<< HEAD
=======
#endif
>>>>>>> 4a09e743

int spider_db_delete_all_rows(
  ha_spider *spider
) {
  int error_num, roop_count;
  SPIDER_SHARE *share = spider->share;
  SPIDER_CONN *conn;
  DBUG_ENTER("spider_db_delete_all_rows");
  if ((error_num = spider->append_delete_all_rows_sql_part(
    SPIDER_SQL_TYPE_DELETE_SQL)))
    DBUG_RETURN(error_num);

  for (
    roop_count = spider_conn_link_idx_next(share->link_statuses,
      spider->conn_link_idx, -1, share->link_count,
      SPIDER_LINK_STATUS_RECOVERY);
    roop_count < (int) share->link_count;
    roop_count = spider_conn_link_idx_next(share->link_statuses,
      spider->conn_link_idx, roop_count, share->link_count,
      SPIDER_LINK_STATUS_RECOVERY)
  ) {
    uint dbton_id = share->sql_dbton_ids[roop_count];
    spider_db_handler *dbton_hdl = spider->dbton_handler[dbton_id];
    conn = spider->conns[roop_count];
    pthread_mutex_assert_not_owner(&conn->mta_conn_mutex);
    if ((error_num = dbton_hdl->set_sql_for_exec(
      SPIDER_SQL_TYPE_DELETE_SQL, roop_count)))
    {
      DBUG_RETURN(error_num);
    }
    pthread_mutex_lock(&conn->mta_conn_mutex);
    SPIDER_SET_FILE_POS(&conn->mta_conn_mutex_file_pos);
    conn->need_mon = &spider->need_mons[roop_count];
    DBUG_ASSERT(!conn->mta_conn_mutex_lock_already);
    DBUG_ASSERT(!conn->mta_conn_mutex_unlock_later);
    conn->mta_conn_mutex_lock_already = TRUE;
    conn->mta_conn_mutex_unlock_later = TRUE;
    spider_conn_set_timeout_from_share(conn, roop_count,
      spider->wide_handler->trx->thd,
      share);
    if (
      (error_num = spider_db_set_names(spider, conn, roop_count)) ||
      (
        dbton_hdl->execute_sql(
          SPIDER_SQL_TYPE_DELETE_SQL,
          conn,
          -1,
          &spider->need_mons[roop_count]) &&
        (error_num = spider_db_errorno(conn))
      )
    ) {
      if (
        error_num == ER_SPIDER_REMOTE_SERVER_GONE_AWAY_NUM &&
        !conn->disable_reconnect
      ) {
        /* retry */
        if ((error_num = spider_db_ping(spider, conn, roop_count)))
        {
          DBUG_ASSERT(conn->mta_conn_mutex_lock_already);
          DBUG_ASSERT(conn->mta_conn_mutex_unlock_later);
          conn->mta_conn_mutex_lock_already = FALSE;
          conn->mta_conn_mutex_unlock_later = FALSE;
          SPIDER_CLEAR_FILE_POS(&conn->mta_conn_mutex_file_pos);
          pthread_mutex_unlock(&conn->mta_conn_mutex);
          if (
            share->monitoring_kind[roop_count] &&
            spider->need_mons[roop_count]
          ) {
            error_num = spider_ping_table_mon_from_table(
                spider->wide_handler->trx,
                spider->wide_handler->trx->thd,
                share,
                roop_count,
                (uint32) share->monitoring_sid[roop_count],
                share->table_name,
                share->table_name_length,
                spider->conn_link_idx[roop_count],
                NULL,
                0,
                share->monitoring_kind[roop_count],
                share->monitoring_limit[roop_count],
                share->monitoring_flag[roop_count],
                TRUE
              );
          }
          DBUG_RETURN(error_num);
        }
        if ((error_num = spider_db_set_names(spider, conn, roop_count)))
        {
          DBUG_ASSERT(conn->mta_conn_mutex_lock_already);
          DBUG_ASSERT(conn->mta_conn_mutex_unlock_later);
          conn->mta_conn_mutex_lock_already = FALSE;
          conn->mta_conn_mutex_unlock_later = FALSE;
          SPIDER_CLEAR_FILE_POS(&conn->mta_conn_mutex_file_pos);
          pthread_mutex_unlock(&conn->mta_conn_mutex);
          if (
            share->monitoring_kind[roop_count] &&
            spider->need_mons[roop_count]
          ) {
            error_num = spider_ping_table_mon_from_table(
                spider->wide_handler->trx,
                spider->wide_handler->trx->thd,
                share,
                roop_count,
                (uint32) share->monitoring_sid[roop_count],
                share->table_name,
                share->table_name_length,
                spider->conn_link_idx[roop_count],
                NULL,
                0,
                share->monitoring_kind[roop_count],
                share->monitoring_limit[roop_count],
                share->monitoring_flag[roop_count],
                TRUE
              );
          }
          DBUG_RETURN(error_num);
        }
        spider_conn_set_timeout_from_share(conn, roop_count,
          spider->wide_handler->trx->thd,
          share);
        if (dbton_hdl->execute_sql(
          SPIDER_SQL_TYPE_DELETE_SQL,
          conn,
          -1,
          &spider->need_mons[roop_count])
        ) {
          DBUG_ASSERT(conn->mta_conn_mutex_lock_already);
          DBUG_ASSERT(conn->mta_conn_mutex_unlock_later);
          conn->mta_conn_mutex_lock_already = FALSE;
          conn->mta_conn_mutex_unlock_later = FALSE;
          error_num = spider_db_errorno(conn);
          if (
            share->monitoring_kind[roop_count] &&
            spider->need_mons[roop_count]
          ) {
            error_num = spider_ping_table_mon_from_table(
                spider->wide_handler->trx,
                spider->wide_handler->trx->thd,
                share,
                roop_count,
                (uint32) share->monitoring_sid[roop_count],
                share->table_name,
                share->table_name_length,
                spider->conn_link_idx[roop_count],
                NULL,
                0,
                share->monitoring_kind[roop_count],
                share->monitoring_limit[roop_count],
                share->monitoring_flag[roop_count],
                TRUE
              );
          }
          DBUG_RETURN(error_num);
        }
      } else {
        DBUG_ASSERT(conn->mta_conn_mutex_lock_already);
        DBUG_ASSERT(conn->mta_conn_mutex_unlock_later);
        conn->mta_conn_mutex_lock_already = FALSE;
        conn->mta_conn_mutex_unlock_later = FALSE;
        SPIDER_CLEAR_FILE_POS(&conn->mta_conn_mutex_file_pos);
        pthread_mutex_unlock(&conn->mta_conn_mutex);
        if (
          share->monitoring_kind[roop_count] &&
          spider->need_mons[roop_count]
        ) {
          error_num = spider_ping_table_mon_from_table(
              spider->wide_handler->trx,
              spider->wide_handler->trx->thd,
              share,
              roop_count,
              (uint32) share->monitoring_sid[roop_count],
              share->table_name,
              share->table_name_length,
              spider->conn_link_idx[roop_count],
              NULL,
              0,
              share->monitoring_kind[roop_count],
              share->monitoring_limit[roop_count],
              share->monitoring_flag[roop_count],
              TRUE
            );
        }
        DBUG_RETURN(error_num);
      }
    }
    DBUG_ASSERT(conn->mta_conn_mutex_lock_already);
    DBUG_ASSERT(conn->mta_conn_mutex_unlock_later);
    conn->mta_conn_mutex_lock_already = FALSE;
    conn->mta_conn_mutex_unlock_later = FALSE;
    SPIDER_CLEAR_FILE_POS(&conn->mta_conn_mutex_file_pos);
    pthread_mutex_unlock(&conn->mta_conn_mutex);
  }
  if ((error_num = spider->reset_sql_sql(SPIDER_SQL_TYPE_DELETE_SQL)))
    DBUG_RETURN(error_num);
  DBUG_RETURN(0);
}

int spider_db_disable_keys(
  ha_spider *spider
) {
  int error_num, roop_count;
  SPIDER_SHARE *share = spider->share;
  SPIDER_CONN *conn;
  spider_db_handler *dbton_hdl;
  DBUG_ENTER("spider_db_disable_keys");
  if (
    spider_param_internal_optimize(spider->wide_handler->trx->thd,
      share->internal_optimize) == 1
  ) {
    for (
      roop_count = spider_conn_link_idx_next(share->link_statuses,
        spider->conn_link_idx, -1, share->link_count,
        SPIDER_LINK_STATUS_RECOVERY);
      roop_count < (int) share->link_count;
      roop_count = spider_conn_link_idx_next(share->link_statuses,
        spider->conn_link_idx, roop_count, share->link_count,
        SPIDER_LINK_STATUS_RECOVERY)
    ) {
      conn = spider->conns[roop_count];
      dbton_hdl = spider->dbton_handler[conn->dbton_id];
      if ((error_num = dbton_hdl->disable_keys(conn, roop_count)))
      {
        if (
          share->monitoring_kind[roop_count] &&
          spider->need_mons[roop_count]
        ) {
          error_num = spider_ping_table_mon_from_table(
              spider->wide_handler->trx,
              spider->wide_handler->trx->thd,
              share,
              roop_count,
              (uint32) share->monitoring_sid[roop_count],
              share->table_name,
              share->table_name_length,
              spider->conn_link_idx[roop_count],
              NULL,
              0,
              share->monitoring_kind[roop_count],
              share->monitoring_limit[roop_count],
              share->monitoring_flag[roop_count],
              TRUE
            );
        }
        DBUG_RETURN(error_num);
      }
    }
  }
  DBUG_RETURN(0);
}

int spider_db_enable_keys(
  ha_spider *spider
) {
  int error_num, roop_count;
  SPIDER_SHARE *share = spider->share;
  SPIDER_CONN *conn;
  spider_db_handler *dbton_hdl;
  DBUG_ENTER("spider_db_enable_keys");
  if (
    spider_param_internal_optimize(spider->wide_handler->trx->thd,
      share->internal_optimize) == 1
  ) {
    for (
      roop_count = spider_conn_link_idx_next(share->link_statuses,
        spider->conn_link_idx, -1, share->link_count,
        SPIDER_LINK_STATUS_RECOVERY);
      roop_count < (int) share->link_count;
      roop_count = spider_conn_link_idx_next(share->link_statuses,
        spider->conn_link_idx, roop_count, share->link_count,
        SPIDER_LINK_STATUS_RECOVERY)
    ) {
      conn = spider->conns[roop_count];
      dbton_hdl = spider->dbton_handler[conn->dbton_id];
      if ((error_num = dbton_hdl->enable_keys(conn, roop_count)))
      {
        if (
          share->monitoring_kind[roop_count] &&
          spider->need_mons[roop_count]
        ) {
          error_num = spider_ping_table_mon_from_table(
              spider->wide_handler->trx,
              spider->wide_handler->trx->thd,
              share,
              roop_count,
              (uint32) share->monitoring_sid[roop_count],
              share->table_name,
              share->table_name_length,
              spider->conn_link_idx[roop_count],
              NULL,
              0,
              share->monitoring_kind[roop_count],
              share->monitoring_limit[roop_count],
              share->monitoring_flag[roop_count],
              TRUE
            );
        }
        DBUG_RETURN(error_num);
      }
    }
  }
  DBUG_RETURN(0);
}

int spider_db_check_table(
  ha_spider *spider,
  HA_CHECK_OPT* check_opt
) {
  int error_num, roop_count;
  SPIDER_SHARE *share = spider->share;
  SPIDER_CONN *conn;
  spider_db_handler *dbton_hdl;
  DBUG_ENTER("spider_db_check_table");
  if (
    spider_param_internal_optimize(spider->wide_handler->trx->thd,
      share->internal_optimize) == 1
  ) {
    for (
      roop_count = spider_conn_link_idx_next(share->link_statuses,
        spider->conn_link_idx, -1, share->link_count,
        SPIDER_LINK_STATUS_RECOVERY);
      roop_count < (int) share->link_count;
      roop_count = spider_conn_link_idx_next(share->link_statuses,
        spider->conn_link_idx, roop_count, share->link_count,
        SPIDER_LINK_STATUS_RECOVERY)
    ) {
      conn = spider->conns[roop_count];
      dbton_hdl = spider->dbton_handler[conn->dbton_id];
      if ((error_num = dbton_hdl->check_table(conn, roop_count, check_opt)))
      {
        if (
          share->monitoring_kind[roop_count] &&
          spider->need_mons[roop_count]
        ) {
          error_num = spider_ping_table_mon_from_table(
              spider->wide_handler->trx,
              spider->wide_handler->trx->thd,
              share,
              roop_count,
              (uint32) share->monitoring_sid[roop_count],
              share->table_name,
              share->table_name_length,
              spider->conn_link_idx[roop_count],
              NULL,
              0,
              share->monitoring_kind[roop_count],
              share->monitoring_limit[roop_count],
              share->monitoring_flag[roop_count],
              TRUE
            );
        }
        DBUG_RETURN(error_num);
      }
    }
  }
  DBUG_RETURN(0);
}

int spider_db_repair_table(
  ha_spider *spider,
  HA_CHECK_OPT* check_opt
) {
  int error_num, roop_count;
  SPIDER_SHARE *share = spider->share;
  SPIDER_CONN *conn;
  spider_db_handler *dbton_hdl;
  DBUG_ENTER("spider_db_repair_table");
  if (
    spider_param_internal_optimize(spider->wide_handler->trx->thd,
      share->internal_optimize) == 1
  ) {
    for (
      roop_count = spider_conn_link_idx_next(share->link_statuses,
        spider->conn_link_idx, -1, share->link_count,
        SPIDER_LINK_STATUS_RECOVERY);
      roop_count < (int) share->link_count;
      roop_count = spider_conn_link_idx_next(share->link_statuses,
        spider->conn_link_idx, roop_count, share->link_count,
        SPIDER_LINK_STATUS_RECOVERY)
    ) {
      conn = spider->conns[roop_count];
      dbton_hdl = spider->dbton_handler[conn->dbton_id];
      if ((error_num = dbton_hdl->repair_table(conn, roop_count, check_opt)))
      {
        if (
          share->monitoring_kind[roop_count] &&
          spider->need_mons[roop_count]
        ) {
          error_num = spider_ping_table_mon_from_table(
              spider->wide_handler->trx,
              spider->wide_handler->trx->thd,
              share,
              roop_count,
              (uint32) share->monitoring_sid[roop_count],
              share->table_name,
              share->table_name_length,
              spider->conn_link_idx[roop_count],
              NULL,
              0,
              share->monitoring_kind[roop_count],
              share->monitoring_limit[roop_count],
              share->monitoring_flag[roop_count],
              TRUE
            );
        }
        DBUG_RETURN(error_num);
      }
    }
  }
  DBUG_RETURN(0);
}

int spider_db_analyze_table(
  ha_spider *spider
) {
  int error_num, roop_count;
  SPIDER_SHARE *share = spider->share;
  SPIDER_CONN *conn;
  spider_db_handler *dbton_hdl;
  DBUG_ENTER("spider_db_analyze_table");
  if (
    spider_param_internal_optimize(spider->wide_handler->trx->thd,
      share->internal_optimize) == 1
  ) {
    for (
      roop_count = spider_conn_link_idx_next(share->link_statuses,
        spider->conn_link_idx, -1, share->link_count,
        SPIDER_LINK_STATUS_RECOVERY);
      roop_count < (int) share->link_count;
      roop_count = spider_conn_link_idx_next(share->link_statuses,
        spider->conn_link_idx, roop_count, share->link_count,
        SPIDER_LINK_STATUS_RECOVERY)
    ) {
      conn = spider->conns[roop_count];
      dbton_hdl = spider->dbton_handler[conn->dbton_id];
      if ((error_num = dbton_hdl->analyze_table(conn, roop_count)))
      {
        if (
          share->monitoring_kind[roop_count] &&
          spider->need_mons[roop_count]
        ) {
          error_num = spider_ping_table_mon_from_table(
              spider->wide_handler->trx,
              spider->wide_handler->trx->thd,
              share,
              roop_count,
              (uint32) share->monitoring_sid[roop_count],
              share->table_name,
              share->table_name_length,
              spider->conn_link_idx[roop_count],
              NULL,
              0,
              share->monitoring_kind[roop_count],
              share->monitoring_limit[roop_count],
              share->monitoring_flag[roop_count],
              TRUE
            );
        }
        DBUG_RETURN(error_num);
      }
    }
  }
  DBUG_RETURN(0);
}

int spider_db_optimize_table(
  ha_spider *spider
) {
  int error_num, roop_count;
  SPIDER_SHARE *share = spider->share;
  SPIDER_CONN *conn;
  spider_db_handler *dbton_hdl;
  DBUG_ENTER("spider_db_optimize_table");
  if (
    spider_param_internal_optimize(spider->wide_handler->trx->thd,
      share->internal_optimize) == 1
  ) {
    for (
      roop_count = spider_conn_link_idx_next(share->link_statuses,
        spider->conn_link_idx, -1, share->link_count,
        SPIDER_LINK_STATUS_RECOVERY);
      roop_count < (int) share->link_count;
      roop_count = spider_conn_link_idx_next(share->link_statuses,
        spider->conn_link_idx, roop_count, share->link_count,
        SPIDER_LINK_STATUS_RECOVERY)
    ) {
      conn = spider->conns[roop_count];
      dbton_hdl = spider->dbton_handler[conn->dbton_id];
      if ((error_num = dbton_hdl->optimize_table(conn, roop_count)))
      {
        if (
          share->monitoring_kind[roop_count] &&
          spider->need_mons[roop_count]
        ) {
          error_num = spider_ping_table_mon_from_table(
              spider->wide_handler->trx,
              spider->wide_handler->trx->thd,
              share,
              roop_count,
              (uint32) share->monitoring_sid[roop_count],
              share->table_name,
              share->table_name_length,
              spider->conn_link_idx[roop_count],
              NULL,
              0,
              share->monitoring_kind[roop_count],
              share->monitoring_limit[roop_count],
              share->monitoring_flag[roop_count],
              TRUE
            );
        }
        DBUG_RETURN(error_num);
      }
    }
  }
  DBUG_RETURN(0);
}

int spider_db_flush_tables(
  ha_spider *spider,
  bool lock
) {
  int error_num, roop_count;
  SPIDER_SHARE *share = spider->share;
  SPIDER_CONN *conn;
  spider_db_handler *dbton_hdl;
  DBUG_ENTER("spider_db_flush_tables");
  for (
    roop_count = spider_conn_link_idx_next(share->link_statuses,
      spider->conn_link_idx, -1, share->link_count,
      SPIDER_LINK_STATUS_RECOVERY);
    roop_count < (int) share->link_count;
    roop_count = spider_conn_link_idx_next(share->link_statuses,
      spider->conn_link_idx, roop_count, share->link_count,
      SPIDER_LINK_STATUS_RECOVERY)
  ) {
    conn = spider->conns[roop_count];
    dbton_hdl = spider->dbton_handler[conn->dbton_id];
    if ((error_num = dbton_hdl->flush_tables(conn, roop_count, lock)))
    {
      if (
        share->monitoring_kind[roop_count] &&
        spider->need_mons[roop_count]
      ) {
        error_num = spider_ping_table_mon_from_table(
            spider->wide_handler->trx,
            spider->wide_handler->trx->thd,
            share,
            roop_count,
            (uint32) share->monitoring_sid[roop_count],
            share->table_name,
            share->table_name_length,
            spider->conn_link_idx[roop_count],
            NULL,
            0,
            share->monitoring_kind[roop_count],
            share->monitoring_limit[roop_count],
            share->monitoring_flag[roop_count],
            TRUE
          );
      }
      DBUG_RETURN(error_num);
    }
  }
  DBUG_RETURN(0);
}

int spider_db_flush_logs(
  ha_spider *spider
) {
  int roop_count, error_num;
  SPIDER_SHARE *share = spider->share;
  SPIDER_CONN *conn;
  spider_db_handler *dbton_hdl;
  DBUG_ENTER("spider_db_flush_logs");
  for (
    roop_count = spider_conn_link_idx_next(share->link_statuses,
      spider->conn_link_idx, -1, share->link_count,
      SPIDER_LINK_STATUS_RECOVERY);
    roop_count < (int) share->link_count;
    roop_count = spider_conn_link_idx_next(share->link_statuses,
      spider->conn_link_idx, roop_count, share->link_count,
      SPIDER_LINK_STATUS_RECOVERY)
  ) {
    conn = spider->conns[roop_count];
    dbton_hdl = spider->dbton_handler[conn->dbton_id];
    if ((error_num = dbton_hdl->flush_logs(conn, roop_count)))
    {
      if (
        share->monitoring_kind[roop_count] &&
        spider->need_mons[roop_count]
      ) {
        error_num = spider_ping_table_mon_from_table(
            spider->wide_handler->trx,
            spider->wide_handler->trx->thd,
            share,
            roop_count,
            (uint32) share->monitoring_sid[roop_count],
            share->table_name,
            share->table_name_length,
            spider->conn_link_idx[roop_count],
            NULL,
            0,
            share->monitoring_kind[roop_count],
            share->monitoring_limit[roop_count],
            share->monitoring_flag[roop_count],
            TRUE
          );
      }
      DBUG_RETURN(error_num);
    }
  }
  DBUG_RETURN(0);
}

/**
  Find the field among the items in an expression tree.

  @param  item_list         List of items of the expression.
  @param  item_count        Number of items in the item list.
  @param  start_item        Index of the first item to consider.
  @param  str               String into which the expression is to be printed.
  @param  func_name         Function or operator name.
  @param  func_name_length  Length of function or operator name.

  @return                   Pointer to the field in the item list if the list
                            contains only one field; NULL otherwise.
*/

Field *spider_db_find_field_in_item_list(
  Item **item_list,
  uint item_count,
  uint start_item,
  spider_string *str,
  const char *func_name,
  int func_name_length
) {
  uint item_num;
  Item *item;
  Field *field = NULL;
  DBUG_ENTER("spider_db_find_field_in_item_list");

  if (str && func_name_length)
  {
    if (strncasecmp(func_name, ",", 1))
    {
      /* A known function or operator */
      for (item_num = start_item; item_num < item_count; item_num++)
      {
        item = item_list[item_num];

        if (item->type() == Item::FIELD_ITEM)
        {
          if (field)
          {
            /* Field is not relevant if there are multiple fields */
            DBUG_RETURN(NULL);
          }

          field = ((Item_field *) item)->field;
        }
      }
    }
  }

  DBUG_RETURN(field);
}

/**
  Print an operand value within a statement generated for an expression.

  @param  item              Operand value to print.
  @param  field             Field related to the operand value.
  @param  spider            Spider.
  @param  str               String into which the value is to be printed.
  @param  alias             Name related to the operand.
  @param  alias_length      Length of the name.
  @param  dbton_id          Spider Db/Table id.
  @param  use_fields        Use fields or exchange fields.
  @param  fields            Array of fields in the expression.

  @return                   Error code.
*/

int spider_db_print_item_type(
  Item *item,
  Field *field,
  ha_spider *spider,
  spider_string *str,
  const char *alias,
  uint alias_length,
  uint dbton_id,
  bool use_fields,
  spider_fields *fields
) {
  DBUG_ENTER("spider_db_print_item_type");
  DBUG_PRINT("info",("spider COND type=%d", item->type()));

  if (item->type() == Item::REF_ITEM &&
      ((Item_ref*)item)->ref_type() == Item_ref::DIRECT_REF)
  {
    item= item->real_item();
    DBUG_PRINT("info",("spider new COND type=%d", item->type()));
  }
  switch (item->type())
  {
    case Item::FUNC_ITEM:
      DBUG_RETURN(spider_db_open_item_func((Item_func *) item, spider, str,
        alias, alias_length, dbton_id, use_fields, fields));
    case Item::SUM_FUNC_ITEM:
      DBUG_RETURN(spider_db_open_item_sum_func((Item_sum *)item, spider, str,
        alias, alias_length, dbton_id, use_fields, fields));
    case Item::COND_ITEM:
      DBUG_RETURN(spider_db_open_item_cond((Item_cond *) item, spider, str,
        alias, alias_length, dbton_id, use_fields, fields));
    case Item::FIELD_ITEM:
      DBUG_RETURN(spider_db_open_item_field((Item_field *) item, spider, str,
        alias, alias_length, dbton_id, use_fields, fields));
    case Item::REF_ITEM:
      DBUG_RETURN(spider_db_open_item_ref((Item_ref *) item, spider, str,
        alias, alias_length, dbton_id, use_fields, fields));
    case Item::ROW_ITEM:
      DBUG_RETURN(spider_db_open_item_row((Item_row *) item, spider, str,
        alias, alias_length, dbton_id, use_fields, fields));
    case Item::CONST_ITEM:
    {
      switch (item->cmp_type()) {
        case TIME_RESULT:
        case STRING_RESULT:
          DBUG_RETURN(spider_db_open_item_string(item, field, spider, str,
            alias, alias_length, dbton_id, use_fields, fields));
        case INT_RESULT:
        case REAL_RESULT:
        case DECIMAL_RESULT:
          DBUG_RETURN(spider_db_open_item_int(item, field, spider, str,
            alias, alias_length, dbton_id, use_fields, fields));
        default:
          DBUG_ASSERT(FALSE);
          DBUG_RETURN(spider_db_print_item_type_default(item, spider, str));
      }
    }
    case Item::CACHE_ITEM:
      DBUG_RETURN(spider_db_open_item_cache((Item_cache *) item, field, spider,
        str, alias, alias_length, dbton_id, use_fields, fields));
    case Item::INSERT_VALUE_ITEM:
      DBUG_RETURN(spider_db_open_item_insert_value((Item_insert_value *) item,
        field, spider, str, alias, alias_length, dbton_id, use_fields, fields));
    case Item::SUBSELECT_ITEM:
    case Item::TRIGGER_FIELD_ITEM:
    case Item::EXPR_CACHE_ITEM:
      DBUG_RETURN(ER_SPIDER_COND_SKIP_NUM);
    default:
      DBUG_RETURN(spider_db_print_item_type_default(item, spider, str));
  }

  DBUG_RETURN(0);
}

int spider_db_print_item_type_default(
  Item *item,
  ha_spider *spider,
  spider_string *str
) {
  DBUG_ENTER("spider_db_print_item_type_default");
  THD *thd = spider->wide_handler->trx->thd;
  SPIDER_SHARE *share = spider->share;
  if (spider_param_skip_default_condition(thd,
    share->skip_default_condition))
    DBUG_RETURN(ER_SPIDER_COND_SKIP_NUM);
  if (str)
  {
    if (spider->share->access_charset->cset == system_charset_info->cset)
    {
      item->print(str->get_str(), QT_TO_SYSTEM_CHARSET);
    } else {
      item->print(str->get_str(), QT_ORDINARY);
    }
    str->mem_calc();
  }
  DBUG_RETURN(0);
}

int spider_db_open_item_cond(
  Item_cond *item_cond,
  ha_spider *spider,
  spider_string *str,
  const char *alias,
  uint alias_length,
  uint dbton_id,
  bool use_fields,
  spider_fields *fields
) {
  int error_num = 0;
  List_iterator_fast<Item> lif(*(item_cond->argument_list()));
  Item *item;
  LEX_CSTRING func_name= {0,0};
  int restart_pos = 0;
  DBUG_ENTER("spider_db_open_item_cond");
  if (str)
  {
    if (str->reserve(SPIDER_SQL_OPEN_PAREN_LEN))
      DBUG_RETURN(HA_ERR_OUT_OF_MEM);
    str->q_append(SPIDER_SQL_OPEN_PAREN_STR, SPIDER_SQL_OPEN_PAREN_LEN);
  }

restart_first:
  if ((item = lif++))
  {
    if (str)
      restart_pos = str->length();
    if ((error_num = spider_db_print_item_type(item, NULL, spider, str,
      alias, alias_length, dbton_id, use_fields, fields)))
    {
      if (
        str &&
        error_num == ER_SPIDER_COND_SKIP_NUM &&
        item_cond->functype() == Item_func::COND_AND_FUNC
      ) {
        DBUG_PRINT("info",("spider COND skip"));
        str->length(restart_pos);
        goto restart_first;
      }
      DBUG_RETURN(error_num);
    }
  }
  if (error_num)
    DBUG_RETURN(error_num);
  while ((item = lif++))
  {
    if (str)
    {
      restart_pos = str->length();
      if (!func_name.str)
        func_name= item_cond->func_name_cstring();

      if (str->reserve(func_name.length + SPIDER_SQL_SPACE_LEN * 2))
        DBUG_RETURN(HA_ERR_OUT_OF_MEM);
      str->q_append(SPIDER_SQL_SPACE_STR, SPIDER_SQL_SPACE_LEN);
      str->q_append(func_name.str, func_name.length);
      str->q_append(SPIDER_SQL_SPACE_STR, SPIDER_SQL_SPACE_LEN);
    }

    if ((error_num = spider_db_print_item_type(item, NULL, spider, str,
      alias, alias_length, dbton_id, use_fields, fields)))
    {
      if (
        str &&
        error_num == ER_SPIDER_COND_SKIP_NUM &&
        item_cond->functype() == Item_func::COND_AND_FUNC
      ) {
        DBUG_PRINT("info",("spider COND skip"));
        str->length(restart_pos);
      } else
        DBUG_RETURN(error_num);
    }
  }
  if (str)
  {
    if (str->reserve(SPIDER_SQL_CLOSE_PAREN_LEN))
      DBUG_RETURN(HA_ERR_OUT_OF_MEM);
    str->q_append(SPIDER_SQL_CLOSE_PAREN_STR, SPIDER_SQL_CLOSE_PAREN_LEN);
  }
  DBUG_RETURN(0);
}

int spider_db_open_item_func(
  Item_func *item_func,
  ha_spider *spider,
  spider_string *str,
  const char *alias,
  uint alias_length,
  uint dbton_id,
  bool use_fields,
  spider_fields *fields
) {
  DBUG_ENTER("spider_db_open_item_func");
  DBUG_RETURN(spider_dbton[dbton_id].db_util->open_item_func(
    item_func, spider, str, alias, alias_length, use_fields, fields));
}

int spider_db_open_item_sum_func(
  Item_sum *item_sum,
  ha_spider *spider,
  spider_string *str,
  const char *alias,
  uint alias_length,
  uint dbton_id,
  bool use_fields,
  spider_fields *fields
) {
  DBUG_ENTER("spider_db_open_item_func");
  DBUG_RETURN(spider_dbton[dbton_id].db_util->open_item_sum_func(
    item_sum, spider, str, alias, alias_length, use_fields, fields));
}

int spider_db_open_item_ident(
  Item_ident *item_ident,
  ha_spider *spider,
  spider_string *str,
  const char *alias,
  uint alias_length,
  uint dbton_id,
  bool use_fields,
  spider_fields *fields
) {
  int error_num, field_name_length;
  SPIDER_SHARE *share = spider->share;
  DBUG_ENTER("spider_db_open_item_ident");
  if (
    item_ident->cached_field_index != NO_CACHED_FIELD_INDEX &&
    item_ident->cached_table
  ) {
    Field *field = item_ident->cached_table->table->field[
      item_ident->cached_field_index];
    DBUG_PRINT("info",("spider use cached_field_index"));
    DBUG_PRINT("info",("spider const_table=%s",
      field->table->const_table ? "TRUE" : "FALSE"));
    if (field->table->const_table)
    {
      if (str)
      {
        String str_value;
        String *tmp_str;
        tmp_str = field->val_str(&str_value);
        if (!tmp_str)
        {
          DBUG_RETURN(HA_ERR_OUT_OF_MEM);
        }
        if (str->reserve(SPIDER_SQL_VALUE_QUOTE_LEN * 2 +
          tmp_str->length() * 2))
        {
          DBUG_RETURN(HA_ERR_OUT_OF_MEM);
        }
        str->q_append(SPIDER_SQL_VALUE_QUOTE_STR, SPIDER_SQL_VALUE_QUOTE_LEN);
        str->append_escape_string(tmp_str->ptr(), tmp_str->length());
        str->q_append(SPIDER_SQL_VALUE_QUOTE_STR, SPIDER_SQL_VALUE_QUOTE_LEN);
      }
    } else {
      if (!use_fields)
      {
        if (!(field = spider->field_exchange(field)))
          DBUG_RETURN(ER_SPIDER_COND_SKIP_NUM);
        if (str)
        {
          if ((error_num = share->dbton_share[dbton_id]->
            append_column_name_with_alias(str, field->field_index,
            alias, alias_length)))
            DBUG_RETURN(error_num);
        }
      } else {
        if (str)
        {
          SPIDER_TABLE_HOLDER *table= fields->find_table(field);
          /* If table or table->spider is NULL the GBH creation
          would have been skipped the first pass (see below). */
          spider = table->spider;
          share = spider->share;
          if ((error_num = share->dbton_share[dbton_id]->
            append_column_name_with_alias(str, field->field_index,
            table->alias->ptr(), table->alias->length())))
            DBUG_RETURN(error_num);
        } else
        {
          SPIDER_TABLE_HOLDER *table= fields->find_table(field);
          if (!table || !table->spider)
            DBUG_RETURN(ER_SPIDER_COND_SKIP_NUM);
        }
      }
    }
    DBUG_RETURN(0);
  }
  if (str)
  {
    if (item_ident->field_name.str)
      field_name_length = item_ident->field_name.length;
    else
      field_name_length = 0;
    if (share->access_charset->cset == system_charset_info->cset)
    {
      if (str->reserve(alias_length +
        field_name_length + /* SPIDER_SQL_NAME_QUOTE_LEN */ 2))
      {
        DBUG_RETURN(HA_ERR_OUT_OF_MEM);
      }
      str->q_append(alias, alias_length);
      if ((error_num = spider_dbton[dbton_id].db_util->
        append_escaped_name(str, item_ident->field_name.str,
          field_name_length)))
      {
        DBUG_RETURN(error_num);
      }
    } else {
      if (str->reserve(alias_length))
        DBUG_RETURN(HA_ERR_OUT_OF_MEM);
      str->q_append(alias, alias_length);
      if ((error_num = spider_dbton[dbton_id].db_util->
        append_escaped_name_with_charset(str, item_ident->field_name.str,
          field_name_length, system_charset_info)))
      {
        DBUG_RETURN(error_num);
      }
    }
  }
  DBUG_RETURN(0);
}

int spider_db_open_item_field(
  Item_field *item_field,
  ha_spider *spider,
  spider_string *str,
  const char *alias,
  uint alias_length,
  uint dbton_id,
  bool use_fields,
  spider_fields *fields
) {
  int error_num;
  Field *field = item_field->field;
  SPIDER_SHARE *share = spider->share;
  DBUG_ENTER("spider_db_open_item_field");
  if (field)
  {
    DBUG_PRINT("info",("spider field=%p", field));
    DBUG_PRINT("info",("spider db=%s", field->table->s->db.str));
    DBUG_PRINT("info",("spider table_name=%s",
      field->table->s->table_name.str));
    DBUG_PRINT("info",("spider const_table=%s",
      field->table->const_table ? "TRUE" : "FALSE"));
    if (field->table->const_table)
    {
      if (str)
      {
        String str_value;
        String *tmp_str;
        tmp_str = field->val_str(&str_value);
        if (!tmp_str)
        {
          DBUG_RETURN(HA_ERR_OUT_OF_MEM);
        }
        if (str->reserve(SPIDER_SQL_VALUE_QUOTE_LEN * 2 +
          tmp_str->length() * 2))
        {
          DBUG_RETURN(HA_ERR_OUT_OF_MEM);
        }
        str->q_append(SPIDER_SQL_VALUE_QUOTE_STR, SPIDER_SQL_VALUE_QUOTE_LEN);
        str->append_escape_string(tmp_str->ptr(), tmp_str->length());
        str->q_append(SPIDER_SQL_VALUE_QUOTE_STR, SPIDER_SQL_VALUE_QUOTE_LEN);
      }
      DBUG_RETURN(0);
    } else {
      DBUG_PRINT("info",("spider tmp_table=%u", field->table->s->tmp_table));
      if (field->table->s->tmp_table != INTERNAL_TMP_TABLE)
      {
        if (!use_fields)
        {
          if (!(field = spider->field_exchange(field)))
            DBUG_RETURN(ER_SPIDER_COND_SKIP_NUM);
          if (str)
          {
            if ((error_num = share->dbton_share[dbton_id]->
              append_column_name_with_alias(str, field->field_index,
              alias, alias_length)))
              DBUG_RETURN(error_num);
          }
          DBUG_RETURN(0);
        } else {
          if (str)
          {
            SPIDER_TABLE_HOLDER *table= fields->find_table(field);
            /* If table or table->spider is NULL the GBH creation
            would have been skipped the first pass (see below). */
            spider = table->spider;
            share = spider->share;
            if ((error_num = share->dbton_share[dbton_id]->
              append_column_name_with_alias(str, field->field_index,
              table->alias->ptr(), table->alias->length())))
              DBUG_RETURN(error_num);
          } else
          {
            SPIDER_TABLE_HOLDER *table= fields->find_table(field);
            if (!table || !table->spider)
              DBUG_RETURN(ER_SPIDER_COND_SKIP_NUM);
          }
          DBUG_RETURN(0);
        }
      }
    }
  }
  DBUG_RETURN(spider_db_open_item_ident(
    (Item_ident *) item_field, spider, str, alias, alias_length, dbton_id,
    use_fields, fields));
}

int spider_db_open_item_ref(
  Item_ref *item_ref,
  ha_spider *spider,
  spider_string *str,
  const char *alias,
  uint alias_length,
  uint dbton_id,
  bool use_fields,
  spider_fields *fields
) {
  int error_num;
  DBUG_ENTER("spider_db_open_item_ref");
  if (item_ref->ref)
  {
    if (
      (*(item_ref->ref))->type() != Item::CACHE_ITEM &&
      item_ref->ref_type() != Item_ref::VIEW_REF &&
      !item_ref->table_name.str &&
      item_ref->name.str &&
      item_ref->alias_name_used
    )
    {
      if (str)
      {
        uint length = item_ref->name.length;
        if (str->reserve(length + /* SPIDER_SQL_NAME_QUOTE_LEN */ 2))
        {
          DBUG_RETURN(HA_ERR_OUT_OF_MEM);
        }
        if ((error_num = spider_dbton[dbton_id].db_util->
          append_name(str, item_ref->name.str, length)))
        {
          DBUG_RETURN(error_num);
        }
      }
      DBUG_RETURN(0);
    }
    DBUG_RETURN(ER_SPIDER_COND_SKIP_NUM); // MDEV-25116
  }
  DBUG_RETURN(spider_db_open_item_ident((Item_ident *) item_ref, spider, str,
    alias, alias_length, dbton_id, use_fields, fields));
}

int spider_db_open_item_row(
  Item_row *item_row,
  ha_spider *spider,
  spider_string *str,
  const char *alias,
  uint alias_length,
  uint dbton_id,
  bool use_fields,
  spider_fields *fields
) {
  int error_num;
  uint roop_count, cols = item_row->cols() - 1;
  Item *item;
  DBUG_ENTER("spider_db_open_item_row");
  if (str)
  {
    if (str->reserve(SPIDER_SQL_OPEN_PAREN_LEN))
      DBUG_RETURN(HA_ERR_OUT_OF_MEM);
    str->q_append(SPIDER_SQL_OPEN_PAREN_STR, SPIDER_SQL_OPEN_PAREN_LEN);
  }
  for (roop_count = 0; roop_count < cols; roop_count++)
  {
    item = item_row->element_index(roop_count);
    if ((error_num = spider_db_print_item_type(item, NULL, spider, str,
      alias, alias_length, dbton_id, use_fields, fields)))
      DBUG_RETURN(error_num);
    if (str)
    {
      if (str->reserve(SPIDER_SQL_COMMA_LEN))
        DBUG_RETURN(HA_ERR_OUT_OF_MEM);
      str->q_append(SPIDER_SQL_COMMA_STR, SPIDER_SQL_COMMA_LEN);
    }
  }
  item = item_row->element_index(roop_count);
  if ((error_num = spider_db_print_item_type(item, NULL, spider, str,
    alias, alias_length, dbton_id, use_fields, fields)))
    DBUG_RETURN(error_num);
  if (str)
  {
    if (str->reserve(SPIDER_SQL_CLOSE_PAREN_LEN))
      DBUG_RETURN(HA_ERR_OUT_OF_MEM);
    str->q_append(SPIDER_SQL_CLOSE_PAREN_STR,
      SPIDER_SQL_CLOSE_PAREN_LEN);
  }
  DBUG_RETURN(0);
}

/**
  Print a string value within a generated statement.

  @param  item              String value to print.
  @param  field             Field related to the string value.
  @param  spider            Spider.
  @param  str               String into which the value is to be printed.
  @param  alias             Name related to the string value.
  @param  alias_length      Length of the name.
  @param  dbton_id          Spider Db/Table id.
  @param  use_fields        Use fields or exchange fields.
  @param  fields            Array of fields in an expression containing
                            the string value.

  @return                   Error code.
*/

int spider_db_open_item_string(
  Item *item,
  Field *field,
  ha_spider *spider,
  spider_string *str,
  const char *alias,
  uint alias_length,
  uint dbton_id,
  bool use_fields,
  spider_fields *fields
) {
  int error_num = 0;
  DBUG_ENTER("spider_db_open_item_string");

  if (str)
  {
    THD *thd = NULL;
    TABLE *UNINIT_VAR(table);
    MY_BITMAP *saved_map = NULL;
    Time_zone *UNINIT_VAR(saved_time_zone);
    String str_value;
    char tmp_buf[MAX_FIELD_WIDTH];
    spider_string tmp_str(tmp_buf, MAX_FIELD_WIDTH, str->charset());
    String *tmp_str2;
    tmp_str.init_calc_mem(SPD_MID_DB_OPEN_ITEM_STRING_1);

    if (!(tmp_str2 = item->val_str(tmp_str.get_str())))
    {
      if (str->reserve(SPIDER_SQL_NULL_LEN))
      {
        error_num = HA_ERR_OUT_OF_MEM;
        goto end;
      }
      str->q_append(SPIDER_SQL_NULL_STR, SPIDER_SQL_NULL_LEN);
    } else {
      if (
        field &&
        field->type() == FIELD_TYPE_TIMESTAMP &&
        field->table->in_use->variables.time_zone != UTC
      ) {
        /*
          Store the string value in the field. This is necessary
          when the statement contains more than one value for the
          same field.
        */
        table = field->table;
        thd = table->in_use;
        saved_map = dbug_tmp_use_all_columns(table, &table->write_set);
        item->save_in_field(field, FALSE);
        saved_time_zone = thd->variables.time_zone;
        thd->variables.time_zone = UTC;

        /* Retrieve the stored value converted to UTC */
        tmp_str2 = field->val_str(&str_value);

        if (!tmp_str2)
        {
          error_num = HA_ERR_OUT_OF_MEM;
          goto end;
        }
      }
      DBUG_PRINT("info",("spider dbton_id=%u", dbton_id));
      if (str->charset() != tmp_str2->charset() &&
        spider_dbton[dbton_id].db_util->append_charset_name_before_string())
      {
        if ((error_num = spider_db_append_charset_name_before_string(str,
          tmp_str2->charset())))
        {
          goto end;
        }
      }
      if (str->reserve(SPIDER_SQL_VALUE_QUOTE_LEN * 2 +
        tmp_str2->length() * 2))
      {
        error_num = HA_ERR_OUT_OF_MEM;
        goto end;
      }
      if (!thd)
        tmp_str.mem_calc();
      str->q_append(SPIDER_SQL_VALUE_QUOTE_STR, SPIDER_SQL_VALUE_QUOTE_LEN);
      str->append_escape_string(tmp_str2->ptr(), tmp_str2->length(),
        tmp_str2->charset());
      if (str->reserve(SPIDER_SQL_VALUE_QUOTE_LEN))
      {
        error_num = HA_ERR_OUT_OF_MEM;
        goto end;
      }
      str->q_append(SPIDER_SQL_VALUE_QUOTE_STR, SPIDER_SQL_VALUE_QUOTE_LEN);
    }

end:
    if (thd)
    {
      thd->variables.time_zone = saved_time_zone;
      dbug_tmp_restore_column_map(&table->write_set, saved_map);
    }
  }

  DBUG_RETURN(error_num);
}

/**
  Print an integer value within a generated statement.

  @param  item              Integer value to print.
  @param  field             Field related to the integer value.
  @param  spider            Spider.
  @param  str               String into which the value is to be printed.
  @param  alias             Name related to the integer value.
  @param  alias_length      Length of the name.
  @param  dbton_id          Spider Db/Table id.
  @param  use_fields        Use fields or exchange fields.
  @param  fields            Array of fields in an expression containing
                            the integer value.

  @return                   Error code.
*/

int spider_db_open_item_int(
  Item *item,
  Field *field,
  ha_spider *spider,
  spider_string *str,
  const char *alias,
  uint alias_length,
  uint dbton_id,
  bool use_fields,
  spider_fields *fields
) {
  int error_num = 0;
  DBUG_ENTER("spider_db_open_item_int");

  if (str)
  {
    THD *thd = NULL;
    TABLE *table;
    MY_BITMAP *saved_map;
    Time_zone *saved_time_zone;
    String str_value;
    bool print_quoted_string;
    char tmp_buf[MAX_FIELD_WIDTH];
    spider_string tmp_str(tmp_buf, MAX_FIELD_WIDTH, str->charset());
    String *tmp_str2;
    tmp_str.init_calc_mem(SPD_MID_DB_OPEN_ITEM_INT_1);

    if (!(tmp_str2 = item->val_str(tmp_str.get_str())))
    {
      error_num = HA_ERR_OUT_OF_MEM;
      goto end;
    }
    tmp_str.mem_calc();

    if (
      field &&
      field->type() == FIELD_TYPE_TIMESTAMP &&
      field->table->in_use->variables.time_zone != UTC
    ) {
      /*
        Store the int value in the field.  This is necessary
        when the statement contains more than one value for the
        same field.
      */
      table = field->table;
      thd = table->in_use;
      saved_map = dbug_tmp_use_all_columns(table, &table->write_set);
      item->save_in_field(field, FALSE);
      saved_time_zone = thd->variables.time_zone;
      thd->variables.time_zone = UTC;
      print_quoted_string = TRUE;
    } else {
      DBUG_PRINT("info",("spider cmp_type=%u", item->cmp_type()));
      if (item->cmp_type() == TIME_RESULT)
        print_quoted_string = TRUE;
      else
        print_quoted_string = FALSE;
    }

    if (print_quoted_string)
    {
      if (thd)
      {
        /* Retrieve the stored value converted to UTC */
        tmp_str2 = field->val_str(&str_value);

        if (!tmp_str2)
        {
          error_num = HA_ERR_OUT_OF_MEM;
          goto end;
        }
      }

      if (str->reserve(SPIDER_SQL_VALUE_QUOTE_LEN * 2 + tmp_str2->length()))
      {
        error_num = HA_ERR_OUT_OF_MEM;
        goto end;
      }
      str->q_append(SPIDER_SQL_VALUE_QUOTE_STR, SPIDER_SQL_VALUE_QUOTE_LEN);
      str->append(*tmp_str2);
      str->q_append(SPIDER_SQL_VALUE_QUOTE_STR, SPIDER_SQL_VALUE_QUOTE_LEN);
    } else {
      if (str->append(*tmp_str2))
        error_num = HA_ERR_OUT_OF_MEM;
    }

end:
    if (thd)
    {
      thd->variables.time_zone = saved_time_zone;
      dbug_tmp_restore_column_map(&table->write_set, saved_map);
    }
  }

  DBUG_RETURN(error_num);
}

/**
  Print a cached value within a generated statement.

  @param  item              Cached value to print.
  @param  field             Field related to the cached value.
  @param  spider            Spider.
  @param  str               String into which the value is to be printed.
  @param  alias             Name related to the cached value.
  @param  alias_length      Length of the name.
  @param  dbton_id          Spider Db/Table id.
  @param  use_fields        Use fields or exchange fields.
  @param  fields            Array of fields in the expression containing
                            the cached value.

  @return                   Error code.
*/

int spider_db_open_item_cache(
  Item_cache *item_cache,
  Field *field,
  ha_spider *spider,
  spider_string *str,
  const char *alias,
  uint alias_length,
  uint dbton_id,
  bool use_fields,
  spider_fields *fields
) {
  DBUG_ENTER("spider_db_open_item_cache");
  if (!item_cache->const_item())
    DBUG_RETURN(ER_SPIDER_COND_SKIP_NUM);
  DBUG_PRINT("info",("spider result_type=%u", item_cache->result_type()));

  switch (item_cache->result_type())
  {
    case STRING_RESULT:
      DBUG_RETURN(spider_db_open_item_string(item_cache, field, spider, str,
        alias, alias_length, dbton_id, use_fields, fields));
    case ROW_RESULT:
      {
        int error_num;
        Item_cache_row *item_cache_row = (Item_cache_row *) item_cache;
        uint item_count = item_cache_row->cols() - 1, roop_count;
        if (str)
        {
          if (str->reserve(SPIDER_SQL_OPEN_PAREN_LEN))
            DBUG_RETURN(HA_ERR_OUT_OF_MEM);
          str->q_append(SPIDER_SQL_OPEN_PAREN_STR, SPIDER_SQL_OPEN_PAREN_LEN);
        }
        for (roop_count = 0; roop_count < item_count; ++roop_count)
        {
          if ((error_num = spider_db_open_item_cache(
            (Item_cache *) item_cache_row->element_index(roop_count), NULL,
            spider, str, alias, alias_length, dbton_id, use_fields, fields
          ))) {
            DBUG_RETURN(error_num);
          }
          if (str)
          {
            if (str->reserve(SPIDER_SQL_COMMA_LEN))
              DBUG_RETURN(HA_ERR_OUT_OF_MEM);
            str->q_append(SPIDER_SQL_COMMA_STR, SPIDER_SQL_COMMA_LEN);
          }
        }
        if ((error_num = spider_db_open_item_cache(
          (Item_cache *) item_cache_row->element_index(roop_count), NULL,
          spider, str, alias, alias_length, dbton_id, use_fields, fields
        ))) {
          DBUG_RETURN(error_num);
        }
        if (str)
        {
          if (str->reserve(SPIDER_SQL_CLOSE_PAREN_LEN))
            DBUG_RETURN(HA_ERR_OUT_OF_MEM);
          str->q_append(SPIDER_SQL_CLOSE_PAREN_STR,
            SPIDER_SQL_CLOSE_PAREN_LEN);
        }
      }
      DBUG_RETURN(0);
    case REAL_RESULT:
    case INT_RESULT:
    case DECIMAL_RESULT:
    default:
      break;
  }
  DBUG_RETURN(spider_db_open_item_int(item_cache, field, spider, str,
    alias, alias_length, dbton_id, use_fields, fields));
}

/**
  Print an INSERT value within a generated INSERT statement.

  @param  item              INSERT value to print.
  @param  field             Field related to the INSERT value.
  @param  spider            Spider.
  @param  str               String into which the value is to be printed.
  @param  alias             Name related to the INSERT value.
  @param  alias_length      Length of the name.
  @param  dbton_id          Spider Db/Table id.
  @param  use_fields        Use fields or exchange fields.
  @param  fields            Array of fields in the expression.

  @return                   Error code.
*/

int spider_db_open_item_insert_value(
  Item_insert_value *item_insert_value,
  Field *field,
  ha_spider *spider,
  spider_string *str,
  const char *alias,
  uint alias_length,
  uint dbton_id,
  bool use_fields,
  spider_fields *fields
) {
  int error_num;
  DBUG_ENTER("spider_db_open_item_insert_value");

  if (item_insert_value->arg)
  {
    if (str)
    {
      if (str->reserve(SPIDER_SQL_VALUES_LEN + SPIDER_SQL_OPEN_PAREN_LEN))
        DBUG_RETURN(HA_ERR_OUT_OF_MEM);
      str->q_append(SPIDER_SQL_VALUES_STR, SPIDER_SQL_VALUES_LEN);
      str->q_append(SPIDER_SQL_OPEN_PAREN_STR, SPIDER_SQL_OPEN_PAREN_LEN);
    }
    if ((error_num = spider_db_print_item_type(item_insert_value->arg, field,
      spider, str, alias, alias_length, dbton_id, use_fields, fields)))
      DBUG_RETURN(error_num);
    if (str)
    {
      if (str->reserve(SPIDER_SQL_CLOSE_PAREN_LEN))
        DBUG_RETURN(HA_ERR_OUT_OF_MEM);
      str->q_append(SPIDER_SQL_CLOSE_PAREN_STR, SPIDER_SQL_CLOSE_PAREN_LEN);
    }
  }

  DBUG_RETURN(0);
}

int spider_db_append_condition(
  ha_spider *spider,
  const char *alias,
  uint alias_length,
  bool test_flg
) {
  int error_num;
  DBUG_ENTER("spider_db_append_condition");
  if (!test_flg)
  {
    {
      if ((error_num = spider->append_condition_sql_part(
        alias, alias_length, SPIDER_SQL_TYPE_SELECT_SQL, FALSE)))
        DBUG_RETURN(error_num);
    }
  } else {
    if (spider->wide_handler->cond_check)
      DBUG_RETURN(spider->wide_handler->cond_check_error);
    spider->wide_handler->cond_check = TRUE;
    if ((spider->wide_handler->cond_check_error =
      spider->append_condition_sql_part(
        NULL, 0, SPIDER_SQL_TYPE_SELECT_SQL, TRUE)))
      DBUG_RETURN(spider->wide_handler->cond_check_error);
  }
  DBUG_RETURN(0);
}

int spider_db_append_update_columns(
  ha_spider *spider,
  spider_string *str,
  const char *alias,
  uint alias_length,
  uint dbton_id,
  bool use_fields,
  spider_fields *fields
) {
  int error_num;
  bool add_comma = FALSE;
  List_iterator_fast<Item> fi(*spider->wide_handler->direct_update_fields),
    vi(*spider->wide_handler->direct_update_values);
  Item *field, *value;
  DBUG_ENTER("spider_db_append_update_columns");
  while ((field = fi++))
  {
    value = vi++;
    if ((error_num = spider_db_print_item_type(
      (Item *) field, NULL, spider, str, alias, alias_length, dbton_id,
      use_fields, fields)))
    {
      if (
        error_num == ER_SPIDER_COND_SKIP_NUM &&
        field->type() == Item::FIELD_ITEM &&
        ((Item_field *) field)->field
      ) {
        DBUG_PRINT("info",("spider no match field(ex. vp child table)"));
        continue;
      }
      DBUG_RETURN(error_num);
    }
    if (str)
    {
      if (str->reserve(SPIDER_SQL_EQUAL_LEN))
        DBUG_RETURN(HA_ERR_OUT_OF_MEM);
      str->q_append(SPIDER_SQL_EQUAL_STR, SPIDER_SQL_EQUAL_LEN);
    }
    if ((error_num = spider_db_print_item_type(
      (Item *) value, ((Item_field *) field)->field, spider, str,
      alias, alias_length, dbton_id, use_fields, fields)))
      DBUG_RETURN(error_num);
    if (str)
    {
      if (str->reserve(SPIDER_SQL_COMMA_LEN))
        DBUG_RETURN(HA_ERR_OUT_OF_MEM);
      str->q_append(SPIDER_SQL_COMMA_STR, SPIDER_SQL_COMMA_LEN);
      add_comma = TRUE;
    }
  }
  if (str && add_comma)
    str->length(str->length() - SPIDER_SQL_COMMA_LEN);
  DBUG_RETURN(0);
}

bool spider_db_check_select_colum_in_group(
  st_select_lex *select_lex,
  Field *field
) {
  ORDER *group;
  DBUG_ENTER("spider_db_check_select_colum_in_group");
  for (group = (ORDER *) select_lex->group_list.first; group;
    group = group->next)
  {
    Item *item = *group->item;
    if (item->type() == Item::FIELD_ITEM)
    {
      Item_field *item_field = (Item_field *) item;
      if (item_field->field == field)
      {
        /* This field can be used directly */
        DBUG_RETURN(TRUE);
      }
    }
  }
  DBUG_RETURN(FALSE);
}

uint spider_db_check_ft_idx(
  Item_func *item_func,
  ha_spider *spider
) {
  uint roop_count, roop_count2, part_num;
  uint item_count = item_func->argument_count();
  Item **item_list = item_func->arguments();
  Item_field *item_field;
  Field *field;
  TABLE *table = spider->get_table();
  TABLE_SHARE *table_share = table->s;
  KEY *key_info;
  KEY_PART_INFO *key_part;
  bool match1, match2;
  DBUG_ENTER("spider_db_check_ft_idx");

  for (roop_count = 0; roop_count < table_share->keys; roop_count++)
  {
    key_info = &table->key_info[roop_count];
    if (
      key_info->algorithm == HA_KEY_ALG_FULLTEXT &&
      item_count - 1 == spider_user_defined_key_parts(key_info)
    ) {
      match1 = TRUE;
      for (roop_count2 = 1; roop_count2 < item_count; roop_count2++)
      {
        item_field = (Item_field *) item_list[roop_count2];
        field = item_field->field;
        if (!(field = spider->field_exchange(field)))
          DBUG_RETURN(MAX_KEY);
        match2 = FALSE;
        for (key_part = key_info->key_part, part_num = 0;
          part_num < spider_user_defined_key_parts(key_info);
          key_part++, part_num++)
        {
          if (key_part->field == field)
          {
            match2 = TRUE;
            break;
          }
        }
        if (!match2)
        {
          match1 = FALSE;
          break;
        }
      }
      if (match1)
        DBUG_RETURN(roop_count);
    }
  }
  DBUG_RETURN(MAX_KEY);
}

int spider_db_udf_fetch_row(
  SPIDER_TRX *trx,
  Field *field,
  SPIDER_DB_ROW *row
) {
  DBUG_ENTER("spider_db_udf_fetch_row");
  DBUG_RETURN(row->store_to_field(field, trx->udf_access_charset));
  DBUG_RETURN(0);
}

int spider_db_udf_fetch_table(
  SPIDER_TRX *trx,
  SPIDER_CONN *conn,
  TABLE *table,
  SPIDER_DB_RESULT *result,
  uint set_on,
  uint set_off
) {
  int error_num;
  SPIDER_DB_ROW *row = NULL;
  Field **field;
  uint roop_count;
  DBUG_ENTER("spider_db_udf_fetch_table");
  if (!(row = result->fetch_row()))
    DBUG_RETURN(HA_ERR_END_OF_FILE);

#ifndef DBUG_OFF
  MY_BITMAP *tmp_map =
    dbug_tmp_use_all_columns(table, &table->write_set);
#endif
  for (
    roop_count = 0,
    field = table->field;
    roop_count < set_on;
    roop_count++,
    field++
  ) {
    if ((error_num =
      spider_db_udf_fetch_row(trx, *field, row)))
    {
#ifndef DBUG_OFF
      dbug_tmp_restore_column_map(&table->write_set, tmp_map);
#endif
      DBUG_RETURN(error_num);
    }
    row->next();
  }

  for (; roop_count < set_off; roop_count++, field++)
    (*field)->set_default();
#ifndef DBUG_OFF
  dbug_tmp_restore_column_map(&table->write_set, tmp_map);
#endif
  table->status = 0;
  DBUG_RETURN(0);
}

int spider_db_udf_direct_sql_connect(
  const SPIDER_DIRECT_SQL *direct_sql,
  SPIDER_CONN *conn
) {
  int error_num, connect_retry_count;
  THD* thd = current_thd;
  longlong connect_retry_interval;
  DBUG_ENTER("spider_db_udf_direct_sql_connect");

  if (thd)
  {
    conn->connect_timeout = spider_param_connect_timeout(thd,
      direct_sql->connect_timeout);
    conn->net_read_timeout = spider_param_net_read_timeout(thd,
      direct_sql->net_read_timeout);
    conn->net_write_timeout = spider_param_net_write_timeout(thd,
      direct_sql->net_write_timeout);
    connect_retry_interval = spider_param_connect_retry_interval(thd);
    connect_retry_count = spider_param_connect_retry_count(thd);
  } else {
    conn->connect_timeout = spider_param_connect_timeout(NULL,
      direct_sql->connect_timeout);
    conn->net_read_timeout = spider_param_net_read_timeout(NULL,
      direct_sql->net_read_timeout);
    conn->net_write_timeout = spider_param_net_write_timeout(NULL,
      direct_sql->net_write_timeout);
    connect_retry_interval = spider_param_connect_retry_interval(NULL);
    connect_retry_count = spider_param_connect_retry_count(NULL);
  }
  DBUG_PRINT("info",("spider connect_timeout=%u", conn->connect_timeout));
  DBUG_PRINT("info",("spider net_read_timeout=%u", conn->net_read_timeout));
  DBUG_PRINT("info",("spider net_write_timeout=%u", conn->net_write_timeout));

    if ((error_num = spider_reset_conn_setted_parameter(conn, thd)))
      DBUG_RETURN(error_num);

  if (conn->dbton_id == SPIDER_DBTON_SIZE)
  {
      my_printf_error(
        ER_SPIDER_SQL_WRAPPER_IS_INVALID_NUM,
        ER_SPIDER_SQL_WRAPPER_IS_INVALID_STR,
        MYF(0), conn->tgt_wrapper);
      DBUG_RETURN(ER_SPIDER_SQL_WRAPPER_IS_INVALID_NUM);
  }

/*
  if (!(conn->db_conn = spider_dbton[conn->dbton_id].create_db_conn(conn)))
  {
    DBUG_RETURN(HA_ERR_OUT_OF_MEM);
  }
*/

  if ((error_num = conn->db_conn->connect(
    direct_sql->tgt_host,
    direct_sql->tgt_username,
    direct_sql->tgt_password,
    direct_sql->tgt_port,
    direct_sql->tgt_socket,
    direct_sql->server_name,
    connect_retry_count, connect_retry_interval)))
  {
    DBUG_RETURN(error_num);
  }
  ++conn->connection_id;
  DBUG_RETURN(0);
}

int spider_db_udf_direct_sql_ping(
  SPIDER_DIRECT_SQL *direct_sql
) {
  int error_num;
  SPIDER_CONN *conn = direct_sql->conn;
  DBUG_ENTER("spider_db_udf_direct_sql_ping");
  if (conn->server_lost)
  {
    if ((error_num = spider_db_udf_direct_sql_connect(direct_sql, conn)))
      DBUG_RETURN(error_num);
    conn->server_lost = FALSE;
  }
    if ((error_num = conn->db_conn->ping()))
    {
      spider_db_disconnect(conn);
      if ((error_num = spider_db_udf_direct_sql_connect(direct_sql, conn)))
      {
        DBUG_PRINT("info", ("spider conn=%p SERVER_LOST", conn));
        conn->server_lost = TRUE;
        DBUG_RETURN(error_num);
      }
      if((error_num = conn->db_conn->ping()))
      {
        spider_db_disconnect(conn);
        DBUG_PRINT("info", ("spider conn=%p SERVER_LOST", conn));
        conn->server_lost = TRUE;
        DBUG_RETURN(error_num);
      }
    }
  conn->ping_time = (time_t) time((time_t*) 0);
  DBUG_RETURN(0);
}

int spider_db_udf_direct_sql(
  SPIDER_DIRECT_SQL *direct_sql
) {
  int error_num = 0, status = 0, roop_count = 0, need_mon = 0;
  uint udf_table_mutex_index, field_num, set_on, set_off;
  long long roop_count2;
  bool end_of_file;
  SPIDER_TRX *trx = direct_sql->trx;
  THD *thd = trx->thd, *c_thd = current_thd;
  SPIDER_CONN *conn = direct_sql->conn;
  SPIDER_DB_RESULT *result = NULL;
  TABLE *table;
  int bulk_insert_rows= (int) direct_sql->bulk_insert_rows;
  int table_loop_mode= direct_sql->table_loop_mode;
  double ping_interval_at_trx_start =
    spider_param_ping_interval_at_trx_start(thd);
  time_t tmp_time = (time_t) time((time_t*) 0);
  bool need_trx_end, need_all_commit, insert_start = FALSE;
  enum_sql_command sql_command_backup;
  DBUG_ENTER("spider_db_udf_direct_sql");
  if (direct_sql->real_table_used)
  {
    if (spider_sys_open_and_lock_tables(c_thd, &direct_sql->table_list_first,
                               &direct_sql->open_tables_backup))
    {
      direct_sql->real_table_used = FALSE;
      DBUG_RETURN(my_errno);
    }
    for (roop_count = 0; roop_count < direct_sql->table_count; roop_count++)
    {
      if (!spider_bit_is_set(direct_sql->real_table_bitmap, roop_count))
        continue;
      direct_sql->tables[roop_count] =
        direct_sql->table_list[roop_count].table;
    }
    direct_sql->open_tables_thd = c_thd;
    roop_count = 0;
  }

  if (c_thd != thd)
  {
    need_all_commit = TRUE;
    need_trx_end = TRUE;
  } else {
    need_all_commit = FALSE;
    if (direct_sql->real_table_used)
    {
      need_trx_end = TRUE;
    } else {
      if (c_thd->transaction->stmt.ha_list)
        need_trx_end = FALSE;
      else
        need_trx_end = TRUE;
    }
  }

  if (!conn->disable_reconnect)
  {
    if (
      (
        conn->server_lost ||
        difftime(tmp_time, conn->ping_time) >= ping_interval_at_trx_start
      ) &&
      (error_num = spider_db_udf_direct_sql_ping(direct_sql))
    )
      DBUG_RETURN(error_num);
  } else if (conn->server_lost)
  {
    my_message(ER_SPIDER_REMOTE_SERVER_GONE_AWAY_NUM,
      ER_SPIDER_REMOTE_SERVER_GONE_AWAY_STR, MYF(0));
    DBUG_RETURN(ER_SPIDER_REMOTE_SERVER_GONE_AWAY_NUM);
  }

  sql_command_backup = c_thd->lex->sql_command;
  c_thd->lex->sql_command = SQLCOM_INSERT;

  pthread_mutex_assert_not_owner(&conn->mta_conn_mutex);
  pthread_mutex_lock(&conn->mta_conn_mutex);
  SPIDER_SET_FILE_POS(&conn->mta_conn_mutex_file_pos);
  conn->need_mon = &need_mon;
  DBUG_ASSERT(!conn->mta_conn_mutex_lock_already);
  DBUG_ASSERT(!conn->mta_conn_mutex_unlock_later);
  conn->mta_conn_mutex_lock_already = TRUE;
  conn->mta_conn_mutex_unlock_later = TRUE;
  if (
    !(error_num = spider_db_udf_direct_sql_set_names(direct_sql, trx, conn)) &&
    !(error_num = spider_db_udf_direct_sql_select_db(direct_sql, conn))
  ) {
    spider_conn_set_timeout_from_direct_sql(conn, thd, direct_sql);
    if (spider_db_query(
      conn,
      direct_sql->sql,
      direct_sql->sql_length,
      -1,
      &need_mon)
    ) {
      error_num = spider_db_errorno(conn);
      if (error_num == ER_SPIDER_REMOTE_SERVER_GONE_AWAY_NUM)
        my_message(ER_SPIDER_REMOTE_SERVER_GONE_AWAY_NUM,
          ER_SPIDER_REMOTE_SERVER_GONE_AWAY_STR, MYF(0));
    } else {
      DBUG_PRINT("info",("spider conn=%p", conn));
      if (!direct_sql->table_count)
        roop_count = -1;
      do {
        if (roop_count == direct_sql->table_count)
        {
          if (table_loop_mode == 1)
            roop_count--;
          else if (table_loop_mode == 2)
            roop_count = 0;
          else
            roop_count = -1;
        }
        st_spider_db_request_key request_key;
        request_key.spider_thread_id = direct_sql->trx->spider_thread_id;
        request_key.query_id = direct_sql->trx->thd->query_id;
        request_key.handler = direct_sql;
        request_key.request_id = 1;
        request_key.next = NULL;
        if ((result = conn->db_conn->use_result(NULL, &request_key, &error_num)))
        {
          end_of_file = FALSE;
          if (roop_count >= 0)
          {
            while (!error_num && !end_of_file)
            {
              udf_table_mutex_index=
                  spider_udf_calc_hash(direct_sql->db_names[roop_count],
                                       spider_udf_table_lock_mutex_count);
              udf_table_mutex_index+=
                  spider_udf_calc_hash(direct_sql->table_names[roop_count],
                                       spider_udf_table_lock_mutex_count);
              udf_table_mutex_index%= spider_udf_table_lock_mutex_count;
              pthread_mutex_lock(
                &trx->udf_table_mutexes[udf_table_mutex_index]);
              table = direct_sql->tables[roop_count];
              table->in_use = c_thd;
              memset((uchar *) table->null_flags, ~(uchar) 0,
                sizeof(uchar) * table->s->null_bytes);
              insert_start = TRUE;

              field_num = result->num_fields();
              if (field_num > table->s->fields)
              {
                set_on = table->s->fields;
                set_off = table->s->fields;
              } else {
                set_on = field_num;
                set_off = table->s->fields;
              }
              for (roop_count2 = 0; roop_count2 < set_on; roop_count2++)
                bitmap_set_bit(table->write_set, (uint) roop_count2);
              for (; roop_count2 < set_off; roop_count2++)
                bitmap_clear_bit(table->write_set, (uint) roop_count2);

              {
                THR_LOCK_DATA *to[2];
                table->file->store_lock(table->in_use, to,
                  TL_WRITE_CONCURRENT_INSERT);
                if ((error_num = table->file->ha_external_lock(table->in_use,
                  F_WRLCK)))
                {
                  table->file->print_error(error_num, MYF(0));
                  break;
                }
                if (
                  table->s->tmp_table == NO_TMP_TABLE &&
                  table->pos_in_table_list
                ) {
                  TABLE_LIST *next_tables =
                    table->pos_in_table_list->next_global;
                  while (next_tables && next_tables->parent_l)
                  {
                    DBUG_PRINT("info",("spider call child lock"));
                    TABLE *child_table = next_tables->table;
                    child_table->file->store_lock(child_table->in_use, to,
                      TL_WRITE_CONCURRENT_INSERT);
                    if ((error_num = child_table->file->ha_external_lock(
                      child_table->in_use, F_WRLCK)))
                    {
                      table->file->print_error(error_num, MYF(0));
                      break;
                    }
                    next_tables = next_tables->next_global;
                  }
                }
              }

              if (direct_sql->iop)
              {
                if (direct_sql->iop[roop_count] == 1)
                  table->file->extra(HA_EXTRA_IGNORE_DUP_KEY);
                else if (direct_sql->iop[roop_count] == 2)
                  table->file->extra(HA_EXTRA_WRITE_CAN_REPLACE);
              }
              table->file->ha_start_bulk_insert(
                (ha_rows) bulk_insert_rows);

              for (roop_count2 = 0;
                roop_count2 < bulk_insert_rows;
                roop_count2++)
              {
                if ((error_num = spider_db_udf_fetch_table(
                  trx, conn, table, result, set_on, set_off)))
                {
                  if (error_num == HA_ERR_END_OF_FILE)
                  {
                    end_of_file = TRUE;
                    error_num = 0;
                  }
                  break;
                }
                if (direct_sql->iop && direct_sql->iop[roop_count] == 2)
                {
                  if ((error_num = spider_sys_replace(table,
                    &direct_sql->modified_non_trans_table)))
                  {
                    table->file->print_error(error_num, MYF(0));
                    break;
                  }
                } else if ((error_num =
                  table->file->ha_write_row(table->record[0])))
                {
                  /* insert */
                  if (
                    !direct_sql->iop || direct_sql->iop[roop_count] != 1 ||
                    table->file->is_fatal_error(error_num, HA_CHECK_DUP)
                  ) {
                    DBUG_PRINT("info",("spider error_num=%d", error_num));
                    table->file->print_error(error_num, MYF(0));
                    break;
                  } else
                    error_num = 0;
                }
              }

              if (error_num)
                table->file->ha_end_bulk_insert();
              else
                error_num = table->file->ha_end_bulk_insert();
              if (direct_sql->iop)
              {
                if (direct_sql->iop[roop_count] == 1)
                  table->file->extra(HA_EXTRA_NO_IGNORE_DUP_KEY);
                else if (direct_sql->iop[roop_count] == 2)
                  table->file->extra(HA_EXTRA_WRITE_CANNOT_REPLACE);
              }
              {
                table->file->ha_external_unlock(table->in_use);
                if (
                  table->s->tmp_table == NO_TMP_TABLE &&
                  table->pos_in_table_list
                ) {
                  TABLE_LIST *next_tables =
                    table->pos_in_table_list->next_global;
                  while (next_tables && next_tables->parent_l)
                  {
                    DBUG_PRINT("info",("spider call child lock"));
                    TABLE *child_table = next_tables->table;
                    child_table->file->ha_external_lock(child_table->in_use,
                      F_UNLCK);
                    next_tables = next_tables->next_global;
                  }
                }
              }
              table->file->ha_reset();
              table->in_use = thd;
              pthread_mutex_unlock(
                &trx->udf_table_mutexes[udf_table_mutex_index]);
            }
            if (error_num)
              roop_count = -1;
          }
          result->free_result();
          delete result;
        } else {
          if (!error_num)
          {
            error_num = spider_db_errorno(conn);
          }
          if (error_num)
          {
            if (error_num == ER_SPIDER_REMOTE_SERVER_GONE_AWAY_NUM)
              my_message(ER_SPIDER_REMOTE_SERVER_GONE_AWAY_NUM,
                ER_SPIDER_REMOTE_SERVER_GONE_AWAY_STR, MYF(0));
            else if (error_num == HA_ERR_FOUND_DUPP_KEY)
            {
              my_printf_error(ER_SPIDER_HS_NUM, ER_SPIDER_HS_STR, MYF(0),
                conn->db_conn->get_errno(), conn->db_conn->get_error());
            }
            break;
          }
        }
        if ((status = conn->db_conn->next_result()) > 0)
        {
          error_num = status;
          break;
        }
        if (roop_count >= 0)
          roop_count++;
      } while (status == 0);
    }
  }
  DBUG_ASSERT(conn->mta_conn_mutex_lock_already);
  DBUG_ASSERT(conn->mta_conn_mutex_unlock_later);
  conn->mta_conn_mutex_lock_already = FALSE;
  conn->mta_conn_mutex_unlock_later = FALSE;
  SPIDER_CLEAR_FILE_POS(&conn->mta_conn_mutex_file_pos);
  pthread_mutex_unlock(&conn->mta_conn_mutex);
  if (need_trx_end && insert_start)
  {
    if (error_num)
    {
      (void) ha_rollback_trans(c_thd, FALSE);
      if (need_all_commit)
        (void) ha_rollback_trans(c_thd, TRUE);
    } else {
      if ((error_num = ha_commit_trans(c_thd, FALSE)))
        my_error(error_num, MYF(0));
      if (need_all_commit)
      {
        if ((error_num = ha_commit_trans(c_thd, TRUE)))
          my_error(error_num, MYF(0));
      }
    }
  }
  c_thd->lex->sql_command = sql_command_backup;
  DBUG_RETURN(error_num);
}

int spider_db_udf_direct_sql_select_db(
  SPIDER_DIRECT_SQL *direct_sql,
  SPIDER_CONN *conn
) {
  int error_num, need_mon = 0;
  SPIDER_DB_CONN *db_conn = conn->db_conn;
  DBUG_ENTER("spider_db_udf_direct_sql_select_db");
  pthread_mutex_assert_owner(&conn->mta_conn_mutex);
  if (
    spider_dbton[conn->dbton_id].db_util->database_has_default_value()
  ) {
    DBUG_ASSERT(conn->mta_conn_mutex_file_pos.file_name);
    if (
      !conn->default_database.length() ||
      conn->default_database.length() !=
        direct_sql->tgt_default_db_name_length ||
      memcmp(direct_sql->tgt_default_db_name, conn->default_database.ptr(),
        direct_sql->tgt_default_db_name_length)
    ) {
      if (
        (
          spider_db_before_query(conn, &need_mon) ||
          db_conn->select_db(direct_sql->tgt_default_db_name)
        ) &&
        (error_num = spider_db_errorno(conn))
      ) {
        if (
          error_num == ER_SPIDER_REMOTE_SERVER_GONE_AWAY_NUM &&
          !conn->disable_reconnect
        )
          my_message(ER_SPIDER_REMOTE_SERVER_GONE_AWAY_NUM,
            ER_SPIDER_REMOTE_SERVER_GONE_AWAY_STR, MYF(0));
        DBUG_RETURN(error_num);
      }
      conn->default_database.length(0);
      if (conn->default_database.reserve(
        direct_sql->tgt_default_db_name_length + 1))
        DBUG_RETURN(HA_ERR_OUT_OF_MEM);
      conn->default_database.q_append(direct_sql->tgt_default_db_name,
        direct_sql->tgt_default_db_name_length + 1);
      conn->default_database.length(direct_sql->tgt_default_db_name_length);
    }
  }
  DBUG_RETURN(0);
}

int spider_db_udf_direct_sql_set_names(
  SPIDER_DIRECT_SQL *direct_sql,
  SPIDER_TRX *trx,
  SPIDER_CONN *conn
) {
  int error_num, need_mon = 0;
  DBUG_ENTER("spider_db_udf_direct_sql_set_names");
  pthread_mutex_assert_owner(&conn->mta_conn_mutex);
    DBUG_ASSERT(conn->mta_conn_mutex_file_pos.file_name);
    if (
      !conn->access_charset ||
      trx->udf_access_charset->cset != conn->access_charset->cset
    ) {
      if (
        (
          spider_db_before_query(conn, &need_mon) ||
          conn->db_conn->set_character_set(trx->udf_access_charset->cs_name.str)
        ) &&
        (error_num = spider_db_errorno(conn))
      ) {
        if (
          error_num == ER_SPIDER_REMOTE_SERVER_GONE_AWAY_NUM &&
          !conn->disable_reconnect
        ) {
          my_message(ER_SPIDER_REMOTE_SERVER_GONE_AWAY_NUM,
            ER_SPIDER_REMOTE_SERVER_GONE_AWAY_STR, MYF(0));
        }
        DBUG_RETURN(error_num);
      }
      conn->access_charset = trx->udf_access_charset;
    }
  DBUG_RETURN(0);
}

int spider_db_udf_check_and_set_set_names(
  SPIDER_TRX *trx
) {
  int error_num;
  DBUG_ENTER("spider_db_udf_check_and_set_set_names");
  if (
    !trx->udf_access_charset ||
    trx->udf_access_charset->cset !=
      trx->thd->variables.character_set_client->cset)
  {
    trx->udf_access_charset = trx->thd->variables.character_set_client;
    if ((error_num = spider_db_udf_append_set_names(trx)))
      DBUG_RETURN(error_num);
  }
  DBUG_RETURN(0);
}

int spider_db_udf_append_set_names(
  SPIDER_TRX *trx
) {
  DBUG_ENTER("spider_db_udf_append_set_names");
  DBUG_RETURN(0);
}

void spider_db_udf_free_set_names(
  SPIDER_TRX *trx
) {
  DBUG_ENTER("spider_db_udf_free_set_names");
  DBUG_VOID_RETURN;
}

int spider_db_udf_ping_table(
  SPIDER_TABLE_MON_LIST *table_mon_list,
  SPIDER_SHARE *share,
  SPIDER_TRX *trx,
  SPIDER_CONN *conn,
  char *where_clause,
  uint where_clause_length,
  bool ping_only,
  bool use_where,
  longlong limit
) {
  int error_num;
  DBUG_ENTER("spider_db_udf_ping_table");
  if (!pthread_mutex_trylock(&table_mon_list->monitor_mutex))
  {
    int need_mon = 0;
    uint tmp_conn_link_idx = 0;
    ha_spider spider;
    SPIDER_WIDE_HANDLER wide_handler;
    uchar db_request_phase = 0;
    ulonglong db_request_id = 0;
    spider.share = share;
    spider.wide_handler = &wide_handler;
    wide_handler.trx = trx;
    spider.need_mons = &need_mon;
    spider.conn_link_idx = &tmp_conn_link_idx;
    spider.db_request_phase = &db_request_phase;
    spider.db_request_id = &db_request_id;
    pthread_mutex_assert_not_owner(&conn->mta_conn_mutex);
    pthread_mutex_lock(&conn->mta_conn_mutex);
    SPIDER_SET_FILE_POS(&conn->mta_conn_mutex_file_pos);
    conn->need_mon = &need_mon;
    DBUG_ASSERT(!conn->mta_conn_mutex_lock_already);
    DBUG_ASSERT(!conn->mta_conn_mutex_unlock_later);
    conn->mta_conn_mutex_lock_already = TRUE;
    conn->mta_conn_mutex_unlock_later = TRUE;
    if ((error_num = spider_db_ping(&spider, conn, 0)))
    {
      DBUG_ASSERT(conn->mta_conn_mutex_lock_already);
      DBUG_ASSERT(conn->mta_conn_mutex_unlock_later);
      conn->mta_conn_mutex_lock_already = FALSE;
      conn->mta_conn_mutex_unlock_later = FALSE;
      SPIDER_CLEAR_FILE_POS(&conn->mta_conn_mutex_file_pos);
      pthread_mutex_unlock(&conn->mta_conn_mutex);
      table_mon_list->last_mon_result = error_num;
      pthread_mutex_unlock(&table_mon_list->monitor_mutex);
      if (error_num == ER_CON_COUNT_ERROR)
      {
        my_error(ER_CON_COUNT_ERROR, MYF(0));
        DBUG_RETURN(ER_CON_COUNT_ERROR);
      }
      my_error(ER_CONNECT_TO_FOREIGN_DATA_SOURCE, MYF(0),
        share->server_names[0]);
      DBUG_RETURN(ER_CONNECT_TO_FOREIGN_DATA_SOURCE);
    }
    DBUG_ASSERT(conn->mta_conn_mutex_lock_already);
    DBUG_ASSERT(conn->mta_conn_mutex_unlock_later);
    conn->mta_conn_mutex_lock_already = FALSE;
    conn->mta_conn_mutex_unlock_later = FALSE;
    SPIDER_CLEAR_FILE_POS(&conn->mta_conn_mutex_file_pos);
    pthread_mutex_unlock(&conn->mta_conn_mutex);
    if (!ping_only)
    {
      int init_sql_alloc_size =
        spider_param_init_sql_alloc_size(trx->thd, share->init_sql_alloc_size);
      char *sql_buf = (char *) my_alloca(init_sql_alloc_size * 2);
      if (!sql_buf)
      {
        table_mon_list->last_mon_result = HA_ERR_OUT_OF_MEM;
        pthread_mutex_unlock(&table_mon_list->monitor_mutex);
        my_error(HA_ERR_OUT_OF_MEM, MYF(0));
        DBUG_RETURN(HA_ERR_OUT_OF_MEM);
      }
      char *where_buf = sql_buf + init_sql_alloc_size;
      spider_string sql_str(sql_buf, sizeof(sql_buf),
        system_charset_info);
      spider_string where_str(where_buf, sizeof(where_buf),
        system_charset_info);
      sql_str.init_calc_mem(SPD_MID_DB_UDF_PING_TABLE_1);
      where_str.init_calc_mem(SPD_MID_DB_UDF_PING_TABLE_2);
      sql_str.length(0);
      where_str.length(0);
      if (
        use_where &&
        where_str.append(where_clause, where_clause_length,
          trx->thd->variables.character_set_client)
      ) {
        table_mon_list->last_mon_result = HA_ERR_OUT_OF_MEM;
        pthread_mutex_unlock(&table_mon_list->monitor_mutex);
        my_error(HA_ERR_OUT_OF_MEM, MYF(0));
        my_afree(sql_buf);
        DBUG_RETURN(HA_ERR_OUT_OF_MEM);
      }
      share->access_charset = system_charset_info;
      if ((error_num = spider_db_udf_ping_table_append_select(&sql_str,
        share, trx, &where_str, use_where, limit, conn->dbton_id)))
      {
        table_mon_list->last_mon_result = error_num;
        pthread_mutex_unlock(&table_mon_list->monitor_mutex);
        my_error(error_num, MYF(0));
        my_afree(sql_buf);
        DBUG_RETURN(error_num);
      }
      pthread_mutex_assert_not_owner(&conn->mta_conn_mutex);
      pthread_mutex_lock(&conn->mta_conn_mutex);
      SPIDER_SET_FILE_POS(&conn->mta_conn_mutex_file_pos);
      conn->need_mon = &need_mon;
      DBUG_ASSERT(!conn->mta_conn_mutex_lock_already);
      DBUG_ASSERT(!conn->mta_conn_mutex_unlock_later);
      conn->mta_conn_mutex_lock_already = TRUE;
      conn->mta_conn_mutex_unlock_later = TRUE;
      if ((error_num = spider_db_set_names(&spider, conn, 0)))
      {
        DBUG_ASSERT(conn->mta_conn_mutex_lock_already);
        DBUG_ASSERT(conn->mta_conn_mutex_unlock_later);
        conn->mta_conn_mutex_lock_already = FALSE;
        conn->mta_conn_mutex_unlock_later = FALSE;
        SPIDER_CLEAR_FILE_POS(&conn->mta_conn_mutex_file_pos);
        pthread_mutex_unlock(&conn->mta_conn_mutex);
        table_mon_list->last_mon_result = error_num;
        pthread_mutex_unlock(&table_mon_list->monitor_mutex);
        DBUG_PRINT("info",("spider error_num=%d", error_num));
        my_afree(sql_buf);
        DBUG_RETURN(error_num);
      }
      spider_conn_set_timeout_from_share(conn, 0, trx->thd, share);
      if (spider_db_query(
        conn,
        sql_str.ptr(),
        sql_str.length(),
        -1,
        &need_mon)
      ) {
        DBUG_ASSERT(conn->mta_conn_mutex_lock_already);
        DBUG_ASSERT(conn->mta_conn_mutex_unlock_later);
        conn->mta_conn_mutex_lock_already = FALSE;
        conn->mta_conn_mutex_unlock_later = FALSE;
        error_num = spider_db_errorno(conn);
        table_mon_list->last_mon_result = error_num;
        pthread_mutex_unlock(&table_mon_list->monitor_mutex);
        DBUG_PRINT("info",("spider error_num=%d", error_num));
        my_afree(sql_buf);
        DBUG_RETURN(error_num);
      }
      DBUG_ASSERT(conn->mta_conn_mutex_lock_already);
      DBUG_ASSERT(conn->mta_conn_mutex_unlock_later);
      conn->mta_conn_mutex_lock_already = FALSE;
      conn->mta_conn_mutex_unlock_later = FALSE;
      spider_db_discard_result(&spider, 0, conn);
      SPIDER_CLEAR_FILE_POS(&conn->mta_conn_mutex_file_pos);
      pthread_mutex_unlock(&conn->mta_conn_mutex);
      my_afree(sql_buf);
    }
    table_mon_list->last_mon_result = 0;
    pthread_mutex_unlock(&table_mon_list->monitor_mutex);
  } else {
    pthread_mutex_lock(&table_mon_list->monitor_mutex);
    error_num = table_mon_list->last_mon_result;
    pthread_mutex_unlock(&table_mon_list->monitor_mutex);
    DBUG_RETURN(error_num);
  }

  DBUG_RETURN(0);
}

int spider_db_udf_ping_table_append_mon_next(
  spider_string *str,
  char *child_table_name,
  uint child_table_name_length,
  int link_id,
  char *static_link_id,
  uint static_link_id_length,
  char *where_clause,
  uint where_clause_length,
  longlong first_sid,
  int full_mon_count,
  int current_mon_count,
  int success_count,
  int fault_count,
  int flags,
  longlong limit
) {
  char limit_str[SPIDER_SQL_INT_LEN], sid_str[SPIDER_SQL_INT_LEN];
  int limit_str_length, sid_str_length;
  spider_string child_table_name_str(child_table_name,
    child_table_name_length + 1, str->charset());
  spider_string where_clause_str(where_clause ? where_clause : "",
    where_clause_length + 1, str->charset());
  DBUG_ENTER("spider_db_udf_ping_table_append_mon_next");
  child_table_name_str.init_calc_mem(SPD_MID_DB_UDF_PING_TABLE_APPEND_MON_NEXT_1);
  where_clause_str.init_calc_mem(SPD_MID_DB_UDF_PING_TABLE_APPEND_MON_NEXT_2);
  child_table_name_str.length(child_table_name_length);
  where_clause_str.length(where_clause_length);
  limit_str_length = my_sprintf(limit_str, (limit_str, "%lld", limit));
  sid_str_length = my_sprintf(sid_str, (sid_str, "%lld", first_sid));
  if (str->reserve(
    SPIDER_SQL_SELECT_LEN +
    SPIDER_SQL_PING_TABLE_LEN +
    (child_table_name_length * 2) +
    (
      static_link_id ?
      (SPIDER_SQL_INT_LEN * 5) +
      (SPIDER_SQL_VALUE_QUOTE_LEN * 2) +
      (static_link_id_length * 2) :
      (SPIDER_SQL_INT_LEN * 6)
    ) +
    sid_str_length +
    limit_str_length +
    (where_clause_length * 2) +
    (SPIDER_SQL_VALUE_QUOTE_LEN * 4) +
    (SPIDER_SQL_COMMA_LEN * 9) +
    SPIDER_SQL_CLOSE_PAREN_LEN
  ))
    DBUG_RETURN(HA_ERR_OUT_OF_MEM);
  str->q_append(SPIDER_SQL_SELECT_STR, SPIDER_SQL_SELECT_LEN);
  str->q_append(SPIDER_SQL_PING_TABLE_STR, SPIDER_SQL_PING_TABLE_LEN);
  str->q_append(SPIDER_SQL_VALUE_QUOTE_STR, SPIDER_SQL_VALUE_QUOTE_LEN);
  str->append_escape_string(child_table_name_str.ptr(), child_table_name_str.length());
  str->q_append(SPIDER_SQL_VALUE_QUOTE_STR, SPIDER_SQL_VALUE_QUOTE_LEN);
  str->q_append(SPIDER_SQL_COMMA_STR, SPIDER_SQL_COMMA_LEN);
  if (static_link_id)
  {
    str->q_append(SPIDER_SQL_VALUE_QUOTE_STR, SPIDER_SQL_VALUE_QUOTE_LEN);
    str->append_for_single_quote(static_link_id, static_link_id_length);
    str->q_append(SPIDER_SQL_VALUE_QUOTE_STR, SPIDER_SQL_VALUE_QUOTE_LEN);
  } else {
    str->qs_append(link_id);
  }
  str->q_append(SPIDER_SQL_COMMA_STR, SPIDER_SQL_COMMA_LEN);
  str->qs_append(flags);
  str->q_append(SPIDER_SQL_COMMA_STR, SPIDER_SQL_COMMA_LEN);
  str->q_append(limit_str, limit_str_length);
  str->q_append(SPIDER_SQL_COMMA_STR, SPIDER_SQL_COMMA_LEN);
  str->q_append(SPIDER_SQL_VALUE_QUOTE_STR, SPIDER_SQL_VALUE_QUOTE_LEN);
  str->append_escape_string(where_clause_str.ptr(), where_clause_str.length());
  str->q_append(SPIDER_SQL_VALUE_QUOTE_STR, SPIDER_SQL_VALUE_QUOTE_LEN);
  str->q_append(SPIDER_SQL_COMMA_STR, SPIDER_SQL_COMMA_LEN);
  str->q_append(sid_str, sid_str_length);
  str->q_append(SPIDER_SQL_COMMA_STR, SPIDER_SQL_COMMA_LEN);
  str->qs_append(full_mon_count);
  str->q_append(SPIDER_SQL_COMMA_STR, SPIDER_SQL_COMMA_LEN);
  str->qs_append(current_mon_count);
  str->q_append(SPIDER_SQL_COMMA_STR, SPIDER_SQL_COMMA_LEN);
  str->qs_append(success_count);
  str->q_append(SPIDER_SQL_COMMA_STR, SPIDER_SQL_COMMA_LEN);
  str->qs_append(fault_count);
  str->q_append(SPIDER_SQL_CLOSE_PAREN_STR, SPIDER_SQL_CLOSE_PAREN_LEN);
  DBUG_RETURN(0);
}

int spider_db_udf_ping_table_append_select(
  spider_string *str,
  SPIDER_SHARE *share,
  SPIDER_TRX *trx,
  spider_string *where_str,
  bool use_where,
  longlong limit,
  uint dbton_id
) {
  int error_num;
  char limit_str[SPIDER_SQL_INT_LEN];
  int limit_str_length;
  DBUG_ENTER("spider_db_udf_ping_table_append_select");
  if (str->reserve(SPIDER_SQL_SELECT_LEN + SPIDER_SQL_ONE_LEN +
    SPIDER_SQL_FROM_LEN))
    DBUG_RETURN(HA_ERR_OUT_OF_MEM);
  str->q_append(SPIDER_SQL_SELECT_STR, SPIDER_SQL_SELECT_LEN);
  str->q_append(SPIDER_SQL_ONE_STR, SPIDER_SQL_ONE_LEN);
  str->q_append(SPIDER_SQL_FROM_STR, SPIDER_SQL_FROM_LEN);
  if (share->tgt_dbs[0])
  {
    if ((error_num = spider_db_append_name_with_quote_str(str,
      share->tgt_dbs[0], dbton_id)))
      DBUG_RETURN(error_num);
    if (str->reserve(SPIDER_SQL_DOT_LEN))
      DBUG_RETURN(HA_ERR_OUT_OF_MEM);
    str->q_append(SPIDER_SQL_DOT_STR, SPIDER_SQL_DOT_LEN);
  }
  if ((error_num = spider_db_append_name_with_quote_str(str,
    share->tgt_table_names[0], share->sql_dbton_ids[0])))
    DBUG_RETURN(error_num);

  if (spider_dbton[dbton_id].db_util->limit_mode() == 1)
  {
    if (use_where)
    {
      if (str->reserve(where_str->length() * 2))
        DBUG_RETURN(HA_ERR_OUT_OF_MEM);
      str->append_escape_string(where_str->ptr(), where_str->length());
    }
  } else {
    limit_str_length = my_sprintf(limit_str, (limit_str, "%lld", limit));
    if (str->reserve(
      (use_where ? (where_str->length() * 2) : 0) +
      SPIDER_SQL_LIMIT_LEN + limit_str_length
    ))
      DBUG_RETURN(HA_ERR_OUT_OF_MEM);
    if (use_where)
    {
      str->append_escape_string(where_str->ptr(), where_str->length());
    }
    str->q_append(SPIDER_SQL_LIMIT_STR, SPIDER_SQL_LIMIT_LEN);
    str->q_append(limit_str, limit_str_length);
  }
  DBUG_RETURN(0);
}

/* Stack size 33032 with clang */
PRAGMA_DISABLE_CHECK_STACK_FRAME

int spider_db_udf_ping_table_mon_next(
  THD *thd,
  SPIDER_TABLE_MON *table_mon,
  SPIDER_CONN *conn,
  SPIDER_MON_TABLE_RESULT *mon_table_result,
  char *child_table_name,
  uint child_table_name_length,
  int link_id,
  char *where_clause,
  uint where_clause_length,
  longlong first_sid,
  int full_mon_count,
  int current_mon_count,
  int success_count,
  int fault_count,
  int flags,
  longlong limit
) {
  int error_num, need_mon = 0;
  uint tmp_conn_link_idx = 0;
  SPIDER_DB_RESULT *res;
  SPIDER_SHARE *share = table_mon->share;
  int init_sql_alloc_size =
    spider_param_init_sql_alloc_size(thd, share->init_sql_alloc_size);
  ha_spider spider;
  SPIDER_WIDE_HANDLER wide_handler;
  SPIDER_TRX trx;
  DBUG_ENTER("spider_db_udf_ping_table_mon_next");
  char *sql_buf = (char *) my_alloca(init_sql_alloc_size);
  if (!sql_buf)
  {
    my_error(HA_ERR_OUT_OF_MEM, MYF(0));
    DBUG_RETURN(HA_ERR_OUT_OF_MEM);
  }
  spider_string sql_str(sql_buf, sizeof(sql_buf),
    thd->variables.character_set_client);
  sql_str.init_calc_mem(SPD_MID_DB_UDF_PING_TABLE_MON_NEXT_1);
  sql_str.length(0);
  trx.thd = thd;
  spider.share = share;
  spider.wide_handler = &wide_handler;
  wide_handler.trx = &trx;
  spider.need_mons = &need_mon;
  spider.conn_link_idx = &tmp_conn_link_idx;

  share->access_charset = thd->variables.character_set_client;
  if ((error_num = spider_db_udf_ping_table_append_mon_next(&sql_str,
    child_table_name, child_table_name_length, link_id,
    table_mon->parent->share->static_link_ids[0],
    table_mon->parent->share->static_link_ids_lengths[0],
    where_clause,
    where_clause_length, first_sid, full_mon_count, current_mon_count,
    success_count, fault_count, flags, limit)))
  {
    my_error(error_num, MYF(0));
    my_afree(sql_buf);
    DBUG_RETURN(error_num);
  }

  pthread_mutex_assert_not_owner(&conn->mta_conn_mutex);
  pthread_mutex_lock(&conn->mta_conn_mutex);
  SPIDER_SET_FILE_POS(&conn->mta_conn_mutex_file_pos);
  conn->need_mon = &need_mon;
  DBUG_ASSERT(!conn->mta_conn_mutex_lock_already);
  DBUG_ASSERT(!conn->mta_conn_mutex_unlock_later);
  conn->mta_conn_mutex_lock_already = TRUE;
  conn->mta_conn_mutex_unlock_later = TRUE;
  if ((error_num = spider_db_ping(&spider, conn, 0)))
  {
    DBUG_ASSERT(conn->mta_conn_mutex_lock_already);
    DBUG_ASSERT(conn->mta_conn_mutex_unlock_later);
    conn->mta_conn_mutex_lock_already = FALSE;
    conn->mta_conn_mutex_unlock_later = FALSE;
    SPIDER_CLEAR_FILE_POS(&conn->mta_conn_mutex_file_pos);
    pthread_mutex_unlock(&conn->mta_conn_mutex);
    my_error(ER_CONNECT_TO_FOREIGN_DATA_SOURCE, MYF(0),
      share->server_names[0]);
    my_afree(sql_buf);
    DBUG_RETURN(ER_CONNECT_TO_FOREIGN_DATA_SOURCE);
  }
  if ((error_num = spider_db_set_names(&spider, conn, 0)))
  {
    DBUG_ASSERT(conn->mta_conn_mutex_lock_already);
    DBUG_ASSERT(conn->mta_conn_mutex_unlock_later);
    conn->mta_conn_mutex_lock_already = FALSE;
    conn->mta_conn_mutex_unlock_later = FALSE;
    SPIDER_CLEAR_FILE_POS(&conn->mta_conn_mutex_file_pos);
    pthread_mutex_unlock(&conn->mta_conn_mutex);
    my_afree(sql_buf);
    DBUG_RETURN(error_num);
  }
  spider_conn_set_timeout_from_share(conn, 0, thd, share);
  if (spider_db_query(
    conn,
    sql_str.ptr(),
    sql_str.length(),
    -1,
    &need_mon)
  ) {
    DBUG_ASSERT(conn->mta_conn_mutex_lock_already);
    DBUG_ASSERT(conn->mta_conn_mutex_unlock_later);
    conn->mta_conn_mutex_lock_already = FALSE;
    conn->mta_conn_mutex_unlock_later = FALSE;
    my_afree(sql_buf);
    DBUG_RETURN(spider_db_errorno(conn));
  }
  st_spider_db_request_key request_key;
  request_key.spider_thread_id = trx.spider_thread_id;
  request_key.query_id = trx.thd->query_id;
  request_key.handler = table_mon;
  request_key.request_id = 1;
  request_key.next = NULL;
  if (!(res = conn->db_conn->store_result(NULL, &request_key, &error_num)))
  {
    DBUG_ASSERT(conn->mta_conn_mutex_lock_already);
    DBUG_ASSERT(conn->mta_conn_mutex_unlock_later);
    conn->mta_conn_mutex_lock_already = FALSE;
    conn->mta_conn_mutex_unlock_later = FALSE;
    if (error_num)
    {
      SPIDER_CLEAR_FILE_POS(&conn->mta_conn_mutex_file_pos);
      pthread_mutex_unlock(&conn->mta_conn_mutex);
      my_afree(sql_buf);
      DBUG_RETURN(error_num);
    }
    else if ((error_num = spider_db_errorno(conn)))
    {
      my_afree(sql_buf);
      DBUG_RETURN(error_num);
    }
    my_error(HA_ERR_OUT_OF_MEM, MYF(0));
    my_afree(sql_buf);
    DBUG_RETURN(HA_ERR_OUT_OF_MEM);
  }
  DBUG_ASSERT(conn->mta_conn_mutex_lock_already);
  DBUG_ASSERT(conn->mta_conn_mutex_unlock_later);
  conn->mta_conn_mutex_lock_already = FALSE;
  conn->mta_conn_mutex_unlock_later = FALSE;
  SPIDER_CLEAR_FILE_POS(&conn->mta_conn_mutex_file_pos);
  pthread_mutex_unlock(&conn->mta_conn_mutex);
  my_afree(sql_buf);
  error_num = res->fetch_table_mon_status(mon_table_result->result_status);
  res->free_result();
  delete res;
  DBUG_RETURN(error_num);
}
PRAGMA_REENABLE_CHECK_STACK_FRAME

int spider_db_udf_copy_key_row(
  spider_string *str,
  spider_string *source_str,
  Field *field,
  ulong *row_pos,
  ulong *length,
  const char *joint_str,
  const int joint_length,
  uint dbton_id
) {
  int error_num;
  DBUG_ENTER("spider_db_udf_copy_key_row");
  if ((error_num = spider_db_append_name_with_quote_str(str,
    (char *) field->field_name.str, dbton_id)))
    DBUG_RETURN(error_num);
  if (str->reserve(joint_length + *length + SPIDER_SQL_AND_LEN))
    DBUG_RETURN(HA_ERR_OUT_OF_MEM);
  str->q_append(joint_str, joint_length);
  str->q_append(source_str->ptr() + *row_pos, *length);
  str->q_append(SPIDER_SQL_AND_STR, SPIDER_SQL_AND_LEN);
  DBUG_RETURN(0);
}

int spider_db_udf_copy_tables(
  SPIDER_COPY_TABLES *copy_tables,
  ha_spider *spider,
  TABLE *table,
  longlong bulk_insert_rows
) {
  int error_num = 0, roop_count;
  bool end_of_file = FALSE;
  ulong *last_lengths, *last_row_pos = NULL;
  ha_spider *tmp_spider;
  SPIDER_CONN *tmp_conn;
  int all_link_cnt =
    copy_tables->link_idx_count[0] + copy_tables->link_idx_count[1];
  SPIDER_COPY_TABLE_CONN *src_tbl_conn = copy_tables->table_conn[0];
  SPIDER_COPY_TABLE_CONN *dst_tbl_conn;
  spider_db_copy_table *select_ct = src_tbl_conn->copy_table;
  spider_db_copy_table *insert_ct = NULL;
  KEY *key_info = &table->key_info[table->s->primary_key];
  DBUG_ENTER("spider_db_udf_copy_tables");
  if (!(last_row_pos = (ulong *)
    spider_bulk_malloc(spider_current_trx, SPD_MID_DB_UDF_COPY_TABLES_1, MYF(MY_WME),
      &last_row_pos, (uint) (sizeof(ulong) * table->s->fields),
      &last_lengths, (uint) (sizeof(ulong) * table->s->fields),
      NullS))
  ) {
    my_error(ER_OUT_OF_RESOURCES, MYF(0), HA_ERR_OUT_OF_MEM);
    goto error;
  }
  while (!end_of_file)
  {
    if (copy_tables->trx->thd->killed)
    {
      my_error(ER_QUERY_INTERRUPTED, MYF(0));
      error_num = ER_QUERY_INTERRUPTED;
      goto error_killed;
    }
    if (copy_tables->use_transaction)
    {
      for (roop_count = 0; roop_count < all_link_cnt; roop_count++)
      {
        tmp_spider = &spider[roop_count];
        tmp_conn = tmp_spider->conns[0];
        /* disable transaction */
        spider_conn_clear_queue_at_commit(tmp_conn);
        if (!tmp_conn->trx_start)
        {
          pthread_mutex_assert_not_owner(&tmp_conn->mta_conn_mutex);
          pthread_mutex_lock(&tmp_conn->mta_conn_mutex);
          SPIDER_SET_FILE_POS(&tmp_conn->mta_conn_mutex_file_pos);
          tmp_conn->need_mon = &tmp_spider->need_mons[0];
          DBUG_ASSERT(!tmp_conn->mta_conn_mutex_lock_already);
          DBUG_ASSERT(!tmp_conn->mta_conn_mutex_unlock_later);
          tmp_conn->mta_conn_mutex_lock_already = TRUE;
          tmp_conn->mta_conn_mutex_unlock_later = TRUE;
          if (spider_db_ping(tmp_spider, tmp_conn, 0))
          {
            DBUG_ASSERT(tmp_conn->mta_conn_mutex_lock_already);
            DBUG_ASSERT(tmp_conn->mta_conn_mutex_unlock_later);
            tmp_conn->mta_conn_mutex_lock_already = FALSE;
            tmp_conn->mta_conn_mutex_unlock_later = FALSE;
            SPIDER_CLEAR_FILE_POS(&tmp_conn->mta_conn_mutex_file_pos);
            pthread_mutex_unlock(&tmp_conn->mta_conn_mutex);
            my_error(ER_CONNECT_TO_FOREIGN_DATA_SOURCE, MYF(0),
              tmp_spider->share->server_names[0]);
            error_num = ER_CONNECT_TO_FOREIGN_DATA_SOURCE;
            goto error_db_ping;
          }
          if (
            (error_num = spider_db_set_names(tmp_spider, tmp_conn, 0)) ||
            (error_num = spider_db_start_transaction(tmp_conn,
              tmp_spider->need_mons))
          ) {
            DBUG_ASSERT(tmp_conn->mta_conn_mutex_lock_already);
            DBUG_ASSERT(tmp_conn->mta_conn_mutex_unlock_later);
            tmp_conn->mta_conn_mutex_lock_already = FALSE;
            tmp_conn->mta_conn_mutex_unlock_later = FALSE;
            SPIDER_CLEAR_FILE_POS(&tmp_conn->mta_conn_mutex_file_pos);
            pthread_mutex_unlock(&tmp_conn->mta_conn_mutex);
            goto error_start_transaction;
          }
          DBUG_ASSERT(tmp_conn->mta_conn_mutex_lock_already);
          DBUG_ASSERT(tmp_conn->mta_conn_mutex_unlock_later);
          tmp_conn->mta_conn_mutex_lock_already = FALSE;
          tmp_conn->mta_conn_mutex_unlock_later = FALSE;
          SPIDER_CLEAR_FILE_POS(&tmp_conn->mta_conn_mutex_file_pos);
          pthread_mutex_unlock(&tmp_conn->mta_conn_mutex);
        }
      }
    } else {
      for (roop_count = 0; roop_count < all_link_cnt; roop_count++)
      {
        tmp_spider = &spider[roop_count];
        tmp_conn = tmp_spider->conns[0];
        /* disable transaction */
        spider_conn_clear_queue_at_commit(tmp_conn);
        spider_db_handler *tmp_dbton_hdl =
          tmp_spider->dbton_handler[tmp_conn->dbton_id];
        if ((error_num = tmp_dbton_hdl->insert_lock_tables_list(tmp_conn, 0)))
          goto error_lock_table_hash;
        tmp_conn->table_lock = 2;
      }
      for (roop_count = 0; roop_count < all_link_cnt; roop_count++)
      {
        tmp_spider = &spider[roop_count];
        tmp_conn = tmp_spider->conns[0];
        pthread_mutex_assert_not_owner(&tmp_conn->mta_conn_mutex);
        pthread_mutex_lock(&tmp_conn->mta_conn_mutex);
        SPIDER_SET_FILE_POS(&tmp_conn->mta_conn_mutex_file_pos);
        tmp_conn->need_mon = &tmp_spider->need_mons[0];
        DBUG_ASSERT(!tmp_conn->mta_conn_mutex_lock_already);
        DBUG_ASSERT(!tmp_conn->mta_conn_mutex_unlock_later);
        tmp_conn->mta_conn_mutex_lock_already = TRUE;
        tmp_conn->mta_conn_mutex_unlock_later = TRUE;
        if (spider_db_ping(tmp_spider, tmp_conn, 0))
        {
          DBUG_ASSERT(tmp_conn->mta_conn_mutex_lock_already);
          DBUG_ASSERT(tmp_conn->mta_conn_mutex_unlock_later);
          tmp_conn->mta_conn_mutex_lock_already = FALSE;
          tmp_conn->mta_conn_mutex_unlock_later = FALSE;
          SPIDER_CLEAR_FILE_POS(&tmp_conn->mta_conn_mutex_file_pos);
          pthread_mutex_unlock(&tmp_conn->mta_conn_mutex);
          my_error(ER_CONNECT_TO_FOREIGN_DATA_SOURCE, MYF(0),
            tmp_spider->share->server_names[0]);
          error_num = ER_CONNECT_TO_FOREIGN_DATA_SOURCE;
          goto error_db_ping;
        }
        if (
          tmp_conn->db_conn->have_lock_table_list() &&
          (
            (error_num = spider_db_set_names(tmp_spider, tmp_conn, 0)) ||
            (error_num = spider_db_lock_tables(tmp_spider, 0))
          )
        ) {
          DBUG_ASSERT(tmp_conn->mta_conn_mutex_lock_already);
          DBUG_ASSERT(tmp_conn->mta_conn_mutex_unlock_later);
          tmp_conn->mta_conn_mutex_lock_already = FALSE;
          tmp_conn->mta_conn_mutex_unlock_later = FALSE;
          SPIDER_CLEAR_FILE_POS(&tmp_conn->mta_conn_mutex_file_pos);
          pthread_mutex_unlock(&tmp_conn->mta_conn_mutex);
          tmp_conn->table_lock = 0;
          if (error_num == HA_ERR_OUT_OF_MEM)
            my_error(ER_OUT_OF_RESOURCES, MYF(0), HA_ERR_OUT_OF_MEM);
          goto error_lock_tables;
        }
        DBUG_ASSERT(tmp_conn->mta_conn_mutex_lock_already);
        DBUG_ASSERT(tmp_conn->mta_conn_mutex_unlock_later);
        tmp_conn->mta_conn_mutex_lock_already = FALSE;
        tmp_conn->mta_conn_mutex_unlock_later = FALSE;
        SPIDER_CLEAR_FILE_POS(&tmp_conn->mta_conn_mutex_file_pos);
        pthread_mutex_unlock(&tmp_conn->mta_conn_mutex);
        tmp_conn->table_lock = 1;
      }
    }

    tmp_conn = src_tbl_conn->conn;
    spider_conn_set_timeout_from_share(tmp_conn, 0,
      copy_tables->trx->thd, src_tbl_conn->share);
    pthread_mutex_assert_not_owner(&tmp_conn->mta_conn_mutex);
    pthread_mutex_lock(&tmp_conn->mta_conn_mutex);
    SPIDER_SET_FILE_POS(&tmp_conn->mta_conn_mutex_file_pos);
    tmp_conn->need_mon = &src_tbl_conn->need_mon;
    DBUG_ASSERT(!tmp_conn->mta_conn_mutex_lock_already);
    DBUG_ASSERT(!tmp_conn->mta_conn_mutex_unlock_later);
    tmp_conn->mta_conn_mutex_lock_already = TRUE;
    tmp_conn->mta_conn_mutex_unlock_later = TRUE;
    if (select_ct->exec_query(
      tmp_conn,
      -1,
      &src_tbl_conn->need_mon)
    ) {
      DBUG_ASSERT(tmp_conn->mta_conn_mutex_lock_already);
      DBUG_ASSERT(tmp_conn->mta_conn_mutex_unlock_later);
      tmp_conn->mta_conn_mutex_lock_already = FALSE;
      tmp_conn->mta_conn_mutex_unlock_later = FALSE;
      error_num = spider_db_errorno(tmp_conn);
      if (error_num == ER_SPIDER_REMOTE_SERVER_GONE_AWAY_NUM)
        my_message(ER_SPIDER_REMOTE_SERVER_GONE_AWAY_NUM,
          ER_SPIDER_REMOTE_SERVER_GONE_AWAY_STR, MYF(0));
      goto error_db_query;
    } else {
      SPIDER_DB_RESULT *result;
      st_spider_db_request_key request_key;
      request_key.spider_thread_id = copy_tables->trx->spider_thread_id;
      request_key.query_id = copy_tables->trx->thd->query_id;
      request_key.handler = copy_tables;
      request_key.request_id = 1;
      request_key.next = NULL;
      if ((result = tmp_conn->db_conn->use_result(NULL, &request_key, &error_num)))
      {
        SPIDER_DB_ROW *row;
        roop_count = 0;
        while ((row = result->fetch_row()))
        {
          dst_tbl_conn = copy_tables->table_conn[1];
          insert_ct = dst_tbl_conn->copy_table;
          if ((error_num = insert_ct->copy_rows(table, row,
            &last_row_pos, &last_lengths)))
          {
            if (error_num == HA_ERR_OUT_OF_MEM)
              my_error(ER_OUT_OF_RESOURCES, MYF(0), HA_ERR_OUT_OF_MEM);
            result->free_result();
            delete result;
            DBUG_ASSERT(tmp_conn->mta_conn_mutex_lock_already);
            DBUG_ASSERT(tmp_conn->mta_conn_mutex_unlock_later);
            tmp_conn->mta_conn_mutex_lock_already = FALSE;
            tmp_conn->mta_conn_mutex_unlock_later = FALSE;
            SPIDER_CLEAR_FILE_POS(&tmp_conn->mta_conn_mutex_file_pos);
            pthread_mutex_unlock(&tmp_conn->mta_conn_mutex);
            goto error_db_query;
          }
          for (dst_tbl_conn = dst_tbl_conn->next; dst_tbl_conn;
            dst_tbl_conn = dst_tbl_conn->next)
          {
            row->first();
            insert_ct = dst_tbl_conn->copy_table;
            if ((error_num = insert_ct->copy_rows(table, row)))
            {
              if (error_num == HA_ERR_OUT_OF_MEM)
                my_error(ER_OUT_OF_RESOURCES, MYF(0), HA_ERR_OUT_OF_MEM);
              result->free_result();
              delete result;
              DBUG_ASSERT(tmp_conn->mta_conn_mutex_lock_already);
              DBUG_ASSERT(tmp_conn->mta_conn_mutex_unlock_later);
              tmp_conn->mta_conn_mutex_lock_already = FALSE;
              tmp_conn->mta_conn_mutex_unlock_later = FALSE;
              SPIDER_CLEAR_FILE_POS(&tmp_conn->mta_conn_mutex_file_pos);
              pthread_mutex_unlock(&tmp_conn->mta_conn_mutex);
              goto error_db_query;
            }
          }
          ++roop_count;
        }
        error_num = result->get_errno();
        if (error_num == HA_ERR_END_OF_FILE)
        {
          if (roop_count < bulk_insert_rows)
          {
            end_of_file = TRUE;
            if (roop_count)
              error_num = 0;
          } else {
            /* add next where clause */
            select_ct->set_sql_to_pos();
            error_num = select_ct->append_copy_where(insert_ct, key_info,
              last_row_pos, last_lengths);
            if (error_num)
            {
              if (error_num == HA_ERR_OUT_OF_MEM)
                my_error(ER_OUT_OF_RESOURCES, MYF(0), HA_ERR_OUT_OF_MEM);
              result->free_result();
              delete result;
              DBUG_ASSERT(tmp_conn->mta_conn_mutex_lock_already);
              DBUG_ASSERT(tmp_conn->mta_conn_mutex_unlock_later);
              tmp_conn->mta_conn_mutex_lock_already = FALSE;
              tmp_conn->mta_conn_mutex_unlock_later = FALSE;
              SPIDER_CLEAR_FILE_POS(&tmp_conn->mta_conn_mutex_file_pos);
              pthread_mutex_unlock(&tmp_conn->mta_conn_mutex);
              goto error_db_query;
            }
            if (
              select_ct->append_key_order_str(key_info, 0, FALSE) ||
              select_ct->append_limit(0, bulk_insert_rows) ||
              (
                copy_tables->use_transaction &&
                select_ct->append_select_lock_str(SPIDER_LOCK_MODE_SHARED)
              )
            ) {
              my_error(ER_OUT_OF_RESOURCES, MYF(0), HA_ERR_OUT_OF_MEM);
              result->free_result();
              delete result;
              DBUG_ASSERT(tmp_conn->mta_conn_mutex_lock_already);
              DBUG_ASSERT(tmp_conn->mta_conn_mutex_unlock_later);
              tmp_conn->mta_conn_mutex_lock_already = FALSE;
              tmp_conn->mta_conn_mutex_unlock_later = FALSE;
              SPIDER_CLEAR_FILE_POS(&tmp_conn->mta_conn_mutex_file_pos);
              pthread_mutex_unlock(&tmp_conn->mta_conn_mutex);
              error_num = ER_OUT_OF_RESOURCES;
              goto error_db_query;
            }
            error_num = 0;
          }
        } else {
          if (error_num == HA_ERR_OUT_OF_MEM)
            my_error(ER_OUT_OF_RESOURCES, MYF(0), HA_ERR_OUT_OF_MEM);
          result->free_result();
          delete result;
          DBUG_ASSERT(tmp_conn->mta_conn_mutex_lock_already);
          DBUG_ASSERT(tmp_conn->mta_conn_mutex_unlock_later);
          tmp_conn->mta_conn_mutex_lock_already = FALSE;
          tmp_conn->mta_conn_mutex_unlock_later = FALSE;
          SPIDER_CLEAR_FILE_POS(&tmp_conn->mta_conn_mutex_file_pos);
          pthread_mutex_unlock(&tmp_conn->mta_conn_mutex);
          goto error_db_query;
        }
        result->free_result();
        delete result;
        DBUG_ASSERT(tmp_conn->mta_conn_mutex_lock_already);
        DBUG_ASSERT(tmp_conn->mta_conn_mutex_unlock_later);
        tmp_conn->mta_conn_mutex_lock_already = FALSE;
        tmp_conn->mta_conn_mutex_unlock_later = FALSE;
        SPIDER_CLEAR_FILE_POS(&tmp_conn->mta_conn_mutex_file_pos);
        pthread_mutex_unlock(&tmp_conn->mta_conn_mutex);
        for (dst_tbl_conn = copy_tables->table_conn[1]; dst_tbl_conn;
          dst_tbl_conn = dst_tbl_conn->next)
        {
          insert_ct = dst_tbl_conn->copy_table;
          if ((error_num = insert_ct->append_insert_terminator()))
          {
            if (error_num == HA_ERR_OUT_OF_MEM)
              my_error(ER_OUT_OF_RESOURCES, MYF(0), HA_ERR_OUT_OF_MEM);
            goto error_db_query;
          }
        }
      } else {
        if (!error_num)
        {
          error_num = spider_db_errorno(tmp_conn);
        }
        if (error_num)
        {
          DBUG_ASSERT(tmp_conn->mta_conn_mutex_lock_already);
          DBUG_ASSERT(tmp_conn->mta_conn_mutex_unlock_later);
          tmp_conn->mta_conn_mutex_lock_already = FALSE;
          tmp_conn->mta_conn_mutex_unlock_later = FALSE;
          SPIDER_CLEAR_FILE_POS(&tmp_conn->mta_conn_mutex_file_pos);
          pthread_mutex_unlock(&tmp_conn->mta_conn_mutex);
          if (error_num == ER_SPIDER_REMOTE_SERVER_GONE_AWAY_NUM)
            my_message(ER_SPIDER_REMOTE_SERVER_GONE_AWAY_NUM,
              ER_SPIDER_REMOTE_SERVER_GONE_AWAY_STR, MYF(0));
          goto error_db_query;
        }
        error_num = HA_ERR_END_OF_FILE;
        end_of_file = TRUE;
        DBUG_ASSERT(tmp_conn->mta_conn_mutex_lock_already);
        DBUG_ASSERT(tmp_conn->mta_conn_mutex_unlock_later);
        tmp_conn->mta_conn_mutex_lock_already = FALSE;
        tmp_conn->mta_conn_mutex_unlock_later = FALSE;
        SPIDER_CLEAR_FILE_POS(&tmp_conn->mta_conn_mutex_file_pos);
        pthread_mutex_unlock(&tmp_conn->mta_conn_mutex);
      }
    }

    if (!error_num && roop_count)
    {
/*
      dst_tbl_conn = copy_tables->table_conn[1];
      spider_db_copy_table *source_ct = dst_tbl_conn->copy_table;
      for (dst_tbl_conn = dst_tbl_conn->next; dst_tbl_conn;
        dst_tbl_conn = dst_tbl_conn->next)
      {
        insert_ct = dst_tbl_conn->copy_table;
        if (insert_ct->copy_insert_values(source_ct))
        {
          my_error(ER_OUT_OF_RESOURCES, MYF(0), HA_ERR_OUT_OF_MEM);
          error_num = ER_OUT_OF_RESOURCES;
          goto error_db_query;
        }
      }
*/
      if (copy_tables->bg_mode)
      {
        for (dst_tbl_conn = copy_tables->table_conn[1]; dst_tbl_conn;
          dst_tbl_conn = dst_tbl_conn->next)
        {
          if (spider_udf_bg_copy_exec_sql(dst_tbl_conn))
          {
            my_error(ER_OUT_OF_RESOURCES, MYF(0), HA_ERR_OUT_OF_MEM);
            error_num = ER_OUT_OF_RESOURCES;
            goto error_db_query;
          }
        }
      } else {
        for (dst_tbl_conn = copy_tables->table_conn[1]; dst_tbl_conn;
          dst_tbl_conn = dst_tbl_conn->next)
        {
          tmp_conn = dst_tbl_conn->conn;
          insert_ct = dst_tbl_conn->copy_table;
          pthread_mutex_assert_not_owner(&tmp_conn->mta_conn_mutex);
          pthread_mutex_lock(&tmp_conn->mta_conn_mutex);
          SPIDER_SET_FILE_POS(&tmp_conn->mta_conn_mutex_file_pos);
          tmp_conn->need_mon = &dst_tbl_conn->need_mon;
          DBUG_ASSERT(!tmp_conn->mta_conn_mutex_lock_already);
          DBUG_ASSERT(!tmp_conn->mta_conn_mutex_unlock_later);
          tmp_conn->mta_conn_mutex_lock_already = TRUE;
          tmp_conn->mta_conn_mutex_unlock_later = TRUE;
          spider_conn_set_timeout_from_share(tmp_conn, 0,
            copy_tables->trx->thd, dst_tbl_conn->share);
          if (insert_ct->exec_query(
            tmp_conn,
            -1,
            &dst_tbl_conn->need_mon)
          ) {
            DBUG_ASSERT(tmp_conn->mta_conn_mutex_lock_already);
            DBUG_ASSERT(tmp_conn->mta_conn_mutex_unlock_later);
            tmp_conn->mta_conn_mutex_lock_already = FALSE;
            tmp_conn->mta_conn_mutex_unlock_later = FALSE;
            error_num = spider_db_errorno(tmp_conn);
            if (error_num == ER_SPIDER_REMOTE_SERVER_GONE_AWAY_NUM)
              my_message(ER_SPIDER_REMOTE_SERVER_GONE_AWAY_NUM,
                ER_SPIDER_REMOTE_SERVER_GONE_AWAY_STR, MYF(0));
            goto error_db_query;
          } else {
            DBUG_ASSERT(tmp_conn->mta_conn_mutex_lock_already);
            DBUG_ASSERT(tmp_conn->mta_conn_mutex_unlock_later);
            tmp_conn->mta_conn_mutex_lock_already = FALSE;
            tmp_conn->mta_conn_mutex_unlock_later = FALSE;
            SPIDER_CLEAR_FILE_POS(&tmp_conn->mta_conn_mutex_file_pos);
            pthread_mutex_unlock(&tmp_conn->mta_conn_mutex);
          }
        }
      }

      if (copy_tables->bg_mode)
      {
        for (dst_tbl_conn = copy_tables->table_conn[1]; dst_tbl_conn;
          dst_tbl_conn = dst_tbl_conn->next)
        {
          tmp_conn = dst_tbl_conn->conn;
          if (tmp_conn->bg_exec_sql)
          {
            /* wait */
            pthread_mutex_lock(&tmp_conn->bg_conn_mutex);
            pthread_mutex_unlock(&tmp_conn->bg_conn_mutex);
          }

          if (dst_tbl_conn->bg_error_num)
          {
            if (error_num == ER_SPIDER_REMOTE_SERVER_GONE_AWAY_NUM)
              my_message(ER_SPIDER_REMOTE_SERVER_GONE_AWAY_NUM,
                ER_SPIDER_REMOTE_SERVER_GONE_AWAY_STR, MYF(0));
            goto error_db_query;
          }
        }
      }
    }

    if (copy_tables->use_transaction)
    {
      for (roop_count = 0; roop_count < all_link_cnt; roop_count++)
      {
        tmp_spider = &spider[roop_count];
        tmp_conn = tmp_spider->conns[0];
        if (tmp_conn->trx_start)
        {
          if ((error_num = spider_db_commit(tmp_conn)))
            goto error_commit;
        }
      }
    } else {
      for (roop_count = 0; roop_count < all_link_cnt; roop_count++)
      {
        tmp_spider = &spider[roop_count];
        tmp_conn = tmp_spider->conns[0];
        if (tmp_conn->table_lock == 1)
        {
          tmp_conn->table_lock = 0;
          if ((error_num = spider_db_unlock_tables(tmp_spider, 0)))
            goto error_unlock_tables;
        }
      }
    }
    if (!end_of_file)
    {
      for (dst_tbl_conn = copy_tables->table_conn[1]; dst_tbl_conn;
        dst_tbl_conn = dst_tbl_conn->next)
      {
        insert_ct = dst_tbl_conn->copy_table;
        insert_ct->set_sql_to_pos();
      }
      DBUG_PRINT("info",("spider sleep"));
      my_sleep(copy_tables->bulk_insert_interval);
    }
  }
  spider_free(spider_current_trx, last_row_pos, MYF(0));
  DBUG_RETURN(0);

error_db_query:
  if (copy_tables->bg_mode)
  {
    for (dst_tbl_conn = copy_tables->table_conn[1]; dst_tbl_conn;
      dst_tbl_conn = dst_tbl_conn->next)
    {
      tmp_conn = dst_tbl_conn->conn;
      if (tmp_conn->bg_exec_sql)
      {
        /* wait */
        pthread_mutex_lock(&tmp_conn->bg_conn_mutex);
        pthread_mutex_unlock(&tmp_conn->bg_conn_mutex);
      }
    }
  }
error_unlock_tables:
error_commit:
error_lock_tables:
error_lock_table_hash:
error_start_transaction:
error_db_ping:
error_killed:
  if (copy_tables->use_transaction)
  {
    for (roop_count = 0; roop_count < all_link_cnt; roop_count++)
    {
      tmp_spider = &spider[roop_count];
      tmp_conn = tmp_spider->conns[0];
      if (tmp_conn->trx_start)
        spider_db_rollback(tmp_conn);
    }
  } else {
    if (copy_tables->trx->locked_connections)
    {
      for (roop_count = 0; roop_count < all_link_cnt; roop_count++)
      {
        tmp_spider = &spider[roop_count];
        tmp_conn = tmp_spider->conns[0];
        if (tmp_conn->table_lock == 1)
        {
          tmp_conn->table_lock = 0;
          spider_db_unlock_tables(tmp_spider, 0);
        }
      }
    }
  }
error:
  if (last_row_pos)
  {
    spider_free(spider_current_trx, last_row_pos, MYF(0));
  }
  DBUG_RETURN(error_num);
}

bool spider_db_conn_is_network_error(
  int error_num
) {
  DBUG_ENTER("spider_db_conn_is_network_error");
  if (
    error_num == ER_SPIDER_REMOTE_SERVER_GONE_AWAY_NUM ||
    error_num == ER_CONNECT_TO_FOREIGN_DATA_SOURCE ||
    (
      error_num >= CR_MIN_ERROR &&
      error_num <= CR_MAX_ERROR
    )
  ) {
    DBUG_RETURN(TRUE);
  }
  DBUG_RETURN(FALSE);
}<|MERGE_RESOLUTION|>--- conflicted
+++ resolved
@@ -2453,12 +2453,6 @@
         else
           DBUG_RETURN(ER_SPIDER_UNKNOWN_NUM);
         row->next();
-<<<<<<< HEAD
-=======
-      } else {
-        spider->multi_range_hit_point = 0;
-        result_list->snap_mrr_with_cnt = FALSE;
->>>>>>> 4a09e743
       }
     }
 
@@ -4882,10 +4876,6 @@
   pos->use_position = TRUE;
   pos->mrr_with_cnt = spider->mrr_with_cnt;
   pos->direct_aggregate = result_list->direct_aggregate;
-<<<<<<< HEAD
-=======
-  pos->sql_kind = spider->sql_kind[spider->result_link_idx];
->>>>>>> 4a09e743
   pos->position_bitmap = spider->wide_handler->position_bitmap;
   pos->ft_first = spider->ft_first;
   pos->ft_current = spider->ft_current;
@@ -4963,11 +4953,6 @@
     DBUG_PRINT("info", ("spider mrr_with_cnt"));
     {
       row->next();
-<<<<<<< HEAD
-=======
-    } else {
-      spider->result_list.snap_mrr_with_cnt = FALSE;
->>>>>>> 4a09e743
     }
   }
 
@@ -6086,10 +6071,6 @@
   DBUG_RETURN(0);
 }
 
-<<<<<<< HEAD
-=======
-#ifdef HANDLER_HAS_DIRECT_UPDATE_ROWS_WITH_HS
->>>>>>> 4a09e743
 int spider_db_direct_update(
   ha_spider *spider,
   TABLE *table,
@@ -6115,249 +6096,10 @@
   if ((error_num = spider->append_update_sql_part()))
     DBUG_RETURN(error_num);
 
-<<<<<<< HEAD
   if (!spider->do_direct_update)
   {
     if ((error_num= spider->append_update_set_sql_part()))
     {
-=======
-/*
-  SQL access -> SQL remote access
-    !spider->do_direct_update &&
-    (spider->sql_kinds & SPIDER_SQL_KIND_SQL)
-
-  SQL access -> SQL remote access with dirct_update
-    spider->do_direct_update &&
-    spider->direct_update_kinds == SPIDER_SQL_KIND_SQL &&
-    spider->wide_handler->direct_update_fields
-
-  Handlersocket access -> SQL remote access with dirct_update
-    spider->do_direct_update &&
-    (spider->direct_update_kinds & SPIDER_SQL_KIND_SQL)
-
-  Handlersocket access -> Handlersocket access
-    spider->do_direct_update &&
-    (spider->direct_update_kinds & SPIDER_SQL_KIND_HS)
-*/
-
-    if (!spider->do_direct_update)
-    {
-      if (
-        (spider->sql_kinds & SPIDER_SQL_KIND_SQL) &&
-        (error_num = spider->append_update_set_sql_part())
-      ) {
-        DBUG_RETURN(error_num);
-      }
-    } else {
-      if (
-        (spider->direct_update_kinds & SPIDER_SQL_KIND_SQL) &&
-        (error_num = spider->append_direct_update_set_sql_part())
-      ) {
-        DBUG_RETURN(error_num);
-      }
-    }
-
-  result_list->desc_flg = FALSE;
-  result_list->sorted = TRUE;
-  if (spider->active_index == MAX_KEY)
-    result_list->key_info = NULL;
-  else
-    result_list->key_info = &table->key_info[spider->active_index];
-  spider_get_select_limit(spider, &select_lex, &select_limit, &offset_limit);
-  result_list->limit_num =
-    result_list->internal_limit >= select_limit ?
-    select_limit : result_list->internal_limit;
-  result_list->internal_offset += offset_limit;
-  if (spider->direct_update_kinds & SPIDER_SQL_KIND_SQL)
-  {
-    if (
-      (error_num = spider->append_key_where_sql_part(
-        (ranges && ranges->start_key.key) ? &ranges->start_key : NULL,
-        (ranges && ranges->end_key.key) ? &ranges->end_key : NULL,
-        SPIDER_SQL_TYPE_UPDATE_SQL)) ||
-      (error_num = spider->
-        append_key_order_for_direct_order_limit_with_alias_sql_part(
-        NULL, 0, SPIDER_SQL_TYPE_UPDATE_SQL)) ||
-      (error_num = spider->append_limit_sql_part(
-        result_list->internal_offset, result_list->limit_num,
-        SPIDER_SQL_TYPE_UPDATE_SQL))
-    ) {
-      DBUG_RETURN(error_num);
-    }
-  }
-
-  for (
-    roop_count = spider_conn_link_idx_next(share->link_statuses,
-      spider->conn_link_idx, -1, share->link_count,
-      SPIDER_LINK_STATUS_RECOVERY);
-    roop_count < (int) share->link_count;
-    roop_count = spider_conn_link_idx_next(share->link_statuses,
-      spider->conn_link_idx, roop_count, share->link_count,
-      SPIDER_LINK_STATUS_RECOVERY)
-  ) {
-    ulong sql_type;
-      DBUG_PRINT("info", ("spider exec sql"));
-      conn = spider->conns[roop_count];
-      sql_type = SPIDER_SQL_TYPE_UPDATE_SQL;
-    spider_db_handler *dbton_hdl = spider->dbton_handler[conn->dbton_id];
-    pthread_mutex_assert_not_owner(&conn->mta_conn_mutex);
-    if ((error_num = dbton_hdl->set_sql_for_exec(sql_type, roop_count)))
-    {
-      DBUG_RETURN(error_num);
-    }
-    pthread_mutex_lock(&conn->mta_conn_mutex);
-    SPIDER_SET_FILE_POS(&conn->mta_conn_mutex_file_pos);
-#ifdef HA_CAN_BULK_ACCESS
-    if (spider->is_bulk_access_clone)
-    {
-      spider->connection_ids[roop_count] = conn->connection_id;
-      spider_trx_add_bulk_access_conn(spider->wide_handler->trx, conn);
-    } else {
-#endif
-      conn->need_mon = &spider->need_mons[roop_count];
-      DBUG_ASSERT(!conn->mta_conn_mutex_lock_already);
-      DBUG_ASSERT(!conn->mta_conn_mutex_unlock_later);
-      conn->mta_conn_mutex_lock_already = TRUE;
-      conn->mta_conn_mutex_unlock_later = TRUE;
-      if ((error_num = spider_db_set_names(spider, conn, roop_count)))
-      {
-        DBUG_ASSERT(conn->mta_conn_mutex_lock_already);
-        DBUG_ASSERT(conn->mta_conn_mutex_unlock_later);
-        conn->mta_conn_mutex_lock_already = FALSE;
-        conn->mta_conn_mutex_unlock_later = FALSE;
-        SPIDER_CLEAR_FILE_POS(&conn->mta_conn_mutex_file_pos);
-        pthread_mutex_unlock(&conn->mta_conn_mutex);
-        if (
-          share->monitoring_kind[roop_count] &&
-          spider->need_mons[roop_count]
-        ) {
-          error_num = spider_ping_table_mon_from_table(
-              spider->wide_handler->trx,
-              spider->wide_handler->trx->thd,
-              share,
-              roop_count,
-              (uint32) share->monitoring_sid[roop_count],
-              share->table_name,
-              share->table_name_length,
-              spider->conn_link_idx[roop_count],
-              NULL,
-              0,
-              share->monitoring_kind[roop_count],
-              share->monitoring_limit[roop_count],
-              share->monitoring_flag[roop_count],
-              TRUE
-            );
-        }
-        DBUG_RETURN(error_num);
-      }
-      spider_conn_set_timeout_from_share(conn, roop_count,
-        spider->wide_handler->trx->thd,
-        share);
-      if (
-        (error_num = dbton_hdl->execute_sql(
-          sql_type,
-          conn,
-          -1,
-          &spider->need_mons[roop_count])
-        ) &&
-        (error_num != HA_ERR_FOUND_DUPP_KEY || !spider->ignore_dup_key)
-      ) {
-        DBUG_ASSERT(conn->mta_conn_mutex_lock_already);
-        DBUG_ASSERT(conn->mta_conn_mutex_unlock_later);
-        conn->mta_conn_mutex_lock_already = FALSE;
-        conn->mta_conn_mutex_unlock_later = FALSE;
-        error_num = spider_db_errorno(conn);
-        if (
-          error_num != ER_DUP_ENTRY &&
-          error_num != ER_DUP_KEY &&
-          error_num != HA_ERR_FOUND_DUPP_KEY &&
-          share->monitoring_kind[roop_count] &&
-          spider->need_mons[roop_count]
-        ) {
-          error_num = spider_ping_table_mon_from_table(
-              spider->wide_handler->trx,
-              spider->wide_handler->trx->thd,
-              share,
-              roop_count,
-              (uint32) share->monitoring_sid[roop_count],
-              share->table_name,
-              share->table_name_length,
-              spider->conn_link_idx[roop_count],
-              NULL,
-              0,
-              share->monitoring_kind[roop_count],
-              share->monitoring_limit[roop_count],
-              share->monitoring_flag[roop_count],
-              TRUE
-            );
-        }
-        DBUG_RETURN(error_num);
-      }
-        if (!counted)
-        {
-          *update_rows = spider->conns[roop_count]->db_conn->affected_rows();
-          DBUG_PRINT("info", ("spider update_rows = %llu", *update_rows));
-          *found_rows = spider->conns[roop_count]->db_conn->matched_rows();
-          DBUG_PRINT("info", ("spider found_rows = %llu", *found_rows));
-          counted = TRUE;
-        }
-      DBUG_ASSERT(conn->mta_conn_mutex_lock_already);
-      DBUG_ASSERT(conn->mta_conn_mutex_unlock_later);
-      conn->mta_conn_mutex_lock_already = FALSE;
-      conn->mta_conn_mutex_unlock_later = FALSE;
-#ifdef HA_CAN_BULK_ACCESS
-    }
-#endif
-    SPIDER_CLEAR_FILE_POS(&conn->mta_conn_mutex_file_pos);
-    pthread_mutex_unlock(&conn->mta_conn_mutex);
-  }
-  spider->reset_sql_sql(SPIDER_SQL_TYPE_UPDATE_SQL);
-  DBUG_RETURN(0);
-}
-#else
-int spider_db_direct_update(
-  ha_spider *spider,
-  TABLE *table,
-  ha_rows *update_rows,
-  ha_rows *found_rows
-) {
-  int error_num, roop_count;
-  SPIDER_SHARE *share = spider->share;
-  SPIDER_CONN *conn;
-  SPIDER_RESULT_LIST *result_list = &spider->result_list;
-  bool counted = FALSE;
-  st_select_lex *select_lex;
-  longlong select_limit;
-  longlong offset_limit;
-  DBUG_ENTER("spider_db_direct_update");
-
-  spider_set_result_list_param(spider);
-  result_list->finish_flg = FALSE;
-  DBUG_PRINT("info", ("spider do_direct_update=%s",
-    spider->do_direct_update ? "TRUE" : "FALSE"));
-  DBUG_PRINT("info", ("spider direct_update_kinds=%u",
-    spider->direct_update_kinds));
-  if ((error_num = spider->append_update_sql_part()))
-    DBUG_RETURN(error_num);
-
-/*
-  SQL access -> SQL remote access
-    !spider->do_direct_update &&
-    (spider->sql_kinds & SPIDER_SQL_KIND_SQL)
-
-  SQL access -> SQL remote access with dirct_update
-    spider->do_direct_update &&
-    spider->direct_update_kinds == SPIDER_SQL_KIND_SQL &&
-    spider->wide_handler->direct_update_fields
-*/
-
-  if (!spider->do_direct_update)
-  {
-    if (
-      (spider->sql_kinds & SPIDER_SQL_KIND_SQL) &&
-      (error_num = spider->append_update_set_sql_part())
-    ) {
->>>>>>> 4a09e743
       DBUG_RETURN(error_num);
     }
   } else {
@@ -6508,76 +6250,13 @@
       DBUG_ASSERT(conn->mta_conn_mutex_unlock_later);
       conn->mta_conn_mutex_lock_already = FALSE;
       conn->mta_conn_mutex_unlock_later = FALSE;
-<<<<<<< HEAD
-=======
-#ifdef HA_CAN_BULK_ACCESS
-    }
-#endif
->>>>>>> 4a09e743
     SPIDER_CLEAR_FILE_POS(&conn->mta_conn_mutex_file_pos);
     pthread_mutex_unlock(&conn->mta_conn_mutex);
   }
   spider->reset_sql_sql(SPIDER_SQL_TYPE_UPDATE_SQL);
   DBUG_RETURN(0);
 }
-<<<<<<< HEAD
-
-=======
-#endif
-
-#ifdef HA_CAN_BULK_ACCESS
-int spider_db_bulk_direct_update(
-  ha_spider *spider,
-  ha_rows *update_rows,
-  ha_rows *found_rows
-) {
-  int error_num = 0, roop_count, tmp_error_num;
-  SPIDER_SHARE *share = spider->share;
-  SPIDER_CONN *conn;
-  bool counted = FALSE;
-  DBUG_ENTER("spider_db_bulk_direct_update");
-  for (
-    roop_count = spider_conn_link_idx_next(share->link_statuses,
-      spider->conn_link_idx, -1, share->link_count,
-      SPIDER_LINK_STATUS_RECOVERY);
-    roop_count < (int) share->link_count;
-    roop_count = spider_conn_link_idx_next(share->link_statuses,
-      spider->conn_link_idx, roop_count, share->link_count,
-      SPIDER_LINK_STATUS_RECOVERY)
-  ) {
-      DBUG_PRINT("info", ("spider exec sql"));
-      conn = spider->conns[roop_count];
-    pthread_mutex_assert_not_owner(&conn->mta_conn_mutex);
-    pthread_mutex_lock(&conn->mta_conn_mutex);
-    SPIDER_SET_FILE_POS(&conn->mta_conn_mutex_file_pos);
-    DBUG_ASSERT(!conn->mta_conn_mutex_lock_already);
-    DBUG_ASSERT(!conn->mta_conn_mutex_unlock_later);
-    conn->mta_conn_mutex_lock_already = TRUE;
-    conn->mta_conn_mutex_unlock_later = TRUE;
-    if ((tmp_error_num = spider_db_bulk_open_handler(spider, conn,
-      roop_count)))
-    {
-      error_num = tmp_error_num;
-    }
-      if (!counted)
-      {
-        *update_rows = spider->conns[roop_count]->db_conn->affected_rows();
-        DBUG_PRINT("info", ("spider update_rows = %llu", *update_rows));
-        *found_rows = spider->conns[roop_count]->db_conn->matched_rows();
-        DBUG_PRINT("info", ("spider found_rows = %llu", *found_rows));
-        counted = TRUE;
-      }
-    DBUG_ASSERT(conn->mta_conn_mutex_lock_already);
-    DBUG_ASSERT(conn->mta_conn_mutex_unlock_later);
-    conn->mta_conn_mutex_lock_already = FALSE;
-    conn->mta_conn_mutex_unlock_later = FALSE;
-    SPIDER_CLEAR_FILE_POS(&conn->mta_conn_mutex_file_pos);
-    pthread_mutex_unlock(&conn->mta_conn_mutex);
-  }
-  DBUG_RETURN(error_num);
-}
-#endif
->>>>>>> 4a09e743
+
 
 int spider_db_bulk_delete(
   ha_spider *spider,
@@ -6641,8 +6320,6 @@
     if ((error_num = spider_db_query_with_set_names(
       SPIDER_SQL_TYPE_DELETE_SQL, spider, conn, roop_count)))
     {
-<<<<<<< HEAD
-=======
       DBUG_ASSERT(conn->mta_conn_mutex_lock_already);
       DBUG_ASSERT(conn->mta_conn_mutex_unlock_later);
       conn->mta_conn_mutex_lock_already = FALSE;
@@ -6666,12 +6343,9 @@
   DBUG_RETURN(0);
 }
 
-#ifdef HANDLER_HAS_DIRECT_UPDATE_ROWS_WITH_HS
 int spider_db_direct_delete(
   ha_spider *spider,
   TABLE *table,
-  KEY_MULTI_RANGE *ranges,
-  uint range_count,
   ha_rows *delete_rows
 ) {
   int error_num, roop_count;
@@ -6697,12 +6371,6 @@
     result_list->internal_limit >= select_limit ?
     select_limit : result_list->internal_limit;
   result_list->internal_offset += offset_limit;
-/*
-  result_list->limit_num =
-    result_list->internal_limit >= result_list->split_read ?
-    result_list->split_read : result_list->internal_limit;
-*/
-  if (spider->direct_update_kinds & SPIDER_SQL_KIND_SQL)
   {
     if (
       (error_num = spider->append_delete_sql_part()) ||
@@ -6713,8 +6381,8 @@
     spider->set_where_pos_sql(SPIDER_SQL_TYPE_DELETE_SQL);
     if (
       (error_num = spider->append_key_where_sql_part(
-        (ranges && ranges->start_key.key) ? &ranges->start_key : NULL,
-        (ranges && ranges->end_key.key) ? &ranges->end_key : NULL,
+        NULL,
+        NULL,
         SPIDER_SQL_TYPE_DELETE_SQL)) ||
       (error_num = spider->
         append_key_order_for_direct_order_limit_with_alias_sql_part(
@@ -6737,9 +6405,9 @@
       SPIDER_LINK_STATUS_RECOVERY)
   ) {
     ulong sql_type;
-      DBUG_PRINT("info", ("spider exec sql"));
-      conn = spider->conns[roop_count];
-      sql_type = SPIDER_SQL_TYPE_DELETE_SQL;
+    DBUG_PRINT("info", ("spider exec sql"));
+    conn = spider->conns[roop_count];
+    sql_type = SPIDER_SQL_TYPE_DELETE_SQL;
     spider_db_handler *dbton_hdl = spider->dbton_handler[conn->dbton_id];
     pthread_mutex_assert_not_owner(&conn->mta_conn_mutex);
     if ((error_num = dbton_hdl->set_sql_for_exec(sql_type, roop_count)))
@@ -6748,13 +6416,6 @@
     }
     pthread_mutex_lock(&conn->mta_conn_mutex);
     SPIDER_SET_FILE_POS(&conn->mta_conn_mutex_file_pos);
-#ifdef HA_CAN_BULK_ACCESS
-    if (spider->is_bulk_access_clone)
-    {
-      spider->connection_ids[roop_count] = conn->connection_id;
-      spider_trx_add_bulk_access_conn(spider->wide_handler->trx, conn);
-    } else {
-#endif
       conn->need_mon = &spider->need_mons[roop_count];
       DBUG_ASSERT(!conn->mta_conn_mutex_lock_already);
       DBUG_ASSERT(!conn->mta_conn_mutex_unlock_later);
@@ -6828,176 +6489,6 @@
         }
         DBUG_RETURN(error_num);
       }
->>>>>>> 4a09e743
-      DBUG_ASSERT(conn->mta_conn_mutex_lock_already);
-      DBUG_ASSERT(conn->mta_conn_mutex_unlock_later);
-      conn->mta_conn_mutex_lock_already = FALSE;
-      conn->mta_conn_mutex_unlock_later = FALSE;
-      SPIDER_CLEAR_FILE_POS(&conn->mta_conn_mutex_file_pos);
-      pthread_mutex_unlock(&conn->mta_conn_mutex);
-      DBUG_RETURN(error_num);
-    }
-    DBUG_ASSERT(conn->mta_conn_mutex_lock_already);
-    DBUG_ASSERT(conn->mta_conn_mutex_unlock_later);
-    conn->mta_conn_mutex_lock_already = FALSE;
-    conn->mta_conn_mutex_unlock_later = FALSE;
-    SPIDER_CLEAR_FILE_POS(&conn->mta_conn_mutex_file_pos);
-    pthread_mutex_unlock(&conn->mta_conn_mutex);
-    result_list->update_sqls[roop_count].length(0);
-  }
-  if ((error_num = spider->reset_sql_sql(SPIDER_SQL_TYPE_DELETE_SQL)))
-  {
-    DBUG_RETURN(error_num);
-  }
-  DBUG_RETURN(0);
-}
-
-int spider_db_direct_delete(
-  ha_spider *spider,
-  TABLE *table,
-  ha_rows *delete_rows
-) {
-  int error_num, roop_count;
-  SPIDER_SHARE *share = spider->share;
-  SPIDER_CONN *conn;
-  SPIDER_RESULT_LIST *result_list = &spider->result_list;
-  bool counted = FALSE;
-  st_select_lex *select_lex;
-  longlong select_limit;
-  longlong offset_limit;
-  DBUG_ENTER("spider_db_direct_delete");
-
-  spider_set_result_list_param(spider);
-  result_list->finish_flg = FALSE;
-  result_list->desc_flg = FALSE;
-  result_list->sorted = TRUE;
-  if (spider->active_index == MAX_KEY)
-    result_list->key_info = NULL;
-  else
-    result_list->key_info = &table->key_info[spider->active_index];
-  spider_get_select_limit(spider, &select_lex, &select_limit, &offset_limit);
-  result_list->limit_num =
-    result_list->internal_limit >= select_limit ?
-    select_limit : result_list->internal_limit;
-  result_list->internal_offset += offset_limit;
-  {
-    if (
-      (error_num = spider->append_delete_sql_part()) ||
-      (error_num = spider->append_from_sql_part(SPIDER_SQL_TYPE_DELETE_SQL))
-    ) {
-      DBUG_RETURN(error_num);
-    }
-    spider->set_where_pos_sql(SPIDER_SQL_TYPE_DELETE_SQL);
-    if (
-      (error_num = spider->append_key_where_sql_part(
-        NULL,
-        NULL,
-        SPIDER_SQL_TYPE_DELETE_SQL)) ||
-      (error_num = spider->
-        append_key_order_for_direct_order_limit_with_alias_sql_part(
-        NULL, 0, SPIDER_SQL_TYPE_DELETE_SQL)) ||
-      (error_num = spider->append_limit_sql_part(
-        result_list->internal_offset, result_list->limit_num,
-        SPIDER_SQL_TYPE_DELETE_SQL))
-    ) {
-      DBUG_RETURN(error_num);
-    }
-  }
-
-  for (
-    roop_count = spider_conn_link_idx_next(share->link_statuses,
-      spider->conn_link_idx, -1, share->link_count,
-      SPIDER_LINK_STATUS_RECOVERY);
-    roop_count < (int) share->link_count;
-    roop_count = spider_conn_link_idx_next(share->link_statuses,
-      spider->conn_link_idx, roop_count, share->link_count,
-      SPIDER_LINK_STATUS_RECOVERY)
-  ) {
-    ulong sql_type;
-    DBUG_PRINT("info", ("spider exec sql"));
-    conn = spider->conns[roop_count];
-    sql_type = SPIDER_SQL_TYPE_DELETE_SQL;
-    spider_db_handler *dbton_hdl = spider->dbton_handler[conn->dbton_id];
-    pthread_mutex_assert_not_owner(&conn->mta_conn_mutex);
-    if ((error_num = dbton_hdl->set_sql_for_exec(sql_type, roop_count)))
-    {
-      DBUG_RETURN(error_num);
-    }
-    pthread_mutex_lock(&conn->mta_conn_mutex);
-    SPIDER_SET_FILE_POS(&conn->mta_conn_mutex_file_pos);
-      conn->need_mon = &spider->need_mons[roop_count];
-      DBUG_ASSERT(!conn->mta_conn_mutex_lock_already);
-      DBUG_ASSERT(!conn->mta_conn_mutex_unlock_later);
-      conn->mta_conn_mutex_lock_already = TRUE;
-      conn->mta_conn_mutex_unlock_later = TRUE;
-      if ((error_num = spider_db_set_names(spider, conn, roop_count)))
-      {
-        DBUG_ASSERT(conn->mta_conn_mutex_lock_already);
-        DBUG_ASSERT(conn->mta_conn_mutex_unlock_later);
-        conn->mta_conn_mutex_lock_already = FALSE;
-        conn->mta_conn_mutex_unlock_later = FALSE;
-        SPIDER_CLEAR_FILE_POS(&conn->mta_conn_mutex_file_pos);
-        pthread_mutex_unlock(&conn->mta_conn_mutex);
-        if (
-          share->monitoring_kind[roop_count] &&
-          spider->need_mons[roop_count]
-        ) {
-          error_num = spider_ping_table_mon_from_table(
-              spider->wide_handler->trx,
-              spider->wide_handler->trx->thd,
-              share,
-              roop_count,
-              (uint32) share->monitoring_sid[roop_count],
-              share->table_name,
-              share->table_name_length,
-              spider->conn_link_idx[roop_count],
-              NULL,
-              0,
-              share->monitoring_kind[roop_count],
-              share->monitoring_limit[roop_count],
-              share->monitoring_flag[roop_count],
-              TRUE
-            );
-        }
-        DBUG_RETURN(error_num);
-      }
-      spider_conn_set_timeout_from_share(conn, roop_count,
-        spider->wide_handler->trx->thd,
-        share);
-      if (dbton_hdl->execute_sql(
-        sql_type,
-        conn,
-        -1,
-        &spider->need_mons[roop_count])
-      ) {
-        DBUG_ASSERT(conn->mta_conn_mutex_lock_already);
-        DBUG_ASSERT(conn->mta_conn_mutex_unlock_later);
-        conn->mta_conn_mutex_lock_already = FALSE;
-        conn->mta_conn_mutex_unlock_later = FALSE;
-        error_num = spider_db_errorno(conn);
-        if (
-          share->monitoring_kind[roop_count] &&
-          spider->need_mons[roop_count]
-        ) {
-          error_num = spider_ping_table_mon_from_table(
-              spider->wide_handler->trx,
-              spider->wide_handler->trx->thd,
-              share,
-              roop_count,
-              (uint32) share->monitoring_sid[roop_count],
-              share->table_name,
-              share->table_name_length,
-              spider->conn_link_idx[roop_count],
-              NULL,
-              0,
-              share->monitoring_kind[roop_count],
-              share->monitoring_limit[roop_count],
-              share->monitoring_flag[roop_count],
-              TRUE
-            );
-        }
-        DBUG_RETURN(error_num);
-      }
       DBUG_ASSERT(conn->mta_conn_mutex_lock_already);
       DBUG_ASSERT(conn->mta_conn_mutex_unlock_later);
       conn->mta_conn_mutex_lock_already = FALSE;
@@ -7018,10 +6509,6 @@
   }
   DBUG_RETURN(error_num2);
 }
-<<<<<<< HEAD
-=======
-#endif
->>>>>>> 4a09e743
 
 int spider_db_delete_all_rows(
   ha_spider *spider
