/* Copyright (C) 2008-2019 Kentoku Shiba
   Copyright (C) 2019, 2022, MariaDB Corporation.

  This program is free software; you can redistribute it and/or modify
  it under the terms of the GNU General Public License as published by
  the Free Software Foundation; version 2 of the License.

  This program is distributed in the hope that it will be useful,
  but WITHOUT ANY WARRANTY; without even the implied warranty of
  MERCHANTABILITY or FITNESS FOR A PARTICULAR PURPOSE.  See the
  GNU General Public License for more details.

  You should have received a copy of the GNU General Public License
  along with this program; if not, write to the Free Software
  Foundation, Inc., 51 Franklin Street, Fifth Floor, Boston, MA 02110-1335 USA */

#define MYSQL_SERVER 1
#include <my_global.h>
#include "mysql_version.h"
#include "sql_priv.h"
#include "probes_mysql.h"
#include "sql_class.h"
#include "sql_partition.h"
#include "sql_analyse.h"
#include "sql_base.h"
#include "tztime.h"
#include "errmsg.h"
#include "sql_select.h"
#include "sql_common.h"
#include <errmsg.h>
#include "spd_err.h"
#include "spd_param.h"
#include "spd_db_include.h"
#include "spd_include.h"
#include "spd_sys_table.h"
#include "ha_spider.h"
#include "spd_db_conn.h"
#include "spd_table.h"
#include "spd_trx.h"
#include "spd_conn.h"
#include "spd_direct_sql.h"
#include "spd_ping_table.h"
#include "spd_copy_tables.h"
#include "spd_malloc.h"

extern handlerton *spider_hton_ptr;
extern SPIDER_DBTON spider_dbton[SPIDER_DBTON_SIZE];

#define SPIDER_SQL_COALESCE_STR "coalesce("
#define SPIDER_SQL_COALESCE_LEN (sizeof(SPIDER_SQL_COALESCE_STR) - 1)
#define SPIDER_SQL_HEX_STR "0x"
#define SPIDER_SQL_HEX_LEN (sizeof(SPIDER_SQL_HEX_STR) - 1)

#define SPIDER_SQL_SET_NAMES_STR "set names "
#define SPIDER_SQL_SET_NAMES_LEN sizeof(SPIDER_SQL_SET_NAMES_STR) - 1

#define SPIDER_SQL_PING_TABLE_STR "spider_ping_table("
#define SPIDER_SQL_PING_TABLE_LEN (sizeof(SPIDER_SQL_PING_TABLE_STR) - 1)

extern HASH spider_open_connections;
pthread_mutex_t spider_open_conn_mutex;
const char spider_dig_upper[] = "0123456789ABCDEFGHIJKLMNOPQRSTUVWXYZ";

/* UTC time zone for timestamp columns */
Time_zone *UTC;

int spider_db_connect(
  const SPIDER_SHARE *share,
  SPIDER_CONN *conn,
  int link_idx
) {
  int error_num, connect_retry_count;
  THD* thd = current_thd;
  longlong connect_retry_interval;
  DBUG_ENTER("spider_db_connect");
  DBUG_ASSERT(conn->need_mon);
  DBUG_PRINT("info",("spider link_idx=%d", link_idx));
  DBUG_PRINT("info",("spider conn=%p", conn));

  if (conn->connect_error)
  {
    time_t tmp_time = (time_t) time((time_t*) 0);
    DBUG_PRINT("info",("spider diff=%f",
      difftime(tmp_time, conn->connect_error_time)));
    if (
      (
        conn->thd &&
        conn->thd == conn->connect_error_thd &&
        conn->thd->query_id == conn->connect_error_query_id
      ) ||
      (
        difftime(tmp_time, conn->connect_error_time) <
          spider_param_connect_error_interval()
      )
    ) {
      DBUG_PRINT("info",("spider set same error"));
      if (conn->connect_error_with_message)
        my_message(conn->connect_error, conn->connect_error_msg, MYF(0));
      DBUG_RETURN(conn->connect_error);
    }
  }

  if (thd)
  {
    conn->connect_timeout = spider_param_connect_timeout(thd,
      share->connect_timeouts[link_idx]);
    conn->net_read_timeout = spider_param_net_read_timeout(thd,
      share->net_read_timeouts[link_idx]);
    conn->net_write_timeout = spider_param_net_write_timeout(thd,
      share->net_write_timeouts[link_idx]);
    connect_retry_interval = spider_param_connect_retry_interval(thd);
    if (conn->disable_connect_retry)
      connect_retry_count = 0;
    else
      connect_retry_count = spider_param_connect_retry_count(thd);
  } else {
    conn->connect_timeout = spider_param_connect_timeout(NULL,
      share->connect_timeouts[link_idx]);
    conn->net_read_timeout = spider_param_net_read_timeout(NULL,
      share->net_read_timeouts[link_idx]);
    conn->net_write_timeout = spider_param_net_write_timeout(NULL,
      share->net_write_timeouts[link_idx]);
    connect_retry_interval = spider_param_connect_retry_interval(NULL);
    connect_retry_count = spider_param_connect_retry_count(NULL);
  }
  DBUG_PRINT("info",("spider connect_timeout=%u", conn->connect_timeout));
  DBUG_PRINT("info",("spider net_read_timeout=%u", conn->net_read_timeout));
  DBUG_PRINT("info",("spider net_write_timeout=%u", conn->net_write_timeout));

    if ((error_num = spider_reset_conn_setted_parameter(conn, thd)))
      DBUG_RETURN(error_num);

  if (conn->dbton_id == SPIDER_DBTON_SIZE)
  {
      my_printf_error(
        ER_SPIDER_SQL_WRAPPER_IS_INVALID_NUM,
        ER_SPIDER_SQL_WRAPPER_IS_INVALID_STR,
        MYF(0), conn->tgt_wrapper);
      DBUG_RETURN(ER_SPIDER_SQL_WRAPPER_IS_INVALID_NUM);
  }

  if ((error_num = conn->db_conn->connect(
    share->tgt_hosts[link_idx],
    share->tgt_usernames[link_idx],
    share->tgt_passwords[link_idx],
    share->tgt_ports[link_idx],
    share->tgt_sockets[link_idx],
    share->server_names[link_idx],
    connect_retry_count, connect_retry_interval)))
  {
    if (conn->thd)
    {
      conn->connect_error_thd = conn->thd;
      conn->connect_error_query_id = conn->thd->query_id;
      conn->connect_error_time = (time_t) time((time_t*) 0);
      conn->connect_error = error_num;
      if ((conn->connect_error_with_message = thd->is_error()))
        strmov(conn->connect_error_msg, spider_stmt_da_message(thd));
    }
    DBUG_RETURN(error_num);
  }

  conn->connect_error = 0;
  conn->opened_handlers = 0;
  ++conn->connection_id;

  /* Set the connection's time zone to UTC */
  spider_conn_queue_UTC_time_zone(conn);
  DBUG_RETURN(0);
}

int spider_db_ping_internal(
  SPIDER_SHARE *share,
  SPIDER_CONN *conn,
  int all_link_idx,
  int *need_mon
) {
  int error_num;
  DBUG_ENTER("spider_db_ping_internal");
  pthread_mutex_assert_owner(&conn->mta_conn_mutex);
  DBUG_ASSERT(conn->mta_conn_mutex_file_pos.file_name);
  if (conn->server_lost || conn->queued_connect)
  {
    if ((error_num = spider_db_connect(share, conn, all_link_idx)))
    {
      pthread_mutex_assert_owner(&conn->mta_conn_mutex);
      DBUG_RETURN(error_num);
    }
    conn->server_lost = FALSE;
    conn->queued_connect = FALSE;
  }
  if ((error_num = conn->db_conn->ping()))
  {
    spider_db_disconnect(conn);
    if ((error_num = spider_db_connect(share, conn, all_link_idx)))
    {
      DBUG_PRINT("info", ("spider conn=%p SERVER_LOST", conn));
      conn->server_lost = TRUE;
      pthread_mutex_assert_owner(&conn->mta_conn_mutex);
      DBUG_RETURN(error_num);
    }
    if((error_num = conn->db_conn->ping()))
    {
      spider_db_disconnect(conn);
      DBUG_PRINT("info", ("spider conn=%p SERVER_LOST", conn));
      conn->server_lost = TRUE;
      pthread_mutex_assert_owner(&conn->mta_conn_mutex);
      DBUG_RETURN(error_num);
    }
  }
  conn->ping_time = (time_t) time((time_t*) 0);
  pthread_mutex_assert_owner(&conn->mta_conn_mutex);
  DBUG_RETURN(0);
}

int spider_db_ping(
  ha_spider *spider,
  SPIDER_CONN *conn,
  int link_idx
) {
  DBUG_ENTER("spider_db_ping");
#ifndef DBUG_OFF
  if (spider->wide_handler->trx->thd)
    DBUG_PRINT("info", ("spider thd->query_id is %lld",
      spider->wide_handler->trx->thd->query_id));
#endif
  DBUG_RETURN(spider_db_ping_internal(spider->share, conn,
    spider->conn_link_idx[link_idx], &spider->need_mons[link_idx]));
}

void spider_db_disconnect(
  SPIDER_CONN *conn
) {
  DBUG_ENTER("spider_db_disconnect");
  DBUG_PRINT("info",("spider conn=%p", conn));
  if (conn->db_conn->is_connected())
  {
    conn->db_conn->disconnect();
  }
  DBUG_VOID_RETURN;
}

int spider_db_conn_queue_action(
  SPIDER_CONN *conn
) {
  int error_num;
  char sql_buf[MAX_FIELD_WIDTH * 2];
  spider_string sql_str(sql_buf, sizeof(sql_buf), system_charset_info);
  DBUG_ENTER("spider_db_conn_queue_action");
  DBUG_PRINT("info", ("spider conn=%p", conn));
  sql_str.init_calc_mem(SPD_MID_DB_CONN_QUEUE_ACTION_1);
  sql_str.length(0);
  if (conn->queued_connect)
  {
    if ((error_num = spider_db_connect(conn->queued_connect_share, conn,
      conn->queued_connect_link_idx)))
    {
      DBUG_PRINT("info", ("spider conn=%p SERVER_LOST", conn));
      conn->server_lost = TRUE;
      DBUG_RETURN(error_num);
    }
    conn->server_lost = FALSE;
    conn->queued_connect = FALSE;
  }

  pthread_mutex_assert_owner(&conn->mta_conn_mutex);
    if (conn->queued_ping)
    {
      if ((error_num = spider_db_ping(conn->queued_ping_spider, conn,
        conn->queued_ping_link_idx)))
        DBUG_RETURN(error_num);
      conn->queued_ping = FALSE;
    }

    if (conn->server_lost)
    {
      DBUG_PRINT("info", ("spider no reconnect queue"));
      DBUG_RETURN(CR_SERVER_GONE_ERROR);
    }

    if (conn->queued_net_timeout)
    {
      conn->db_conn->set_net_timeout();
      conn->queued_net_timeout = FALSE;
    }
    if (
      (
        conn->queued_trx_isolation &&
        !conn->queued_semi_trx_isolation &&
        conn->queued_trx_isolation_val != conn->trx_isolation &&
        conn->db_conn->set_trx_isolation_in_bulk_sql() &&
        (error_num = spider_dbton[conn->dbton_id].db_util->
          append_trx_isolation(&sql_str, conn->queued_trx_isolation_val))
      ) ||
      (
        conn->queued_semi_trx_isolation &&
        conn->queued_semi_trx_isolation_val != conn->trx_isolation &&
        conn->db_conn->set_trx_isolation_in_bulk_sql() &&
        (error_num = spider_dbton[conn->dbton_id].db_util->
          append_trx_isolation(&sql_str, conn->queued_semi_trx_isolation_val))
      ) ||
      (
        conn->queued_autocommit &&
        (
          (conn->queued_autocommit_val && conn->autocommit != 1) ||
          (!conn->queued_autocommit_val && conn->autocommit != 0)
        ) &&
        conn->db_conn->set_autocommit_in_bulk_sql() &&
        (error_num = spider_dbton[conn->dbton_id].db_util->
          append_autocommit(&sql_str, conn->queued_autocommit_val))
      ) ||
      (
        conn->queued_sql_log_off &&
        (
          (conn->queued_sql_log_off_val && conn->sql_log_off != 1) ||
          (!conn->queued_sql_log_off_val && conn->sql_log_off != 0)
        ) &&
        conn->db_conn->set_sql_log_off_in_bulk_sql() &&
        (error_num = spider_dbton[conn->dbton_id].db_util->
          append_sql_log_off(&sql_str, conn->queued_sql_log_off_val))
      ) ||
      (
        conn->queued_wait_timeout &&
        conn->queued_wait_timeout_val != conn->wait_timeout &&
        conn->db_conn->set_wait_timeout_in_bulk_sql() &&
        (error_num = spider_dbton[conn->dbton_id].db_util->
          append_wait_timeout(&sql_str, conn->queued_wait_timeout_val))
      ) ||
      (
        conn->queued_sql_mode &&
        conn->queued_sql_mode_val != conn->sql_mode &&
        conn->db_conn->set_sql_mode_in_bulk_sql() &&
        (error_num = spider_dbton[conn->dbton_id].db_util->
          append_sql_mode(&sql_str, conn->queued_sql_mode_val))
      ) ||
      (
        conn->queued_time_zone &&
        conn->queued_time_zone_val != conn->time_zone &&
        conn->db_conn->set_time_zone_in_bulk_sql() &&
        (error_num = spider_dbton[conn->dbton_id].db_util->
          append_time_zone(&sql_str, conn->queued_time_zone_val))
      ) ||
      (
        conn->loop_check_queue.records &&
        (error_num = spider_dbton[conn->dbton_id].db_util->
          append_loop_check(&sql_str, conn))
      ) ||
      (
        conn->queued_trx_start &&
        conn->db_conn->trx_start_in_bulk_sql() &&
        (error_num = spider_dbton[conn->dbton_id].db_util->
          append_start_transaction(&sql_str))
      ) ||
      (
        conn->queued_xa_start &&
        conn->db_conn->xa_start_in_bulk_sql() &&
        (error_num = spider_dbton[conn->dbton_id].db_util->
          append_xa_start(&sql_str, conn->queued_xa_start_xid))
      )
    )
      DBUG_RETURN(error_num);
    if (sql_str.length())
    {
      if ((error_num = conn->db_conn->exec_query(sql_str.ptr(),
        sql_str.length(), -1)))
        DBUG_RETURN(error_num);
      spider_db_result *result;
      do {
        st_spider_db_request_key request_key;
        request_key.spider_thread_id = 1;
        request_key.query_id = 1;
        request_key.handler = NULL;
        request_key.request_id = 1;
        request_key.next = NULL;
        if ((result = conn->db_conn->store_result(NULL, &request_key,
          &error_num)))
        {
          result->free_result();
          delete result;
        } else if ((error_num = conn->db_conn->get_errno()))
        {
          break;
        }
      } while (!(error_num = conn->db_conn->next_result()));
      if (error_num > 0)
        DBUG_RETURN(error_num);
    }

    if (
      conn->queued_autocommit &&
      (
        (conn->queued_autocommit_val && conn->autocommit != 1) ||
        (!conn->queued_autocommit_val && conn->autocommit != 0)
      ) &&
      !conn->db_conn->set_autocommit_in_bulk_sql() &&
      (error_num = conn->db_conn->
        set_autocommit(conn->queued_autocommit_val, (int *) conn->need_mon))
    ) {
      DBUG_RETURN(error_num);
    }
    if (
      conn->queued_sql_log_off &&
      (
        (conn->queued_sql_log_off_val && conn->sql_log_off != 1) ||
        (!conn->queued_sql_log_off_val && conn->sql_log_off != 0)
      ) &&
      !conn->db_conn->set_sql_log_off_in_bulk_sql() &&
      (error_num = conn->db_conn->
        set_sql_log_off(conn->queued_sql_log_off_val, (int *) conn->need_mon))
    ) {
      DBUG_RETURN(error_num);
    }
    if (
      conn->queued_wait_timeout &&
      conn->queued_wait_timeout_val != conn->wait_timeout &&
      !conn->db_conn->set_wait_timeout_in_bulk_sql() &&
      (error_num = conn->db_conn->
        set_wait_timeout(conn->queued_wait_timeout_val,
        (int *) conn->need_mon))
    ) {
      DBUG_RETURN(error_num);
    }
    if (
      conn->queued_sql_mode &&
      conn->queued_sql_mode_val != conn->sql_mode &&
      !conn->db_conn->set_sql_mode_in_bulk_sql() &&
      (error_num = conn->db_conn->
        set_sql_mode(conn->queued_sql_mode_val,
        (int *) conn->need_mon))
    ) {
      DBUG_RETURN(error_num);
    }
    if (
      conn->queued_time_zone &&
      conn->queued_time_zone_val != conn->time_zone &&
      !conn->db_conn->set_time_zone_in_bulk_sql() &&
      (error_num = conn->db_conn->
        set_time_zone(conn->queued_time_zone_val,
        (int *) conn->need_mon))
    ) {
      DBUG_RETURN(error_num);
    }
    if (
      conn->queued_trx_isolation &&
      !conn->queued_semi_trx_isolation &&
      conn->queued_trx_isolation_val != conn->trx_isolation &&
      !conn->db_conn->set_trx_isolation_in_bulk_sql() &&
      (error_num = conn->db_conn->set_trx_isolation(
        conn->queued_trx_isolation_val, (int *) conn->need_mon))
    ) {
      DBUG_RETURN(error_num);
    }
    if (
      conn->queued_semi_trx_isolation &&
      conn->queued_semi_trx_isolation_val != conn->trx_isolation &&
      !conn->db_conn->set_trx_isolation_in_bulk_sql() &&
      (error_num = conn->db_conn->set_trx_isolation(
        conn->queued_semi_trx_isolation_val, (int *) conn->need_mon))
    ) {
      DBUG_RETURN(error_num);
    }
    if (
      conn->queued_trx_start &&
      !conn->db_conn->trx_start_in_bulk_sql() &&
      (error_num = conn->db_conn->
        start_transaction((int *) conn->need_mon))
    ) {
      DBUG_RETURN(error_num);
    }
    if (
      conn->queued_xa_start &&
      !conn->db_conn->xa_start_in_bulk_sql() &&
      (error_num = conn->db_conn->
        xa_start(conn->queued_xa_start_xid, (int *) conn->need_mon))
    ) {
      DBUG_RETURN(error_num);
    }

    if (
      conn->queued_trx_isolation &&
      !conn->queued_semi_trx_isolation &&
      conn->queued_trx_isolation_val != conn->trx_isolation
    ) {
      conn->trx_isolation = conn->queued_trx_isolation_val;
      DBUG_PRINT("info", ("spider conn->trx_isolation=%d",
        conn->trx_isolation));
    }

    if (
      conn->queued_semi_trx_isolation &&
      conn->queued_semi_trx_isolation_val != conn->trx_isolation
    ) {
      conn->semi_trx_isolation = conn->queued_semi_trx_isolation_val;
      DBUG_PRINT("info", ("spider conn->semi_trx_isolation=%d",
        conn->semi_trx_isolation));
      conn->trx_isolation = thd_tx_isolation(conn->thd);
      DBUG_PRINT("info", ("spider conn->trx_isolation=%d",
        conn->trx_isolation));
    }

    if (
      conn->queued_wait_timeout &&
      conn->queued_wait_timeout_val != conn->wait_timeout
    ) {
      conn->wait_timeout = conn->queued_wait_timeout_val;
    }

    if (
      conn->queued_sql_mode &&
      conn->queued_sql_mode_val != conn->sql_mode
    ) {
      conn->sql_mode = conn->queued_sql_mode_val;
    }

    if (conn->queued_autocommit)
    {
      if (conn->queued_autocommit_val && conn->autocommit != 1)
      {
        conn->autocommit = 1;
      } else if (!conn->queued_autocommit_val && conn->autocommit != 0)
      {
        conn->autocommit = 0;
      }
      DBUG_PRINT("info", ("spider conn->autocommit=%d",
        conn->autocommit));
    }

    if (conn->queued_sql_log_off)
    {
      if (conn->queued_sql_log_off_val && conn->sql_log_off != 1)
      {
        conn->sql_log_off = 1;
      } else if (!conn->queued_sql_log_off_val && conn->sql_log_off != 0)
      {
        conn->sql_log_off = 0;
      }
      DBUG_PRINT("info", ("spider conn->sql_log_off=%d",
        conn->sql_log_off));
    }

    if (
      conn->queued_time_zone &&
      conn->queued_time_zone_val != conn->time_zone
    ) {
      conn->time_zone = conn->queued_time_zone_val;
      DBUG_PRINT("info", ("spider conn->time_zone=%p",
        conn->time_zone));
    }

    if (conn->loop_check_queue.records)
    {
      conn->db_conn->fin_loop_check();
    }
    spider_conn_clear_queue(conn);
  DBUG_RETURN(0);
}

int spider_db_before_query(
  SPIDER_CONN *conn,
  int *need_mon
) {
  int error_num;
  DBUG_ENTER("spider_db_before_query");
  DBUG_ASSERT(need_mon);
  if (conn->bg_search)
    spider_bg_conn_break(conn, NULL);
  conn->in_before_query = TRUE;
  pthread_mutex_assert_owner(&conn->mta_conn_mutex);
  DBUG_ASSERT(conn->mta_conn_mutex_file_pos.file_name);
  if ((error_num = spider_db_conn_queue_action(conn)))
  {
    conn->in_before_query = FALSE;
    pthread_mutex_assert_owner(&conn->mta_conn_mutex);
    DBUG_RETURN(error_num);
  }
  if (conn->server_lost)
  {
    conn->in_before_query = FALSE;
    pthread_mutex_assert_owner(&conn->mta_conn_mutex);
    DBUG_RETURN(CR_SERVER_GONE_ERROR);
  }
  DBUG_PRINT("info", ("spider conn[%p]->quick_target=%p",
    conn, conn->quick_target));
  if (conn->quick_target)
  {
    bool tmp_mta_conn_mutex_unlock_later;
    ha_spider *spider = (ha_spider*) conn->quick_target;
    SPIDER_RESULT_LIST *result_list = &spider->result_list;
    DBUG_PRINT("info", ("spider result_list->quick_mode=%d",
      result_list->quick_mode));
    if (result_list->quick_mode == 2)
    {
      result_list->quick_phase = 1;
      spider->connection_ids[conn->link_idx] = conn->connection_id;
      tmp_mta_conn_mutex_unlock_later = conn->mta_conn_mutex_unlock_later;
      conn->mta_conn_mutex_unlock_later = TRUE;
      while (conn->quick_target)
      {
        if (
          (error_num = spider_db_store_result(spider, conn->link_idx,
            result_list->table)) &&
          error_num != HA_ERR_END_OF_FILE
        ) {
          conn->mta_conn_mutex_unlock_later = tmp_mta_conn_mutex_unlock_later;
          conn->in_before_query = FALSE;
          pthread_mutex_assert_owner(&conn->mta_conn_mutex);
          DBUG_RETURN(error_num);
        }
      }
      conn->mta_conn_mutex_unlock_later = tmp_mta_conn_mutex_unlock_later;
      result_list->quick_phase = 2;
    } else {
      result_list->bgs_current->result->free_result();
      delete result_list->bgs_current->result;
      result_list->bgs_current->result = NULL;
      DBUG_PRINT("info", ("spider conn[%p]->quick_target=NULL", conn));
      conn->quick_target = NULL;
      spider->quick_targets[conn->link_idx] = NULL;
    }
  }
  conn->in_before_query = FALSE;
  pthread_mutex_assert_owner(&conn->mta_conn_mutex);
  DBUG_RETURN(0);
}

int spider_db_query(
  SPIDER_CONN *conn,
  const char *query,
  uint length,
  int quick_mode,
  int *need_mon
) {
  int error_num;
  DBUG_ENTER("spider_db_query");
  pthread_mutex_assert_owner(&conn->mta_conn_mutex);
    DBUG_PRINT("info", ("spider conn->db_conn %p", conn->db_conn));
    if (
      !conn->in_before_query &&
      (error_num = spider_db_before_query(conn, need_mon))
    )
      DBUG_RETURN(error_num);
#ifndef DBUG_OFF
    spider_string tmp_query_str(sizeof(char) * (length + 1));
    tmp_query_str.init_calc_mem(SPD_MID_DB_QUERY_1);
    char *tmp_query = (char *) tmp_query_str.c_ptr_safe();
    memcpy(tmp_query, query, length);
    tmp_query[length] = '\0';
    query = (const char *) tmp_query;
    DBUG_PRINT("info", ("spider query=%s", query));
    DBUG_PRINT("info", ("spider length=%u", length));
#endif
    if ((error_num = conn->db_conn->exec_query(query, length, quick_mode)))
      DBUG_RETURN(error_num);
    DBUG_RETURN(0);
}

int spider_db_errorno(
  SPIDER_CONN *conn
) {
  int error_num;
  DBUG_ENTER("spider_db_errorno");
  DBUG_ASSERT(conn->need_mon);
  pthread_mutex_assert_owner(&conn->mta_conn_mutex);
    if (conn->server_lost)
    {
      *conn->need_mon = ER_SPIDER_REMOTE_SERVER_GONE_AWAY_NUM;
      if (!current_thd->is_error())
      {
        my_message(ER_SPIDER_REMOTE_SERVER_GONE_AWAY_NUM,
          ER_SPIDER_REMOTE_SERVER_GONE_AWAY_STR, MYF(0));
      }
      if (!conn->mta_conn_mutex_unlock_later)
      {
        DBUG_ASSERT(!conn->mta_conn_mutex_lock_already);
        SPIDER_CLEAR_FILE_POS(&conn->mta_conn_mutex_file_pos);
        pthread_mutex_unlock(&conn->mta_conn_mutex);
      }
      DBUG_RETURN(ER_SPIDER_REMOTE_SERVER_GONE_AWAY_NUM);
    }
    if ((error_num = conn->db_conn->get_errno()))
    {
      DBUG_PRINT("info",("spider error_num = %d", error_num));
      if (conn->db_conn->is_server_gone_error(error_num))
      {
        spider_db_disconnect(conn);
        DBUG_PRINT("info", ("spider conn=%p SERVER_LOST", conn));
        conn->server_lost = TRUE;
        if (conn->disable_reconnect)
        {
          *conn->need_mon = ER_SPIDER_REMOTE_SERVER_GONE_AWAY_NUM;
          my_message(ER_SPIDER_REMOTE_SERVER_GONE_AWAY_NUM,
            ER_SPIDER_REMOTE_SERVER_GONE_AWAY_STR, MYF(0));
        }
        if (!conn->mta_conn_mutex_unlock_later)
        {
          DBUG_ASSERT(!conn->mta_conn_mutex_lock_already);
          SPIDER_CLEAR_FILE_POS(&conn->mta_conn_mutex_file_pos);
          pthread_mutex_unlock(&conn->mta_conn_mutex);
        }
        DBUG_RETURN(ER_SPIDER_REMOTE_SERVER_GONE_AWAY_NUM);
      } else if (
        conn->ignore_dup_key &&
        conn->db_conn->is_dup_entry_error(error_num)
      ) {
        conn->error_str = (char*) conn->db_conn->get_error();
        conn->error_length = strlen(conn->error_str);
        if (!conn->mta_conn_mutex_unlock_later)
        {
          DBUG_ASSERT(!conn->mta_conn_mutex_lock_already);
          SPIDER_CLEAR_FILE_POS(&conn->mta_conn_mutex_file_pos);
          pthread_mutex_unlock(&conn->mta_conn_mutex);
        }
        DBUG_RETURN(HA_ERR_FOUND_DUPP_KEY);
      } else if (
        conn->db_conn->is_xa_nota_error(error_num) &&
        current_thd &&
        spider_param_force_commit(current_thd) == 1
      ) {
        push_warning(current_thd, SPIDER_WARN_LEVEL_WARN,
          error_num, conn->db_conn->get_error());
        if (spider_param_log_result_errors() >= 3)
        {
          time_t cur_time = (time_t) time((time_t*) 0);
          struct tm lt;
          struct tm *l_time = localtime_r(&cur_time, &lt);
          fprintf(stderr, "%04d%02d%02d %02d:%02d:%02d [WARN SPIDER RESULT] "
            "to %lld: %d %s\n",
            l_time->tm_year + 1900, l_time->tm_mon + 1, l_time->tm_mday,
            l_time->tm_hour, l_time->tm_min, l_time->tm_sec,
            (long long int) current_thd->thread_id, error_num,
            conn->db_conn->get_error());
        }
        if (!conn->mta_conn_mutex_unlock_later)
        {
          DBUG_ASSERT(!conn->mta_conn_mutex_lock_already);
          SPIDER_CLEAR_FILE_POS(&conn->mta_conn_mutex_file_pos);
          pthread_mutex_unlock(&conn->mta_conn_mutex);
        }
        DBUG_RETURN(error_num);
      }
      *conn->need_mon = error_num;
      my_message(error_num, conn->db_conn->get_error(), MYF(0));
      if (spider_param_log_result_errors() >= 1)
      {
        time_t cur_time = (time_t) time((time_t*) 0);
        struct tm lt;
        struct tm *l_time = localtime_r(&cur_time, &lt);
        fprintf(stderr, "%04d%02d%02d %02d:%02d:%02d [ERROR SPIDER RESULT] "
          "to %lld: %d %s\n",
          l_time->tm_year + 1900, l_time->tm_mon + 1, l_time->tm_mday,
          l_time->tm_hour, l_time->tm_min, l_time->tm_sec,
          (long long int) current_thd->thread_id, error_num,
          conn->db_conn->get_error());
      }
      if (!conn->mta_conn_mutex_unlock_later)
      {
        DBUG_ASSERT(!conn->mta_conn_mutex_lock_already);
        SPIDER_CLEAR_FILE_POS(&conn->mta_conn_mutex_file_pos);
        pthread_mutex_unlock(&conn->mta_conn_mutex);
      }
      DBUG_RETURN(error_num);
    }
  if (!conn->mta_conn_mutex_unlock_later)
  {
    DBUG_ASSERT(!conn->mta_conn_mutex_lock_already);
    SPIDER_CLEAR_FILE_POS(&conn->mta_conn_mutex_file_pos);
    pthread_mutex_unlock(&conn->mta_conn_mutex);
  }
  DBUG_RETURN(0);
}

int spider_db_set_trx_isolation(
  SPIDER_CONN *conn,
  int trx_isolation,
  int *need_mon
) {
  DBUG_ENTER("spider_db_set_trx_isolation");
  DBUG_RETURN(conn->db_conn->set_trx_isolation(trx_isolation, need_mon));
}

int spider_db_set_names_internal(
  SPIDER_TRX *trx,
  SPIDER_SHARE *share,
  SPIDER_CONN *conn,
  int all_link_idx,
  int *need_mon
) {
  DBUG_ENTER("spider_db_set_names_internal");
    pthread_mutex_assert_owner(&conn->mta_conn_mutex);
    DBUG_ASSERT(conn->mta_conn_mutex_file_pos.file_name);
    DBUG_ASSERT(conn->mta_conn_mutex_lock_already);
    DBUG_ASSERT(conn->mta_conn_mutex_unlock_later);
    if (
      !conn->access_charset ||
      share->access_charset->cset != conn->access_charset->cset
    ) {
      if (
        spider_db_before_query(conn, need_mon) ||
        conn->db_conn->set_character_set(share->access_charset->cs_name.str)
      ) {
        DBUG_RETURN(spider_db_errorno(conn));
      }
      conn->access_charset = share->access_charset;
    }
    if (
      spider_param_use_default_database(trx->thd) &&
      share->tgt_dbs[all_link_idx] &&
      (
        !conn->default_database.length() ||
        conn->default_database.length() !=
          share->tgt_dbs_lengths[all_link_idx] ||
        memcmp(share->tgt_dbs[all_link_idx], conn->default_database.ptr(),
          share->tgt_dbs_lengths[all_link_idx])
      )
    ) {
      DBUG_PRINT("info",("spider all_link_idx=%d db=%s", all_link_idx,
        share->tgt_dbs[all_link_idx]));
      if (
        spider_db_before_query(conn, need_mon) ||
        conn->db_conn->select_db(share->tgt_dbs[all_link_idx])
      ) {
        DBUG_RETURN(spider_db_errorno(conn));
      }
      conn->default_database.length(0);
      if (conn->default_database.reserve(
        share->tgt_dbs_lengths[all_link_idx] + 1))
        DBUG_RETURN(HA_ERR_OUT_OF_MEM);
      conn->default_database.q_append(share->tgt_dbs[all_link_idx],
        share->tgt_dbs_lengths[all_link_idx] + 1);
      conn->default_database.length(share->tgt_dbs_lengths[all_link_idx]);
    }
  DBUG_RETURN(0);
}

int spider_db_set_names(
  ha_spider *spider,
  SPIDER_CONN *conn,
  int link_idx
) {
  DBUG_ENTER("spider_db_set_names");
  DBUG_RETURN(spider_db_set_names_internal(spider->wide_handler->trx,
    spider->share, conn,
    spider->conn_link_idx[link_idx], &spider->need_mons[link_idx]));
}

int spider_db_query_with_set_names(
  ulong sql_type,
  ha_spider *spider,
  SPIDER_CONN *conn,
  int link_idx
) {
  int error_num;
  SPIDER_SHARE *share = spider->share;
  spider_db_handler *dbton_hdl = spider->dbton_handler[conn->dbton_id];
  DBUG_ENTER("spider_db_query_with_set_names");

  pthread_mutex_assert_owner(&conn->mta_conn_mutex);
  DBUG_ASSERT(conn->mta_conn_mutex_lock_already);
  DBUG_ASSERT(conn->mta_conn_mutex_unlock_later);
  if ((error_num = spider_db_set_names(spider, conn, link_idx)))
  {
    if (
      share->monitoring_kind[link_idx] &&
      spider->need_mons[link_idx]
    ) {
      error_num = spider_ping_table_mon_from_table(
          spider->wide_handler->trx,
          spider->wide_handler->trx->thd,
          share,
          link_idx,
          (uint32) share->monitoring_sid[link_idx],
          share->table_name,
          share->table_name_length,
          spider->conn_link_idx[link_idx],
          NULL,
          0,
          share->monitoring_kind[link_idx],
          share->monitoring_limit[link_idx],
          share->monitoring_flag[link_idx],
          TRUE
        );
    }
    DBUG_RETURN(error_num);
  }
  spider_conn_set_timeout_from_share(conn, link_idx,
    spider->wide_handler->trx->thd,
    share);
  if (dbton_hdl->execute_sql(
    sql_type,
    conn,
    -1,
    &spider->need_mons[link_idx])
  ) {
    error_num = spider_db_errorno(conn);
    if (
      share->monitoring_kind[link_idx] &&
      spider->need_mons[link_idx]
    ) {
      error_num = spider_ping_table_mon_from_table(
          spider->wide_handler->trx,
          spider->wide_handler->trx->thd,
          share,
          link_idx,
          (uint32) share->monitoring_sid[link_idx],
          share->table_name,
          share->table_name_length,
          spider->conn_link_idx[link_idx],
          NULL,
          0,
          share->monitoring_kind[link_idx],
          share->monitoring_limit[link_idx],
          share->monitoring_flag[link_idx],
          TRUE
        );
    }
    DBUG_RETURN(error_num);
  }
  DBUG_RETURN(0);
}

int spider_db_query_for_bulk_update(
  ha_spider *spider,
  SPIDER_CONN *conn,
  int link_idx,
  ha_rows *dup_key_found
) {
  int error_num;
  SPIDER_SHARE *share = spider->share;
  DBUG_ENTER("spider_db_query_for_bulk_update");

  pthread_mutex_assert_owner(&conn->mta_conn_mutex);
  conn->need_mon = &spider->need_mons[link_idx];
  DBUG_ASSERT(!conn->mta_conn_mutex_lock_already);
  DBUG_ASSERT(!conn->mta_conn_mutex_unlock_later);
  conn->mta_conn_mutex_lock_already = TRUE;
  conn->mta_conn_mutex_unlock_later = TRUE;
  if ((error_num = spider_db_set_names(spider, conn, link_idx)))
  {
    DBUG_ASSERT(conn->mta_conn_mutex_lock_already);
    DBUG_ASSERT(conn->mta_conn_mutex_unlock_later);
    conn->mta_conn_mutex_lock_already = FALSE;
    conn->mta_conn_mutex_unlock_later = FALSE;
    SPIDER_CLEAR_FILE_POS(&conn->mta_conn_mutex_file_pos);
    pthread_mutex_unlock(&conn->mta_conn_mutex);
    if (
      share->monitoring_kind[link_idx] &&
      spider->need_mons[link_idx]
    ) {
      error_num = spider_ping_table_mon_from_table(
          spider->wide_handler->trx,
          spider->wide_handler->trx->thd,
          share,
          link_idx,
          (uint32) share->monitoring_sid[link_idx],
          share->table_name,
          share->table_name_length,
          spider->conn_link_idx[link_idx],
          NULL,
          0,
          share->monitoring_kind[link_idx],
          share->monitoring_limit[link_idx],
          share->monitoring_flag[link_idx],
          TRUE
        );
    }
    DBUG_RETURN(error_num);
  }
  spider_conn_set_timeout_from_share(conn, link_idx,
    spider->wide_handler->trx->thd,
    share);
  spider_db_handler *dbton_hdl = spider->dbton_handler[conn->dbton_id];
  if (dbton_hdl->execute_sql(
    SPIDER_SQL_TYPE_BULK_UPDATE_SQL,
    conn,
    -1,
    &spider->need_mons[link_idx])
  ) {
    DBUG_ASSERT(conn->mta_conn_mutex_lock_already);
    DBUG_ASSERT(conn->mta_conn_mutex_unlock_later);
    conn->mta_conn_mutex_lock_already = FALSE;
    conn->mta_conn_mutex_unlock_later = FALSE;
    error_num = spider_db_errorno(conn);
    if (
      error_num != ER_DUP_ENTRY &&
      error_num != ER_DUP_KEY &&
      error_num != HA_ERR_FOUND_DUPP_KEY &&
      share->monitoring_kind[link_idx] &&
      spider->need_mons[link_idx]
    ) {
      error_num = spider_ping_table_mon_from_table(
          spider->wide_handler->trx,
          spider->wide_handler->trx->thd,
          share,
          link_idx,
          (uint32) share->monitoring_sid[link_idx],
          share->table_name,
          share->table_name_length,
          spider->conn_link_idx[link_idx],
          NULL,
          0,
          share->monitoring_kind[link_idx],
          share->monitoring_limit[link_idx],
          share->monitoring_flag[link_idx],
          TRUE
        );
    }
    if (
      spider->wide_handler->ignore_dup_key &&
      (
        error_num == ER_DUP_ENTRY ||
        error_num == ER_DUP_KEY ||
        error_num == HA_ERR_FOUND_DUPP_KEY
      )
    ) {
      ++(*dup_key_found);
      spider->wide_handler->trx->thd->clear_error();
      DBUG_RETURN(0);
    }
    DBUG_RETURN(error_num);
  }
  while (!(error_num = conn->db_conn->next_result()))
  {
    ;
  }
  if (error_num > 0 && !conn->db_conn->is_dup_entry_error(error_num))
  {
    DBUG_ASSERT(conn->mta_conn_mutex_lock_already);
    DBUG_ASSERT(conn->mta_conn_mutex_unlock_later);
    conn->mta_conn_mutex_lock_already = FALSE;
    conn->mta_conn_mutex_unlock_later = FALSE;
    SPIDER_CLEAR_FILE_POS(&conn->mta_conn_mutex_file_pos);
    pthread_mutex_unlock(&conn->mta_conn_mutex);
    if (
      share->monitoring_kind[link_idx] &&
      spider->need_mons[link_idx]
    ) {
      error_num = spider_ping_table_mon_from_table(
          spider->wide_handler->trx,
          spider->wide_handler->trx->thd,
          share,
          link_idx,
          (uint32) share->monitoring_sid[link_idx],
          share->table_name,
          share->table_name_length,
          spider->conn_link_idx[link_idx],
          NULL,
          0,
          share->monitoring_kind[link_idx],
          share->monitoring_limit[link_idx],
          share->monitoring_flag[link_idx],
          TRUE
        );
    }
    DBUG_RETURN(error_num);
  }
  DBUG_ASSERT(conn->mta_conn_mutex_lock_already);
  DBUG_ASSERT(conn->mta_conn_mutex_unlock_later);
  conn->mta_conn_mutex_lock_already = FALSE;
  conn->mta_conn_mutex_unlock_later = FALSE;
  SPIDER_CLEAR_FILE_POS(&conn->mta_conn_mutex_file_pos);
  pthread_mutex_unlock(&conn->mta_conn_mutex);
  DBUG_RETURN(0);
}

size_t spider_db_real_escape_string(
  SPIDER_CONN *conn,
  char *to,
  const char *from,
  size_t from_length
) {
  DBUG_ENTER("spider_db_real_escape_string");
  DBUG_RETURN(conn->db_conn->escape_string(to, from, from_length));
}

int spider_db_consistent_snapshot(
  SPIDER_CONN *conn,
  int *need_mon
) {
  int error_num;
  DBUG_ENTER("spider_db_consistent_snapshot");
  if ((error_num = conn->db_conn->consistent_snapshot(need_mon)))
  {
    DBUG_RETURN(error_num);
  }
  conn->trx_start = TRUE;
  DBUG_RETURN(0);
}

int spider_db_start_transaction(
  SPIDER_CONN *conn,
  int *need_mon
) {
  int error_num;
  DBUG_ENTER("spider_db_start_transaction");
  if ((error_num = conn->db_conn->start_transaction(need_mon)))
  {
    DBUG_RETURN(error_num);
  }
  conn->trx_start = TRUE;
  DBUG_RETURN(0);
}

int spider_db_commit(
  SPIDER_CONN *conn
) {
  int need_mon = 0, error_num;
  DBUG_ENTER("spider_db_commit");
  if (!conn->queued_connect && !conn->queued_trx_start)
  {
    if (conn->use_for_active_standby && conn->server_lost)
    {
      my_message(ER_SPIDER_LINK_IS_FAILOVER_NUM,
        ER_SPIDER_LINK_IS_FAILOVER_STR, MYF(0));
      DBUG_RETURN(ER_SPIDER_LINK_IS_FAILOVER_NUM);
    }
    if ((error_num = conn->db_conn->commit(&need_mon)))
    {
      DBUG_RETURN(error_num);
    }
    conn->trx_start = FALSE;
  } else
    conn->trx_start = FALSE;
  DBUG_RETURN(0);
}

int spider_db_rollback(
  SPIDER_CONN *conn
) {
  int error_num, need_mon = 0;
  DBUG_ENTER("spider_db_rollback");
  if (!conn->queued_connect && !conn->queued_trx_start)
  {
    if ((error_num = conn->db_conn->rollback(&need_mon)))
    {
      DBUG_RETURN(error_num);
    }
    conn->trx_start = FALSE;
  } else
    conn->trx_start = FALSE;
  DBUG_RETURN(0);
}

int spider_db_append_hex_string(
  spider_string *str,
  uchar *hex_ptr,
  int hex_ptr_length
) {
  uchar *end_ptr;
  char *str_ptr;
  DBUG_ENTER("spider_db_append_hex_string");
  if (hex_ptr_length)
  {
    if (str->reserve(SPIDER_SQL_HEX_LEN + hex_ptr_length * 2))
      DBUG_RETURN(HA_ERR_OUT_OF_MEM);
    str->q_append(SPIDER_SQL_HEX_STR, SPIDER_SQL_HEX_LEN);
    str_ptr = (char *) str->ptr() + str->length();
    for (end_ptr = hex_ptr + hex_ptr_length; hex_ptr < end_ptr; hex_ptr++)
    {
      *str_ptr++ = spider_dig_upper[(*hex_ptr) >> 4];
      *str_ptr++ = spider_dig_upper[(*hex_ptr) & 0x0F];
    }
    str->length(str->length() + hex_ptr_length * 2);
  } else {
    if (str->reserve((SPIDER_SQL_VALUE_QUOTE_LEN) * 2))
      DBUG_RETURN(HA_ERR_OUT_OF_MEM);
    str->q_append(SPIDER_SQL_VALUE_QUOTE_STR, SPIDER_SQL_VALUE_QUOTE_LEN);
    str->q_append(SPIDER_SQL_VALUE_QUOTE_STR, SPIDER_SQL_VALUE_QUOTE_LEN);
  }
  DBUG_RETURN(0);
}

void spider_db_append_xid_str(
  spider_string *tmp_str,
  XID *xid
) {
  char format_id[sizeof(long) + 3];
  uint format_id_length;
  DBUG_ENTER("spider_db_append_xid_str");

  format_id_length =
    my_sprintf(format_id, (format_id, "%lu", xid->formatID));
  spider_db_append_hex_string(tmp_str, (uchar *) xid->data, xid->gtrid_length);
/*
  tmp_str->q_append(SPIDER_SQL_VALUE_QUOTE_STR, SPIDER_SQL_VALUE_QUOTE_LEN);
  tmp_str->q_append(xid->data, xid->gtrid_length);
  tmp_str->q_append(SPIDER_SQL_VALUE_QUOTE_STR, SPIDER_SQL_VALUE_QUOTE_LEN);
*/
  tmp_str->q_append(SPIDER_SQL_COMMA_STR, SPIDER_SQL_COMMA_LEN);
  spider_db_append_hex_string(tmp_str,
    (uchar *) xid->data + xid->gtrid_length, xid->bqual_length);
/*
  tmp_str->q_append(SPIDER_SQL_VALUE_QUOTE_STR, SPIDER_SQL_VALUE_QUOTE_LEN);
  tmp_str->q_append(xid->data + xid->gtrid_length, xid->bqual_length);
  tmp_str->q_append(SPIDER_SQL_VALUE_QUOTE_STR, SPIDER_SQL_VALUE_QUOTE_LEN);
*/
  tmp_str->q_append(SPIDER_SQL_COMMA_STR, SPIDER_SQL_COMMA_LEN);
  tmp_str->q_append(format_id, format_id_length);
#ifndef DBUG_OFF
  ((char *) tmp_str->ptr())[tmp_str->length()] = '\0';
#endif

  DBUG_VOID_RETURN;
}

int spider_db_xa_end(
  SPIDER_CONN *conn,
  XID *xid
) {
  int need_mon = 0;
  DBUG_ENTER("spider_db_xa_end");
  if (!conn->queued_connect && !conn->queued_xa_start)
  {
    DBUG_RETURN(conn->db_conn->xa_end(xid, &need_mon));
  }
  DBUG_RETURN(0);
}

int spider_db_xa_prepare(
  SPIDER_CONN *conn,
  XID *xid
) {
  int need_mon = 0;
  DBUG_ENTER("spider_db_xa_prepare");
  if (!conn->queued_connect && !conn->queued_xa_start)
  {
    if (conn->use_for_active_standby && conn->server_lost)
    {
      my_message(ER_SPIDER_LINK_IS_FAILOVER_NUM,
        ER_SPIDER_LINK_IS_FAILOVER_STR, MYF(0));
      DBUG_RETURN(ER_SPIDER_LINK_IS_FAILOVER_NUM);
    }
    DBUG_RETURN(conn->db_conn->xa_prepare(xid, &need_mon));
  }
  DBUG_RETURN(0);
}

int spider_db_xa_commit(
  SPIDER_CONN *conn,
  XID *xid
) {
  int need_mon = 0;
  DBUG_ENTER("spider_db_xa_commit");
  if (!conn->queued_connect && !conn->queued_xa_start)
  {
    DBUG_RETURN(conn->db_conn->xa_commit(xid, &need_mon));
  }
  DBUG_RETURN(0);
}

int spider_db_xa_rollback(
  SPIDER_CONN *conn,
  XID *xid
) {
  int need_mon = 0;
  DBUG_ENTER("spider_db_xa_rollback");
  if (!conn->queued_connect && !conn->queued_xa_start)
  {
    DBUG_RETURN(conn->db_conn->xa_rollback(xid, &need_mon));
  }
  DBUG_RETURN(0);
}

int spider_db_lock_tables(
  ha_spider *spider,
  int link_idx
) {
  int error_num;
  SPIDER_CONN *conn = spider->conns[link_idx];
  DBUG_ENTER("spider_db_lock_tables");
  error_num = spider->dbton_handler[conn->dbton_id]->lock_tables(link_idx);
  DBUG_RETURN(error_num);
}

int spider_db_unlock_tables(
  ha_spider *spider,
  int link_idx
) {
  int error_num;
  SPIDER_CONN *conn = spider->conns[link_idx];
  DBUG_ENTER("spider_db_unlock_tables");
  error_num = spider->dbton_handler[conn->dbton_id]->unlock_tables(link_idx);
  DBUG_RETURN(error_num);
}

int spider_db_append_name_with_quote_str(
  spider_string *str,
  const char *name,
  uint dbton_id
) {
  DBUG_ENTER("spider_db_append_name_with_quote_str");
  DBUG_RETURN(spider_db_append_name_with_quote_str_internal(
    str, name, strlen(name), system_charset_info, dbton_id));
}

int spider_db_append_name_with_quote_str(
  spider_string *str,
  LEX_CSTRING &name,
  uint dbton_id
) {
  DBUG_ENTER("spider_db_append_name_with_quote_str");
  DBUG_RETURN(spider_db_append_name_with_quote_str_internal(
    str, name.str, name.length, system_charset_info, dbton_id));
}

int spider_db_append_name_with_quote_str_internal(
  spider_string *str,
  const char *name,
  int length,
  uint dbton_id
) {
  DBUG_ENTER("spider_db_append_name_with_quote_str_internal");
  DBUG_RETURN(spider_db_append_name_with_quote_str_internal(
    str, name, length, system_charset_info, dbton_id));
}

int spider_db_append_name_with_quote_str_internal(
  spider_string *str,
  const char *name,
  int length,
  CHARSET_INFO *cs,
  uint dbton_id
) {
  int error_num;
  const char *name_end;
  char head_code;
  DBUG_ENTER("spider_db_append_name_with_quote_str_internal");
  for (name_end = name + length; name < name_end; name += length)
  {
    head_code = *name;
    if ((length = my_ci_charlen(cs, (const uchar *) name, (const uchar *) name_end)) < 1)
    {
      my_message(ER_SPIDER_WRONG_CHARACTER_IN_NAME_NUM,
        ER_SPIDER_WRONG_CHARACTER_IN_NAME_STR, MYF(0));
      DBUG_RETURN(ER_SPIDER_WRONG_CHARACTER_IN_NAME_NUM);
    }
    if (
      length == 1 &&
      spider_dbton[dbton_id].db_util->is_name_quote(head_code)
    ) {
      if ((error_num = spider_dbton[dbton_id].db_util->
        append_escaped_name_quote(str)))
      {
        DBUG_RETURN(error_num);
      }
    } else {
      if (str->append(name, length, cs))
        DBUG_RETURN(HA_ERR_OUT_OF_MEM);
    }
  }
  DBUG_RETURN(0);
}

int spider_db_append_select(
  ha_spider *spider
) {
  int error_num;
  DBUG_ENTER("spider_db_append_select");

  {
    if ((error_num = spider->append_select_sql_part(
      SPIDER_SQL_TYPE_SELECT_SQL)))
      DBUG_RETURN(error_num);
  }
  DBUG_RETURN(0);
}

int spider_db_append_select_columns(
  ha_spider *spider
) {
  int error_num;
  SPIDER_RESULT_LIST *result_list = &spider->result_list;
  DBUG_ENTER("spider_db_append_select_columns");
  {
    if (
      result_list->direct_aggregate &&
      (error_num = spider->append_sum_select_sql_part(
        SPIDER_SQL_TYPE_SELECT_SQL, NULL, 0))
    )
      DBUG_RETURN(error_num);
    if ((error_num = spider->append_match_select_sql_part(
      SPIDER_SQL_TYPE_SELECT_SQL, NULL, 0)))
      DBUG_RETURN(error_num);
    if (!spider->select_column_mode)
    {
      if (result_list->keyread)
      {
        if ((error_num = spider->append_key_select_sql_part(
          SPIDER_SQL_TYPE_SELECT_SQL, spider->active_index)))
          DBUG_RETURN(error_num);
      } else {
        if ((error_num = spider->append_table_select_sql_part(
          SPIDER_SQL_TYPE_SELECT_SQL)))
          DBUG_RETURN(error_num);
      }
    } else {
      if ((error_num = spider->append_minimum_select_sql_part(
        SPIDER_SQL_TYPE_SELECT_SQL)))
        DBUG_RETURN(error_num);
    }
  }
  DBUG_RETURN(0);
}

int spider_db_append_null_value(
  spider_string *str,
  KEY_PART_INFO *key_part,
  const uchar **ptr
) {
  DBUG_ENTER("spider_db_append_null_value");
  if (key_part->null_bit)
  {
    if (*(*ptr)++)
    {
      if (str->reserve(SPIDER_SQL_NULL_LEN))
        DBUG_RETURN(HA_ERR_OUT_OF_MEM);
      str->q_append(SPIDER_SQL_NULL_STR, SPIDER_SQL_NULL_LEN);
      DBUG_RETURN(-1);
    }
  }
  DBUG_RETURN(0);
}

int spider_db_append_key_columns(
  const key_range *start_key,
  ha_spider *spider,
  spider_string *str
) {
  SPIDER_RESULT_LIST *result_list = &spider->result_list;
  KEY *key_info = result_list->key_info;
  uint key_name_length, key_count;
  key_part_map full_key_part_map =
    make_prev_keypart_map(spider_user_defined_key_parts(key_info));
  key_part_map start_key_part_map;
  char tmp_buf[MAX_FIELD_WIDTH];
  DBUG_ENTER("spider_db_append_key_columns");

  start_key_part_map = start_key->keypart_map & full_key_part_map;
  DBUG_PRINT("info", ("spider spider_user_defined_key_parts=%u",
    spider_user_defined_key_parts(key_info)));
  DBUG_PRINT("info", ("spider full_key_part_map=%lu", full_key_part_map));
  DBUG_PRINT("info", ("spider start_key_part_map=%lu", start_key_part_map));

  if (!start_key_part_map)
    DBUG_RETURN(0);

  for (
    key_count = 0;
    start_key_part_map;
    start_key_part_map >>= 1,
    key_count++
  ) {
    key_name_length = my_sprintf(tmp_buf, (tmp_buf, "c%u", key_count));
    if (str->reserve(key_name_length + SPIDER_SQL_COMMA_LEN))
      DBUG_RETURN(HA_ERR_OUT_OF_MEM);
    str->q_append(tmp_buf, key_name_length);
    str->q_append(SPIDER_SQL_COMMA_STR, SPIDER_SQL_COMMA_LEN);
  }
  str->length(str->length() - SPIDER_SQL_COMMA_LEN);

  DBUG_RETURN(0);
}

int spider_db_append_key_hint(
  spider_string *str,
  char *hint_str
) {
  int hint_str_len = strlen(hint_str);
  DBUG_ENTER("spider_db_append_key_hint");
  if (hint_str_len >= 2 &&
    (hint_str[0] == 'f' || hint_str[0] == 'F') && hint_str[1] == ' '
  ) {
    if (str->reserve(
          hint_str_len - 2 + SPIDER_SQL_INDEX_FORCE_LEN +
          SPIDER_SQL_OPEN_PAREN_LEN + SPIDER_SQL_CLOSE_PAREN_LEN))
      DBUG_RETURN(HA_ERR_OUT_OF_MEM);
    hint_str += 2;
    str->q_append(SPIDER_SQL_INDEX_FORCE_STR, SPIDER_SQL_INDEX_FORCE_LEN);
    str->q_append(SPIDER_SQL_OPEN_PAREN_STR, SPIDER_SQL_OPEN_PAREN_LEN);
    str->q_append(hint_str, hint_str_len - 2);
    str->q_append(SPIDER_SQL_CLOSE_PAREN_STR, SPIDER_SQL_CLOSE_PAREN_LEN);
  } else if (hint_str_len >= 2 &&
    (hint_str[0] == 'u' || hint_str[0] == 'U') && hint_str[1] == ' '
  ) {
    if (str->reserve(
          hint_str_len - 2 + SPIDER_SQL_INDEX_USE_LEN +
          SPIDER_SQL_OPEN_PAREN_LEN + SPIDER_SQL_CLOSE_PAREN_LEN))
      DBUG_RETURN(HA_ERR_OUT_OF_MEM);
    hint_str += 2;
    str->q_append(SPIDER_SQL_INDEX_USE_STR, SPIDER_SQL_INDEX_USE_LEN);
    str->q_append(SPIDER_SQL_OPEN_PAREN_STR, SPIDER_SQL_OPEN_PAREN_LEN);
    str->q_append(hint_str, hint_str_len - 2);
    str->q_append(SPIDER_SQL_CLOSE_PAREN_STR, SPIDER_SQL_CLOSE_PAREN_LEN);
  } else if (hint_str_len >= 3 &&
    (hint_str[0] == 'i' || hint_str[0] == 'I') &&
    (hint_str[1] == 'g' || hint_str[1] == 'G') && hint_str[2] == ' '
  ) {
    if (str->reserve(
          hint_str_len - 3 + SPIDER_SQL_INDEX_IGNORE_LEN +
          SPIDER_SQL_OPEN_PAREN_LEN + SPIDER_SQL_CLOSE_PAREN_LEN))
      DBUG_RETURN(HA_ERR_OUT_OF_MEM);
    hint_str += 3;
    str->q_append(SPIDER_SQL_INDEX_IGNORE_STR, SPIDER_SQL_INDEX_IGNORE_LEN);
    str->q_append(SPIDER_SQL_OPEN_PAREN_STR, SPIDER_SQL_OPEN_PAREN_LEN);
    str->q_append(hint_str, hint_str_len - 3);
    str->q_append(SPIDER_SQL_CLOSE_PAREN_STR, SPIDER_SQL_CLOSE_PAREN_LEN);
  } else if (str->reserve(hint_str_len + SPIDER_SQL_SPACE_LEN))
    DBUG_RETURN(HA_ERR_OUT_OF_MEM);
  else
  {
    str->q_append(SPIDER_SQL_SPACE_STR, SPIDER_SQL_SPACE_LEN);
    str->q_append(hint_str, hint_str_len);
  }
  DBUG_RETURN(0);
}

int spider_db_append_hint_after_table(
  ha_spider *spider,
  spider_string *str,
  spider_string *hint
) {
  DBUG_ENTER("spider_db_append_hint_after_table");
  {
    if (str->append(*hint))
      DBUG_RETURN(HA_ERR_OUT_OF_MEM);
  }
  DBUG_RETURN(0);
}

int spider_db_append_key_where_internal(
  spider_string *str,
  spider_string *str_part,
  spider_string *str_part2,
  const key_range *start_key,
  const key_range *end_key,
  ha_spider *spider,
  bool set_order,
  ulong sql_type,
  uint dbton_id
) {
  SPIDER_RESULT_LIST *result_list = &spider->result_list;
  SPIDER_SHARE *share = spider->share;
#ifndef DBUG_OFF
  TABLE *table = spider->get_table();
#endif
  KEY *key_info = result_list->key_info;
  int error_num;
  uint key_name_length;
  key_part_map full_key_part_map;
  key_part_map start_key_part_map;
  key_part_map end_key_part_map;
  key_part_map tgt_key_part_map;
  int key_count;
  uint length;
  uint store_length;
  uint current_pos = str->length();
  const uchar *ptr, *another_ptr;
  const key_range *use_key, *another_key;
  KEY_PART_INFO *key_part;
  Field *field;
  bool use_both = TRUE, key_eq;
  spider_db_handler *dbton_hdl = spider->dbton_handler[dbton_id];
  spider_db_share *dbton_share = share->dbton_share[dbton_id];
  DBUG_ENTER("spider_db_append_key_where_internal");

  if (key_info)
    full_key_part_map =
      make_prev_keypart_map(spider_user_defined_key_parts(key_info));
  else
    full_key_part_map = 0;

  if (start_key)
  {
    start_key_part_map = start_key->keypart_map & full_key_part_map;
  } else {
    start_key_part_map = 0;
    use_both = FALSE;
  }
  if (end_key) {
    end_key_part_map = end_key->keypart_map & full_key_part_map;
    result_list->end_key = end_key;
  } else {
    end_key_part_map = 0;
    use_both = FALSE;
  }
  DBUG_PRINT("info", ("spider spider_user_defined_key_parts=%u", key_info ?
    spider_user_defined_key_parts(key_info) : 0));
  DBUG_PRINT("info", ("spider full_key_part_map=%lu", full_key_part_map));
  DBUG_PRINT("info", ("spider start_key_part_map=%lu", start_key_part_map));
  DBUG_PRINT("info", ("spider end_key_part_map=%lu", end_key_part_map));

#ifndef DBUG_OFF
  MY_BITMAP *tmp_map = dbug_tmp_use_all_columns(table, &table->read_set);
#endif

  if (!start_key_part_map && !end_key_part_map)
  {
    result_list->key_order = 0;
    goto end;
  } else if (use_both && (!start_key_part_map || !end_key_part_map))
  {
    result_list->key_order = 0;
    goto end;
  } else if (start_key_part_map >= end_key_part_map)
  {
    use_key = start_key;
    another_key = end_key;
    tgt_key_part_map = start_key_part_map;
  } else {
    use_key = end_key;
    another_key = start_key;
    tgt_key_part_map = end_key_part_map;
  }
  DBUG_PRINT("info", ("spider tgt_key_part_map=%lu", tgt_key_part_map));
  if (start_key_part_map == end_key_part_map)
    result_list->use_both_key = TRUE;

  {
    if (str->reserve(SPIDER_SQL_WHERE_LEN))
      DBUG_RETURN(HA_ERR_OUT_OF_MEM);
    str->q_append(SPIDER_SQL_WHERE_STR, SPIDER_SQL_WHERE_LEN);
  }

  for (
    key_part = key_info->key_part,
    length = 0,
    key_count = 0;
    tgt_key_part_map;
    length += store_length,
    tgt_key_part_map >>= 1,
    start_key_part_map >>= 1,
    end_key_part_map >>= 1,
    key_part++,
    key_count++
  ) {
    DBUG_PRINT("info", ("spider tgt_key_part_map=%lu", tgt_key_part_map));
    bool rev = key_part->key_part_flag & HA_REVERSE_SORT;
    store_length = key_part->store_length;
    field = key_part->field;
    key_name_length = dbton_share->get_column_name_length(field->field_index);
    ptr = use_key->key + length;
    if (use_both)
    {
      another_ptr = another_key->key + length;
      if (
        start_key_part_map &&
        end_key_part_map &&
        !memcmp(ptr, another_ptr, store_length)
      )
        key_eq = TRUE;
      else {
        key_eq = FALSE;
#ifndef DBUG_OFF
        if (
          start_key_part_map &&
          end_key_part_map
        )
          DBUG_PRINT("info", ("spider memcmp=%d",
            memcmp(ptr, another_ptr, store_length)));
#endif
      }
    } else {
      if (tgt_key_part_map > 1)
        key_eq = TRUE;
      else
        key_eq = FALSE;
    }
    if (
      (key_eq && use_key == start_key) ||
      (!key_eq && start_key_part_map)
    ) {
      bool tgt_final = (use_key == start_key &&
        (tgt_key_part_map == 1 || !end_key_part_map));
      ptr = start_key->key + length;
      if (
        (error_num = dbton_hdl->append_is_null_part(sql_type, key_part,
          start_key, &ptr, key_eq, tgt_final))
      ) {
        if (error_num > 0)
          DBUG_RETURN(error_num);
        if (!set_order && start_key->flag != HA_READ_KEY_EXACT)
        {
          result_list->key_order = key_count;
          set_order = TRUE;
        }
      } else if (key_eq)
      {
        DBUG_PRINT("info", ("spider key_eq"));
        {
          if (str->reserve(store_length + key_name_length +
            /* SPIDER_SQL_NAME_QUOTE_LEN */ 2 +
            SPIDER_SQL_EQUAL_LEN + SPIDER_SQL_AND_LEN))
            DBUG_RETURN(HA_ERR_OUT_OF_MEM);
          dbton_share->append_column_name(str, field->field_index);
          str->q_append(SPIDER_SQL_EQUAL_STR, SPIDER_SQL_EQUAL_LEN);
          if (spider_dbton[dbton_id].db_util->append_column_value(
                  spider, str, field, ptr, FALSE, share->access_charset))
            DBUG_RETURN(HA_ERR_OUT_OF_MEM);
        }
      } else {
        DBUG_PRINT("info", ("spider start_key->flag=%d", start_key->flag));
        const char *op_str;
        uint32 op_len;
        switch (start_key->flag)
        {
          case HA_READ_PREFIX_LAST:
            result_list->desc_flg = TRUE;
            /* fall through */
          case HA_READ_KEY_EXACT: {
            if (str->reserve(store_length + key_name_length +
                             /* SPIDER_SQL_NAME_QUOTE_LEN */ 2 +
                             SPIDER_SQL_EQUAL_LEN))
              DBUG_RETURN(HA_ERR_OUT_OF_MEM);
            dbton_share->append_column_name(str, field->field_index);

            bool is_like= MY_TEST(key_part->key_part_flag & HA_PART_KEY_SEG);
            if (is_like)
            {
              if (str->append(SPIDER_SQL_LIKE_STR, SPIDER_SQL_LIKE_LEN))
                DBUG_RETURN(HA_ERR_OUT_OF_MEM);
            }
            else
            {
              if (str->append(SPIDER_SQL_EQUAL_STR, SPIDER_SQL_EQUAL_LEN))
                DBUG_RETURN(HA_ERR_OUT_OF_MEM);
            }
            if (spider_dbton[dbton_id].db_util->append_column_value(
                    spider, str, field, ptr, is_like, share->access_charset))
              DBUG_RETURN(HA_ERR_OUT_OF_MEM);
            break;
          }
          case HA_READ_AFTER_KEY:
            if (start_key_part_map == 1)
            {
              op_str= rev ? SPIDER_SQL_LT_STR : SPIDER_SQL_GT_STR;
              op_len= rev ? SPIDER_SQL_LT_LEN : SPIDER_SQL_GT_LEN;
            }
            else
            {
              op_str= rev ? SPIDER_SQL_LTEQUAL_STR : SPIDER_SQL_GTEQUAL_STR;
              op_len= rev ? SPIDER_SQL_LTEQUAL_LEN : SPIDER_SQL_GTEQUAL_LEN;
            }
            if (str->reserve(store_length + key_name_length +
                             /* SPIDER_SQL_NAME_QUOTE_LEN */ 2 + op_len))
              DBUG_RETURN(HA_ERR_OUT_OF_MEM);
            dbton_share->append_column_name(str, field->field_index);
            str->q_append(op_str, op_len);
            if (spider_dbton[dbton_id].db_util->
                append_column_value(spider, str, field, ptr, false,
                                    share->access_charset))
              DBUG_RETURN(HA_ERR_OUT_OF_MEM);
            if (use_both)
              start_key_part_map= 0;
            if (!set_order)
            {
              result_list->key_order= key_count;
              set_order= TRUE;
            }
            break;
          case HA_READ_BEFORE_KEY:
            result_list->desc_flg = TRUE;
            if (start_key_part_map == 1)
            {
              op_str= rev ? SPIDER_SQL_GT_STR : SPIDER_SQL_LT_STR;
              op_len= rev ? SPIDER_SQL_GT_LEN : SPIDER_SQL_LT_LEN;
            }
            else
            {
              op_str= rev ? SPIDER_SQL_GTEQUAL_STR : SPIDER_SQL_LTEQUAL_STR;
              op_len= rev ? SPIDER_SQL_GTEQUAL_LEN : SPIDER_SQL_LTEQUAL_LEN;
            }
            if (str->reserve(store_length + key_name_length +
                             /* SPIDER_SQL_NAME_QUOTE_LEN */ 2 + op_len))
              DBUG_RETURN(HA_ERR_OUT_OF_MEM);
            dbton_share->append_column_name(str, field->field_index);
            str->q_append(op_str, op_len);
            if (spider_dbton[dbton_id].db_util->
                append_column_value(spider, str, field, ptr, false,
                                    share->access_charset))
              DBUG_RETURN(HA_ERR_OUT_OF_MEM);
            if (use_both)
              start_key_part_map= 0;
            if (!set_order)
            {
              result_list->key_order= key_count;
              set_order= TRUE;
            }
            break;
          case HA_READ_KEY_OR_PREV:
          case HA_READ_PREFIX_LAST_OR_PREV:
            result_list->desc_flg = TRUE;
            if (str->reserve(store_length + key_name_length +
                             /* SPIDER_SQL_NAME_QUOTE_LEN */ 2 +
                             SPIDER_SQL_LTEQUAL_LEN))
              DBUG_RETURN(HA_ERR_OUT_OF_MEM);
            dbton_share->append_column_name(str, field->field_index);
            if (rev)
              str->q_append(SPIDER_SQL_GTEQUAL_STR, SPIDER_SQL_GTEQUAL_LEN);
            else
              str->q_append(SPIDER_SQL_LTEQUAL_STR, SPIDER_SQL_LTEQUAL_LEN);
            if (spider_dbton[dbton_id].db_util->
                append_column_value(spider, str, field, ptr, false,
                                    share->access_charset))
              DBUG_RETURN(HA_ERR_OUT_OF_MEM);
            if (!set_order)
            {
              result_list->key_order= key_count;
              set_order= TRUE;
            }
            break;
          case HA_READ_MBR_CONTAIN:
            if (str->reserve(SPIDER_SQL_MBR_CONTAIN_LEN))
              DBUG_RETURN(HA_ERR_OUT_OF_MEM);
            str->q_append(SPIDER_SQL_MBR_CONTAIN_STR,
              SPIDER_SQL_MBR_CONTAIN_LEN);
            if (spider_dbton[dbton_id].db_util->append_column_value(
                    spider, str, field, ptr, FALSE, share->access_charset) ||
                str->reserve(SPIDER_SQL_COMMA_LEN + key_name_length +
                             /* SPIDER_SQL_NAME_QUOTE_LEN */ 2 +
                             SPIDER_SQL_CLOSE_PAREN_LEN))
              DBUG_RETURN(HA_ERR_OUT_OF_MEM);
            str->q_append(SPIDER_SQL_COMMA_STR, SPIDER_SQL_COMMA_LEN);
            dbton_share->append_column_name(str, field->field_index);
            str->q_append(SPIDER_SQL_CLOSE_PAREN_STR,
              SPIDER_SQL_CLOSE_PAREN_LEN);
            break;
          case HA_READ_MBR_INTERSECT:
            if (str->reserve(SPIDER_SQL_MBR_INTERSECT_LEN))
              DBUG_RETURN(HA_ERR_OUT_OF_MEM);
            str->q_append(SPIDER_SQL_MBR_INTERSECT_STR,
              SPIDER_SQL_MBR_INTERSECT_LEN);
            if (spider_dbton[dbton_id].db_util->append_column_value(
                    spider, str, field, ptr, FALSE, share->access_charset) ||
                str->reserve(SPIDER_SQL_COMMA_LEN + key_name_length +
                             /* SPIDER_SQL_NAME_QUOTE_LEN */ 2 +
                             SPIDER_SQL_CLOSE_PAREN_LEN))
              DBUG_RETURN(HA_ERR_OUT_OF_MEM);
            str->q_append(SPIDER_SQL_COMMA_STR, SPIDER_SQL_COMMA_LEN);
            dbton_share->append_column_name(str, field->field_index);
            str->q_append(SPIDER_SQL_CLOSE_PAREN_STR,
              SPIDER_SQL_CLOSE_PAREN_LEN);
            break;
          case HA_READ_MBR_WITHIN:
            if (str->reserve(SPIDER_SQL_MBR_WITHIN_LEN))
              DBUG_RETURN(HA_ERR_OUT_OF_MEM);
            str->q_append(SPIDER_SQL_MBR_WITHIN_STR,
              SPIDER_SQL_MBR_WITHIN_LEN);
            if (spider_dbton[dbton_id].db_util->append_column_value(
                    spider, str, field, ptr, FALSE, share->access_charset) ||
                str->reserve(SPIDER_SQL_COMMA_LEN + key_name_length +
                             /* SPIDER_SQL_NAME_QUOTE_LEN */ 2 +
                             SPIDER_SQL_CLOSE_PAREN_LEN))
              DBUG_RETURN(HA_ERR_OUT_OF_MEM);
            str->q_append(SPIDER_SQL_COMMA_STR, SPIDER_SQL_COMMA_LEN);
            dbton_share->append_column_name(str, field->field_index);
            str->q_append(SPIDER_SQL_CLOSE_PAREN_STR,
              SPIDER_SQL_CLOSE_PAREN_LEN);
            break;
          case HA_READ_MBR_DISJOINT:
            if (str->reserve(SPIDER_SQL_MBR_DISJOINT_LEN))
              DBUG_RETURN(HA_ERR_OUT_OF_MEM);
            str->q_append(SPIDER_SQL_MBR_DISJOINT_STR,
              SPIDER_SQL_MBR_DISJOINT_LEN);
            if (spider_dbton[dbton_id].db_util->append_column_value(
                    spider, str, field, ptr, FALSE, share->access_charset) ||
                str->reserve(SPIDER_SQL_COMMA_LEN + key_name_length +
                             /* SPIDER_SQL_NAME_QUOTE_LEN */ 2 +
                             SPIDER_SQL_CLOSE_PAREN_LEN))
              DBUG_RETURN(HA_ERR_OUT_OF_MEM);
            str->q_append(SPIDER_SQL_COMMA_STR, SPIDER_SQL_COMMA_LEN);
            dbton_share->append_column_name(str, field->field_index);
            str->q_append(SPIDER_SQL_CLOSE_PAREN_STR,
              SPIDER_SQL_CLOSE_PAREN_LEN);
            break;
          case HA_READ_MBR_EQUAL:
            if (str->reserve(SPIDER_SQL_MBR_EQUAL_LEN))
              DBUG_RETURN(HA_ERR_OUT_OF_MEM);
            str->q_append(SPIDER_SQL_MBR_EQUAL_STR, SPIDER_SQL_MBR_EQUAL_LEN);
            if (spider_dbton[dbton_id].db_util->append_column_value(
                    spider, str, field, ptr, FALSE, share->access_charset) ||
                str->reserve(SPIDER_SQL_COMMA_LEN + key_name_length +
                             /* SPIDER_SQL_NAME_QUOTE_LEN */ 2 +
                             SPIDER_SQL_CLOSE_PAREN_LEN))
              DBUG_RETURN(HA_ERR_OUT_OF_MEM);
            str->q_append(SPIDER_SQL_COMMA_STR, SPIDER_SQL_COMMA_LEN);
            dbton_share->append_column_name(str, field->field_index);
            str->q_append(SPIDER_SQL_CLOSE_PAREN_STR,
              SPIDER_SQL_CLOSE_PAREN_LEN);
            break;
          default:
            if (str->reserve(store_length + key_name_length +
                             /* SPIDER_SQL_NAME_QUOTE_LEN */ 2 +
                             SPIDER_SQL_GTEQUAL_LEN))
              DBUG_RETURN(HA_ERR_OUT_OF_MEM);
            dbton_share->append_column_name(str, field->field_index);
            if (rev)
              str->q_append(SPIDER_SQL_LTEQUAL_STR, SPIDER_SQL_LTEQUAL_LEN);
            else
              str->q_append(SPIDER_SQL_GTEQUAL_STR, SPIDER_SQL_GTEQUAL_LEN);
            if (spider_dbton[dbton_id].db_util->
                append_column_value(spider, str, field, ptr, false,
                                    share->access_charset))
              DBUG_RETURN(HA_ERR_OUT_OF_MEM);
            if (!set_order)
            {
              result_list->key_order= key_count;
              set_order= TRUE;
            }
            break;
        }
      }
      if (str->reserve(SPIDER_SQL_AND_LEN))
        DBUG_RETURN(HA_ERR_OUT_OF_MEM);
      str->q_append(SPIDER_SQL_AND_STR, SPIDER_SQL_AND_LEN);
    }

      if (
        (key_eq && use_key == end_key) ||
        (!key_eq && end_key_part_map)
      ) {
        bool tgt_final = (use_key == end_key && tgt_key_part_map == 1);
        ptr = end_key->key + length;
        if ((error_num = dbton_hdl->append_is_null_part(sql_type, key_part,
          end_key, &ptr, key_eq, tgt_final)))
        {
          if (error_num > 0)
            DBUG_RETURN(error_num);
          if (!set_order && end_key->flag != HA_READ_KEY_EXACT)
          {
            result_list->key_order = key_count;
            set_order = TRUE;
          }
        } else if (key_eq)
        {
          DBUG_PRINT("info", ("spider key_eq"));
          if (str->reserve(store_length + key_name_length +
                           /* SPIDER_SQL_NAME_QUOTE_LEN */ 2 +
                           SPIDER_SQL_EQUAL_LEN + SPIDER_SQL_AND_LEN))
            DBUG_RETURN(HA_ERR_OUT_OF_MEM);
          dbton_share->append_column_name(str, field->field_index);
          str->q_append(SPIDER_SQL_EQUAL_STR, SPIDER_SQL_EQUAL_LEN);
          if (spider_dbton[dbton_id].db_util->
              append_column_value(spider, str, field, ptr, false,
                                  share->access_charset))
            DBUG_RETURN(HA_ERR_OUT_OF_MEM);
        } else {
          DBUG_PRINT("info", ("spider end_key->flag=%d", end_key->flag));
          switch (end_key->flag)
          {
            case HA_READ_BEFORE_KEY:
              const char *op_str;
              uint32 op_len;
              if (end_key_part_map == 1)
              {
                op_str= rev ? SPIDER_SQL_GT_STR : SPIDER_SQL_LT_STR;
                op_len= rev ? SPIDER_SQL_GT_LEN : SPIDER_SQL_LT_LEN;
              }
              else
<<<<<<< HEAD
              {
                op_str= rev ? SPIDER_SQL_GTEQUAL_STR : SPIDER_SQL_LTEQUAL_STR;
                op_len= rev ? SPIDER_SQL_GTEQUAL_LEN : SPIDER_SQL_LTEQUAL_LEN;
              }
              if (str->reserve(store_length + key_name_length +
                               /* SPIDER_SQL_NAME_QUOTE_LEN */ 2 + op_len))
                DBUG_RETURN(HA_ERR_OUT_OF_MEM);
              dbton_share->append_column_name(str, field->field_index);
              str->q_append(op_str, op_len);
              if (spider_dbton[dbton_id].db_util->
                  append_column_value(spider, str, field, ptr, false,
                                      share->access_charset))
                DBUG_RETURN(HA_ERR_OUT_OF_MEM);
              if (use_both)
                end_key_part_map= 0;
              if (!set_order)
              {
=======
              {
                op_str= rev ? SPIDER_SQL_GTEQUAL_STR : SPIDER_SQL_LTEQUAL_STR;
                op_len= rev ? SPIDER_SQL_GTEQUAL_LEN : SPIDER_SQL_LTEQUAL_LEN;
              }
              if (str->reserve(store_length + key_name_length +
                               /* SPIDER_SQL_NAME_QUOTE_LEN */ 2 + op_len))
                DBUG_RETURN(HA_ERR_OUT_OF_MEM);
              dbton_share->append_column_name(str, field->field_index);
              str->q_append(op_str, op_len);
              if (spider_dbton[dbton_id].db_util->
                  append_column_value(spider, str, field, ptr, false,
                                      share->access_charset))
                DBUG_RETURN(HA_ERR_OUT_OF_MEM);
              if (use_both)
                end_key_part_map= 0;
              if (!set_order)
              {
>>>>>>> b168859d
                result_list->key_order= key_count;
                set_order= TRUE;
              }
              break;
            default:
              if (str->reserve(store_length + key_name_length +
                               /* SPIDER_SQL_NAME_QUOTE_LEN */ 2 +
                               SPIDER_SQL_LTEQUAL_LEN))
                DBUG_RETURN(HA_ERR_OUT_OF_MEM);
              dbton_share->append_column_name(str, field->field_index);
              if (rev)
                str->q_append(SPIDER_SQL_GTEQUAL_STR, SPIDER_SQL_GTEQUAL_LEN);
              else
                str->q_append(SPIDER_SQL_LTEQUAL_STR, SPIDER_SQL_LTEQUAL_LEN);
              if (spider_dbton[dbton_id].db_util->
                  append_column_value(spider, str, field, ptr, false,
                                      share->access_charset))
                DBUG_RETURN(HA_ERR_OUT_OF_MEM);
              if (!set_order)
              {
                result_list->key_order= key_count;
                set_order= TRUE;
              }
              break;
          }
        }
        {
          if (str->reserve(SPIDER_SQL_AND_LEN))
            DBUG_RETURN(HA_ERR_OUT_OF_MEM);
          str->q_append(SPIDER_SQL_AND_STR, SPIDER_SQL_AND_LEN);
        }
      }
      if (use_both && (!start_key_part_map || !end_key_part_map))
        break;
  }
  if ((error_num = dbton_hdl->append_where_terminator_part(sql_type,
    set_order, key_count)))
    DBUG_RETURN(error_num);

end:
  if (spider->multi_range_num && current_pos == str->length())
  {
    DBUG_PRINT("info", ("spider no key where condition"));
    dbton_hdl->no_where_cond = TRUE;
  }
  /* use condition */
  if (dbton_hdl->append_condition_part(NULL, 0, sql_type, FALSE))
    DBUG_RETURN(HA_ERR_OUT_OF_MEM);
  {
    dbton_hdl->set_order_pos(sql_type);
  }
#ifndef DBUG_OFF
  dbug_tmp_restore_column_map(&table->read_set, tmp_map);
#endif
  DBUG_RETURN(0);
}

int spider_db_append_key_where(
  const key_range *start_key,
  const key_range *end_key,
  ha_spider *spider
) {
  int error_num;
  DBUG_ENTER("spider_db_append_key_where");
  {
    DBUG_PRINT("info",("spider call internal by SPIDER_SQL_KIND_SQL"));
    if ((error_num = spider->append_key_where_sql_part(start_key, end_key,
      SPIDER_SQL_TYPE_SELECT_SQL)))
      DBUG_RETURN(error_num);
  }
  DBUG_RETURN(0);
}

int spider_db_append_charset_name_before_string(
  spider_string *str,
  CHARSET_INFO *cs
) {
  const char *csname = cs->cs_name.str;
  uint csname_length = cs->cs_name.length;
  DBUG_ENTER("spider_db_append_charset_name_before_string");
  if (str->reserve(SPIDER_SQL_UNDERSCORE_LEN + csname_length))
  {
    DBUG_RETURN(HA_ERR_OUT_OF_MEM);
  }
  str->q_append(SPIDER_SQL_UNDERSCORE_STR, SPIDER_SQL_UNDERSCORE_LEN);
  str->q_append(csname, csname_length);
  DBUG_RETURN(0);
}

int spider_db_refetch_for_item_sum_funcs(
  ha_spider *spider
) {
  int error_num;
  SPIDER_RESULT_LIST *result_list = &spider->result_list;
  DBUG_ENTER("spider_db_refetch_for_item_sum_funcs");
  if (result_list->snap_direct_aggregate)
  {
    SPIDER_DB_ROW *row = result_list->snap_row;
    row->first();
    if (result_list->snap_mrr_with_cnt)
    {
      row->next();
    }
    if ((error_num = spider_db_fetch_for_item_sum_funcs(row, spider)))
      DBUG_RETURN(error_num);
  }
  DBUG_RETURN(0);
}

/**
  Directly add field values in a row to aggregate items.

  Iterate over the result row fields and aggregate items, and call
  direct_add on the latter with the values from the former.

  @param  row     The result row
  @param  spider  The spider handler
  @retval 0       Success
  @retval nonzero Failure
*/
int spider_db_fetch_for_item_sum_funcs(
  SPIDER_DB_ROW *row,
  ha_spider *spider
) {
  int error_num;
  st_select_lex *select_lex;
  DBUG_ENTER("spider_db_fetch_for_item_sum_funcs");
  select_lex = spider_get_select_lex(spider);
  JOIN *join = select_lex->join;
  Item_sum **item_sum_ptr;
  spider->direct_aggregate_item_current = NULL;
  for (item_sum_ptr = join->sum_funcs; *item_sum_ptr; ++item_sum_ptr)
  {
    if ((error_num = spider_db_fetch_for_item_sum_func(row, *item_sum_ptr,
      spider)))
      DBUG_RETURN(error_num);
  }
  DBUG_RETURN(0);
}

/**
  Directly add one field of a row to an item for direct aggregate.

  Call direct_add on an Item_sum with the value stored in a field.

  @param  row       A row whose `row` points to the field to be added
  @param  item_sum  The Item_sum to be added the field
  @param  ha_spider The spider handler
  @retval 0         Success
  @retval nonzero   Failure
*/
int spider_db_fetch_for_item_sum_func(
  SPIDER_DB_ROW *row,
  Item_sum *item_sum,
  ha_spider *spider
) {
  int error_num;
  SPIDER_SHARE *share = spider->share;
  THD *thd = spider->wide_handler->trx->thd;
  DBUG_ENTER("spider_db_fetch_for_item_sum_func");
  DBUG_PRINT("info",("spider Sumfunctype = %d", item_sum->sum_func()));
  switch (item_sum->sum_func())
  {
    case Item_sum::COUNT_FUNC:
      {
        Item_sum_count *item_sum_count = (Item_sum_count *) item_sum;
        if (!row->is_null())
          item_sum_count->direct_add(row->val_int());
        else
          DBUG_RETURN(ER_SPIDER_UNKNOWN_NUM);
        row->next();
      }
      break;
    case Item_sum::SUM_FUNC:
      {
        Item_sum_sum *item_sum_sum = (Item_sum_sum *) item_sum;
        if (item_sum_sum->result_type() == DECIMAL_RESULT)
        {
          my_decimal decimal_value;
          item_sum_sum->direct_add(row->val_decimal(&decimal_value,
            share->access_charset));
        } else {
          item_sum_sum->direct_add(row->val_real(), row->is_null());
        }
        row->next();
      }
      break;
    case Item_sum::MIN_FUNC:
    case Item_sum::MAX_FUNC:
      {
        if (!spider->direct_aggregate_item_current)
        {
          if (!spider->direct_aggregate_item_first)
          {
            if (!spider_bulk_malloc(spider_current_trx, SPD_MID_DB_FETCH_FOR_ITEM_SUM_FUNC_1, MYF(MY_WME),
              &spider->direct_aggregate_item_first,
              (uint) (sizeof(SPIDER_ITEM_HLD)),
              NullS)
            ) {
              DBUG_RETURN(HA_ERR_OUT_OF_MEM);
            }
            spider->direct_aggregate_item_first->next = NULL;
            spider->direct_aggregate_item_first->item = NULL;
            spider->direct_aggregate_item_first->tgt_num = 0;
            spider->direct_aggregate_item_first->init_mem_root = FALSE;
          }
          spider->direct_aggregate_item_current =
            spider->direct_aggregate_item_first;
        } else {
          if (!spider->direct_aggregate_item_current->next)
          {
            if (!spider_bulk_malloc(spider_current_trx, SPD_MID_DB_FETCH_FOR_ITEM_SUM_FUNC_2, MYF(MY_WME),
              &spider->direct_aggregate_item_current->next,
              (uint) (sizeof(SPIDER_ITEM_HLD)), NullS)
            ) {
              DBUG_RETURN(HA_ERR_OUT_OF_MEM);
            }
            spider->direct_aggregate_item_current->next->next = NULL;
            spider->direct_aggregate_item_current->next->item = NULL;
            spider->direct_aggregate_item_current->next->tgt_num =
              spider->direct_aggregate_item_current->tgt_num + 1;
            spider->direct_aggregate_item_current->next->init_mem_root = FALSE;
          }
          spider->direct_aggregate_item_current =
            spider->direct_aggregate_item_current->next;
        }
        if (!spider->direct_aggregate_item_current->item)
        {
          if (!spider->direct_aggregate_item_current->init_mem_root)
          {
            SPD_INIT_ALLOC_ROOT(
              &spider->direct_aggregate_item_current->mem_root,
              4096, 0, MYF(MY_WME));
            spider->direct_aggregate_item_current->init_mem_root = TRUE;
          }
          Item *free_list = thd->free_list;
          spider->direct_aggregate_item_current->item =
            new (&spider->direct_aggregate_item_current->mem_root)
              Item_string(thd, "", 0, share->access_charset);
          if (!spider->direct_aggregate_item_current->item)
            DBUG_RETURN(HA_ERR_OUT_OF_MEM);
          thd->free_list = free_list;
        }

        Item_sum_min_max *item_sum_min_max = (Item_sum_min_max *) item_sum;
        Item_string *item =
          (Item_string *) spider->direct_aggregate_item_current->item;
        if (row->is_null())
        {
          item->val_str(NULL)->length(0);
          item->append(NULL, 0);
          item->null_value = TRUE;
        } else {
          char buf[MAX_FIELD_WIDTH];
          spider_string tmp_str(buf, MAX_FIELD_WIDTH, share->access_charset);
          tmp_str.init_calc_mem(SPD_MID_DB_FETCH_FOR_ITEM_SUM_FUNC_3);
          tmp_str.length(0);
          if ((error_num = row->append_to_str(&tmp_str)))
            DBUG_RETURN(error_num);
          item->val_str(NULL)->length(0);
          item->append((char *) tmp_str.ptr(), tmp_str.length());
          item->null_value = FALSE;
        }
        item_sum_min_max->direct_add(item);
        row->next();
      }
      break;
    case Item_sum::COUNT_DISTINCT_FUNC:
    case Item_sum::SUM_DISTINCT_FUNC:
    case Item_sum::AVG_FUNC:
    case Item_sum::AVG_DISTINCT_FUNC:
    case Item_sum::STD_FUNC:
    case Item_sum::VARIANCE_FUNC:
    case Item_sum::SUM_BIT_FUNC:
    case Item_sum::UDF_SUM_FUNC:
    case Item_sum::GROUP_CONCAT_FUNC:
    default:
      DBUG_RETURN(ER_SPIDER_COND_SKIP_NUM);
  }
  spider->wide_handler->trx->direct_aggregate_count++;
  DBUG_RETURN(0);
}

int spider_db_append_match_fetch(
  ha_spider *spider,
  st_spider_ft_info *ft_first,
  st_spider_ft_info *ft_current,
  SPIDER_DB_ROW *row
) {
  DBUG_ENTER("spider_db_append_match_fetch");
  if (ft_current)
  {
    st_spider_ft_info *ft_info = ft_first;
    while (TRUE)
    {
      DBUG_PRINT("info",("spider ft_info=%p", ft_info));
      if (!row->is_null())
        ft_info->score = (float) row->val_real();
      else
        DBUG_RETURN(ER_SPIDER_UNKNOWN_NUM);
      row->next();
      if (ft_info == ft_current)
        break;
      ft_info = ft_info->next;
    }
  }
  DBUG_RETURN(0);
}

int spider_db_append_match_where(
  ha_spider *spider
) {
  int error_num;
  DBUG_ENTER("spider_db_append_match_where");
  if ((error_num = spider->append_match_where_sql_part(
    SPIDER_SQL_TYPE_SELECT_SQL)))
    DBUG_RETURN(error_num);

  /* use condition */
  if ((error_num = spider->append_condition_sql_part(
    NULL, 0, SPIDER_SQL_TYPE_SELECT_SQL, FALSE)))
    DBUG_RETURN(error_num);

  spider->set_order_pos_sql(SPIDER_SQL_TYPE_SELECT_SQL);
  DBUG_RETURN(0);
}

void spider_db_get_row_from_tmp_tbl_rec(
  SPIDER_RESULT *current,
  SPIDER_DB_ROW **row
) {
  DBUG_ENTER("spider_db_get_row_from_tmp_tbl_rec");
  *row = current->result->fetch_row_from_tmp_table(current->result_tmp_tbl);
  DBUG_VOID_RETURN;
}

int spider_db_get_row_from_tmp_tbl(
  SPIDER_RESULT *current,
  SPIDER_DB_ROW **row
) {
  int error_num;
  DBUG_ENTER("spider_db_get_row_from_tmp_tbl");
  if (current->result_tmp_tbl_inited == 2)
  {
    current->result_tmp_tbl->file->ha_rnd_end();
    current->result_tmp_tbl_inited = 0;
  }
  if (current->result_tmp_tbl_inited == 0)
  {
    current->result_tmp_tbl->file->extra(HA_EXTRA_CACHE);
    if ((error_num = current->result_tmp_tbl->file->ha_rnd_init(TRUE)))
      DBUG_RETURN(error_num);
    current->result_tmp_tbl_inited = 1;
  }
  if (
    (error_num = current->result_tmp_tbl->file->ha_rnd_next(
      current->result_tmp_tbl->record[0]))
  ) {
    DBUG_RETURN(error_num);
  }
  spider_db_get_row_from_tmp_tbl_rec(current, row);
  DBUG_RETURN(0);
}

int spider_db_get_row_from_tmp_tbl_pos(
  SPIDER_POSITION *pos,
  SPIDER_DB_ROW **row
) {
  int error_num;
  SPIDER_RESULT *result = pos->result;
  TABLE *tmp_tbl = result->result_tmp_tbl;
  DBUG_ENTER("spider_db_get_row_from_tmp_tbl_pos");
  if (result->result_tmp_tbl_inited == 1)
  {
    tmp_tbl->file->ha_rnd_end();
    result->result_tmp_tbl_inited = 0;
  }
  if (result->result_tmp_tbl_inited == 0)
  {
    if ((error_num = tmp_tbl->file->ha_rnd_init(FALSE)))
      DBUG_RETURN(error_num);
    result->result_tmp_tbl_inited = 2;
  }
  if (
    (error_num = tmp_tbl->file->ha_rnd_pos(tmp_tbl->record[0],
      (uchar *) &pos->tmp_tbl_pos))
  ) {
    DBUG_RETURN(error_num);
  }
  spider_db_get_row_from_tmp_tbl_rec(result, row);
  DBUG_RETURN(0);
}

int spider_db_fetch_row(
  SPIDER_SHARE *share,
  Field *field,
  SPIDER_DB_ROW *row,
  my_ptrdiff_t ptr_diff
) {
  int error_num;
  THD *thd = field->table->in_use;
  Time_zone *saved_time_zone = thd->variables.time_zone;
  DBUG_ENTER("spider_db_fetch_row");
  DBUG_PRINT("info", ("spider field_name %s", SPIDER_field_name_str(field)));
  DBUG_PRINT("info", ("spider fieldcharset %s", field->charset()->cs_name.str));

  thd->variables.time_zone = UTC;

  field->move_field_offset(ptr_diff);
  error_num = row->store_to_field(field, share->access_charset);
  field->move_field_offset(-ptr_diff);

  thd->variables.time_zone = saved_time_zone;

  DBUG_RETURN(error_num);
}

int spider_db_fetch_table(
  ha_spider *spider,
  uchar *buf,
  TABLE *table,
  SPIDER_RESULT_LIST *result_list
) {
  int error_num;
  SPIDER_SHARE *share = spider->share;
  my_ptrdiff_t ptr_diff = PTR_BYTE_DIFF(buf, table->record[0]);
  SPIDER_RESULT *current = (SPIDER_RESULT*) result_list->current;
  SPIDER_DB_ROW *row;
  Field **field;
  DBUG_ENTER("spider_db_fetch_table");
    if (result_list->quick_mode == 0)
    {
      SPIDER_DB_RESULT *result = current->result;
      if (!(row = result->fetch_row()))
      {
        table->status = STATUS_NOT_FOUND;
        DBUG_RETURN(HA_ERR_END_OF_FILE);
      }
    } else {
      if (result_list->current_row_num < result_list->quick_page_size)
      {
        if (!current->first_position)
        {
          table->status = STATUS_NOT_FOUND;
          DBUG_RETURN(HA_ERR_END_OF_FILE);
        }
        row = current->first_position[result_list->current_row_num].row;
      } else {
        if ((error_num = spider_db_get_row_from_tmp_tbl(
          current, &row)))
        {
          if (error_num == HA_ERR_END_OF_FILE)
            table->status = STATUS_NOT_FOUND;
          DBUG_RETURN(error_num);
        }
      }
    }

    DBUG_PRINT("info", ("spider row=%p", row));
    DBUG_PRINT("info", ("spider direct_aggregate=%s",
      result_list->direct_aggregate ? "TRUE" : "FALSE"));
    result_list->snap_mrr_with_cnt = spider->mrr_with_cnt;
    result_list->snap_direct_aggregate = result_list->direct_aggregate;
    result_list->snap_row = row;

    /* for mrr */
    if (spider->mrr_with_cnt)
    {
      DBUG_PRINT("info", ("spider mrr_with_cnt"));
      {
        if (!row->is_null())
          spider->multi_range_hit_point = row->val_int();
        else if (result_list->direct_aggregate)
        {
          table->status = STATUS_NOT_FOUND;
          DBUG_RETURN(HA_ERR_END_OF_FILE);
        }
        else
          DBUG_RETURN(ER_SPIDER_UNKNOWN_NUM);
        row->next();
      }
    }

    /* for direct_aggregate */
    if (result_list->direct_aggregate)
    {
      if ((error_num = spider_db_fetch_for_item_sum_funcs(row, spider)))
        DBUG_RETURN(error_num);
    }

    if (!spider->use_fields)
    {
      if ((error_num = spider_db_append_match_fetch(spider,
        spider->ft_first, spider->ft_current, row)))
        DBUG_RETURN(error_num);
    }

    for (
      field = table->field;
      *field;
      field++
    ) {
      if ((
        bitmap_is_set(table->read_set, (*field)->field_index) |
        bitmap_is_set(table->write_set, (*field)->field_index)
      )) {
#ifndef DBUG_OFF
        MY_BITMAP *tmp_map =
          dbug_tmp_use_all_columns(table, &table->write_set);
#endif
        DBUG_PRINT("info", ("spider bitmap is set %s",
          SPIDER_field_name_str(*field)));
        if ((error_num =
          spider_db_fetch_row(share, *field, row, ptr_diff)))
          DBUG_RETURN(error_num);
#ifndef DBUG_OFF
        dbug_tmp_restore_column_map(&table->write_set, tmp_map);
#endif
      } else {
        DBUG_PRINT("info", ("spider bitmap is not set %s",
          SPIDER_field_name_str(*field)));
      }
      row->next();
    }
  table->status = 0;
  DBUG_RETURN(0);
}

int spider_db_fetch_key(
  ha_spider *spider,
  uchar *buf,
  TABLE *table,
  const KEY *key_info,
  SPIDER_RESULT_LIST *result_list
) {
  int error_num;
  SPIDER_SHARE *share = spider->share;
  my_ptrdiff_t ptr_diff = PTR_BYTE_DIFF(buf, table->record[0]);
  SPIDER_RESULT *current = (SPIDER_RESULT*) result_list->current;
  KEY_PART_INFO *key_part;
  uint part_num;
  SPIDER_DB_ROW *row;
  Field *field;
  DBUG_ENTER("spider_db_fetch_key");
  if (result_list->quick_mode == 0)
  {
    SPIDER_DB_RESULT *result = current->result;
    if (!(row = result->fetch_row()))
    {
      table->status = STATUS_NOT_FOUND;
      DBUG_RETURN(HA_ERR_END_OF_FILE);
    }
  } else {
    if (result_list->current_row_num < result_list->quick_page_size)
    {
      if (!current->first_position)
      {
        table->status = STATUS_NOT_FOUND;
        DBUG_RETURN(HA_ERR_END_OF_FILE);
      }
      row = current->first_position[result_list->current_row_num].row;
    } else {
      if ((error_num = spider_db_get_row_from_tmp_tbl(
        current, &row)))
      {
        if (error_num == HA_ERR_END_OF_FILE)
          table->status = STATUS_NOT_FOUND;
        DBUG_RETURN(error_num);
      }
    }
  }

  DBUG_PRINT("info", ("spider row=%p", row));
  DBUG_PRINT("info", ("spider direct_aggregate=%s",
    result_list->direct_aggregate ? "TRUE" : "FALSE"));
  result_list->snap_mrr_with_cnt = spider->mrr_with_cnt;
  result_list->snap_direct_aggregate = result_list->direct_aggregate;
  result_list->snap_row = row;

  /* for mrr */
  if (spider->mrr_with_cnt)
  {
    DBUG_PRINT("info", ("spider mrr_with_cnt"));
    if (!row->is_null())
      spider->multi_range_hit_point = row->val_int();
    else if (result_list->direct_aggregate)
    {
      table->status = STATUS_NOT_FOUND;
      DBUG_RETURN(HA_ERR_END_OF_FILE);
    }
    else
      DBUG_RETURN(ER_SPIDER_UNKNOWN_NUM);
    row->next();
  }

  /* for direct_aggregate */
  if (result_list->direct_aggregate)
  {
    if ((error_num = spider_db_fetch_for_item_sum_funcs(row, spider)))
      DBUG_RETURN(error_num);
  }

  if ((error_num = spider_db_append_match_fetch(spider,
    spider->ft_first, spider->ft_current, row)))
    DBUG_RETURN(error_num);

  for (
    key_part = key_info->key_part,
    part_num = 0;
    part_num < spider_user_defined_key_parts(key_info);
    key_part++,
    part_num++
  ) {
    field = key_part->field;
    if ((
      bitmap_is_set(table->read_set, field->field_index) |
      bitmap_is_set(table->write_set, field->field_index)
    )) {
#ifndef DBUG_OFF
      MY_BITMAP *tmp_map =
        dbug_tmp_use_all_columns(table, &table->write_set);
#endif
      DBUG_PRINT("info", ("spider bitmap is set %s",
        SPIDER_field_name_str(field)));
      if ((error_num =
        spider_db_fetch_row(share, field, row, ptr_diff)))
        DBUG_RETURN(error_num);
#ifndef DBUG_OFF
      dbug_tmp_restore_column_map(&table->write_set, tmp_map);
#endif
    }
    row->next();
  }
  table->status = 0;
  DBUG_RETURN(0);
}

int spider_db_fetch_minimum_columns(
  ha_spider *spider,
  uchar *buf,
  TABLE *table,
  SPIDER_RESULT_LIST *result_list
) {
  int error_num;
  my_ptrdiff_t ptr_diff = PTR_BYTE_DIFF(buf, table->record[0]);
  SPIDER_SHARE *share = spider->share;
  SPIDER_RESULT *current = (SPIDER_RESULT*) result_list->current;
  SPIDER_DB_ROW *row;
  Field **field;
  spider_db_handler *dbton_hdl;
  DBUG_ENTER("spider_db_fetch_minimum_columns");
  if (result_list->quick_mode == 0)
  {
    SPIDER_DB_RESULT *result = current->result;
    if (!(row = result->fetch_row()))
    {
      table->status = STATUS_NOT_FOUND;
      DBUG_RETURN(HA_ERR_END_OF_FILE);
    }
  } else {
    if (result_list->current_row_num < result_list->quick_page_size)
    {
      DBUG_PRINT("info", ("spider current=%p", current));
      DBUG_PRINT("info", ("spider first_position=%p", current->first_position));
      if (!current->first_position)
      {
        table->status = STATUS_NOT_FOUND;
        DBUG_RETURN(HA_ERR_END_OF_FILE);
      }
      DBUG_PRINT("info", ("spider current_row_num=%lld", result_list->current_row_num));
      DBUG_PRINT("info", ("spider first_position[]=%p", &current->first_position[result_list->current_row_num]));
      row = current->first_position[result_list->current_row_num].row;
    } else {
      if ((error_num = spider_db_get_row_from_tmp_tbl(
        current, &row)))
      {
        if (error_num == HA_ERR_END_OF_FILE)
          table->status = STATUS_NOT_FOUND;
        DBUG_RETURN(error_num);
      }
    }
  }

  DBUG_PRINT("info", ("spider row=%p", row));
  DBUG_PRINT("info", ("spider direct_aggregate=%s",
    result_list->direct_aggregate ? "TRUE" : "FALSE"));
  result_list->snap_mrr_with_cnt = spider->mrr_with_cnt;
  result_list->snap_direct_aggregate = result_list->direct_aggregate;
  result_list->snap_row = row;

  /* for mrr */
  if (spider->mrr_with_cnt)
  {
    DBUG_PRINT("info", ("spider mrr_with_cnt"));
    if (!row->is_null())
      spider->multi_range_hit_point = row->val_int();
    else if (result_list->direct_aggregate)
    {
      table->status = STATUS_NOT_FOUND;
      DBUG_RETURN(HA_ERR_END_OF_FILE);
    }
    else
      DBUG_RETURN(ER_SPIDER_UNKNOWN_NUM);
    row->next();
  }

  /* for direct_aggregate */
  if (result_list->direct_aggregate)
  {
    if ((error_num = spider_db_fetch_for_item_sum_funcs(row, spider)))
      DBUG_RETURN(error_num);
  }

  if ((error_num = spider_db_append_match_fetch(spider,
    spider->ft_first, spider->ft_current, row)))
    DBUG_RETURN(error_num);

  dbton_hdl = spider->dbton_handler[row->dbton_id];
  for (
    field = table->field;
    *field;
    field++
  ) {
    DBUG_PRINT("info", ("spider field_index %u", (*field)->field_index));
    DBUG_PRINT("info", ("spider searched_bitmap %u",
      spider_bit_is_set(spider->wide_handler->searched_bitmap,
      (*field)->field_index)));
    DBUG_PRINT("info", ("spider read_set %u",
      bitmap_is_set(table->read_set, (*field)->field_index)));
    DBUG_PRINT("info", ("spider write_set %u",
      bitmap_is_set(table->write_set, (*field)->field_index)));
    if (dbton_hdl->minimum_select_bit_is_set((*field)->field_index))
    {
      if ((
        bitmap_is_set(table->read_set, (*field)->field_index) |
        bitmap_is_set(table->write_set, (*field)->field_index)
      )) {
#ifndef DBUG_OFF
        MY_BITMAP *tmp_map =
          dbug_tmp_use_all_columns(table, &table->write_set);
#endif
        DBUG_PRINT("info", ("spider bitmap is set %s",
          SPIDER_field_name_str(*field)));
        if ((error_num = spider_db_fetch_row(share, *field, row, ptr_diff)))
          DBUG_RETURN(error_num);
#ifndef DBUG_OFF
        dbug_tmp_restore_column_map(&table->write_set, tmp_map);
#endif
      }
      row->next();
    }
  }
  table->status = 0;
  DBUG_RETURN(0);
}

void spider_db_free_one_result_for_start_next(
  ha_spider *spider
) {
  SPIDER_RESULT_LIST *result_list = &spider->result_list;
  SPIDER_RESULT *result = (SPIDER_RESULT *) result_list->current;
  DBUG_ENTER("spider_db_free_one_result_for_start_next");
  spider_bg_all_conn_break(spider);

    if (result_list->low_mem_read)
    {
      if (result)
      {
        do {
          spider_db_free_one_result(result_list, result);
          DBUG_PRINT("info",("spider result=%p", result));
          DBUG_PRINT("info",("spider result->finish_flg = FALSE"));
          result->finish_flg = FALSE;
          result = (SPIDER_RESULT *) result->next;
        } while (result && (result->result || result->first_position));
        result = (SPIDER_RESULT *) result_list->current;
        if (
          !result->result &&
          !result->first_position &&
          !result->tmp_tbl_use_position
        )
          result_list->current = result->prev;
      }
    } else {
      while (
        result && result->next &&
        (result->next->result || result->next->first_position)
      ) {
        result_list->current = result->next;
        result = (SPIDER_RESULT *) result->next;
      }
    }
  DBUG_VOID_RETURN;
}

void spider_db_free_one_result(
  SPIDER_RESULT_LIST *result_list,
  SPIDER_RESULT *result
) {
  DBUG_ENTER("spider_db_free_one_result");
  if (result_list->quick_mode == 0)
  {
    if (
      !result->use_position &&
      result->result
    ) {
      result->result->free_result();
      delete result->result;
      result->result = NULL;
    }
  } else {
    int roop_count;
    SPIDER_POSITION *position = result->first_position;
    if (position)
    {
      for (roop_count = 0; roop_count < result->pos_page_size; roop_count++)
      {
        if (
          position[roop_count].row &&
          !position[roop_count].use_position
        ) {
          delete position[roop_count].row;
          position[roop_count].row = NULL;
        }
      }
      if (result_list->quick_mode == 3)
      {
        if (!result->first_pos_use_position)
        {
          spider_free(spider_current_trx, position, MYF(0));
          result->first_position = NULL;
        }
        if (result->result)
        {
          result->result->free_result();
          if (!result->tmp_tbl_use_position)
          {
            delete result->result;
            result->result = NULL;
          }
        }
        if (!result->tmp_tbl_use_position)
        {
          if (result->result_tmp_tbl)
          {
            if (result->result_tmp_tbl_inited)
            {
              result->result_tmp_tbl->file->ha_rnd_end();
              result->result_tmp_tbl_inited = 0;
            }
            spider_rm_sys_tmp_table_for_result(result->result_tmp_tbl_thd,
              result->result_tmp_tbl, &result->result_tmp_tbl_prm);
            result->result_tmp_tbl = NULL;
            result->result_tmp_tbl_thd = NULL;
          }
        }
      }
    }
  }
  DBUG_VOID_RETURN;
}

void spider_db_free_one_quick_result(
  SPIDER_RESULT *result
) {
  DBUG_ENTER("spider_db_free_one_quick_result");
  if (result && result->result)
  {
    result->result->free_result();
    if (!result->result_tmp_tbl)
    {
      delete result->result;
      result->result = NULL;
    }
  }
  DBUG_VOID_RETURN;
}

int spider_db_free_result(
  ha_spider *spider,
  bool final
) {
  SPIDER_RESULT_LIST *result_list = &spider->result_list;
  SPIDER_RESULT *result;
  SPIDER_RESULT *prev;
  SPIDER_SHARE *share = spider->share;
  THD *thd= current_thd;
  SPIDER_POSITION *position;
  int roop_count, error_num;
  DBUG_ENTER("spider_db_free_result");
  spider_bg_all_conn_break(spider);
  result = (SPIDER_RESULT*) result_list->first;

  while (result_list->tmp_pos_row_first)
  {
    SPIDER_DB_ROW *tmp_pos_row = result_list->tmp_pos_row_first;
    result_list->tmp_pos_row_first = tmp_pos_row->next_pos;
    delete tmp_pos_row;
  }

  if (
    final ||
    spider_param_reset_sql_alloc(thd, share->reset_sql_alloc) == 1
  ) {
    int alloc_size = final ? 0 :
      (spider_param_init_sql_alloc_size(thd, share->init_sql_alloc_size));
    while (result)
    {
      position = result->first_position;
      if (position)
      {
        for (roop_count = 0; roop_count < result->pos_page_size; roop_count++)
        {
          if (position[roop_count].row)
          {
            delete position[roop_count].row;
          }
        }
        spider_free(spider_current_trx, position, MYF(0));
      }
      if (result->result)
      {
        result->result->free_result();
        delete result->result;
        result->result = NULL;
      }
      if (result->result_tmp_tbl)
      {
        if (result->result_tmp_tbl_inited)
        {
          result->result_tmp_tbl->file->ha_rnd_end();
          result->result_tmp_tbl_inited = 0;
        }
        spider_rm_sys_tmp_table_for_result(result->result_tmp_tbl_thd,
          result->result_tmp_tbl, &result->result_tmp_tbl_prm);
        result->result_tmp_tbl = NULL;
        result->result_tmp_tbl_thd = NULL;
      }
      prev = result;
      result = (SPIDER_RESULT*) result->next;
      spider_free(spider_current_trx, prev, MYF(0));
    }
    result_list->first = NULL;
    result_list->last = NULL;
    if (!final)
    {
      ulong realloced = 0;
      int init_sql_alloc_size =
        spider_param_init_sql_alloc_size(thd, share->init_sql_alloc_size);
      for (roop_count = 0; roop_count < (int) share->use_dbton_count;
        roop_count++)
      {
        uint dbton_id = share->use_dbton_ids[roop_count];
        if ((error_num = spider->dbton_handler[dbton_id]->
          realloc_sql(&realloced)))
        {
          DBUG_RETURN(error_num);
        }
      }
      if (realloced & (SPIDER_SQL_TYPE_SELECT_SQL))
      {
        for (roop_count = 0; roop_count < (int) share->link_count;
          roop_count++)
        {
          if ((int) result_list->sqls[roop_count].alloced_length() >
            alloc_size * 2)
          {
            result_list->sqls[roop_count].free();
            if (result_list->sqls[roop_count].real_alloc(
              init_sql_alloc_size))
              DBUG_RETURN(HA_ERR_OUT_OF_MEM);
          }
        }
      }
      if (realloced & SPIDER_SQL_TYPE_INSERT_SQL)
      {
        for (roop_count = 0; roop_count < (int) share->link_count;
          roop_count++)
        {
          if ((int) result_list->insert_sqls[roop_count].alloced_length() >
            alloc_size * 2)
          {
            result_list->insert_sqls[roop_count].free();
            if (result_list->insert_sqls[roop_count].real_alloc(
              init_sql_alloc_size))
              DBUG_RETURN(HA_ERR_OUT_OF_MEM);
          }
        }
      }
      if (realloced & SPIDER_SQL_TYPE_UPDATE_SQL)
      {
        for (roop_count = 0; roop_count < (int) share->link_count;
          roop_count++)
        {
          if ((int) result_list->update_sqls[roop_count].alloced_length() >
            alloc_size * 2)
          {
            result_list->update_sqls[roop_count].free();
            if (result_list->update_sqls[roop_count].real_alloc(
              init_sql_alloc_size))
              DBUG_RETURN(HA_ERR_OUT_OF_MEM);
          }
        }
      }
      if ((error_num = spider->reset_sql_sql(SPIDER_SQL_TYPE_BULK_UPDATE_SQL)))
        DBUG_RETURN(error_num);

      if (realloced & SPIDER_SQL_TYPE_TMP_SQL)
      {
        for (roop_count = 0; roop_count < (int) share->link_count;
          roop_count++)
        {
          if ((int) result_list->tmp_sqls[roop_count].alloced_length() >
            alloc_size * 2)
          {
            result_list->tmp_sqls[roop_count].free();
            if (result_list->tmp_sqls[roop_count].real_alloc(
              init_sql_alloc_size))
              DBUG_RETURN(HA_ERR_OUT_OF_MEM);
          }
        }
      }
    }
  } else {
    while (result)
    {
      position = result->first_position;
      if (position)
      {
        for (roop_count = 0; roop_count < result->pos_page_size; roop_count++)
        {
          if (position[roop_count].row)
          {
            delete position[roop_count].row;
          }
        }
        spider_free(spider_current_trx, position, MYF(0));
      }
      result->first_position = NULL;
      if (result->result)
      {
        result->result->free_result();
        delete result->result;
        result->result = NULL;
      }
      if (result->result_tmp_tbl)
      {
        if (result->result_tmp_tbl_inited)
        {
          result->result_tmp_tbl->file->ha_rnd_end();
          result->result_tmp_tbl_inited = 0;
        }
        spider_rm_sys_tmp_table_for_result(result->result_tmp_tbl_thd,
          result->result_tmp_tbl, &result->result_tmp_tbl_prm);
        result->result_tmp_tbl = NULL;
        result->result_tmp_tbl_thd = NULL;
      }
      result->record_num = 0;
      DBUG_PRINT("info",("spider result->finish_flg = FALSE"));
      result->finish_flg = FALSE;
      result->first_pos_use_position = FALSE;
      result->tmp_tbl_use_position = FALSE;
      result->use_position = FALSE;
      result = (SPIDER_RESULT*) result->next;
    }
  }
  result_list->current = NULL;
  result_list->record_num = 0;
  DBUG_PRINT("info",("spider result_list->finish_flg = FALSE"));
  result_list->finish_flg = FALSE;
  result_list->quick_phase = 0;
  result_list->bgs_phase = 0;
  DBUG_RETURN(0);
}

int spider_db_store_result(
  ha_spider *spider,
  int link_idx,
  TABLE *table
) {
  int error_num;
  SPIDER_CONN *conn;
  SPIDER_DB_CONN *db_conn;
  SPIDER_RESULT_LIST *result_list = &spider->result_list;
  SPIDER_RESULT *current;
  DBUG_ENTER("spider_db_store_result");
    conn = spider->conns[link_idx];
    DBUG_PRINT("info",("spider conn->connection_id=%llu",
      conn->connection_id));
    DBUG_PRINT("info",("spider spider->connection_ids[%d]=%llu",
      link_idx, spider->connection_ids[link_idx]));
    if (conn->connection_id != spider->connection_ids[link_idx])
    {
      my_message(ER_SPIDER_REMOTE_SERVER_GONE_AWAY_NUM,
        ER_SPIDER_REMOTE_SERVER_GONE_AWAY_STR, MYF(0));
      if (!conn->mta_conn_mutex_unlock_later)
      {
        DBUG_ASSERT(!conn->mta_conn_mutex_lock_already);
        SPIDER_CLEAR_FILE_POS(&conn->mta_conn_mutex_file_pos);
        pthread_mutex_unlock(&conn->mta_conn_mutex);
      }
      DBUG_RETURN(ER_SPIDER_REMOTE_SERVER_GONE_AWAY_NUM);
    }
    db_conn = conn->db_conn;
    if (!result_list->current)
    {
      if (!result_list->first)
      {
        if (!(result_list->first = (SPIDER_RESULT *)
          spider_malloc(spider_current_trx, SPD_MID_DB_STORE_RESULT_1, sizeof(*result_list->first),
            MYF(MY_WME | MY_ZEROFILL)))
        ) {
          if (!conn->mta_conn_mutex_unlock_later)
          {
            DBUG_ASSERT(!conn->mta_conn_mutex_lock_already);
            SPIDER_CLEAR_FILE_POS(&conn->mta_conn_mutex_file_pos);
            pthread_mutex_unlock(&conn->mta_conn_mutex);
          }
          DBUG_RETURN(HA_ERR_OUT_OF_MEM);
        }
        TMP_TABLE_PARAM *tmp_tbl_prm = (TMP_TABLE_PARAM *)
          &result_list->first->result_tmp_tbl_prm;
        tmp_tbl_prm->init();
        tmp_tbl_prm->field_count = 3;
        result_list->last = result_list->first;
        result_list->current = result_list->first;
      } else {
        result_list->current = result_list->first;
      }
      result_list->bgs_current = result_list->current;
      current = (SPIDER_RESULT*) result_list->current;
    } else {
      if (
        result_list->bgs_phase > 0 ||
        result_list->quick_phase > 0
      ) {
        if (result_list->bgs_current == result_list->last)
        {
          if (!(result_list->last = (SPIDER_RESULT *)
            spider_malloc(spider_current_trx, SPD_MID_DB_STORE_RESULT_2, sizeof(*result_list->last),
               MYF(MY_WME | MY_ZEROFILL)))
          ) {
            if (!conn->mta_conn_mutex_unlock_later)
            {
              DBUG_ASSERT(!conn->mta_conn_mutex_lock_already);
              SPIDER_CLEAR_FILE_POS(&conn->mta_conn_mutex_file_pos);
              pthread_mutex_unlock(&conn->mta_conn_mutex);
            }
            DBUG_RETURN(HA_ERR_OUT_OF_MEM);
          }
          TMP_TABLE_PARAM *tmp_tbl_prm = (TMP_TABLE_PARAM *)
            &result_list->last->result_tmp_tbl_prm;
          tmp_tbl_prm->init();
          tmp_tbl_prm->field_count = 3;
          result_list->bgs_current->next = result_list->last;
          result_list->last->prev = result_list->bgs_current;
          result_list->bgs_current = result_list->last;
        } else {
          result_list->bgs_current = result_list->bgs_current->next;
        }
        if (
          result_list->bgs_phase == 1 ||
          result_list->quick_phase == 2
        ) {
          if (result_list->low_mem_read &&
            result_list->current->result->limit_mode() == 0)
          {
            do {
              spider_db_free_one_result(result_list,
                (SPIDER_RESULT*) result_list->current);
              result_list->current = result_list->current->next;
            } while (result_list->current != result_list->bgs_current);
          } else {
            result_list->current = result_list->bgs_current;
          }
          result_list->quick_phase = 0;
        }
        current = (SPIDER_RESULT*) result_list->bgs_current;
      } else {
        if (result_list->current == result_list->last)
        {
          if (!(result_list->last = (SPIDER_RESULT *)
            spider_malloc(spider_current_trx, SPD_MID_DB_STORE_RESULT_3, sizeof(*result_list->last),
              MYF(MY_WME | MY_ZEROFILL)))
          ) {
            if (!conn->mta_conn_mutex_unlock_later)
            {
              DBUG_ASSERT(!conn->mta_conn_mutex_lock_already);
              SPIDER_CLEAR_FILE_POS(&conn->mta_conn_mutex_file_pos);
              pthread_mutex_unlock(&conn->mta_conn_mutex);
            }
            DBUG_RETURN(HA_ERR_OUT_OF_MEM);
          }
          TMP_TABLE_PARAM *tmp_tbl_prm = (TMP_TABLE_PARAM *)
            &result_list->last->result_tmp_tbl_prm;
          tmp_tbl_prm->init();
          tmp_tbl_prm->field_count = 3;
          result_list->current->next = result_list->last;
          result_list->last->prev = result_list->current;
          result_list->current = result_list->last;
        } else {
          result_list->current = result_list->current->next;
        }
        result_list->bgs_current = result_list->current;
        current = (SPIDER_RESULT*) result_list->current;
      }
    }

    if (result_list->quick_mode == 0)
    {
      if (spider_bit_is_set(spider->db_request_phase, link_idx))
      {
        spider_clear_bit(spider->db_request_phase, link_idx);
      }
      st_spider_db_request_key request_key;
      request_key.spider_thread_id =
        spider->wide_handler->trx->spider_thread_id;
      request_key.query_id = spider->wide_handler->trx->thd->query_id;
      request_key.handler = spider;
      request_key.request_id = spider->db_request_id[link_idx];
      request_key.next = NULL;
      if (!(current->result = db_conn->store_result(NULL, &request_key,
        &error_num)))
      {
        if (error_num && error_num != HA_ERR_END_OF_FILE)
        {
          if (!conn->mta_conn_mutex_unlock_later)
          {
            DBUG_ASSERT(!conn->mta_conn_mutex_lock_already);
            SPIDER_CLEAR_FILE_POS(&conn->mta_conn_mutex_file_pos);
            pthread_mutex_unlock(&conn->mta_conn_mutex);
          }
          DBUG_RETURN(error_num);
        }
        bool call_db_errorno = FALSE;
        if (error_num != HA_ERR_END_OF_FILE)
        {
          call_db_errorno = TRUE;
          if ((error_num = spider_db_errorno(conn)))
            DBUG_RETURN(error_num);
        }
        DBUG_PRINT("info",("spider set finish_flg point 1"));
        DBUG_PRINT("info",("spider current->finish_flg = TRUE"));
        DBUG_PRINT("info",("spider result_list->finish_flg = TRUE"));
        current->finish_flg = TRUE;
        result_list->finish_flg = TRUE;
        if (result_list->bgs_phase <= 1)
        {
          result_list->current_row_num = 0;
          table->status = STATUS_NOT_FOUND;
        }
        if (!conn->mta_conn_mutex_unlock_later && !call_db_errorno)
        {
          DBUG_ASSERT(!conn->mta_conn_mutex_lock_already);
          SPIDER_CLEAR_FILE_POS(&conn->mta_conn_mutex_file_pos);
          pthread_mutex_unlock(&conn->mta_conn_mutex);
        }
        DBUG_RETURN(HA_ERR_END_OF_FILE);
      } else {
        if (!conn->mta_conn_mutex_unlock_later)
        {
          DBUG_ASSERT(!conn->mta_conn_mutex_lock_already);
          SPIDER_CLEAR_FILE_POS(&conn->mta_conn_mutex_file_pos);
          pthread_mutex_unlock(&conn->mta_conn_mutex);
        }
        current->record_num = current->result->num_rows();
        current->dbton_id = current->result->dbton_id;
        result_list->record_num += current->record_num;
        DBUG_PRINT("info",("spider current->record_num=%lld",
          current->record_num));
        DBUG_PRINT("info",("spider result_list->record_num=%lld",
          result_list->record_num));
        DBUG_PRINT("info",("spider result_list->internal_limit=%lld",
          result_list->internal_limit));
        DBUG_PRINT("info",("spider result_list->split_read=%lld",
          result_list->split_read));
        if (
          result_list->internal_limit <= result_list->record_num ||
          result_list->split_read > current->record_num
        ) {
          DBUG_PRINT("info",("spider set finish_flg point 2"));
          DBUG_PRINT("info",("spider current->finish_flg = TRUE"));
          DBUG_PRINT("info",("spider result_list->finish_flg = TRUE"));
          current->finish_flg = TRUE;
          result_list->finish_flg = TRUE;
        }
        if (result_list->bgs_phase <= 1)
        {
          result_list->current_row_num = 0;
        }
      }
    } else {
      /* has_result() for case of result with result_tmp_tbl */
      if (current->prev && current->prev->result &&
        current->prev->result->has_result())
      {
        current->result = current->prev->result;
        current->prev->result = NULL;
        result_list->limit_num -= current->prev->record_num;
        if (!conn->mta_conn_mutex_unlock_later)
        {
          DBUG_ASSERT(!conn->mta_conn_mutex_lock_already);
          SPIDER_CLEAR_FILE_POS(&conn->mta_conn_mutex_file_pos);
          pthread_mutex_unlock(&conn->mta_conn_mutex);
        }
      } else {
        if (spider_bit_is_set(spider->db_request_phase, link_idx))
        {
          spider_clear_bit(spider->db_request_phase, link_idx);
        }
        st_spider_db_request_key request_key;
        request_key.spider_thread_id =
          spider->wide_handler->trx->spider_thread_id;
        request_key.query_id = spider->wide_handler->trx->thd->query_id;
        request_key.handler = spider;
        request_key.request_id = spider->db_request_id[link_idx];
        request_key.next = NULL;
        if (!(current->result = conn->db_conn->use_result(spider, &request_key,
          &error_num)))
        {
          if (!error_num)
          {
            error_num = spider_db_errorno(conn);
          } else {
            if (!conn->mta_conn_mutex_unlock_later)
            {
              DBUG_ASSERT(!conn->mta_conn_mutex_lock_already);
              SPIDER_CLEAR_FILE_POS(&conn->mta_conn_mutex_file_pos);
              pthread_mutex_unlock(&conn->mta_conn_mutex);
            }
          }
          DBUG_RETURN(error_num);
        }
        DBUG_PRINT("info", ("spider conn[%p]->quick_target=%p", conn, spider));
        conn->quick_target = spider;
        spider->quick_targets[link_idx] = spider;
        if (!conn->mta_conn_mutex_unlock_later)
        {
          DBUG_ASSERT(!conn->mta_conn_mutex_lock_already);
          SPIDER_CLEAR_FILE_POS(&conn->mta_conn_mutex_file_pos);
          pthread_mutex_unlock(&conn->mta_conn_mutex);
        }
      }
      current->dbton_id = current->result->dbton_id;
      SPIDER_DB_ROW *row;
      if (!(row = current->result->fetch_row()))
      {
        error_num = current->result->get_errno();
        DBUG_PRINT("info",("spider set finish_flg point 3"));
        DBUG_PRINT("info",("spider current->finish_flg = TRUE"));
        DBUG_PRINT("info",("spider result_list->finish_flg = TRUE"));
        current->finish_flg = TRUE;
        result_list->finish_flg = TRUE;
        current->result->free_result();
        delete current->result;
        current->result = NULL;
        DBUG_PRINT("info", ("spider conn[%p]->quick_target=NULL", conn));
        conn->quick_target = NULL;
        spider->quick_targets[link_idx] = NULL;
        if (
          result_list->bgs_phase <= 1 &&
          result_list->quick_phase == 0
        ) {
          result_list->current_row_num = 0;
          table->status = STATUS_NOT_FOUND;
        }
        if (error_num)
          DBUG_RETURN(error_num);
        else if (result_list->quick_phase > 0)
          DBUG_RETURN(0);
        DBUG_RETURN(HA_ERR_END_OF_FILE);
      }
      SPIDER_DB_ROW *tmp_row;
      uint field_count = current->result->num_fields();
      SPIDER_POSITION *position;
      longlong page_size;
      int roop_count = 0;
      if (!result_list->quick_page_size)
      {
        if (result_list->quick_mode == 3)
        {
          page_size = 0;
        } else {
          result_list->quick_page_size = result_list->limit_num;
          page_size = result_list->limit_num;
        }
      } else {
        page_size =
          result_list->limit_num < result_list->quick_page_size ?
          result_list->limit_num : result_list->quick_page_size;
      }
      current->field_count = field_count;
      if (!(position = (SPIDER_POSITION *)
        spider_bulk_malloc(spider_current_trx, SPD_MID_DB_STORE_RESULT_4, MYF(MY_WME | MY_ZEROFILL),
          &position, (uint) (sizeof(SPIDER_POSITION) * page_size),
          &tmp_row, (uint) (sizeof(SPIDER_DB_ROW) * field_count),
          NullS))
      )
        DBUG_RETURN(HA_ERR_OUT_OF_MEM);
      current->pos_page_size = (int) page_size;
      current->first_position = position;
      current->tmp_tbl_row = tmp_row;
      if (result_list->quick_mode == 3)
      {
        while (page_size > roop_count && row)
        {
          if (result_list->quick_page_byte < row->get_byte_size())
          {
            current->pos_page_size = roop_count;
            page_size = roop_count;
            result_list->quick_page_size = roop_count;
            result_list->quick_page_byte = 0;
            break;
          } else {
            result_list->quick_page_byte -= row->get_byte_size();
          }
          if (!(position->row = row->clone()))
          {
            DBUG_RETURN(HA_ERR_OUT_OF_MEM);
          }
          position++;
          roop_count++;
          row = current->result->fetch_row();
        }
      } else {
        do {
          if (!(position->row = row->clone()))
          {
            DBUG_RETURN(HA_ERR_OUT_OF_MEM);
          }
          position++;
          roop_count++;
          if (result_list->quick_page_byte < row->get_byte_size())
          {
            current->pos_page_size = roop_count;
            page_size = roop_count;
            result_list->quick_page_size = roop_count;
            result_list->quick_page_byte = 0;
            break;
          } else {
            result_list->quick_page_byte -= row->get_byte_size();
          }
        } while (
          page_size > roop_count &&
          (row = current->result->fetch_row())
        );
      }
      if (
        result_list->quick_mode == 3 &&
        page_size == roop_count &&
        result_list->limit_num > roop_count &&
        row
      ) {
        THD *thd = current_thd;
        char buf[MAX_FIELD_WIDTH];
        spider_string tmp_str(buf, MAX_FIELD_WIDTH, &my_charset_bin);
        tmp_str.init_calc_mem(SPD_MID_DB_STORE_RESULT_5);

        DBUG_PRINT("info",("spider store result to temporary table"));
        DBUG_ASSERT(!current->result_tmp_tbl);
        LEX_CSTRING field_name1 = {STRING_WITH_LEN("a")};
        LEX_CSTRING field_name2 = {STRING_WITH_LEN("b")};
        LEX_CSTRING field_name3 = {STRING_WITH_LEN("c")};
        if (!(current->result_tmp_tbl = spider_mk_sys_tmp_table_for_result(
          thd, table, &current->result_tmp_tbl_prm, &field_name1, &field_name2,
          &field_name3, &my_charset_bin)))
        {
          DBUG_RETURN(HA_ERR_OUT_OF_MEM);
        }
        current->result_tmp_tbl_thd = thd;
        TABLE *tmp_tbl = current->result_tmp_tbl;
        tmp_tbl->file->extra(HA_EXTRA_WRITE_CACHE);
        tmp_tbl->file->ha_start_bulk_insert((ha_rows) 0);
        do {
          if ((error_num = row->store_to_tmp_table(tmp_tbl, &tmp_str)))
          {
            tmp_tbl->file->ha_end_bulk_insert();
            DBUG_RETURN(error_num);
          }
          roop_count++;
        } while (
          result_list->limit_num > roop_count &&
          (row = current->result->fetch_row())
        );
        tmp_tbl->file->ha_end_bulk_insert();
        page_size = result_list->limit_num;
      }
      current->record_num = roop_count;
      result_list->record_num += roop_count;
      if (
        result_list->internal_limit <= result_list->record_num ||
        page_size > roop_count ||
        (
          result_list->quick_mode == 3 &&
          result_list->limit_num > roop_count
        )
      ) {
        DBUG_PRINT("info",("spider set finish_flg point 4"));
        DBUG_PRINT("info",("spider current->finish_flg = TRUE"));
        DBUG_PRINT("info",("spider result_list->finish_flg = TRUE"));
        current->finish_flg = TRUE;
        result_list->finish_flg = TRUE;
        current->result->free_result();
        if (!current->result_tmp_tbl)
        {
          delete current->result;
          current->result = NULL;
        }
        DBUG_PRINT("info", ("spider conn[%p]->quick_target=NULL", conn));
        conn->quick_target = NULL;
        spider->quick_targets[link_idx] = NULL;
      } else if (
        result_list->quick_mode == 3 ||
        result_list->limit_num == roop_count
      ) {
        if (
          result_list->limit_num != roop_count ||
          conn->db_conn->limit_mode() != 1
        ) {
          current->result->free_result();
          if (!current->result_tmp_tbl)
          {
            delete current->result;
            current->result = NULL;
          }
          DBUG_PRINT("info", ("spider conn[%p]->quick_target=NULL", conn));
          conn->quick_target = NULL;
          spider->quick_targets[link_idx] = NULL;
        }
      }
      DBUG_PRINT("info", ("spider bgs_phase=%d", result_list->bgs_phase));
      DBUG_PRINT("info", ("spider quick_phase=%d", result_list->quick_phase));
      if (
        result_list->bgs_phase <= 1 &&
        result_list->quick_phase == 0
      ) {
        result_list->current_row_num = 0;
      }
      DBUG_PRINT("info", ("spider result_list->current=%p", result_list->current));
      DBUG_PRINT("info", ("spider current=%p", current));
      DBUG_PRINT("info", ("spider first_position=%p", current->first_position));
      DBUG_PRINT("info", ("spider current_row_num=%lld", result_list->current_row_num));
      DBUG_PRINT("info", ("spider first_position[]=%p", &current->first_position[result_list->current_row_num]));
      DBUG_PRINT("info", ("spider row=%p", current->first_position[result_list->current_row_num].row));
    }
  DBUG_RETURN(0);
}

int spider_db_store_result_for_reuse_cursor(
  ha_spider *spider,
  int link_idx,
  TABLE *table
) {
  int error_num;
  SPIDER_CONN *conn;
  SPIDER_RESULT_LIST *result_list = &spider->result_list;
  SPIDER_RESULT *current;
  DBUG_ENTER("spider_db_store_result_for_reuse_cursor");
  conn = spider->conns[link_idx];
  DBUG_PRINT("info",("spider conn->connection_id=%llu",
    conn->connection_id));
  DBUG_PRINT("info",("spider spider->connection_ids[%d]=%llu",
    link_idx, spider->connection_ids[link_idx]));
  if (conn->connection_id != spider->connection_ids[link_idx])
  {
    my_message(ER_SPIDER_REMOTE_SERVER_GONE_AWAY_NUM,
      ER_SPIDER_REMOTE_SERVER_GONE_AWAY_STR, MYF(0));
    DBUG_RETURN(ER_SPIDER_REMOTE_SERVER_GONE_AWAY_NUM);
  }
  if (!result_list->current)
  {
    if (!result_list->first)
    {
      if (!(result_list->first = (SPIDER_RESULT *)
        spider_malloc(spider_current_trx, 4, sizeof(*result_list->first),
          MYF(MY_WME | MY_ZEROFILL)))
      ) {
        DBUG_RETURN(HA_ERR_OUT_OF_MEM);
      }
      TMP_TABLE_PARAM *tmp_tbl_prm = (TMP_TABLE_PARAM *)
        &result_list->first->result_tmp_tbl_prm;
      tmp_tbl_prm->init();
      tmp_tbl_prm->field_count = 3;
      result_list->last = result_list->first;
      result_list->current = result_list->first;
    } else {
      result_list->current = result_list->first;
    }
    result_list->bgs_current = result_list->current;
    current = (SPIDER_RESULT*) result_list->current;
  } else {
    if (
      result_list->bgs_phase > 0 ||
      result_list->quick_phase > 0
    ) {
      if (result_list->bgs_current == result_list->last)
      {
        if (!(result_list->last = (SPIDER_RESULT *)
          spider_malloc(spider_current_trx, 5, sizeof(*result_list->last),
             MYF(MY_WME | MY_ZEROFILL)))
        ) {
          DBUG_RETURN(HA_ERR_OUT_OF_MEM);
        }
        TMP_TABLE_PARAM *tmp_tbl_prm = (TMP_TABLE_PARAM *)
          &result_list->last->result_tmp_tbl_prm;
        tmp_tbl_prm->init();
        tmp_tbl_prm->field_count = 3;
        result_list->bgs_current->next = result_list->last;
        result_list->last->prev = result_list->bgs_current;
        result_list->bgs_current = result_list->last;
      } else {
        result_list->bgs_current = result_list->bgs_current->next;
      }
      if (
        result_list->bgs_phase == 1 ||
        result_list->quick_phase == 2
      ) {
        result_list->current = result_list->bgs_current;
        result_list->quick_phase = 0;
      }
      current = (SPIDER_RESULT*) result_list->bgs_current;
    } else {
      if (result_list->current == result_list->last)
      {
        if (!(result_list->last = (SPIDER_RESULT *)
          spider_malloc(spider_current_trx, 6, sizeof(*result_list->last),
            MYF(MY_WME | MY_ZEROFILL)))
        ) {
          DBUG_RETURN(HA_ERR_OUT_OF_MEM);
        }
        TMP_TABLE_PARAM *tmp_tbl_prm = (TMP_TABLE_PARAM *)
          &result_list->last->result_tmp_tbl_prm;
        tmp_tbl_prm->init();
        tmp_tbl_prm->field_count = 3;
        result_list->current->next = result_list->last;
        result_list->last->prev = result_list->current;
        result_list->current = result_list->last;
      } else {
        result_list->current = result_list->current->next;
      }
      result_list->bgs_current = result_list->current;
      current = (SPIDER_RESULT*) result_list->current;
    }
  }

  if (result_list->quick_mode == 0)
  {
    if (spider_bit_is_set(spider->db_request_phase, link_idx))
    {
      spider_clear_bit(spider->db_request_phase, link_idx);
    }
    current->result = current->prev->result;
    current->result->set_limit(result_list->limit_num);
    current->record_num = current->result->num_rows();
    current->dbton_id = current->result->dbton_id;
    result_list->record_num += current->record_num;
    DBUG_PRINT("info",("spider current->record_num=%lld",
      current->record_num));
    DBUG_PRINT("info",("spider result_list->record_num=%lld",
      result_list->record_num));
    DBUG_PRINT("info",("spider result_list->internal_limit=%lld",
      result_list->internal_limit));
    DBUG_PRINT("info",("spider result_list->split_read=%lld",
      result_list->split_read));
    if (
      result_list->internal_limit <= result_list->record_num ||
      result_list->split_read > current->record_num
    ) {
      DBUG_PRINT("info",("spider set finish_flg point 2"));
      DBUG_PRINT("info",("spider current->finish_flg = TRUE"));
      DBUG_PRINT("info",("spider result_list->finish_flg = TRUE"));
      current->finish_flg = TRUE;
      result_list->finish_flg = TRUE;
    }
    if (result_list->bgs_phase <= 1)
    {
      result_list->current_row_num = 0;
    }
  } else {
    DBUG_ASSERT(current->prev);
    DBUG_ASSERT(current->prev->result);
    /* has_result() for case of result with result_tmp_tbl */
    if (current->prev->result->has_result())
    {
      current->result = current->prev->result;
      current->result->set_limit(result_list->limit_num);
      current->prev->result = NULL;
      result_list->limit_num -= current->prev->record_num;
    } else {
      if (spider_bit_is_set(spider->db_request_phase, link_idx))
      {
        spider_clear_bit(spider->db_request_phase, link_idx);
      }
      current->result = current->prev->result;
      current->result->set_limit(result_list->limit_num);
      DBUG_PRINT("info", ("spider conn[%p]->quick_target=%p", conn, spider));
      conn->quick_target = spider;
      spider->quick_targets[link_idx] = spider;
    }
    current->dbton_id = current->result->dbton_id;
    SPIDER_DB_ROW *row;
    if (!(row = current->result->fetch_row()))
    {
      error_num = current->result->get_errno();
      DBUG_PRINT("info",("spider set finish_flg point 3"));
      DBUG_PRINT("info",("spider current->finish_flg = TRUE"));
      DBUG_PRINT("info",("spider result_list->finish_flg = TRUE"));
      current->finish_flg = TRUE;
      result_list->finish_flg = TRUE;
      current->result->free_result();
      delete current->result;
      current->result = NULL;
      DBUG_PRINT("info", ("spider conn[%p]->quick_target=NULL", conn));
      conn->quick_target = NULL;
      spider->quick_targets[link_idx] = NULL;
      if (
        result_list->bgs_phase <= 1 &&
        result_list->quick_phase == 0
      ) {
        result_list->current_row_num = 0;
        table->status = STATUS_NOT_FOUND;
      }
      if (error_num && error_num != HA_ERR_END_OF_FILE)
        DBUG_RETURN(error_num);
      /* This shouldn't return HA_ERR_END_OF_FILE */
      DBUG_RETURN(0);
    }
    SPIDER_DB_ROW *tmp_row;
    uint field_count = current->result->num_fields();
    SPIDER_POSITION *position;
    longlong page_size;
    int roop_count = 0;
    if (!result_list->quick_page_size)
    {
      if (result_list->quick_mode == 3)
      {
        page_size = 0;
      } else {
        result_list->quick_page_size = result_list->limit_num;
        page_size = result_list->limit_num;
      }
    } else {
      page_size =
        result_list->limit_num < result_list->quick_page_size ?
        result_list->limit_num : result_list->quick_page_size;
    }
    current->field_count = field_count;
    if (!(position = (SPIDER_POSITION *)
      spider_bulk_malloc(spider_current_trx, 7, MYF(MY_WME | MY_ZEROFILL),
        &position, (uint) (sizeof(SPIDER_POSITION) * page_size),
        &tmp_row, (uint) (sizeof(SPIDER_DB_ROW) * field_count),
        NullS))
    )
      DBUG_RETURN(HA_ERR_OUT_OF_MEM);
    current->pos_page_size = (int) page_size;
    current->first_position = position;
    current->tmp_tbl_row = tmp_row;
    if (result_list->quick_mode == 3)
    {
      while (page_size > roop_count && row)
      {
        if (result_list->quick_page_byte < row->get_byte_size())
        {
          current->pos_page_size = roop_count;
          page_size = roop_count;
          result_list->quick_page_size = roop_count;
          result_list->quick_page_byte = 0;
          break;
        } else {
          result_list->quick_page_byte -= row->get_byte_size();
        }
        if (!(position->row = row->clone()))
        {
          DBUG_RETURN(HA_ERR_OUT_OF_MEM);
        }
        position++;
        roop_count++;
        row = current->result->fetch_row();
      }
    } else {
      do {
        if (!(position->row = row->clone()))
        {
          DBUG_RETURN(HA_ERR_OUT_OF_MEM);
        }
        position++;
        roop_count++;
        if (result_list->quick_page_byte < row->get_byte_size())
        {
          current->pos_page_size = roop_count;
          page_size = roop_count;
          result_list->quick_page_size = roop_count;
          result_list->quick_page_byte = 0;
          break;
        } else {
          result_list->quick_page_byte -= row->get_byte_size();
        }
      } while (
        page_size > roop_count &&
        (row = current->result->fetch_row())
      );
    }
    if (
      result_list->quick_mode == 3 &&
      page_size == roop_count &&
      result_list->limit_num > roop_count &&
      row
    ) {
      THD *thd = current_thd;
      char buf[MAX_FIELD_WIDTH];
      spider_string tmp_str(buf, MAX_FIELD_WIDTH, &my_charset_bin);
      tmp_str.init_calc_mem(SPD_MID_DB_STORE_RESULT_FOR_REUSE_CURSOR_1);

      DBUG_PRINT("info",("spider store result to temporary table"));
      DBUG_ASSERT(!current->result_tmp_tbl);
      LEX_CSTRING field_name1 = {STRING_WITH_LEN("a")};
      LEX_CSTRING field_name2 = {STRING_WITH_LEN("b")};
      LEX_CSTRING field_name3 = {STRING_WITH_LEN("c")};
      if (!(current->result_tmp_tbl = spider_mk_sys_tmp_table_for_result(
        thd, table, &current->result_tmp_tbl_prm, &field_name1, &field_name2,
        &field_name3, &my_charset_bin)))
        DBUG_RETURN(HA_ERR_OUT_OF_MEM);
      current->result_tmp_tbl_thd = thd;
      TABLE *tmp_tbl = current->result_tmp_tbl;
      tmp_tbl->file->extra(HA_EXTRA_WRITE_CACHE);
      tmp_tbl->file->ha_start_bulk_insert((ha_rows) 0);
      do {
        if ((error_num = row->store_to_tmp_table(tmp_tbl, &tmp_str)))
        {
          tmp_tbl->file->ha_end_bulk_insert();
          DBUG_RETURN(error_num);
        }
        roop_count++;
      } while (
        result_list->limit_num > roop_count &&
        (row = current->result->fetch_row())
      );
      tmp_tbl->file->ha_end_bulk_insert();
      page_size = result_list->limit_num;
    }
    current->record_num = roop_count;
    result_list->record_num += roop_count;
    if (
      result_list->internal_limit <= result_list->record_num ||
      page_size > roop_count ||
      (
        result_list->quick_mode == 3 &&
        result_list->limit_num > roop_count
      )
    ) {
      DBUG_PRINT("info",("spider set finish_flg point 4"));
      DBUG_PRINT("info",("spider current->finish_flg = TRUE"));
      DBUG_PRINT("info",("spider result_list->finish_flg = TRUE"));
      current->finish_flg = TRUE;
      result_list->finish_flg = TRUE;
      current->result->free_result();
      if (!current->result_tmp_tbl)
      {
        delete current->result;
        current->result = NULL;
      }
      DBUG_PRINT("info", ("spider conn[%p]->quick_target=NULL", conn));
      conn->quick_target = NULL;
      spider->quick_targets[link_idx] = NULL;
    } else if (
      result_list->quick_mode == 3 ||
      result_list->limit_num == roop_count
    ) {
      if (result_list->limit_num != roop_count)
      {
        current->result->free_result();
        if (!current->result_tmp_tbl)
        {
          delete current->result;
          current->result = NULL;
        }
        DBUG_PRINT("info", ("spider conn[%p]->quick_target=NULL", conn));
        conn->quick_target = NULL;
        spider->quick_targets[link_idx] = NULL;
      }
    }
    DBUG_PRINT("info", ("spider bgs_phase=%d", result_list->bgs_phase));
    DBUG_PRINT("info", ("spider quick_phase=%d", result_list->quick_phase));
    if (
      result_list->bgs_phase <= 1 &&
      result_list->quick_phase == 0
    ) {
      result_list->current_row_num = 0;
    }
    DBUG_PRINT("info", ("spider result_list->current=%p", result_list->current));
    DBUG_PRINT("info", ("spider current=%p", current));
    DBUG_PRINT("info", ("spider first_position=%p", current->first_position));
    DBUG_PRINT("info", ("spider current_row_num=%lld", result_list->current_row_num));
    DBUG_PRINT("info", ("spider first_position[]=%p", &current->first_position[result_list->current_row_num]));
    DBUG_PRINT("info", ("spider row=%p", current->first_position[result_list->current_row_num].row));
  }
  DBUG_RETURN(0);
}

void spider_db_discard_result(
  ha_spider *spider,
  int link_idx,
  SPIDER_CONN *conn
) {
  int error_num;
  SPIDER_DB_RESULT *result;
  DBUG_ENTER("spider_db_discard_result");
  if (spider_bit_is_set(spider->db_request_phase, link_idx))
  {
    spider_clear_bit(spider->db_request_phase, link_idx);
  }
  st_spider_db_request_key request_key;
  request_key.spider_thread_id = spider->wide_handler->trx->spider_thread_id;
  request_key.query_id = spider->wide_handler->trx->thd->query_id;
  request_key.handler = spider;
  request_key.request_id = spider->db_request_id[link_idx];
  request_key.next = NULL;
  if ((result = conn->db_conn->use_result(spider, &request_key, &error_num)))
  {
    result->free_result();
    delete result;
  }
  DBUG_VOID_RETURN;
}

void spider_db_discard_multiple_result(
  ha_spider *spider,
  int link_idx,
  SPIDER_CONN *conn
) {
  int error_num;
  SPIDER_DB_RESULT *result;
  st_spider_db_request_key request_key;
  DBUG_ENTER("spider_db_discard_multiple_result");
  if (spider_bit_is_set(spider->db_request_phase, link_idx))
  {
    spider_clear_bit(spider->db_request_phase, link_idx);
  }
  request_key.spider_thread_id = spider->wide_handler->trx->spider_thread_id;
  request_key.query_id = spider->wide_handler->trx->thd->query_id;
  request_key.handler = spider;
  request_key.request_id = spider->db_request_id[link_idx];
  request_key.next = NULL;
  do
  {
    if (!conn->db_conn->cmp_request_key_to_snd(&request_key))
      break;
    if ((result = conn->db_conn->use_result(spider, &request_key, &error_num)))
    {
      result->free_result();
      delete result;
    }
  } while (!conn->db_conn->next_result());
  DBUG_VOID_RETURN;
}


int spider_db_fetch(
  uchar *buf,
  ha_spider *spider,
  TABLE *table
) {
  int error_num;
  SPIDER_RESULT_LIST *result_list = &spider->result_list;
  DBUG_ENTER("spider_db_fetch");
  {
    if (!spider->select_column_mode) {
      if (result_list->keyread)
        error_num = spider_db_fetch_key(spider, buf, table,
          result_list->key_info, result_list);
      else
        error_num = spider_db_fetch_table(spider, buf, table,
          result_list);
    } else
      error_num = spider_db_fetch_minimum_columns(spider, buf, table,
        result_list);
  }
  result_list->current_row_num++;
  DBUG_PRINT("info",("spider error_num=%d", error_num));
  spider->pushed_pos = NULL;
  DBUG_RETURN(error_num);
}

int spider_db_seek_prev(
  uchar *buf,
  ha_spider *spider,
  TABLE *table
) {
  SPIDER_RESULT_LIST *result_list = &spider->result_list;
  DBUG_ENTER("spider_db_seek_prev");
  if (result_list->current_row_num <= 1)
  {
    if (result_list->current == result_list->first)
    {
      table->status = STATUS_NOT_FOUND;
      DBUG_RETURN(HA_ERR_END_OF_FILE);
    }
    if (result_list->low_mem_read == 1)
    {
      my_message(ER_SPIDER_LOW_MEM_READ_PREV_NUM,
        ER_SPIDER_LOW_MEM_READ_PREV_STR, MYF(0));
      DBUG_RETURN(ER_SPIDER_LOW_MEM_READ_PREV_NUM);
    }
    result_list->current = result_list->current->prev;
    result_list->current_row_num = result_list->current->record_num - 1;
  } else {
    result_list->current_row_num -= 2;
  }
  if (result_list->quick_mode == 0)
    result_list->current->result->move_to_pos(result_list->current_row_num);
  DBUG_RETURN(spider_db_fetch(buf, spider, table));
}

int spider_db_seek_next(
  uchar *buf,
  ha_spider *spider,
  int link_idx,
  TABLE *table
) {
  int error_num;
  SPIDER_SHARE *share = spider->share;
  SPIDER_CONN *conn = spider->conns[link_idx];
  SPIDER_RESULT_LIST *result_list = &spider->result_list;
  DBUG_ENTER("spider_db_seek_next");
  if (
    result_list->current_row_num >= result_list->current->record_num
  ) {
    DBUG_PRINT("info",("spider result_list->current_row_num=%lld",
      result_list->current_row_num));
    DBUG_PRINT("info",("spider result_list->current->record_num=%lld",
      result_list->current->record_num));
    if (result_list->low_mem_read)
      spider_db_free_one_result(result_list,
        (SPIDER_RESULT*) result_list->current);

    int roop_start = 0, roop_end = 1, roop_count, lock_mode, link_ok = 0;
    if (!spider->use_fields)
    {
      lock_mode = spider_conn_lock_mode(spider);
      if (lock_mode)
      {
        /* "for update" or "lock in share mode" */
        link_ok = spider_conn_link_idx_next(share->link_statuses,
          spider->conn_link_idx, -1, share->link_count,
          SPIDER_LINK_STATUS_OK);
        roop_start = spider_conn_link_idx_next(share->link_statuses,
          spider->conn_link_idx, -1, share->link_count,
          SPIDER_LINK_STATUS_RECOVERY);
        roop_end = spider->share->link_count;
      } else {
        link_ok = link_idx;
        roop_start = link_idx;
        roop_end = link_idx + 1;
      }
    }

    if (result_list->bgs_phase > 0)
    {
      if (spider->use_fields)
      {
        SPIDER_LINK_IDX_CHAIN *link_idx_chain;
        SPIDER_LINK_IDX_HOLDER *link_idx_holder;
        spider_fields *fields = spider->fields;
        fields->set_pos_to_first_link_idx_chain();
        while ((link_idx_chain = fields->get_next_link_idx_chain()))
        {
          conn = link_idx_chain->conn;
          link_idx_holder = link_idx_chain->link_idx_holder;
          spider_db_handler *dbton_hdl =
            spider->dbton_handler[conn->dbton_id];
          spider->link_idx_chain = link_idx_chain;
          if ((error_num = spider_bg_conn_search(spider,
            link_idx_holder->link_idx, dbton_hdl->first_link_idx,
            FALSE, FALSE,
            !fields->is_first_link_ok_chain(link_idx_chain))))
          {
            DBUG_PRINT("info",("spider error_num 1=%d", error_num));
            DBUG_RETURN(error_num);
          }
        }
      } else {
        for (roop_count = roop_start; roop_count < roop_end;
          roop_count = spider_conn_link_idx_next(share->link_statuses,
            spider->conn_link_idx, roop_count, share->link_count,
            SPIDER_LINK_STATUS_RECOVERY)
        ) {
          if ((error_num = spider_bg_conn_search(spider, roop_count, roop_start,
            FALSE, FALSE, (roop_count != link_ok))))
          {
            DBUG_PRINT("info",("spider error_num 1=%d", error_num));
            DBUG_RETURN(error_num);
          }
        }
      }
    } else {
      if (result_list->current == result_list->bgs_current)
      {
        if (result_list->finish_flg)
        {
          table->status = STATUS_NOT_FOUND;
          DBUG_PRINT("info",("spider error_num 2=%d", HA_ERR_END_OF_FILE));
          DBUG_RETURN(HA_ERR_END_OF_FILE);
        }
        spider_next_split_read_param(spider);
        if (
          result_list->quick_mode == 0 ||
          result_list->quick_mode == 3 ||
          !result_list->current->result
        ) {
          result_list->limit_num =
            result_list->internal_limit - result_list->record_num >=
            result_list->split_read ?
            result_list->split_read :
            result_list->internal_limit - result_list->record_num;
          {
            if ((error_num = spider->reappend_limit_sql_part(
              result_list->record_num, result_list->limit_num,
              SPIDER_SQL_TYPE_SELECT_SQL)))
            {
              DBUG_PRINT("info",("spider error_num 3=%d", error_num));
              DBUG_RETURN(error_num);
            }
            if (
              !result_list->use_union &&
              (error_num = spider->append_select_lock_sql_part(
                SPIDER_SQL_TYPE_SELECT_SQL))
            ) {
              DBUG_PRINT("info",("spider error_num 4=%d", error_num));
              DBUG_RETURN(error_num);
            }
          }

          if (spider->use_fields)
          {
            SPIDER_LINK_IDX_CHAIN *link_idx_chain;
            SPIDER_LINK_IDX_HOLDER *link_idx_holder;
            spider_fields *fields = spider->fields;
            fields->set_pos_to_first_link_idx_chain();
            while ((link_idx_chain = fields->get_next_link_idx_chain()))
            {
              ulong sql_type;
              conn = link_idx_chain->conn;
              sql_type = SPIDER_SQL_TYPE_SELECT_SQL;
              link_idx_holder = link_idx_chain->link_idx_holder;
              link_idx = link_idx_holder->link_idx;
              spider_db_handler *dbton_handler =
                spider->dbton_handler[conn->dbton_id];
              pthread_mutex_assert_not_owner(&conn->mta_conn_mutex);
              if ((error_num = dbton_handler->set_sql_for_exec(sql_type,
                link_idx)))
              {
                DBUG_PRINT("info",("spider error_num 6=%d", error_num));
                DBUG_RETURN(error_num);
              }
              pthread_mutex_lock(&conn->mta_conn_mutex);
              SPIDER_SET_FILE_POS(&conn->mta_conn_mutex_file_pos);
              if (conn->db_conn->limit_mode() == 1)
              {
                conn->db_conn->set_limit(result_list->limit_num);
                if (fields->is_first_link_ok_chain(link_idx_chain))
                {
                  if ((error_num = spider_db_store_result_for_reuse_cursor(
                    spider, link_idx, table)))
                  {
                    SPIDER_CLEAR_FILE_POS(&conn->mta_conn_mutex_file_pos);
                    pthread_mutex_unlock(&conn->bg_conn_mutex);
                    DBUG_RETURN(error_num);
                  }
                }
                SPIDER_CLEAR_FILE_POS(&conn->mta_conn_mutex_file_pos);
                pthread_mutex_unlock(&conn->bg_conn_mutex);
              } else {
                conn->need_mon = &spider->need_mons[link_idx];
                DBUG_ASSERT(!conn->mta_conn_mutex_lock_already);
                DBUG_ASSERT(!conn->mta_conn_mutex_unlock_later);
                conn->mta_conn_mutex_lock_already = TRUE;
                conn->mta_conn_mutex_unlock_later = TRUE;
                if ((error_num = spider_db_set_names(spider, conn, link_idx)))
                {
                  DBUG_ASSERT(conn->mta_conn_mutex_lock_already);
                  DBUG_ASSERT(conn->mta_conn_mutex_unlock_later);
                  conn->mta_conn_mutex_lock_already = FALSE;
                  conn->mta_conn_mutex_unlock_later = FALSE;
                  SPIDER_CLEAR_FILE_POS(&conn->mta_conn_mutex_file_pos);
                  pthread_mutex_unlock(&conn->mta_conn_mutex);
                  if (
                    spider->need_mons[link_idx]
                  ) {
                    error_num = fields->ping_table_mon_from_table(link_idx_chain);
                  }
                  DBUG_PRINT("info",("spider error_num 7a=%d", error_num));
                  DBUG_RETURN(error_num);
                }
                spider_conn_set_timeout_from_share(conn, link_idx,
                  spider->wide_handler->trx->thd, share);
                if (dbton_handler->execute_sql(
                  sql_type,
                  conn,
                  result_list->quick_mode,
                  &spider->need_mons[link_idx])
                ) {
                  DBUG_ASSERT(conn->mta_conn_mutex_lock_already);
                  DBUG_ASSERT(conn->mta_conn_mutex_unlock_later);
                  conn->mta_conn_mutex_lock_already = FALSE;
                  conn->mta_conn_mutex_unlock_later = FALSE;
                  error_num = spider_db_errorno(conn);
                  if (
                    spider->need_mons[link_idx]
                  ) {
                    error_num = fields->ping_table_mon_from_table(link_idx_chain);
                  }
                  DBUG_PRINT("info",("spider error_num 8a=%d", error_num));
                  DBUG_RETURN(error_num);
                }
                spider->connection_ids[link_idx] = conn->connection_id;
                DBUG_ASSERT(conn->mta_conn_mutex_lock_already);
                DBUG_ASSERT(conn->mta_conn_mutex_unlock_later);
                conn->mta_conn_mutex_lock_already = FALSE;
                conn->mta_conn_mutex_unlock_later = FALSE;
                if (fields->is_first_link_ok_chain(link_idx_chain))
                {
                  if ((error_num = spider_db_store_result(spider, link_idx,
                    table)))
                  {
                    if (
                      error_num != HA_ERR_END_OF_FILE &&
                      spider->need_mons[link_idx]
                    ) {
                      error_num =
                        fields->ping_table_mon_from_table(link_idx_chain);
                    }
                    DBUG_PRINT("info",("spider error_num 9a=%d", error_num));
                    DBUG_RETURN(error_num);
                  }
                  spider->result_link_idx = link_ok;
                } else {
                  spider_db_discard_result(spider, link_idx, conn);
                  SPIDER_CLEAR_FILE_POS(&conn->mta_conn_mutex_file_pos);
                  pthread_mutex_unlock(&conn->mta_conn_mutex);
                }
              }
            }
          } else {
            for (roop_count = roop_start; roop_count < roop_end;
              roop_count = spider_conn_link_idx_next(share->link_statuses,
                spider->conn_link_idx, roop_count, share->link_count,
                SPIDER_LINK_STATUS_RECOVERY)
            ) {
              ulong sql_type;
              conn= spider->conns[roop_count];
              sql_type= SPIDER_SQL_TYPE_SELECT_SQL;
              spider_db_handler *dbton_handler =
                spider->dbton_handler[conn->dbton_id];
              pthread_mutex_assert_not_owner(&conn->mta_conn_mutex);
              if ((error_num = dbton_handler->set_sql_for_exec(sql_type,
                roop_count)))
              {
                DBUG_PRINT("info",("spider error_num 6=%d", error_num));
                DBUG_RETURN(error_num);
              }
              pthread_mutex_lock(&conn->mta_conn_mutex);
              SPIDER_SET_FILE_POS(&conn->mta_conn_mutex_file_pos);
              if (conn->db_conn->limit_mode() == 1)
              {
                conn->db_conn->set_limit(result_list->limit_num);
                if (roop_count == link_ok)
                {
                  if ((error_num = spider_db_store_result_for_reuse_cursor(
                    spider, link_idx, table)))
                  {
                    SPIDER_CLEAR_FILE_POS(&conn->mta_conn_mutex_file_pos);
                    pthread_mutex_unlock(&conn->bg_conn_mutex);
                    DBUG_RETURN(error_num);
                  }
                }
                SPIDER_CLEAR_FILE_POS(&conn->mta_conn_mutex_file_pos);
                pthread_mutex_unlock(&conn->bg_conn_mutex);
              } else {
                conn->need_mon = &spider->need_mons[roop_count];
                DBUG_ASSERT(!conn->mta_conn_mutex_lock_already);
                DBUG_ASSERT(!conn->mta_conn_mutex_unlock_later);
                conn->mta_conn_mutex_lock_already = TRUE;
                conn->mta_conn_mutex_unlock_later = TRUE;
                if ((error_num = spider_db_set_names(spider, conn, roop_count)))
                {
                  DBUG_ASSERT(conn->mta_conn_mutex_lock_already);
                  DBUG_ASSERT(conn->mta_conn_mutex_unlock_later);
                  conn->mta_conn_mutex_lock_already = FALSE;
                  conn->mta_conn_mutex_unlock_later = FALSE;
                  SPIDER_CLEAR_FILE_POS(&conn->mta_conn_mutex_file_pos);
                  pthread_mutex_unlock(&conn->mta_conn_mutex);
                  if (
                    share->monitoring_kind[roop_count] &&
                    spider->need_mons[roop_count]
                  ) {
                    error_num = spider_ping_table_mon_from_table(
                        spider->wide_handler->trx,
                        spider->wide_handler->trx->thd,
                        share,
                        roop_count,
                        (uint32) share->monitoring_sid[roop_count],
                        share->table_name,
                        share->table_name_length,
                        spider->conn_link_idx[roop_count],
                        NULL,
                        0,
                        share->monitoring_kind[roop_count],
                        share->monitoring_limit[roop_count],
                        share->monitoring_flag[roop_count],
                        TRUE
                      );
                  }
                  DBUG_PRINT("info",("spider error_num 7=%d", error_num));
                  DBUG_RETURN(error_num);
                }
                spider_conn_set_timeout_from_share(conn, roop_count,
                  spider->wide_handler->trx->thd, share);
                if (dbton_handler->execute_sql(
                  sql_type,
                  conn,
                  result_list->quick_mode,
                  &spider->need_mons[roop_count])
                ) {
                  DBUG_ASSERT(conn->mta_conn_mutex_lock_already);
                  DBUG_ASSERT(conn->mta_conn_mutex_unlock_later);
                  conn->mta_conn_mutex_lock_already = FALSE;
                  conn->mta_conn_mutex_unlock_later = FALSE;
                  error_num = spider_db_errorno(conn);
                  if (
                    share->monitoring_kind[roop_count] &&
                    spider->need_mons[roop_count]
                  ) {
                    error_num = spider_ping_table_mon_from_table(
                        spider->wide_handler->trx,
                        spider->wide_handler->trx->thd,
                        share,
                        roop_count,
                        (uint32) share->monitoring_sid[roop_count],
                        share->table_name,
                        share->table_name_length,
                        spider->conn_link_idx[roop_count],
                        NULL,
                        0,
                        share->monitoring_kind[roop_count],
                        share->monitoring_limit[roop_count],
                        share->monitoring_flag[roop_count],
                        TRUE
                      );
                  }
                  DBUG_PRINT("info",("spider error_num 8=%d", error_num));
                  DBUG_RETURN(error_num);
                }
                spider->connection_ids[roop_count] = conn->connection_id;
                DBUG_ASSERT(conn->mta_conn_mutex_lock_already);
                DBUG_ASSERT(conn->mta_conn_mutex_unlock_later);
                conn->mta_conn_mutex_lock_already = FALSE;
                conn->mta_conn_mutex_unlock_later = FALSE;
                if (roop_count == link_ok)
                {
                  if ((error_num = spider_db_store_result(spider, roop_count,
                    table)))
                  {
                    if (
                      error_num != HA_ERR_END_OF_FILE &&
                      share->monitoring_kind[roop_count] &&
                      spider->need_mons[roop_count]
                    ) {
                      error_num = spider_ping_table_mon_from_table(
                          spider->wide_handler->trx,
                          spider->wide_handler->trx->thd,
                          share,
                          roop_count,
                          (uint32) share->monitoring_sid[roop_count],
                          share->table_name,
                          share->table_name_length,
                          spider->conn_link_idx[roop_count],
                          NULL,
                          0,
                          share->monitoring_kind[roop_count],
                          share->monitoring_limit[roop_count],
                          share->monitoring_flag[roop_count],
                          TRUE
                        );
                    }
                    DBUG_PRINT("info",("spider error_num 9=%d", error_num));
                    DBUG_RETURN(error_num);
                  }
                  spider->result_link_idx = link_ok;
                } else {
                  spider_db_discard_result(spider, roop_count, conn);
                  SPIDER_CLEAR_FILE_POS(&conn->mta_conn_mutex_file_pos);
                  pthread_mutex_unlock(&conn->mta_conn_mutex);
                }
              }
            }
          }
        } else {
          spider->connection_ids[link_idx] = conn->connection_id;
          pthread_mutex_assert_not_owner(&conn->mta_conn_mutex);
          DBUG_ASSERT(!conn->mta_conn_mutex_unlock_later);
          conn->mta_conn_mutex_unlock_later = TRUE;
          if ((error_num = spider_db_store_result(spider, link_idx, table)))
          {
            conn->mta_conn_mutex_unlock_later = FALSE;
            DBUG_PRINT("info",("spider error_num 10=%d", error_num));
            DBUG_RETURN(error_num);
          }
          conn->mta_conn_mutex_unlock_later = FALSE;
        }
      } else {
        result_list->current = result_list->current->next;
        result_list->current_row_num = 0;
        if (
          result_list->current == result_list->bgs_current &&
          result_list->finish_flg
        ) {
          table->status = STATUS_NOT_FOUND;
          DBUG_PRINT("info",("spider error_num 11=%d", HA_ERR_END_OF_FILE));
          DBUG_RETURN(HA_ERR_END_OF_FILE);
        }
      }
    }
    DBUG_RETURN(spider_db_fetch(buf, spider, table));
  } else
    DBUG_RETURN(spider_db_fetch(buf, spider, table));
}

int spider_db_seek_last(
  uchar *buf,
  ha_spider *spider,
  int link_idx,
  TABLE *table
) {
  int error_num;
  SPIDER_SHARE *share = spider->share;
  SPIDER_CONN *conn;
  SPIDER_RESULT_LIST *result_list = &spider->result_list;
  DBUG_ENTER("spider_db_seek_last");
  if (result_list->finish_flg)
  {
    if (result_list->low_mem_read == 1)
    {
      my_message(ER_SPIDER_LOW_MEM_READ_PREV_NUM,
        ER_SPIDER_LOW_MEM_READ_PREV_STR, MYF(0));
      DBUG_RETURN(ER_SPIDER_LOW_MEM_READ_PREV_NUM);
    }
    result_list->current = result_list->last;
    result_list->current_row_num = result_list->current->record_num - 1;
    if (result_list->quick_mode == 0)
      result_list->current->result->move_to_pos(result_list->current_row_num);
    DBUG_RETURN(spider_db_fetch(buf, spider, table));
  } else if (!result_list->sorted ||
    result_list->internal_limit <= result_list->record_num * 2)
  {
    if (result_list->low_mem_read == 1)
    {
      my_message(ER_SPIDER_LOW_MEM_READ_PREV_NUM,
        ER_SPIDER_LOW_MEM_READ_PREV_STR, MYF(0));
      DBUG_RETURN(ER_SPIDER_LOW_MEM_READ_PREV_NUM);
    }
    spider_next_split_read_param(spider);
    result_list->limit_num =
      result_list->internal_limit - result_list->record_num;
    {
      if ((error_num = spider->reappend_limit_sql_part(
        result_list->internal_offset + result_list->record_num,
        result_list->limit_num,
        SPIDER_SQL_TYPE_SELECT_SQL)))
        DBUG_RETURN(error_num);
      if (
        !result_list->use_union &&
        (error_num = spider->append_select_lock_sql_part(
        SPIDER_SQL_TYPE_SELECT_SQL))
      )
        DBUG_RETURN(error_num);
    }

    int roop_start, roop_end, roop_count, lock_mode, link_ok;
    lock_mode = spider_conn_lock_mode(spider);
    if (lock_mode)
    {
      /* "for update" or "lock in share mode" */
      link_ok = spider_conn_link_idx_next(share->link_statuses,
        spider->conn_link_idx, -1, share->link_count,
        SPIDER_LINK_STATUS_OK);
      roop_start = spider_conn_link_idx_next(share->link_statuses,
        spider->conn_link_idx, -1, share->link_count,
        SPIDER_LINK_STATUS_RECOVERY);
      roop_end = spider->share->link_count;
    } else {
      link_ok = link_idx;
      roop_start = link_idx;
      roop_end = link_idx + 1;
    }
    for (roop_count = roop_start; roop_count < roop_end;
      roop_count = spider_conn_link_idx_next(share->link_statuses,
        spider->conn_link_idx, roop_count, share->link_count,
        SPIDER_LINK_STATUS_RECOVERY)
    ) {
      ulong sql_type;
      sql_type= SPIDER_SQL_TYPE_SELECT_SQL;
      conn = spider->conns[roop_count];
      spider_db_handler *dbton_handler = spider->dbton_handler[conn->dbton_id];
      pthread_mutex_assert_not_owner(&conn->mta_conn_mutex);
      if ((error_num = dbton_handler->set_sql_for_exec(sql_type, roop_count)))
      {
        DBUG_RETURN(error_num);
      }
      pthread_mutex_lock(&conn->mta_conn_mutex);
      SPIDER_SET_FILE_POS(&conn->mta_conn_mutex_file_pos);
      DBUG_PRINT("info",("spider sql_type=%lu", sql_type));
      if (conn->db_conn->limit_mode() == 1)
      {
        conn->db_conn->set_limit(result_list->limit_num);
        if (roop_count == link_ok)
        {
          if ((error_num = spider_db_store_result_for_reuse_cursor(
            spider, roop_count, table)))
          {
            SPIDER_CLEAR_FILE_POS(&conn->mta_conn_mutex_file_pos);
            pthread_mutex_unlock(&conn->bg_conn_mutex);
            DBUG_RETURN(error_num);
          }
        }
        SPIDER_CLEAR_FILE_POS(&conn->mta_conn_mutex_file_pos);
        pthread_mutex_unlock(&conn->bg_conn_mutex);
      } else {
        conn->need_mon = &spider->need_mons[roop_count];
        DBUG_ASSERT(!conn->mta_conn_mutex_lock_already);
        DBUG_ASSERT(!conn->mta_conn_mutex_unlock_later);
        conn->mta_conn_mutex_lock_already = TRUE;
        conn->mta_conn_mutex_unlock_later = TRUE;
        if ((error_num = spider_db_set_names(spider, conn, roop_count)))
        {
          DBUG_ASSERT(conn->mta_conn_mutex_lock_already);
          DBUG_ASSERT(conn->mta_conn_mutex_unlock_later);
          conn->mta_conn_mutex_lock_already = FALSE;
          conn->mta_conn_mutex_unlock_later = FALSE;
          SPIDER_CLEAR_FILE_POS(&conn->mta_conn_mutex_file_pos);
          pthread_mutex_unlock(&conn->mta_conn_mutex);
          if (
            share->monitoring_kind[roop_count] &&
            spider->need_mons[roop_count]
          ) {
            error_num = spider_ping_table_mon_from_table(
                spider->wide_handler->trx,
                spider->wide_handler->trx->thd,
                share,
                roop_count,
                (uint32) share->monitoring_sid[roop_count],
                share->table_name,
                share->table_name_length,
                spider->conn_link_idx[roop_count],
                NULL,
                0,
                share->monitoring_kind[roop_count],
                share->monitoring_limit[roop_count],
                share->monitoring_flag[roop_count],
                TRUE
              );
          }
          DBUG_RETURN(error_num);
        }
        spider_conn_set_timeout_from_share(conn, roop_count,
          spider->wide_handler->trx->thd,
          share);
        if (dbton_handler->execute_sql(
          sql_type,
          conn,
          result_list->quick_mode,
          &spider->need_mons[roop_count])
        ) {
          DBUG_ASSERT(conn->mta_conn_mutex_lock_already);
          DBUG_ASSERT(conn->mta_conn_mutex_unlock_later);
          conn->mta_conn_mutex_lock_already = FALSE;
          conn->mta_conn_mutex_unlock_later = FALSE;
          error_num = spider_db_errorno(conn);
          if (
            share->monitoring_kind[roop_count] &&
            spider->need_mons[roop_count]
          ) {
            error_num = spider_ping_table_mon_from_table(
                spider->wide_handler->trx,
                spider->wide_handler->trx->thd,
                share,
                roop_count,
                (uint32) share->monitoring_sid[roop_count],
                share->table_name,
                share->table_name_length,
                spider->conn_link_idx[roop_count],
                NULL,
                0,
                share->monitoring_kind[roop_count],
                share->monitoring_limit[roop_count],
                share->monitoring_flag[roop_count],
                TRUE
              );
          }
          DBUG_RETURN(error_num);
        }
        spider->connection_ids[roop_count] = conn->connection_id;
        DBUG_ASSERT(conn->mta_conn_mutex_lock_already);
        DBUG_ASSERT(conn->mta_conn_mutex_unlock_later);
        conn->mta_conn_mutex_lock_already = FALSE;
        conn->mta_conn_mutex_unlock_later = FALSE;
        if (roop_count == link_ok)
        {
          if ((error_num = spider_db_store_result(spider, roop_count, table)))
          {
            if (
              error_num != HA_ERR_END_OF_FILE &&
              share->monitoring_kind[roop_count] &&
              spider->need_mons[roop_count]
            ) {
              error_num = spider_ping_table_mon_from_table(
                  spider->wide_handler->trx,
                  spider->wide_handler->trx->thd,
                  share,
                  roop_count,
                  (uint32) share->monitoring_sid[roop_count],
                  share->table_name,
                  share->table_name_length,
                  spider->conn_link_idx[roop_count],
                  NULL,
                  0,
                  share->monitoring_kind[roop_count],
                  share->monitoring_limit[roop_count],
                  share->monitoring_flag[roop_count],
                  TRUE
                );
            }
            DBUG_RETURN(error_num);
          }
          spider->result_link_idx = link_ok;
        } else {
          spider_db_discard_result(spider, roop_count, conn);
          SPIDER_CLEAR_FILE_POS(&conn->mta_conn_mutex_file_pos);
          pthread_mutex_unlock(&conn->mta_conn_mutex);
        }
      }
    }
    result_list->current_row_num = result_list->current->record_num - 1;
    if (result_list->quick_mode == 0)
      result_list->current->result->move_to_pos(result_list->current_row_num);
    DBUG_RETURN(spider_db_fetch(buf, spider, table));
  }
  if ((error_num = spider_db_free_result(spider, FALSE)))
    DBUG_RETURN(error_num);
  spider_first_split_read_param(spider);
  result_list->desc_flg = !(result_list->desc_flg);
  result_list->limit_num =
    result_list->internal_limit >= result_list->split_read ?
    result_list->split_read : result_list->internal_limit;
  {
    spider->set_order_to_pos_sql(SPIDER_SQL_TYPE_SELECT_SQL);
    if (
      (error_num = spider->append_key_order_with_alias_sql_part(
        NULL, 0, SPIDER_SQL_TYPE_SELECT_SQL)) ||
      (error_num = spider->append_limit_sql_part(
        result_list->internal_offset,
        result_list->limit_num, SPIDER_SQL_TYPE_SELECT_SQL)) ||
      (
        !result_list->use_union &&
        (error_num = spider->append_select_lock_sql_part(
          SPIDER_SQL_TYPE_SELECT_SQL))
      )
    )
      DBUG_RETURN(error_num);
  }

  int roop_start, roop_end, roop_count, lock_mode, link_ok;
  lock_mode = spider_conn_lock_mode(spider);
  if (lock_mode)
  {
    /* "for update" or "lock in share mode" */
    link_ok = spider_conn_link_idx_next(share->link_statuses,
      spider->conn_link_idx, -1, share->link_count,
      SPIDER_LINK_STATUS_OK);
    roop_start = spider_conn_link_idx_next(share->link_statuses,
      spider->conn_link_idx, -1, share->link_count,
      SPIDER_LINK_STATUS_RECOVERY);
    roop_end = spider->share->link_count;
  } else {
    link_ok = link_idx;
    roop_start = link_idx;
    roop_end = link_idx + 1;
  }
  for (roop_count = roop_start; roop_count < roop_end;
    roop_count = spider_conn_link_idx_next(share->link_statuses,
      spider->conn_link_idx, roop_count, share->link_count,
      SPIDER_LINK_STATUS_RECOVERY)
  ) {
    ulong sql_type;
    sql_type= SPIDER_SQL_TYPE_SELECT_SQL;
    conn = spider->conns[roop_count];
    spider_db_handler *dbton_handler = spider->dbton_handler[conn->dbton_id];
    pthread_mutex_assert_not_owner(&conn->mta_conn_mutex);
    if ((error_num = dbton_handler->set_sql_for_exec(sql_type, roop_count)))
    {
      DBUG_RETURN(error_num);
    }
    pthread_mutex_lock(&conn->mta_conn_mutex);
    SPIDER_SET_FILE_POS(&conn->mta_conn_mutex_file_pos);
    DBUG_PRINT("info",("spider sql_type=%lu", sql_type));
    conn->need_mon = &spider->need_mons[roop_count];
    DBUG_ASSERT(!conn->mta_conn_mutex_lock_already);
    DBUG_ASSERT(!conn->mta_conn_mutex_unlock_later);
    conn->mta_conn_mutex_lock_already = TRUE;
    conn->mta_conn_mutex_unlock_later = TRUE;
    if ((error_num = spider_db_set_names(spider, conn, roop_count)))
    {
      DBUG_ASSERT(conn->mta_conn_mutex_lock_already);
      DBUG_ASSERT(conn->mta_conn_mutex_unlock_later);
      conn->mta_conn_mutex_lock_already = FALSE;
      conn->mta_conn_mutex_unlock_later = FALSE;
      SPIDER_CLEAR_FILE_POS(&conn->mta_conn_mutex_file_pos);
      pthread_mutex_unlock(&conn->mta_conn_mutex);
      if (
        share->monitoring_kind[roop_count] &&
        spider->need_mons[roop_count]
      ) {
        error_num = spider_ping_table_mon_from_table(
            spider->wide_handler->trx,
            spider->wide_handler->trx->thd,
            share,
            roop_count,
            (uint32) share->monitoring_sid[roop_count],
            share->table_name,
            share->table_name_length,
            spider->conn_link_idx[roop_count],
            NULL,
            0,
            share->monitoring_kind[roop_count],
            share->monitoring_limit[roop_count],
            share->monitoring_flag[roop_count],
            TRUE
          );
      }
      DBUG_RETURN(error_num);
    }
    spider_conn_set_timeout_from_share(conn, roop_count,
      spider->wide_handler->trx->thd,
      share);
    if (dbton_handler->execute_sql(
      sql_type,
      conn,
      result_list->quick_mode,
      &spider->need_mons[roop_count])
    ) {
      DBUG_ASSERT(conn->mta_conn_mutex_lock_already);
      DBUG_ASSERT(conn->mta_conn_mutex_unlock_later);
      conn->mta_conn_mutex_lock_already = FALSE;
      conn->mta_conn_mutex_unlock_later = FALSE;
      error_num = spider_db_errorno(conn);
      if (
        share->monitoring_kind[roop_count] &&
        spider->need_mons[roop_count]
      ) {
        error_num = spider_ping_table_mon_from_table(
            spider->wide_handler->trx,
            spider->wide_handler->trx->thd,
            share,
            roop_count,
            (uint32) share->monitoring_sid[roop_count],
            share->table_name,
            share->table_name_length,
            spider->conn_link_idx[roop_count],
            NULL,
            0,
            share->monitoring_kind[roop_count],
            share->monitoring_limit[roop_count],
            share->monitoring_flag[roop_count],
            TRUE
          );
      }
      DBUG_RETURN(error_num);
    }
    spider->connection_ids[roop_count] = conn->connection_id;
    DBUG_ASSERT(conn->mta_conn_mutex_lock_already);
    DBUG_ASSERT(conn->mta_conn_mutex_unlock_later);
    conn->mta_conn_mutex_lock_already = FALSE;
    conn->mta_conn_mutex_unlock_later = FALSE;
    if (roop_count == link_ok)
    {
      if ((error_num = spider_db_store_result(spider, roop_count, table)))
      {
        if (
          error_num != HA_ERR_END_OF_FILE &&
          share->monitoring_kind[roop_count] &&
          spider->need_mons[roop_count]
        ) {
          error_num = spider_ping_table_mon_from_table(
              spider->wide_handler->trx,
              spider->wide_handler->trx->thd,
              share,
              roop_count,
              (uint32) share->monitoring_sid[roop_count],
              share->table_name,
              share->table_name_length,
              spider->conn_link_idx[roop_count],
              NULL,
              0,
              share->monitoring_kind[roop_count],
              share->monitoring_limit[roop_count],
              share->monitoring_flag[roop_count],
              TRUE
            );
        }
        DBUG_RETURN(error_num);
      }
      spider->result_link_idx = link_ok;
    } else {
      spider_db_discard_result(spider, roop_count, conn);
      SPIDER_CLEAR_FILE_POS(&conn->mta_conn_mutex_file_pos);
      pthread_mutex_unlock(&conn->mta_conn_mutex);
    }
  }
  DBUG_RETURN(spider_db_fetch(buf, spider, table));
}

int spider_db_seek_first(
  uchar *buf,
  ha_spider *spider,
  TABLE *table
) {
  SPIDER_RESULT_LIST *result_list = &spider->result_list;
  DBUG_ENTER("spider_db_seek_first");
  if (
    result_list->current != result_list->first &&
    result_list->low_mem_read == 1
  ) {
    my_message(ER_SPIDER_LOW_MEM_READ_PREV_NUM, ER_SPIDER_LOW_MEM_READ_PREV_STR, MYF(0));
    DBUG_RETURN(ER_SPIDER_LOW_MEM_READ_PREV_NUM);
  }
  result_list->current = result_list->first;
  spider_db_set_pos_to_first_row(result_list);
  DBUG_RETURN(spider_db_fetch(buf, spider, table));
}

void spider_db_set_pos_to_first_row(
  SPIDER_RESULT_LIST *result_list
) {
  DBUG_ENTER("spider_db_set_pos_to_first_row");
  result_list->current_row_num = 0;
  if (result_list->quick_mode == 0)
    result_list->current->result->move_to_pos(0);
  DBUG_VOID_RETURN;
}

void spider_db_create_position(
  ha_spider *spider,
  SPIDER_POSITION *pos
) {
  SPIDER_RESULT_LIST *result_list = &spider->result_list;
  SPIDER_RESULT *current = (SPIDER_RESULT*) result_list->current;
  DBUG_ENTER("spider_db_create_position");
  if (result_list->quick_mode == 0)
  {
    SPIDER_DB_RESULT *result = current->result;
    pos->row = result->current_row();
    pos->pos_mode = 2;
    pos->row->next_pos = result_list->tmp_pos_row_first;
    result_list->tmp_pos_row_first = pos->row;
  } else {
    if (result_list->current_row_num <= result_list->quick_page_size)
    {
      SPIDER_POSITION *tmp_pos =
        &current->first_position[result_list->current_row_num - 1];
      memcpy(pos, tmp_pos, sizeof(SPIDER_POSITION));
      tmp_pos->use_position = TRUE;
      tmp_pos->pos_mode = 0;
      pos->pos_mode = 0;
      current->first_pos_use_position = TRUE;
    } else {
      TABLE *tmp_tbl = current->result_tmp_tbl;
      pos->row = NULL;
      pos->pos_mode = 1;
      DBUG_PRINT("info",("spider tmp_tbl=%p", tmp_tbl));
      DBUG_PRINT("info",("spider tmp_tbl->file=%p", tmp_tbl->file));
      DBUG_PRINT("info",("spider tmp_tbl->file->ref=%p", tmp_tbl->file->ref));
      tmp_tbl->file->ref = (uchar *) &pos->tmp_tbl_pos;
      tmp_tbl->file->position(tmp_tbl->record[0]);
      current->tmp_tbl_use_position = TRUE;
    }
  }
  current->use_position = TRUE;
  pos->use_position = TRUE;
  pos->mrr_with_cnt = spider->mrr_with_cnt;
  pos->direct_aggregate = result_list->direct_aggregate;
  pos->position_bitmap = spider->wide_handler->position_bitmap;
  pos->ft_first = spider->ft_first;
  pos->ft_current = spider->ft_current;
  pos->result = current;
  DBUG_VOID_RETURN;
}

int spider_db_seek_tmp(
  uchar *buf,
  SPIDER_POSITION *pos,
  ha_spider *spider,
  TABLE *table
) {
  int error_num;
  SPIDER_RESULT_LIST *result_list = &spider->result_list;
  DBUG_ENTER("spider_db_seek_tmp");
  if (pos->pos_mode != 1)
  {
    if (!pos->row)
      DBUG_RETURN(HA_ERR_OUT_OF_MEM);
    pos->row->first();
  }
  {
    if (!spider->select_column_mode)
    {
      if (result_list->keyread)
        error_num = spider_db_seek_tmp_key(buf, pos, spider, table,
          result_list->key_info);
      else
        error_num = spider_db_seek_tmp_table(buf, pos, spider, table);
    } else
      error_num = spider_db_seek_tmp_minimum_columns(buf, pos, spider, table);
  }

  DBUG_PRINT("info",("spider error_num=%d", error_num));
  DBUG_RETURN(error_num);
}

int spider_db_seek_tmp_table(
  uchar *buf,
  SPIDER_POSITION *pos,
  ha_spider *spider,
  TABLE *table
) {
  int error_num;
  Field **field;
  SPIDER_DB_ROW *row = pos->row;
  my_ptrdiff_t ptr_diff = PTR_BYTE_DIFF(buf, table->record[0]);
  DBUG_ENTER("spider_db_seek_tmp_table");
  if (pos->pos_mode == 1)
  {
    if ((error_num = spider_db_get_row_from_tmp_tbl_pos(pos, &row)))
      DBUG_RETURN(error_num);
  } else if (pos->pos_mode == 2)
  {
/*
    SPIDER_DB_RESULT *result = pos->result->result;
    result->current_row = row;
*/
  }

  DBUG_PRINT("info", ("spider row=%p", row));
  if (!spider->result_list.in_cmp_ref)
  {
    DBUG_PRINT("info", ("spider direct_aggregate=%s",
      pos->direct_aggregate ? "TRUE" : "FALSE"));
    spider->result_list.snap_mrr_with_cnt = pos->mrr_with_cnt;
    spider->result_list.snap_direct_aggregate = pos->direct_aggregate;
    spider->result_list.snap_row = row;
  }

  /* for mrr */
  if (pos->mrr_with_cnt)
  {
    DBUG_PRINT("info", ("spider mrr_with_cnt"));
    {
      row->next();
    }
  }

  /* for direct_aggregate */
  if (pos->direct_aggregate)
  {
    if ((error_num = spider_db_fetch_for_item_sum_funcs(row, spider)))
      DBUG_RETURN(error_num);
  }

  if ((error_num = spider_db_append_match_fetch(spider,
    pos->ft_first, pos->ft_current, row)))
    DBUG_RETURN(error_num);

  for (
    field = table->field;
    *field;
    field++
  ) {
    if ((
      bitmap_is_set(table->read_set, (*field)->field_index) |
      bitmap_is_set(table->write_set, (*field)->field_index)
    )) {
#ifndef DBUG_OFF
      MY_BITMAP *tmp_map =
        dbug_tmp_use_all_columns(table, &table->write_set);
#endif
      DBUG_PRINT("info", ("spider bitmap is set %s",
        SPIDER_field_name_str(*field)));
      if ((error_num =
        spider_db_fetch_row(spider->share, *field, row, ptr_diff)))
        DBUG_RETURN(error_num);
#ifndef DBUG_OFF
      dbug_tmp_restore_column_map(&table->write_set, tmp_map);
#endif
    }
    row->next();
  }
  DBUG_RETURN(0);
}

int spider_db_seek_tmp_key(
  uchar *buf,
  SPIDER_POSITION *pos,
  ha_spider *spider,
  TABLE *table,
  const KEY *key_info
) {
  int error_num;
  KEY_PART_INFO *key_part;
  uint part_num;
  SPIDER_DB_ROW *row = pos->row;
  Field *field;
  my_ptrdiff_t ptr_diff = PTR_BYTE_DIFF(buf, table->record[0]);
  DBUG_ENTER("spider_db_seek_tmp_key");
  if (pos->pos_mode == 1)
  {
    if ((error_num = spider_db_get_row_from_tmp_tbl_pos(pos, &row)))
      DBUG_RETURN(error_num);
  } else if (pos->pos_mode == 2)
  {
/*
    SPIDER_DB_RESULT *result = pos->result->result;
    result->current_row = row;
*/
  }

  DBUG_PRINT("info", ("spider row=%p", row));
  if (!spider->result_list.in_cmp_ref)
  {
    DBUG_PRINT("info", ("spider direct_aggregate=%s",
      pos->direct_aggregate ? "TRUE" : "FALSE"));
    spider->result_list.snap_mrr_with_cnt = pos->mrr_with_cnt;
    spider->result_list.snap_direct_aggregate = pos->direct_aggregate;
    spider->result_list.snap_row = row;
  }

  /* for mrr */
  if (pos->mrr_with_cnt)
  {
    DBUG_PRINT("info", ("spider mrr_with_cnt"));
    row->next();
  }

  /* for direct_aggregate */
  if (pos->direct_aggregate)
  {
    if ((error_num = spider_db_fetch_for_item_sum_funcs(row, spider)))
      DBUG_RETURN(error_num);
  }

  if ((error_num = spider_db_append_match_fetch(spider,
    pos->ft_first, pos->ft_current, row)))
    DBUG_RETURN(error_num);

  for (
    key_part = key_info->key_part,
    part_num = 0;
    part_num < spider_user_defined_key_parts(key_info);
    key_part++,
    part_num++
  ) {
    field = key_part->field;
    if ((
      bitmap_is_set(table->read_set, field->field_index) |
      bitmap_is_set(table->write_set, field->field_index)
    )) {
#ifndef DBUG_OFF
      MY_BITMAP *tmp_map =
        dbug_tmp_use_all_columns(table, &table->write_set);
#endif
      DBUG_PRINT("info", ("spider bitmap is set %s",
        SPIDER_field_name_str(field)));
      if ((error_num =
        spider_db_fetch_row(spider->share, field, row, ptr_diff)))
        DBUG_RETURN(error_num);
#ifndef DBUG_OFF
      dbug_tmp_restore_column_map(&table->write_set, tmp_map);
#endif
    }
    row->next();
  }
  DBUG_RETURN(0);
}

int spider_db_seek_tmp_minimum_columns(
  uchar *buf,
  SPIDER_POSITION *pos,
  ha_spider *spider,
  TABLE *table
) {
  int error_num;
  Field **field;
  SPIDER_DB_ROW *row = pos->row;
  my_ptrdiff_t ptr_diff = PTR_BYTE_DIFF(buf, table->record[0]);
  DBUG_ENTER("spider_db_seek_tmp_minimum_columns");
  if (pos->pos_mode == 1)
  {
    if ((error_num = spider_db_get_row_from_tmp_tbl_pos(pos, &row)))
      DBUG_RETURN(error_num);
  } else if (pos->pos_mode == 2)
  {
/*
    SPIDER_DB_RESULT *result = pos->result->result;
    result->current_row = row;
*/
  }

  DBUG_PRINT("info", ("spider row=%p", row));
  if (!spider->result_list.in_cmp_ref)
  {
    DBUG_PRINT("info", ("spider direct_aggregate=%s",
      pos->direct_aggregate ? "TRUE" : "FALSE"));
    spider->result_list.snap_mrr_with_cnt = pos->mrr_with_cnt;
    spider->result_list.snap_direct_aggregate = pos->direct_aggregate;
    spider->result_list.snap_row = row;
  }

  /* for mrr */
  if (pos->mrr_with_cnt)
  {
    DBUG_PRINT("info", ("spider mrr_with_cnt"));
    row->next();
  }

  /* for direct_aggregate */
  if (pos->direct_aggregate)
  {
    if ((error_num = spider_db_fetch_for_item_sum_funcs(row, spider)))
      DBUG_RETURN(error_num);
  }

  if ((error_num = spider_db_append_match_fetch(spider,
    pos->ft_first, pos->ft_current, row)))
    DBUG_RETURN(error_num);

  for (
    field = table->field;
    *field;
    field++
  ) {
    DBUG_PRINT("info", ("spider field_index %u", (*field)->field_index));
    if (spider_bit_is_set(pos->position_bitmap, (*field)->field_index))
    {
/*
    if ((
      bitmap_is_set(table->read_set, (*field)->field_index) |
      bitmap_is_set(table->write_set, (*field)->field_index)
    )) {
      DBUG_PRINT("info", ("spider read_set %u",
        bitmap_is_set(table->read_set, (*field)->field_index)));
      DBUG_PRINT("info", ("spider write_set %u",
        bitmap_is_set(table->write_set, (*field)->field_index)));
*/
#ifndef DBUG_OFF
      MY_BITMAP *tmp_map =
        dbug_tmp_use_all_columns(table, &table->write_set);
#endif
      DBUG_PRINT("info", ("spider bitmap is set %s",
        SPIDER_field_name_str(*field)));
      if ((error_num =
        spider_db_fetch_row(spider->share, *field, row, ptr_diff)))
        DBUG_RETURN(error_num);
      row->next();
#ifndef DBUG_OFF
      dbug_tmp_restore_column_map(&table->write_set, tmp_map);
#endif
    }
    else if (bitmap_is_set(table->read_set, (*field)->field_index))
    {
      DBUG_PRINT("info", ("spider bitmap is cleared %s",
        SPIDER_field_name_str(*field)));
      bitmap_clear_bit(table->read_set, (*field)->field_index);
    }
  }
  DBUG_RETURN(0);
}

int spider_db_show_table_status(
  ha_spider *spider,
  int link_idx,
  int sts_mode,
  uint flag
) {
  int error_num;
  SPIDER_CONN *conn = spider->conns[link_idx];
  spider_db_handler *dbton_hdl = spider->dbton_handler[conn->dbton_id];
  DBUG_ENTER("spider_db_show_table_status");
  DBUG_PRINT("info",("spider sts_mode=%d", sts_mode));
  sts_mode = dbton_hdl->sts_mode_exchange(sts_mode);
  error_num = dbton_hdl->show_table_status(
    link_idx,
    sts_mode,
    flag
  );
  DBUG_RETURN(error_num);
}

int spider_db_simple_action(
  uint simple_action,
  spider_db_handler *db_handler,
  int link_idx
) {
  int error_num;
  DBUG_ENTER("spider_db_simple_action");
  switch (simple_action)
  {
    case SPIDER_SIMPLE_RECORDS:
      DBUG_PRINT("info",("spider simple records"));
      error_num = db_handler->show_records(
        link_idx
      );
      break;
    case SPIDER_SIMPLE_CHECKSUM_TABLE:
      DBUG_PRINT("info",("spider simple checksum_table"));
      error_num = db_handler->checksum_table(
        link_idx
      );
      break;
    default:
      DBUG_ASSERT(0);
      error_num = HA_ERR_CRASHED;
      break;
  }
  DBUG_RETURN(error_num);
}

int spider_db_simple_action(
  uint simple_action,
  ha_spider *spider,
  int link_idx,
  bool pre_call
) {
  int error_num;
  THD *thd = spider->wide_handler->trx->thd;
  SPIDER_CONN *conn;
  DBUG_ENTER("spider_db_simple_action");
  if (pre_call)
  {
    if (spider_param_bgs_mode(thd, spider->share->bgs_mode))
    {
      if ((error_num = spider_check_and_get_casual_read_conn(thd, spider,
        link_idx)))
      {
        DBUG_RETURN(error_num);
      }
      conn = spider->conns[link_idx];
      if (!(error_num = spider_create_conn_thread(conn)))
      {
        spider_bg_conn_simple_action(conn, simple_action, FALSE,
          spider, link_idx, (int *) &spider->result_list.bgs_error);
      }
    } else {
      conn = spider->conns[link_idx];
      error_num = spider_db_simple_action(
        simple_action,
        spider->dbton_handler[conn->dbton_id],
        link_idx
      );
    }
  } else {
    conn = spider->conns[link_idx];
    if (spider->use_pre_action)
    {
      if (spider_param_bgs_mode(thd, spider->share->bgs_mode))
      {
        spider_bg_conn_wait(conn);
        error_num = spider->result_list.bgs_error;
        if (conn->casual_read_base_conn)
        {
          spider->conns[link_idx] = conn->casual_read_base_conn;
        }
      } else {
        error_num = 0;
      }
    } else {
      error_num = spider_db_simple_action(
        simple_action,
        spider->dbton_handler[conn->dbton_id],
        link_idx
      );
    }
  }
  DBUG_RETURN(error_num);
}

void spider_db_set_cardinarity(
  ha_spider *spider,
  TABLE *table
) {
  int roop_count, roop_count2;
  SPIDER_SHARE *share = spider->share;
  KEY *key_info;
  KEY_PART_INFO *key_part;
  Field *field;
  ha_rows rec_per_key;
  DBUG_ENTER("spider_db_set_cardinarity");
  for (roop_count = 0; roop_count < (int) table->s->keys; roop_count++)
  {
    key_info = &table->key_info[roop_count];
    for (roop_count2 = 0;
      roop_count2 < (int) spider_user_defined_key_parts(key_info);
      roop_count2++)
    {
      key_part = &key_info->key_part[roop_count2];
      field = key_part->field;
      if (share->cardinality[field->field_index])
      {
        rec_per_key = (ha_rows) share->stat.records /
          share->cardinality[field->field_index];
        if (rec_per_key > ~(ulong) 0)
          key_info->rec_per_key[roop_count2] = ~(ulong) 0;
        else if (rec_per_key == 0)
          key_info->rec_per_key[roop_count2] = 1;
        else
          key_info->rec_per_key[roop_count2] = (ulong) rec_per_key;
      } else {
        key_info->rec_per_key[roop_count2] = 1;
      }
      DBUG_PRINT("info",
        ("spider column id=%d", field->field_index));
      DBUG_PRINT("info",
        ("spider cardinality=%lld",
        share->cardinality[field->field_index]));
      DBUG_PRINT("info",
        ("spider rec_per_key=%lu",
        key_info->rec_per_key[roop_count2]));
    }
  }
  DBUG_VOID_RETURN;
}

int spider_db_show_index(
  ha_spider *spider,
  int link_idx,
  TABLE *table,
  int crd_mode
) {
  int error_num;
  SPIDER_CONN *conn = spider->conns[link_idx];
  spider_db_handler *dbton_hdl = spider->dbton_handler[conn->dbton_id];
  DBUG_ENTER("spider_db_show_index");
  crd_mode = dbton_hdl->crd_mode_exchange(crd_mode);
  error_num = spider->dbton_handler[conn->dbton_id]->show_index(
    link_idx,
    crd_mode
  );
  DBUG_RETURN(error_num);
}

ha_rows spider_db_explain_select(
  const key_range *start_key,
  const key_range *end_key,
  ha_spider *spider,
  int link_idx
) {
  SPIDER_CONN *conn = spider->conns[link_idx];
  ha_rows rows;
  DBUG_ENTER("spider_db_explain_select");
  rows = spider->dbton_handler[conn->dbton_id]->explain_select(
    start_key,
    end_key,
    link_idx
  );
  DBUG_RETURN(rows);
}

int spider_db_bulk_insert_init(
  ha_spider *spider,
  const TABLE *table
) {
  int error_num, roop_count;
  SPIDER_SHARE *share = spider->share;
  DBUG_ENTER("spider_db_bulk_insert_init");
  spider->reset_sql_sql(SPIDER_SQL_TYPE_INSERT_SQL);
  for (
    roop_count = spider_conn_link_idx_next(share->link_statuses,
      spider->conn_link_idx, -1, share->link_count,
      SPIDER_LINK_STATUS_RECOVERY);
    roop_count < (int) share->link_count;
    roop_count = spider_conn_link_idx_next(share->link_statuses,
      spider->conn_link_idx, roop_count, share->link_count,
      SPIDER_LINK_STATUS_RECOVERY)
  ) {
    if (spider->conns[roop_count])
      spider->conns[roop_count]->ignore_dup_key =
        spider->wide_handler->ignore_dup_key;
  }
    if (
      (error_num = spider->append_insert_sql_part()) ||
      (error_num = spider->append_into_sql_part(
        SPIDER_SQL_TYPE_INSERT_SQL))
    )
      DBUG_RETURN(error_num);
  DBUG_RETURN(0);
}

int spider_db_bulk_insert(
  ha_spider *spider,
  TABLE *table,
  ha_copy_info *copy_info,
  bool bulk_end
) {
  int error_num, first_insert_link_idx = -1;
  SPIDER_SHARE *share = spider->share;
  THD *thd = spider->wide_handler->trx->thd;
  DBUG_ENTER("spider_db_bulk_insert");

  if (!bulk_end)
  {
      if ((error_num = spider->append_insert_values_sql_part(
        SPIDER_SQL_TYPE_INSERT_SQL)))
      {
        spider->set_insert_to_pos_sql(SPIDER_SQL_TYPE_INSERT_SQL);
        DBUG_RETURN(error_num);
      }
  }

  if (spider->is_bulk_insert_exec_period(bulk_end))
  {
    int roop_count2;
    SPIDER_CONN *conn, *first_insert_conn = NULL;
    if ((error_num = spider->append_insert_terminator_sql_part(
      SPIDER_SQL_TYPE_INSERT_SQL)))
    {
      spider->set_insert_to_pos_sql(SPIDER_SQL_TYPE_INSERT_SQL);
      DBUG_RETURN(error_num);
    }
      bool insert_info = FALSE;
      for (
        roop_count2 = spider_conn_link_idx_next(share->link_statuses,
          spider->conn_link_idx, -1, share->link_count,
          SPIDER_LINK_STATUS_RECOVERY);
        roop_count2 < (int) share->link_count;
        roop_count2 = spider_conn_link_idx_next(share->link_statuses,
          spider->conn_link_idx, roop_count2, share->link_count,
          SPIDER_LINK_STATUS_RECOVERY)
      ) {
        ulong sql_type;
        spider_db_handler *dbton_handler;
          sql_type = SPIDER_SQL_TYPE_INSERT_SQL;
          conn = spider->conns[roop_count2];
          dbton_handler = spider->dbton_handler[conn->dbton_id];
          pthread_mutex_assert_not_owner(&conn->mta_conn_mutex);
          if ((error_num = dbton_handler->set_sql_for_exec(sql_type,
            roop_count2)))
          {
            spider->set_insert_to_pos_sql(SPIDER_SQL_TYPE_INSERT_SQL);
            DBUG_RETURN(error_num);
          }
          pthread_mutex_lock(&conn->mta_conn_mutex);
          SPIDER_SET_FILE_POS(&conn->mta_conn_mutex_file_pos);
        conn->need_mon = &spider->need_mons[roop_count2];
        DBUG_ASSERT(!conn->mta_conn_mutex_lock_already);
        DBUG_ASSERT(!conn->mta_conn_mutex_unlock_later);
        conn->mta_conn_mutex_lock_already = TRUE;
        conn->mta_conn_mutex_unlock_later = TRUE;
        if ((error_num = spider_db_set_names(spider, conn, roop_count2)))
        {
          spider->set_insert_to_pos_sql(SPIDER_SQL_TYPE_INSERT_SQL);
          DBUG_ASSERT(conn->mta_conn_mutex_lock_already);
          DBUG_ASSERT(conn->mta_conn_mutex_unlock_later);
          conn->mta_conn_mutex_lock_already = FALSE;
          conn->mta_conn_mutex_unlock_later = FALSE;
          SPIDER_CLEAR_FILE_POS(&conn->mta_conn_mutex_file_pos);
          pthread_mutex_unlock(&conn->mta_conn_mutex);
          if (
            share->monitoring_kind[roop_count2] &&
            spider->need_mons[roop_count2]
          ) {
            error_num = spider_ping_table_mon_from_table(
                spider->wide_handler->trx,
                spider->wide_handler->trx->thd,
                share,
                roop_count2,
                (uint32) share->monitoring_sid[roop_count2],
                share->table_name,
                share->table_name_length,
                spider->conn_link_idx[roop_count2],
                NULL,
                0,
                share->monitoring_kind[roop_count2],
                share->monitoring_limit[roop_count2],
                share->monitoring_flag[roop_count2],
                TRUE
              );
          }
          DBUG_RETURN(error_num);
        }
        spider_conn_set_timeout_from_share(conn, roop_count2,
          spider->wide_handler->trx->thd,
          share);
        if (dbton_handler->execute_sql(sql_type, conn, -1,
                                       &spider->need_mons[roop_count2]))
        {
          spider->set_insert_to_pos_sql(SPIDER_SQL_TYPE_INSERT_SQL);
          error_num = spider_db_errorno(conn);
          if (error_num == HA_ERR_FOUND_DUPP_KEY)
          {
            conn->db_conn->set_dup_key_idx(spider, roop_count2);
          }
          DBUG_ASSERT(conn->mta_conn_mutex_lock_already);
          DBUG_ASSERT(conn->mta_conn_mutex_unlock_later);
          conn->mta_conn_mutex_lock_already = FALSE;
          conn->mta_conn_mutex_unlock_later = FALSE;
          SPIDER_CLEAR_FILE_POS(&conn->mta_conn_mutex_file_pos);
          pthread_mutex_unlock(&conn->mta_conn_mutex);
          if (
            error_num != ER_DUP_ENTRY &&
            error_num != ER_DUP_KEY &&
            error_num != HA_ERR_FOUND_DUPP_KEY &&
            share->monitoring_kind[roop_count2] &&
            spider->need_mons[roop_count2]
          ) {
            error_num = spider_ping_table_mon_from_table(
                spider->wide_handler->trx,
                spider->wide_handler->trx->thd,
                share,
                roop_count2,
                (uint32) share->monitoring_sid[roop_count2],
                share->table_name,
                share->table_name_length,
                spider->conn_link_idx[roop_count2],
                NULL,
                0,
                share->monitoring_kind[roop_count2],
                share->monitoring_limit[roop_count2],
                share->monitoring_flag[roop_count2],
                TRUE
              );
          }
          DBUG_RETURN(error_num);
        }
        DBUG_ASSERT(conn->mta_conn_mutex_lock_already);
        DBUG_ASSERT(conn->mta_conn_mutex_unlock_later);
        conn->mta_conn_mutex_lock_already = FALSE;
        conn->mta_conn_mutex_unlock_later = FALSE;
        if (!insert_info && copy_info)
        {
          insert_info =
            conn->db_conn->inserted_info(dbton_handler, copy_info);
        }
        SPIDER_CLEAR_FILE_POS(&conn->mta_conn_mutex_file_pos);
        pthread_mutex_unlock(&conn->mta_conn_mutex);
        if (first_insert_link_idx == -1)
        {
          first_insert_link_idx = roop_count2;
          first_insert_conn = conn;
        }
      }

      conn = first_insert_conn;
      pthread_mutex_assert_not_owner(&conn->mta_conn_mutex);
      pthread_mutex_lock(&conn->mta_conn_mutex);
      SPIDER_SET_FILE_POS(&conn->mta_conn_mutex_file_pos);
      conn->need_mon = &spider->need_mons[first_insert_link_idx];
      DBUG_ASSERT(!conn->mta_conn_mutex_lock_already);
      DBUG_ASSERT(!conn->mta_conn_mutex_unlock_later);
      conn->mta_conn_mutex_lock_already = TRUE;
      conn->mta_conn_mutex_unlock_later= TRUE;
      spider->set_insert_to_pos_sql(SPIDER_SQL_TYPE_INSERT_SQL);
      if (table->next_number_field &&
        (
          !table->auto_increment_field_not_null ||
          (
            !table->next_number_field->val_int() &&
            !(thd->variables.sql_mode & MODE_NO_AUTO_VALUE_ON_ZERO)
          )
        )
      ) {
        ulonglong last_insert_id;
        spider_db_handler *dbton_handler =
          spider->dbton_handler[conn->dbton_id];
        if (spider->store_last_insert_id)
          last_insert_id = spider->store_last_insert_id;
        else if ((error_num = dbton_handler->
          show_last_insert_id(first_insert_link_idx, last_insert_id)))
        {
          DBUG_ASSERT(conn->mta_conn_mutex_lock_already);
          DBUG_ASSERT(conn->mta_conn_mutex_unlock_later);
          conn->mta_conn_mutex_lock_already = FALSE;
          conn->mta_conn_mutex_unlock_later = FALSE;
          SPIDER_CLEAR_FILE_POS(&conn->mta_conn_mutex_file_pos);
          pthread_mutex_unlock(&conn->mta_conn_mutex);
          DBUG_RETURN(error_num);
        }
        table->next_number_field->set_notnull();
        if (
          (error_num = spider_db_update_auto_increment(spider,
            first_insert_link_idx)) ||
          (error_num = table->next_number_field->store(
            last_insert_id, TRUE))
        ) {
          DBUG_ASSERT(conn->mta_conn_mutex_lock_already);
          DBUG_ASSERT(conn->mta_conn_mutex_unlock_later);
          conn->mta_conn_mutex_lock_already = FALSE;
          conn->mta_conn_mutex_unlock_later = FALSE;
          SPIDER_CLEAR_FILE_POS(&conn->mta_conn_mutex_file_pos);
          pthread_mutex_unlock(&conn->mta_conn_mutex);
          DBUG_RETURN(error_num);
        }
      }
      DBUG_ASSERT(conn->mta_conn_mutex_lock_already);
      DBUG_ASSERT(conn->mta_conn_mutex_unlock_later);
      conn->mta_conn_mutex_lock_already = FALSE;
      conn->mta_conn_mutex_unlock_later = FALSE;
      SPIDER_CLEAR_FILE_POS(&conn->mta_conn_mutex_file_pos);
      pthread_mutex_unlock(&conn->mta_conn_mutex);
      spider->store_last_insert_id = 0;
  }
  if (
    (bulk_end || !spider->bulk_insert) &&
    (error_num = spider_trx_check_link_idx_failed(spider))
  )
    DBUG_RETURN(error_num);
  DBUG_RETURN(0);
}


int spider_db_update_auto_increment(
  ha_spider *spider,
  int link_idx
) {
  int roop_count;
  THD *thd = spider->wide_handler->trx->thd;
  ulonglong last_insert_id, affected_rows;
  SPIDER_SHARE *share = spider->share;
  TABLE *table = spider->get_table();
  int auto_increment_mode = spider_param_auto_increment_mode(thd,
    share->auto_increment_mode);
  DBUG_ENTER("spider_db_update_auto_increment");
  if (
    auto_increment_mode == 2 ||
    (auto_increment_mode == 3 && !table->auto_increment_field_not_null)
  ) {
    last_insert_id = spider->conns[link_idx]->db_conn->last_insert_id();
      affected_rows = spider->conns[link_idx]->db_conn->affected_rows();
    DBUG_PRINT("info",("spider last_insert_id=%llu", last_insert_id));
    share->lgtm_tblhnd_share->auto_increment_value =
      last_insert_id + affected_rows;
    DBUG_PRINT("info",("spider auto_increment_value=%llu",
      share->lgtm_tblhnd_share->auto_increment_value));
/*
    thd->record_first_successful_insert_id_in_cur_stmt(last_insert_id);
*/
    if (
      thd->first_successful_insert_id_in_cur_stmt == 0 ||
      thd->first_successful_insert_id_in_cur_stmt > last_insert_id
    ) {
      bool first_set = (thd->first_successful_insert_id_in_cur_stmt == 0);
      thd->first_successful_insert_id_in_cur_stmt = last_insert_id;
      if (
        table->s->next_number_keypart == 0 &&
        mysql_bin_log.is_open() &&
        !thd->is_current_stmt_binlog_format_row()
      ) {
        if (
          spider->check_partitioned() &&
          thd->auto_inc_intervals_in_cur_stmt_for_binlog.nb_elements() > 0
        ) {
          DBUG_PRINT("info",("spider table partitioning"));
          Discrete_interval *current =
            thd->auto_inc_intervals_in_cur_stmt_for_binlog.get_current();
          current->replace(last_insert_id, affected_rows, 1);
        } else {
          DBUG_PRINT("info",("spider table"));
          thd->auto_inc_intervals_in_cur_stmt_for_binlog.append(
            last_insert_id, affected_rows, 1);
        }
        if (affected_rows > 1 || !first_set)
        {
          for (roop_count = first_set ? 1 : 0;
            roop_count < (int) affected_rows;
            roop_count++)
            push_warning_printf(thd, SPIDER_WARN_LEVEL_NOTE,
              ER_SPIDER_AUTOINC_VAL_IS_DIFFERENT_NUM,
              ER_SPIDER_AUTOINC_VAL_IS_DIFFERENT_STR);
        }
      }
    } else {
      if (
        table->s->next_number_keypart == 0 &&
        mysql_bin_log.is_open() &&
        !thd->is_current_stmt_binlog_format_row()
      ) {
        for (roop_count = 0; roop_count < (int) affected_rows; roop_count++)
          push_warning_printf(thd, SPIDER_WARN_LEVEL_NOTE,
            ER_SPIDER_AUTOINC_VAL_IS_DIFFERENT_NUM,
            ER_SPIDER_AUTOINC_VAL_IS_DIFFERENT_STR);
      }
    }
  }
  DBUG_RETURN(0);
}

int spider_db_bulk_update_size_limit(
  ha_spider *spider,
  TABLE *table
) {
  int error_num, roop_count;
  SPIDER_SHARE *share = spider->share;
  SPIDER_RESULT_LIST *result_list = &spider->result_list;
  SPIDER_CONN *conn;
  ha_rows dup_key_found = 0;
  DBUG_ENTER("spider_db_bulk_update_size_limit");

  if (result_list->bulk_update_mode == 1)
  {
    /* execute bulk updating */
    for (
      roop_count = spider_conn_link_idx_next(share->link_statuses,
        spider->conn_link_idx, -1, share->link_count,
        SPIDER_LINK_STATUS_RECOVERY);
      roop_count < (int) share->link_count;
      roop_count = spider_conn_link_idx_next(share->link_statuses,
        spider->conn_link_idx, roop_count, share->link_count,
        SPIDER_LINK_STATUS_RECOVERY)
    ) {
      conn = spider->conns[roop_count];
      spider_db_handler *dbton_hdl = spider->dbton_handler[conn->dbton_id];
      pthread_mutex_assert_not_owner(&conn->mta_conn_mutex);
      if ((error_num = dbton_hdl->set_sql_for_exec(
        SPIDER_SQL_TYPE_BULK_UPDATE_SQL, roop_count)))
      {
        DBUG_RETURN(error_num);
      }
      pthread_mutex_lock(&conn->mta_conn_mutex);
      SPIDER_SET_FILE_POS(&conn->mta_conn_mutex_file_pos);
      if ((error_num = spider_db_query_for_bulk_update(
        spider, conn, roop_count, &dup_key_found)))
      {
        pthread_mutex_assert_not_owner(&conn->mta_conn_mutex);
        DBUG_RETURN(error_num);
      }
      pthread_mutex_assert_not_owner(&conn->mta_conn_mutex);
    }
    spider->reset_sql_sql(SPIDER_SQL_TYPE_BULK_UPDATE_SQL);
  } else {
    /* store query to temporary tables */
    if ((error_num = spider->mk_bulk_tmp_table_and_bulk_start()))
    {
      goto error_mk_table;
    }
    if ((error_num = spider->bulk_tmp_table_insert()))
    {
      goto error_write_row;
    }
    spider->reset_sql_sql(SPIDER_SQL_TYPE_BULK_UPDATE_SQL);
  }
  DBUG_RETURN(0);

error_write_row:
  spider->bulk_tmp_table_end_bulk_insert();
  spider->rm_bulk_tmp_table();
  spider->reset_sql_sql(SPIDER_SQL_TYPE_BULK_UPDATE_SQL);
error_mk_table:
  DBUG_RETURN(error_num);
}

int spider_db_bulk_update_end(
  ha_spider *spider,
  ha_rows *dup_key_found
) {
  int error_num = 0, error_num2, roop_count;
  THD *thd = spider->wide_handler->trx->thd;
  SPIDER_SHARE *share = spider->share;
  SPIDER_CONN *conn;
  bool is_error = thd->is_error();
  DBUG_ENTER("spider_db_bulk_update_end");

  if (spider->bulk_tmp_table_created())
  {
    if ((error_num2 = spider->bulk_tmp_table_end_bulk_insert()))
    {
      error_num = error_num2;
    }

    if (!is_error)
    {
      if (error_num)
        goto error_last_query;

      if ((error_num = spider->bulk_tmp_table_rnd_init()))
      {
        goto error_rnd_init;
      }

      while (!(error_num = spider->bulk_tmp_table_rnd_next()))
      {
        for (
          roop_count = spider_conn_link_idx_next(share->link_statuses,
            spider->conn_link_idx, -1, share->link_count,
            SPIDER_LINK_STATUS_RECOVERY);
          roop_count < (int) share->link_count;
          roop_count = spider_conn_link_idx_next(share->link_statuses,
            spider->conn_link_idx, roop_count, share->link_count,
            SPIDER_LINK_STATUS_RECOVERY)
        ) {
          conn = spider->conns[roop_count];
          spider_db_handler *dbton_hdl = spider->dbton_handler[conn->dbton_id];
          pthread_mutex_assert_not_owner(&conn->mta_conn_mutex);
          if ((error_num = dbton_hdl->set_sql_for_exec(
            SPIDER_SQL_TYPE_BULK_UPDATE_SQL, roop_count)))
          {
            if (error_num == ER_SPIDER_COND_SKIP_NUM)
            {
              continue;
            }
            DBUG_RETURN(error_num);
          }
          pthread_mutex_lock(&conn->mta_conn_mutex);
          SPIDER_SET_FILE_POS(&conn->mta_conn_mutex_file_pos);
          if ((error_num = spider_db_query_for_bulk_update(
            spider, conn, roop_count, dup_key_found)))
          {
            pthread_mutex_assert_not_owner(&conn->mta_conn_mutex);
            goto error_query;
          }
          pthread_mutex_assert_not_owner(&conn->mta_conn_mutex);
        }
      }
      if (error_num != HA_ERR_END_OF_FILE)
        goto error_rnd_next;

      spider->bulk_tmp_table_rnd_end();
    }
  }

  if (!is_error)
  {
    if (!spider->sql_is_empty(SPIDER_SQL_TYPE_BULK_UPDATE_SQL))
    {
      for (
        roop_count = spider_conn_link_idx_next(share->link_statuses,
          spider->conn_link_idx, -1, share->link_count,
          SPIDER_LINK_STATUS_RECOVERY);
        roop_count < (int) share->link_count;
        roop_count = spider_conn_link_idx_next(share->link_statuses,
          spider->conn_link_idx, roop_count, share->link_count,
          SPIDER_LINK_STATUS_RECOVERY)
      ) {
        conn = spider->conns[roop_count];
        spider_db_handler *dbton_hdl = spider->dbton_handler[conn->dbton_id];
        pthread_mutex_assert_not_owner(&conn->mta_conn_mutex);
        if ((error_num = dbton_hdl->set_sql_for_exec(
          SPIDER_SQL_TYPE_BULK_UPDATE_SQL, roop_count)))
        {
          DBUG_RETURN(error_num);
        }
        pthread_mutex_lock(&conn->mta_conn_mutex);
        SPIDER_SET_FILE_POS(&conn->mta_conn_mutex_file_pos);
        if ((error_num = spider_db_query_for_bulk_update(
          spider, conn, roop_count, dup_key_found)))
        {
          pthread_mutex_assert_not_owner(&conn->mta_conn_mutex);
          goto error_last_query;
        }
        pthread_mutex_assert_not_owner(&conn->mta_conn_mutex);
      }
    }
  }
  spider->rm_bulk_tmp_table();
  spider->reset_sql_sql(SPIDER_SQL_TYPE_BULK_UPDATE_SQL);
  DBUG_RETURN(0);

error_query:
error_rnd_next:
  spider->bulk_tmp_table_rnd_end();
error_rnd_init:
error_last_query:
  spider->rm_bulk_tmp_table();
  spider->reset_sql_sql(SPIDER_SQL_TYPE_BULK_UPDATE_SQL);
  DBUG_RETURN(error_num);
}

int spider_db_bulk_update(
  ha_spider *spider,
  TABLE *table,
  my_ptrdiff_t ptr_diff
) {
  int error_num;
  DBUG_ENTER("spider_db_bulk_update");

  if ((error_num = spider->append_update_sql(table, ptr_diff, TRUE)))
    DBUG_RETURN(error_num);

  if (
    spider->sql_is_filled_up(SPIDER_SQL_TYPE_BULK_UPDATE_SQL) &&
    (error_num = spider_db_bulk_update_size_limit(spider, table))
  )
    DBUG_RETURN(error_num);
  DBUG_RETURN(0);
}

int spider_db_update(
  ha_spider *spider,
  TABLE *table,
  const uchar *old_data
) {
  int error_num, roop_count;
  SPIDER_SHARE *share = spider->share;
  SPIDER_CONN *conn;
  SPIDER_RESULT_LIST *result_list = &spider->result_list;
  my_ptrdiff_t ptr_diff = PTR_BYTE_DIFF(old_data, table->record[0]);
  DBUG_ENTER("spider_db_update");
  if (result_list->bulk_update_mode)
    DBUG_RETURN(spider_db_bulk_update(spider, table, ptr_diff));

  if ((error_num = spider->append_update_sql(table, ptr_diff, FALSE)))
    DBUG_RETURN(error_num);

  for (
    roop_count = spider_conn_link_idx_next(share->link_statuses,
      spider->conn_link_idx, -1, share->link_count,
      SPIDER_LINK_STATUS_RECOVERY);
    roop_count < (int) share->link_count;
    roop_count = spider_conn_link_idx_next(share->link_statuses,
      spider->conn_link_idx, roop_count, share->link_count,
      SPIDER_LINK_STATUS_RECOVERY)
  ) {
    conn = spider->conns[roop_count];
    spider_db_handler *dbton_hdl = spider->dbton_handler[conn->dbton_id];
    conn->ignore_dup_key = spider->wide_handler->ignore_dup_key;
    pthread_mutex_assert_not_owner(&conn->mta_conn_mutex);
    if ((error_num = dbton_hdl->set_sql_for_exec(
      SPIDER_SQL_TYPE_UPDATE_SQL, roop_count)))
    {
      DBUG_RETURN(error_num);
    }
    pthread_mutex_lock(&conn->mta_conn_mutex);
    SPIDER_SET_FILE_POS(&conn->mta_conn_mutex_file_pos);
    conn->need_mon = &spider->need_mons[roop_count];
    DBUG_ASSERT(!conn->mta_conn_mutex_lock_already);
    DBUG_ASSERT(!conn->mta_conn_mutex_unlock_later);
    conn->mta_conn_mutex_lock_already = TRUE;
    conn->mta_conn_mutex_unlock_later = TRUE;
    if ((error_num = spider_db_set_names(spider, conn, roop_count)))
    {
      DBUG_ASSERT(conn->mta_conn_mutex_lock_already);
      DBUG_ASSERT(conn->mta_conn_mutex_unlock_later);
      conn->mta_conn_mutex_lock_already = FALSE;
      conn->mta_conn_mutex_unlock_later = FALSE;
      SPIDER_CLEAR_FILE_POS(&conn->mta_conn_mutex_file_pos);
      pthread_mutex_unlock(&conn->mta_conn_mutex);
      if (
        share->monitoring_kind[roop_count] &&
        spider->need_mons[roop_count]
      ) {
        error_num = spider_ping_table_mon_from_table(
            spider->wide_handler->trx,
            spider->wide_handler->trx->thd,
            share,
            roop_count,
            (uint32) share->monitoring_sid[roop_count],
            share->table_name,
            share->table_name_length,
            spider->conn_link_idx[roop_count],
            NULL,
            0,
            share->monitoring_kind[roop_count],
            share->monitoring_limit[roop_count],
            share->monitoring_flag[roop_count],
            TRUE
          );
      }
      DBUG_RETURN(error_num);
    }
    spider_conn_set_timeout_from_share(conn, roop_count,
      spider->wide_handler->trx->thd,
      share);
    if (dbton_hdl->execute_sql(
      SPIDER_SQL_TYPE_UPDATE_SQL,
      conn,
      -1,
      &spider->need_mons[roop_count])
    ) {
      DBUG_ASSERT(conn->mta_conn_mutex_lock_already);
      DBUG_ASSERT(conn->mta_conn_mutex_unlock_later);
      conn->mta_conn_mutex_lock_already = FALSE;
      conn->mta_conn_mutex_unlock_later = FALSE;
      error_num = spider_db_errorno(conn);
      if (
        error_num != ER_DUP_ENTRY &&
        error_num != ER_DUP_KEY &&
        error_num != HA_ERR_FOUND_DUPP_KEY &&
        share->monitoring_kind[roop_count] &&
        spider->need_mons[roop_count]
      ) {
        error_num = spider_ping_table_mon_from_table(
            spider->wide_handler->trx,
            spider->wide_handler->trx->thd,
            share,
            roop_count,
            (uint32) share->monitoring_sid[roop_count],
            share->table_name,
            share->table_name_length,
            spider->conn_link_idx[roop_count],
            NULL,
            0,
            share->monitoring_kind[roop_count],
            share->monitoring_limit[roop_count],
            share->monitoring_flag[roop_count],
            TRUE
          );
      }
      DBUG_RETURN(error_num);
    }

    if (
      !conn->db_conn->affected_rows() &&
      share->link_statuses[roop_count] == SPIDER_LINK_STATUS_RECOVERY &&
      spider->pk_update
    ) {
      /* insert */
      if ((error_num = dbton_hdl->append_insert_for_recovery(
        SPIDER_SQL_TYPE_INSERT_SQL, roop_count)))
      {
        DBUG_ASSERT(conn->mta_conn_mutex_lock_already);
        DBUG_ASSERT(conn->mta_conn_mutex_unlock_later);
        conn->mta_conn_mutex_lock_already = FALSE;
        conn->mta_conn_mutex_unlock_later = FALSE;
        SPIDER_CLEAR_FILE_POS(&conn->mta_conn_mutex_file_pos);
        pthread_mutex_unlock(&conn->mta_conn_mutex);
        DBUG_RETURN(error_num);
      }
      spider_conn_set_timeout_from_share(conn, roop_count,
        spider->wide_handler->trx->thd,
        share);
      if (dbton_hdl->execute_sql(
        SPIDER_SQL_TYPE_INSERT_SQL,
        conn,
        -1,
        &spider->need_mons[roop_count])
      ) {
        DBUG_ASSERT(conn->mta_conn_mutex_lock_already);
        DBUG_ASSERT(conn->mta_conn_mutex_unlock_later);
        conn->mta_conn_mutex_lock_already = FALSE;
        conn->mta_conn_mutex_unlock_later = FALSE;
        error_num = spider_db_errorno(conn);
        if (
          error_num != ER_DUP_ENTRY &&
          error_num != ER_DUP_KEY &&
          error_num != HA_ERR_FOUND_DUPP_KEY &&
          share->monitoring_kind[roop_count] &&
          spider->need_mons[roop_count]
        ) {
          error_num = spider_ping_table_mon_from_table(
              spider->wide_handler->trx,
              spider->wide_handler->trx->thd,
              share,
              roop_count,
              (uint32) share->monitoring_sid[roop_count],
              share->table_name,
              share->table_name_length,
              spider->conn_link_idx[roop_count],
              NULL,
              0,
              share->monitoring_kind[roop_count],
              share->monitoring_limit[roop_count],
              share->monitoring_flag[roop_count],
              TRUE
            );
        }
        DBUG_RETURN(error_num);
      }
    }
    DBUG_ASSERT(conn->mta_conn_mutex_lock_already);
    DBUG_ASSERT(conn->mta_conn_mutex_unlock_later);
    conn->mta_conn_mutex_lock_already = FALSE;
    conn->mta_conn_mutex_unlock_later = FALSE;
    SPIDER_CLEAR_FILE_POS(&conn->mta_conn_mutex_file_pos);
    pthread_mutex_unlock(&conn->mta_conn_mutex);
    result_list->update_sqls[roop_count].length(0);
  }
  spider->reset_sql_sql(SPIDER_SQL_TYPE_UPDATE_SQL);
  DBUG_RETURN(0);
}

int spider_db_direct_update(
  ha_spider *spider,
  TABLE *table,
  ha_rows *update_rows,
  ha_rows *found_rows
) {
  int error_num, roop_count;
  SPIDER_SHARE *share = spider->share;
  SPIDER_CONN *conn;
  SPIDER_RESULT_LIST *result_list = &spider->result_list;
  bool counted = FALSE;
  st_select_lex *select_lex;
  longlong select_limit;
  longlong offset_limit;
  DBUG_ENTER("spider_db_direct_update");

  spider_set_result_list_param(spider);
  result_list->finish_flg = FALSE;
  DBUG_PRINT("info", ("spider do_direct_update=%s",
    spider->do_direct_update ? "TRUE" : "FALSE"));
  DBUG_PRINT("info", ("spider direct_update_kinds=%u",
    spider->direct_update_kinds));
  if ((error_num = spider->append_update_sql_part()))
    DBUG_RETURN(error_num);

  if (!spider->do_direct_update)
  {
    if ((error_num= spider->append_update_set_sql_part()))
    {
      DBUG_RETURN(error_num);
    }
  } else {
    if ((error_num= spider->append_direct_update_set_sql_part()))
    {
      DBUG_RETURN(error_num);
    }
  }

  result_list->desc_flg = FALSE;
  result_list->sorted = TRUE;
  if (spider->active_index == MAX_KEY)
    result_list->key_info = NULL;
  else
    result_list->key_info = &table->key_info[spider->active_index];
  spider_get_select_limit(spider, &select_lex, &select_limit, &offset_limit);
  result_list->limit_num =
    result_list->internal_limit >= select_limit ?
    select_limit : result_list->internal_limit;
  result_list->internal_offset += offset_limit;
  {
    if (
      (error_num = spider->append_key_where_sql_part(
        NULL,
        NULL,
        SPIDER_SQL_TYPE_UPDATE_SQL)) ||
      (error_num = spider->
        append_key_order_for_direct_order_limit_with_alias_sql_part(
        NULL, 0, SPIDER_SQL_TYPE_UPDATE_SQL)) ||
      (error_num = spider->append_limit_sql_part(
        result_list->internal_offset, result_list->limit_num,
        SPIDER_SQL_TYPE_UPDATE_SQL))
    ) {
      DBUG_RETURN(error_num);
    }
  }

  for (
    roop_count = spider_conn_link_idx_next(share->link_statuses,
      spider->conn_link_idx, -1, share->link_count,
      SPIDER_LINK_STATUS_RECOVERY);
    roop_count < (int) share->link_count;
    roop_count = spider_conn_link_idx_next(share->link_statuses,
      spider->conn_link_idx, roop_count, share->link_count,
      SPIDER_LINK_STATUS_RECOVERY)
  ) {
    ulong sql_type;
    DBUG_PRINT("info", ("spider exec sql"));
    conn = spider->conns[roop_count];
    sql_type = SPIDER_SQL_TYPE_UPDATE_SQL;
    spider_db_handler *dbton_hdl = spider->dbton_handler[conn->dbton_id];
    pthread_mutex_assert_not_owner(&conn->mta_conn_mutex);
    if ((error_num = dbton_hdl->set_sql_for_exec(sql_type, roop_count)))
    {
      DBUG_RETURN(error_num);
    }
    pthread_mutex_lock(&conn->mta_conn_mutex);
    SPIDER_SET_FILE_POS(&conn->mta_conn_mutex_file_pos);
      conn->need_mon = &spider->need_mons[roop_count];
      DBUG_ASSERT(!conn->mta_conn_mutex_lock_already);
      DBUG_ASSERT(!conn->mta_conn_mutex_unlock_later);
      conn->mta_conn_mutex_lock_already = TRUE;
      conn->mta_conn_mutex_unlock_later = TRUE;
      if ((error_num = spider_db_set_names(spider, conn, roop_count)))
      {
        DBUG_ASSERT(conn->mta_conn_mutex_lock_already);
        DBUG_ASSERT(conn->mta_conn_mutex_unlock_later);
        conn->mta_conn_mutex_lock_already = FALSE;
        conn->mta_conn_mutex_unlock_later = FALSE;
        SPIDER_CLEAR_FILE_POS(&conn->mta_conn_mutex_file_pos);
        pthread_mutex_unlock(&conn->mta_conn_mutex);
        if (
          share->monitoring_kind[roop_count] &&
          spider->need_mons[roop_count]
        ) {
          error_num = spider_ping_table_mon_from_table(
              spider->wide_handler->trx,
              spider->wide_handler->trx->thd,
              share,
              roop_count,
              (uint32) share->monitoring_sid[roop_count],
              share->table_name,
              share->table_name_length,
              spider->conn_link_idx[roop_count],
              NULL,
              0,
              share->monitoring_kind[roop_count],
              share->monitoring_limit[roop_count],
              share->monitoring_flag[roop_count],
              TRUE
            );
        }
        DBUG_RETURN(error_num);
      }
      spider_conn_set_timeout_from_share(conn, roop_count,
        spider->wide_handler->trx->thd,
        share);
      if (
        (error_num = dbton_hdl->execute_sql(
          sql_type,
          conn,
          -1,
          &spider->need_mons[roop_count])
        ) &&
        (error_num != HA_ERR_FOUND_DUPP_KEY ||
          !spider->wide_handler->ignore_dup_key)
      ) {
        DBUG_ASSERT(conn->mta_conn_mutex_lock_already);
        DBUG_ASSERT(conn->mta_conn_mutex_unlock_later);
        conn->mta_conn_mutex_lock_already = FALSE;
        conn->mta_conn_mutex_unlock_later = FALSE;
        error_num = spider_db_errorno(conn);
        if (
          error_num != ER_DUP_ENTRY &&
          error_num != ER_DUP_KEY &&
          error_num != HA_ERR_FOUND_DUPP_KEY &&
          share->monitoring_kind[roop_count] &&
          spider->need_mons[roop_count]
        ) {
          error_num = spider_ping_table_mon_from_table(
              spider->wide_handler->trx,
              spider->wide_handler->trx->thd,
              share,
              roop_count,
              (uint32) share->monitoring_sid[roop_count],
              share->table_name,
              share->table_name_length,
              spider->conn_link_idx[roop_count],
              NULL,
              0,
              share->monitoring_kind[roop_count],
              share->monitoring_limit[roop_count],
              share->monitoring_flag[roop_count],
              TRUE
            );
        }
        DBUG_RETURN(error_num);
      }
      if (!counted)
      {
        *update_rows = spider->conns[roop_count]->db_conn->affected_rows();
        DBUG_PRINT("info", ("spider update_rows = %llu", *update_rows));
        *found_rows = spider->conns[roop_count]->db_conn->matched_rows();
        DBUG_PRINT("info", ("spider found_rows = %llu", *found_rows));
        counted = TRUE;
      }
      DBUG_ASSERT(conn->mta_conn_mutex_lock_already);
      DBUG_ASSERT(conn->mta_conn_mutex_unlock_later);
      conn->mta_conn_mutex_lock_already = FALSE;
      conn->mta_conn_mutex_unlock_later = FALSE;
    SPIDER_CLEAR_FILE_POS(&conn->mta_conn_mutex_file_pos);
    pthread_mutex_unlock(&conn->mta_conn_mutex);
  }
  spider->reset_sql_sql(SPIDER_SQL_TYPE_UPDATE_SQL);
  DBUG_RETURN(0);
}


int spider_db_bulk_delete(
  ha_spider *spider,
  TABLE *table,
  my_ptrdiff_t ptr_diff
) {
  int error_num;
  DBUG_ENTER("spider_db_bulk_delete");

  if ((error_num = spider->append_delete_sql(table, ptr_diff, TRUE)))
    DBUG_RETURN(error_num);

  if (
    spider->sql_is_filled_up(SPIDER_SQL_TYPE_BULK_UPDATE_SQL) &&
    (error_num = spider_db_bulk_update_size_limit(spider, table))
  )
    DBUG_RETURN(error_num);
  DBUG_RETURN(0);
}

int spider_db_delete(
  ha_spider *spider,
  TABLE *table,
  const uchar *buf
) {
  int error_num, roop_count;
  SPIDER_SHARE *share = spider->share;
  SPIDER_CONN *conn;
  SPIDER_RESULT_LIST *result_list = &spider->result_list;
  my_ptrdiff_t ptr_diff = PTR_BYTE_DIFF(buf, table->record[0]);
  DBUG_ENTER("spider_db_delete");
  if (result_list->bulk_update_mode)
    DBUG_RETURN(spider_db_bulk_delete(spider, table, ptr_diff));

  if ((error_num = spider->append_delete_sql(table, ptr_diff, FALSE)))
    DBUG_RETURN(error_num);

  for (
    roop_count = spider_conn_link_idx_next(share->link_statuses,
      spider->conn_link_idx, -1, share->link_count,
      SPIDER_LINK_STATUS_RECOVERY);
    roop_count < (int) share->link_count;
    roop_count = spider_conn_link_idx_next(share->link_statuses,
      spider->conn_link_idx, roop_count, share->link_count,
      SPIDER_LINK_STATUS_RECOVERY)
  ) {
    conn = spider->conns[roop_count];
    spider_db_handler *dbton_hdl = spider->dbton_handler[conn->dbton_id];
    pthread_mutex_assert_not_owner(&conn->mta_conn_mutex);
    if ((error_num = dbton_hdl->set_sql_for_exec(
      SPIDER_SQL_TYPE_DELETE_SQL, roop_count)))
    {
      DBUG_RETURN(error_num);
    }
    pthread_mutex_lock(&conn->mta_conn_mutex);
    SPIDER_SET_FILE_POS(&conn->mta_conn_mutex_file_pos);
    DBUG_ASSERT(!conn->mta_conn_mutex_lock_already);
    DBUG_ASSERT(!conn->mta_conn_mutex_unlock_later);
    conn->mta_conn_mutex_lock_already = TRUE;
    conn->mta_conn_mutex_unlock_later = TRUE;
    if ((error_num = spider_db_query_with_set_names(
      SPIDER_SQL_TYPE_DELETE_SQL, spider, conn, roop_count)))
    {
      DBUG_ASSERT(conn->mta_conn_mutex_lock_already);
      DBUG_ASSERT(conn->mta_conn_mutex_unlock_later);
      conn->mta_conn_mutex_lock_already = FALSE;
      conn->mta_conn_mutex_unlock_later = FALSE;
      SPIDER_CLEAR_FILE_POS(&conn->mta_conn_mutex_file_pos);
      pthread_mutex_unlock(&conn->mta_conn_mutex);
      DBUG_RETURN(error_num);
    }
    DBUG_ASSERT(conn->mta_conn_mutex_lock_already);
    DBUG_ASSERT(conn->mta_conn_mutex_unlock_later);
    conn->mta_conn_mutex_lock_already = FALSE;
    conn->mta_conn_mutex_unlock_later = FALSE;
    SPIDER_CLEAR_FILE_POS(&conn->mta_conn_mutex_file_pos);
    pthread_mutex_unlock(&conn->mta_conn_mutex);
    result_list->update_sqls[roop_count].length(0);
  }
  if ((error_num = spider->reset_sql_sql(SPIDER_SQL_TYPE_DELETE_SQL)))
  {
    DBUG_RETURN(error_num);
  }
  DBUG_RETURN(0);
}

int spider_db_direct_delete(
  ha_spider *spider,
  TABLE *table,
  ha_rows *delete_rows
) {
  int error_num, roop_count;
  SPIDER_SHARE *share = spider->share;
  SPIDER_CONN *conn;
  SPIDER_RESULT_LIST *result_list = &spider->result_list;
  bool counted = FALSE;
  st_select_lex *select_lex;
  longlong select_limit;
  longlong offset_limit;
  DBUG_ENTER("spider_db_direct_delete");

  spider_set_result_list_param(spider);
  result_list->finish_flg = FALSE;
  result_list->desc_flg = FALSE;
  result_list->sorted = TRUE;
  if (spider->active_index == MAX_KEY)
    result_list->key_info = NULL;
  else
    result_list->key_info = &table->key_info[spider->active_index];
  spider_get_select_limit(spider, &select_lex, &select_limit, &offset_limit);
  result_list->limit_num =
    result_list->internal_limit >= select_limit ?
    select_limit : result_list->internal_limit;
  result_list->internal_offset += offset_limit;
  {
    if (
      (error_num = spider->append_delete_sql_part()) ||
      (error_num = spider->append_from_sql_part(SPIDER_SQL_TYPE_DELETE_SQL))
    ) {
      DBUG_RETURN(error_num);
    }
    spider->set_where_pos_sql(SPIDER_SQL_TYPE_DELETE_SQL);
    if (
      (error_num = spider->append_key_where_sql_part(
        NULL,
        NULL,
        SPIDER_SQL_TYPE_DELETE_SQL)) ||
      (error_num = spider->
        append_key_order_for_direct_order_limit_with_alias_sql_part(
        NULL, 0, SPIDER_SQL_TYPE_DELETE_SQL)) ||
      (error_num = spider->append_limit_sql_part(
        result_list->internal_offset, result_list->limit_num,
        SPIDER_SQL_TYPE_DELETE_SQL))
    ) {
      DBUG_RETURN(error_num);
    }
  }

  for (
    roop_count = spider_conn_link_idx_next(share->link_statuses,
      spider->conn_link_idx, -1, share->link_count,
      SPIDER_LINK_STATUS_RECOVERY);
    roop_count < (int) share->link_count;
    roop_count = spider_conn_link_idx_next(share->link_statuses,
      spider->conn_link_idx, roop_count, share->link_count,
      SPIDER_LINK_STATUS_RECOVERY)
  ) {
    ulong sql_type;
    DBUG_PRINT("info", ("spider exec sql"));
    conn = spider->conns[roop_count];
    sql_type = SPIDER_SQL_TYPE_DELETE_SQL;
    spider_db_handler *dbton_hdl = spider->dbton_handler[conn->dbton_id];
    pthread_mutex_assert_not_owner(&conn->mta_conn_mutex);
    if ((error_num = dbton_hdl->set_sql_for_exec(sql_type, roop_count)))
    {
      DBUG_RETURN(error_num);
    }
    pthread_mutex_lock(&conn->mta_conn_mutex);
    SPIDER_SET_FILE_POS(&conn->mta_conn_mutex_file_pos);
      conn->need_mon = &spider->need_mons[roop_count];
      DBUG_ASSERT(!conn->mta_conn_mutex_lock_already);
      DBUG_ASSERT(!conn->mta_conn_mutex_unlock_later);
      conn->mta_conn_mutex_lock_already = TRUE;
      conn->mta_conn_mutex_unlock_later = TRUE;
      if ((error_num = spider_db_set_names(spider, conn, roop_count)))
      {
        DBUG_ASSERT(conn->mta_conn_mutex_lock_already);
        DBUG_ASSERT(conn->mta_conn_mutex_unlock_later);
        conn->mta_conn_mutex_lock_already = FALSE;
        conn->mta_conn_mutex_unlock_later = FALSE;
        SPIDER_CLEAR_FILE_POS(&conn->mta_conn_mutex_file_pos);
        pthread_mutex_unlock(&conn->mta_conn_mutex);
        if (
          share->monitoring_kind[roop_count] &&
          spider->need_mons[roop_count]
        ) {
          error_num = spider_ping_table_mon_from_table(
              spider->wide_handler->trx,
              spider->wide_handler->trx->thd,
              share,
              roop_count,
              (uint32) share->monitoring_sid[roop_count],
              share->table_name,
              share->table_name_length,
              spider->conn_link_idx[roop_count],
              NULL,
              0,
              share->monitoring_kind[roop_count],
              share->monitoring_limit[roop_count],
              share->monitoring_flag[roop_count],
              TRUE
            );
        }
        DBUG_RETURN(error_num);
      }
      spider_conn_set_timeout_from_share(conn, roop_count,
        spider->wide_handler->trx->thd,
        share);
      if (dbton_hdl->execute_sql(
        sql_type,
        conn,
        -1,
        &spider->need_mons[roop_count])
      ) {
        DBUG_ASSERT(conn->mta_conn_mutex_lock_already);
        DBUG_ASSERT(conn->mta_conn_mutex_unlock_later);
        conn->mta_conn_mutex_lock_already = FALSE;
        conn->mta_conn_mutex_unlock_later = FALSE;
        error_num = spider_db_errorno(conn);
        if (
          share->monitoring_kind[roop_count] &&
          spider->need_mons[roop_count]
        ) {
          error_num = spider_ping_table_mon_from_table(
              spider->wide_handler->trx,
              spider->wide_handler->trx->thd,
              share,
              roop_count,
              (uint32) share->monitoring_sid[roop_count],
              share->table_name,
              share->table_name_length,
              spider->conn_link_idx[roop_count],
              NULL,
              0,
              share->monitoring_kind[roop_count],
              share->monitoring_limit[roop_count],
              share->monitoring_flag[roop_count],
              TRUE
            );
        }
        DBUG_RETURN(error_num);
      }
      DBUG_ASSERT(conn->mta_conn_mutex_lock_already);
      DBUG_ASSERT(conn->mta_conn_mutex_unlock_later);
      conn->mta_conn_mutex_lock_already = FALSE;
      conn->mta_conn_mutex_unlock_later = FALSE;
      if (!counted)
      {
        *delete_rows = spider->conns[roop_count]->db_conn->affected_rows();
        DBUG_PRINT("info", ("spider delete_rows = %llu", *delete_rows));
        counted = TRUE;
      }
    SPIDER_CLEAR_FILE_POS(&conn->mta_conn_mutex_file_pos);
    pthread_mutex_unlock(&conn->mta_conn_mutex);
  }
  int error_num2 = 0;
  {
    if ((error_num = spider->reset_sql_sql(SPIDER_SQL_TYPE_DELETE_SQL)))
      error_num2 = error_num;
  }
  DBUG_RETURN(error_num2);
}

int spider_db_delete_all_rows(
  ha_spider *spider
) {
  int error_num, roop_count;
  SPIDER_SHARE *share = spider->share;
  SPIDER_CONN *conn;
  DBUG_ENTER("spider_db_delete_all_rows");
  if ((error_num = spider->append_delete_all_rows_sql_part(
    SPIDER_SQL_TYPE_DELETE_SQL)))
    DBUG_RETURN(error_num);

  for (
    roop_count = spider_conn_link_idx_next(share->link_statuses,
      spider->conn_link_idx, -1, share->link_count,
      SPIDER_LINK_STATUS_RECOVERY);
    roop_count < (int) share->link_count;
    roop_count = spider_conn_link_idx_next(share->link_statuses,
      spider->conn_link_idx, roop_count, share->link_count,
      SPIDER_LINK_STATUS_RECOVERY)
  ) {
    uint dbton_id = share->sql_dbton_ids[roop_count];
    spider_db_handler *dbton_hdl = spider->dbton_handler[dbton_id];
    conn = spider->conns[roop_count];
    pthread_mutex_assert_not_owner(&conn->mta_conn_mutex);
    if ((error_num = dbton_hdl->set_sql_for_exec(
      SPIDER_SQL_TYPE_DELETE_SQL, roop_count)))
    {
      DBUG_RETURN(error_num);
    }
    pthread_mutex_lock(&conn->mta_conn_mutex);
    SPIDER_SET_FILE_POS(&conn->mta_conn_mutex_file_pos);
    conn->need_mon = &spider->need_mons[roop_count];
    DBUG_ASSERT(!conn->mta_conn_mutex_lock_already);
    DBUG_ASSERT(!conn->mta_conn_mutex_unlock_later);
    conn->mta_conn_mutex_lock_already = TRUE;
    conn->mta_conn_mutex_unlock_later = TRUE;
    spider_conn_set_timeout_from_share(conn, roop_count,
      spider->wide_handler->trx->thd,
      share);
    if (
      (error_num = spider_db_set_names(spider, conn, roop_count)) ||
      (
        dbton_hdl->execute_sql(
          SPIDER_SQL_TYPE_DELETE_SQL,
          conn,
          -1,
          &spider->need_mons[roop_count]) &&
        (error_num = spider_db_errorno(conn))
      )
    ) {
      if (
        error_num == ER_SPIDER_REMOTE_SERVER_GONE_AWAY_NUM &&
        !conn->disable_reconnect
      ) {
        /* retry */
        if ((error_num = spider_db_ping(spider, conn, roop_count)))
        {
          DBUG_ASSERT(conn->mta_conn_mutex_lock_already);
          DBUG_ASSERT(conn->mta_conn_mutex_unlock_later);
          conn->mta_conn_mutex_lock_already = FALSE;
          conn->mta_conn_mutex_unlock_later = FALSE;
          SPIDER_CLEAR_FILE_POS(&conn->mta_conn_mutex_file_pos);
          pthread_mutex_unlock(&conn->mta_conn_mutex);
          if (
            share->monitoring_kind[roop_count] &&
            spider->need_mons[roop_count]
          ) {
            error_num = spider_ping_table_mon_from_table(
                spider->wide_handler->trx,
                spider->wide_handler->trx->thd,
                share,
                roop_count,
                (uint32) share->monitoring_sid[roop_count],
                share->table_name,
                share->table_name_length,
                spider->conn_link_idx[roop_count],
                NULL,
                0,
                share->monitoring_kind[roop_count],
                share->monitoring_limit[roop_count],
                share->monitoring_flag[roop_count],
                TRUE
              );
          }
          DBUG_RETURN(error_num);
        }
        if ((error_num = spider_db_set_names(spider, conn, roop_count)))
        {
          DBUG_ASSERT(conn->mta_conn_mutex_lock_already);
          DBUG_ASSERT(conn->mta_conn_mutex_unlock_later);
          conn->mta_conn_mutex_lock_already = FALSE;
          conn->mta_conn_mutex_unlock_later = FALSE;
          SPIDER_CLEAR_FILE_POS(&conn->mta_conn_mutex_file_pos);
          pthread_mutex_unlock(&conn->mta_conn_mutex);
          if (
            share->monitoring_kind[roop_count] &&
            spider->need_mons[roop_count]
          ) {
            error_num = spider_ping_table_mon_from_table(
                spider->wide_handler->trx,
                spider->wide_handler->trx->thd,
                share,
                roop_count,
                (uint32) share->monitoring_sid[roop_count],
                share->table_name,
                share->table_name_length,
                spider->conn_link_idx[roop_count],
                NULL,
                0,
                share->monitoring_kind[roop_count],
                share->monitoring_limit[roop_count],
                share->monitoring_flag[roop_count],
                TRUE
              );
          }
          DBUG_RETURN(error_num);
        }
        spider_conn_set_timeout_from_share(conn, roop_count,
          spider->wide_handler->trx->thd,
          share);
        if (dbton_hdl->execute_sql(
          SPIDER_SQL_TYPE_DELETE_SQL,
          conn,
          -1,
          &spider->need_mons[roop_count])
        ) {
          DBUG_ASSERT(conn->mta_conn_mutex_lock_already);
          DBUG_ASSERT(conn->mta_conn_mutex_unlock_later);
          conn->mta_conn_mutex_lock_already = FALSE;
          conn->mta_conn_mutex_unlock_later = FALSE;
          error_num = spider_db_errorno(conn);
          if (
            share->monitoring_kind[roop_count] &&
            spider->need_mons[roop_count]
          ) {
            error_num = spider_ping_table_mon_from_table(
                spider->wide_handler->trx,
                spider->wide_handler->trx->thd,
                share,
                roop_count,
                (uint32) share->monitoring_sid[roop_count],
                share->table_name,
                share->table_name_length,
                spider->conn_link_idx[roop_count],
                NULL,
                0,
                share->monitoring_kind[roop_count],
                share->monitoring_limit[roop_count],
                share->monitoring_flag[roop_count],
                TRUE
              );
          }
          DBUG_RETURN(error_num);
        }
      } else {
        DBUG_ASSERT(conn->mta_conn_mutex_lock_already);
        DBUG_ASSERT(conn->mta_conn_mutex_unlock_later);
        conn->mta_conn_mutex_lock_already = FALSE;
        conn->mta_conn_mutex_unlock_later = FALSE;
        SPIDER_CLEAR_FILE_POS(&conn->mta_conn_mutex_file_pos);
        pthread_mutex_unlock(&conn->mta_conn_mutex);
        if (
          share->monitoring_kind[roop_count] &&
          spider->need_mons[roop_count]
        ) {
          error_num = spider_ping_table_mon_from_table(
              spider->wide_handler->trx,
              spider->wide_handler->trx->thd,
              share,
              roop_count,
              (uint32) share->monitoring_sid[roop_count],
              share->table_name,
              share->table_name_length,
              spider->conn_link_idx[roop_count],
              NULL,
              0,
              share->monitoring_kind[roop_count],
              share->monitoring_limit[roop_count],
              share->monitoring_flag[roop_count],
              TRUE
            );
        }
        DBUG_RETURN(error_num);
      }
    }
    DBUG_ASSERT(conn->mta_conn_mutex_lock_already);
    DBUG_ASSERT(conn->mta_conn_mutex_unlock_later);
    conn->mta_conn_mutex_lock_already = FALSE;
    conn->mta_conn_mutex_unlock_later = FALSE;
    SPIDER_CLEAR_FILE_POS(&conn->mta_conn_mutex_file_pos);
    pthread_mutex_unlock(&conn->mta_conn_mutex);
  }
  if ((error_num = spider->reset_sql_sql(SPIDER_SQL_TYPE_DELETE_SQL)))
    DBUG_RETURN(error_num);
  DBUG_RETURN(0);
}

int spider_db_disable_keys(
  ha_spider *spider
) {
  int error_num, roop_count;
  SPIDER_SHARE *share = spider->share;
  SPIDER_CONN *conn;
  spider_db_handler *dbton_hdl;
  DBUG_ENTER("spider_db_disable_keys");
  if (
    spider_param_internal_optimize(spider->wide_handler->trx->thd,
      share->internal_optimize) == 1
  ) {
    for (
      roop_count = spider_conn_link_idx_next(share->link_statuses,
        spider->conn_link_idx, -1, share->link_count,
        SPIDER_LINK_STATUS_RECOVERY);
      roop_count < (int) share->link_count;
      roop_count = spider_conn_link_idx_next(share->link_statuses,
        spider->conn_link_idx, roop_count, share->link_count,
        SPIDER_LINK_STATUS_RECOVERY)
    ) {
      conn = spider->conns[roop_count];
      dbton_hdl = spider->dbton_handler[conn->dbton_id];
      if ((error_num = dbton_hdl->disable_keys(conn, roop_count)))
      {
        if (
          share->monitoring_kind[roop_count] &&
          spider->need_mons[roop_count]
        ) {
          error_num = spider_ping_table_mon_from_table(
              spider->wide_handler->trx,
              spider->wide_handler->trx->thd,
              share,
              roop_count,
              (uint32) share->monitoring_sid[roop_count],
              share->table_name,
              share->table_name_length,
              spider->conn_link_idx[roop_count],
              NULL,
              0,
              share->monitoring_kind[roop_count],
              share->monitoring_limit[roop_count],
              share->monitoring_flag[roop_count],
              TRUE
            );
        }
        DBUG_RETURN(error_num);
      }
    }
  }
  DBUG_RETURN(0);
}

int spider_db_enable_keys(
  ha_spider *spider
) {
  int error_num, roop_count;
  SPIDER_SHARE *share = spider->share;
  SPIDER_CONN *conn;
  spider_db_handler *dbton_hdl;
  DBUG_ENTER("spider_db_enable_keys");
  if (
    spider_param_internal_optimize(spider->wide_handler->trx->thd,
      share->internal_optimize) == 1
  ) {
    for (
      roop_count = spider_conn_link_idx_next(share->link_statuses,
        spider->conn_link_idx, -1, share->link_count,
        SPIDER_LINK_STATUS_RECOVERY);
      roop_count < (int) share->link_count;
      roop_count = spider_conn_link_idx_next(share->link_statuses,
        spider->conn_link_idx, roop_count, share->link_count,
        SPIDER_LINK_STATUS_RECOVERY)
    ) {
      conn = spider->conns[roop_count];
      dbton_hdl = spider->dbton_handler[conn->dbton_id];
      if ((error_num = dbton_hdl->enable_keys(conn, roop_count)))
      {
        if (
          share->monitoring_kind[roop_count] &&
          spider->need_mons[roop_count]
        ) {
          error_num = spider_ping_table_mon_from_table(
              spider->wide_handler->trx,
              spider->wide_handler->trx->thd,
              share,
              roop_count,
              (uint32) share->monitoring_sid[roop_count],
              share->table_name,
              share->table_name_length,
              spider->conn_link_idx[roop_count],
              NULL,
              0,
              share->monitoring_kind[roop_count],
              share->monitoring_limit[roop_count],
              share->monitoring_flag[roop_count],
              TRUE
            );
        }
        DBUG_RETURN(error_num);
      }
    }
  }
  DBUG_RETURN(0);
}

int spider_db_check_table(
  ha_spider *spider,
  HA_CHECK_OPT* check_opt
) {
  int error_num, roop_count;
  SPIDER_SHARE *share = spider->share;
  SPIDER_CONN *conn;
  spider_db_handler *dbton_hdl;
  DBUG_ENTER("spider_db_check_table");
  if (
    spider_param_internal_optimize(spider->wide_handler->trx->thd,
      share->internal_optimize) == 1
  ) {
    for (
      roop_count = spider_conn_link_idx_next(share->link_statuses,
        spider->conn_link_idx, -1, share->link_count,
        SPIDER_LINK_STATUS_RECOVERY);
      roop_count < (int) share->link_count;
      roop_count = spider_conn_link_idx_next(share->link_statuses,
        spider->conn_link_idx, roop_count, share->link_count,
        SPIDER_LINK_STATUS_RECOVERY)
    ) {
      conn = spider->conns[roop_count];
      dbton_hdl = spider->dbton_handler[conn->dbton_id];
      if ((error_num = dbton_hdl->check_table(conn, roop_count, check_opt)))
      {
        if (
          share->monitoring_kind[roop_count] &&
          spider->need_mons[roop_count]
        ) {
          error_num = spider_ping_table_mon_from_table(
              spider->wide_handler->trx,
              spider->wide_handler->trx->thd,
              share,
              roop_count,
              (uint32) share->monitoring_sid[roop_count],
              share->table_name,
              share->table_name_length,
              spider->conn_link_idx[roop_count],
              NULL,
              0,
              share->monitoring_kind[roop_count],
              share->monitoring_limit[roop_count],
              share->monitoring_flag[roop_count],
              TRUE
            );
        }
        DBUG_RETURN(error_num);
      }
    }
  }
  DBUG_RETURN(0);
}

int spider_db_repair_table(
  ha_spider *spider,
  HA_CHECK_OPT* check_opt
) {
  int error_num, roop_count;
  SPIDER_SHARE *share = spider->share;
  SPIDER_CONN *conn;
  spider_db_handler *dbton_hdl;
  DBUG_ENTER("spider_db_repair_table");
  if (
    spider_param_internal_optimize(spider->wide_handler->trx->thd,
      share->internal_optimize) == 1
  ) {
    for (
      roop_count = spider_conn_link_idx_next(share->link_statuses,
        spider->conn_link_idx, -1, share->link_count,
        SPIDER_LINK_STATUS_RECOVERY);
      roop_count < (int) share->link_count;
      roop_count = spider_conn_link_idx_next(share->link_statuses,
        spider->conn_link_idx, roop_count, share->link_count,
        SPIDER_LINK_STATUS_RECOVERY)
    ) {
      conn = spider->conns[roop_count];
      dbton_hdl = spider->dbton_handler[conn->dbton_id];
      if ((error_num = dbton_hdl->repair_table(conn, roop_count, check_opt)))
      {
        if (
          share->monitoring_kind[roop_count] &&
          spider->need_mons[roop_count]
        ) {
          error_num = spider_ping_table_mon_from_table(
              spider->wide_handler->trx,
              spider->wide_handler->trx->thd,
              share,
              roop_count,
              (uint32) share->monitoring_sid[roop_count],
              share->table_name,
              share->table_name_length,
              spider->conn_link_idx[roop_count],
              NULL,
              0,
              share->monitoring_kind[roop_count],
              share->monitoring_limit[roop_count],
              share->monitoring_flag[roop_count],
              TRUE
            );
        }
        DBUG_RETURN(error_num);
      }
    }
  }
  DBUG_RETURN(0);
}

int spider_db_analyze_table(
  ha_spider *spider
) {
  int error_num, roop_count;
  SPIDER_SHARE *share = spider->share;
  SPIDER_CONN *conn;
  spider_db_handler *dbton_hdl;
  DBUG_ENTER("spider_db_analyze_table");
  if (
    spider_param_internal_optimize(spider->wide_handler->trx->thd,
      share->internal_optimize) == 1
  ) {
    for (
      roop_count = spider_conn_link_idx_next(share->link_statuses,
        spider->conn_link_idx, -1, share->link_count,
        SPIDER_LINK_STATUS_RECOVERY);
      roop_count < (int) share->link_count;
      roop_count = spider_conn_link_idx_next(share->link_statuses,
        spider->conn_link_idx, roop_count, share->link_count,
        SPIDER_LINK_STATUS_RECOVERY)
    ) {
      conn = spider->conns[roop_count];
      dbton_hdl = spider->dbton_handler[conn->dbton_id];
      if ((error_num = dbton_hdl->analyze_table(conn, roop_count)))
      {
        if (
          share->monitoring_kind[roop_count] &&
          spider->need_mons[roop_count]
        ) {
          error_num = spider_ping_table_mon_from_table(
              spider->wide_handler->trx,
              spider->wide_handler->trx->thd,
              share,
              roop_count,
              (uint32) share->monitoring_sid[roop_count],
              share->table_name,
              share->table_name_length,
              spider->conn_link_idx[roop_count],
              NULL,
              0,
              share->monitoring_kind[roop_count],
              share->monitoring_limit[roop_count],
              share->monitoring_flag[roop_count],
              TRUE
            );
        }
        DBUG_RETURN(error_num);
      }
    }
  }
  DBUG_RETURN(0);
}

int spider_db_optimize_table(
  ha_spider *spider
) {
  int error_num, roop_count;
  SPIDER_SHARE *share = spider->share;
  SPIDER_CONN *conn;
  spider_db_handler *dbton_hdl;
  DBUG_ENTER("spider_db_optimize_table");
  if (
    spider_param_internal_optimize(spider->wide_handler->trx->thd,
      share->internal_optimize) == 1
  ) {
    for (
      roop_count = spider_conn_link_idx_next(share->link_statuses,
        spider->conn_link_idx, -1, share->link_count,
        SPIDER_LINK_STATUS_RECOVERY);
      roop_count < (int) share->link_count;
      roop_count = spider_conn_link_idx_next(share->link_statuses,
        spider->conn_link_idx, roop_count, share->link_count,
        SPIDER_LINK_STATUS_RECOVERY)
    ) {
      conn = spider->conns[roop_count];
      dbton_hdl = spider->dbton_handler[conn->dbton_id];
      if ((error_num = dbton_hdl->optimize_table(conn, roop_count)))
      {
        if (
          share->monitoring_kind[roop_count] &&
          spider->need_mons[roop_count]
        ) {
          error_num = spider_ping_table_mon_from_table(
              spider->wide_handler->trx,
              spider->wide_handler->trx->thd,
              share,
              roop_count,
              (uint32) share->monitoring_sid[roop_count],
              share->table_name,
              share->table_name_length,
              spider->conn_link_idx[roop_count],
              NULL,
              0,
              share->monitoring_kind[roop_count],
              share->monitoring_limit[roop_count],
              share->monitoring_flag[roop_count],
              TRUE
            );
        }
        DBUG_RETURN(error_num);
      }
    }
  }
  DBUG_RETURN(0);
}

int spider_db_flush_tables(
  ha_spider *spider,
  bool lock
) {
  int error_num, roop_count;
  SPIDER_SHARE *share = spider->share;
  SPIDER_CONN *conn;
  spider_db_handler *dbton_hdl;
  DBUG_ENTER("spider_db_flush_tables");
  for (
    roop_count = spider_conn_link_idx_next(share->link_statuses,
      spider->conn_link_idx, -1, share->link_count,
      SPIDER_LINK_STATUS_RECOVERY);
    roop_count < (int) share->link_count;
    roop_count = spider_conn_link_idx_next(share->link_statuses,
      spider->conn_link_idx, roop_count, share->link_count,
      SPIDER_LINK_STATUS_RECOVERY)
  ) {
    conn = spider->conns[roop_count];
    dbton_hdl = spider->dbton_handler[conn->dbton_id];
    if ((error_num = dbton_hdl->flush_tables(conn, roop_count, lock)))
    {
      if (
        share->monitoring_kind[roop_count] &&
        spider->need_mons[roop_count]
      ) {
        error_num = spider_ping_table_mon_from_table(
            spider->wide_handler->trx,
            spider->wide_handler->trx->thd,
            share,
            roop_count,
            (uint32) share->monitoring_sid[roop_count],
            share->table_name,
            share->table_name_length,
            spider->conn_link_idx[roop_count],
            NULL,
            0,
            share->monitoring_kind[roop_count],
            share->monitoring_limit[roop_count],
            share->monitoring_flag[roop_count],
            TRUE
          );
      }
      DBUG_RETURN(error_num);
    }
  }
  DBUG_RETURN(0);
}

int spider_db_flush_logs(
  ha_spider *spider
) {
  int roop_count, error_num;
  SPIDER_SHARE *share = spider->share;
  SPIDER_CONN *conn;
  spider_db_handler *dbton_hdl;
  DBUG_ENTER("spider_db_flush_logs");
  for (
    roop_count = spider_conn_link_idx_next(share->link_statuses,
      spider->conn_link_idx, -1, share->link_count,
      SPIDER_LINK_STATUS_RECOVERY);
    roop_count < (int) share->link_count;
    roop_count = spider_conn_link_idx_next(share->link_statuses,
      spider->conn_link_idx, roop_count, share->link_count,
      SPIDER_LINK_STATUS_RECOVERY)
  ) {
    conn = spider->conns[roop_count];
    dbton_hdl = spider->dbton_handler[conn->dbton_id];
    if ((error_num = dbton_hdl->flush_logs(conn, roop_count)))
    {
      if (
        share->monitoring_kind[roop_count] &&
        spider->need_mons[roop_count]
      ) {
        error_num = spider_ping_table_mon_from_table(
            spider->wide_handler->trx,
            spider->wide_handler->trx->thd,
            share,
            roop_count,
            (uint32) share->monitoring_sid[roop_count],
            share->table_name,
            share->table_name_length,
            spider->conn_link_idx[roop_count],
            NULL,
            0,
            share->monitoring_kind[roop_count],
            share->monitoring_limit[roop_count],
            share->monitoring_flag[roop_count],
            TRUE
          );
      }
      DBUG_RETURN(error_num);
    }
  }
  DBUG_RETURN(0);
}

/**
  Find the field among the items in an expression tree.

  @param  item_list         List of items of the expression.
  @param  item_count        Number of items in the item list.
  @param  start_item        Index of the first item to consider.
  @param  str               String into which the expression is to be printed.
  @param  func_name         Function or operator name.
  @param  func_name_length  Length of function or operator name.

  @return                   Pointer to the field in the item list if the list
                            contains only one field; NULL otherwise.
*/

Field *spider_db_find_field_in_item_list(
  Item **item_list,
  uint item_count,
  uint start_item,
  spider_string *str,
  const char *func_name,
  int func_name_length
) {
  uint item_num;
  Item *item;
  Field *field = NULL;
  DBUG_ENTER("spider_db_find_field_in_item_list");

  if (str && func_name_length)
  {
    if (strncasecmp(func_name, ",", 1))
    {
      /* A known function or operator */
      for (item_num = start_item; item_num < item_count; item_num++)
      {
        item = item_list[item_num];

        if (item->type() == Item::FIELD_ITEM)
        {
          if (field)
          {
            /* Field is not relevant if there are multiple fields */
            DBUG_RETURN(NULL);
          }

          field = ((Item_field *) item)->field;
        }
      }
    }
  }

  DBUG_RETURN(field);
}

/**
  Print an operand value within a statement generated for an expression.

  @param  item              Operand value to print.
  @param  field             Field related to the operand value.
  @param  spider            Spider.
  @param  str               String into which the value is to be printed.
  @param  alias             Name related to the operand.
  @param  alias_length      Length of the name.
  @param  dbton_id          Spider Db/Table id.
  @param  use_fields        Use fields or exchange fields.
  @param  fields            Array of fields in the expression.

  @return                   Error code.
*/

int spider_db_print_item_type(
  Item *item,
  Field *field,
  ha_spider *spider,
  spider_string *str,
  const char *alias,
  uint alias_length,
  uint dbton_id,
  bool use_fields,
  spider_fields *fields
) {
  DBUG_ENTER("spider_db_print_item_type");
  DBUG_PRINT("info",("spider COND type=%d", item->type()));

  if (item->type() == Item::REF_ITEM &&
      ((Item_ref*)item)->ref_type() == Item_ref::DIRECT_REF)
  {
    item= item->real_item();
    DBUG_PRINT("info",("spider new COND type=%d", item->type()));
  }
  switch (item->type())
  {
    case Item::FUNC_ITEM:
      DBUG_RETURN(spider_db_open_item_func((Item_func *) item, spider, str,
        alias, alias_length, dbton_id, use_fields, fields));
    case Item::SUM_FUNC_ITEM:
      DBUG_RETURN(spider_db_open_item_sum_func((Item_sum *)item, spider, str,
        alias, alias_length, dbton_id, use_fields, fields));
    case Item::COND_ITEM:
      DBUG_RETURN(spider_db_open_item_cond((Item_cond *) item, spider, str,
        alias, alias_length, dbton_id, use_fields, fields));
    case Item::FIELD_ITEM:
      DBUG_RETURN(spider_db_open_item_field((Item_field *) item, spider, str,
        alias, alias_length, dbton_id, use_fields, fields));
    case Item::REF_ITEM:
      DBUG_RETURN(spider_db_open_item_ref((Item_ref *) item, spider, str,
        alias, alias_length, dbton_id, use_fields, fields));
    case Item::ROW_ITEM:
      DBUG_RETURN(spider_db_open_item_row((Item_row *) item, spider, str,
        alias, alias_length, dbton_id, use_fields, fields));
    case Item::CONST_ITEM:
    {
      switch (item->cmp_type()) {
        case TIME_RESULT:
        case STRING_RESULT:
          DBUG_RETURN(spider_db_open_item_string(item, field, spider, str,
            alias, alias_length, dbton_id, use_fields, fields));
        case INT_RESULT:
        case REAL_RESULT:
        case DECIMAL_RESULT:
          DBUG_RETURN(spider_db_open_item_int(item, field, spider, str,
            alias, alias_length, dbton_id, use_fields, fields));
        default:
          DBUG_ASSERT(FALSE);
          DBUG_RETURN(spider_db_print_item_type_default(item, spider, str));
      }
    }
    case Item::CACHE_ITEM:
      DBUG_RETURN(spider_db_open_item_cache((Item_cache *) item, field, spider,
        str, alias, alias_length, dbton_id, use_fields, fields));
    case Item::INSERT_VALUE_ITEM:
      DBUG_RETURN(spider_db_open_item_insert_value((Item_insert_value *) item,
        field, spider, str, alias, alias_length, dbton_id, use_fields, fields));
    case Item::SUBSELECT_ITEM:
    case Item::TRIGGER_FIELD_ITEM:
    case Item::EXPR_CACHE_ITEM:
      DBUG_RETURN(ER_SPIDER_COND_SKIP_NUM);
    default:
      DBUG_RETURN(spider_db_print_item_type_default(item, spider, str));
  }

  DBUG_RETURN(0);
}

int spider_db_print_item_type_default(
  Item *item,
  ha_spider *spider,
  spider_string *str
) {
  DBUG_ENTER("spider_db_print_item_type_default");
  THD *thd = spider->wide_handler->trx->thd;
  SPIDER_SHARE *share = spider->share;
  if (spider_param_skip_default_condition(thd,
    share->skip_default_condition))
    DBUG_RETURN(ER_SPIDER_COND_SKIP_NUM);
  if (str)
  {
    if (spider->share->access_charset->cset == system_charset_info->cset)
    {
      item->print(str->get_str(), QT_TO_SYSTEM_CHARSET);
    } else {
      item->print(str->get_str(), QT_ORDINARY);
    }
    str->mem_calc();
  }
  DBUG_RETURN(0);
}

int spider_db_open_item_cond(
  Item_cond *item_cond,
  ha_spider *spider,
  spider_string *str,
  const char *alias,
  uint alias_length,
  uint dbton_id,
  bool use_fields,
  spider_fields *fields
) {
  int error_num = 0;
  List_iterator_fast<Item> lif(*(item_cond->argument_list()));
  Item *item;
  LEX_CSTRING func_name= {0,0};
  int restart_pos = 0;
  DBUG_ENTER("spider_db_open_item_cond");
  if (str)
  {
    if (str->reserve(SPIDER_SQL_OPEN_PAREN_LEN))
      DBUG_RETURN(HA_ERR_OUT_OF_MEM);
    str->q_append(SPIDER_SQL_OPEN_PAREN_STR, SPIDER_SQL_OPEN_PAREN_LEN);
  }

restart_first:
  if ((item = lif++))
  {
    if (str)
      restart_pos = str->length();
    if ((error_num = spider_db_print_item_type(item, NULL, spider, str,
      alias, alias_length, dbton_id, use_fields, fields)))
    {
      if (
        str &&
        error_num == ER_SPIDER_COND_SKIP_NUM &&
        item_cond->functype() == Item_func::COND_AND_FUNC
      ) {
        DBUG_PRINT("info",("spider COND skip"));
        str->length(restart_pos);
        goto restart_first;
      }
      DBUG_RETURN(error_num);
    }
  }
  if (error_num)
    DBUG_RETURN(error_num);
  while ((item = lif++))
  {
    if (str)
    {
      restart_pos = str->length();
      if (!func_name.str)
        func_name= item_cond->func_name_cstring();

      if (str->reserve(func_name.length + SPIDER_SQL_SPACE_LEN * 2))
        DBUG_RETURN(HA_ERR_OUT_OF_MEM);
      str->q_append(SPIDER_SQL_SPACE_STR, SPIDER_SQL_SPACE_LEN);
      str->q_append(func_name.str, func_name.length);
      str->q_append(SPIDER_SQL_SPACE_STR, SPIDER_SQL_SPACE_LEN);
    }

    if ((error_num = spider_db_print_item_type(item, NULL, spider, str,
      alias, alias_length, dbton_id, use_fields, fields)))
    {
      if (
        str &&
        error_num == ER_SPIDER_COND_SKIP_NUM &&
        item_cond->functype() == Item_func::COND_AND_FUNC
      ) {
        DBUG_PRINT("info",("spider COND skip"));
        str->length(restart_pos);
      } else
        DBUG_RETURN(error_num);
    }
  }
  if (str)
  {
    if (str->reserve(SPIDER_SQL_CLOSE_PAREN_LEN))
      DBUG_RETURN(HA_ERR_OUT_OF_MEM);
    str->q_append(SPIDER_SQL_CLOSE_PAREN_STR, SPIDER_SQL_CLOSE_PAREN_LEN);
  }
  DBUG_RETURN(0);
}

int spider_db_open_item_func(
  Item_func *item_func,
  ha_spider *spider,
  spider_string *str,
  const char *alias,
  uint alias_length,
  uint dbton_id,
  bool use_fields,
  spider_fields *fields
) {
  DBUG_ENTER("spider_db_open_item_func");
  DBUG_RETURN(spider_dbton[dbton_id].db_util->open_item_func(
    item_func, spider, str, alias, alias_length, use_fields, fields));
}

int spider_db_open_item_sum_func(
  Item_sum *item_sum,
  ha_spider *spider,
  spider_string *str,
  const char *alias,
  uint alias_length,
  uint dbton_id,
  bool use_fields,
  spider_fields *fields
) {
  DBUG_ENTER("spider_db_open_item_func");
  DBUG_RETURN(spider_dbton[dbton_id].db_util->open_item_sum_func(
    item_sum, spider, str, alias, alias_length, use_fields, fields));
}

int spider_db_open_item_ident(
  Item_ident *item_ident,
  ha_spider *spider,
  spider_string *str,
  const char *alias,
  uint alias_length,
  uint dbton_id,
  bool use_fields,
  spider_fields *fields
) {
  int error_num, field_name_length;
  SPIDER_SHARE *share = spider->share;
  DBUG_ENTER("spider_db_open_item_ident");
  if (
    item_ident->cached_field_index != NO_CACHED_FIELD_INDEX &&
    item_ident->cached_table
  ) {
    Field *field = item_ident->cached_table->table->field[
      item_ident->cached_field_index];
    DBUG_PRINT("info",("spider use cached_field_index"));
    DBUG_PRINT("info",("spider const_table=%s",
      field->table->const_table ? "TRUE" : "FALSE"));
    if (field->table->const_table)
    {
      if (str)
      {
        String str_value;
        String *tmp_str;
        tmp_str = field->val_str(&str_value);
        if (!tmp_str)
        {
          DBUG_RETURN(HA_ERR_OUT_OF_MEM);
        }
        if (str->reserve(SPIDER_SQL_VALUE_QUOTE_LEN * 2 +
          tmp_str->length() * 2))
        {
          DBUG_RETURN(HA_ERR_OUT_OF_MEM);
        }
        str->q_append(SPIDER_SQL_VALUE_QUOTE_STR, SPIDER_SQL_VALUE_QUOTE_LEN);
        str->append_escape_string(tmp_str->ptr(), tmp_str->length());
        str->q_append(SPIDER_SQL_VALUE_QUOTE_STR, SPIDER_SQL_VALUE_QUOTE_LEN);
      }
    } else {
      if (!use_fields)
      {
        if (!(field = spider->field_exchange(field)))
          DBUG_RETURN(ER_SPIDER_COND_SKIP_NUM);
        if (str)
        {
          if ((error_num = share->dbton_share[dbton_id]->
            append_column_name_with_alias(str, field->field_index,
            alias, alias_length)))
            DBUG_RETURN(error_num);
        }
      } else {
        if (str)
        {
          SPIDER_TABLE_HOLDER *table= fields->find_table(field);
          /* If table or table->spider is NULL the GBH creation
          would have been skipped the first pass (see below). */
          spider = table->spider;
          share = spider->share;
          if ((error_num = share->dbton_share[dbton_id]->
            append_column_name_with_alias(str, field->field_index,
            table->alias->ptr(), table->alias->length())))
            DBUG_RETURN(error_num);
        } else
        {
          SPIDER_TABLE_HOLDER *table= fields->find_table(field);
          if (!table || !table->spider)
            DBUG_RETURN(ER_SPIDER_COND_SKIP_NUM);
        }
      }
    }
    DBUG_RETURN(0);
  }
  if (str)
  {
    if (item_ident->field_name.str)
      field_name_length = item_ident->field_name.length;
    else
      field_name_length = 0;
    if (share->access_charset->cset == system_charset_info->cset)
    {
      if (str->reserve(alias_length +
        field_name_length + /* SPIDER_SQL_NAME_QUOTE_LEN */ 2))
      {
        DBUG_RETURN(HA_ERR_OUT_OF_MEM);
      }
      str->q_append(alias, alias_length);
      if ((error_num = spider_dbton[dbton_id].db_util->
        append_escaped_name(str, item_ident->field_name.str,
          field_name_length)))
      {
        DBUG_RETURN(error_num);
      }
    } else {
      if (str->reserve(alias_length))
        DBUG_RETURN(HA_ERR_OUT_OF_MEM);
      str->q_append(alias, alias_length);
      if ((error_num = spider_dbton[dbton_id].db_util->
        append_escaped_name_with_charset(str, item_ident->field_name.str,
          field_name_length, system_charset_info)))
      {
        DBUG_RETURN(error_num);
      }
    }
  }
  DBUG_RETURN(0);
}

int spider_db_open_item_field(
  Item_field *item_field,
  ha_spider *spider,
  spider_string *str,
  const char *alias,
  uint alias_length,
  uint dbton_id,
  bool use_fields,
  spider_fields *fields
) {
  int error_num;
  Field *field = item_field->field;
  SPIDER_SHARE *share = spider->share;
  DBUG_ENTER("spider_db_open_item_field");
  if (field)
  {
    DBUG_PRINT("info",("spider field=%p", field));
    DBUG_PRINT("info",("spider db=%s", field->table->s->db.str));
    DBUG_PRINT("info",("spider table_name=%s",
      field->table->s->table_name.str));
    DBUG_PRINT("info",("spider const_table=%s",
      field->table->const_table ? "TRUE" : "FALSE"));
    if (field->table->const_table)
    {
      if (str)
      {
        String str_value;
        String *tmp_str;
        tmp_str = field->val_str(&str_value);
        if (!tmp_str)
        {
          DBUG_RETURN(HA_ERR_OUT_OF_MEM);
        }
        if (str->reserve(SPIDER_SQL_VALUE_QUOTE_LEN * 2 +
          tmp_str->length() * 2))
        {
          DBUG_RETURN(HA_ERR_OUT_OF_MEM);
        }
        str->q_append(SPIDER_SQL_VALUE_QUOTE_STR, SPIDER_SQL_VALUE_QUOTE_LEN);
        str->append_escape_string(tmp_str->ptr(), tmp_str->length());
        str->q_append(SPIDER_SQL_VALUE_QUOTE_STR, SPIDER_SQL_VALUE_QUOTE_LEN);
      }
      DBUG_RETURN(0);
    } else {
      DBUG_PRINT("info",("spider tmp_table=%u", field->table->s->tmp_table));
      if (field->table->s->tmp_table != INTERNAL_TMP_TABLE)
      {
        if (!use_fields)
        {
          if (!(field = spider->field_exchange(field)))
            DBUG_RETURN(ER_SPIDER_COND_SKIP_NUM);
          if (str)
          {
            if ((error_num = share->dbton_share[dbton_id]->
              append_column_name_with_alias(str, field->field_index,
              alias, alias_length)))
              DBUG_RETURN(error_num);
          }
          DBUG_RETURN(0);
        } else {
          if (str)
          {
            SPIDER_TABLE_HOLDER *table= fields->find_table(field);
            /* If table or table->spider is NULL the GBH creation
            would have been skipped the first pass (see below). */
            spider = table->spider;
            share = spider->share;
            if ((error_num = share->dbton_share[dbton_id]->
              append_column_name_with_alias(str, field->field_index,
              table->alias->ptr(), table->alias->length())))
              DBUG_RETURN(error_num);
          } else
          {
            SPIDER_TABLE_HOLDER *table= fields->find_table(field);
            if (!table || !table->spider)
              DBUG_RETURN(ER_SPIDER_COND_SKIP_NUM);
          }
          DBUG_RETURN(0);
        }
      }
    }
  }
  DBUG_RETURN(spider_db_open_item_ident(
    (Item_ident *) item_field, spider, str, alias, alias_length, dbton_id,
    use_fields, fields));
}

int spider_db_open_item_ref(
  Item_ref *item_ref,
  ha_spider *spider,
  spider_string *str,
  const char *alias,
  uint alias_length,
  uint dbton_id,
  bool use_fields,
  spider_fields *fields
) {
  int error_num;
  DBUG_ENTER("spider_db_open_item_ref");
  if (item_ref->ref)
  {
    if (
      (*(item_ref->ref))->type() != Item::CACHE_ITEM &&
      item_ref->ref_type() != Item_ref::VIEW_REF &&
      !item_ref->table_name.str &&
      item_ref->name.str &&
      item_ref->alias_name_used
    )
    {
      if (str)
      {
        uint length = item_ref->name.length;
        if (str->reserve(length + /* SPIDER_SQL_NAME_QUOTE_LEN */ 2))
        {
          DBUG_RETURN(HA_ERR_OUT_OF_MEM);
        }
        if ((error_num = spider_dbton[dbton_id].db_util->
          append_name(str, item_ref->name.str, length)))
        {
          DBUG_RETURN(error_num);
        }
      }
      DBUG_RETURN(0);
    }
    DBUG_RETURN(ER_SPIDER_COND_SKIP_NUM); // MDEV-25116
  }
  DBUG_RETURN(spider_db_open_item_ident((Item_ident *) item_ref, spider, str,
    alias, alias_length, dbton_id, use_fields, fields));
}

int spider_db_open_item_row(
  Item_row *item_row,
  ha_spider *spider,
  spider_string *str,
  const char *alias,
  uint alias_length,
  uint dbton_id,
  bool use_fields,
  spider_fields *fields
) {
  int error_num;
  uint roop_count, cols = item_row->cols() - 1;
  Item *item;
  DBUG_ENTER("spider_db_open_item_row");
  if (str)
  {
    if (str->reserve(SPIDER_SQL_OPEN_PAREN_LEN))
      DBUG_RETURN(HA_ERR_OUT_OF_MEM);
    str->q_append(SPIDER_SQL_OPEN_PAREN_STR, SPIDER_SQL_OPEN_PAREN_LEN);
  }
  for (roop_count = 0; roop_count < cols; roop_count++)
  {
    item = item_row->element_index(roop_count);
    if ((error_num = spider_db_print_item_type(item, NULL, spider, str,
      alias, alias_length, dbton_id, use_fields, fields)))
      DBUG_RETURN(error_num);
    if (str)
    {
      if (str->reserve(SPIDER_SQL_COMMA_LEN))
        DBUG_RETURN(HA_ERR_OUT_OF_MEM);
      str->q_append(SPIDER_SQL_COMMA_STR, SPIDER_SQL_COMMA_LEN);
    }
  }
  item = item_row->element_index(roop_count);
  if ((error_num = spider_db_print_item_type(item, NULL, spider, str,
    alias, alias_length, dbton_id, use_fields, fields)))
    DBUG_RETURN(error_num);
  if (str)
  {
    if (str->reserve(SPIDER_SQL_CLOSE_PAREN_LEN))
      DBUG_RETURN(HA_ERR_OUT_OF_MEM);
    str->q_append(SPIDER_SQL_CLOSE_PAREN_STR,
      SPIDER_SQL_CLOSE_PAREN_LEN);
  }
  DBUG_RETURN(0);
}

/**
  Print a string value within a generated statement.

  @param  item              String value to print.
  @param  field             Field related to the string value.
  @param  spider            Spider.
  @param  str               String into which the value is to be printed.
  @param  alias             Name related to the string value.
  @param  alias_length      Length of the name.
  @param  dbton_id          Spider Db/Table id.
  @param  use_fields        Use fields or exchange fields.
  @param  fields            Array of fields in an expression containing
                            the string value.

  @return                   Error code.
*/

int spider_db_open_item_string(
  Item *item,
  Field *field,
  ha_spider *spider,
  spider_string *str,
  const char *alias,
  uint alias_length,
  uint dbton_id,
  bool use_fields,
  spider_fields *fields
) {
  int error_num = 0;
  DBUG_ENTER("spider_db_open_item_string");

  if (str)
  {
    THD *thd = NULL;
    TABLE *UNINIT_VAR(table);
    MY_BITMAP *saved_map = NULL;
    Time_zone *UNINIT_VAR(saved_time_zone);
    String str_value;
    char tmp_buf[MAX_FIELD_WIDTH];
    spider_string tmp_str(tmp_buf, MAX_FIELD_WIDTH, str->charset());
    String *tmp_str2;
    tmp_str.init_calc_mem(SPD_MID_DB_OPEN_ITEM_STRING_1);

    if (!(tmp_str2 = item->val_str(tmp_str.get_str())))
    {
      if (str->reserve(SPIDER_SQL_NULL_LEN))
      {
        error_num = HA_ERR_OUT_OF_MEM;
        goto end;
      }
      str->q_append(SPIDER_SQL_NULL_STR, SPIDER_SQL_NULL_LEN);
    } else {
      if (
        field &&
        field->type() == FIELD_TYPE_TIMESTAMP &&
        field->table->in_use->variables.time_zone != UTC
      ) {
        /*
          Store the string value in the field. This is necessary
          when the statement contains more than one value for the
          same field.
        */
        table = field->table;
        thd = table->in_use;
        saved_map = dbug_tmp_use_all_columns(table, &table->write_set);
        item->save_in_field(field, FALSE);
        saved_time_zone = thd->variables.time_zone;
        thd->variables.time_zone = UTC;

        /* Retrieve the stored value converted to UTC */
        tmp_str2 = field->val_str(&str_value);

        if (!tmp_str2)
        {
          error_num = HA_ERR_OUT_OF_MEM;
          goto end;
        }
      }
      DBUG_PRINT("info",("spider dbton_id=%u", dbton_id));
      if (str->charset() != tmp_str2->charset() &&
        spider_dbton[dbton_id].db_util->append_charset_name_before_string())
      {
        if ((error_num = spider_db_append_charset_name_before_string(str,
          tmp_str2->charset())))
        {
          goto end;
        }
      }
      if (str->reserve(SPIDER_SQL_VALUE_QUOTE_LEN * 2 +
        tmp_str2->length() * 2))
      {
        error_num = HA_ERR_OUT_OF_MEM;
        goto end;
      }
      if (!thd)
        tmp_str.mem_calc();
      str->q_append(SPIDER_SQL_VALUE_QUOTE_STR, SPIDER_SQL_VALUE_QUOTE_LEN);
      str->append_escape_string(tmp_str2->ptr(), tmp_str2->length(),
        tmp_str2->charset());
      if (str->reserve(SPIDER_SQL_VALUE_QUOTE_LEN))
      {
        error_num = HA_ERR_OUT_OF_MEM;
        goto end;
      }
      str->q_append(SPIDER_SQL_VALUE_QUOTE_STR, SPIDER_SQL_VALUE_QUOTE_LEN);
    }

end:
    if (thd)
    {
      thd->variables.time_zone = saved_time_zone;
      dbug_tmp_restore_column_map(&table->write_set, saved_map);
    }
  }

  DBUG_RETURN(error_num);
}

/**
  Print an integer value within a generated statement.

  @param  item              Integer value to print.
  @param  field             Field related to the integer value.
  @param  spider            Spider.
  @param  str               String into which the value is to be printed.
  @param  alias             Name related to the integer value.
  @param  alias_length      Length of the name.
  @param  dbton_id          Spider Db/Table id.
  @param  use_fields        Use fields or exchange fields.
  @param  fields            Array of fields in an expression containing
                            the integer value.

  @return                   Error code.
*/

int spider_db_open_item_int(
  Item *item,
  Field *field,
  ha_spider *spider,
  spider_string *str,
  const char *alias,
  uint alias_length,
  uint dbton_id,
  bool use_fields,
  spider_fields *fields
) {
  int error_num = 0;
  DBUG_ENTER("spider_db_open_item_int");

  if (str)
  {
    THD *thd = NULL;
    TABLE *table;
    MY_BITMAP *saved_map;
    Time_zone *saved_time_zone;
    String str_value;
    bool print_quoted_string;
    char tmp_buf[MAX_FIELD_WIDTH];
    spider_string tmp_str(tmp_buf, MAX_FIELD_WIDTH, str->charset());
    String *tmp_str2;
    tmp_str.init_calc_mem(SPD_MID_DB_OPEN_ITEM_INT_1);

    if (!(tmp_str2 = item->val_str(tmp_str.get_str())))
    {
      error_num = HA_ERR_OUT_OF_MEM;
      goto end;
    }
    tmp_str.mem_calc();

    if (
      field &&
      field->type() == FIELD_TYPE_TIMESTAMP &&
      field->table->in_use->variables.time_zone != UTC
    ) {
      /*
        Store the int value in the field.  This is necessary
        when the statement contains more than one value for the
        same field.
      */
      table = field->table;
      thd = table->in_use;
      saved_map = dbug_tmp_use_all_columns(table, &table->write_set);
      item->save_in_field(field, FALSE);
      saved_time_zone = thd->variables.time_zone;
      thd->variables.time_zone = UTC;
      print_quoted_string = TRUE;
    } else {
      DBUG_PRINT("info",("spider cmp_type=%u", item->cmp_type()));
      if (item->cmp_type() == TIME_RESULT)
        print_quoted_string = TRUE;
      else
        print_quoted_string = FALSE;
    }

    if (print_quoted_string)
    {
      if (thd)
      {
        /* Retrieve the stored value converted to UTC */
        tmp_str2 = field->val_str(&str_value);

        if (!tmp_str2)
        {
          error_num = HA_ERR_OUT_OF_MEM;
          goto end;
        }
      }

      if (str->reserve(SPIDER_SQL_VALUE_QUOTE_LEN * 2 + tmp_str2->length()))
      {
        error_num = HA_ERR_OUT_OF_MEM;
        goto end;
      }
      str->q_append(SPIDER_SQL_VALUE_QUOTE_STR, SPIDER_SQL_VALUE_QUOTE_LEN);
      str->append(*tmp_str2);
      str->q_append(SPIDER_SQL_VALUE_QUOTE_STR, SPIDER_SQL_VALUE_QUOTE_LEN);
    } else {
      if (str->append(*tmp_str2))
        error_num = HA_ERR_OUT_OF_MEM;
    }

end:
    if (thd)
    {
      thd->variables.time_zone = saved_time_zone;
      dbug_tmp_restore_column_map(&table->write_set, saved_map);
    }
  }

  DBUG_RETURN(error_num);
}

/**
  Print a cached value within a generated statement.

  @param  item              Cached value to print.
  @param  field             Field related to the cached value.
  @param  spider            Spider.
  @param  str               String into which the value is to be printed.
  @param  alias             Name related to the cached value.
  @param  alias_length      Length of the name.
  @param  dbton_id          Spider Db/Table id.
  @param  use_fields        Use fields or exchange fields.
  @param  fields            Array of fields in the expression containing
                            the cached value.

  @return                   Error code.
*/

int spider_db_open_item_cache(
  Item_cache *item_cache,
  Field *field,
  ha_spider *spider,
  spider_string *str,
  const char *alias,
  uint alias_length,
  uint dbton_id,
  bool use_fields,
  spider_fields *fields
) {
  DBUG_ENTER("spider_db_open_item_cache");
  if (!item_cache->const_item())
    DBUG_RETURN(ER_SPIDER_COND_SKIP_NUM);
  DBUG_PRINT("info",("spider result_type=%u", item_cache->result_type()));

  switch (item_cache->result_type())
  {
    case STRING_RESULT:
      DBUG_RETURN(spider_db_open_item_string(item_cache, field, spider, str,
        alias, alias_length, dbton_id, use_fields, fields));
    case ROW_RESULT:
      {
        int error_num;
        Item_cache_row *item_cache_row = (Item_cache_row *) item_cache;
        uint item_count = item_cache_row->cols() - 1, roop_count;
        if (str)
        {
          if (str->reserve(SPIDER_SQL_OPEN_PAREN_LEN))
            DBUG_RETURN(HA_ERR_OUT_OF_MEM);
          str->q_append(SPIDER_SQL_OPEN_PAREN_STR, SPIDER_SQL_OPEN_PAREN_LEN);
        }
        for (roop_count = 0; roop_count < item_count; ++roop_count)
        {
          if ((error_num = spider_db_open_item_cache(
            (Item_cache *) item_cache_row->element_index(roop_count), NULL,
            spider, str, alias, alias_length, dbton_id, use_fields, fields
          ))) {
            DBUG_RETURN(error_num);
          }
          if (str)
          {
            if (str->reserve(SPIDER_SQL_COMMA_LEN))
              DBUG_RETURN(HA_ERR_OUT_OF_MEM);
            str->q_append(SPIDER_SQL_COMMA_STR, SPIDER_SQL_COMMA_LEN);
          }
        }
        if ((error_num = spider_db_open_item_cache(
          (Item_cache *) item_cache_row->element_index(roop_count), NULL,
          spider, str, alias, alias_length, dbton_id, use_fields, fields
        ))) {
          DBUG_RETURN(error_num);
        }
        if (str)
        {
          if (str->reserve(SPIDER_SQL_CLOSE_PAREN_LEN))
            DBUG_RETURN(HA_ERR_OUT_OF_MEM);
          str->q_append(SPIDER_SQL_CLOSE_PAREN_STR,
            SPIDER_SQL_CLOSE_PAREN_LEN);
        }
      }
      DBUG_RETURN(0);
    case REAL_RESULT:
    case INT_RESULT:
    case DECIMAL_RESULT:
    default:
      break;
  }
  DBUG_RETURN(spider_db_open_item_int(item_cache, field, spider, str,
    alias, alias_length, dbton_id, use_fields, fields));
}

/**
  Print an INSERT value within a generated INSERT statement.

  @param  item              INSERT value to print.
  @param  field             Field related to the INSERT value.
  @param  spider            Spider.
  @param  str               String into which the value is to be printed.
  @param  alias             Name related to the INSERT value.
  @param  alias_length      Length of the name.
  @param  dbton_id          Spider Db/Table id.
  @param  use_fields        Use fields or exchange fields.
  @param  fields            Array of fields in the expression.

  @return                   Error code.
*/

int spider_db_open_item_insert_value(
  Item_insert_value *item_insert_value,
  Field *field,
  ha_spider *spider,
  spider_string *str,
  const char *alias,
  uint alias_length,
  uint dbton_id,
  bool use_fields,
  spider_fields *fields
) {
  int error_num;
  DBUG_ENTER("spider_db_open_item_insert_value");

  if (item_insert_value->arg)
  {
    if (str)
    {
      if (str->reserve(SPIDER_SQL_VALUES_LEN + SPIDER_SQL_OPEN_PAREN_LEN))
        DBUG_RETURN(HA_ERR_OUT_OF_MEM);
      str->q_append(SPIDER_SQL_VALUES_STR, SPIDER_SQL_VALUES_LEN);
      str->q_append(SPIDER_SQL_OPEN_PAREN_STR, SPIDER_SQL_OPEN_PAREN_LEN);
    }
    if ((error_num = spider_db_print_item_type(item_insert_value->arg, field,
      spider, str, alias, alias_length, dbton_id, use_fields, fields)))
      DBUG_RETURN(error_num);
    if (str)
    {
      if (str->reserve(SPIDER_SQL_CLOSE_PAREN_LEN))
        DBUG_RETURN(HA_ERR_OUT_OF_MEM);
      str->q_append(SPIDER_SQL_CLOSE_PAREN_STR, SPIDER_SQL_CLOSE_PAREN_LEN);
    }
  }

  DBUG_RETURN(0);
}

int spider_db_append_condition(
  ha_spider *spider,
  const char *alias,
  uint alias_length,
  bool test_flg
) {
  int error_num;
  DBUG_ENTER("spider_db_append_condition");
  if (!test_flg)
  {
    {
      if ((error_num = spider->append_condition_sql_part(
        alias, alias_length, SPIDER_SQL_TYPE_SELECT_SQL, FALSE)))
        DBUG_RETURN(error_num);
    }
  } else {
    if (spider->wide_handler->cond_check)
      DBUG_RETURN(spider->wide_handler->cond_check_error);
    spider->wide_handler->cond_check = TRUE;
    if ((spider->wide_handler->cond_check_error =
      spider->append_condition_sql_part(
        NULL, 0, SPIDER_SQL_TYPE_SELECT_SQL, TRUE)))
      DBUG_RETURN(spider->wide_handler->cond_check_error);
  }
  DBUG_RETURN(0);
}

int spider_db_append_update_columns(
  ha_spider *spider,
  spider_string *str,
  const char *alias,
  uint alias_length,
  uint dbton_id,
  bool use_fields,
  spider_fields *fields
) {
  int error_num;
  bool add_comma = FALSE;
  List_iterator_fast<Item> fi(*spider->wide_handler->direct_update_fields),
    vi(*spider->wide_handler->direct_update_values);
  Item *field, *value;
  DBUG_ENTER("spider_db_append_update_columns");
  while ((field = fi++))
  {
    value = vi++;
    if ((error_num = spider_db_print_item_type(
      (Item *) field, NULL, spider, str, alias, alias_length, dbton_id,
      use_fields, fields)))
    {
      if (
        error_num == ER_SPIDER_COND_SKIP_NUM &&
        field->type() == Item::FIELD_ITEM &&
        ((Item_field *) field)->field
      ) {
        DBUG_PRINT("info",("spider no match field(ex. vp child table)"));
        continue;
      }
      DBUG_RETURN(error_num);
    }
    if (str)
    {
      if (str->reserve(SPIDER_SQL_EQUAL_LEN))
        DBUG_RETURN(HA_ERR_OUT_OF_MEM);
      str->q_append(SPIDER_SQL_EQUAL_STR, SPIDER_SQL_EQUAL_LEN);
    }
    if ((error_num = spider_db_print_item_type(
      (Item *) value, ((Item_field *) field)->field, spider, str,
      alias, alias_length, dbton_id, use_fields, fields)))
      DBUG_RETURN(error_num);
    if (str)
    {
      if (str->reserve(SPIDER_SQL_COMMA_LEN))
        DBUG_RETURN(HA_ERR_OUT_OF_MEM);
      str->q_append(SPIDER_SQL_COMMA_STR, SPIDER_SQL_COMMA_LEN);
      add_comma = TRUE;
    }
  }
  if (str && add_comma)
    str->length(str->length() - SPIDER_SQL_COMMA_LEN);
  DBUG_RETURN(0);
}

bool spider_db_check_select_colum_in_group(
  st_select_lex *select_lex,
  Field *field
) {
  ORDER *group;
  DBUG_ENTER("spider_db_check_select_colum_in_group");
  for (group = (ORDER *) select_lex->group_list.first; group;
    group = group->next)
  {
    Item *item = *group->item;
    if (item->type() == Item::FIELD_ITEM)
    {
      Item_field *item_field = (Item_field *) item;
      if (item_field->field == field)
      {
        /* This field can be used directly */
        DBUG_RETURN(TRUE);
      }
    }
  }
  DBUG_RETURN(FALSE);
}

uint spider_db_check_ft_idx(
  Item_func *item_func,
  ha_spider *spider
) {
  uint roop_count, roop_count2, part_num;
  uint item_count = item_func->argument_count();
  Item **item_list = item_func->arguments();
  Item_field *item_field;
  Field *field;
  TABLE *table = spider->get_table();
  TABLE_SHARE *table_share = table->s;
  KEY *key_info;
  KEY_PART_INFO *key_part;
  bool match1, match2;
  DBUG_ENTER("spider_db_check_ft_idx");

  for (roop_count = 0; roop_count < table_share->keys; roop_count++)
  {
    key_info = &table->key_info[roop_count];
    if (
      key_info->algorithm == HA_KEY_ALG_FULLTEXT &&
      item_count - 1 == spider_user_defined_key_parts(key_info)
    ) {
      match1 = TRUE;
      for (roop_count2 = 1; roop_count2 < item_count; roop_count2++)
      {
        item_field = (Item_field *) item_list[roop_count2];
        field = item_field->field;
        if (!(field = spider->field_exchange(field)))
          DBUG_RETURN(MAX_KEY);
        match2 = FALSE;
        for (key_part = key_info->key_part, part_num = 0;
          part_num < spider_user_defined_key_parts(key_info);
          key_part++, part_num++)
        {
          if (key_part->field == field)
          {
            match2 = TRUE;
            break;
          }
        }
        if (!match2)
        {
          match1 = FALSE;
          break;
        }
      }
      if (match1)
        DBUG_RETURN(roop_count);
    }
  }
  DBUG_RETURN(MAX_KEY);
}

int spider_db_udf_fetch_row(
  SPIDER_TRX *trx,
  Field *field,
  SPIDER_DB_ROW *row
) {
  DBUG_ENTER("spider_db_udf_fetch_row");
  DBUG_RETURN(row->store_to_field(field, trx->udf_access_charset));
  DBUG_RETURN(0);
}

int spider_db_udf_fetch_table(
  SPIDER_TRX *trx,
  SPIDER_CONN *conn,
  TABLE *table,
  SPIDER_DB_RESULT *result,
  uint set_on,
  uint set_off
) {
  int error_num;
  SPIDER_DB_ROW *row = NULL;
  Field **field;
  uint roop_count;
  DBUG_ENTER("spider_db_udf_fetch_table");
  if (!(row = result->fetch_row()))
    DBUG_RETURN(HA_ERR_END_OF_FILE);

#ifndef DBUG_OFF
  MY_BITMAP *tmp_map =
    dbug_tmp_use_all_columns(table, &table->write_set);
#endif
  for (
    roop_count = 0,
    field = table->field;
    roop_count < set_on;
    roop_count++,
    field++
  ) {
    if ((error_num =
      spider_db_udf_fetch_row(trx, *field, row)))
    {
#ifndef DBUG_OFF
      dbug_tmp_restore_column_map(&table->write_set, tmp_map);
#endif
      DBUG_RETURN(error_num);
    }
    row->next();
  }

  for (; roop_count < set_off; roop_count++, field++)
    (*field)->set_default();
#ifndef DBUG_OFF
  dbug_tmp_restore_column_map(&table->write_set, tmp_map);
#endif
  table->status = 0;
  DBUG_RETURN(0);
}

int spider_db_udf_direct_sql_connect(
  const SPIDER_DIRECT_SQL *direct_sql,
  SPIDER_CONN *conn
) {
  int error_num, connect_retry_count;
  THD* thd = current_thd;
  longlong connect_retry_interval;
  DBUG_ENTER("spider_db_udf_direct_sql_connect");

  if (thd)
  {
    conn->connect_timeout = spider_param_connect_timeout(thd,
      direct_sql->connect_timeout);
    conn->net_read_timeout = spider_param_net_read_timeout(thd,
      direct_sql->net_read_timeout);
    conn->net_write_timeout = spider_param_net_write_timeout(thd,
      direct_sql->net_write_timeout);
    connect_retry_interval = spider_param_connect_retry_interval(thd);
    connect_retry_count = spider_param_connect_retry_count(thd);
  } else {
    conn->connect_timeout = spider_param_connect_timeout(NULL,
      direct_sql->connect_timeout);
    conn->net_read_timeout = spider_param_net_read_timeout(NULL,
      direct_sql->net_read_timeout);
    conn->net_write_timeout = spider_param_net_write_timeout(NULL,
      direct_sql->net_write_timeout);
    connect_retry_interval = spider_param_connect_retry_interval(NULL);
    connect_retry_count = spider_param_connect_retry_count(NULL);
  }
  DBUG_PRINT("info",("spider connect_timeout=%u", conn->connect_timeout));
  DBUG_PRINT("info",("spider net_read_timeout=%u", conn->net_read_timeout));
  DBUG_PRINT("info",("spider net_write_timeout=%u", conn->net_write_timeout));

    if ((error_num = spider_reset_conn_setted_parameter(conn, thd)))
      DBUG_RETURN(error_num);

  if (conn->dbton_id == SPIDER_DBTON_SIZE)
  {
      my_printf_error(
        ER_SPIDER_SQL_WRAPPER_IS_INVALID_NUM,
        ER_SPIDER_SQL_WRAPPER_IS_INVALID_STR,
        MYF(0), conn->tgt_wrapper);
      DBUG_RETURN(ER_SPIDER_SQL_WRAPPER_IS_INVALID_NUM);
  }

/*
  if (!(conn->db_conn = spider_dbton[conn->dbton_id].create_db_conn(conn)))
  {
    DBUG_RETURN(HA_ERR_OUT_OF_MEM);
  }
*/

  if ((error_num = conn->db_conn->connect(
    direct_sql->tgt_host,
    direct_sql->tgt_username,
    direct_sql->tgt_password,
    direct_sql->tgt_port,
    direct_sql->tgt_socket,
    direct_sql->server_name,
    connect_retry_count, connect_retry_interval)))
  {
    DBUG_RETURN(error_num);
  }
  ++conn->connection_id;
  DBUG_RETURN(0);
}

int spider_db_udf_direct_sql_ping(
  SPIDER_DIRECT_SQL *direct_sql
) {
  int error_num;
  SPIDER_CONN *conn = direct_sql->conn;
  DBUG_ENTER("spider_db_udf_direct_sql_ping");
  if (conn->server_lost)
  {
    if ((error_num = spider_db_udf_direct_sql_connect(direct_sql, conn)))
      DBUG_RETURN(error_num);
    conn->server_lost = FALSE;
  }
    if ((error_num = conn->db_conn->ping()))
    {
      spider_db_disconnect(conn);
      if ((error_num = spider_db_udf_direct_sql_connect(direct_sql, conn)))
      {
        DBUG_PRINT("info", ("spider conn=%p SERVER_LOST", conn));
        conn->server_lost = TRUE;
        DBUG_RETURN(error_num);
      }
      if((error_num = conn->db_conn->ping()))
      {
        spider_db_disconnect(conn);
        DBUG_PRINT("info", ("spider conn=%p SERVER_LOST", conn));
        conn->server_lost = TRUE;
        DBUG_RETURN(error_num);
      }
    }
  conn->ping_time = (time_t) time((time_t*) 0);
  DBUG_RETURN(0);
}

int spider_db_udf_direct_sql(
  SPIDER_DIRECT_SQL *direct_sql
) {
  int error_num = 0, status = 0, roop_count = 0, need_mon = 0;
  uint udf_table_mutex_index, field_num, set_on, set_off;
  long long roop_count2;
  bool end_of_file;
  SPIDER_TRX *trx = direct_sql->trx;
  THD *thd = trx->thd, *c_thd = current_thd;
  SPIDER_CONN *conn = direct_sql->conn;
  SPIDER_DB_RESULT *result = NULL;
  TABLE *table;
  int bulk_insert_rows= (int) direct_sql->bulk_insert_rows;
  int table_loop_mode= direct_sql->table_loop_mode;
  double ping_interval_at_trx_start =
    spider_param_ping_interval_at_trx_start(thd);
  time_t tmp_time = (time_t) time((time_t*) 0);
  bool need_trx_end, need_all_commit, insert_start = FALSE;
  enum_sql_command sql_command_backup;
  DBUG_ENTER("spider_db_udf_direct_sql");
  if (direct_sql->real_table_used)
  {
    if (spider_sys_open_and_lock_tables(c_thd, &direct_sql->table_list_first,
                               &direct_sql->open_tables_backup))
    {
      direct_sql->real_table_used = FALSE;
      DBUG_RETURN(my_errno);
    }
    for (roop_count = 0; roop_count < direct_sql->table_count; roop_count++)
    {
      if (!spider_bit_is_set(direct_sql->real_table_bitmap, roop_count))
        continue;
      direct_sql->tables[roop_count] =
        direct_sql->table_list[roop_count].table;
    }
    direct_sql->open_tables_thd = c_thd;
    roop_count = 0;
  }

  if (c_thd != thd)
  {
    need_all_commit = TRUE;
    need_trx_end = TRUE;
  } else {
    need_all_commit = FALSE;
    if (direct_sql->real_table_used)
    {
      need_trx_end = TRUE;
    } else {
      if (c_thd->transaction->stmt.ha_list)
        need_trx_end = FALSE;
      else
        need_trx_end = TRUE;
    }
  }

  if (!conn->disable_reconnect)
  {
    if (
      (
        conn->server_lost ||
        difftime(tmp_time, conn->ping_time) >= ping_interval_at_trx_start
      ) &&
      (error_num = spider_db_udf_direct_sql_ping(direct_sql))
    )
      DBUG_RETURN(error_num);
  } else if (conn->server_lost)
  {
    my_message(ER_SPIDER_REMOTE_SERVER_GONE_AWAY_NUM,
      ER_SPIDER_REMOTE_SERVER_GONE_AWAY_STR, MYF(0));
    DBUG_RETURN(ER_SPIDER_REMOTE_SERVER_GONE_AWAY_NUM);
  }

  sql_command_backup = c_thd->lex->sql_command;
  c_thd->lex->sql_command = SQLCOM_INSERT;

  pthread_mutex_assert_not_owner(&conn->mta_conn_mutex);
  pthread_mutex_lock(&conn->mta_conn_mutex);
  SPIDER_SET_FILE_POS(&conn->mta_conn_mutex_file_pos);
  conn->need_mon = &need_mon;
  DBUG_ASSERT(!conn->mta_conn_mutex_lock_already);
  DBUG_ASSERT(!conn->mta_conn_mutex_unlock_later);
  conn->mta_conn_mutex_lock_already = TRUE;
  conn->mta_conn_mutex_unlock_later = TRUE;
  if (
    !(error_num = spider_db_udf_direct_sql_set_names(direct_sql, trx, conn)) &&
    !(error_num = spider_db_udf_direct_sql_select_db(direct_sql, conn))
  ) {
    spider_conn_set_timeout_from_direct_sql(conn, thd, direct_sql);
    if (spider_db_query(
      conn,
      direct_sql->sql,
      direct_sql->sql_length,
      -1,
      &need_mon)
    ) {
      error_num = spider_db_errorno(conn);
      if (error_num == ER_SPIDER_REMOTE_SERVER_GONE_AWAY_NUM)
        my_message(ER_SPIDER_REMOTE_SERVER_GONE_AWAY_NUM,
          ER_SPIDER_REMOTE_SERVER_GONE_AWAY_STR, MYF(0));
    } else {
      DBUG_PRINT("info",("spider conn=%p", conn));
      if (!direct_sql->table_count)
        roop_count = -1;
      do {
        if (roop_count == direct_sql->table_count)
        {
          if (table_loop_mode == 1)
            roop_count--;
          else if (table_loop_mode == 2)
            roop_count = 0;
          else
            roop_count = -1;
        }
        st_spider_db_request_key request_key;
        request_key.spider_thread_id = direct_sql->trx->spider_thread_id;
        request_key.query_id = direct_sql->trx->thd->query_id;
        request_key.handler = direct_sql;
        request_key.request_id = 1;
        request_key.next = NULL;
        if ((result = conn->db_conn->use_result(NULL, &request_key, &error_num)))
        {
          end_of_file = FALSE;
          if (roop_count >= 0)
          {
            while (!error_num && !end_of_file)
            {
              udf_table_mutex_index=
                  spider_udf_calc_hash(direct_sql->db_names[roop_count],
                                       spider_udf_table_lock_mutex_count);
              udf_table_mutex_index+=
                  spider_udf_calc_hash(direct_sql->table_names[roop_count],
                                       spider_udf_table_lock_mutex_count);
              udf_table_mutex_index%= spider_udf_table_lock_mutex_count;
              pthread_mutex_lock(
                &trx->udf_table_mutexes[udf_table_mutex_index]);
              table = direct_sql->tables[roop_count];
              table->in_use = c_thd;
              memset((uchar *) table->null_flags, ~(uchar) 0,
                sizeof(uchar) * table->s->null_bytes);
              insert_start = TRUE;

              field_num = result->num_fields();
              if (field_num > table->s->fields)
              {
                set_on = table->s->fields;
                set_off = table->s->fields;
              } else {
                set_on = field_num;
                set_off = table->s->fields;
              }
              for (roop_count2 = 0; roop_count2 < set_on; roop_count2++)
                bitmap_set_bit(table->write_set, (uint) roop_count2);
              for (; roop_count2 < set_off; roop_count2++)
                bitmap_clear_bit(table->write_set, (uint) roop_count2);

              {
                THR_LOCK_DATA *to[2];
                table->file->store_lock(table->in_use, to,
                  TL_WRITE_CONCURRENT_INSERT);
                if ((error_num = table->file->ha_external_lock(table->in_use,
                  F_WRLCK)))
                {
                  table->file->print_error(error_num, MYF(0));
                  break;
                }
                if (
                  table->s->tmp_table == NO_TMP_TABLE &&
                  table->pos_in_table_list
                ) {
                  TABLE_LIST *next_tables =
                    table->pos_in_table_list->next_global;
                  while (next_tables && next_tables->parent_l)
                  {
                    DBUG_PRINT("info",("spider call child lock"));
                    TABLE *child_table = next_tables->table;
                    child_table->file->store_lock(child_table->in_use, to,
                      TL_WRITE_CONCURRENT_INSERT);
                    if ((error_num = child_table->file->ha_external_lock(
                      child_table->in_use, F_WRLCK)))
                    {
                      table->file->print_error(error_num, MYF(0));
                      break;
                    }
                    next_tables = next_tables->next_global;
                  }
                }
              }

              if (direct_sql->iop)
              {
                if (direct_sql->iop[roop_count] == 1)
                  table->file->extra(HA_EXTRA_IGNORE_DUP_KEY);
                else if (direct_sql->iop[roop_count] == 2)
                  table->file->extra(HA_EXTRA_WRITE_CAN_REPLACE);
              }
              table->file->ha_start_bulk_insert(
                (ha_rows) bulk_insert_rows);

              for (roop_count2 = 0;
                roop_count2 < bulk_insert_rows;
                roop_count2++)
              {
                if ((error_num = spider_db_udf_fetch_table(
                  trx, conn, table, result, set_on, set_off)))
                {
                  if (error_num == HA_ERR_END_OF_FILE)
                  {
                    end_of_file = TRUE;
                    error_num = 0;
                  }
                  break;
                }
                if (direct_sql->iop && direct_sql->iop[roop_count] == 2)
                {
                  if ((error_num = spider_sys_replace(table,
                    &direct_sql->modified_non_trans_table)))
                  {
                    table->file->print_error(error_num, MYF(0));
                    break;
                  }
                } else if ((error_num =
                  table->file->ha_write_row(table->record[0])))
                {
                  /* insert */
                  if (
                    !direct_sql->iop || direct_sql->iop[roop_count] != 1 ||
                    table->file->is_fatal_error(error_num, HA_CHECK_DUP)
                  ) {
                    DBUG_PRINT("info",("spider error_num=%d", error_num));
                    table->file->print_error(error_num, MYF(0));
                    break;
                  } else
                    error_num = 0;
                }
              }

              if (error_num)
                table->file->ha_end_bulk_insert();
              else
                error_num = table->file->ha_end_bulk_insert();
              if (direct_sql->iop)
              {
                if (direct_sql->iop[roop_count] == 1)
                  table->file->extra(HA_EXTRA_NO_IGNORE_DUP_KEY);
                else if (direct_sql->iop[roop_count] == 2)
                  table->file->extra(HA_EXTRA_WRITE_CANNOT_REPLACE);
              }
              {
                table->file->ha_external_unlock(table->in_use);
                if (
                  table->s->tmp_table == NO_TMP_TABLE &&
                  table->pos_in_table_list
                ) {
                  TABLE_LIST *next_tables =
                    table->pos_in_table_list->next_global;
                  while (next_tables && next_tables->parent_l)
                  {
                    DBUG_PRINT("info",("spider call child lock"));
                    TABLE *child_table = next_tables->table;
                    child_table->file->ha_external_lock(child_table->in_use,
                      F_UNLCK);
                    next_tables = next_tables->next_global;
                  }
                }
              }
              table->file->ha_reset();
              table->in_use = thd;
              pthread_mutex_unlock(
                &trx->udf_table_mutexes[udf_table_mutex_index]);
            }
            if (error_num)
              roop_count = -1;
          }
          result->free_result();
          delete result;
        } else {
          if (!error_num)
          {
            error_num = spider_db_errorno(conn);
          }
          if (error_num)
          {
            if (error_num == ER_SPIDER_REMOTE_SERVER_GONE_AWAY_NUM)
              my_message(ER_SPIDER_REMOTE_SERVER_GONE_AWAY_NUM,
                ER_SPIDER_REMOTE_SERVER_GONE_AWAY_STR, MYF(0));
            else if (error_num == HA_ERR_FOUND_DUPP_KEY)
            {
              my_printf_error(ER_SPIDER_HS_NUM, ER_SPIDER_HS_STR, MYF(0),
                conn->db_conn->get_errno(), conn->db_conn->get_error());
            }
            break;
          }
        }
        if ((status = conn->db_conn->next_result()) > 0)
        {
          error_num = status;
          break;
        }
        if (roop_count >= 0)
          roop_count++;
      } while (status == 0);
    }
  }
  DBUG_ASSERT(conn->mta_conn_mutex_lock_already);
  DBUG_ASSERT(conn->mta_conn_mutex_unlock_later);
  conn->mta_conn_mutex_lock_already = FALSE;
  conn->mta_conn_mutex_unlock_later = FALSE;
  SPIDER_CLEAR_FILE_POS(&conn->mta_conn_mutex_file_pos);
  pthread_mutex_unlock(&conn->mta_conn_mutex);
  if (need_trx_end && insert_start)
  {
    if (error_num)
    {
      (void) ha_rollback_trans(c_thd, FALSE);
      if (need_all_commit)
        (void) ha_rollback_trans(c_thd, TRUE);
    } else {
      if ((error_num = ha_commit_trans(c_thd, FALSE)))
        my_error(error_num, MYF(0));
      if (need_all_commit)
      {
        if ((error_num = ha_commit_trans(c_thd, TRUE)))
          my_error(error_num, MYF(0));
      }
    }
  }
  c_thd->lex->sql_command = sql_command_backup;
  DBUG_RETURN(error_num);
}

int spider_db_udf_direct_sql_select_db(
  SPIDER_DIRECT_SQL *direct_sql,
  SPIDER_CONN *conn
) {
  int error_num, need_mon = 0;
  SPIDER_DB_CONN *db_conn = conn->db_conn;
  DBUG_ENTER("spider_db_udf_direct_sql_select_db");
  pthread_mutex_assert_owner(&conn->mta_conn_mutex);
  if (
    spider_dbton[conn->dbton_id].db_util->database_has_default_value()
  ) {
    DBUG_ASSERT(conn->mta_conn_mutex_file_pos.file_name);
    if (
      !conn->default_database.length() ||
      conn->default_database.length() !=
        direct_sql->tgt_default_db_name_length ||
      memcmp(direct_sql->tgt_default_db_name, conn->default_database.ptr(),
        direct_sql->tgt_default_db_name_length)
    ) {
      if (
        (
          spider_db_before_query(conn, &need_mon) ||
          db_conn->select_db(direct_sql->tgt_default_db_name)
        ) &&
        (error_num = spider_db_errorno(conn))
      ) {
        if (
          error_num == ER_SPIDER_REMOTE_SERVER_GONE_AWAY_NUM &&
          !conn->disable_reconnect
        )
          my_message(ER_SPIDER_REMOTE_SERVER_GONE_AWAY_NUM,
            ER_SPIDER_REMOTE_SERVER_GONE_AWAY_STR, MYF(0));
        DBUG_RETURN(error_num);
      }
      conn->default_database.length(0);
      if (conn->default_database.reserve(
        direct_sql->tgt_default_db_name_length + 1))
        DBUG_RETURN(HA_ERR_OUT_OF_MEM);
      conn->default_database.q_append(direct_sql->tgt_default_db_name,
        direct_sql->tgt_default_db_name_length + 1);
      conn->default_database.length(direct_sql->tgt_default_db_name_length);
    }
  }
  DBUG_RETURN(0);
}

int spider_db_udf_direct_sql_set_names(
  SPIDER_DIRECT_SQL *direct_sql,
  SPIDER_TRX *trx,
  SPIDER_CONN *conn
) {
  int error_num, need_mon = 0;
  DBUG_ENTER("spider_db_udf_direct_sql_set_names");
  pthread_mutex_assert_owner(&conn->mta_conn_mutex);
    DBUG_ASSERT(conn->mta_conn_mutex_file_pos.file_name);
    if (
      !conn->access_charset ||
      trx->udf_access_charset->cset != conn->access_charset->cset
    ) {
      if (
        (
          spider_db_before_query(conn, &need_mon) ||
          conn->db_conn->set_character_set(trx->udf_access_charset->cs_name.str)
        ) &&
        (error_num = spider_db_errorno(conn))
      ) {
        if (
          error_num == ER_SPIDER_REMOTE_SERVER_GONE_AWAY_NUM &&
          !conn->disable_reconnect
        ) {
          my_message(ER_SPIDER_REMOTE_SERVER_GONE_AWAY_NUM,
            ER_SPIDER_REMOTE_SERVER_GONE_AWAY_STR, MYF(0));
        }
        DBUG_RETURN(error_num);
      }
      conn->access_charset = trx->udf_access_charset;
    }
  DBUG_RETURN(0);
}

int spider_db_udf_check_and_set_set_names(
  SPIDER_TRX *trx
) {
  int error_num;
  DBUG_ENTER("spider_db_udf_check_and_set_set_names");
  if (
    !trx->udf_access_charset ||
    trx->udf_access_charset->cset !=
      trx->thd->variables.character_set_client->cset)
  {
    trx->udf_access_charset = trx->thd->variables.character_set_client;
    if ((error_num = spider_db_udf_append_set_names(trx)))
      DBUG_RETURN(error_num);
  }
  DBUG_RETURN(0);
}

int spider_db_udf_append_set_names(
  SPIDER_TRX *trx
) {
  DBUG_ENTER("spider_db_udf_append_set_names");
  DBUG_RETURN(0);
}

void spider_db_udf_free_set_names(
  SPIDER_TRX *trx
) {
  DBUG_ENTER("spider_db_udf_free_set_names");
  DBUG_VOID_RETURN;
}

int spider_db_udf_ping_table(
  SPIDER_TABLE_MON_LIST *table_mon_list,
  SPIDER_SHARE *share,
  SPIDER_TRX *trx,
  SPIDER_CONN *conn,
  char *where_clause,
  uint where_clause_length,
  bool ping_only,
  bool use_where,
  longlong limit
) {
  int error_num;
  DBUG_ENTER("spider_db_udf_ping_table");
  if (!pthread_mutex_trylock(&table_mon_list->monitor_mutex))
  {
    int need_mon = 0;
    uint tmp_conn_link_idx = 0;
    ha_spider spider;
    SPIDER_WIDE_HANDLER wide_handler;
    uchar db_request_phase = 0;
    ulonglong db_request_id = 0;
    spider.share = share;
    spider.wide_handler = &wide_handler;
    wide_handler.trx = trx;
    spider.need_mons = &need_mon;
    spider.conn_link_idx = &tmp_conn_link_idx;
    spider.db_request_phase = &db_request_phase;
    spider.db_request_id = &db_request_id;
    pthread_mutex_assert_not_owner(&conn->mta_conn_mutex);
    pthread_mutex_lock(&conn->mta_conn_mutex);
    SPIDER_SET_FILE_POS(&conn->mta_conn_mutex_file_pos);
    conn->need_mon = &need_mon;
    DBUG_ASSERT(!conn->mta_conn_mutex_lock_already);
    DBUG_ASSERT(!conn->mta_conn_mutex_unlock_later);
    conn->mta_conn_mutex_lock_already = TRUE;
    conn->mta_conn_mutex_unlock_later = TRUE;
    if ((error_num = spider_db_ping(&spider, conn, 0)))
    {
      DBUG_ASSERT(conn->mta_conn_mutex_lock_already);
      DBUG_ASSERT(conn->mta_conn_mutex_unlock_later);
      conn->mta_conn_mutex_lock_already = FALSE;
      conn->mta_conn_mutex_unlock_later = FALSE;
      SPIDER_CLEAR_FILE_POS(&conn->mta_conn_mutex_file_pos);
      pthread_mutex_unlock(&conn->mta_conn_mutex);
      table_mon_list->last_mon_result = error_num;
      pthread_mutex_unlock(&table_mon_list->monitor_mutex);
      if (error_num == ER_CON_COUNT_ERROR)
      {
        my_error(ER_CON_COUNT_ERROR, MYF(0));
        DBUG_RETURN(ER_CON_COUNT_ERROR);
      }
      my_error(ER_CONNECT_TO_FOREIGN_DATA_SOURCE, MYF(0),
        share->server_names[0]);
      DBUG_RETURN(ER_CONNECT_TO_FOREIGN_DATA_SOURCE);
    }
    DBUG_ASSERT(conn->mta_conn_mutex_lock_already);
    DBUG_ASSERT(conn->mta_conn_mutex_unlock_later);
    conn->mta_conn_mutex_lock_already = FALSE;
    conn->mta_conn_mutex_unlock_later = FALSE;
    SPIDER_CLEAR_FILE_POS(&conn->mta_conn_mutex_file_pos);
    pthread_mutex_unlock(&conn->mta_conn_mutex);
    if (!ping_only)
    {
      int init_sql_alloc_size =
        spider_param_init_sql_alloc_size(trx->thd, share->init_sql_alloc_size);
      char *sql_buf = (char *) my_alloca(init_sql_alloc_size * 2);
      if (!sql_buf)
      {
        table_mon_list->last_mon_result = HA_ERR_OUT_OF_MEM;
        pthread_mutex_unlock(&table_mon_list->monitor_mutex);
        my_error(HA_ERR_OUT_OF_MEM, MYF(0));
        DBUG_RETURN(HA_ERR_OUT_OF_MEM);
      }
      char *where_buf = sql_buf + init_sql_alloc_size;
      spider_string sql_str(sql_buf, sizeof(sql_buf),
        system_charset_info);
      spider_string where_str(where_buf, sizeof(where_buf),
        system_charset_info);
      sql_str.init_calc_mem(SPD_MID_DB_UDF_PING_TABLE_1);
      where_str.init_calc_mem(SPD_MID_DB_UDF_PING_TABLE_2);
      sql_str.length(0);
      where_str.length(0);
      if (
        use_where &&
        where_str.append(where_clause, where_clause_length,
          trx->thd->variables.character_set_client)
      ) {
        table_mon_list->last_mon_result = HA_ERR_OUT_OF_MEM;
        pthread_mutex_unlock(&table_mon_list->monitor_mutex);
        my_error(HA_ERR_OUT_OF_MEM, MYF(0));
        my_afree(sql_buf);
        DBUG_RETURN(HA_ERR_OUT_OF_MEM);
      }
      share->access_charset = system_charset_info;
      if ((error_num = spider_db_udf_ping_table_append_select(&sql_str,
        share, trx, &where_str, use_where, limit, conn->dbton_id)))
      {
        table_mon_list->last_mon_result = error_num;
        pthread_mutex_unlock(&table_mon_list->monitor_mutex);
        my_error(error_num, MYF(0));
        my_afree(sql_buf);
        DBUG_RETURN(error_num);
      }
      pthread_mutex_assert_not_owner(&conn->mta_conn_mutex);
      pthread_mutex_lock(&conn->mta_conn_mutex);
      SPIDER_SET_FILE_POS(&conn->mta_conn_mutex_file_pos);
      conn->need_mon = &need_mon;
      DBUG_ASSERT(!conn->mta_conn_mutex_lock_already);
      DBUG_ASSERT(!conn->mta_conn_mutex_unlock_later);
      conn->mta_conn_mutex_lock_already = TRUE;
      conn->mta_conn_mutex_unlock_later = TRUE;
      if ((error_num = spider_db_set_names(&spider, conn, 0)))
      {
        DBUG_ASSERT(conn->mta_conn_mutex_lock_already);
        DBUG_ASSERT(conn->mta_conn_mutex_unlock_later);
        conn->mta_conn_mutex_lock_already = FALSE;
        conn->mta_conn_mutex_unlock_later = FALSE;
        SPIDER_CLEAR_FILE_POS(&conn->mta_conn_mutex_file_pos);
        pthread_mutex_unlock(&conn->mta_conn_mutex);
        table_mon_list->last_mon_result = error_num;
        pthread_mutex_unlock(&table_mon_list->monitor_mutex);
        DBUG_PRINT("info",("spider error_num=%d", error_num));
        my_afree(sql_buf);
        DBUG_RETURN(error_num);
      }
      spider_conn_set_timeout_from_share(conn, 0, trx->thd, share);
      if (spider_db_query(
        conn,
        sql_str.ptr(),
        sql_str.length(),
        -1,
        &need_mon)
      ) {
        DBUG_ASSERT(conn->mta_conn_mutex_lock_already);
        DBUG_ASSERT(conn->mta_conn_mutex_unlock_later);
        conn->mta_conn_mutex_lock_already = FALSE;
        conn->mta_conn_mutex_unlock_later = FALSE;
        error_num = spider_db_errorno(conn);
        table_mon_list->last_mon_result = error_num;
        pthread_mutex_unlock(&table_mon_list->monitor_mutex);
        DBUG_PRINT("info",("spider error_num=%d", error_num));
        my_afree(sql_buf);
        DBUG_RETURN(error_num);
      }
      DBUG_ASSERT(conn->mta_conn_mutex_lock_already);
      DBUG_ASSERT(conn->mta_conn_mutex_unlock_later);
      conn->mta_conn_mutex_lock_already = FALSE;
      conn->mta_conn_mutex_unlock_later = FALSE;
      spider_db_discard_result(&spider, 0, conn);
      SPIDER_CLEAR_FILE_POS(&conn->mta_conn_mutex_file_pos);
      pthread_mutex_unlock(&conn->mta_conn_mutex);
      my_afree(sql_buf);
    }
    table_mon_list->last_mon_result = 0;
    pthread_mutex_unlock(&table_mon_list->monitor_mutex);
  } else {
    pthread_mutex_lock(&table_mon_list->monitor_mutex);
    error_num = table_mon_list->last_mon_result;
    pthread_mutex_unlock(&table_mon_list->monitor_mutex);
    DBUG_RETURN(error_num);
  }

  DBUG_RETURN(0);
}

int spider_db_udf_ping_table_append_mon_next(
  spider_string *str,
  char *child_table_name,
  uint child_table_name_length,
  int link_id,
  char *static_link_id,
  uint static_link_id_length,
  char *where_clause,
  uint where_clause_length,
  longlong first_sid,
  int full_mon_count,
  int current_mon_count,
  int success_count,
  int fault_count,
  int flags,
  longlong limit
) {
  char limit_str[SPIDER_SQL_INT_LEN], sid_str[SPIDER_SQL_INT_LEN];
  int limit_str_length, sid_str_length;
  spider_string child_table_name_str(child_table_name,
    child_table_name_length + 1, str->charset());
  spider_string where_clause_str(where_clause ? where_clause : "",
    where_clause_length + 1, str->charset());
  DBUG_ENTER("spider_db_udf_ping_table_append_mon_next");
  child_table_name_str.init_calc_mem(SPD_MID_DB_UDF_PING_TABLE_APPEND_MON_NEXT_1);
  where_clause_str.init_calc_mem(SPD_MID_DB_UDF_PING_TABLE_APPEND_MON_NEXT_2);
  child_table_name_str.length(child_table_name_length);
  where_clause_str.length(where_clause_length);
  limit_str_length = my_sprintf(limit_str, (limit_str, "%lld", limit));
  sid_str_length = my_sprintf(sid_str, (sid_str, "%lld", first_sid));
  if (str->reserve(
    SPIDER_SQL_SELECT_LEN +
    SPIDER_SQL_PING_TABLE_LEN +
    (child_table_name_length * 2) +
    (
      static_link_id ?
      (SPIDER_SQL_INT_LEN * 5) +
      (SPIDER_SQL_VALUE_QUOTE_LEN * 2) +
      (static_link_id_length * 2) :
      (SPIDER_SQL_INT_LEN * 6)
    ) +
    sid_str_length +
    limit_str_length +
    (where_clause_length * 2) +
    (SPIDER_SQL_VALUE_QUOTE_LEN * 4) +
    (SPIDER_SQL_COMMA_LEN * 9) +
    SPIDER_SQL_CLOSE_PAREN_LEN
  ))
    DBUG_RETURN(HA_ERR_OUT_OF_MEM);
  str->q_append(SPIDER_SQL_SELECT_STR, SPIDER_SQL_SELECT_LEN);
  str->q_append(SPIDER_SQL_PING_TABLE_STR, SPIDER_SQL_PING_TABLE_LEN);
  str->q_append(SPIDER_SQL_VALUE_QUOTE_STR, SPIDER_SQL_VALUE_QUOTE_LEN);
  str->append_escape_string(child_table_name_str.ptr(), child_table_name_str.length());
  str->q_append(SPIDER_SQL_VALUE_QUOTE_STR, SPIDER_SQL_VALUE_QUOTE_LEN);
  str->q_append(SPIDER_SQL_COMMA_STR, SPIDER_SQL_COMMA_LEN);
  if (static_link_id)
  {
    str->q_append(SPIDER_SQL_VALUE_QUOTE_STR, SPIDER_SQL_VALUE_QUOTE_LEN);
    str->append_for_single_quote(static_link_id, static_link_id_length);
    str->q_append(SPIDER_SQL_VALUE_QUOTE_STR, SPIDER_SQL_VALUE_QUOTE_LEN);
  } else {
    str->qs_append(link_id);
  }
  str->q_append(SPIDER_SQL_COMMA_STR, SPIDER_SQL_COMMA_LEN);
  str->qs_append(flags);
  str->q_append(SPIDER_SQL_COMMA_STR, SPIDER_SQL_COMMA_LEN);
  str->q_append(limit_str, limit_str_length);
  str->q_append(SPIDER_SQL_COMMA_STR, SPIDER_SQL_COMMA_LEN);
  str->q_append(SPIDER_SQL_VALUE_QUOTE_STR, SPIDER_SQL_VALUE_QUOTE_LEN);
  str->append_escape_string(where_clause_str.ptr(), where_clause_str.length());
  str->q_append(SPIDER_SQL_VALUE_QUOTE_STR, SPIDER_SQL_VALUE_QUOTE_LEN);
  str->q_append(SPIDER_SQL_COMMA_STR, SPIDER_SQL_COMMA_LEN);
  str->q_append(sid_str, sid_str_length);
  str->q_append(SPIDER_SQL_COMMA_STR, SPIDER_SQL_COMMA_LEN);
  str->qs_append(full_mon_count);
  str->q_append(SPIDER_SQL_COMMA_STR, SPIDER_SQL_COMMA_LEN);
  str->qs_append(current_mon_count);
  str->q_append(SPIDER_SQL_COMMA_STR, SPIDER_SQL_COMMA_LEN);
  str->qs_append(success_count);
  str->q_append(SPIDER_SQL_COMMA_STR, SPIDER_SQL_COMMA_LEN);
  str->qs_append(fault_count);
  str->q_append(SPIDER_SQL_CLOSE_PAREN_STR, SPIDER_SQL_CLOSE_PAREN_LEN);
  DBUG_RETURN(0);
}

int spider_db_udf_ping_table_append_select(
  spider_string *str,
  SPIDER_SHARE *share,
  SPIDER_TRX *trx,
  spider_string *where_str,
  bool use_where,
  longlong limit,
  uint dbton_id
) {
  int error_num;
  char limit_str[SPIDER_SQL_INT_LEN];
  int limit_str_length;
  DBUG_ENTER("spider_db_udf_ping_table_append_select");
  if (str->reserve(SPIDER_SQL_SELECT_LEN + SPIDER_SQL_ONE_LEN +
    SPIDER_SQL_FROM_LEN))
    DBUG_RETURN(HA_ERR_OUT_OF_MEM);
  str->q_append(SPIDER_SQL_SELECT_STR, SPIDER_SQL_SELECT_LEN);
  str->q_append(SPIDER_SQL_ONE_STR, SPIDER_SQL_ONE_LEN);
  str->q_append(SPIDER_SQL_FROM_STR, SPIDER_SQL_FROM_LEN);
  if (share->tgt_dbs[0])
  {
    if ((error_num = spider_db_append_name_with_quote_str(str,
      share->tgt_dbs[0], dbton_id)))
      DBUG_RETURN(error_num);
    if (str->reserve(SPIDER_SQL_DOT_LEN))
      DBUG_RETURN(HA_ERR_OUT_OF_MEM);
    str->q_append(SPIDER_SQL_DOT_STR, SPIDER_SQL_DOT_LEN);
  }
  if ((error_num = spider_db_append_name_with_quote_str(str,
    share->tgt_table_names[0], share->sql_dbton_ids[0])))
    DBUG_RETURN(error_num);

  if (spider_dbton[dbton_id].db_util->limit_mode() == 1)
  {
    if (use_where)
    {
      if (str->reserve(where_str->length() * 2))
        DBUG_RETURN(HA_ERR_OUT_OF_MEM);
      str->append_escape_string(where_str->ptr(), where_str->length());
    }
  } else {
    limit_str_length = my_sprintf(limit_str, (limit_str, "%lld", limit));
    if (str->reserve(
      (use_where ? (where_str->length() * 2) : 0) +
      SPIDER_SQL_LIMIT_LEN + limit_str_length
    ))
      DBUG_RETURN(HA_ERR_OUT_OF_MEM);
    if (use_where)
    {
      str->append_escape_string(where_str->ptr(), where_str->length());
    }
    str->q_append(SPIDER_SQL_LIMIT_STR, SPIDER_SQL_LIMIT_LEN);
    str->q_append(limit_str, limit_str_length);
  }
  DBUG_RETURN(0);
}

/* Stack size 33032 with clang */
PRAGMA_DISABLE_CHECK_STACK_FRAME

int spider_db_udf_ping_table_mon_next(
  THD *thd,
  SPIDER_TABLE_MON *table_mon,
  SPIDER_CONN *conn,
  SPIDER_MON_TABLE_RESULT *mon_table_result,
  char *child_table_name,
  uint child_table_name_length,
  int link_id,
  char *where_clause,
  uint where_clause_length,
  longlong first_sid,
  int full_mon_count,
  int current_mon_count,
  int success_count,
  int fault_count,
  int flags,
  longlong limit
) {
  int error_num, need_mon = 0;
  uint tmp_conn_link_idx = 0;
  SPIDER_DB_RESULT *res;
  SPIDER_SHARE *share = table_mon->share;
  int init_sql_alloc_size =
    spider_param_init_sql_alloc_size(thd, share->init_sql_alloc_size);
  ha_spider spider;
  SPIDER_WIDE_HANDLER wide_handler;
  SPIDER_TRX trx;
  DBUG_ENTER("spider_db_udf_ping_table_mon_next");
  char *sql_buf = (char *) my_alloca(init_sql_alloc_size);
  if (!sql_buf)
  {
    my_error(HA_ERR_OUT_OF_MEM, MYF(0));
    DBUG_RETURN(HA_ERR_OUT_OF_MEM);
  }
  spider_string sql_str(sql_buf, sizeof(sql_buf),
    thd->variables.character_set_client);
  sql_str.init_calc_mem(SPD_MID_DB_UDF_PING_TABLE_MON_NEXT_1);
  sql_str.length(0);
  trx.thd = thd;
  spider.share = share;
  spider.wide_handler = &wide_handler;
  wide_handler.trx = &trx;
  spider.need_mons = &need_mon;
  spider.conn_link_idx = &tmp_conn_link_idx;

  share->access_charset = thd->variables.character_set_client;
  if ((error_num = spider_db_udf_ping_table_append_mon_next(&sql_str,
    child_table_name, child_table_name_length, link_id,
    table_mon->parent->share->static_link_ids[0],
    table_mon->parent->share->static_link_ids_lengths[0],
    where_clause,
    where_clause_length, first_sid, full_mon_count, current_mon_count,
    success_count, fault_count, flags, limit)))
  {
    my_error(error_num, MYF(0));
    my_afree(sql_buf);
    DBUG_RETURN(error_num);
  }

  pthread_mutex_assert_not_owner(&conn->mta_conn_mutex);
  pthread_mutex_lock(&conn->mta_conn_mutex);
  SPIDER_SET_FILE_POS(&conn->mta_conn_mutex_file_pos);
  conn->need_mon = &need_mon;
  DBUG_ASSERT(!conn->mta_conn_mutex_lock_already);
  DBUG_ASSERT(!conn->mta_conn_mutex_unlock_later);
  conn->mta_conn_mutex_lock_already = TRUE;
  conn->mta_conn_mutex_unlock_later = TRUE;
  if ((error_num = spider_db_ping(&spider, conn, 0)))
  {
    DBUG_ASSERT(conn->mta_conn_mutex_lock_already);
    DBUG_ASSERT(conn->mta_conn_mutex_unlock_later);
    conn->mta_conn_mutex_lock_already = FALSE;
    conn->mta_conn_mutex_unlock_later = FALSE;
    SPIDER_CLEAR_FILE_POS(&conn->mta_conn_mutex_file_pos);
    pthread_mutex_unlock(&conn->mta_conn_mutex);
    my_error(ER_CONNECT_TO_FOREIGN_DATA_SOURCE, MYF(0),
      share->server_names[0]);
    my_afree(sql_buf);
    DBUG_RETURN(ER_CONNECT_TO_FOREIGN_DATA_SOURCE);
  }
  if ((error_num = spider_db_set_names(&spider, conn, 0)))
  {
    DBUG_ASSERT(conn->mta_conn_mutex_lock_already);
    DBUG_ASSERT(conn->mta_conn_mutex_unlock_later);
    conn->mta_conn_mutex_lock_already = FALSE;
    conn->mta_conn_mutex_unlock_later = FALSE;
    SPIDER_CLEAR_FILE_POS(&conn->mta_conn_mutex_file_pos);
    pthread_mutex_unlock(&conn->mta_conn_mutex);
    my_afree(sql_buf);
    DBUG_RETURN(error_num);
  }
  spider_conn_set_timeout_from_share(conn, 0, thd, share);
  if (spider_db_query(
    conn,
    sql_str.ptr(),
    sql_str.length(),
    -1,
    &need_mon)
  ) {
    DBUG_ASSERT(conn->mta_conn_mutex_lock_already);
    DBUG_ASSERT(conn->mta_conn_mutex_unlock_later);
    conn->mta_conn_mutex_lock_already = FALSE;
    conn->mta_conn_mutex_unlock_later = FALSE;
    my_afree(sql_buf);
    DBUG_RETURN(spider_db_errorno(conn));
  }
  st_spider_db_request_key request_key;
  request_key.spider_thread_id = trx.spider_thread_id;
  request_key.query_id = trx.thd->query_id;
  request_key.handler = table_mon;
  request_key.request_id = 1;
  request_key.next = NULL;
  if (!(res = conn->db_conn->store_result(NULL, &request_key, &error_num)))
  {
    DBUG_ASSERT(conn->mta_conn_mutex_lock_already);
    DBUG_ASSERT(conn->mta_conn_mutex_unlock_later);
    conn->mta_conn_mutex_lock_already = FALSE;
    conn->mta_conn_mutex_unlock_later = FALSE;
    if (error_num)
    {
      SPIDER_CLEAR_FILE_POS(&conn->mta_conn_mutex_file_pos);
      pthread_mutex_unlock(&conn->mta_conn_mutex);
      my_afree(sql_buf);
      DBUG_RETURN(error_num);
    }
    else if ((error_num = spider_db_errorno(conn)))
    {
      my_afree(sql_buf);
      DBUG_RETURN(error_num);
    }
    my_error(HA_ERR_OUT_OF_MEM, MYF(0));
    my_afree(sql_buf);
    DBUG_RETURN(HA_ERR_OUT_OF_MEM);
  }
  DBUG_ASSERT(conn->mta_conn_mutex_lock_already);
  DBUG_ASSERT(conn->mta_conn_mutex_unlock_later);
  conn->mta_conn_mutex_lock_already = FALSE;
  conn->mta_conn_mutex_unlock_later = FALSE;
  SPIDER_CLEAR_FILE_POS(&conn->mta_conn_mutex_file_pos);
  pthread_mutex_unlock(&conn->mta_conn_mutex);
  my_afree(sql_buf);
  error_num = res->fetch_table_mon_status(mon_table_result->result_status);
  res->free_result();
  delete res;
  DBUG_RETURN(error_num);
}
PRAGMA_REENABLE_CHECK_STACK_FRAME

int spider_db_udf_copy_key_row(
  spider_string *str,
  spider_string *source_str,
  Field *field,
  ulong *row_pos,
  ulong *length,
  const char *joint_str,
  const int joint_length,
  uint dbton_id
) {
  int error_num;
  DBUG_ENTER("spider_db_udf_copy_key_row");
  if ((error_num = spider_db_append_name_with_quote_str(str,
    (char *) field->field_name.str, dbton_id)))
    DBUG_RETURN(error_num);
  if (str->reserve(joint_length + *length + SPIDER_SQL_AND_LEN))
    DBUG_RETURN(HA_ERR_OUT_OF_MEM);
  str->q_append(joint_str, joint_length);
  str->q_append(source_str->ptr() + *row_pos, *length);
  str->q_append(SPIDER_SQL_AND_STR, SPIDER_SQL_AND_LEN);
  DBUG_RETURN(0);
}

int spider_db_udf_copy_tables(
  SPIDER_COPY_TABLES *copy_tables,
  ha_spider *spider,
  TABLE *table,
  longlong bulk_insert_rows
) {
  int error_num = 0, roop_count;
  bool end_of_file = FALSE;
  ulong *last_lengths, *last_row_pos = NULL;
  ha_spider *tmp_spider;
  SPIDER_CONN *tmp_conn;
  int all_link_cnt =
    copy_tables->link_idx_count[0] + copy_tables->link_idx_count[1];
  SPIDER_COPY_TABLE_CONN *src_tbl_conn = copy_tables->table_conn[0];
  SPIDER_COPY_TABLE_CONN *dst_tbl_conn;
  spider_db_copy_table *select_ct = src_tbl_conn->copy_table;
  spider_db_copy_table *insert_ct = NULL;
  KEY *key_info = &table->key_info[table->s->primary_key];
  DBUG_ENTER("spider_db_udf_copy_tables");
  if (!(last_row_pos = (ulong *)
    spider_bulk_malloc(spider_current_trx, SPD_MID_DB_UDF_COPY_TABLES_1, MYF(MY_WME),
      &last_row_pos, (uint) (sizeof(ulong) * table->s->fields),
      &last_lengths, (uint) (sizeof(ulong) * table->s->fields),
      NullS))
  ) {
    my_error(ER_OUT_OF_RESOURCES, MYF(0), HA_ERR_OUT_OF_MEM);
    goto error;
  }
  while (!end_of_file)
  {
    if (copy_tables->trx->thd->killed)
    {
      my_error(ER_QUERY_INTERRUPTED, MYF(0));
      error_num = ER_QUERY_INTERRUPTED;
      goto error_killed;
    }
    if (copy_tables->use_transaction)
    {
      for (roop_count = 0; roop_count < all_link_cnt; roop_count++)
      {
        tmp_spider = &spider[roop_count];
        tmp_conn = tmp_spider->conns[0];
        /* disable transaction */
        spider_conn_clear_queue_at_commit(tmp_conn);
        if (!tmp_conn->trx_start)
        {
          pthread_mutex_assert_not_owner(&tmp_conn->mta_conn_mutex);
          pthread_mutex_lock(&tmp_conn->mta_conn_mutex);
          SPIDER_SET_FILE_POS(&tmp_conn->mta_conn_mutex_file_pos);
          tmp_conn->need_mon = &tmp_spider->need_mons[0];
          DBUG_ASSERT(!tmp_conn->mta_conn_mutex_lock_already);
          DBUG_ASSERT(!tmp_conn->mta_conn_mutex_unlock_later);
          tmp_conn->mta_conn_mutex_lock_already = TRUE;
          tmp_conn->mta_conn_mutex_unlock_later = TRUE;
          if (spider_db_ping(tmp_spider, tmp_conn, 0))
          {
            DBUG_ASSERT(tmp_conn->mta_conn_mutex_lock_already);
            DBUG_ASSERT(tmp_conn->mta_conn_mutex_unlock_later);
            tmp_conn->mta_conn_mutex_lock_already = FALSE;
            tmp_conn->mta_conn_mutex_unlock_later = FALSE;
            SPIDER_CLEAR_FILE_POS(&tmp_conn->mta_conn_mutex_file_pos);
            pthread_mutex_unlock(&tmp_conn->mta_conn_mutex);
            my_error(ER_CONNECT_TO_FOREIGN_DATA_SOURCE, MYF(0),
              tmp_spider->share->server_names[0]);
            error_num = ER_CONNECT_TO_FOREIGN_DATA_SOURCE;
            goto error_db_ping;
          }
          if (
            (error_num = spider_db_set_names(tmp_spider, tmp_conn, 0)) ||
            (error_num = spider_db_start_transaction(tmp_conn,
              tmp_spider->need_mons))
          ) {
            DBUG_ASSERT(tmp_conn->mta_conn_mutex_lock_already);
            DBUG_ASSERT(tmp_conn->mta_conn_mutex_unlock_later);
            tmp_conn->mta_conn_mutex_lock_already = FALSE;
            tmp_conn->mta_conn_mutex_unlock_later = FALSE;
            SPIDER_CLEAR_FILE_POS(&tmp_conn->mta_conn_mutex_file_pos);
            pthread_mutex_unlock(&tmp_conn->mta_conn_mutex);
            goto error_start_transaction;
          }
          DBUG_ASSERT(tmp_conn->mta_conn_mutex_lock_already);
          DBUG_ASSERT(tmp_conn->mta_conn_mutex_unlock_later);
          tmp_conn->mta_conn_mutex_lock_already = FALSE;
          tmp_conn->mta_conn_mutex_unlock_later = FALSE;
          SPIDER_CLEAR_FILE_POS(&tmp_conn->mta_conn_mutex_file_pos);
          pthread_mutex_unlock(&tmp_conn->mta_conn_mutex);
        }
      }
    } else {
      for (roop_count = 0; roop_count < all_link_cnt; roop_count++)
      {
        tmp_spider = &spider[roop_count];
        tmp_conn = tmp_spider->conns[0];
        /* disable transaction */
        spider_conn_clear_queue_at_commit(tmp_conn);
        spider_db_handler *tmp_dbton_hdl =
          tmp_spider->dbton_handler[tmp_conn->dbton_id];
        if ((error_num = tmp_dbton_hdl->insert_lock_tables_list(tmp_conn, 0)))
          goto error_lock_table_hash;
        tmp_conn->table_lock = 2;
      }
      for (roop_count = 0; roop_count < all_link_cnt; roop_count++)
      {
        tmp_spider = &spider[roop_count];
        tmp_conn = tmp_spider->conns[0];
        pthread_mutex_assert_not_owner(&tmp_conn->mta_conn_mutex);
        pthread_mutex_lock(&tmp_conn->mta_conn_mutex);
        SPIDER_SET_FILE_POS(&tmp_conn->mta_conn_mutex_file_pos);
        tmp_conn->need_mon = &tmp_spider->need_mons[0];
        DBUG_ASSERT(!tmp_conn->mta_conn_mutex_lock_already);
        DBUG_ASSERT(!tmp_conn->mta_conn_mutex_unlock_later);
        tmp_conn->mta_conn_mutex_lock_already = TRUE;
        tmp_conn->mta_conn_mutex_unlock_later = TRUE;
        if (spider_db_ping(tmp_spider, tmp_conn, 0))
        {
          DBUG_ASSERT(tmp_conn->mta_conn_mutex_lock_already);
          DBUG_ASSERT(tmp_conn->mta_conn_mutex_unlock_later);
          tmp_conn->mta_conn_mutex_lock_already = FALSE;
          tmp_conn->mta_conn_mutex_unlock_later = FALSE;
          SPIDER_CLEAR_FILE_POS(&tmp_conn->mta_conn_mutex_file_pos);
          pthread_mutex_unlock(&tmp_conn->mta_conn_mutex);
          my_error(ER_CONNECT_TO_FOREIGN_DATA_SOURCE, MYF(0),
            tmp_spider->share->server_names[0]);
          error_num = ER_CONNECT_TO_FOREIGN_DATA_SOURCE;
          goto error_db_ping;
        }
        if (
          tmp_conn->db_conn->have_lock_table_list() &&
          (
            (error_num = spider_db_set_names(tmp_spider, tmp_conn, 0)) ||
            (error_num = spider_db_lock_tables(tmp_spider, 0))
          )
        ) {
          DBUG_ASSERT(tmp_conn->mta_conn_mutex_lock_already);
          DBUG_ASSERT(tmp_conn->mta_conn_mutex_unlock_later);
          tmp_conn->mta_conn_mutex_lock_already = FALSE;
          tmp_conn->mta_conn_mutex_unlock_later = FALSE;
          SPIDER_CLEAR_FILE_POS(&tmp_conn->mta_conn_mutex_file_pos);
          pthread_mutex_unlock(&tmp_conn->mta_conn_mutex);
          tmp_conn->table_lock = 0;
          if (error_num == HA_ERR_OUT_OF_MEM)
            my_error(ER_OUT_OF_RESOURCES, MYF(0), HA_ERR_OUT_OF_MEM);
          goto error_lock_tables;
        }
        DBUG_ASSERT(tmp_conn->mta_conn_mutex_lock_already);
        DBUG_ASSERT(tmp_conn->mta_conn_mutex_unlock_later);
        tmp_conn->mta_conn_mutex_lock_already = FALSE;
        tmp_conn->mta_conn_mutex_unlock_later = FALSE;
        SPIDER_CLEAR_FILE_POS(&tmp_conn->mta_conn_mutex_file_pos);
        pthread_mutex_unlock(&tmp_conn->mta_conn_mutex);
        tmp_conn->table_lock = 1;
      }
    }

    tmp_conn = src_tbl_conn->conn;
    spider_conn_set_timeout_from_share(tmp_conn, 0,
      copy_tables->trx->thd, src_tbl_conn->share);
    pthread_mutex_assert_not_owner(&tmp_conn->mta_conn_mutex);
    pthread_mutex_lock(&tmp_conn->mta_conn_mutex);
    SPIDER_SET_FILE_POS(&tmp_conn->mta_conn_mutex_file_pos);
    tmp_conn->need_mon = &src_tbl_conn->need_mon;
    DBUG_ASSERT(!tmp_conn->mta_conn_mutex_lock_already);
    DBUG_ASSERT(!tmp_conn->mta_conn_mutex_unlock_later);
    tmp_conn->mta_conn_mutex_lock_already = TRUE;
    tmp_conn->mta_conn_mutex_unlock_later = TRUE;
    if (select_ct->exec_query(
      tmp_conn,
      -1,
      &src_tbl_conn->need_mon)
    ) {
      DBUG_ASSERT(tmp_conn->mta_conn_mutex_lock_already);
      DBUG_ASSERT(tmp_conn->mta_conn_mutex_unlock_later);
      tmp_conn->mta_conn_mutex_lock_already = FALSE;
      tmp_conn->mta_conn_mutex_unlock_later = FALSE;
      error_num = spider_db_errorno(tmp_conn);
      if (error_num == ER_SPIDER_REMOTE_SERVER_GONE_AWAY_NUM)
        my_message(ER_SPIDER_REMOTE_SERVER_GONE_AWAY_NUM,
          ER_SPIDER_REMOTE_SERVER_GONE_AWAY_STR, MYF(0));
      goto error_db_query;
    } else {
      SPIDER_DB_RESULT *result;
      st_spider_db_request_key request_key;
      request_key.spider_thread_id = copy_tables->trx->spider_thread_id;
      request_key.query_id = copy_tables->trx->thd->query_id;
      request_key.handler = copy_tables;
      request_key.request_id = 1;
      request_key.next = NULL;
      if ((result = tmp_conn->db_conn->use_result(NULL, &request_key, &error_num)))
      {
        SPIDER_DB_ROW *row;
        roop_count = 0;
        while ((row = result->fetch_row()))
        {
          dst_tbl_conn = copy_tables->table_conn[1];
          insert_ct = dst_tbl_conn->copy_table;
          if ((error_num = insert_ct->copy_rows(table, row,
            &last_row_pos, &last_lengths)))
          {
            if (error_num == HA_ERR_OUT_OF_MEM)
              my_error(ER_OUT_OF_RESOURCES, MYF(0), HA_ERR_OUT_OF_MEM);
            result->free_result();
            delete result;
            DBUG_ASSERT(tmp_conn->mta_conn_mutex_lock_already);
            DBUG_ASSERT(tmp_conn->mta_conn_mutex_unlock_later);
            tmp_conn->mta_conn_mutex_lock_already = FALSE;
            tmp_conn->mta_conn_mutex_unlock_later = FALSE;
            SPIDER_CLEAR_FILE_POS(&tmp_conn->mta_conn_mutex_file_pos);
            pthread_mutex_unlock(&tmp_conn->mta_conn_mutex);
            goto error_db_query;
          }
          for (dst_tbl_conn = dst_tbl_conn->next; dst_tbl_conn;
            dst_tbl_conn = dst_tbl_conn->next)
          {
            row->first();
            insert_ct = dst_tbl_conn->copy_table;
            if ((error_num = insert_ct->copy_rows(table, row)))
            {
              if (error_num == HA_ERR_OUT_OF_MEM)
                my_error(ER_OUT_OF_RESOURCES, MYF(0), HA_ERR_OUT_OF_MEM);
              result->free_result();
              delete result;
              DBUG_ASSERT(tmp_conn->mta_conn_mutex_lock_already);
              DBUG_ASSERT(tmp_conn->mta_conn_mutex_unlock_later);
              tmp_conn->mta_conn_mutex_lock_already = FALSE;
              tmp_conn->mta_conn_mutex_unlock_later = FALSE;
              SPIDER_CLEAR_FILE_POS(&tmp_conn->mta_conn_mutex_file_pos);
              pthread_mutex_unlock(&tmp_conn->mta_conn_mutex);
              goto error_db_query;
            }
          }
          ++roop_count;
        }
        error_num = result->get_errno();
        if (error_num == HA_ERR_END_OF_FILE)
        {
          if (roop_count < bulk_insert_rows)
          {
            end_of_file = TRUE;
            if (roop_count)
              error_num = 0;
          } else {
            /* add next where clause */
            select_ct->set_sql_to_pos();
            error_num = select_ct->append_copy_where(insert_ct, key_info,
              last_row_pos, last_lengths);
            if (error_num)
            {
              if (error_num == HA_ERR_OUT_OF_MEM)
                my_error(ER_OUT_OF_RESOURCES, MYF(0), HA_ERR_OUT_OF_MEM);
              result->free_result();
              delete result;
              DBUG_ASSERT(tmp_conn->mta_conn_mutex_lock_already);
              DBUG_ASSERT(tmp_conn->mta_conn_mutex_unlock_later);
              tmp_conn->mta_conn_mutex_lock_already = FALSE;
              tmp_conn->mta_conn_mutex_unlock_later = FALSE;
              SPIDER_CLEAR_FILE_POS(&tmp_conn->mta_conn_mutex_file_pos);
              pthread_mutex_unlock(&tmp_conn->mta_conn_mutex);
              goto error_db_query;
            }
            if (
              select_ct->append_key_order_str(key_info, 0, FALSE) ||
              select_ct->append_limit(0, bulk_insert_rows) ||
              (
                copy_tables->use_transaction &&
                select_ct->append_select_lock_str(SPIDER_LOCK_MODE_SHARED)
              )
            ) {
              my_error(ER_OUT_OF_RESOURCES, MYF(0), HA_ERR_OUT_OF_MEM);
              result->free_result();
              delete result;
              DBUG_ASSERT(tmp_conn->mta_conn_mutex_lock_already);
              DBUG_ASSERT(tmp_conn->mta_conn_mutex_unlock_later);
              tmp_conn->mta_conn_mutex_lock_already = FALSE;
              tmp_conn->mta_conn_mutex_unlock_later = FALSE;
              SPIDER_CLEAR_FILE_POS(&tmp_conn->mta_conn_mutex_file_pos);
              pthread_mutex_unlock(&tmp_conn->mta_conn_mutex);
              error_num = ER_OUT_OF_RESOURCES;
              goto error_db_query;
            }
            error_num = 0;
          }
        } else {
          if (error_num == HA_ERR_OUT_OF_MEM)
            my_error(ER_OUT_OF_RESOURCES, MYF(0), HA_ERR_OUT_OF_MEM);
          result->free_result();
          delete result;
          DBUG_ASSERT(tmp_conn->mta_conn_mutex_lock_already);
          DBUG_ASSERT(tmp_conn->mta_conn_mutex_unlock_later);
          tmp_conn->mta_conn_mutex_lock_already = FALSE;
          tmp_conn->mta_conn_mutex_unlock_later = FALSE;
          SPIDER_CLEAR_FILE_POS(&tmp_conn->mta_conn_mutex_file_pos);
          pthread_mutex_unlock(&tmp_conn->mta_conn_mutex);
          goto error_db_query;
        }
        result->free_result();
        delete result;
        DBUG_ASSERT(tmp_conn->mta_conn_mutex_lock_already);
        DBUG_ASSERT(tmp_conn->mta_conn_mutex_unlock_later);
        tmp_conn->mta_conn_mutex_lock_already = FALSE;
        tmp_conn->mta_conn_mutex_unlock_later = FALSE;
        SPIDER_CLEAR_FILE_POS(&tmp_conn->mta_conn_mutex_file_pos);
        pthread_mutex_unlock(&tmp_conn->mta_conn_mutex);
        for (dst_tbl_conn = copy_tables->table_conn[1]; dst_tbl_conn;
          dst_tbl_conn = dst_tbl_conn->next)
        {
          insert_ct = dst_tbl_conn->copy_table;
          if ((error_num = insert_ct->append_insert_terminator()))
          {
            if (error_num == HA_ERR_OUT_OF_MEM)
              my_error(ER_OUT_OF_RESOURCES, MYF(0), HA_ERR_OUT_OF_MEM);
            goto error_db_query;
          }
        }
      } else {
        if (!error_num)
        {
          error_num = spider_db_errorno(tmp_conn);
        }
        if (error_num)
        {
          DBUG_ASSERT(tmp_conn->mta_conn_mutex_lock_already);
          DBUG_ASSERT(tmp_conn->mta_conn_mutex_unlock_later);
          tmp_conn->mta_conn_mutex_lock_already = FALSE;
          tmp_conn->mta_conn_mutex_unlock_later = FALSE;
          SPIDER_CLEAR_FILE_POS(&tmp_conn->mta_conn_mutex_file_pos);
          pthread_mutex_unlock(&tmp_conn->mta_conn_mutex);
          if (error_num == ER_SPIDER_REMOTE_SERVER_GONE_AWAY_NUM)
            my_message(ER_SPIDER_REMOTE_SERVER_GONE_AWAY_NUM,
              ER_SPIDER_REMOTE_SERVER_GONE_AWAY_STR, MYF(0));
          goto error_db_query;
        }
        error_num = HA_ERR_END_OF_FILE;
        end_of_file = TRUE;
        DBUG_ASSERT(tmp_conn->mta_conn_mutex_lock_already);
        DBUG_ASSERT(tmp_conn->mta_conn_mutex_unlock_later);
        tmp_conn->mta_conn_mutex_lock_already = FALSE;
        tmp_conn->mta_conn_mutex_unlock_later = FALSE;
        SPIDER_CLEAR_FILE_POS(&tmp_conn->mta_conn_mutex_file_pos);
        pthread_mutex_unlock(&tmp_conn->mta_conn_mutex);
      }
    }

    if (!error_num && roop_count)
    {
/*
      dst_tbl_conn = copy_tables->table_conn[1];
      spider_db_copy_table *source_ct = dst_tbl_conn->copy_table;
      for (dst_tbl_conn = dst_tbl_conn->next; dst_tbl_conn;
        dst_tbl_conn = dst_tbl_conn->next)
      {
        insert_ct = dst_tbl_conn->copy_table;
        if (insert_ct->copy_insert_values(source_ct))
        {
          my_error(ER_OUT_OF_RESOURCES, MYF(0), HA_ERR_OUT_OF_MEM);
          error_num = ER_OUT_OF_RESOURCES;
          goto error_db_query;
        }
      }
*/
      if (copy_tables->bg_mode)
      {
        for (dst_tbl_conn = copy_tables->table_conn[1]; dst_tbl_conn;
          dst_tbl_conn = dst_tbl_conn->next)
        {
          if (spider_udf_bg_copy_exec_sql(dst_tbl_conn))
          {
            my_error(ER_OUT_OF_RESOURCES, MYF(0), HA_ERR_OUT_OF_MEM);
            error_num = ER_OUT_OF_RESOURCES;
            goto error_db_query;
          }
        }
      } else {
        for (dst_tbl_conn = copy_tables->table_conn[1]; dst_tbl_conn;
          dst_tbl_conn = dst_tbl_conn->next)
        {
          tmp_conn = dst_tbl_conn->conn;
          insert_ct = dst_tbl_conn->copy_table;
          pthread_mutex_assert_not_owner(&tmp_conn->mta_conn_mutex);
          pthread_mutex_lock(&tmp_conn->mta_conn_mutex);
          SPIDER_SET_FILE_POS(&tmp_conn->mta_conn_mutex_file_pos);
          tmp_conn->need_mon = &dst_tbl_conn->need_mon;
          DBUG_ASSERT(!tmp_conn->mta_conn_mutex_lock_already);
          DBUG_ASSERT(!tmp_conn->mta_conn_mutex_unlock_later);
          tmp_conn->mta_conn_mutex_lock_already = TRUE;
          tmp_conn->mta_conn_mutex_unlock_later = TRUE;
          spider_conn_set_timeout_from_share(tmp_conn, 0,
            copy_tables->trx->thd, dst_tbl_conn->share);
          if (insert_ct->exec_query(
            tmp_conn,
            -1,
            &dst_tbl_conn->need_mon)
          ) {
            DBUG_ASSERT(tmp_conn->mta_conn_mutex_lock_already);
            DBUG_ASSERT(tmp_conn->mta_conn_mutex_unlock_later);
            tmp_conn->mta_conn_mutex_lock_already = FALSE;
            tmp_conn->mta_conn_mutex_unlock_later = FALSE;
            error_num = spider_db_errorno(tmp_conn);
            if (error_num == ER_SPIDER_REMOTE_SERVER_GONE_AWAY_NUM)
              my_message(ER_SPIDER_REMOTE_SERVER_GONE_AWAY_NUM,
                ER_SPIDER_REMOTE_SERVER_GONE_AWAY_STR, MYF(0));
            goto error_db_query;
          } else {
            DBUG_ASSERT(tmp_conn->mta_conn_mutex_lock_already);
            DBUG_ASSERT(tmp_conn->mta_conn_mutex_unlock_later);
            tmp_conn->mta_conn_mutex_lock_already = FALSE;
            tmp_conn->mta_conn_mutex_unlock_later = FALSE;
            SPIDER_CLEAR_FILE_POS(&tmp_conn->mta_conn_mutex_file_pos);
            pthread_mutex_unlock(&tmp_conn->mta_conn_mutex);
          }
        }
      }

      if (copy_tables->bg_mode)
      {
        for (dst_tbl_conn = copy_tables->table_conn[1]; dst_tbl_conn;
          dst_tbl_conn = dst_tbl_conn->next)
        {
          tmp_conn = dst_tbl_conn->conn;
          if (tmp_conn->bg_exec_sql)
          {
            /* wait */
            pthread_mutex_lock(&tmp_conn->bg_conn_mutex);
            pthread_mutex_unlock(&tmp_conn->bg_conn_mutex);
          }

          if (dst_tbl_conn->bg_error_num)
          {
            if (error_num == ER_SPIDER_REMOTE_SERVER_GONE_AWAY_NUM)
              my_message(ER_SPIDER_REMOTE_SERVER_GONE_AWAY_NUM,
                ER_SPIDER_REMOTE_SERVER_GONE_AWAY_STR, MYF(0));
            goto error_db_query;
          }
        }
      }
    }

    if (copy_tables->use_transaction)
    {
      for (roop_count = 0; roop_count < all_link_cnt; roop_count++)
      {
        tmp_spider = &spider[roop_count];
        tmp_conn = tmp_spider->conns[0];
        if (tmp_conn->trx_start)
        {
          if ((error_num = spider_db_commit(tmp_conn)))
            goto error_commit;
        }
      }
    } else {
      for (roop_count = 0; roop_count < all_link_cnt; roop_count++)
      {
        tmp_spider = &spider[roop_count];
        tmp_conn = tmp_spider->conns[0];
        if (tmp_conn->table_lock == 1)
        {
          tmp_conn->table_lock = 0;
          if ((error_num = spider_db_unlock_tables(tmp_spider, 0)))
            goto error_unlock_tables;
        }
      }
    }
    if (!end_of_file)
    {
      for (dst_tbl_conn = copy_tables->table_conn[1]; dst_tbl_conn;
        dst_tbl_conn = dst_tbl_conn->next)
      {
        insert_ct = dst_tbl_conn->copy_table;
        insert_ct->set_sql_to_pos();
      }
      DBUG_PRINT("info",("spider sleep"));
      my_sleep(copy_tables->bulk_insert_interval);
    }
  }
  spider_free(spider_current_trx, last_row_pos, MYF(0));
  DBUG_RETURN(0);

error_db_query:
  if (copy_tables->bg_mode)
  {
    for (dst_tbl_conn = copy_tables->table_conn[1]; dst_tbl_conn;
      dst_tbl_conn = dst_tbl_conn->next)
    {
      tmp_conn = dst_tbl_conn->conn;
      if (tmp_conn->bg_exec_sql)
      {
        /* wait */
        pthread_mutex_lock(&tmp_conn->bg_conn_mutex);
        pthread_mutex_unlock(&tmp_conn->bg_conn_mutex);
      }
    }
  }
error_unlock_tables:
error_commit:
error_lock_tables:
error_lock_table_hash:
error_start_transaction:
error_db_ping:
error_killed:
  if (copy_tables->use_transaction)
  {
    for (roop_count = 0; roop_count < all_link_cnt; roop_count++)
    {
      tmp_spider = &spider[roop_count];
      tmp_conn = tmp_spider->conns[0];
      if (tmp_conn->trx_start)
        spider_db_rollback(tmp_conn);
    }
  } else {
    if (copy_tables->trx->locked_connections)
    {
      for (roop_count = 0; roop_count < all_link_cnt; roop_count++)
      {
        tmp_spider = &spider[roop_count];
        tmp_conn = tmp_spider->conns[0];
        if (tmp_conn->table_lock == 1)
        {
          tmp_conn->table_lock = 0;
          spider_db_unlock_tables(tmp_spider, 0);
        }
      }
    }
  }
error:
  if (last_row_pos)
  {
    spider_free(spider_current_trx, last_row_pos, MYF(0));
  }
  DBUG_RETURN(error_num);
}

bool spider_db_conn_is_network_error(
  int error_num
) {
  DBUG_ENTER("spider_db_conn_is_network_error");
  if (
    error_num == ER_SPIDER_REMOTE_SERVER_GONE_AWAY_NUM ||
    error_num == ER_CONNECT_TO_FOREIGN_DATA_SOURCE ||
    (
      error_num >= CR_MIN_ERROR &&
      error_num <= CR_MAX_ERROR
    )
  ) {
    DBUG_RETURN(TRUE);
  }
  DBUG_RETURN(FALSE);
}<|MERGE_RESOLUTION|>--- conflicted
+++ resolved
@@ -1955,7 +1955,6 @@
                 op_len= rev ? SPIDER_SQL_GT_LEN : SPIDER_SQL_LT_LEN;
               }
               else
-<<<<<<< HEAD
               {
                 op_str= rev ? SPIDER_SQL_GTEQUAL_STR : SPIDER_SQL_LTEQUAL_STR;
                 op_len= rev ? SPIDER_SQL_GTEQUAL_LEN : SPIDER_SQL_LTEQUAL_LEN;
@@ -1973,25 +1972,6 @@
                 end_key_part_map= 0;
               if (!set_order)
               {
-=======
-              {
-                op_str= rev ? SPIDER_SQL_GTEQUAL_STR : SPIDER_SQL_LTEQUAL_STR;
-                op_len= rev ? SPIDER_SQL_GTEQUAL_LEN : SPIDER_SQL_LTEQUAL_LEN;
-              }
-              if (str->reserve(store_length + key_name_length +
-                               /* SPIDER_SQL_NAME_QUOTE_LEN */ 2 + op_len))
-                DBUG_RETURN(HA_ERR_OUT_OF_MEM);
-              dbton_share->append_column_name(str, field->field_index);
-              str->q_append(op_str, op_len);
-              if (spider_dbton[dbton_id].db_util->
-                  append_column_value(spider, str, field, ptr, false,
-                                      share->access_charset))
-                DBUG_RETURN(HA_ERR_OUT_OF_MEM);
-              if (use_both)
-                end_key_part_map= 0;
-              if (!set_order)
-              {
->>>>>>> b168859d
                 result_list->key_order= key_count;
                 set_order= TRUE;
               }
