--- conflicted
+++ resolved
@@ -1561,18 +1561,6 @@
   spider_db_handler *dbton_hdl = spider->dbton_handler[dbton_id];
   spider_db_share *dbton_share = share->dbton_share[dbton_id];
   DBUG_ENTER("spider_db_append_key_where_internal");
-<<<<<<< HEAD
-=======
-  switch (sql_type)
-  {
-    case SPIDER_SQL_TYPE_HANDLER:
-      sql_kind = SPIDER_SQL_KIND_HANDLER;
-      break;
-    default:
-      sql_kind = SPIDER_SQL_KIND_SQL;
-      break;
-  }
->>>>>>> f2302a62
 
   if (key_info)
     full_key_part_map =
@@ -1707,41 +1695,6 @@
           if (spider_dbton[dbton_id].db_util->append_column_value(
                   spider, str, field, ptr, FALSE, share->access_charset))
             DBUG_RETURN(HA_ERR_OUT_OF_MEM);
-<<<<<<< HEAD
-=======
-        } else if (sql_kind == SPIDER_SQL_KIND_HANDLER)
-        {
-          if (str_part2->reserve(store_length + key_name_length +
-            /* SPIDER_SQL_NAME_QUOTE_LEN */ 2 +
-            SPIDER_SQL_EQUAL_LEN + SPIDER_SQL_AND_LEN))
-            DBUG_RETURN(HA_ERR_OUT_OF_MEM);
-          dbton_share->append_column_name(str_part2, field->field_index);
-          str_part2->q_append(SPIDER_SQL_EQUAL_STR, SPIDER_SQL_EQUAL_LEN);
-          if (spider_dbton[dbton_id].db_util->append_column_value(
-                  spider, str_part2, field, ptr, FALSE, share->access_charset))
-            DBUG_RETURN(HA_ERR_OUT_OF_MEM);
-
-          if (use_key == start_key)
-          {
-#ifdef SPIDER_HANDLER_SUPPORT_MULTIPLE_KEY_PARTS
-            if (spider_dbton[dbton_id].db_util->
-              append_column_value(spider, str_part, field, ptr, false,
-                share->access_charset))
-              DBUG_RETURN(HA_ERR_OUT_OF_MEM);
-#else
-            if (str_part->length() == SPIDER_SQL_OPEN_PAREN_LEN)
-            {
-              if (str->reserve(SPIDER_SQL_EQUAL_LEN))
-                DBUG_RETURN(HA_ERR_OUT_OF_MEM);
-              str->q_append(SPIDER_SQL_EQUAL_STR, SPIDER_SQL_EQUAL_LEN);
-              if (spider_dbton[dbton_id].db_util->
-                append_column_value(spider, str_part, field, ptr, false,
-                  share->access_charset))
-                DBUG_RETURN(HA_ERR_OUT_OF_MEM);
-            }
-#endif
-          }
->>>>>>> f2302a62
         }
       } else {
         DBUG_PRINT("info", ("spider start_key->flag=%d", start_key->flag));
@@ -1765,7 +1718,6 @@
               if (str->append(SPIDER_SQL_LIKE_STR, SPIDER_SQL_LIKE_LEN))
                 DBUG_RETURN(HA_ERR_OUT_OF_MEM);
             }
-<<<<<<< HEAD
             else
             {
               if (str->append(SPIDER_SQL_EQUAL_STR, SPIDER_SQL_EQUAL_LEN))
@@ -1774,8 +1726,6 @@
             if (spider_dbton[dbton_id].db_util->append_column_value(
                     spider, str, field, ptr, is_like, share->access_charset))
               DBUG_RETURN(HA_ERR_OUT_OF_MEM);
-=======
->>>>>>> f2302a62
             break;
           }
           case HA_READ_AFTER_KEY:
@@ -1789,7 +1739,6 @@
               op_str= rev ? SPIDER_SQL_LTEQUAL_STR : SPIDER_SQL_GTEQUAL_STR;
               op_len= rev ? SPIDER_SQL_LTEQUAL_LEN : SPIDER_SQL_GTEQUAL_LEN;
             }
-<<<<<<< HEAD
             if (str->reserve(store_length + key_name_length +
                              /* SPIDER_SQL_NAME_QUOTE_LEN */ 2 + op_len))
               DBUG_RETURN(HA_ERR_OUT_OF_MEM);
@@ -1806,8 +1755,6 @@
               result_list->key_order= key_count;
               set_order= TRUE;
             }
-=======
->>>>>>> f2302a62
             break;
           case HA_READ_BEFORE_KEY:
             result_list->desc_flg = TRUE;
@@ -1821,7 +1768,6 @@
               op_str= rev ? SPIDER_SQL_GTEQUAL_STR : SPIDER_SQL_LTEQUAL_STR;
               op_len= rev ? SPIDER_SQL_GTEQUAL_LEN : SPIDER_SQL_LTEQUAL_LEN;
             }
-<<<<<<< HEAD
             if (str->reserve(store_length + key_name_length +
                              /* SPIDER_SQL_NAME_QUOTE_LEN */ 2 + op_len))
               DBUG_RETURN(HA_ERR_OUT_OF_MEM);
@@ -1838,8 +1784,6 @@
               result_list->key_order= key_count;
               set_order= TRUE;
             }
-=======
->>>>>>> f2302a62
             break;
           case HA_READ_KEY_OR_PREV:
           case HA_READ_PREFIX_LAST_OR_PREV:
@@ -1859,51 +1803,8 @@
               DBUG_RETURN(HA_ERR_OUT_OF_MEM);
             if (!set_order)
             {
-<<<<<<< HEAD
               result_list->key_order= key_count;
               set_order= TRUE;
-=======
-              if (str_part2->reserve(store_length + key_name_length +
-                /* SPIDER_SQL_NAME_QUOTE_LEN */ 2 +
-                SPIDER_SQL_LTEQUAL_LEN))
-                DBUG_RETURN(HA_ERR_OUT_OF_MEM);
-              dbton_share->append_column_name(str_part2, field->field_index);
-              str_part2->q_append(SPIDER_SQL_LTEQUAL_STR,
-                SPIDER_SQL_LTEQUAL_LEN);
-              if (spider_dbton[dbton_id].db_util->append_column_value(
-                      spider, str_part2, field, ptr, false,
-                      share->access_charset))
-                DBUG_RETURN(HA_ERR_OUT_OF_MEM);
-
-              if (use_key == start_key)
-              {
-#ifdef SPIDER_HANDLER_SUPPORT_MULTIPLE_KEY_PARTS
-                if (tgt_key_part_map == 1 || !end_key_part_map)
-                {
-                  if (str->reserve(SPIDER_SQL_LTEQUAL_LEN))
-                    DBUG_RETURN(HA_ERR_OUT_OF_MEM);
-                  str->q_append(SPIDER_SQL_LTEQUAL_STR,
-                    SPIDER_SQL_LTEQUAL_LEN);
-                }
-                if (spider_dbton[dbton_id].db_util->
-                    append_column_value(spider, str_part, field, ptr, false,
-                                        share->access_charset))
-                  DBUG_RETURN(HA_ERR_OUT_OF_MEM);
-#else
-                if (str_part->length() == SPIDER_SQL_OPEN_PAREN_LEN)
-                {
-                  if (str->reserve(SPIDER_SQL_LTEQUAL_LEN))
-                    DBUG_RETURN(HA_ERR_OUT_OF_MEM);
-                  str->q_append(SPIDER_SQL_LTEQUAL_STR,
-                    SPIDER_SQL_LTEQUAL_LEN);
-                  if (spider_dbton[dbton_id].db_util->
-                      append_column_value(spider, str_part, field, ptr, false,
-                                          share->access_charset))
-                    DBUG_RETURN(HA_ERR_OUT_OF_MEM);
-                }
-#endif
-              }
->>>>>>> f2302a62
             }
             break;
           case HA_READ_MBR_CONTAIN:
@@ -2001,51 +1902,8 @@
               DBUG_RETURN(HA_ERR_OUT_OF_MEM);
             if (!set_order)
             {
-<<<<<<< HEAD
               result_list->key_order= key_count;
               set_order= TRUE;
-=======
-              if (str_part2->reserve(store_length + key_name_length +
-                /* SPIDER_SQL_NAME_QUOTE_LEN */ 2 +
-                SPIDER_SQL_GTEQUAL_LEN))
-                DBUG_RETURN(HA_ERR_OUT_OF_MEM);
-              dbton_share->append_column_name(str_part2, field->field_index);
-              str_part2->q_append(SPIDER_SQL_GTEQUAL_STR,
-                SPIDER_SQL_GTEQUAL_LEN);
-              if (spider_dbton[dbton_id].db_util->append_column_value(
-                      spider, str_part2, field, ptr, false,
-                      share->access_charset))
-                DBUG_RETURN(HA_ERR_OUT_OF_MEM);
-
-              if (use_key == start_key)
-              {
-#ifdef SPIDER_HANDLER_SUPPORT_MULTIPLE_KEY_PARTS
-                if (tgt_key_part_map == 1 || !end_key_part_map)
-                {
-                  if (str->reserve(SPIDER_SQL_GTEQUAL_LEN))
-                    DBUG_RETURN(HA_ERR_OUT_OF_MEM);
-                  str->q_append(SPIDER_SQL_GTEQUAL_STR,
-                    SPIDER_SQL_GTEQUAL_LEN);
-                }
-                if (spider_dbton[dbton_id].db_util->
-                    append_column_value(spider, str_part, field, ptr, false,
-                                        share->access_charset))
-                  DBUG_RETURN(HA_ERR_OUT_OF_MEM);
-#else
-                if (str_part->length() == SPIDER_SQL_OPEN_PAREN_LEN)
-                {
-                  if (str->reserve(SPIDER_SQL_GTEQUAL_LEN))
-                    DBUG_RETURN(HA_ERR_OUT_OF_MEM);
-                  str->q_append(SPIDER_SQL_GTEQUAL_STR,
-                    SPIDER_SQL_GTEQUAL_LEN);
-                  if (spider_dbton[dbton_id].db_util->
-                      append_column_value(spider, str_part, field, ptr, false,
-                                          share->access_charset))
-                    DBUG_RETURN(HA_ERR_OUT_OF_MEM);
-                }
-#endif
-              }
->>>>>>> f2302a62
             }
             break;
         }
@@ -2184,16 +2042,6 @@
       SPIDER_SQL_TYPE_SELECT_SQL)))
       DBUG_RETURN(error_num);
   }
-<<<<<<< HEAD
-=======
-  if (spider->sql_kinds & SPIDER_SQL_KIND_HANDLER)
-  {
-    DBUG_PRINT("info",("spider call internal by SPIDER_SQL_KIND_HANDLER"));
-    if ((error_num = spider->append_key_where_sql_part(start_key, end_key,
-      SPIDER_SQL_TYPE_HANDLER)))
-      DBUG_RETURN(error_num);
-  }
->>>>>>> f2302a62
   DBUG_RETURN(0);
 }
 
@@ -2619,13 +2467,7 @@
       if ((error_num = spider_db_append_match_fetch(spider,
         spider->ft_first, spider->ft_current, row)))
         DBUG_RETURN(error_num);
-<<<<<<< HEAD
-    }
-=======
-#ifdef SPIDER_HAS_GROUP_BY_HANDLER
-    }
-#endif
->>>>>>> f2302a62
+    }
 
     for (
       field = table->field;
@@ -3030,10 +2872,6 @@
     delete tmp_pos_row;
   }
 
-<<<<<<< HEAD
-=======
-
->>>>>>> f2302a62
   if (
     final ||
     spider_param_reset_sql_alloc(thd, share->reset_sql_alloc) == 1
@@ -5541,11 +5379,6 @@
     if (spider->conns[roop_count])
       spider->conns[roop_count]->ignore_dup_key =
         spider->wide_handler->ignore_dup_key;
-<<<<<<< HEAD
-=======
-    spider_conn_use_handler(spider, spider->wide_handler->lock_mode,
-      roop_count);
->>>>>>> f2302a62
   }
     if (
       (error_num = spider->append_insert_sql_part()) ||
@@ -5787,99 +5620,6 @@
   ulonglong last_insert_id, affected_rows;
   SPIDER_SHARE *share = spider->share;
   TABLE *table = spider->get_table();
-<<<<<<< HEAD
-=======
-  THD *thd = spider->wide_handler->trx->thd;
-  DBUG_ENTER("spider_db_bulk_bulk_insert");
-  for (
-    roop_count2 = spider_conn_link_idx_next(share->link_statuses,
-      spider->conn_link_idx, -1, share->link_count,
-      SPIDER_LINK_STATUS_RECOVERY);
-    roop_count2 < (int) share->link_count;
-    roop_count2 = spider_conn_link_idx_next(share->link_statuses,
-      spider->conn_link_idx, roop_count2, share->link_count,
-      SPIDER_LINK_STATUS_RECOVERY)
-  ) {
-      conn = spider->conns[roop_count2];
-    pthread_mutex_assert_not_owner(&conn->mta_conn_mutex);
-    pthread_mutex_lock(&conn->mta_conn_mutex);
-    SPIDER_SET_FILE_POS(&conn->mta_conn_mutex_file_pos);
-    DBUG_ASSERT(!conn->mta_conn_mutex_lock_already);
-    DBUG_ASSERT(!conn->mta_conn_mutex_unlock_later);
-    conn->mta_conn_mutex_lock_already = TRUE;
-    conn->mta_conn_mutex_unlock_later = TRUE;
-    if ((tmp_error_num = spider_db_bulk_open_handler(spider, conn,
-      roop_count2)))
-    {
-      error_num = tmp_error_num;
-    }
-    DBUG_ASSERT(conn->mta_conn_mutex_lock_already);
-    DBUG_ASSERT(conn->mta_conn_mutex_unlock_later);
-    conn->mta_conn_mutex_lock_already = FALSE;
-    conn->mta_conn_mutex_unlock_later = FALSE;
-    SPIDER_CLEAR_FILE_POS(&conn->mta_conn_mutex_file_pos);
-    pthread_mutex_unlock(&conn->mta_conn_mutex);
-    if (first_insert_link_idx == -1)
-    {
-      first_insert_link_idx = roop_count2;
-      first_insert_conn = conn;
-    }
-  }
-
-  conn = first_insert_conn;
-  pthread_mutex_assert_not_owner(&conn->mta_conn_mutex);
-  pthread_mutex_lock(&conn->mta_conn_mutex);
-  SPIDER_SET_FILE_POS(&conn->mta_conn_mutex_file_pos);
-  conn->need_mon = &spider->need_mons[first_insert_link_idx];
-  DBUG_ASSERT(!conn->mta_conn_mutex_lock_already);
-  DBUG_ASSERT(!conn->mta_conn_mutex_unlock_later);
-  conn->mta_conn_mutex_lock_already = TRUE;
-  conn->mta_conn_mutex_unlock_later = TRUE;
-  if (table->next_number_field &&
-    (
-      !table->auto_increment_field_not_null ||
-      (
-        !table->next_number_field->val_int() &&
-        !(thd->variables.sql_mode & MODE_NO_AUTO_VALUE_ON_ZERO)
-      )
-    )
-  ) {
-    ulonglong last_insert_id;
-    if (spider->store_last_insert_id)
-      last_insert_id = spider->store_last_insert_id;
-    else
-      last_insert_id = conn->db_conn->last_insert_id();
-    table->next_number_field->set_notnull();
-    if (
-      (tmp_error_num = spider_db_update_auto_increment(spider,
-        first_insert_link_idx)) ||
-      (tmp_error_num = table->next_number_field->store(
-        last_insert_id, TRUE))
-    ) {
-      error_num = tmp_error_num;
-    }
-  }
-  DBUG_ASSERT(conn->mta_conn_mutex_lock_already);
-  DBUG_ASSERT(conn->mta_conn_mutex_unlock_later);
-  conn->mta_conn_mutex_lock_already = FALSE;
-  conn->mta_conn_mutex_unlock_later = FALSE;
-  SPIDER_CLEAR_FILE_POS(&conn->mta_conn_mutex_file_pos);
-  pthread_mutex_unlock(&conn->mta_conn_mutex);
-  spider->store_last_insert_id = 0;
-  DBUG_RETURN(error_num);
-}
-#endif
-
-int spider_db_update_auto_increment(
-  ha_spider *spider,
-  int link_idx
-) {
-  int roop_count;
-  THD *thd = spider->wide_handler->trx->thd;
-  ulonglong last_insert_id, affected_rows;
-  SPIDER_SHARE *share = spider->share;
-  TABLE *table = spider->get_table();
->>>>>>> f2302a62
   int auto_increment_mode = spider_param_auto_increment_mode(thd,
     share->auto_increment_mode);
   DBUG_ENTER("spider_db_update_auto_increment");
@@ -6352,56 +6092,21 @@
     spider->do_direct_update ? "TRUE" : "FALSE"));
   DBUG_PRINT("info", ("spider direct_update_kinds=%u",
     spider->direct_update_kinds));
-<<<<<<< HEAD
   if ((error_num = spider->append_update_sql_part()))
     DBUG_RETURN(error_num);
 
   if (!spider->do_direct_update)
   {
     if ((error_num= spider->append_update_set_sql_part()))
-=======
-    if ((error_num = spider->append_update_sql_part()))
+    {
       DBUG_RETURN(error_num);
-
-/*
-  SQL access -> SQL remote access
-    !spider->do_direct_update &&
-    (spider->sql_kinds & SPIDER_SQL_KIND_SQL)
-
-  SQL access -> SQL remote access with dirct_update
-    spider->do_direct_update &&
-    spider->direct_update_kinds == SPIDER_SQL_KIND_SQL &&
-    spider->wide_handler->direct_update_fields
-
-  Handlersocket access -> SQL remote access with dirct_update
-    spider->do_direct_update &&
-    (spider->direct_update_kinds & SPIDER_SQL_KIND_SQL)
-
-  Handlersocket access -> Handlersocket access
-    spider->do_direct_update &&
-    (spider->direct_update_kinds & SPIDER_SQL_KIND_HS)
-*/
-
-#ifdef HANDLER_HAS_DIRECT_UPDATE_ROWS
-    if (!spider->do_direct_update)
-    {
-#endif
-      if (
-        (spider->sql_kinds & SPIDER_SQL_KIND_SQL) &&
-        (error_num = spider->append_update_set_sql_part())
-      ) {
-        DBUG_RETURN(error_num);
-      }
-#ifdef HANDLER_HAS_DIRECT_UPDATE_ROWS
-    } else {
-      if (
-        (spider->direct_update_kinds & SPIDER_SQL_KIND_SQL) &&
-        (error_num = spider->append_direct_update_set_sql_part())
-      ) {
-        DBUG_RETURN(error_num);
-      }
-    }
-#endif
+    }
+  } else {
+    if ((error_num= spider->append_direct_update_set_sql_part()))
+    {
+      DBUG_RETURN(error_num);
+    }
+  }
 
   result_list->desc_flg = FALSE;
   result_list->sorted = TRUE;
@@ -6414,254 +6119,6 @@
     result_list->internal_limit >= select_limit ?
     select_limit : result_list->internal_limit;
   result_list->internal_offset += offset_limit;
-  if (spider->direct_update_kinds & SPIDER_SQL_KIND_SQL)
-  {
-    if (
-      (error_num = spider->append_key_where_sql_part(
-        (ranges && ranges->start_key.key) ? &ranges->start_key : NULL,
-        (ranges && ranges->end_key.key) ? &ranges->end_key : NULL,
-        SPIDER_SQL_TYPE_UPDATE_SQL)) ||
-      (error_num = spider->
-        append_key_order_for_direct_order_limit_with_alias_sql_part(
-        NULL, 0, SPIDER_SQL_TYPE_UPDATE_SQL)) ||
-      (error_num = spider->append_limit_sql_part(
-        result_list->internal_offset, result_list->limit_num,
-        SPIDER_SQL_TYPE_UPDATE_SQL))
-    ) {
-      DBUG_RETURN(error_num);
-    }
-  }
-
-  for (
-    roop_count = spider_conn_link_idx_next(share->link_statuses,
-      spider->conn_link_idx, -1, share->link_count,
-      SPIDER_LINK_STATUS_RECOVERY);
-    roop_count < (int) share->link_count;
-    roop_count = spider_conn_link_idx_next(share->link_statuses,
-      spider->conn_link_idx, roop_count, share->link_count,
-      SPIDER_LINK_STATUS_RECOVERY)
-  ) {
-    ulong sql_type;
-      DBUG_PRINT("info", ("spider exec sql"));
-      conn = spider->conns[roop_count];
-      sql_type = SPIDER_SQL_TYPE_UPDATE_SQL;
-    spider_db_handler *dbton_hdl = spider->dbton_handler[conn->dbton_id];
-    pthread_mutex_assert_not_owner(&conn->mta_conn_mutex);
-    if ((error_num = dbton_hdl->set_sql_for_exec(sql_type, roop_count)))
->>>>>>> f2302a62
-    {
-      DBUG_RETURN(error_num);
-    }
-  } else {
-    if ((error_num= spider->append_direct_update_set_sql_part()))
-    {
-<<<<<<< HEAD
-      DBUG_RETURN(error_num);
-    }
-  }
-
-  result_list->desc_flg = FALSE;
-  result_list->sorted = TRUE;
-  if (spider->active_index == MAX_KEY)
-    result_list->key_info = NULL;
-  else
-    result_list->key_info = &table->key_info[spider->active_index];
-  spider_get_select_limit(spider, &select_lex, &select_limit, &offset_limit);
-  result_list->limit_num =
-    result_list->internal_limit >= select_limit ?
-    select_limit : result_list->internal_limit;
-  result_list->internal_offset += offset_limit;
-  {
-    if (
-      (error_num = spider->append_key_where_sql_part(
-        NULL,
-        NULL,
-        SPIDER_SQL_TYPE_UPDATE_SQL)) ||
-      (error_num = spider->
-        append_key_order_for_direct_order_limit_with_alias_sql_part(
-        NULL, 0, SPIDER_SQL_TYPE_UPDATE_SQL)) ||
-      (error_num = spider->append_limit_sql_part(
-        result_list->internal_offset, result_list->limit_num,
-        SPIDER_SQL_TYPE_UPDATE_SQL))
-    ) {
-      DBUG_RETURN(error_num);
-    }
-  }
-=======
-      spider->connection_ids[roop_count] = conn->connection_id;
-      spider_trx_add_bulk_access_conn(spider->wide_handler->trx, conn);
-    } else {
-#endif
-      conn->need_mon = &spider->need_mons[roop_count];
-      DBUG_ASSERT(!conn->mta_conn_mutex_lock_already);
-      DBUG_ASSERT(!conn->mta_conn_mutex_unlock_later);
-      conn->mta_conn_mutex_lock_already = TRUE;
-      conn->mta_conn_mutex_unlock_later = TRUE;
-      if ((error_num = spider_db_set_names(spider, conn, roop_count)))
-      {
-        DBUG_ASSERT(conn->mta_conn_mutex_lock_already);
-        DBUG_ASSERT(conn->mta_conn_mutex_unlock_later);
-        conn->mta_conn_mutex_lock_already = FALSE;
-        conn->mta_conn_mutex_unlock_later = FALSE;
-        SPIDER_CLEAR_FILE_POS(&conn->mta_conn_mutex_file_pos);
-        pthread_mutex_unlock(&conn->mta_conn_mutex);
-        if (
-          share->monitoring_kind[roop_count] &&
-          spider->need_mons[roop_count]
-        ) {
-          error_num = spider_ping_table_mon_from_table(
-              spider->wide_handler->trx,
-              spider->wide_handler->trx->thd,
-              share,
-              roop_count,
-              (uint32) share->monitoring_sid[roop_count],
-              share->table_name,
-              share->table_name_length,
-              spider->conn_link_idx[roop_count],
-              NULL,
-              0,
-              share->monitoring_kind[roop_count],
-              share->monitoring_limit[roop_count],
-              share->monitoring_flag[roop_count],
-              TRUE
-            );
-        }
-        DBUG_RETURN(error_num);
-      }
-      spider_conn_set_timeout_from_share(conn, roop_count,
-        spider->wide_handler->trx->thd,
-        share);
-      if (
-        (error_num = dbton_hdl->execute_sql(
-          sql_type,
-          conn,
-          -1,
-          &spider->need_mons[roop_count])
-        ) &&
-        (error_num != HA_ERR_FOUND_DUPP_KEY || !spider->ignore_dup_key)
-      ) {
-        DBUG_ASSERT(conn->mta_conn_mutex_lock_already);
-        DBUG_ASSERT(conn->mta_conn_mutex_unlock_later);
-        conn->mta_conn_mutex_lock_already = FALSE;
-        conn->mta_conn_mutex_unlock_later = FALSE;
-        error_num = spider_db_errorno(conn);
-        if (
-          error_num != ER_DUP_ENTRY &&
-          error_num != ER_DUP_KEY &&
-          error_num != HA_ERR_FOUND_DUPP_KEY &&
-          share->monitoring_kind[roop_count] &&
-          spider->need_mons[roop_count]
-        ) {
-          error_num = spider_ping_table_mon_from_table(
-              spider->wide_handler->trx,
-              spider->wide_handler->trx->thd,
-              share,
-              roop_count,
-              (uint32) share->monitoring_sid[roop_count],
-              share->table_name,
-              share->table_name_length,
-              spider->conn_link_idx[roop_count],
-              NULL,
-              0,
-              share->monitoring_kind[roop_count],
-              share->monitoring_limit[roop_count],
-              share->monitoring_flag[roop_count],
-              TRUE
-            );
-        }
-        DBUG_RETURN(error_num);
-      }
-        if (!counted)
-        {
-          *update_rows = spider->conns[roop_count]->db_conn->affected_rows();
-          DBUG_PRINT("info", ("spider update_rows = %llu", *update_rows));
-          *found_rows = spider->conns[roop_count]->db_conn->matched_rows();
-          DBUG_PRINT("info", ("spider found_rows = %llu", *found_rows));
-          counted = TRUE;
-        }
-      DBUG_ASSERT(conn->mta_conn_mutex_lock_already);
-      DBUG_ASSERT(conn->mta_conn_mutex_unlock_later);
-      conn->mta_conn_mutex_lock_already = FALSE;
-      conn->mta_conn_mutex_unlock_later = FALSE;
-#ifdef HA_CAN_BULK_ACCESS
-    }
-#endif
-    SPIDER_CLEAR_FILE_POS(&conn->mta_conn_mutex_file_pos);
-    pthread_mutex_unlock(&conn->mta_conn_mutex);
-  }
-  spider->reset_sql_sql(SPIDER_SQL_TYPE_UPDATE_SQL);
-  DBUG_RETURN(0);
-}
-#else
-int spider_db_direct_update(
-  ha_spider *spider,
-  TABLE *table,
-  ha_rows *update_rows,
-  ha_rows *found_rows
-) {
-  int error_num, roop_count;
-  SPIDER_SHARE *share = spider->share;
-  SPIDER_CONN *conn;
-  SPIDER_RESULT_LIST *result_list = &spider->result_list;
-  bool counted = FALSE;
-  st_select_lex *select_lex;
-  longlong select_limit;
-  longlong offset_limit;
-  DBUG_ENTER("spider_db_direct_update");
-
-  spider_set_result_list_param(spider);
-  result_list->finish_flg = FALSE;
-  DBUG_PRINT("info", ("spider do_direct_update=%s",
-    spider->do_direct_update ? "TRUE" : "FALSE"));
-  DBUG_PRINT("info", ("spider direct_update_kinds=%u",
-    spider->direct_update_kinds));
-  if ((error_num = spider->append_update_sql_part()))
-    DBUG_RETURN(error_num);
-
-/*
-  SQL access -> SQL remote access
-    !spider->do_direct_update &&
-    (spider->sql_kinds & SPIDER_SQL_KIND_SQL)
-
-  SQL access -> SQL remote access with dirct_update
-    spider->do_direct_update &&
-    spider->direct_update_kinds == SPIDER_SQL_KIND_SQL &&
-    spider->wide_handler->direct_update_fields
-*/
-
-#ifdef HANDLER_HAS_DIRECT_UPDATE_ROWS
-  if (!spider->do_direct_update)
-  {
-#endif
-    if (
-      (spider->sql_kinds & SPIDER_SQL_KIND_SQL) &&
-      (error_num = spider->append_update_set_sql_part())
-    ) {
-      DBUG_RETURN(error_num);
-    }
-#ifdef HANDLER_HAS_DIRECT_UPDATE_ROWS
-  } else {
-    if (
-      (spider->direct_update_kinds & SPIDER_SQL_KIND_SQL) &&
-      (error_num = spider->append_direct_update_set_sql_part())
-    ) {
-      DBUG_RETURN(error_num);
-    }
-  }
-#endif
-
-  result_list->desc_flg = FALSE;
-  result_list->sorted = TRUE;
-  if (spider->active_index == MAX_KEY)
-    result_list->key_info = NULL;
-  else
-    result_list->key_info = &table->key_info[spider->active_index];
-  spider_get_select_limit(spider, &select_lex, &select_limit, &offset_limit);
-  result_list->limit_num =
-    result_list->internal_limit >= select_limit ?
-    select_limit : result_list->internal_limit;
-  result_list->internal_offset += offset_limit;
-  if (spider->direct_update_kinds & SPIDER_SQL_KIND_SQL)
   {
     if (
       (error_num = spider->append_key_where_sql_part(
@@ -6700,13 +6157,6 @@
     }
     pthread_mutex_lock(&conn->mta_conn_mutex);
     SPIDER_SET_FILE_POS(&conn->mta_conn_mutex_file_pos);
-#ifdef HA_CAN_BULK_ACCESS
-    if (spider->is_bulk_access_clone)
-    {
-      spider->connection_ids[roop_count] = conn->connection_id;
-      spider_trx_add_bulk_access_conn(spider->wide_handler->trx, conn);
-    } else {
-#endif
       conn->need_mon = &spider->need_mons[roop_count];
       DBUG_ASSERT(!conn->mta_conn_mutex_lock_already);
       DBUG_ASSERT(!conn->mta_conn_mutex_unlock_later);
@@ -6799,70 +6249,13 @@
       DBUG_ASSERT(conn->mta_conn_mutex_unlock_later);
       conn->mta_conn_mutex_lock_already = FALSE;
       conn->mta_conn_mutex_unlock_later = FALSE;
-#ifdef HA_CAN_BULK_ACCESS
-    }
-#endif
     SPIDER_CLEAR_FILE_POS(&conn->mta_conn_mutex_file_pos);
     pthread_mutex_unlock(&conn->mta_conn_mutex);
   }
   spider->reset_sql_sql(SPIDER_SQL_TYPE_UPDATE_SQL);
   DBUG_RETURN(0);
 }
-#endif
-#endif
-
-#ifdef HA_CAN_BULK_ACCESS
-int spider_db_bulk_direct_update(
-  ha_spider *spider,
-  ha_rows *update_rows,
-  ha_rows *found_rows
-) {
-  int error_num = 0, roop_count, tmp_error_num;
-  SPIDER_SHARE *share = spider->share;
-  SPIDER_CONN *conn;
-  bool counted = FALSE;
-  DBUG_ENTER("spider_db_bulk_direct_update");
-  for (
-    roop_count = spider_conn_link_idx_next(share->link_statuses,
-      spider->conn_link_idx, -1, share->link_count,
-      SPIDER_LINK_STATUS_RECOVERY);
-    roop_count < (int) share->link_count;
-    roop_count = spider_conn_link_idx_next(share->link_statuses,
-      spider->conn_link_idx, roop_count, share->link_count,
-      SPIDER_LINK_STATUS_RECOVERY)
-  ) {
-      DBUG_PRINT("info", ("spider exec sql"));
-      conn = spider->conns[roop_count];
-    pthread_mutex_assert_not_owner(&conn->mta_conn_mutex);
-    pthread_mutex_lock(&conn->mta_conn_mutex);
-    SPIDER_SET_FILE_POS(&conn->mta_conn_mutex_file_pos);
-    DBUG_ASSERT(!conn->mta_conn_mutex_lock_already);
-    DBUG_ASSERT(!conn->mta_conn_mutex_unlock_later);
-    conn->mta_conn_mutex_lock_already = TRUE;
-    conn->mta_conn_mutex_unlock_later = TRUE;
-    if ((tmp_error_num = spider_db_bulk_open_handler(spider, conn,
-      roop_count)))
-    {
-      error_num = tmp_error_num;
-    }
-      if (!counted)
-      {
-        *update_rows = spider->conns[roop_count]->db_conn->affected_rows();
-        DBUG_PRINT("info", ("spider update_rows = %llu", *update_rows));
-        *found_rows = spider->conns[roop_count]->db_conn->matched_rows();
-        DBUG_PRINT("info", ("spider found_rows = %llu", *found_rows));
-        counted = TRUE;
-      }
-    DBUG_ASSERT(conn->mta_conn_mutex_lock_already);
-    DBUG_ASSERT(conn->mta_conn_mutex_unlock_later);
-    conn->mta_conn_mutex_lock_already = FALSE;
-    conn->mta_conn_mutex_unlock_later = FALSE;
-    SPIDER_CLEAR_FILE_POS(&conn->mta_conn_mutex_file_pos);
-    pthread_mutex_unlock(&conn->mta_conn_mutex);
-  }
-  DBUG_RETURN(error_num);
-}
-#endif
+
 
 int spider_db_bulk_delete(
   ha_spider *spider,
@@ -6947,297 +6340,6 @@
     DBUG_RETURN(error_num);
   }
   DBUG_RETURN(0);
-}
-
-#ifdef HANDLER_HAS_DIRECT_UPDATE_ROWS
-#ifdef HANDLER_HAS_DIRECT_UPDATE_ROWS_WITH_HS
-int spider_db_direct_delete(
-  ha_spider *spider,
-  TABLE *table,
-  KEY_MULTI_RANGE *ranges,
-  uint range_count,
-  ha_rows *delete_rows
-) {
-  int error_num, roop_count;
-  SPIDER_SHARE *share = spider->share;
-  SPIDER_CONN *conn;
-  SPIDER_RESULT_LIST *result_list = &spider->result_list;
-  bool counted = FALSE;
-  st_select_lex *select_lex;
-  longlong select_limit;
-  longlong offset_limit;
-  DBUG_ENTER("spider_db_direct_delete");
-
-  spider_set_result_list_param(spider);
-  result_list->finish_flg = FALSE;
-  result_list->desc_flg = FALSE;
-  result_list->sorted = TRUE;
-  if (spider->active_index == MAX_KEY)
-    result_list->key_info = NULL;
-  else
-    result_list->key_info = &table->key_info[spider->active_index];
-  spider_get_select_limit(spider, &select_lex, &select_limit, &offset_limit);
-  result_list->limit_num =
-    result_list->internal_limit >= select_limit ?
-    select_limit : result_list->internal_limit;
-  result_list->internal_offset += offset_limit;
-/*
-  result_list->limit_num =
-    result_list->internal_limit >= result_list->split_read ?
-    result_list->split_read : result_list->internal_limit;
-*/
-  if (spider->direct_update_kinds & SPIDER_SQL_KIND_SQL)
-  {
-    if (
-      (error_num = spider->append_delete_sql_part()) ||
-      (error_num = spider->append_from_sql_part(SPIDER_SQL_TYPE_DELETE_SQL))
-    ) {
-      DBUG_RETURN(error_num);
-    }
-    spider->set_where_pos_sql(SPIDER_SQL_TYPE_DELETE_SQL);
-    if (
-      (error_num = spider->append_key_where_sql_part(
-        (ranges && ranges->start_key.key) ? &ranges->start_key : NULL,
-        (ranges && ranges->end_key.key) ? &ranges->end_key : NULL,
-        SPIDER_SQL_TYPE_DELETE_SQL)) ||
-      (error_num = spider->
-        append_key_order_for_direct_order_limit_with_alias_sql_part(
-        NULL, 0, SPIDER_SQL_TYPE_DELETE_SQL)) ||
-      (error_num = spider->append_limit_sql_part(
-        result_list->internal_offset, result_list->limit_num,
-        SPIDER_SQL_TYPE_DELETE_SQL))
-    ) {
-      DBUG_RETURN(error_num);
-    }
-  }
->>>>>>> f2302a62
-
-  for (
-    roop_count = spider_conn_link_idx_next(share->link_statuses,
-      spider->conn_link_idx, -1, share->link_count,
-      SPIDER_LINK_STATUS_RECOVERY);
-    roop_count < (int) share->link_count;
-    roop_count = spider_conn_link_idx_next(share->link_statuses,
-      spider->conn_link_idx, roop_count, share->link_count,
-      SPIDER_LINK_STATUS_RECOVERY)
-  ) {
-    ulong sql_type;
-<<<<<<< HEAD
-    DBUG_PRINT("info", ("spider exec sql"));
-    conn = spider->conns[roop_count];
-    sql_type = SPIDER_SQL_TYPE_UPDATE_SQL;
-=======
-      DBUG_PRINT("info", ("spider exec sql"));
-      conn = spider->conns[roop_count];
-      sql_type = SPIDER_SQL_TYPE_DELETE_SQL;
->>>>>>> f2302a62
-    spider_db_handler *dbton_hdl = spider->dbton_handler[conn->dbton_id];
-    pthread_mutex_assert_not_owner(&conn->mta_conn_mutex);
-    if ((error_num = dbton_hdl->set_sql_for_exec(sql_type, roop_count)))
-    {
-      DBUG_RETURN(error_num);
-    }
-    pthread_mutex_lock(&conn->mta_conn_mutex);
-    SPIDER_SET_FILE_POS(&conn->mta_conn_mutex_file_pos);
-      conn->need_mon = &spider->need_mons[roop_count];
-      DBUG_ASSERT(!conn->mta_conn_mutex_lock_already);
-      DBUG_ASSERT(!conn->mta_conn_mutex_unlock_later);
-      conn->mta_conn_mutex_lock_already = TRUE;
-      conn->mta_conn_mutex_unlock_later = TRUE;
-      if ((error_num = spider_db_set_names(spider, conn, roop_count)))
-      {
-        DBUG_ASSERT(conn->mta_conn_mutex_lock_already);
-        DBUG_ASSERT(conn->mta_conn_mutex_unlock_later);
-        conn->mta_conn_mutex_lock_already = FALSE;
-        conn->mta_conn_mutex_unlock_later = FALSE;
-        SPIDER_CLEAR_FILE_POS(&conn->mta_conn_mutex_file_pos);
-        pthread_mutex_unlock(&conn->mta_conn_mutex);
-        if (
-          share->monitoring_kind[roop_count] &&
-          spider->need_mons[roop_count]
-        ) {
-          error_num = spider_ping_table_mon_from_table(
-              spider->wide_handler->trx,
-              spider->wide_handler->trx->thd,
-              share,
-              roop_count,
-              (uint32) share->monitoring_sid[roop_count],
-              share->table_name,
-              share->table_name_length,
-              spider->conn_link_idx[roop_count],
-              NULL,
-              0,
-              share->monitoring_kind[roop_count],
-              share->monitoring_limit[roop_count],
-              share->monitoring_flag[roop_count],
-              TRUE
-            );
-        }
-        DBUG_RETURN(error_num);
-      }
-      spider_conn_set_timeout_from_share(conn, roop_count,
-        spider->wide_handler->trx->thd,
-        share);
-      if (
-        (error_num = dbton_hdl->execute_sql(
-          sql_type,
-          conn,
-          -1,
-          &spider->need_mons[roop_count])
-        ) &&
-        (error_num != HA_ERR_FOUND_DUPP_KEY ||
-          !spider->wide_handler->ignore_dup_key)
-      ) {
-        DBUG_ASSERT(conn->mta_conn_mutex_lock_already);
-        DBUG_ASSERT(conn->mta_conn_mutex_unlock_later);
-        conn->mta_conn_mutex_lock_already = FALSE;
-        conn->mta_conn_mutex_unlock_later = FALSE;
-        error_num = spider_db_errorno(conn);
-        if (
-          error_num != ER_DUP_ENTRY &&
-          error_num != ER_DUP_KEY &&
-          error_num != HA_ERR_FOUND_DUPP_KEY &&
-          share->monitoring_kind[roop_count] &&
-          spider->need_mons[roop_count]
-        ) {
-          error_num = spider_ping_table_mon_from_table(
-              spider->wide_handler->trx,
-              spider->wide_handler->trx->thd,
-              share,
-              roop_count,
-              (uint32) share->monitoring_sid[roop_count],
-              share->table_name,
-              share->table_name_length,
-              spider->conn_link_idx[roop_count],
-              NULL,
-              0,
-              share->monitoring_kind[roop_count],
-              share->monitoring_limit[roop_count],
-              share->monitoring_flag[roop_count],
-              TRUE
-            );
-        }
-        DBUG_RETURN(error_num);
-      }
-      if (!counted)
-      {
-        *update_rows = spider->conns[roop_count]->db_conn->affected_rows();
-        DBUG_PRINT("info", ("spider update_rows = %llu", *update_rows));
-        *found_rows = spider->conns[roop_count]->db_conn->matched_rows();
-        DBUG_PRINT("info", ("spider found_rows = %llu", *found_rows));
-        counted = TRUE;
-      }
-      DBUG_ASSERT(conn->mta_conn_mutex_lock_already);
-      DBUG_ASSERT(conn->mta_conn_mutex_unlock_later);
-      conn->mta_conn_mutex_lock_already = FALSE;
-      conn->mta_conn_mutex_unlock_later = FALSE;
-<<<<<<< HEAD
-=======
-        if (!counted)
-        {
-          *delete_rows = spider->conns[roop_count]->db_conn->affected_rows();
-          DBUG_PRINT("info", ("spider delete_rows = %llu", *delete_rows));
-          counted = TRUE;
-        }
-#ifdef HA_CAN_BULK_ACCESS
-    }
-#endif
->>>>>>> f2302a62
-    SPIDER_CLEAR_FILE_POS(&conn->mta_conn_mutex_file_pos);
-    pthread_mutex_unlock(&conn->mta_conn_mutex);
-  }
-  spider->reset_sql_sql(SPIDER_SQL_TYPE_UPDATE_SQL);
-  DBUG_RETURN(0);
-}
-
-
-int spider_db_bulk_delete(
-  ha_spider *spider,
-  TABLE *table,
-  my_ptrdiff_t ptr_diff
-) {
-  int error_num;
-  DBUG_ENTER("spider_db_bulk_delete");
-
-  if ((error_num = spider->append_delete_sql(table, ptr_diff, TRUE)))
-    DBUG_RETURN(error_num);
-
-  if (
-    spider->sql_is_filled_up(SPIDER_SQL_TYPE_BULK_UPDATE_SQL) &&
-    (error_num = spider_db_bulk_update_size_limit(spider, table))
-  )
-    DBUG_RETURN(error_num);
-  DBUG_RETURN(0);
-}
-
-int spider_db_delete(
-  ha_spider *spider,
-  TABLE *table,
-  const uchar *buf
-) {
-  int error_num, roop_count;
-  SPIDER_SHARE *share = spider->share;
-  SPIDER_CONN *conn;
-  SPIDER_RESULT_LIST *result_list = &spider->result_list;
-  my_ptrdiff_t ptr_diff = PTR_BYTE_DIFF(buf, table->record[0]);
-  DBUG_ENTER("spider_db_delete");
-  if (result_list->bulk_update_mode)
-    DBUG_RETURN(spider_db_bulk_delete(spider, table, ptr_diff));
-
-  if ((error_num = spider->append_delete_sql(table, ptr_diff, FALSE)))
-    DBUG_RETURN(error_num);
-
-  for (
-    roop_count = spider_conn_link_idx_next(share->link_statuses,
-      spider->conn_link_idx, -1, share->link_count,
-      SPIDER_LINK_STATUS_RECOVERY);
-    roop_count < (int) share->link_count;
-    roop_count = spider_conn_link_idx_next(share->link_statuses,
-      spider->conn_link_idx, roop_count, share->link_count,
-      SPIDER_LINK_STATUS_RECOVERY)
-  ) {
-    conn = spider->conns[roop_count];
-    spider_db_handler *dbton_hdl = spider->dbton_handler[conn->dbton_id];
-    pthread_mutex_assert_not_owner(&conn->mta_conn_mutex);
-    if ((error_num = dbton_hdl->set_sql_for_exec(
-      SPIDER_SQL_TYPE_DELETE_SQL, roop_count)))
-    {
-      DBUG_RETURN(error_num);
-    }
-    pthread_mutex_lock(&conn->mta_conn_mutex);
-    SPIDER_SET_FILE_POS(&conn->mta_conn_mutex_file_pos);
-    DBUG_ASSERT(!conn->mta_conn_mutex_lock_already);
-    DBUG_ASSERT(!conn->mta_conn_mutex_unlock_later);
-    conn->mta_conn_mutex_lock_already = TRUE;
-    conn->mta_conn_mutex_unlock_later = TRUE;
-    if ((error_num = spider_db_query_with_set_names(
-      SPIDER_SQL_TYPE_DELETE_SQL, spider, conn, roop_count)))
-    {
-      DBUG_ASSERT(conn->mta_conn_mutex_lock_already);
-      DBUG_ASSERT(conn->mta_conn_mutex_unlock_later);
-      conn->mta_conn_mutex_lock_already = FALSE;
-      conn->mta_conn_mutex_unlock_later = FALSE;
-      SPIDER_CLEAR_FILE_POS(&conn->mta_conn_mutex_file_pos);
-      pthread_mutex_unlock(&conn->mta_conn_mutex);
-      DBUG_RETURN(error_num);
-    }
-    DBUG_ASSERT(conn->mta_conn_mutex_lock_already);
-    DBUG_ASSERT(conn->mta_conn_mutex_unlock_later);
-    conn->mta_conn_mutex_lock_already = FALSE;
-    conn->mta_conn_mutex_unlock_later = FALSE;
-    SPIDER_CLEAR_FILE_POS(&conn->mta_conn_mutex_file_pos);
-    pthread_mutex_unlock(&conn->mta_conn_mutex);
-    result_list->update_sqls[roop_count].length(0);
-  }
-<<<<<<< HEAD
-  if ((error_num = spider->reset_sql_sql(SPIDER_SQL_TYPE_DELETE_SQL)))
-  {
-    DBUG_RETURN(error_num);
-  }
-  DBUG_RETURN(0);
-=======
-  DBUG_RETURN(error_num2);
->>>>>>> f2302a62
 }
 
 int spider_db_direct_delete(
@@ -10732,168 +9834,6 @@
   DBUG_RETURN(error_num);
 }
 
-<<<<<<< HEAD
-=======
-int spider_db_open_handler(
-  ha_spider *spider,
-  SPIDER_CONN *conn,
-  int link_idx
-) {
-  int error_num;
-  SPIDER_SHARE *share = spider->share;
-  uint *handler_id_ptr =
-      &spider->m_handler_id[link_idx]
-    ;
-  spider_db_handler *dbton_hdl = spider->dbton_handler[conn->dbton_id];
-  DBUG_ENTER("spider_db_open_handler");
-  pthread_mutex_assert_not_owner(&conn->mta_conn_mutex);
-  pthread_mutex_lock(&conn->mta_conn_mutex);
-  SPIDER_SET_FILE_POS(&conn->mta_conn_mutex_file_pos);
-  conn->need_mon = &spider->need_mons[link_idx];
-  DBUG_ASSERT(conn->mta_conn_mutex_file_pos.file_name);
-  DBUG_ASSERT(!conn->mta_conn_mutex_lock_already);
-  DBUG_ASSERT(!conn->mta_conn_mutex_unlock_later);
-  conn->mta_conn_mutex_lock_already = TRUE;
-  conn->mta_conn_mutex_unlock_later = TRUE;
-  if (!spider->handler_opened(link_idx, conn->conn_kind))
-    *handler_id_ptr = conn->opened_handlers;
-  if (!spider->handler_opened(link_idx, conn->conn_kind))
-    my_sprintf(spider->m_handler_cid[link_idx],
-               (spider->m_handler_cid[link_idx],
-                SPIDER_SQL_HANDLER_CID_FORMAT,
-                *handler_id_ptr));
-
-  if ((error_num = dbton_hdl->append_open_handler_part(
-         SPIDER_SQL_TYPE_HANDLER, *handler_id_ptr, conn, link_idx)))
-  {
-    goto error;
-  }
-
-    spider_conn_set_timeout_from_share(conn, link_idx,
-      spider->wide_handler->trx->thd,
-      share);
-    if (dbton_hdl->execute_sql(
-      SPIDER_SQL_TYPE_HANDLER,
-      conn,
-      -1,
-      &spider->need_mons[link_idx])
-    ) {
-      error_num = spider_db_errorno(conn);
-      goto error;
-    }
-    dbton_hdl->reset_sql(SPIDER_SQL_TYPE_HANDLER);
-  if (!spider->handler_opened(link_idx, conn->conn_kind))
-  {
-    if ((error_num = dbton_hdl->insert_opened_handler(conn, link_idx)))
-      goto error;
-    conn->opened_handlers++;
-  }
-  DBUG_PRINT("info",("spider conn=%p", conn));
-  DBUG_PRINT("info",("spider opened_handlers=%u", conn->opened_handlers));
-  DBUG_ASSERT(conn->mta_conn_mutex_lock_already);
-  DBUG_ASSERT(conn->mta_conn_mutex_unlock_later);
-  conn->mta_conn_mutex_lock_already = FALSE;
-  conn->mta_conn_mutex_unlock_later = FALSE;
-  SPIDER_CLEAR_FILE_POS(&conn->mta_conn_mutex_file_pos);
-  pthread_mutex_unlock(&conn->mta_conn_mutex);
-  DBUG_RETURN(0);
-
-error:
-  DBUG_ASSERT(conn->mta_conn_mutex_lock_already);
-  DBUG_ASSERT(conn->mta_conn_mutex_unlock_later);
-  conn->mta_conn_mutex_lock_already = FALSE;
-  conn->mta_conn_mutex_unlock_later = FALSE;
-  SPIDER_CLEAR_FILE_POS(&conn->mta_conn_mutex_file_pos);
-  pthread_mutex_unlock(&conn->mta_conn_mutex);
-  DBUG_RETURN(error_num);
-}
-
-#ifdef HA_CAN_BULK_ACCESS
-int spider_db_bulk_open_handler(
-  ha_spider *spider,
-  SPIDER_CONN *conn,
-  int link_idx
-) {
-  int error_num = 0;
-  DBUG_ENTER("spider_db_bulk_open_handler");
-  DBUG_PRINT("info",("spider spider=%p", spider));
-  DBUG_PRINT("info",("spider conn=%p", conn));
-  DBUG_PRINT("info",("spider link_idx=%d", link_idx));
-  DBUG_RETURN(error_num);
-}
-#endif
-
-int spider_db_close_handler(
-  ha_spider *spider,
-  SPIDER_CONN *conn,
-  int link_idx,
-  uint tgt_conn_kind
-) {
-  int error_num;
-  spider_db_handler *dbton_hdl = spider->dbton_handler[conn->dbton_id];
-  DBUG_ENTER("spider_db_close_handler");
-  DBUG_PRINT("info",("spider conn=%p", conn));
-  pthread_mutex_assert_not_owner(&conn->mta_conn_mutex);
-  pthread_mutex_lock(&conn->mta_conn_mutex);
-  SPIDER_SET_FILE_POS(&conn->mta_conn_mutex_file_pos);
-  conn->need_mon = &spider->need_mons[link_idx];
-  DBUG_ASSERT(!conn->mta_conn_mutex_lock_already);
-  DBUG_ASSERT(!conn->mta_conn_mutex_unlock_later);
-  conn->mta_conn_mutex_lock_already = TRUE;
-  conn->mta_conn_mutex_unlock_later = TRUE;
-  if (spider->handler_opened(link_idx, tgt_conn_kind))
-  {
-      dbton_hdl->reset_sql(SPIDER_SQL_TYPE_HANDLER);
-      if ((error_num = dbton_hdl->append_close_handler_part(
-        SPIDER_SQL_TYPE_HANDLER, link_idx)))
-      {
-        DBUG_ASSERT(conn->mta_conn_mutex_lock_already);
-        DBUG_ASSERT(conn->mta_conn_mutex_unlock_later);
-        conn->mta_conn_mutex_lock_already = FALSE;
-        conn->mta_conn_mutex_unlock_later = FALSE;
-        SPIDER_CLEAR_FILE_POS(&conn->mta_conn_mutex_file_pos);
-        pthread_mutex_unlock(&conn->mta_conn_mutex);
-        DBUG_RETURN(error_num);
-      }
-
-      spider_conn_set_timeout_from_share(conn, link_idx,
-        spider->wide_handler->trx->thd,
-        spider->share);
-      if (dbton_hdl->execute_sql(
-        SPIDER_SQL_TYPE_HANDLER,
-        conn,
-        -1,
-        &spider->need_mons[link_idx])
-      ) {
-        error_num = spider_db_errorno(conn);
-        goto error;
-      }
-      dbton_hdl->reset_sql(SPIDER_SQL_TYPE_HANDLER);
-    if ((error_num = dbton_hdl->delete_opened_handler(conn, link_idx)))
-      goto error;
-    conn->opened_handlers--;
-    DBUG_PRINT("info",("spider opened_handlers=%u", conn->opened_handlers));
-  }
-  DBUG_ASSERT(conn->mta_conn_mutex_lock_already);
-  DBUG_ASSERT(conn->mta_conn_mutex_unlock_later);
-  conn->mta_conn_mutex_lock_already = FALSE;
-  conn->mta_conn_mutex_unlock_later = FALSE;
-  SPIDER_CLEAR_FILE_POS(&conn->mta_conn_mutex_file_pos);
-  pthread_mutex_unlock(&conn->mta_conn_mutex);
-  DBUG_RETURN(0);
-
-error:
-  DBUG_ASSERT(conn->mta_conn_mutex_lock_already);
-  DBUG_ASSERT(conn->mta_conn_mutex_unlock_later);
-  conn->mta_conn_mutex_lock_already = FALSE;
-  conn->mta_conn_mutex_unlock_later = FALSE;
-  SPIDER_CLEAR_FILE_POS(&conn->mta_conn_mutex_file_pos);
-  pthread_mutex_unlock(&conn->mta_conn_mutex);
-  DBUG_RETURN(error_num);
-}
-
-
->>>>>>> f2302a62
 bool spider_db_conn_is_network_error(
   int error_num
 ) {
