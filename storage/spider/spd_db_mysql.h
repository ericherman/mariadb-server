/* Copyright (C) 2012-2018 Kentoku Shiba

  This program is free software; you can redistribute it and/or modify
  it under the terms of the GNU General Public License as published by
  the Free Software Foundation; version 2 of the License.

  This program is distributed in the hope that it will be useful,
  but WITHOUT ANY WARRANTY; without even the implied warranty of
  MERCHANTABILITY or FITNESS FOR A PARTICULAR PURPOSE.  See the
  GNU General Public License for more details.

  You should have received a copy of the GNU General Public License
  along with this program; if not, write to the Free Software
  Foundation, Inc., 51 Franklin Street, Fifth Floor, Boston, MA 02110-1335 USA */

class spider_db_mbase_util: public spider_db_util
{
public:
  spider_db_mbase_util();
  virtual ~spider_db_mbase_util();
  int append_name(
    spider_string *str,
    const char *name,
    uint name_length
  ) override;
  int append_name_with_charset(
    spider_string *str,
    const char *name,
    uint name_length,
    CHARSET_INFO *name_charset
  ) override;
  int append_escaped_name(
    spider_string *str,
    const char *name,
    uint name_length
  ) override;
  int append_escaped_name_with_charset(
    spider_string *str,
    const char *name,
    uint name_length,
    CHARSET_INFO *name_charset
  ) override;
  bool is_name_quote(
    const char head_code
  ) override;
  int append_escaped_name_quote(
    spider_string *str
  ) override;
  int append_column_value(ha_spider *spider, spider_string *str, Field *field,
                          const uchar *new_ptr, bool is_like,
                          CHARSET_INFO *access_charset) override;
  int append_from_with_alias(
    spider_string *str,
    const char **table_names,
    uint *table_name_lengths,
    const char **table_aliases,
    uint *table_alias_lengths,
    uint table_count,
    int *table_name_pos,
    bool over_write
  );
  int append_trx_isolation(
    spider_string *str,
    int trx_isolation
  ) override;
  int append_autocommit(
    spider_string *str,
    bool autocommit
  ) override;
  int append_sql_log_off(
    spider_string *str,
    bool sql_log_off
  ) override;
  int append_wait_timeout(
    spider_string *str,
    int wait_timeout
  ) override;
  virtual int append_sql_mode_internal(
    spider_string *str,
    sql_mode_t sql_mode
  );
  int append_sql_mode(
    spider_string *str,
    sql_mode_t sql_mode
  ) override;
  int append_time_zone(
    spider_string *str,
    Time_zone *time_zone
  ) override;
  int append_loop_check(
    spider_string *str,
    SPIDER_CONN *conn
  ) override;
  int append_start_transaction(
    spider_string *str
  ) override;
  int append_xa_start(
    spider_string *str,
    XID *xid
  ) override;
  int append_lock_table_head(
    spider_string *str
  ) override;
  int append_lock_table_body(
    spider_string *str,
    const char *db_name,
    uint db_name_length,
    CHARSET_INFO *db_name_charset,
    const char *table_name,
    uint table_name_length,
    CHARSET_INFO *table_name_charset,
    int lock_type
  ) override;
  int append_lock_table_tail(
    spider_string *str
  ) override;
  int append_unlock_table(
    spider_string *str
  ) override;
  int open_item_func(
    Item_func *item_func,
    ha_spider *spider,
    spider_string *str,
    const char *alias,
    uint alias_length,
    bool use_fields,
    spider_fields *fields
  ) override;
protected:
  int check_item_func(
    Item_func *item_func,
    ha_spider *spider,
    const char *alias,
    uint alias_length,
    bool use_fields,
    spider_fields *fields
  );
  int print_item_func(
    Item_func *item_func,
    ha_spider *spider,
    spider_string *str,
    const char *alias,
    uint alias_length,
    bool use_fields,
    spider_fields *fields
  );
public:
  int open_item_sum_func(
    Item_sum *item_sum,
    ha_spider *spider,
    spider_string *str,
    const char *alias,
    uint alias_length,
    bool use_fields,
    spider_fields *fields
  ) override;
  int append_escaped_util(
    spider_string *to,
    String *from
  ) override;
  int append_tables_top_down_check(
    TABLE_LIST *table_list,
    TABLE_LIST **used_table_list,
    uint *current_pos
  );
  int append_table_list(spider_fields *fields,
                        spider_string *str, TABLE_LIST *table,
                        table_map *upper_usable_tables,
                        table_map eliminated_tables);
  int append_table_array(spider_fields *fields,
                         spider_string *str, TABLE_LIST **table,
                         TABLE_LIST **end, table_map *upper_usable_tables,
                         table_map eliminated_tables);
  int append_join(spider_fields *fields, spider_string *str,
                  List<TABLE_LIST> *tables, table_map *upper_usable_tables,
                  table_map eliminated_tables);
  int append_from_and_tables(
    ha_spider *spider,
    spider_fields *fields,
    spider_string *str,
    TABLE_LIST *table_list,
    uint table_count
  ) override;
  int append_where(
    spider_string *str
  ) override;
  int append_having(
    spider_string *str
  ) override;
  bool tables_on_different_db_are_joinable() override;
  bool socket_has_default_value() override;
  bool database_has_default_value() override;
  bool default_file_has_default_value() override;
  bool host_has_default_value() override;
  bool port_has_default_value() override;
  bool append_charset_name_before_string() override;
};

class spider_db_mysql_util: public spider_db_mbase_util
{
public:
  spider_db_mysql_util();
  ~spider_db_mysql_util();
  int append_column_value(
    ha_spider *spider,
    spider_string *str,
    Field *field,
    const uchar *new_ptr,
    bool is_like,
    CHARSET_INFO *access_charset
  ) override;
};

class spider_db_mariadb_util: public spider_db_mbase_util
{
public:
  spider_db_mariadb_util();
  ~spider_db_mariadb_util();
  int append_sql_mode_internal(
    spider_string *str,
    sql_mode_t sql_mode
  ) override;
  int append_column_value(
    ha_spider *spider,
    spider_string *str,
    Field *field,
    const uchar *new_ptr,
    bool is_like,
    CHARSET_INFO *access_charset
  ) override;
};

class spider_db_mbase_row: public spider_db_row
{
public:
  MYSQL_ROW           row;
  MYSQL_ROW           row_first;
  ulong               *lengths;
  ulong               *lengths_first;
  uint                field_count;
  uint                record_size;
  bool                cloned;
  spider_db_mbase_row(
    uint dbton_id
  );
  virtual ~spider_db_mbase_row();
  int store_to_field(
    Field *field,
    CHARSET_INFO *access_charset
  ) override;
  int append_to_str(
    spider_string *str
  ) override;
  int append_escaped_to_str(
    spider_string *str,
    uint dbton_id
  ) override;
  void first() override;
  void next() override;
  bool is_null() override;
  int val_int() override;
  double val_real() override;
  my_decimal *val_decimal(
    my_decimal *decimal_value,
    CHARSET_INFO *access_charset
  ) override;
  SPIDER_DB_ROW *clone() override;
  int store_to_tmp_table(
    TABLE *tmp_table,
    spider_string *str
  ) override;
  uint get_byte_size() override;
};

class spider_db_mysql_row: public spider_db_mbase_row
{
public:
  spider_db_mysql_row();
  ~spider_db_mysql_row();
};

class spider_db_mariadb_row: public spider_db_mbase_row
{
public:
  spider_db_mariadb_row();
  ~spider_db_mariadb_row();
};

class spider_db_mbase_result: public spider_db_result
{
public:
  MYSQL_RES           *db_result;
  spider_db_mbase_row row;
  MYSQL_ROW_OFFSET    first_row;
  int                 store_error_num;
  spider_db_mbase_result(
    SPIDER_DB_CONN *in_db_conn
  );
  virtual ~spider_db_mbase_result();
  bool has_result() override;
  void free_result() override;
  SPIDER_DB_ROW *current_row() override;
  SPIDER_DB_ROW *fetch_row() override;
  SPIDER_DB_ROW *fetch_row_from_result_buffer(
    spider_db_result_buffer *spider_res_buf
  ) override;
  SPIDER_DB_ROW *fetch_row_from_tmp_table(
    TABLE *tmp_table
  ) override;
  int fetch_table_status(
    int mode,
    ha_statistics &stat
  ) override;
  int fetch_simple_action(
    uint simple_action,
    uint position,
    void *param
  );
  int fetch_table_records(
    int mode,
    ha_rows &records
  ) override;
  int fetch_table_checksum(
    ha_spider *spider
  ) override;
  int fetch_table_cardinality(
    int mode,
    TABLE *table,
    longlong *cardinality,
    uchar *cardinality_upd,
    int bitmap_size
  ) override;
  int fetch_table_mon_status(
    int &status
  ) override;
  int fetch_show_master_status(
    const char **binlog_file_name,
    const char **binlog_pos
  );
  int fetch_select_binlog_gtid_pos(
    const char **gtid_pos
  );
  longlong num_rows() override;
  uint num_fields() override;
  void move_to_pos(longlong pos) override;
  int get_errno() override;
  int fetch_columns_for_discover_table_structure(
    spider_string *str,
    CHARSET_INFO *access_charset
  ) override;
  int fetch_index_for_discover_table_structure(
    spider_string *str,
    CHARSET_INFO *access_charset
  ) override;
  int fetch_table_for_discover_table_structure(
    spider_string *str,
    SPIDER_SHARE *spider_share,
    CHARSET_INFO *access_charset
  ) override;
};

class spider_db_mysql_result: public spider_db_mbase_result
{
public:
  spider_db_mysql_result(
    SPIDER_DB_CONN *in_db_conn
  );
  ~spider_db_mysql_result();
};

class spider_db_mariadb_result: public spider_db_mbase_result
{
public:
  spider_db_mariadb_result(
    SPIDER_DB_CONN *in_db_conn
  );
  ~spider_db_mariadb_result();
};

class spider_db_mbase: public spider_db_conn
{
protected:
  int                  stored_error;
  spider_db_mbase_util *spider_db_mbase_utility;
public:
  MYSQL          *db_conn;
  HASH           lock_table_hash;
  bool           lock_table_hash_inited;
  uint           lock_table_hash_id;
  const char     *lock_table_hash_func_name;
  const char     *lock_table_hash_file_name;
  ulong          lock_table_hash_line_no;
  spider_db_mbase(
    SPIDER_CONN *conn,
    spider_db_mbase_util *spider_db_mbase_utility
  );
  virtual ~spider_db_mbase();
  int init() override;
  bool is_connected() override;
  void bg_connect() override;
  int connect(
    char *tgt_host,
    char *tgt_username,
    char *tgt_password,
    long tgt_port,
    char *tgt_socket,
    char *server_name,
    int connect_retry_count,
    longlong connect_retry_interval
  ) override;
  int ping() override;
  void bg_disconnect() override;
  void disconnect() override;
  int set_net_timeout() override;
  int exec_query(
    const char *query,
    uint length,
    int quick_mode
  ) override;
  int get_errno() override;
  const char *get_error() override;
  bool is_server_gone_error(
    int error_num
  ) override;
  bool is_dup_entry_error(
    int error_num
  ) override;
  bool is_xa_nota_error(
    int error_num
  ) override;
  int fetch_and_print_warnings(struct tm *l_time);
  spider_db_result *store_result(
    spider_db_result_buffer **spider_res_buf,
    st_spider_db_request_key *request_key,
    int *error_num
  ) override;
  spider_db_result *use_result(
    ha_spider *spider,
    st_spider_db_request_key *request_key,
    int *error_num
  ) override;
  int next_result() override;
  uint affected_rows() override;
  uint matched_rows() override;
  bool inserted_info(
    spider_db_handler *handler,
    ha_copy_info *copy_info
  ) override;
  ulonglong last_insert_id() override;
  int set_character_set(
    const char *csname
  ) override;
  int select_db(
    const char *dbname
  ) override;
  int consistent_snapshot(
    int *need_mon
  ) override;
  bool trx_start_in_bulk_sql() override;
  int start_transaction(
    int *need_mon
  ) override;
  int commit(
    int *need_mon
  ) override;
  int rollback(
    int *need_mon
  ) override;
  bool xa_start_in_bulk_sql() override;
  int xa_start(
    XID *xid,
    int *need_mon
  ) override;
  int xa_end(
    XID *xid,
    int *need_mon
  ) override;
  int xa_prepare(
    XID *xid,
    int *need_mon
  ) override;
  int xa_commit(
    XID *xid,
    int *need_mon
  ) override;
  int xa_rollback(
    XID *xid,
    int *need_mon
  ) override;
  bool set_trx_isolation_in_bulk_sql() override;
  int set_trx_isolation(
    int trx_isolation,
    int *need_mon
  ) override;
  bool set_autocommit_in_bulk_sql() override;
  int set_autocommit(
    bool autocommit,
    int *need_mon
  ) override;
  bool set_sql_log_off_in_bulk_sql() override;
  int set_sql_log_off(
    bool sql_log_off,
    int *need_mon
  ) override;
  bool set_wait_timeout_in_bulk_sql() override;
  int set_wait_timeout(
    int wait_timeout,
    int *need_mon
<<<<<<< HEAD
  );

  /** Reset the global lock wait time out */
  int reset_lock_wait_timeout();

  bool set_sql_mode_in_bulk_sql();
=======
  ) override;
  bool set_sql_mode_in_bulk_sql() override;
>>>>>>> 034a1759
  int set_sql_mode(
    sql_mode_t sql_mode,
    int *need_mon
  ) override;
  bool set_time_zone_in_bulk_sql() override;
  int set_time_zone(
    Time_zone *time_zone,
    int *need_mon
  ) override;
  int exec_simple_sql_with_result(
    SPIDER_TRX *trx,
    SPIDER_SHARE *share,
    const char *sql,
    uint sql_length,
    int all_link_idx,
    int *need_mon,
    SPIDER_DB_RESULT **res
  );
  int show_master_status(
    SPIDER_TRX *trx,
    SPIDER_SHARE *share,
    int all_link_idx,
    int *need_mon,
    TABLE *table,
    spider_string *str,
    int mode,
    SPIDER_DB_RESULT **res1,
    SPIDER_DB_RESULT **res2
  ) override;
  int select_binlog_gtid_pos(
    SPIDER_TRX *trx,
    SPIDER_SHARE *share,
    int all_link_idx,
    int *need_mon,
    TABLE *table,
    spider_string *str,
    const char *binlog_file_name,
    uint binlog_file_name_length,
    const char *binlog_pos,
    uint binlog_pos_length,
    SPIDER_DB_RESULT **res
  );
  size_t escape_string(
    char *to,
    const char *from,
    size_t from_length
  ) override;
  bool have_lock_table_list() override;
  int append_lock_tables(
    spider_string *str
  ) override;
  int append_unlock_tables(spider_string *str) override;
  uint get_lock_table_hash_count() override;
  void reset_lock_table_hash() override;
  void set_dup_key_idx(
    ha_spider *spider,
    int link_idx
  ) override;
  bool cmp_request_key_to_snd(
    st_spider_db_request_key *request_key
  ) override;
};

class spider_db_mysql: public spider_db_mbase
{
public:
  spider_db_mysql(
    SPIDER_CONN *conn
  );
  ~spider_db_mysql();
};

class spider_db_mariadb: public spider_db_mbase
{
public:
  spider_db_mariadb(
    SPIDER_CONN *conn
  );
  ~spider_db_mariadb();
};

class spider_mbase_share: public spider_db_share
{
protected:
  spider_db_mbase_util *spider_db_mbase_utility;
public:
  spider_string      *table_select;
  int                table_select_pos;
  spider_string      *key_select;
  int                *key_select_pos;
  spider_string      *key_hint;
  spider_string      *show_table_status;
  spider_string      *show_records;
  spider_string      *show_index;
  /* The remote table names */
  spider_string      *table_names_str;
  /* The remote db names */
  spider_string      *db_names_str;
  /* fixme: this field looks useless */
  spider_string      *db_table_str;
  my_hash_value_type *db_table_str_hash_value;
  uint               table_nm_max_length;
  uint               db_nm_max_length;
  spider_string      *column_name_str;
  bool               same_db_table_name;
  int                first_all_link_idx;

  spider_mbase_share(
    st_spider_share *share,
    uint dbton_id,
    spider_db_mbase_util *spider_db_mbase_utility
  );
  virtual ~spider_mbase_share();
  int init() override;
  uint get_column_name_length(
    uint field_index
  ) override;
  int append_column_name(
    spider_string *str,
    uint field_index
  ) override;
  int append_column_name_with_alias(
    spider_string *str,
    uint field_index,
    const char *alias,
    uint alias_length
  ) override;
  int append_table_name(
    spider_string *str,
    int all_link_idx
  );
  int append_table_name_with_adjusting(
    spider_string *str,
    int all_link_idx
  );
  int append_from_with_adjusted_table_name(
    spider_string *str,
    int *table_name_pos
  );
  bool need_change_db_table_name() override;
  int discover_table_structure(
    SPIDER_TRX *trx,
    SPIDER_SHARE *spider_share,
    spider_string *str
  ) override;
  bool checksum_support() override;
protected:
  int create_table_names_str();
  void free_table_names_str();
  int create_column_name_str();
  void free_column_name_str();
  int convert_key_hint_str();
  int append_show_table_status();
  void free_show_table_status();
  int append_show_records();
  void free_show_records();
  int append_show_index();
  void free_show_index();
  int append_table_select();
  int append_key_select(
    uint idx
  );
};

class spider_mysql_share: public spider_mbase_share
{
public:
  spider_mysql_share(
    st_spider_share *share
  );
  ~spider_mysql_share();
};

class spider_mariadb_share: public spider_mbase_share
{
public:
  spider_mariadb_share(
    st_spider_share *share
  );
  ~spider_mariadb_share();
};

class spider_mbase_handler: public spider_db_handler
{
protected:
  spider_db_mbase_util    *spider_db_mbase_utility;
  spider_string           sql;
  spider_string           sql_part;
  spider_string           sql_part2;
  spider_string           ha_sql;
  int                     where_pos;
  int                     order_pos;
  int                     limit_pos;
public:
  int                     table_name_pos;
protected:
  int                     ha_read_pos;
  int                     ha_next_pos;
  int                     ha_where_pos;
  int                     ha_limit_pos;
  int                     ha_table_name_pos;
  uint                    ha_sql_handler_id;
  spider_string           insert_sql;
  int                     insert_pos;
  int                     insert_table_name_pos;
  spider_string           update_sql;
  TABLE                   *upd_tmp_tbl;
  TMP_TABLE_PARAM         upd_tmp_tbl_prm;
  spider_string           tmp_sql;
  int                     tmp_sql_pos1; /* drop db nm pos at tmp_table_join */
  int                     tmp_sql_pos2; /* create db nm pos at tmp_table_join */
  int                     tmp_sql_pos3; /* insert db nm pos at tmp_table_join */
  int                     tmp_sql_pos4; /* insert val pos at tmp_table_join */
  int                     tmp_sql_pos5; /* end of drop tbl at tmp_table_join */
  spider_string           dup_update_sql;
  spider_string           *exec_sql;
  spider_string           *exec_insert_sql;
  spider_string           *exec_update_sql;
  spider_string           *exec_tmp_sql;
  spider_string           *exec_ha_sql;
  bool                    reading_from_bulk_tmp_table;
  bool                    filled_up;
  SPIDER_INT_HLD          *union_table_name_pos_first;
  SPIDER_INT_HLD          *union_table_name_pos_current;
public:
  spider_mbase_share      *mysql_share;
  SPIDER_LINK_FOR_HASH    *link_for_hash;
  uchar                   *minimum_select_bitmap;
  uchar                   direct_insert_kind;
  spider_mbase_handler(
    ha_spider *spider,
    spider_mbase_share *share,
    spider_db_mbase_util *spider_db_mbase_utility
  );
  virtual ~spider_mbase_handler();
  int init() override;
  int append_index_hint(
    spider_string *str,
    int link_idx,
    ulong sql_type
  ) override;
  int append_table_name_with_adjusting(
    spider_string *str,
    int link_idx,
    ulong sql_type
  ) override;
  int append_key_column_types(
    const key_range *start_key,
    spider_string *str
  );
  int append_key_join_columns_for_bka(
    const key_range *start_key,
    spider_string *str,
    const char **table_aliases,
    uint *table_alias_lengths
  );
  int append_tmp_table_and_sql_for_bka(
    const key_range *start_key
  ) override;
  int reuse_tmp_table_and_sql_for_bka() override;
  void create_tmp_bka_table_name(
    char *tmp_table_name,
    int *tmp_table_name_length,
    int link_idx
  );
  int append_create_tmp_bka_table(
    const key_range *start_key,
    spider_string *str,
    char *tmp_table_name,
    int tmp_table_name_length,
    int *db_name_pos,
    CHARSET_INFO *table_charset
  );
  int append_drop_tmp_bka_table(
    spider_string *str,
    char *tmp_table_name,
    int tmp_table_name_length,
    int *db_name_pos,
    int *drop_table_end_pos,
    bool with_semicolon
  );
  int append_insert_tmp_bka_table(
    const key_range *start_key,
    spider_string *str,
    char *tmp_table_name,
    int tmp_table_name_length,
    int *db_name_pos
  );
  int append_union_table_and_sql_for_bka(
    const key_range *start_key
  ) override;
  int reuse_union_table_and_sql_for_bka() override;
  int append_insert_for_recovery(
    ulong sql_type,
    int link_idx
  ) override;
  int append_update(
    const TABLE *table,
    my_ptrdiff_t ptr_diff
  ) override;
  int append_update(
    const TABLE *table,
    my_ptrdiff_t ptr_diff,
    int link_idx
  ) override;
  int append_delete(
    const TABLE *table,
    my_ptrdiff_t ptr_diff
  ) override;
  int append_delete(
    const TABLE *table,
    my_ptrdiff_t ptr_diff,
    int link_idx
  ) override;
  int append_insert_part() override;
  int append_insert(
    spider_string *str,
    int link_idx
  );
  int append_update_part() override;
  int append_update(
    spider_string *str,
    int link_idx
  );
  int append_delete_part() override;
  int append_delete(
    spider_string *str
  );
  int append_update_set_part() override;
  int append_update_set(
    spider_string *str
  );
  int append_direct_update_set_part() override;
  int append_direct_update_set(
    spider_string *str
  );
  int append_dup_update_pushdown_part(
    const char *alias,
    uint alias_length
  ) override;
  int append_update_columns_part(
    const char *alias,
    uint alias_length
  ) override;
  int check_update_columns_part() override;
  int append_update_columns(
    spider_string *str,
    const char *alias,
    uint alias_length
  );
  int append_select_part(
    ulong sql_type
  ) override;
  int append_select(
    spider_string *str,
    ulong sql_type
  ) override;
  int append_table_select_part(
    ulong sql_type
  ) override;
  int append_table_select(
    spider_string *str
  );
  int append_key_select_part(
    ulong sql_type,
    uint idx
  ) override;
  int append_key_select(
    spider_string *str,
    uint idx
  );
  int append_minimum_select_part(
    ulong sql_type
  ) override;
  int append_minimum_select(
    spider_string *str,
    ulong sql_type
  );
  int append_table_select_with_alias(
    spider_string *str,
    const char *alias,
    uint alias_length
  );
  int append_key_select_with_alias(
    spider_string *str,
    const KEY *key_info,
    const char *alias,
    uint alias_length
  );
  int append_minimum_select_with_alias(
    spider_string *str,
    const char *alias,
    uint alias_length
  );
  int append_select_columns_with_alias(
    spider_string *str,
    const char *alias,
    uint alias_length
  );
  int append_hint_after_table_part(
    ulong sql_type
  ) override;
  int append_hint_after_table(
    spider_string *str
  );
  void set_where_pos(
    ulong sql_type
  ) override;
  void set_where_to_pos(
    ulong sql_type
  ) override;
  int check_item_type(
    Item *item
  ) override;
  int append_values_connector_part(
    ulong sql_type
  ) override;
  int append_values_connector(
    spider_string *str
  );
  int append_values_terminator_part(
    ulong sql_type
  ) override;
  int append_values_terminator(
    spider_string *str
  );
  int append_union_table_connector_part(
    ulong sql_type
  ) override;
  int append_union_table_connector(
    spider_string *str
  );
  int append_union_table_terminator_part(
    ulong sql_type
  ) override;
  int append_union_table_terminator(
    spider_string *str
  );
  int append_key_column_values_part(
    const key_range *start_key,
    ulong sql_type
  ) override;
  int append_key_column_values(
    spider_string *str,
    const key_range *start_key
  );
  int append_key_column_values_with_name_part(
    const key_range *start_key,
    ulong sql_type
  ) override;
  int append_key_column_values_with_name(
    spider_string *str,
    const key_range *start_key
  );
  int append_key_where_part(
    const key_range *start_key,
    const key_range *end_key,
    ulong sql_type
  ) override;
  int append_key_where(
    spider_string *str,
    spider_string *str_part,
    spider_string *str_part2,
    const key_range *start_key,
    const key_range *end_key,
    ulong sql_type,
    bool set_order
  );
  int append_is_null_part(
    ulong sql_type,
    KEY_PART_INFO *key_part,
    const key_range *key,
    const uchar **ptr,
    bool key_eq,
    bool tgt_final
  ) override;
  int append_is_null(
    ulong sql_type,
    spider_string *str,
    spider_string *str_part,
    spider_string *str_part2,
    KEY_PART_INFO *key_part,
    const key_range *key,
    const uchar **ptr,
    bool key_eq,
    bool tgt_final
  );
  int append_where_terminator_part(
    ulong sql_type,
    bool set_order,
    int key_count
  ) override;
  int append_where_terminator(
    ulong sql_type,
    spider_string *str,
    spider_string *str_part,
    spider_string *str_part2,
    bool set_order,
    int key_count
  );
  int append_match_where_part(
    ulong sql_type
  ) override;
  int append_match_where(
    spider_string *str
  );
  int append_update_where(
    spider_string *str,
    const TABLE *table,
    my_ptrdiff_t ptr_diff
  );
  int append_condition_part(
    const char *alias,
    uint alias_length,
    ulong sql_type,
    bool test_flg
  ) override;
  int append_condition(
    spider_string *str,
    const char *alias,
    uint alias_length,
    bool start_where,
    ulong sql_type
  );
  int append_match_against_part(
    ulong sql_type,
    st_spider_ft_info *ft_info,
    const char *alias,
    uint alias_length
  );
  int append_match_against(
    spider_string *str,
    st_spider_ft_info  *ft_info,
    const char *alias,
    uint alias_length
  );
  int append_match_select_part(
    ulong sql_type,
    const char *alias,
    uint alias_length
  ) override;
  int append_match_select(
    spider_string *str,
    const char *alias,
    uint alias_length
  );
  int append_sum_select_part(
    ulong sql_type,
    const char *alias,
    uint alias_length
  ) override;
  int append_sum_select(
    spider_string *str,
    const char *alias,
    uint alias_length
  );
  void set_order_pos(
    ulong sql_type
  ) override;
  void set_order_to_pos(ulong sql_type) override;
  int append_group_by_part(
    const char *alias,
    uint alias_length,
    ulong sql_type
  ) override;
  int append_group_by(
    spider_string *str,
    const char *alias,
    uint alias_length
  );
  int append_key_order_for_merge_with_alias_part(
    const char *alias,
    uint alias_length,
    ulong sql_type
  ) override;
  int append_key_order_for_merge_with_alias(
    spider_string *str,
    const char *alias,
    uint alias_length
  );
  int append_key_order_for_direct_order_limit_with_alias_part(
    const char *alias,
    uint alias_length,
    ulong sql_type
  ) override;
  int append_key_order_for_direct_order_limit_with_alias(
    spider_string *str,
    const char *alias,
    uint alias_length
  );
  int append_key_order_with_alias_part(
    const char *alias,
    uint alias_length,
    ulong sql_type
  ) override;
  int append_key_order_for_handler(
    spider_string *str,
    const char *alias,
    uint alias_length
  );
  int append_key_order_with_alias(
    spider_string *str,
    const char *alias,
    uint alias_length
  );
  int append_limit_part(
    longlong offset,
    longlong limit,
    ulong sql_type
  ) override;
  int reappend_limit_part(
    longlong offset,
    longlong limit,
    ulong sql_type
  ) override;
  int append_limit(
    spider_string *str,
    longlong offset,
    longlong limit
  );
  int append_select_lock_part(
    ulong sql_type
  ) override;
  int append_select_lock(
    spider_string *str
  );
  int append_union_all_start_part(
    ulong sql_type
  ) override;
  int append_union_all_start(
    spider_string *str
  );
  int append_union_all_part(
    ulong sql_type
  ) override;
  int append_union_all(
    spider_string *str
  );
  int append_union_all_end_part(
    ulong sql_type
  ) override;
  int append_union_all_end(
    spider_string *str
  );
  int append_multi_range_cnt_part(
    ulong sql_type,
    uint multi_range_cnt,
    bool with_comma
  ) override;
  int append_multi_range_cnt(
    spider_string *str,
    uint multi_range_cnt,
    bool with_comma
  );
  int append_multi_range_cnt_with_name_part(
    ulong sql_type,
    uint multi_range_cnt
  ) override;
  int append_multi_range_cnt_with_name(
    spider_string *str,
    uint multi_range_cnt
  );
  int append_insert_terminator_part(
    ulong sql_type
  ) override;
  int append_insert_terminator(
    spider_string *str
  );
  int append_insert_values_part(
    ulong sql_type
  ) override;
  int append_insert_values(
    spider_string *str
  );
  int append_into_part(
    ulong sql_type
  ) override;
  int append_into(
    spider_string *str
  );
  void set_insert_to_pos(
    ulong sql_type
  ) override;
  int append_from_part(
    ulong sql_type,
    int link_idx
  ) override;
  int append_from(
    spider_string *str,
    ulong sql_type,
    int link_idx
  );
  int append_flush_tables_part(int link_idx, bool lock);
  int append_flush_tables(
    spider_string *str,
    int link_idx,
    bool lock
  );
  int append_optimize_table_part(int link_idx);
  int append_optimize_table(
    spider_string *str,
    int link_idx
  );
  int append_analyze_table_part(int link_idx);
  int append_analyze_table(
    spider_string *str,
    int link_idx
  );
  int append_repair_table_part(int link_idx, HA_CHECK_OPT *check_opt);
  int append_repair_table(
    spider_string *str,
    int link_idx,
    HA_CHECK_OPT* check_opt
  );
  int append_check_table_part(int link_idx, HA_CHECK_OPT *check_opt);
  int append_check_table(
    spider_string *str,
    int link_idx,
    HA_CHECK_OPT* check_opt
  );
  int append_enable_keys_part(int link_idx);
  int append_enable_keys(
    spider_string *str,
    int link_idx
  );
  int append_disable_keys_part(int link_idx);
  int append_disable_keys(
    spider_string *str,
    int link_idx
  );
  int append_delete_all_rows_part(
    ulong sql_type
  ) override;
  int append_delete_all_rows(
    spider_string *str,
    ulong sql_type
  );
  int append_truncate(
    spider_string *str,
    ulong sql_type,
    int link_idx
  );
  int append_explain_select_part(
    const key_range *start_key,
    const key_range *end_key,
    ulong sql_type,
    int link_idx
  ) override;
  int append_explain_select(
    spider_string *str,
    const key_range *start_key,
    const key_range *end_key,
    ulong sql_type,
    int link_idx
  );
  bool is_sole_projection_field(
    uint16 field_index
  ) override;
  bool is_bulk_insert_exec_period(
    bool bulk_end
  ) override;
  bool sql_is_filled_up(
    ulong sql_type
  ) override;
  bool sql_is_empty(
    ulong sql_type
  ) override;
  bool support_multi_split_read() override;
  bool support_bulk_update() override;
  int bulk_tmp_table_insert() override;
  int bulk_tmp_table_insert(
    int link_idx
  ) override;
  int bulk_tmp_table_end_bulk_insert() override;
  int bulk_tmp_table_rnd_init() override;
  int bulk_tmp_table_rnd_next() override;
  int bulk_tmp_table_rnd_end() override;
  bool need_copy_for_update(
    int link_idx
  ) override;
  bool bulk_tmp_table_created() override;
  int mk_bulk_tmp_table_and_bulk_start() override;
  void rm_bulk_tmp_table() override;
  int store_sql_to_bulk_tmp_table(
    spider_string *str,
    TABLE *tmp_table
  );
  int restore_sql_from_bulk_tmp_table(
    spider_string *str,
    TABLE *tmp_table
  );
  int insert_lock_tables_list(
    SPIDER_CONN *conn,
    int link_idx
  ) override;
  int append_lock_tables_list(
    SPIDER_CONN *conn,
    int link_idx,
    int *appended
  ) override;
  int realloc_sql(
    ulong *realloced
  ) override;
  int reset_sql(ulong sql_type) override;
  int set_sql_for_exec(
    ulong sql_type,
    int link_idx,
    SPIDER_LINK_IDX_CHAIN *link_idx_chain
  ) override;
  int set_sql_for_exec(
    ulong sql_type,
    int link_idx
  ) override;
  int set_sql_for_exec(
    spider_db_copy_table *tgt_ct,
    ulong sql_type
  ) override;
  int execute_sql(
    ulong sql_type,
    SPIDER_CONN *conn,
    int quick_mode,
    int *need_mon
  ) override;
  int reset() override;
  int sts_mode_exchange(
    int sts_mode
  ) override;
  int show_table_status(
    int link_idx,
    int sts_mode,
    uint flag
  ) override;
  int crd_mode_exchange(int crd_mode) override;
  int show_index(int link_idx, int crd_mode) override;
  int simple_action(
    uint simple_action,
    int link_idx
  );
  int show_records(int link_idx) override;
  int checksum_table(int link_idx) override;
  int show_last_insert_id(int link_idx, ulonglong &last_insert_id) override;
  ha_rows explain_select(
    const key_range *start_key,
    const key_range *end_key,
    int link_idx
  ) override;
  int lock_tables(
    int link_idx
  ) override;
  int unlock_tables(
    int link_idx
  ) override;
  int disable_keys(
    SPIDER_CONN *conn,
    int link_idx
  ) override;
  int enable_keys(
    SPIDER_CONN *conn,
    int link_idx
  ) override;
  int check_table(
    SPIDER_CONN *conn,
    int link_idx,
    HA_CHECK_OPT* check_opt
  ) override;
  int repair_table(
    SPIDER_CONN *conn,
    int link_idx,
    HA_CHECK_OPT* check_opt
  ) override;
  int analyze_table(
    SPIDER_CONN *conn,
    int link_idx
  ) override;
  int optimize_table(
    SPIDER_CONN *conn,
    int link_idx
  ) override;
  int flush_tables(
    SPIDER_CONN *conn,
    int link_idx,
    bool lock
  ) override;
  int flush_logs(
    SPIDER_CONN *conn,
    int link_idx
  ) override;
  int sync_from_clone_source(
    spider_db_handler *dbton_hdl
  ) override;
  void minimum_select_bitmap_create();
  bool minimum_select_bit_is_set(
    uint field_index
  ) override;
  void copy_minimum_select_bitmap(
    uchar *bitmap
  ) override;
  int init_union_table_name_pos() override;
  int set_union_table_name_pos() override;
  int reset_union_table_name(
    spider_string *str,
    int link_idx,
    ulong sql_type
  ) override;
  int append_from_and_tables_part(
    spider_fields *fields,
    ulong sql_type
  ) override;
  int append_where_part(
    ulong sql_type
  ) override;
  int append_having_part(
    ulong sql_type
  ) override;
  int append_item_type_part(
    Item *item,
    const char *alias,
    uint alias_length,
    bool use_fields,
    spider_fields *fields,
    ulong sql_type
  ) override;
  int append_list_item_select_part(
    List<Item> *select,
    const char *alias,
    uint alias_length,
    bool use_fields,
    spider_fields *fields,
    ulong sql_type
  ) override;
  int append_list_item_select(
    List<Item> *select,
    spider_string *str,
    const char *alias,
    uint alias_length,
    bool use_fields,
    spider_fields *fields
  );
  int append_group_by_part(
    ORDER *order,
    const char *alias,
    uint alias_length,
    bool use_fields,
    spider_fields *fields,
    ulong sql_type
  ) override;
  int append_group_by(
    ORDER *order,
    spider_string *str,
    const char *alias,
    uint alias_length,
    bool use_fields,
    spider_fields *fields
  );
  int append_order_by_part(
    ORDER *order,
    const char *alias,
    uint alias_length,
    bool use_fields,
    spider_fields *fields,
    ulong sql_type
  ) override;
  int append_order_by(
    ORDER *order,
    spider_string *str,
    const char *alias,
    uint alias_length,
    bool use_fields,
    spider_fields *fields
  );
  bool check_direct_update(
    st_select_lex *select_lex,
    longlong select_limit,
    longlong offset_limit
  ) override;
  bool check_direct_delete(
    st_select_lex *select_lex,
    longlong select_limit,
    longlong offset_limit
  ) override;
};

class spider_mysql_handler: public spider_mbase_handler
{
public:
  spider_mysql_handler(
    ha_spider *spider,
    spider_mbase_share *share
  );
  ~spider_mysql_handler();
};

class spider_mariadb_handler: public spider_mbase_handler
{
public:
  spider_mariadb_handler(
    ha_spider *spider,
    spider_mbase_share *share
  );
  ~spider_mariadb_handler();
};

class spider_mbase_copy_table: public spider_db_copy_table
{
public:
  spider_mbase_share      *mysql_share;
  spider_string           sql;
  uint                    pos;
  spider_mbase_copy_table(
    spider_mbase_share *db_share
  );
  virtual ~spider_mbase_copy_table();
  int init() override;
  void set_sql_charset(
    CHARSET_INFO *cs
  ) override;
  int append_select_str() override;
  int append_insert_str(
    int insert_flg
  ) override;
  int append_table_columns(
    TABLE_SHARE *table_share
  ) override;
  int append_from_str() override;
  int append_table_name(
    int link_idx
  ) override;
  void set_sql_pos() override;
  void set_sql_to_pos() override;
  int append_copy_where(
    spider_db_copy_table *source_ct,
    KEY *key_info,
    ulong *last_row_pos,
    ulong *last_lengths
  ) override;
  int append_key_order_str(
    KEY *key_info,
    int start_pos,
    bool desc_flg
  ) override;
  int append_limit(
    longlong offset,
    longlong limit
  ) override;
  int append_into_str() override;
  int append_open_paren_str() override;
  int append_values_str() override;
  int append_select_lock_str(
    int lock_mode
  ) override;
  int exec_query(
    SPIDER_CONN *conn,
    int quick_mode,
    int *need_mon
  ) override;
  int copy_key_row(
    spider_db_copy_table *source_ct,
    Field *field,
    ulong *row_pos,
    ulong *length,
    const char *joint_str,
    const int joint_length
  );
  int copy_row(
    Field *field,
    SPIDER_DB_ROW *row
  );
  int copy_rows(
    TABLE *table,
    SPIDER_DB_ROW *row,
    ulong **last_row_pos,
    ulong **last_lengths
  ) override;
  int copy_rows(
    TABLE *table,
    SPIDER_DB_ROW *row
  ) override;
  int append_insert_terminator() override;
  int copy_insert_values(
    spider_db_copy_table *source_ct
  ) override;
};

class spider_mysql_copy_table: public spider_mbase_copy_table
{
public:
  spider_mysql_copy_table(
    spider_mbase_share *db_share
  );
  ~spider_mysql_copy_table();
};

class spider_mariadb_copy_table: public spider_mbase_copy_table
{
public:
  spider_mariadb_copy_table(
    spider_mbase_share *db_share
  );
  ~spider_mariadb_copy_table();
};<|MERGE_RESOLUTION|>--- conflicted
+++ resolved
@@ -506,17 +506,12 @@
   int set_wait_timeout(
     int wait_timeout,
     int *need_mon
-<<<<<<< HEAD
-  );
+  ) override;
 
   /** Reset the global lock wait time out */
   int reset_lock_wait_timeout();
 
-  bool set_sql_mode_in_bulk_sql();
-=======
-  ) override;
   bool set_sql_mode_in_bulk_sql() override;
->>>>>>> 034a1759
   int set_sql_mode(
     sql_mode_t sql_mode,
     int *need_mon
