/* Copyright (C) 2008-2019 Kentoku Shiba
   Copyright (C) 2019-2023 MariaDB corp

  This program is free software; you can redistribute it and/or modify
  it under the terms of the GNU General Public License as published by
  the Free Software Foundation; version 2 of the License.

  This program is distributed in the hope that it will be useful,
  but WITHOUT ANY WARRANTY; without even the implied warranty of
  MERCHANTABILITY or FITNESS FOR A PARTICULAR PURPOSE.  See the
  GNU General Public License for more details.

  You should have received a copy of the GNU General Public License
  along with this program; if not, write to the Free Software
  Foundation, Inc., 51 Franklin Street, Fifth Floor, Boston, MA 02110-1335 USA */

#ifdef USE_PRAGMA_IMPLEMENTATION
#pragma implementation
#endif

#define MYSQL_SERVER 1
#include <my_global.h>
#include "mysql_version.h"
#include "sql_priv.h"
#include "probes_mysql.h"
#include "sql_class.h"
#include "key.h"
#include "sql_select.h"
#include "ha_partition.h"
#include "spd_param.h"
#include "spd_err.h"
#include "spd_db_include.h"
#include "spd_include.h"
#include "ha_spider.h"
#include "spd_table.h"
#include "spd_sys_table.h"
#include "spd_trx.h"
#include "spd_conn.h"
#include "spd_db_conn.h"
#include "spd_ping_table.h"
#include "spd_malloc.h"

#define SPIDER_CAN_BG_SEARCH (1LL << 37)
#define SPIDER_CAN_BG_INSERT (1LL << 38)
#define SPIDER_CAN_BG_UPDATE (1LL << 39)

extern handlerton *spider_hton_ptr;
extern SPIDER_DBTON spider_dbton[SPIDER_DBTON_SIZE];
extern HASH spider_open_tables;
extern pthread_mutex_t spider_lgtm_tblhnd_share_mutex;

/* UTC time zone for timestamp columns */
extern Time_zone *UTC;

ha_spider::ha_spider(
) : handler(spider_hton_ptr, NULL)
{
  DBUG_ENTER("ha_spider::ha_spider");
  DBUG_PRINT("info",("spider this=%p", this));
  spider_alloc_calc_mem_init(mem_calc, SPD_MID_HA_SPIDER_HA_SPIDER_1);
  spider_alloc_calc_mem(spider_current_trx, mem_calc, sizeof(*this));
  share = NULL;
  conns = NULL;
  need_mons = NULL;
  blob_buff = NULL;
  conn_keys = NULL;
  spider_thread_id = 0;
  trx_conn_adjustment = 0;
  search_link_query_id = 0;
  partition_handler = NULL;
  multi_range_keys = NULL;
  mrr_key_buff = NULL;
  append_tblnm_alias = NULL;
  use_index_merge = FALSE;
  is_clone = FALSE;
  pt_clone_source_handler = NULL;
  pt_clone_last_searcher = NULL;
  ft_handler = NULL;
  ft_first = NULL;
  ft_current = NULL;
  ft_count = 0;
  ft_init_without_index_init = FALSE;
  error_mode = 0;
  use_spatial_index = FALSE;
  use_fields = FALSE;
  dml_inited = FALSE;
  use_pre_call = FALSE;
  use_pre_action = FALSE;
  do_direct_update = FALSE;
  prev_index_rnd_init = SPD_NONE;
  direct_aggregate_item_first = NULL;
  result_link_idx = 0;
  result_list.sqls = NULL;
  result_list.insert_sqls = NULL;
  result_list.update_sqls = NULL;
  result_list.tmp_sqls = NULL;
  result_list.tmp_tables_created = FALSE;
  result_list.bgs_working = FALSE;
  result_list.direct_order_limit = FALSE;
  result_list.direct_limit_offset = FALSE;
  result_list.set_split_read = FALSE;
  result_list.insert_dup_update_pushdown = FALSE;
  result_list.tmp_pos_row_first = NULL;
  result_list.direct_aggregate = FALSE;
  result_list.snap_direct_aggregate = FALSE;
  result_list.direct_distinct = FALSE;
  result_list.casual_read = NULL;
  result_list.use_both_key = FALSE;
  result_list.in_cmp_ref = FALSE;
  DBUG_VOID_RETURN;
}

ha_spider::ha_spider(
  handlerton *hton,
  TABLE_SHARE *table_arg
) : handler(hton, table_arg)
{
  DBUG_ENTER("ha_spider::ha_spider");
  DBUG_PRINT("info",("spider this=%p", this));
  spider_alloc_calc_mem_init(mem_calc, SPD_MID_HA_SPIDER_HA_SPIDER_2);
  spider_alloc_calc_mem(spider_current_trx, mem_calc, sizeof(*this));
  share = NULL;
  conns = NULL;
  need_mons = NULL;
  blob_buff = NULL;
  conn_keys = NULL;
  spider_thread_id = 0;
  trx_conn_adjustment = 0;
  search_link_query_id = 0;
  partition_handler = NULL;
  multi_range_keys = NULL;
  mrr_key_buff = NULL;
  append_tblnm_alias = NULL;
  use_index_merge = FALSE;
  is_clone = FALSE;
  pt_clone_source_handler = NULL;
  pt_clone_last_searcher = NULL;
  ft_handler = NULL;
  ft_first = NULL;
  ft_current = NULL;
  ft_count = 0;
  ft_init_without_index_init = FALSE;
  error_mode = 0;
  use_spatial_index = FALSE;
  use_fields = FALSE;
  dml_inited = FALSE;
  use_pre_call = FALSE;
  use_pre_action = FALSE;
  do_direct_update = FALSE;
  prev_index_rnd_init = SPD_NONE;
  direct_aggregate_item_first = NULL;
  result_link_idx = 0;
  result_list.sqls = NULL;
  result_list.insert_sqls = NULL;
  result_list.update_sqls = NULL;
  result_list.tmp_sqls = NULL;
  result_list.tmp_tables_created = FALSE;
  result_list.bgs_working = FALSE;
  result_list.direct_order_limit = FALSE;
  result_list.direct_limit_offset = FALSE;
  result_list.set_split_read = FALSE;
  result_list.insert_dup_update_pushdown = FALSE;
  result_list.tmp_pos_row_first = NULL;
  result_list.direct_aggregate = FALSE;
  result_list.snap_direct_aggregate = FALSE;
  result_list.direct_distinct = FALSE;
  result_list.casual_read = NULL;
  result_list.use_both_key = FALSE;
  result_list.in_cmp_ref = FALSE;
  ref_length = sizeof(SPIDER_POSITION);
  DBUG_VOID_RETURN;
}

ha_spider::~ha_spider()
{
  DBUG_ENTER("ha_spider::~ha_spider");
  DBUG_PRINT("info",("spider this=%p", this));
  partition_handler = NULL;
  if (wide_handler_owner)
  {
    spider_free(spider_current_trx, wide_handler, MYF(0));
  }
  wide_handler = NULL;
  spider_free_mem_calc(spider_current_trx, mem_calc_id, sizeof(*this));
  DBUG_VOID_RETURN;
}

handler *ha_spider::clone(
  const char *name,
  MEM_ROOT *mem_root
) {
  ha_spider *spider;
  DBUG_ENTER("ha_spider::clone");
  DBUG_PRINT("info",("spider this=%p", this));
  if (
    !(spider = (ha_spider *)
      get_new_handler(table->s, mem_root, spider_hton_ptr)) ||
    !(spider->ref = (uchar*) alloc_root(mem_root, ALIGN_SIZE(ref_length) * 2))
  )
    DBUG_RETURN(NULL);
  spider->is_clone = TRUE;
  spider->pt_clone_source_handler = this;
  if (spider->ha_open(table, name, table->db_stat,
    HA_OPEN_IGNORE_IF_LOCKED))
    DBUG_RETURN(NULL);
  spider->sync_from_clone_source_base(this);
  use_index_merge = TRUE;

  DBUG_RETURN((handler *) spider);
}

static const char *ha_spider_exts[] = {
  NullS
};

const char **ha_spider::bas_ext() const
{
  return ha_spider_exts;
}

int ha_spider::open(
  const char* name,
  int mode,
  uint test_if_locked
) {
  THD *thd = ha_thd();
  int error_num, roop_count;
  int init_sql_alloc_size;
  ha_spider *spider, *owner;
  bool wide_handler_alloc = FALSE;
  SPIDER_WIDE_SHARE *wide_share;
  uint part_num;
  bool partition_handler_alloc = FALSE;
  ha_spider **wide_handler_handlers = NULL;
  ha_partition *clone_source;
  DBUG_ENTER("ha_spider::open");
  DBUG_PRINT("info",("spider this=%p", this));

  dup_key_idx = (uint) -1;
  conn_kinds = SPIDER_CONN_KIND_MYSQL;
  table->file->get_no_parts("", &part_num);
  if (part_num)
  {
    wide_handler_handlers =
      (ha_spider **) ((ha_partition *) table->file)->get_child_handlers();
    spider = wide_handler_handlers[0];
    owner = wide_handler_handlers[part_num - 1];
    clone_source = ((ha_partition *) table->file)->get_clone_source();
    if (clone_source)
    {
      is_clone = TRUE;
    }
  } else {
    spider = this;
    owner = this;
    clone_source = NULL;
  }
  if (!spider->wide_handler)
  {
    uchar *searched_bitmap;
    uchar *ft_discard_bitmap;
    uchar *position_bitmap;
    uchar *idx_read_bitmap;
    uchar *idx_write_bitmap;
    uchar *rnd_read_bitmap;
    uchar *rnd_write_bitmap;
    if (!(wide_handler = (SPIDER_WIDE_HANDLER *)
      spider_bulk_malloc(spider_current_trx, 16, MYF(MY_WME | MY_ZEROFILL),
        &wide_handler, sizeof(SPIDER_WIDE_HANDLER),
        &searched_bitmap,
          (uint) sizeof(uchar) * my_bitmap_buffer_size(table->read_set),
        &ft_discard_bitmap,
          (uint) sizeof(uchar) * my_bitmap_buffer_size(table->read_set),
        &position_bitmap,
          (uint) sizeof(uchar) * my_bitmap_buffer_size(table->read_set),
        &idx_read_bitmap,
          (uint) sizeof(uchar) * my_bitmap_buffer_size(table->read_set),
        &idx_write_bitmap,
          (uint) sizeof(uchar) * my_bitmap_buffer_size(table->read_set),
        &rnd_read_bitmap,
          (uint) sizeof(uchar) * my_bitmap_buffer_size(table->read_set),
        &rnd_write_bitmap,
          (uint) sizeof(uchar) * my_bitmap_buffer_size(table->read_set),
        &partition_handler,
          (uint) sizeof(SPIDER_PARTITION_HANDLER),
        NullS)
        )
    ) {
      error_num = HA_ERR_OUT_OF_MEM;
      goto error_wide_handler_alloc;
    }
    spider->wide_handler = wide_handler;
    owner->wide_handler = wide_handler;
    wide_handler->searched_bitmap = searched_bitmap;
    wide_handler->ft_discard_bitmap = ft_discard_bitmap;
    wide_handler->position_bitmap = position_bitmap;
    wide_handler->idx_read_bitmap = idx_read_bitmap;
    wide_handler->idx_write_bitmap = idx_write_bitmap;
    wide_handler->rnd_read_bitmap = rnd_read_bitmap;
    wide_handler->rnd_write_bitmap = rnd_write_bitmap;
    wide_handler->partition_handler = partition_handler;
    wide_handler->owner = owner;
    if (table_share->tmp_table == NO_TMP_TABLE)
      wide_handler->top_share = table->s;
    owner->wide_handler_owner = TRUE;
    memset(wide_handler->ft_discard_bitmap, 0xFF,
      my_bitmap_buffer_size(table->read_set));
    memset(wide_handler->searched_bitmap, 0,
      my_bitmap_buffer_size(table->read_set));
    wide_handler_alloc = TRUE;

  if (!share && !spider_get_share(name, table, thd, this, &error_num))
    goto error_get_share;

  wide_share = share->wide_share;

    DBUG_PRINT("info",("spider create partition_handler"));
    DBUG_PRINT("info",("spider table=%p", table));
    partition_handler->table = table;
    partition_handler->no_parts = part_num;
    partition_handler->owner = owner;
    partition_handler->parallel_search_query_id = 0;
    spider->partition_handler = partition_handler;
    owner->partition_handler = partition_handler;
    partition_handler->handlers = wide_handler_handlers;
    partition_handler_alloc = TRUE;
  } else {
    wide_handler = spider->wide_handler;
    partition_handler = wide_handler->partition_handler;

    if (!share && !spider_get_share(name, table, thd, this, &error_num))
      goto error_get_share;

    wide_share= share->wide_share;
  }
  if (wide_handler_alloc)
  {
    thr_lock_data_init(&wide_share->lock, &wide_handler->lock, NULL);
  }

  init_sql_alloc_size =
    spider_param_init_sql_alloc_size(thd, share->init_sql_alloc_size);

  result_list.table = table;
  result_list.first = NULL;
  result_list.last = NULL;
  result_list.current = NULL;
  result_list.record_num = 0;
  if (!(result_list.sqls = new spider_string[share->link_count]))
  {
    error_num = HA_ERR_OUT_OF_MEM;
    goto error_init_result_list;
  }
  if (!(result_list.insert_sqls = new spider_string[share->link_count]))
  {
    error_num = HA_ERR_OUT_OF_MEM;
    goto error_init_result_list;
  }
  if (!(result_list.update_sqls = new spider_string[share->link_count]))
  {
    error_num = HA_ERR_OUT_OF_MEM;
    goto error_init_result_list;
  }
  if (!(result_list.tmp_sqls = new spider_string[share->link_count]))
  {
    error_num = HA_ERR_OUT_OF_MEM;
    goto error_init_result_list;
  }
  for (roop_count = 0; roop_count < (int) share->link_count; roop_count++)
  {
    result_list.sqls[roop_count].init_calc_mem(SPD_MID_HA_SPIDER_OPEN_3);
    result_list.insert_sqls[roop_count].init_calc_mem(SPD_MID_HA_SPIDER_OPEN_4);
    result_list.update_sqls[roop_count].init_calc_mem(SPD_MID_HA_SPIDER_OPEN_5);
    result_list.tmp_sqls[roop_count].init_calc_mem(SPD_MID_HA_SPIDER_OPEN_6);
    uint all_link_idx = conn_link_idx[roop_count];
    uint dbton_id = share->sql_dbton_ids[all_link_idx];
    if (share->dbton_share[dbton_id]->need_change_db_table_name())
    {
      if (
        result_list.sqls[roop_count].real_alloc(init_sql_alloc_size) ||
        result_list.insert_sqls[roop_count].real_alloc(init_sql_alloc_size) ||
        result_list.update_sqls[roop_count].real_alloc(init_sql_alloc_size) ||
        result_list.tmp_sqls[roop_count].real_alloc(init_sql_alloc_size)
      ) {
        error_num = HA_ERR_OUT_OF_MEM;
        goto error_init_result_list;
      }
    }
    result_list.sqls[roop_count].set_charset(share->access_charset);
    result_list.insert_sqls[roop_count].set_charset(share->access_charset);
    result_list.update_sqls[roop_count].set_charset(share->access_charset);
    result_list.tmp_sqls[roop_count].set_charset(share->access_charset);
  }

  DBUG_PRINT("info",("spider blob_fields=%d", table_share->blob_fields));
  if (table_share->blob_fields)
  {
    if (!(blob_buff = new spider_string[table_share->fields]))
    {
      error_num = HA_ERR_OUT_OF_MEM;
      goto error_init_blob_buff;
    }
    for (roop_count = 0; roop_count < (int) table_share->fields; roop_count++)
    {
      blob_buff[roop_count].init_calc_mem(SPD_MID_HA_SPIDER_OPEN_7);
      blob_buff[roop_count].set_charset(table->field[roop_count]->charset());
    }
  }

  if (is_clone)
  {
    if (part_num)
    {
      for (roop_count = 0; roop_count < (int) part_num; roop_count++)
      {
        if (partition_handler->handlers[roop_count]->share == share)
        {
          pt_clone_source_handler =
            partition_handler->handlers[roop_count];
          break;
        }
      }
    }

    wide_handler->external_lock_type =
      pt_clone_source_handler->wide_handler->external_lock_type;

    if (wide_handler_alloc)
    {
      wide_handler->lock_mode =
        pt_clone_source_handler->wide_handler->lock_mode;
      if (!partition_handler->clone_bitmap_init)
      {
        pt_clone_source_handler->set_select_column_mode();
        partition_handler->clone_bitmap_init = TRUE;
      }
      set_clone_searched_bitmap();
      wide_handler->position_bitmap_init = FALSE;
      wide_handler->sql_command =
        pt_clone_source_handler->wide_handler->sql_command;
    }
  } else
    wide_handler->semi_table_lock =
      spider_param_semi_table_lock(thd, share->semi_table_lock);

  if (reset())
  {
    error_num = HA_ERR_OUT_OF_MEM;
    goto error_reset;
  }

  DBUG_RETURN(0);

error_reset:
  delete [] blob_buff;
  blob_buff = NULL;
error_init_blob_buff:
error_init_result_list:
  if (partition_handler_alloc)
  {
    wide_share = share->wide_share;
    spider->partition_handler = NULL;
    owner->partition_handler = NULL;
  }
  partition_handler = NULL;
  spider_free_share(share);
  share = NULL;
  if (conn_keys)
  {
    spider_free(spider_current_trx, conn_keys, MYF(0));
    conn_keys = NULL;
  }
error_get_share:
  if (wide_handler_alloc)
  {
    spider_free(spider_current_trx, wide_handler, MYF(0));
    if (wide_handler_handlers)
    {
      wide_handler_handlers[0]->wide_handler = NULL;
    }
    spider->wide_handler = NULL;
    owner->wide_handler = NULL;
    owner->wide_handler_owner = FALSE;
  }
  if (!wide_handler_owner)
    wide_handler = NULL;
error_wide_handler_alloc:
  DBUG_RETURN(error_num);
}

/*
  Given a SPIDER_SHARE that will be freed, update all SPIDER_TRX_HAs
  of spider_current_trx to point to a NULL share, which will cause the
  removal of the SPIDER_TRX_HA in spider_check_trx_ha().
*/
static void spider_update_current_trx_ha_with_freed_share(SPIDER_SHARE *share)
{
  SPIDER_TRX *trx= spider_current_trx;
  if (trx)
  {
    for (uint i = 0; i < trx->trx_ha_hash.records; i++)
    {
      SPIDER_TRX_HA *trx_ha = (SPIDER_TRX_HA *) my_hash_element(&trx->trx_ha_hash, i);
      if (trx_ha->share == share)
        trx_ha->share= NULL;
    }
  }
}

int ha_spider::close()
{
  int error_num= 0, roop_count;
  THD *thd = ha_thd();
  backup_error_status();
  DBUG_ENTER("ha_spider::close");
  DBUG_PRINT("info",("spider this=%p", this));

  if (multi_range_keys)
  {
    DBUG_PRINT("info",("spider free multi_range_keys=%p", multi_range_keys));
    spider_free(spider_current_trx, multi_range_keys, MYF(0));
    multi_range_keys = NULL;
  }
  if (mrr_key_buff)
  {
    delete [] mrr_key_buff;
    mrr_key_buff = NULL;
  }
<<<<<<< HEAD
=======
#endif
>>>>>>> 09b1269e
  while (direct_aggregate_item_first)
  {
    direct_aggregate_item_current = direct_aggregate_item_first->next;
    if (direct_aggregate_item_first->item)
    {
      delete direct_aggregate_item_first->item;
    }
    spider_free(spider_current_trx, direct_aggregate_item_first, MYF(0));
    direct_aggregate_item_first = direct_aggregate_item_current;
  }
  for (roop_count = share->use_dbton_count - 1; roop_count >= 0; roop_count--)
  {
    uint dbton_id = share->use_dbton_ids[roop_count];
    if (dbton_handler[dbton_id])
    {
      delete dbton_handler[dbton_id];
      dbton_handler[dbton_id] = NULL;
    }
  }

  if (!thd || !thd_get_ha_data(thd, spider_hton_ptr))
  {
    for (roop_count = 0; roop_count < (int) share->link_count; roop_count++)
      conns[roop_count] = NULL;
  }

  if (ft_first)
  {
    st_spider_ft_info *tmp_ft_info;
    do {
      tmp_ft_info = ft_first->next;
      spider_free(spider_current_trx, ft_first, MYF(0));
      ft_first = tmp_ft_info;
    } while (ft_first);
  }

  spider_db_free_result(this, TRUE);
  if (conn_keys)
  {
    spider_free(spider_current_trx, conn_keys, MYF(0));
    conn_keys = NULL;
  }
  partition_handler = NULL;
  if (wide_handler_owner)
  {
    spider_free(spider_current_trx, wide_handler, MYF(0));
    wide_handler_owner = FALSE;
  }
  wide_handler = NULL;
  if (blob_buff)
  {
    delete [] blob_buff;
    blob_buff = NULL;
  }
  if (result_list.sqls)
  {
    delete [] result_list.sqls;
    result_list.sqls = NULL;
  }
  if (result_list.insert_sqls)
  {
    delete [] result_list.insert_sqls;
    result_list.insert_sqls = NULL;
  }
  if (result_list.update_sqls)
  {
    delete [] result_list.update_sqls;
    result_list.update_sqls = NULL;
  }
  if (result_list.tmp_sqls)
  {
    delete [] result_list.tmp_sqls;
    result_list.tmp_sqls = NULL;
  }

  spider_update_current_trx_ha_with_freed_share(share);
  spider_free_share(share);
  is_clone = FALSE;
  pt_clone_source_handler = NULL;
  share = NULL;
  conns = NULL;

  DBUG_RETURN(error_num);
}

int ha_spider::check_access_kind_for_connection(
  THD *thd,
  bool write_request
) {
  int error_num, roop_count;
  DBUG_ENTER("ha_spider::check_access_kind_for_connection");
  DBUG_PRINT("info",("spider this=%p", this));
  conn_kinds = 0;
  switch (wide_handler->sql_command)
  {
    case SQLCOM_UPDATE:
    case SQLCOM_UPDATE_MULTI:
    case SQLCOM_DELETE:
    case SQLCOM_DELETE_MULTI:
    default:
      conn_kinds |= SPIDER_CONN_KIND_MYSQL;
      for (roop_count = 0; roop_count < (int) share->link_count; roop_count++)
      {
        conn_kind[roop_count] = SPIDER_CONN_KIND_MYSQL;
      }
      break;
  }
  if ((error_num = spider_check_trx_and_get_conn(thd, this, TRUE)))
  {
    DBUG_RETURN(error_num);
  }
  DBUG_PRINT("info",("spider wide_handler->semi_trx_isolation_chk = %s",
    wide_handler->semi_trx_isolation_chk ? "TRUE" : "FALSE"));
  if (wide_handler->semi_trx_isolation_chk)
  {
    SPIDER_SET_CONNS_PARAM(semi_trx_isolation_chk, TRUE, conns,
      share->link_statuses, conn_link_idx, (int) share->link_count,
      SPIDER_LINK_STATUS_RECOVERY);
  }
  DBUG_PRINT("info",("spider wide_handler->semi_trx_chk = %s",
    wide_handler->semi_trx_chk ? "TRUE" : "FALSE"));
  if (wide_handler->semi_trx_chk)
  {
    SPIDER_SET_CONNS_PARAM(semi_trx_chk, TRUE, conns, share->link_statuses,
      conn_link_idx, (int) share->link_count, SPIDER_LINK_STATUS_RECOVERY);
  } else {
    SPIDER_SET_CONNS_PARAM(semi_trx_chk, FALSE, conns, share->link_statuses,
      conn_link_idx, (int) share->link_count, SPIDER_LINK_STATUS_RECOVERY);
  }
  DBUG_RETURN(0);
}

void ha_spider::check_access_kind(
  THD *thd
) {
  DBUG_ENTER("ha_spider::check_access_kind");
  DBUG_PRINT("info",("spider this=%p", this));
  wide_handler->sql_command = thd_sql_command(thd);
  DBUG_PRINT("info",("spider sql_command=%u", wide_handler->sql_command));
  DBUG_PRINT("info",("spider thd->query_id=%lld", thd->query_id));
    wide_handler->update_request = FALSE;
  DBUG_VOID_RETURN;
}


THR_LOCK_DATA **ha_spider::store_lock(
  THD *thd,
  THR_LOCK_DATA **to,
  enum thr_lock_type lock_type
) {
  DBUG_ENTER("ha_spider::store_lock");
  DBUG_PRINT("info",("spider this=%p", this));
  if (
    wide_handler->stage == SPD_HND_STAGE_STORE_LOCK &&
    wide_handler->stage_executor != this)
  {
    DBUG_RETURN(to);
  }
  wide_handler->stage = SPD_HND_STAGE_STORE_LOCK;
  wide_handler->stage_executor = this;
  wide_handler->lock_table_type = 0;
  if (lock_type == TL_IGNORE)
  {
    *to++ = &wide_handler->lock;
    DBUG_RETURN(to);
  }
  check_access_kind(thd);
  DBUG_PRINT("info",("spider sql_command=%u", wide_handler->sql_command));
  DBUG_PRINT("info",("spider lock_type=%d", lock_type));
  DBUG_PRINT("info",("spider thd->query_id=%lld", thd->query_id));

  wide_handler->lock_type = lock_type;
  if (
    wide_handler->sql_command != SQLCOM_DROP_TABLE &&
    wide_handler->sql_command != SQLCOM_ALTER_TABLE
  ) {
    wide_handler->semi_trx_chk = FALSE;
  }
  switch (wide_handler->sql_command)
  {
    case SQLCOM_SELECT:
    case SQLCOM_HA_READ:
      if (lock_type == TL_READ_WITH_SHARED_LOCKS)
        wide_handler->lock_mode = 1;
      else if (lock_type <= TL_READ_NO_INSERT)
      {
        wide_handler->lock_mode = 0;
        wide_handler->semi_trx_isolation_chk = TRUE;
      } else
        wide_handler->lock_mode = -1;
      wide_handler->semi_trx_chk = TRUE;
      break;
    case SQLCOM_UPDATE:
    case SQLCOM_UPDATE_MULTI:
    case SQLCOM_CREATE_TABLE:
    case SQLCOM_INSERT:
    case SQLCOM_INSERT_SELECT:
    case SQLCOM_DELETE:
    case SQLCOM_LOAD:
    case SQLCOM_REPLACE:
    case SQLCOM_REPLACE_SELECT:
    case SQLCOM_DELETE_MULTI:
      if (lock_type >= TL_READ && lock_type <= TL_READ_NO_INSERT)
      {
        wide_handler->lock_mode = -2;
        wide_handler->semi_trx_isolation_chk = TRUE;
      } else
        wide_handler->lock_mode = -1;
      wide_handler->semi_trx_chk = TRUE;
      break;
    default:
        wide_handler->lock_mode = -1;
  }
  switch (lock_type)
  {
    case TL_READ_HIGH_PRIORITY:
      wide_handler->high_priority = TRUE;
      break;
    case TL_WRITE_LOW_PRIORITY:
      wide_handler->low_priority = TRUE;
      break;
    default:
      break;
  }

  if (wide_handler->lock_type != TL_IGNORE &&
    wide_handler->lock.type == TL_UNLOCK)
  {
    if (
      wide_handler->sql_command == SQLCOM_DROP_TABLE ||
      wide_handler->sql_command == SQLCOM_ALTER_TABLE ||
      wide_handler->sql_command == SQLCOM_SHOW_CREATE ||
      wide_handler->sql_command == SQLCOM_SHOW_FIELDS
    ) {
      if (
        lock_type == TL_READ_NO_INSERT &&
        !thd->in_lock_tables
      )
        lock_type = TL_READ;
      if (
        lock_type >= TL_WRITE_CONCURRENT_INSERT && lock_type <= TL_WRITE &&
        !thd->in_lock_tables && !thd_tablespace_op(thd)
      )
        lock_type = TL_WRITE_ALLOW_WRITE;
    } else if (
      wide_handler->sql_command == SQLCOM_LOCK_TABLES ||
      (spider_param_lock_exchange(thd) == 1 && wide_handler->semi_table_lock))
    {
      DBUG_PRINT("info",("spider lock exchange route"));
      DBUG_PRINT("info",("spider lock_type=%u", wide_handler->lock_type));
      if (
        (
          wide_handler->lock_type == TL_READ ||
          wide_handler->lock_type == TL_READ_NO_INSERT ||
          wide_handler->lock_type == TL_WRITE_LOW_PRIORITY ||
          wide_handler->lock_type == TL_WRITE
        ) &&
        !spider_param_local_lock_table(thd)
      ) {
        wide_handler->lock_table_type = 1;
        if (partition_handler && partition_handler->handlers)
        {
          uint roop_count;
          for (roop_count = 0; roop_count < partition_handler->no_parts;
            ++roop_count)
          {
            if (unlikely((store_error_num =
              partition_handler->handlers[roop_count]->
                append_lock_tables_list())))
            {
              break;
            }
          }
        } else {
          store_error_num = append_lock_tables_list();
        }
      }
    } else {
      DBUG_PRINT("info",("spider default lock route"));
      DBUG_PRINT("info",("spider lock_type=%u", wide_handler->lock_type));
      if (
        wide_handler->lock_type == TL_READ ||
        wide_handler->lock_type == TL_READ_NO_INSERT ||
        wide_handler->lock_type == TL_WRITE_LOW_PRIORITY ||
        wide_handler->lock_type == TL_WRITE
      ) {
        if (
          !spider_param_local_lock_table(thd) &&
          spider_param_semi_table_lock(thd, wide_handler->semi_table_lock)
        ) {
          wide_handler->lock_table_type = 2;
          if (partition_handler && partition_handler->handlers)
          {
            uint roop_count;
            for (roop_count = 0;
              roop_count < partition_handler->no_parts;
              ++roop_count)
            {
              if (unlikely((store_error_num =
                partition_handler->handlers[roop_count]->
                  append_lock_tables_list())))
              {
                break;
              }
            }
          } else {
            store_error_num = append_lock_tables_list();
          }
        }
      }
      if (
        lock_type == TL_READ_NO_INSERT &&
        !thd->in_lock_tables
      )
        lock_type = TL_READ;
      if (
        lock_type >= TL_WRITE_CONCURRENT_INSERT && lock_type <= TL_WRITE &&
        !thd->in_lock_tables && !thd_tablespace_op(thd)
      )
        lock_type = TL_WRITE_ALLOW_WRITE;
    }
    wide_handler->lock.type = lock_type;
  }
  *to++ = &wide_handler->lock;
  DBUG_RETURN(to);
}

int ha_spider::external_lock(
  THD *thd,
  int lock_type
) {
  int error_num = 0;
  SPIDER_TRX *trx;
  backup_error_status();

  DBUG_ENTER("ha_spider::external_lock");

  /* Beginning of wide_handler setup */
  if (wide_handler->stage == SPD_HND_STAGE_EXTERNAL_LOCK)
  {
    /* Only the stage executor deals with table locks. */
    if (wide_handler->stage_executor != this)
    {
      DBUG_RETURN(0);
    }
  }
  else
  {
    /* Update the stage executor when the stage changes. */
    wide_handler->stage= SPD_HND_STAGE_EXTERNAL_LOCK;
    wide_handler->stage_executor= this;
  }

  info_auto_called = FALSE;
  wide_handler->external_lock_type= lock_type;
  wide_handler->sql_command = thd_sql_command(thd);

  trx= spider_get_trx(thd, TRUE, &error_num);
  if (error_num)
  {
    DBUG_RETURN(error_num);
  }
  wide_handler->trx= trx;
  /* End of wide_handler setup */

  if (lock_type == F_UNLCK)
  {
    if (!trx->locked_connections)
    {
      DBUG_RETURN(0); /* No remote table actually locked by Spider */
    }
  }

  if (store_error_num)
  {
    DBUG_RETURN(store_error_num);
  }

  /* We treat BEGIN as if UNLOCK TABLE. */
  if (wide_handler->sql_command == SQLCOM_BEGIN)
  {
    wide_handler->sql_command = SQLCOM_UNLOCK_TABLES;
  }
  const uint sql_command= wide_handler->sql_command;

  DBUG_ASSERT(sql_command != SQLCOM_RENAME_TABLE &&
              sql_command != SQLCOM_DROP_DB);

  if (sql_command == SQLCOM_DROP_TABLE || sql_command == SQLCOM_ALTER_TABLE)
  {
    if (trx->locked_connections)
    {
      my_message(ER_SPIDER_ALTER_BEFORE_UNLOCK_NUM,
                 ER_SPIDER_ALTER_BEFORE_UNLOCK_STR, MYF(0));
      DBUG_RETURN(ER_SPIDER_ALTER_BEFORE_UNLOCK_NUM);
    }
    DBUG_RETURN(0);
  }

  if (lock_type == F_UNLCK)
  {
    wide_handler->sql_command = SQLCOM_UNLOCK_TABLES;
    if (!trx->locked_connections)
    {
      DBUG_RETURN(0); /* No remote table actually locked by Spider */
    }
  }
  else
  {
    if (unlikely((error_num= spider_internal_start_trx(this))))
    {
      DBUG_RETURN(error_num);
    }
    if (sql_command != SQLCOM_SELECT && sql_command != SQLCOM_HA_READ)
    {
      trx->updated_in_this_trx= TRUE;
    }
    if (!wide_handler->lock_table_type)
    {
      DBUG_RETURN(0); /* No need to actually lock remote tables. */
    }
  }

  if ((error_num= spider_check_trx_and_get_conn(thd, this, FALSE)))
    DBUG_RETURN(error_num);
  if (!partition_handler || !partition_handler->handlers)
  {
    DBUG_RETURN(lock_tables()); /* Non-partitioned table */
  }

  for (uint i= 0; i < partition_handler->no_parts; ++i)
  {
    if (unlikely((error_num= partition_handler->handlers[i]->lock_tables())))
    {
      DBUG_RETURN(error_num);
    }
  }

  DBUG_RETURN(0);
}

int ha_spider::start_stmt(
  THD *thd,
  thr_lock_type lock_type
) {
  DBUG_ENTER("ha_spider::start_stmt");
  if (
    wide_handler->stage == SPD_HND_STAGE_START_STMT &&
    wide_handler->stage_executor != this)
  {
    DBUG_RETURN(0);
  }
  wide_handler->stage = SPD_HND_STAGE_START_STMT;
  wide_handler->stage_executor = this;
  DBUG_RETURN(0);
}

int ha_spider::reset()
{
  int error_num = 0, error_num2, roop_count;
  THD *thd = ha_thd();
  SPIDER_TRX *tmp_trx, *trx_bak;
  SPIDER_CONDITION *tmp_cond;
/*
  char first_byte, first_byte_bak;
*/
  backup_error_status();
  DBUG_ENTER("ha_spider::reset");
  DBUG_PRINT("info",("spider this=%p", this));
  direct_aggregate_item_current = direct_aggregate_item_first;
  while (direct_aggregate_item_current)
  {
    if (direct_aggregate_item_current->item)
    {
      delete direct_aggregate_item_current->item;
      direct_aggregate_item_current->item = NULL;
      if (direct_aggregate_item_current->init_mem_root)
      {
        free_root(&direct_aggregate_item_current->mem_root, MYF(0));
        direct_aggregate_item_current->init_mem_root = FALSE;
      }
    }
    direct_aggregate_item_current = direct_aggregate_item_current->next;
  }
  result_list.direct_aggregate = FALSE;
  result_list.snap_direct_aggregate = FALSE;
  result_list.direct_distinct = FALSE;
  store_error_num = 0;
  if (wide_handler)
  {
    wide_handler->sql_command = SQLCOM_END;
    wide_handler->between_flg = FALSE;
    wide_handler->idx_bitmap_is_set = FALSE;
    wide_handler->rnd_bitmap_is_set = FALSE;
    wide_handler->quick_mode = FALSE;
    wide_handler->keyread = FALSE;
    wide_handler->ignore_dup_key = FALSE;
    wide_handler->write_can_replace = FALSE;
    wide_handler->insert_with_update = FALSE;
    wide_handler->low_priority = FALSE;
    wide_handler->high_priority = FALSE;
    wide_handler->lock_table_type = 0;
    wide_handler->semi_trx_isolation_chk = FALSE;
    wide_handler->semi_trx_chk = FALSE;
    if (!is_clone)
    {
      memset(wide_handler->ft_discard_bitmap, 0xFF,
        my_bitmap_buffer_size(table->read_set));
      memset(wide_handler->searched_bitmap, 0,
        my_bitmap_buffer_size(table->read_set));
    }
    while (wide_handler->condition)
    {
      tmp_cond = wide_handler->condition->next;
      spider_free(spider_current_trx, wide_handler->condition, MYF(0));
      wide_handler->condition = tmp_cond;
    }
    wide_handler->cond_check = FALSE;
    wide_handler->direct_update_fields = NULL;
#ifdef INFO_KIND_FORCE_LIMIT_BEGIN
    wide_handler->info_limit = 9223372036854775807LL;
#endif
    wide_handler->stage = SPD_HND_STAGE_NONE;
    wide_handler->stage_executor = NULL;
  }
  if (!(tmp_trx = spider_get_trx(thd, TRUE, &error_num2)))
  {
    DBUG_PRINT("info",("spider get trx error"));
    if (check_error_mode(error_num2))
      error_num = error_num2;
  }
  if (share)
  {
    trx_bak = wide_handler->trx;
    wide_handler->trx = tmp_trx;
    if ((error_num2 = spider_db_free_result(this, FALSE)))
      error_num = error_num2;
    wide_handler->trx = trx_bak;
    memset(need_mons, 0, sizeof(int) * share->link_count);
    memset(result_list.casual_read, 0, sizeof(int) * share->link_count);
    rm_bulk_tmp_table();
    for (roop_count = share->link_count - 1; roop_count >= 0; roop_count--)
    {
      result_list.update_sqls[roop_count].length(0);

      conn_kind[roop_count] = SPIDER_CONN_KIND_MYSQL;
    }
    result_list.bulk_update_mode = 0;
    result_list.bulk_update_size = 0;
    result_list.bulk_update_start = SPD_BU_NOT_START;
    for (roop_count = 0; roop_count < (int) share->use_dbton_count;
      roop_count++)
    {
      uint dbton_id = share->use_dbton_ids[roop_count];
      if ((error_num2 = dbton_handler[dbton_id]->reset()))
      {
        if (check_error_mode(error_num2))
          error_num = error_num2;
      }
    }
  }
  dml_inited = FALSE;
  use_pre_call = FALSE;
  use_pre_action = FALSE;
  pre_bitmap_checked = FALSE;
  bulk_insert = FALSE;
  partition_handler->clone_bitmap_init = FALSE;
  result_list.tmp_table_join = FALSE;
  result_list.use_union = FALSE;
  result_list.use_both_key = FALSE;
  pt_clone_last_searcher = NULL;
  conn_kinds = SPIDER_CONN_KIND_MYSQL;
  use_index_merge = FALSE;
  init_rnd_handler = FALSE;
  if (multi_range_keys)
  {
    DBUG_PRINT("info",("spider free multi_range_keys=%p", multi_range_keys));
    spider_free(spider_current_trx, multi_range_keys, MYF(0));
    multi_range_keys = NULL;
  }
  multi_range_num = 0;
  ft_handler = NULL;
  ft_current = NULL;
  ft_count = 0;
  ft_init_without_index_init = FALSE;
  do_direct_update = FALSE;
  prev_index_rnd_init = SPD_NONE;
  result_list.direct_order_limit = FALSE;
  result_list.direct_limit_offset = FALSE;
  result_list.set_split_read = FALSE;
  result_list.insert_dup_update_pushdown = FALSE;
  use_spatial_index = FALSE;
  use_fields = FALSE;
  error_mode = 0;
  DBUG_RETURN(error_num);
}

int ha_spider::extra(
  enum ha_extra_function operation
) {
  int error_num;
  DBUG_ENTER("ha_spider::extra");
  DBUG_PRINT("info",("spider this=%p", this));
  DBUG_PRINT("info",("spider operation=%d", (int) operation));
  if (
    wide_handler->stage == SPD_HND_STAGE_EXTRA &&
    wide_handler->stage_executor != this)
  {
    DBUG_RETURN(0);
  }
  wide_handler->stage = SPD_HND_STAGE_EXTRA;
  wide_handler->stage_executor = this;
  switch (operation)
  {
    case HA_EXTRA_QUICK:
      wide_handler->quick_mode = TRUE;
      break;
    case HA_EXTRA_KEYREAD:
      if (!is_clone)
      {
        wide_handler->keyread = TRUE;
        if (wide_handler->update_request)
        {
          if (check_partitioned())
            wide_handler->keyread = FALSE;
        }
      }
      break;
    case HA_EXTRA_NO_KEYREAD:
      wide_handler->keyread = FALSE;
      break;
    case HA_EXTRA_IGNORE_DUP_KEY:
      wide_handler->ignore_dup_key = TRUE;
      break;
    case HA_EXTRA_NO_IGNORE_DUP_KEY:
      wide_handler->ignore_dup_key = FALSE;
      break;
    case HA_EXTRA_WRITE_CAN_REPLACE:
      wide_handler->write_can_replace = TRUE;
      break;
    case HA_EXTRA_WRITE_CANNOT_REPLACE:
      wide_handler->write_can_replace = FALSE;
      break;
    case HA_EXTRA_INSERT_WITH_UPDATE:
      wide_handler->insert_with_update = TRUE;
      break;
    case HA_EXTRA_ATTACH_CHILDREN:
      DBUG_PRINT("info",("spider HA_EXTRA_ATTACH_CHILDREN"));
      if (!(wide_handler->trx = spider_get_trx(ha_thd(), TRUE, &error_num)))
        DBUG_RETURN(error_num);
      break;
    case HA_EXTRA_ADD_CHILDREN_LIST:
      DBUG_PRINT("info",("spider HA_EXTRA_ADD_CHILDREN_LIST"));
      if (!(wide_handler->trx = spider_get_trx(ha_thd(), TRUE, &error_num)))
        DBUG_RETURN(error_num);
      break;
    case HA_EXTRA_STARTING_ORDERED_INDEX_SCAN:
      DBUG_PRINT("info",("spider HA_EXTRA_STARTING_ORDERED_INDEX_SCAN"));
      if (table_share->primary_key != MAX_KEY)
      {
        DBUG_PRINT("info",("spider need primary key columns"));
        KEY *key_info = &table->key_info[table->s->primary_key];
        KEY_PART_INFO *key_part;
        uint part_num;
        for (
          key_part = key_info->key_part, part_num = 0;
          part_num < spider_user_defined_key_parts(key_info);
          key_part++, part_num++
        ) {
          spider_set_bit(wide_handler->searched_bitmap,
            key_part->field->field_index);
        }
      } else {
        DBUG_PRINT("info",("spider need all columns"));
        Field **field;
        for (
          field = table->field;
          *field;
          field++
        ) {
          spider_set_bit(wide_handler->searched_bitmap, (*field)->field_index);
        }
      }
      break;
    default:
      break;
  }
  DBUG_RETURN(0);
}

int ha_spider::index_init(
  uint idx,
  bool sorted
) {
  int error_num;
  DBUG_ENTER("ha_spider::index_init");
  DBUG_PRINT("info",("spider this=%p", this));
  DBUG_PRINT("info",("spider idx=%u", idx));
  if (!dml_inited)
  {
    if (unlikely((error_num = dml_init())))
    {
      DBUG_RETURN(error_num);
    }
  }
  pushed_pos = NULL;
  active_index = idx;
  result_list.sorted = sorted;
  spider_set_result_list_param(this);
  mrr_with_cnt = FALSE;
  init_index_handler = FALSE;
  use_spatial_index = FALSE;

  if (pre_bitmap_checked)
    pre_bitmap_checked = FALSE;
  else {
    if (wide_handler->external_lock_type == F_WRLCK)
    {
      pk_update = FALSE;
/*
      check_and_start_bulk_update(SPD_BU_START_BY_INDEX_OR_RND_INIT);
*/
      if (
        wide_handler->update_request &&
        share->have_recovery_link &&
        (pk_update = spider_check_pk_update(table))
      ) {
        bitmap_set_all(table->read_set);
        if (is_clone)
          memset(wide_handler->searched_bitmap, 0xFF,
            my_bitmap_buffer_size(table->read_set));
      }
    }

    if (!is_clone)
      set_select_column_mode();
  }

  if ((error_num= reset_sql_sql(SPIDER_SQL_TYPE_SELECT_SQL)))
    DBUG_RETURN(error_num);
  result_list.check_direct_order_limit = FALSE;
  prev_index_rnd_init = SPD_INDEX;
  DBUG_RETURN(0);
}


int ha_spider::index_end()
{
  int error_num;
  backup_error_status();
  DBUG_ENTER("ha_spider::index_end");
  DBUG_PRINT("info",("spider this=%p", this));
  active_index = MAX_KEY;
  if ((error_num = drop_tmp_tables()))
    DBUG_RETURN(check_error_mode(error_num));
  result_list.use_union = FALSE;
  DBUG_RETURN(0);
}

<<<<<<< HEAD
=======
static int spider_maybe_ping(ha_spider *spider, int link_idx, int error_num)
{
  if (
    spider->share->monitoring_kind[link_idx] &&
    spider->need_mons[link_idx]
  ) {
    error_num = spider_ping_table_mon_from_table(
      spider->wide_handler->trx,
      spider->wide_handler->trx->thd,
      spider->share,
      link_idx,
      (uint32) spider->share->monitoring_sid[link_idx],
      spider->share->table_name,
      spider->share->table_name_length,
      spider->conn_link_idx[link_idx],
      NULL,
      0,
      spider->share->monitoring_kind[link_idx],
      spider->share->monitoring_limit[link_idx],
      spider->share->monitoring_flag[link_idx],
      TRUE
    );
  }
  return spider->check_error_mode_eof(error_num);
}

static int spider_maybe_ping_1(ha_spider *spider,
                             int link_idx, int error_num)
{
  if (
    spider->share->monitoring_kind[link_idx] &&
    spider->need_mons[link_idx]
  ) {
    error_num = spider_ping_table_mon_from_table(
      spider->wide_handler->trx,
      spider->wide_handler->trx->thd,
      spider->share,
      link_idx,
      (uint32) spider->share->monitoring_sid[link_idx],
      spider->share->table_name,
      spider->share->table_name_length,
      spider->conn_link_idx[link_idx],
      NULL,
      0,
      spider->share->monitoring_kind[link_idx],
      spider->share->monitoring_limit[link_idx],
      spider->share->monitoring_flag[link_idx],
      TRUE
    );
  }
  return error_num;
}

static void spider_prep_loop(ha_spider *spider, int *roop_start, int *roop_end, int *link_ok)
{
  int lock_mode = spider_conn_lock_mode(spider);
  if (lock_mode)
  {
    /* "for update" or "lock in share mode" */
    *link_ok = spider_conn_link_idx_next(spider->share->link_statuses,
      spider->conn_link_idx, -1, spider->share->link_count,
      SPIDER_LINK_STATUS_OK);
    *roop_start = spider_conn_link_idx_next(spider->share->link_statuses,
      spider->conn_link_idx, -1, spider->share->link_count,
      SPIDER_LINK_STATUS_RECOVERY);
    *roop_end = spider->share->link_count;
  } else {
    *link_ok = spider->search_link_idx;
    *roop_start = spider->search_link_idx;
    *roop_end = spider->search_link_idx + 1;
  }
}

#ifndef WITHOUT_SPIDER_BG_SEARCH
/* Returns true if the caller should return *error_num */
static bool spider_start_bg(ha_spider* spider, int roop_count, int roop_start, int link_ok, int *error_num)
{
  if ((*error_num = spider_check_and_init_casual_read(
         spider->wide_handler->trx->thd, spider,
         roop_count)))
    return true;
  if ((*error_num = spider_bg_conn_search(spider, roop_count, roop_start,
                                          TRUE, FALSE, (roop_count != link_ok))))
  {
    if (
      *error_num != HA_ERR_END_OF_FILE
    ) {
      *error_num= spider_maybe_ping(spider, roop_count, *error_num);
      return true;
    }
    *error_num= spider->check_error_mode_eof(*error_num);
    return true;
  }
  return false;
}
#endif
>>>>>>> 09b1269e

/* Updates error_num. Returning true if the caller should return. */
static bool spider_send_query(ha_spider *spider, TABLE *table, int link_idx, int link_ok, int *error_num)
{
  ulong sql_type;
  SPIDER_CONN *conn = spider->conns[link_idx];
  if (spider->sql_kind[link_idx] == SPIDER_SQL_KIND_SQL)
  {
    sql_type = SPIDER_SQL_TYPE_SELECT_SQL;
  } else {
    sql_type = SPIDER_SQL_TYPE_HANDLER;
  }
  spider_db_handler *dbton_hdl = spider->dbton_handler[conn->dbton_id];
  if ((*error_num = dbton_hdl->set_sql_for_exec(sql_type, link_idx)))
  {
    return true;
  }
  DBUG_PRINT("info",("spider sql_type=%lu", sql_type));
  spider_lock_before_query(conn, &spider->need_mons[link_idx]);
  if ((*error_num = spider_db_set_names(spider, conn,
                                        link_idx)))
  {
    spider_unlock_after_query(conn, 0);
    *error_num= spider_maybe_ping(spider, link_idx, *error_num);
    return true;
  }
  spider_conn_set_timeout_from_share(conn, link_idx,
                                     spider->wide_handler->trx->thd, spider->share);
  if (dbton_hdl->execute_sql(
        sql_type,
        conn,
        spider->result_list.quick_mode,
        &spider->need_mons[link_idx])
  ) {
    *error_num= spider_unlock_after_query_1(conn);
    *error_num= (spider_maybe_ping(spider, link_idx, *error_num));
    return true;
  }
  spider->connection_ids[link_idx] = conn->connection_id;
  if (link_idx == link_ok)
  {
    if ((*error_num = spider_unlock_after_query_2(conn, spider, link_idx, table)))
    {
      if (
        *error_num != HA_ERR_END_OF_FILE
      ) {
        *error_num= spider_maybe_ping(spider, link_idx, *error_num);
        return true;
      }
      *error_num= spider->check_error_mode_eof(*error_num);
      return true;
    }
    spider->result_link_idx = link_ok;
  } else {
    spider_db_discard_result(spider, link_idx, conn);
    spider_unlock_after_query(conn, 0);
  }
  return false;
}

int ha_spider::index_read_map_internal(
  uchar *buf,
  const uchar *key,
  key_part_map keypart_map,
  enum ha_rkey_function find_flag
) {
  int error_num;
  key_range start_key;
  backup_error_status();
  DBUG_ENTER("ha_spider::index_read_map_internal");
  DBUG_PRINT("info",("spider this=%p", this));
  if (wide_handler->trx->thd->killed)
  {
    my_error(ER_QUERY_INTERRUPTED, MYF(0));
    DBUG_RETURN(ER_QUERY_INTERRUPTED);
  }
  do_direct_update = FALSE;
  if (
    find_flag >= HA_READ_MBR_CONTAIN &&
    find_flag <= HA_READ_MBR_EQUAL
  )
    use_spatial_index = TRUE;

  if (is_clone)
  {
    DBUG_PRINT("info",("spider set pt_clone_last_searcher to %p",
      pt_clone_source_handler));
    pt_clone_source_handler->pt_clone_last_searcher = this;
  }
  spider_db_free_one_result_for_start_next(this);
  spider_set_result_list_param(this);
  check_direct_order_limit();
  start_key.key = key;
  start_key.keypart_map = keypart_map;
  start_key.flag = find_flag;
<<<<<<< HEAD
  if ((error_num= reset_sql_sql(SPIDER_SQL_TYPE_SELECT_SQL)))
=======
  /* Query construction */
  if ((error_num = reset_sql_sql(
    SPIDER_SQL_TYPE_SELECT_SQL | SPIDER_SQL_TYPE_HANDLER)))
>>>>>>> 09b1269e
    DBUG_RETURN(error_num);
  if ((error_num = spider_set_conn_bg_param(this)))
    DBUG_RETURN(error_num);
  check_select_column(FALSE);
  DBUG_PRINT("info",("spider result_list.finish_flg = FALSE"));
  result_list.finish_flg = FALSE;
  result_list.record_num = 0;
  if (wide_handler->keyread)
    result_list.keyread = TRUE;
  else
    result_list.keyread = FALSE;
  if (
    (error_num = spider_db_append_select(this)) ||
    (error_num = spider_db_append_select_columns(this))
  )
    DBUG_RETURN(error_num);
  if (
    share->key_hint &&
    (error_num = append_hint_after_table_sql_part(
      SPIDER_SQL_TYPE_SELECT_SQL))
  )
    DBUG_RETURN(HA_ERR_OUT_OF_MEM);
  set_where_pos_sql(SPIDER_SQL_TYPE_SELECT_SQL);
  result_list.desc_flg = FALSE;
  result_list.sorted = TRUE;
  result_list.key_info = &table->key_info[active_index];
  check_distinct_key_query();
  result_list.limit_num =
    result_list.internal_limit >= result_list.split_read ?
    result_list.split_read : result_list.internal_limit;
  DBUG_PRINT("info",("spider result_list.internal_limit=%lld",
    result_list.internal_limit));
  DBUG_PRINT("info",("spider result_list.split_read=%lld",
    result_list.split_read));
  DBUG_PRINT("info",("spider result_list.limit_num=%lld",
    result_list.limit_num));
  if (
    (error_num = spider_db_append_key_where(
      &start_key, NULL, this))
  )
    DBUG_RETURN(error_num);
  DBUG_PRINT("info",("spider result_list.internal_limit=%lld",
    result_list.internal_limit));
  DBUG_PRINT("info",("spider result_list.split_read=%lld",
    result_list.split_read));
  DBUG_PRINT("info",("spider result_list.limit_num=%lld",
    result_list.limit_num));
  {
    if (result_list.direct_order_limit)
    {
      if ((error_num =
        append_key_order_for_direct_order_limit_with_alias_sql_part(
          NULL, 0, SPIDER_SQL_TYPE_SELECT_SQL)))
        DBUG_RETURN(error_num);
    } else {
      if ((error_num = append_key_order_with_alias_sql_part(
        NULL, 0, SPIDER_SQL_TYPE_SELECT_SQL)))
        DBUG_RETURN(error_num);
    }
    if ((error_num = append_limit_sql_part(
      result_list.internal_offset,
      result_list.limit_num,
      SPIDER_SQL_TYPE_SELECT_SQL)))
    {
      DBUG_RETURN(error_num);
    }
    if (
      (error_num = append_select_lock_sql_part(
        SPIDER_SQL_TYPE_SELECT_SQL))
    ) {
      DBUG_RETURN(error_num);
    }
  }

  int roop_start, roop_end, roop_count, link_ok;
  spider_prep_loop(this, &roop_start, &roop_end, &link_ok);
  for (roop_count = roop_start; roop_count < roop_end;
    roop_count = spider_conn_link_idx_next(share->link_statuses,
      conn_link_idx, roop_count, share->link_count,
      SPIDER_LINK_STATUS_RECOVERY)
  ) {
    if (result_list.bgs_phase > 0)
    {
      if (spider_start_bg(this, roop_count, roop_start, link_ok, &error_num))
        DBUG_RETURN(error_num);
    } else {
<<<<<<< HEAD
      ulong sql_type;
      conn= conns[roop_count];
      sql_type= SPIDER_SQL_TYPE_SELECT_SQL;
      spider_db_handler *dbton_hdl = dbton_handler[conn->dbton_id];
      pthread_mutex_assert_not_owner(&conn->mta_conn_mutex);
      if ((error_num = dbton_hdl->set_sql_for_exec(sql_type, roop_count)))
      {
        DBUG_RETURN(error_num);
      }
      pthread_mutex_lock(&conn->mta_conn_mutex);
      SPIDER_SET_FILE_POS(&conn->mta_conn_mutex_file_pos);
      DBUG_PRINT("info",("spider sql_type=%lu", sql_type));
        conn->need_mon = &need_mons[roop_count];
        DBUG_ASSERT(!conn->mta_conn_mutex_lock_already);
        DBUG_ASSERT(!conn->mta_conn_mutex_unlock_later);
        conn->mta_conn_mutex_lock_already = TRUE;
        conn->mta_conn_mutex_unlock_later = TRUE;
        if ((error_num = spider_db_set_names(this, conn,
          roop_count)))
        {
          DBUG_ASSERT(conn->mta_conn_mutex_lock_already);
          DBUG_ASSERT(conn->mta_conn_mutex_unlock_later);
          conn->mta_conn_mutex_lock_already = FALSE;
          conn->mta_conn_mutex_unlock_later = FALSE;
          SPIDER_CLEAR_FILE_POS(&conn->mta_conn_mutex_file_pos);
          pthread_mutex_unlock(&conn->mta_conn_mutex);
          if (
            share->monitoring_kind[roop_count] &&
            need_mons[roop_count]
          ) {
            error_num = spider_ping_table_mon_from_table(
                wide_handler->trx,
                wide_handler->trx->thd,
                share,
                roop_count,
                (uint32) share->monitoring_sid[roop_count],
                share->table_name,
                share->table_name_length,
                conn_link_idx[roop_count],
                NULL,
                0,
                share->monitoring_kind[roop_count],
                share->monitoring_limit[roop_count],
                share->monitoring_flag[roop_count],
                TRUE
              );
          }
          DBUG_RETURN(check_error_mode_eof(error_num));
        }
        spider_conn_set_timeout_from_share(conn, roop_count,
          wide_handler->trx->thd, share);
        if (dbton_hdl->execute_sql(
          sql_type,
          conn,
          result_list.quick_mode,
          &need_mons[roop_count])
        ) {
          DBUG_ASSERT(conn->mta_conn_mutex_lock_already);
          DBUG_ASSERT(conn->mta_conn_mutex_unlock_later);
          conn->mta_conn_mutex_lock_already = FALSE;
          conn->mta_conn_mutex_unlock_later = FALSE;
          error_num = spider_db_errorno(conn);
          if (
            share->monitoring_kind[roop_count] &&
            need_mons[roop_count]
          ) {
            error_num = spider_ping_table_mon_from_table(
                wide_handler->trx,
                wide_handler->trx->thd,
                share,
                roop_count,
                (uint32) share->monitoring_sid[roop_count],
                share->table_name,
                share->table_name_length,
                conn_link_idx[roop_count],
                NULL,
                0,
                share->monitoring_kind[roop_count],
                share->monitoring_limit[roop_count],
                share->monitoring_flag[roop_count],
                TRUE
              );
          }
          DBUG_RETURN(check_error_mode_eof(error_num));
        }
        connection_ids[roop_count] = conn->connection_id;
        DBUG_ASSERT(conn->mta_conn_mutex_lock_already);
        DBUG_ASSERT(conn->mta_conn_mutex_unlock_later);
        conn->mta_conn_mutex_lock_already = FALSE;
        conn->mta_conn_mutex_unlock_later = FALSE;
        if (roop_count == link_ok)
        {
          if ((error_num = spider_db_store_result(this, roop_count, table)))
          {
            if (
              error_num != HA_ERR_END_OF_FILE &&
              share->monitoring_kind[roop_count] &&
              need_mons[roop_count]
            ) {
              error_num = spider_ping_table_mon_from_table(
                  wide_handler->trx,
                  wide_handler->trx->thd,
                  share,
                  roop_count,
                  (uint32) share->monitoring_sid[roop_count],
                  share->table_name,
                  share->table_name_length,
                  conn_link_idx[roop_count],
                  NULL,
                  0,
                  share->monitoring_kind[roop_count],
                  share->monitoring_limit[roop_count],
                  share->monitoring_flag[roop_count],
                  TRUE
                );
            }
            DBUG_RETURN(check_error_mode_eof(error_num));
          }
          result_link_idx = link_ok;
        } else {
          spider_db_discard_result(this, roop_count, conn);
          SPIDER_CLEAR_FILE_POS(&conn->mta_conn_mutex_file_pos);
          pthread_mutex_unlock(&conn->mta_conn_mutex);
        }
=======
#endif
      if (spider_send_query(this, table, roop_count, link_ok, &error_num))
        DBUG_RETURN(error_num);
#ifndef WITHOUT_SPIDER_BG_SEARCH
>>>>>>> 09b1269e
    }
  }
  if (buf && (error_num = spider_db_fetch(buf, this, table)))
    DBUG_RETURN(check_error_mode_eof(error_num));
  DBUG_RETURN(0);
}

int ha_spider::pre_index_read_map(
  const uchar *key,
  key_part_map keypart_map,
  enum ha_rkey_function find_flag,
  bool use_parallel
) {
  DBUG_ENTER("ha_spider::pre_index_read_map");
  DBUG_PRINT("info",("spider this=%p", this));
  check_pre_call(use_parallel);
  if (use_pre_call)
  {
    store_error_num =
      index_read_map_internal(NULL, key, keypart_map, find_flag);
    DBUG_RETURN(store_error_num);
  }
  DBUG_RETURN(0);
}

int ha_spider::index_read_map(
  uchar *buf,
  const uchar *key,
  key_part_map keypart_map,
  enum ha_rkey_function find_flag
) {
  int error_num;
  DBUG_ENTER("ha_spider::index_read_map");
  DBUG_PRINT("info",("spider this=%p", this));
  if (use_pre_call)
  {
    if (store_error_num)
    {
      if (store_error_num == HA_ERR_END_OF_FILE)
        table->status = STATUS_NOT_FOUND;
      DBUG_RETURN(store_error_num);
    }
    if ((error_num = spider_bg_all_conn_pre_next(this, search_link_idx)))
      DBUG_RETURN(error_num);
    use_pre_call = FALSE;
    if (
      result_list.sorted &&
      result_list.desc_flg
    ) {
      DBUG_RETURN(index_prev(buf));
    }
    DBUG_RETURN(index_next(buf));
  }
  DBUG_RETURN(index_read_map_internal(buf, key, keypart_map, find_flag));
}

int ha_spider::index_read_last_map_internal(
  uchar *buf,
  const uchar *key,
  key_part_map keypart_map
) {
  int error_num;
  key_range start_key;
  backup_error_status();
  DBUG_ENTER("ha_spider::index_read_last_map_internal");
  DBUG_PRINT("info",("spider this=%p", this));
  if (wide_handler->trx->thd->killed)
  {
    my_error(ER_QUERY_INTERRUPTED, MYF(0));
    DBUG_RETURN(ER_QUERY_INTERRUPTED);
  }
  do_direct_update = FALSE;
  if (is_clone)
  {
    DBUG_PRINT("info",("spider set pt_clone_last_searcher to %p",
      pt_clone_source_handler));
    pt_clone_source_handler->pt_clone_last_searcher = this;
  }
/*
  spider_db_free_one_result_for_start_next(this);
*/
  if (
      result_list.current
    &&
    (error_num = spider_db_free_result(this, FALSE))
  )
    DBUG_RETURN(error_num);

  check_direct_order_limit();
  start_key.key = key;
  start_key.keypart_map = keypart_map;
  start_key.flag = HA_READ_KEY_EXACT;
  if ((error_num= reset_sql_sql(SPIDER_SQL_TYPE_SELECT_SQL)))
    DBUG_RETURN(error_num);
  if ((error_num = spider_set_conn_bg_param(this)))
    DBUG_RETURN(error_num);
  check_select_column(FALSE);
  DBUG_PRINT("info",("spider result_list.finish_flg = FALSE"));
  result_list.finish_flg = FALSE;
  result_list.record_num = 0;
  if (wide_handler->keyread)
    result_list.keyread = TRUE;
  else
    result_list.keyread = FALSE;
  if (
    (error_num = spider_db_append_select(this)) ||
    (error_num = spider_db_append_select_columns(this))
  )
    DBUG_RETURN(error_num);
  if (
    share->key_hint &&
    (error_num = append_hint_after_table_sql_part(
      SPIDER_SQL_TYPE_SELECT_SQL))
  )
    DBUG_RETURN(error_num);
  set_where_pos_sql(SPIDER_SQL_TYPE_SELECT_SQL);
  result_list.desc_flg = TRUE;
  result_list.sorted = TRUE;
  result_list.key_info = &table->key_info[active_index];
  check_distinct_key_query();
  result_list.limit_num =
    result_list.internal_limit >= result_list.split_read ?
    result_list.split_read : result_list.internal_limit;
  if (
    (error_num = spider_db_append_key_where(
      &start_key, NULL, this))
  )
    DBUG_RETURN(error_num);
  {
    if (result_list.direct_order_limit)
    {
      if ((error_num =
        append_key_order_for_direct_order_limit_with_alias_sql_part(
          NULL, 0, SPIDER_SQL_TYPE_SELECT_SQL)))
        DBUG_RETURN(error_num);
    } else {
      if ((error_num = append_key_order_with_alias_sql_part(
        NULL, 0, SPIDER_SQL_TYPE_SELECT_SQL)))
        DBUG_RETURN(error_num);
    }
    if ((error_num = append_limit_sql_part(
      result_list.internal_offset,
      result_list.limit_num,
      SPIDER_SQL_TYPE_SELECT_SQL)))
    {
      DBUG_RETURN(error_num);
    }
    if (
      (error_num = append_select_lock_sql_part(
        SPIDER_SQL_TYPE_SELECT_SQL))
    ) {
      DBUG_RETURN(error_num);
    }
  }

  int roop_start, roop_end, roop_count, link_ok;
  spider_prep_loop(this, &roop_start, &roop_end, &link_ok);
  for (roop_count = roop_start; roop_count < roop_end;
    roop_count = spider_conn_link_idx_next(share->link_statuses,
      conn_link_idx, roop_count, share->link_count,
      SPIDER_LINK_STATUS_RECOVERY)
  ) {
    if (result_list.bgs_phase > 0)
    {
      if (spider_start_bg(this, roop_count, roop_start, link_ok, &error_num))
        DBUG_RETURN(error_num);
    } else {
<<<<<<< HEAD
      ulong sql_type;
      conn= conns[roop_count];
      sql_type= SPIDER_SQL_TYPE_SELECT_SQL;
      spider_db_handler *dbton_hdl = dbton_handler[conn->dbton_id];
      pthread_mutex_assert_not_owner(&conn->mta_conn_mutex);
      if ((error_num = dbton_hdl->set_sql_for_exec(sql_type, roop_count)))
      {
        DBUG_RETURN(error_num);
      }
      pthread_mutex_lock(&conn->mta_conn_mutex);
      SPIDER_SET_FILE_POS(&conn->mta_conn_mutex_file_pos);
      DBUG_PRINT("info",("spider sql_type=%lu", sql_type));
        conn->need_mon = &need_mons[roop_count];
        DBUG_ASSERT(!conn->mta_conn_mutex_lock_already);
        DBUG_ASSERT(!conn->mta_conn_mutex_unlock_later);
        conn->mta_conn_mutex_lock_already = TRUE;
        conn->mta_conn_mutex_unlock_later = TRUE;
        if ((error_num = spider_db_set_names(this, conn,
          roop_count)))
        {
          DBUG_ASSERT(conn->mta_conn_mutex_lock_already);
          DBUG_ASSERT(conn->mta_conn_mutex_unlock_later);
          conn->mta_conn_mutex_lock_already = FALSE;
          conn->mta_conn_mutex_unlock_later = FALSE;
          SPIDER_CLEAR_FILE_POS(&conn->mta_conn_mutex_file_pos);
          pthread_mutex_unlock(&conn->mta_conn_mutex);
          if (
            share->monitoring_kind[roop_count] &&
            need_mons[roop_count]
          ) {
            error_num = spider_ping_table_mon_from_table(
                wide_handler->trx,
                wide_handler->trx->thd,
                share,
                roop_count,
                (uint32) share->monitoring_sid[roop_count],
                share->table_name,
                share->table_name_length,
                conn_link_idx[roop_count],
                NULL,
                0,
                share->monitoring_kind[roop_count],
                share->monitoring_limit[roop_count],
                share->monitoring_flag[roop_count],
                TRUE
              );
          }
          DBUG_RETURN(check_error_mode_eof(error_num));
        }
        spider_conn_set_timeout_from_share(conn, roop_count,
          wide_handler->trx->thd, share);
        if (dbton_hdl->execute_sql(
          sql_type,
          conn,
          result_list.quick_mode,
          &need_mons[roop_count])
        ) {
          DBUG_ASSERT(conn->mta_conn_mutex_lock_already);
          DBUG_ASSERT(conn->mta_conn_mutex_unlock_later);
          conn->mta_conn_mutex_lock_already = FALSE;
          conn->mta_conn_mutex_unlock_later = FALSE;
          error_num = spider_db_errorno(conn);
          if (
            share->monitoring_kind[roop_count] &&
            need_mons[roop_count]
          ) {
            error_num = spider_ping_table_mon_from_table(
                wide_handler->trx,
                wide_handler->trx->thd,
                share,
                roop_count,
                (uint32) share->monitoring_sid[roop_count],
                share->table_name,
                share->table_name_length,
                conn_link_idx[roop_count],
                NULL,
                0,
                share->monitoring_kind[roop_count],
                share->monitoring_limit[roop_count],
                share->monitoring_flag[roop_count],
                TRUE
              );
          }
          DBUG_RETURN(check_error_mode_eof(error_num));
        }
        connection_ids[roop_count] = conn->connection_id;
        DBUG_ASSERT(conn->mta_conn_mutex_lock_already);
        DBUG_ASSERT(conn->mta_conn_mutex_unlock_later);
        conn->mta_conn_mutex_lock_already = FALSE;
        conn->mta_conn_mutex_unlock_later = FALSE;
        if (roop_count == link_ok)
        {
          if ((error_num = spider_db_store_result(this, roop_count, table)))
          {
            if (
              error_num != HA_ERR_END_OF_FILE &&
              share->monitoring_kind[roop_count] &&
              need_mons[roop_count]
            ) {
              error_num = spider_ping_table_mon_from_table(
                  wide_handler->trx,
                  wide_handler->trx->thd,
                  share,
                  roop_count,
                  (uint32) share->monitoring_sid[roop_count],
                  share->table_name,
                  share->table_name_length,
                  conn_link_idx[roop_count],
                  NULL,
                  0,
                  share->monitoring_kind[roop_count],
                  share->monitoring_limit[roop_count],
                  share->monitoring_flag[roop_count],
                  TRUE
                );
            }
            DBUG_RETURN(check_error_mode_eof(error_num));
          }
          result_link_idx = link_ok;
        } else {
          spider_db_discard_result(this, roop_count, conn);
          SPIDER_CLEAR_FILE_POS(&conn->mta_conn_mutex_file_pos);
          pthread_mutex_unlock(&conn->mta_conn_mutex);
        }
=======
#endif
      if (spider_send_query(this, table, roop_count, link_ok, &error_num))
        DBUG_RETURN(error_num);
#ifndef WITHOUT_SPIDER_BG_SEARCH
>>>>>>> 09b1269e
    }
  }
  if (buf && (error_num = spider_db_fetch(buf, this, table)))
    DBUG_RETURN(check_error_mode_eof(error_num));
  DBUG_RETURN(0);
}

int ha_spider::pre_index_read_last_map(
  const uchar *key,
  key_part_map keypart_map,
  bool use_parallel
) {
  DBUG_ENTER("ha_spider::pre_index_read_last_map");
  DBUG_PRINT("info",("spider this=%p", this));
  check_pre_call(use_parallel);
  if (use_pre_call)
  {
    store_error_num =
      index_read_last_map_internal(NULL, key, keypart_map);
    DBUG_RETURN(store_error_num);
  }
  DBUG_RETURN(0);
}

int ha_spider::index_read_last_map(
  uchar *buf,
  const uchar *key,
  key_part_map keypart_map
) {
  int error_num;
  DBUG_ENTER("ha_spider::index_read_last_map");
  DBUG_PRINT("info",("spider this=%p", this));
  if (use_pre_call)
  {
    if (store_error_num)
    {
      if (store_error_num == HA_ERR_END_OF_FILE)
        table->status = STATUS_NOT_FOUND;
      DBUG_RETURN(store_error_num);
    }
    if ((error_num = spider_bg_all_conn_pre_next(this, search_link_idx)))
      DBUG_RETURN(error_num);
    use_pre_call = FALSE;
    DBUG_RETURN(index_prev(buf));
  }
  DBUG_RETURN(index_read_last_map_internal(buf, key, keypart_map));
}

int ha_spider::index_next(
  uchar *buf
) {
  int error_num;
  backup_error_status();
  DBUG_ENTER("ha_spider::index_next");
  DBUG_PRINT("info",("spider this=%p", this));
  if (wide_handler->trx->thd->killed)
  {
    my_error(ER_QUERY_INTERRUPTED, MYF(0));
    DBUG_RETURN(ER_QUERY_INTERRUPTED);
  }
  if (is_clone)
  {
    DBUG_PRINT("info",("spider set pt_clone_last_searcher to %p",
      pt_clone_source_handler));
    pt_clone_source_handler->pt_clone_last_searcher = this;
  }
  if (
    result_list.sorted &&
    result_list.desc_flg
  ) {
    if ((error_num = spider_db_seek_prev(buf, this, table)))
      DBUG_RETURN(check_error_mode_eof(error_num));
    DBUG_RETURN(0);
  }
  if ((error_num = spider_db_seek_next(buf, this, search_link_idx, table)))
    DBUG_RETURN(check_error_mode_eof(error_num));
  DBUG_RETURN(0);
}

int ha_spider::index_prev(
  uchar *buf
) {
  int error_num;
  backup_error_status();
  DBUG_ENTER("ha_spider::index_prev");
  DBUG_PRINT("info",("spider this=%p", this));
  if (wide_handler->trx->thd->killed)
  {
    my_error(ER_QUERY_INTERRUPTED, MYF(0));
    DBUG_RETURN(ER_QUERY_INTERRUPTED);
  }
  if (is_clone)
  {
    DBUG_PRINT("info",("spider set pt_clone_last_searcher to %p",
      pt_clone_source_handler));
    pt_clone_source_handler->pt_clone_last_searcher = this;
  }
  if (
    result_list.sorted &&
    result_list.desc_flg
  ) {
    if ((error_num = spider_db_seek_next(buf, this, search_link_idx, table)))
      DBUG_RETURN(check_error_mode_eof(error_num));
    DBUG_RETURN(0);
  }
  if ((error_num = spider_db_seek_prev(buf, this, table)))
    DBUG_RETURN(check_error_mode_eof(error_num));
  DBUG_RETURN(0);
}

int ha_spider::index_first_internal(
  uchar *buf
) {
  int error_num;
  backup_error_status();
  DBUG_ENTER("ha_spider::index_first_internal");
  DBUG_PRINT("info",("spider this=%p", this));
  if (wide_handler->trx->thd->killed)
  {
    my_error(ER_QUERY_INTERRUPTED, MYF(0));
    DBUG_RETURN(ER_QUERY_INTERRUPTED);
  }
  do_direct_update = FALSE;
  if (is_clone)
  {
    DBUG_PRINT("info",("spider set pt_clone_last_searcher to %p",
      pt_clone_source_handler));
    pt_clone_source_handler->pt_clone_last_searcher = this;
  }
  {
    /*
        spider_db_free_one_result_for_start_next(this);
    */
    if ((error_num = spider_db_free_result(this, FALSE)))
      DBUG_RETURN(error_num);
    if ((error_num= reset_sql_sql(SPIDER_SQL_TYPE_SELECT_SQL)))
      DBUG_RETURN(error_num);

    check_direct_order_limit();
    if ((error_num = spider_set_conn_bg_param(this)))
      DBUG_RETURN(error_num);
    check_select_column(FALSE);
    DBUG_PRINT("info",("spider result_list.finish_flg = FALSE"));
    result_list.finish_flg = FALSE;
    result_list.record_num = 0;
    if (wide_handler->keyread)
      result_list.keyread = TRUE;
    else
      result_list.keyread = FALSE;
    if (
      (error_num = spider_db_append_select(this)) ||
      (error_num = spider_db_append_select_columns(this))
    )
      DBUG_RETURN(error_num);
    if (
      share->key_hint &&
      (error_num = append_hint_after_table_sql_part(
        SPIDER_SQL_TYPE_SELECT_SQL))
    )
      DBUG_RETURN(error_num);
    set_where_pos_sql(SPIDER_SQL_TYPE_SELECT_SQL);
    result_list.desc_flg = FALSE;
    result_list.sorted = TRUE;
    result_list.key_info = &table->key_info[active_index];
    result_list.key_order = 0;
    check_distinct_key_query();
    result_list.limit_num =
      result_list.internal_limit >= result_list.split_read ?
      result_list.split_read : result_list.internal_limit;
    if (
      (error_num = spider_db_append_key_where(
        NULL, NULL, this))
    )
      DBUG_RETURN(error_num);
    {
      if (result_list.direct_order_limit)
      {
        if ((error_num =
          append_key_order_for_direct_order_limit_with_alias_sql_part(
            NULL, 0, SPIDER_SQL_TYPE_SELECT_SQL)))
          DBUG_RETURN(error_num);
      } else {
        if ((error_num = append_key_order_with_alias_sql_part(
          NULL, 0, SPIDER_SQL_TYPE_SELECT_SQL)))
          DBUG_RETURN(error_num);
      }
      if ((error_num = append_limit_sql_part(
        result_list.internal_offset,
        result_list.limit_num,
        SPIDER_SQL_TYPE_SELECT_SQL)))
      {
        DBUG_RETURN(error_num);
      }
      if (
        (error_num = append_select_lock_sql_part(
          SPIDER_SQL_TYPE_SELECT_SQL))
      ) {
        DBUG_RETURN(error_num);
      }
    }
<<<<<<< HEAD

    int roop_start, roop_end, roop_count, tmp_lock_mode, link_ok;
    tmp_lock_mode = spider_conn_lock_mode(this);
    if (tmp_lock_mode)
    {
      /* "for update" or "lock in share mode" */
      link_ok = spider_conn_link_idx_next(share->link_statuses,
        conn_link_idx, -1, share->link_count,
        SPIDER_LINK_STATUS_OK);
      roop_start = spider_conn_link_idx_next(share->link_statuses,
        conn_link_idx, -1, share->link_count,
        SPIDER_LINK_STATUS_RECOVERY);
      roop_end = share->link_count;
    } else {
      link_ok = search_link_idx;
      roop_start = search_link_idx;
      roop_end = search_link_idx + 1;
    }
=======
    if (sql_kinds & SPIDER_SQL_KIND_HANDLER)
    {
      if ((error_num = append_limit_sql_part(
        result_list.internal_offset,
        result_list.limit_num,
        SPIDER_SQL_TYPE_HANDLER)))
      {
        DBUG_RETURN(error_num);
      }
    }

    int roop_start, roop_end, roop_count, link_ok;
    spider_prep_loop(this, &roop_start, &roop_end, &link_ok);
>>>>>>> 09b1269e
    for (roop_count = roop_start; roop_count < roop_end;
      roop_count = spider_conn_link_idx_next(share->link_statuses,
        conn_link_idx, roop_count, share->link_count,
        SPIDER_LINK_STATUS_RECOVERY)
    ) {
<<<<<<< HEAD
      if (result_list.bgs_phase > 0)
      {
        if ((error_num = spider_check_and_init_casual_read(
          wide_handler->trx->thd, this,
          roop_count)))
          DBUG_RETURN(error_num);
        if ((error_num = spider_bg_conn_search(this, roop_count, roop_start,
          TRUE, FALSE, (roop_count != link_ok))))
        {
          if (
            error_num != HA_ERR_END_OF_FILE &&
            share->monitoring_kind[roop_count] &&
            need_mons[roop_count]
          ) {
            error_num = spider_ping_table_mon_from_table(
                wide_handler->trx,
                wide_handler->trx->thd,
                share,
                roop_count,
                (uint32) share->monitoring_sid[roop_count],
                share->table_name,
                share->table_name_length,
                conn_link_idx[roop_count],
                NULL,
                0,
                share->monitoring_kind[roop_count],
                share->monitoring_limit[roop_count],
                share->monitoring_flag[roop_count],
                TRUE
              );
          }
          DBUG_RETURN(check_error_mode_eof(error_num));
        }
      } else {
        ulong sql_type;
        conn= conns[roop_count];
        sql_type= SPIDER_SQL_TYPE_SELECT_SQL;
        spider_db_handler *dbton_hdl = dbton_handler[conn->dbton_id];
        pthread_mutex_assert_not_owner(&conn->mta_conn_mutex);
        if ((error_num =
          dbton_hdl->set_sql_for_exec(sql_type, roop_count)))
        {
          DBUG_RETURN(error_num);
        }
        pthread_mutex_lock(&conn->mta_conn_mutex);
        SPIDER_SET_FILE_POS(&conn->mta_conn_mutex_file_pos);
        DBUG_PRINT("info",("spider sql_type=%lu", sql_type));
          conn->need_mon = &need_mons[roop_count];
          DBUG_ASSERT(!conn->mta_conn_mutex_lock_already);
          DBUG_ASSERT(!conn->mta_conn_mutex_unlock_later);
          conn->mta_conn_mutex_lock_already = TRUE;
          conn->mta_conn_mutex_unlock_later = TRUE;
          if ((error_num = spider_db_set_names(this, conn,
            roop_count)))
          {
            DBUG_ASSERT(conn->mta_conn_mutex_lock_already);
            DBUG_ASSERT(conn->mta_conn_mutex_unlock_later);
            conn->mta_conn_mutex_lock_already = FALSE;
            conn->mta_conn_mutex_unlock_later = FALSE;
            SPIDER_CLEAR_FILE_POS(&conn->mta_conn_mutex_file_pos);
            pthread_mutex_unlock(&conn->mta_conn_mutex);
            if (
              share->monitoring_kind[roop_count] &&
              need_mons[roop_count]
            ) {
              error_num = spider_ping_table_mon_from_table(
                  wide_handler->trx,
                  wide_handler->trx->thd,
                  share,
                  roop_count,
                  (uint32) share->monitoring_sid[roop_count],
                  share->table_name,
                  share->table_name_length,
                  conn_link_idx[roop_count],
                  NULL,
                  0,
                  share->monitoring_kind[roop_count],
                  share->monitoring_limit[roop_count],
                  share->monitoring_flag[roop_count],
                  TRUE
                );
            }
            DBUG_RETURN(check_error_mode_eof(error_num));
          }
          spider_conn_set_timeout_from_share(conn, roop_count,
            wide_handler->trx->thd, share);
          if (dbton_hdl->execute_sql(
            sql_type,
            conn,
            result_list.quick_mode,
            &need_mons[roop_count])
          ) {
            DBUG_ASSERT(conn->mta_conn_mutex_lock_already);
            DBUG_ASSERT(conn->mta_conn_mutex_unlock_later);
            conn->mta_conn_mutex_lock_already = FALSE;
            conn->mta_conn_mutex_unlock_later = FALSE;
            error_num = spider_db_errorno(conn);
            if (
              share->monitoring_kind[roop_count] &&
              need_mons[roop_count]
            ) {
              error_num = spider_ping_table_mon_from_table(
                  wide_handler->trx,
                  wide_handler->trx->thd,
                  share,
                  roop_count,
                  (uint32) share->monitoring_sid[roop_count],
                  share->table_name,
                  share->table_name_length,
                  conn_link_idx[roop_count],
                  NULL,
                  0,
                  share->monitoring_kind[roop_count],
                  share->monitoring_limit[roop_count],
                  share->monitoring_flag[roop_count],
                  TRUE
                );
            }
            DBUG_RETURN(check_error_mode_eof(error_num));
          }
          connection_ids[roop_count] = conn->connection_id;
          DBUG_ASSERT(conn->mta_conn_mutex_lock_already);
          DBUG_ASSERT(conn->mta_conn_mutex_unlock_later);
          conn->mta_conn_mutex_lock_already = FALSE;
          conn->mta_conn_mutex_unlock_later = FALSE;
          if (roop_count == link_ok)
          {
            if ((error_num = spider_db_store_result(this, roop_count, table)))
            {
              if (
                error_num != HA_ERR_END_OF_FILE &&
                share->monitoring_kind[roop_count] &&
                need_mons[roop_count]
              ) {
                error_num = spider_ping_table_mon_from_table(
                    wide_handler->trx,
                    wide_handler->trx->thd,
                    share,
                    roop_count,
                    (uint32) share->monitoring_sid[roop_count],
                    share->table_name,
                    share->table_name_length,
                    conn_link_idx[roop_count],
                    NULL,
                    0,
                    share->monitoring_kind[roop_count],
                    share->monitoring_limit[roop_count],
                    share->monitoring_flag[roop_count],
                    TRUE
                  );
              }
              DBUG_RETURN(check_error_mode_eof(error_num));
            }
            result_link_idx = link_ok;
          } else {
            spider_db_discard_result(this, roop_count, conn);
            SPIDER_CLEAR_FILE_POS(&conn->mta_conn_mutex_file_pos);
            pthread_mutex_unlock(&conn->mta_conn_mutex);
          }
=======
#ifndef WITHOUT_SPIDER_BG_SEARCH
    if (result_list.bgs_phase > 0)
    {
      if (spider_start_bg(this, roop_count, roop_start, link_ok, &error_num))
        DBUG_RETURN(error_num);
    } else {
#endif
      if (spider_send_query(this, table, roop_count, link_ok, &error_num))
        DBUG_RETURN(error_num);
#ifndef WITHOUT_SPIDER_BG_SEARCH
>>>>>>> 09b1269e
      }
    }
  }

  if (buf)
  {
    if (
      result_list.sorted &&
      result_list.desc_flg
    ) {
      if ((error_num = spider_db_seek_last(buf, this, search_link_idx, table)))
        DBUG_RETURN(check_error_mode_eof(error_num));
      DBUG_RETURN(0);
    }
    if ((error_num = spider_db_seek_first(buf, this, table)))
      DBUG_RETURN(check_error_mode_eof(error_num));
  }
  DBUG_RETURN(0);
}

int ha_spider::pre_index_first(
  bool use_parallel
) {
  DBUG_ENTER("ha_spider::pre_index_first");
  DBUG_PRINT("info",("spider this=%p", this));
  check_pre_call(use_parallel);
  if (use_pre_call)
  {
    store_error_num =
      index_first_internal(NULL);
    DBUG_RETURN(store_error_num);
  }
  DBUG_RETURN(0);
}

int ha_spider::index_first(
  uchar *buf
) {
  int error_num;
  DBUG_ENTER("ha_spider::index_first");
  DBUG_PRINT("info",("spider this=%p", this));
  if (use_pre_call)
  {
    if (store_error_num)
    {
      if (store_error_num == HA_ERR_END_OF_FILE)
        table->status = STATUS_NOT_FOUND;
      DBUG_RETURN(store_error_num);
    }
    if ((error_num = spider_bg_all_conn_pre_next(this, search_link_idx)))
      DBUG_RETURN(error_num);
    use_pre_call = FALSE;
    DBUG_RETURN(index_next(buf));
  }
  DBUG_RETURN(index_first_internal(buf));
}

int ha_spider::index_last_internal(
  uchar *buf
) {
  int error_num;
  backup_error_status();
  DBUG_ENTER("ha_spider::index_last_internal");
  DBUG_PRINT("info",("spider this=%p", this));
  if (wide_handler->trx->thd->killed)
  {
    my_error(ER_QUERY_INTERRUPTED, MYF(0));
    DBUG_RETURN(ER_QUERY_INTERRUPTED);
  }
  do_direct_update = FALSE;
  if (is_clone)
  {
    DBUG_PRINT("info",("spider set pt_clone_last_searcher to %p",
      pt_clone_source_handler));
    pt_clone_source_handler->pt_clone_last_searcher = this;
  }
  {
    /*
        spider_db_free_one_result_for_start_next(this);
    */
    if ((error_num = spider_db_free_result(this, FALSE)))
      DBUG_RETURN(error_num);
    if ((error_num= reset_sql_sql(SPIDER_SQL_TYPE_SELECT_SQL)))
      DBUG_RETURN(error_num);

    check_direct_order_limit();
    if ((error_num = spider_set_conn_bg_param(this)))
      DBUG_RETURN(error_num);
    check_select_column(FALSE);
    DBUG_PRINT("info",("spider result_list.finish_flg = FALSE"));
    result_list.finish_flg = FALSE;
    result_list.record_num = 0;
    if (wide_handler->keyread)
      result_list.keyread = TRUE;
    else
      result_list.keyread = FALSE;
    if (
      (error_num = spider_db_append_select(this)) ||
      (error_num = spider_db_append_select_columns(this))
    )
      DBUG_RETURN(error_num);
    if (
      share->key_hint &&
      (error_num = append_hint_after_table_sql_part(
        SPIDER_SQL_TYPE_SELECT_SQL))
    )
      DBUG_RETURN(error_num);
    set_where_pos_sql(SPIDER_SQL_TYPE_SELECT_SQL);
    result_list.desc_flg = TRUE;
    result_list.sorted = TRUE;
    result_list.key_info = &table->key_info[active_index];
    result_list.key_order = 0;
    check_distinct_key_query();
    result_list.limit_num =
      result_list.internal_limit >= result_list.split_read ?
      result_list.split_read : result_list.internal_limit;
    if (
      (error_num = spider_db_append_key_where(
        NULL, NULL, this))
    )
      DBUG_RETURN(error_num);
    {
      if (result_list.direct_order_limit)
      {
        if ((error_num =
          append_key_order_for_direct_order_limit_with_alias_sql_part(
            NULL, 0, SPIDER_SQL_TYPE_SELECT_SQL)))
          DBUG_RETURN(error_num);
      } else {
        if ((error_num = append_key_order_with_alias_sql_part(
          NULL, 0, SPIDER_SQL_TYPE_SELECT_SQL)))
          DBUG_RETURN(error_num);
      }
      if ((error_num = append_limit_sql_part(
        result_list.internal_offset,
        result_list.limit_num,
        SPIDER_SQL_TYPE_SELECT_SQL)))
      {
        DBUG_RETURN(error_num);
      }
      if (
        (error_num = append_select_lock_sql_part(
          SPIDER_SQL_TYPE_SELECT_SQL))
      ) {
        DBUG_RETURN(error_num);
      }
    }

    int roop_start, roop_end, roop_count, link_ok;
    spider_prep_loop(this, &roop_start, &roop_end, &link_ok);
    for (roop_count = roop_start; roop_count < roop_end;
      roop_count = spider_conn_link_idx_next(share->link_statuses,
        conn_link_idx, roop_count, share->link_count,
        SPIDER_LINK_STATUS_RECOVERY)
    ) {
<<<<<<< HEAD
      if (result_list.bgs_phase > 0)
      {
        if ((error_num = spider_check_and_init_casual_read(
          wide_handler->trx->thd, this,
          roop_count)))
          DBUG_RETURN(error_num);
        if ((error_num = spider_bg_conn_search(this, roop_count, roop_start,
          TRUE, FALSE, (roop_count != link_ok))))
        {
          if (
            error_num != HA_ERR_END_OF_FILE &&
            share->monitoring_kind[roop_count] &&
            need_mons[roop_count]
          ) {
            error_num = spider_ping_table_mon_from_table(
                wide_handler->trx,
                wide_handler->trx->thd,
                share,
                roop_count,
                (uint32) share->monitoring_sid[roop_count],
                share->table_name,
                share->table_name_length,
                conn_link_idx[roop_count],
                NULL,
                0,
                share->monitoring_kind[roop_count],
                share->monitoring_limit[roop_count],
                share->monitoring_flag[roop_count],
                TRUE
              );
          }
          DBUG_RETURN(check_error_mode_eof(error_num));
        }
      } else {
        ulong sql_type;
        conn= conns[roop_count];
        sql_type= SPIDER_SQL_TYPE_SELECT_SQL;
        spider_db_handler *dbton_hdl = dbton_handler[conn->dbton_id];
        pthread_mutex_assert_not_owner(&conn->mta_conn_mutex);
        if ((error_num =
          dbton_hdl->set_sql_for_exec(sql_type, roop_count)))
        {
          DBUG_RETURN(error_num);
        }
        pthread_mutex_lock(&conn->mta_conn_mutex);
        SPIDER_SET_FILE_POS(&conn->mta_conn_mutex_file_pos);
        DBUG_PRINT("info",("spider sql_type=%lu", sql_type));
          conn->need_mon = &need_mons[roop_count];
          DBUG_ASSERT(!conn->mta_conn_mutex_lock_already);
          DBUG_ASSERT(!conn->mta_conn_mutex_unlock_later);
          conn->mta_conn_mutex_lock_already = TRUE;
          conn->mta_conn_mutex_unlock_later = TRUE;
          if ((error_num = spider_db_set_names(this, conn,
            roop_count)))
          {
            DBUG_ASSERT(conn->mta_conn_mutex_lock_already);
            DBUG_ASSERT(conn->mta_conn_mutex_unlock_later);
            conn->mta_conn_mutex_lock_already = FALSE;
            conn->mta_conn_mutex_unlock_later = FALSE;
            SPIDER_CLEAR_FILE_POS(&conn->mta_conn_mutex_file_pos);
            pthread_mutex_unlock(&conn->mta_conn_mutex);
            if (
              share->monitoring_kind[roop_count] &&
              need_mons[roop_count]
            ) {
              error_num = spider_ping_table_mon_from_table(
                  wide_handler->trx,
                  wide_handler->trx->thd,
                  share,
                  roop_count,
                  (uint32) share->monitoring_sid[roop_count],
                  share->table_name,
                  share->table_name_length,
                  conn_link_idx[roop_count],
                  NULL,
                  0,
                  share->monitoring_kind[roop_count],
                  share->monitoring_limit[roop_count],
                  share->monitoring_flag[roop_count],
                  TRUE
                );
            }
            DBUG_RETURN(check_error_mode_eof(error_num));
          }
          spider_conn_set_timeout_from_share(conn, roop_count,
            wide_handler->trx->thd, share);
          if (dbton_hdl->execute_sql(
            sql_type,
            conn,
            result_list.quick_mode,
            &need_mons[roop_count])
          ) {
            DBUG_ASSERT(conn->mta_conn_mutex_lock_already);
            DBUG_ASSERT(conn->mta_conn_mutex_unlock_later);
            conn->mta_conn_mutex_lock_already = FALSE;
            conn->mta_conn_mutex_unlock_later = FALSE;
            error_num = spider_db_errorno(conn);
            if (
              share->monitoring_kind[roop_count] &&
              need_mons[roop_count]
            ) {
              error_num = spider_ping_table_mon_from_table(
                  wide_handler->trx,
                  wide_handler->trx->thd,
                  share,
                  roop_count,
                  (uint32) share->monitoring_sid[roop_count],
                  share->table_name,
                  share->table_name_length,
                  conn_link_idx[roop_count],
                  NULL,
                  0,
                  share->monitoring_kind[roop_count],
                  share->monitoring_limit[roop_count],
                  share->monitoring_flag[roop_count],
                  TRUE
                );
            }
            DBUG_RETURN(check_error_mode_eof(error_num));
          }
          connection_ids[roop_count] = conn->connection_id;
          DBUG_ASSERT(conn->mta_conn_mutex_lock_already);
          DBUG_ASSERT(conn->mta_conn_mutex_unlock_later);
          conn->mta_conn_mutex_lock_already = FALSE;
          conn->mta_conn_mutex_unlock_later = FALSE;
          if (roop_count == link_ok)
          {
            if ((error_num = spider_db_store_result(this, roop_count, table)))
            {
              if (
                error_num != HA_ERR_END_OF_FILE &&
                share->monitoring_kind[roop_count] &&
                need_mons[roop_count]
              ) {
                error_num = spider_ping_table_mon_from_table(
                    wide_handler->trx,
                    wide_handler->trx->thd,
                    share,
                    roop_count,
                    (uint32) share->monitoring_sid[roop_count],
                    share->table_name,
                    share->table_name_length,
                    conn_link_idx[roop_count],
                    NULL,
                    0,
                    share->monitoring_kind[roop_count],
                    share->monitoring_limit[roop_count],
                    share->monitoring_flag[roop_count],
                    TRUE
                  );
              }
              DBUG_RETURN(check_error_mode_eof(error_num));
            }
            result_link_idx = link_ok;
          } else {
            spider_db_discard_result(this, roop_count, conn);
            SPIDER_CLEAR_FILE_POS(&conn->mta_conn_mutex_file_pos);
            pthread_mutex_unlock(&conn->mta_conn_mutex);
          }
=======
#ifndef WITHOUT_SPIDER_BG_SEARCH
    if (result_list.bgs_phase > 0)
    {
      if (spider_start_bg(this, roop_count, roop_start, link_ok, &error_num))
        DBUG_RETURN(error_num);
    } else {
#endif
      if (spider_send_query(this, table, roop_count, link_ok, &error_num))
        DBUG_RETURN(error_num);
#ifndef WITHOUT_SPIDER_BG_SEARCH
>>>>>>> 09b1269e
      }
    }
  }

  if (buf)
  {
    if (
      result_list.sorted &&
      result_list.desc_flg
    ) {
      if ((error_num = spider_db_seek_first(buf, this, table)))
        DBUG_RETURN(check_error_mode_eof(error_num));
      DBUG_RETURN(0);
    }
    if ((error_num = spider_db_seek_last(buf, this, search_link_idx, table)))
      DBUG_RETURN(check_error_mode_eof(error_num));
  }
  DBUG_RETURN(0);
}

int ha_spider::pre_index_last(
  bool use_parallel
) {
  DBUG_ENTER("ha_spider::pre_index_last");
  DBUG_PRINT("info",("spider this=%p", this));
  check_pre_call(use_parallel);
  if (use_pre_call)
  {
    store_error_num =
      index_last_internal(NULL);
    DBUG_RETURN(store_error_num);
  }
  DBUG_RETURN(0);
}

int ha_spider::index_last(
  uchar *buf
) {
  int error_num;
  DBUG_ENTER("ha_spider::index_last");
  DBUG_PRINT("info",("spider this=%p", this));
  if (use_pre_call)
  {
    if (store_error_num)
    {
      if (store_error_num == HA_ERR_END_OF_FILE)
        table->status = STATUS_NOT_FOUND;
      DBUG_RETURN(store_error_num);
    }
    if ((error_num = spider_bg_all_conn_pre_next(this, search_link_idx)))
      DBUG_RETURN(error_num);
    use_pre_call = FALSE;
    DBUG_RETURN(index_prev(buf));
  }
  DBUG_RETURN(index_last_internal(buf));
}

int ha_spider::index_next_same(
  uchar *buf,
  const uchar *key,
  uint keylen
) {
  int error_num;
  backup_error_status();
  DBUG_ENTER("ha_spider::index_next_same");
  DBUG_PRINT("info",("spider this=%p", this));
  if (wide_handler->trx->thd->killed)
  {
    my_error(ER_QUERY_INTERRUPTED, MYF(0));
    DBUG_RETURN(ER_QUERY_INTERRUPTED);
  }
  if (is_clone)
  {
    DBUG_PRINT("info",("spider set pt_clone_last_searcher to %p",
      pt_clone_source_handler));
    pt_clone_source_handler->pt_clone_last_searcher = this;
  }
  if (
    result_list.sorted &&
    result_list.desc_flg
  ) {
    if ((error_num = spider_db_seek_prev(buf, this, table)))
      DBUG_RETURN(check_error_mode_eof(error_num));
    DBUG_RETURN(0);
  }
  if ((error_num = spider_db_seek_next(buf, this, search_link_idx, table)))
    DBUG_RETURN(check_error_mode_eof(error_num));
  DBUG_RETURN(0);
}

int ha_spider::read_range_first_internal(
  uchar *buf,
  const key_range *start_key,
  const key_range *end_key,
  bool eq_range,
  bool sorted
) {
  int error_num;
  backup_error_status();
  DBUG_ENTER("ha_spider::read_range_first_internal");
  DBUG_PRINT("info",("spider this=%p", this));
  if (wide_handler->trx->thd->killed)
  {
    my_error(ER_QUERY_INTERRUPTED, MYF(0));
    DBUG_RETURN(ER_QUERY_INTERRUPTED);
  }
  do_direct_update = FALSE;
  if (
    start_key &&
    start_key->flag >= HA_READ_MBR_CONTAIN &&
    start_key->flag <= HA_READ_MBR_EQUAL
  )
    use_spatial_index = TRUE;

  if (end_key)
  {
    key_compare_result_on_equal =
      ((end_key->flag == HA_READ_BEFORE_KEY) ? 1 :
      (end_key->flag == HA_READ_AFTER_KEY) ? -1 : 0);
  }
  range_key_part = table->key_info[active_index].key_part;

  if (is_clone)
  {
    DBUG_PRINT("info",("spider set pt_clone_last_searcher to %p",
      pt_clone_source_handler));
    pt_clone_source_handler->pt_clone_last_searcher = this;
  }
  spider_db_free_one_result_for_start_next(this);
  check_direct_order_limit();
  if ((error_num= reset_sql_sql(SPIDER_SQL_TYPE_SELECT_SQL)))
    DBUG_RETURN(error_num);
  if ((error_num = spider_set_conn_bg_param(this)))
    DBUG_RETURN(error_num);
  check_select_column(FALSE);
  DBUG_PRINT("info",("spider result_list.finish_flg = FALSE"));
  result_list.finish_flg = FALSE;
  result_list.record_num = 0;
  if (wide_handler->keyread)
    result_list.keyread = TRUE;
  else
    result_list.keyread = FALSE;
  if (
    (error_num = spider_db_append_select(this)) ||
    (error_num = spider_db_append_select_columns(this))
  )
    DBUG_RETURN(error_num);
  if (
    share->key_hint &&
    (error_num = append_hint_after_table_sql_part(
      SPIDER_SQL_TYPE_SELECT_SQL))
  )
    DBUG_RETURN(error_num);
  set_where_pos_sql(SPIDER_SQL_TYPE_SELECT_SQL);
  result_list.desc_flg = FALSE;
  result_list.sorted = sorted;
  result_list.key_info = &table->key_info[active_index];
  check_distinct_key_query();
  result_list.limit_num =
    result_list.internal_limit >= result_list.split_read ?
    result_list.split_read : result_list.internal_limit;
  DBUG_PRINT("info",("spider limit_num=%lld", result_list.limit_num));
  if (
    (error_num = spider_db_append_key_where(
      start_key, eq_range ? NULL : end_key, this))
  )
    DBUG_RETURN(error_num);
  {
    if (result_list.direct_order_limit)
    {
      if ((error_num =
        append_key_order_for_direct_order_limit_with_alias_sql_part(
          NULL, 0, SPIDER_SQL_TYPE_SELECT_SQL)))
        DBUG_RETURN(error_num);
    } else {
      if ((error_num = append_key_order_with_alias_sql_part(
        NULL, 0, SPIDER_SQL_TYPE_SELECT_SQL)))
        DBUG_RETURN(error_num);
    }
    if ((error_num = append_limit_sql_part(
      result_list.internal_offset,
      result_list.limit_num,
      SPIDER_SQL_TYPE_SELECT_SQL)))
    {
      DBUG_RETURN(error_num);
    }
    if (
      (error_num = append_select_lock_sql_part(
        SPIDER_SQL_TYPE_SELECT_SQL))
    ) {
      DBUG_RETURN(error_num);
    }
  }

  int roop_start, roop_end, roop_count, link_ok;
  spider_prep_loop(this, &roop_start, &roop_end, &link_ok);
  for (roop_count = roop_start; roop_count < roop_end;
    roop_count = spider_conn_link_idx_next(share->link_statuses,
      conn_link_idx, roop_count, share->link_count,
      SPIDER_LINK_STATUS_RECOVERY)
  ) {
    if (result_list.bgs_phase > 0)
    {
      if (spider_start_bg(this, roop_count, roop_start, link_ok, &error_num))
        DBUG_RETURN(error_num);
    } else {
<<<<<<< HEAD
      ulong sql_type;
      conn= conns[roop_count];
      sql_type= SPIDER_SQL_TYPE_SELECT_SQL;
      spider_db_handler *dbton_hdl = dbton_handler[conn->dbton_id];
      pthread_mutex_assert_not_owner(&conn->mta_conn_mutex);
      if ((error_num = dbton_hdl->set_sql_for_exec(sql_type, roop_count)))
      {
        DBUG_RETURN(error_num);
      }
      pthread_mutex_lock(&conn->mta_conn_mutex);
      SPIDER_SET_FILE_POS(&conn->mta_conn_mutex_file_pos);
      DBUG_PRINT("info",("spider sql_type=%lu", sql_type));
        conn->need_mon = &need_mons[roop_count];
        DBUG_ASSERT(!conn->mta_conn_mutex_lock_already);
        DBUG_ASSERT(!conn->mta_conn_mutex_unlock_later);
        conn->mta_conn_mutex_lock_already = TRUE;
        conn->mta_conn_mutex_unlock_later = TRUE;
        if ((error_num = spider_db_set_names(this, conn,
          roop_count)))
        {
          DBUG_ASSERT(conn->mta_conn_mutex_lock_already);
          DBUG_ASSERT(conn->mta_conn_mutex_unlock_later);
          conn->mta_conn_mutex_lock_already = FALSE;
          conn->mta_conn_mutex_unlock_later = FALSE;
          SPIDER_CLEAR_FILE_POS(&conn->mta_conn_mutex_file_pos);
          pthread_mutex_unlock(&conn->mta_conn_mutex);
          if (
            share->monitoring_kind[roop_count] &&
            need_mons[roop_count]
          ) {
            error_num = spider_ping_table_mon_from_table(
                wide_handler->trx,
                wide_handler->trx->thd,
                share,
                roop_count,
                (uint32) share->monitoring_sid[roop_count],
                share->table_name,
                share->table_name_length,
                conn_link_idx[roop_count],
                NULL,
                0,
                share->monitoring_kind[roop_count],
                share->monitoring_limit[roop_count],
                share->monitoring_flag[roop_count],
                TRUE
              );
          }
          DBUG_RETURN(check_error_mode_eof(error_num));
        }
        spider_conn_set_timeout_from_share(conn, roop_count,
          wide_handler->trx->thd, share);
        if (dbton_hdl->execute_sql(
          sql_type,
          conn,
          result_list.quick_mode,
          &need_mons[roop_count])
        ) {
          DBUG_ASSERT(conn->mta_conn_mutex_lock_already);
          DBUG_ASSERT(conn->mta_conn_mutex_unlock_later);
          conn->mta_conn_mutex_lock_already = FALSE;
          conn->mta_conn_mutex_unlock_later = FALSE;
          error_num = spider_db_errorno(conn);
          if (
            share->monitoring_kind[roop_count] &&
            need_mons[roop_count]
          ) {
            error_num = spider_ping_table_mon_from_table(
                wide_handler->trx,
                wide_handler->trx->thd,
                share,
                roop_count,
                (uint32) share->monitoring_sid[roop_count],
                share->table_name,
                share->table_name_length,
                conn_link_idx[roop_count],
                NULL,
                0,
                share->monitoring_kind[roop_count],
                share->monitoring_limit[roop_count],
                share->monitoring_flag[roop_count],
                TRUE
              );
          }
          DBUG_RETURN(check_error_mode_eof(error_num));
        }
        connection_ids[roop_count] = conn->connection_id;
        DBUG_ASSERT(conn->mta_conn_mutex_lock_already);
        DBUG_ASSERT(conn->mta_conn_mutex_unlock_later);
        conn->mta_conn_mutex_lock_already = FALSE;
        conn->mta_conn_mutex_unlock_later = FALSE;
        if (roop_count == link_ok)
        {
          if ((error_num = spider_db_store_result(this, roop_count, table)))
          {
            if (
              error_num != HA_ERR_END_OF_FILE &&
              share->monitoring_kind[roop_count] &&
              need_mons[roop_count]
            ) {
              error_num = spider_ping_table_mon_from_table(
                  wide_handler->trx,
                  wide_handler->trx->thd,
                  share,
                  roop_count,
                  (uint32) share->monitoring_sid[roop_count],
                  share->table_name,
                  share->table_name_length,
                  conn_link_idx[roop_count],
                  NULL,
                  0,
                  share->monitoring_kind[roop_count],
                  share->monitoring_limit[roop_count],
                  share->monitoring_flag[roop_count],
                  TRUE
                );
            }
            DBUG_RETURN(check_error_mode_eof(error_num));
          }
          result_link_idx = link_ok;
        } else {
          spider_db_discard_result(this, roop_count, conn);
          SPIDER_CLEAR_FILE_POS(&conn->mta_conn_mutex_file_pos);
          pthread_mutex_unlock(&conn->mta_conn_mutex);
        }
=======
#endif
      if (spider_send_query(this, table, roop_count, link_ok, &error_num))
        DBUG_RETURN(error_num);
#ifndef WITHOUT_SPIDER_BG_SEARCH
>>>>>>> 09b1269e
    }
  }
  if (buf && (error_num = spider_db_fetch(buf, this, table)))
    DBUG_RETURN(check_error_mode_eof(error_num));
  DBUG_RETURN(0);
}

int ha_spider::pre_read_range_first(
  const key_range *start_key,
  const key_range *end_key,
  bool eq_range,
  bool sorted,
  bool use_parallel
) {
  DBUG_ENTER("ha_spider::pre_read_range_first");
  DBUG_PRINT("info",("spider this=%p", this));
  check_pre_call(use_parallel);
  if (use_pre_call)
  {
    store_error_num =
      read_range_first_internal(NULL, start_key, end_key, eq_range, sorted);
    DBUG_RETURN(store_error_num);
  }
  DBUG_RETURN(0);
}

int ha_spider::read_range_first(
  const key_range *start_key,
  const key_range *end_key,
  bool eq_range,
  bool sorted
) {
  int error_num;
  DBUG_ENTER("ha_spider::read_range_first");
  DBUG_PRINT("info",("spider this=%p", this));
  if (use_pre_call)
  {
    if (store_error_num)
    {
      if (store_error_num == HA_ERR_END_OF_FILE)
        table->status = STATUS_NOT_FOUND;
      DBUG_RETURN(store_error_num);
    }
    if ((error_num = spider_bg_all_conn_pre_next(this, search_link_idx)))
      DBUG_RETURN(error_num);
    use_pre_call = FALSE;
    if ((error_num = read_range_next()))
      DBUG_RETURN(error_num);
    DBUG_RETURN(0);
  }
  if ((error_num = read_range_first_internal(table->record[0], start_key,
    end_key, eq_range, sorted)))
    DBUG_RETURN(error_num);
  DBUG_RETURN(0);
}

int ha_spider::read_range_next()
{
  int error_num;
  backup_error_status();
  DBUG_ENTER("ha_spider::read_range_next");
  DBUG_PRINT("info",("spider this=%p", this));
  if (wide_handler->trx->thd->killed)
  {
    my_error(ER_QUERY_INTERRUPTED, MYF(0));
    DBUG_RETURN(ER_QUERY_INTERRUPTED);
  }
  if (is_clone)
  {
    DBUG_PRINT("info",("spider set pt_clone_last_searcher to %p",
      pt_clone_source_handler));
    pt_clone_source_handler->pt_clone_last_searcher = this;
  }
  if (
    result_list.sorted &&
    result_list.desc_flg
  ) {
    if ((error_num = spider_db_seek_prev(table->record[0], this, table)))
      DBUG_RETURN(check_error_mode_eof(error_num));
    DBUG_RETURN(0);
  }
  if ((error_num = spider_db_seek_next(table->record[0], this, search_link_idx,
    table)))
    DBUG_RETURN(check_error_mode_eof(error_num));
  DBUG_RETURN(0);
}

void ha_spider::reset_no_where_cond()
{
  uint roop_count;
  DBUG_ENTER("ha_spider::reset_no_where_cond");
    for (roop_count = 0; roop_count < share->use_sql_dbton_count; roop_count++)
    {
      dbton_handler[share->use_sql_dbton_ids[roop_count]]->no_where_cond =
        FALSE;
    }
  DBUG_VOID_RETURN;
}

bool ha_spider::check_no_where_cond()
{
  uint roop_count;
  DBUG_ENTER("ha_spider::check_no_where_cond");
    for (roop_count = 0; roop_count < share->use_sql_dbton_count; roop_count++)
    {
      if (dbton_handler[share->use_sql_dbton_ids[roop_count]]->no_where_cond)
      {
        DBUG_RETURN(TRUE);
      }
    }
  DBUG_RETURN(FALSE);
}

ha_rows ha_spider::multi_range_read_info_const(
  uint keyno,
  RANGE_SEQ_IF *seq,
  void *seq_init_param,
  uint n_ranges,
  uint *bufsz,
  uint *flags,
  Cost_estimate *cost
)
{
  DBUG_ENTER("ha_spider::multi_range_read_info_const");
  DBUG_PRINT("info",("spider this=%p", this));
  if (!pre_bitmap_checked)
  {
    if (wide_handler->external_lock_type == F_WRLCK)
    {
      pk_update = FALSE;
      if (
        wide_handler->update_request &&
        share->have_recovery_link &&
        (pk_update = spider_check_pk_update(table))
      ) {
        bitmap_set_all(table->read_set);
        if (is_clone)
          memset(wide_handler->searched_bitmap, 0xFF,
            my_bitmap_buffer_size(table->read_set));
      }
    }

    if (!is_clone)
      set_select_column_mode();

    pre_bitmap_checked = TRUE;
  }
/*
  multi_range_num = n_ranges;
  mrr_have_range = FALSE;
*/
  ha_rows rows =
    handler::multi_range_read_info_const(
      keyno,
      seq,
      seq_init_param,
      n_ranges,
      bufsz,
      flags,
      cost
    );
  *flags &= ~HA_MRR_USE_DEFAULT_IMPL;
  DBUG_PRINT("info",("spider rows=%llu", rows));
  DBUG_RETURN(rows);
}

ha_rows ha_spider::multi_range_read_info(
  uint keyno,
  uint n_ranges,
  uint keys,
  uint key_parts,
  uint *bufsz,
  uint *flags,
  Cost_estimate *cost
)
{
  DBUG_ENTER("ha_spider::multi_range_read_info");
  DBUG_PRINT("info",("spider this=%p", this));
  if (!pre_bitmap_checked)
  {
    if (wide_handler->external_lock_type == F_WRLCK)
    {
      pk_update = FALSE;
      if (
        wide_handler->update_request &&
        share->have_recovery_link &&
        (pk_update = spider_check_pk_update(table))
      ) {
        bitmap_set_all(table->read_set);
        if (is_clone)
          memset(wide_handler->searched_bitmap, 0xFF,
            my_bitmap_buffer_size(table->read_set));
      }
    }

    if (!is_clone)
      set_select_column_mode();

    pre_bitmap_checked = TRUE;
  }
/*
  multi_range_num = n_ranges;
  mrr_have_range = FALSE;
*/
  ha_rows rows =
    handler::multi_range_read_info(
      keyno,
      n_ranges,
      keys,
      key_parts,
      bufsz,
      flags,
      cost
    );
  *flags &= ~HA_MRR_USE_DEFAULT_IMPL;
  DBUG_PRINT("info",("spider rows=%llu", rows));
  DBUG_RETURN(rows);
}

int ha_spider::multi_range_read_init(
  RANGE_SEQ_IF *seq,
  void *seq_init_param,
  uint n_ranges,
  uint mode,
  HANDLER_BUFFER *buf
) {
  bka_mode = spider_param_bka_mode(wide_handler->trx->thd, share->bka_mode);
  backup_error_status();
  DBUG_ENTER("ha_spider::multi_range_read_init");
  DBUG_PRINT("info",("spider this=%p", this));
  DBUG_PRINT("info",("spider n_ranges=%u", n_ranges));
  multi_range_num = n_ranges;
  mrr_have_range = FALSE;
  reset_no_where_cond();
  DBUG_RETURN(
    handler::multi_range_read_init(
      seq,
      seq_init_param,
      n_ranges,
      mode,
      buf
    )
  );
}

int ha_spider::multi_range_read_next_first(
  range_id_t *range_info
)
{
  int error_num, roop_count;
  SPIDER_CONN *conn;
  int range_res;
  backup_error_status();
  DBUG_ENTER("ha_spider::multi_range_read_next_first");
  DBUG_PRINT("info",("spider this=%p", this));
  if (wide_handler->trx->thd->killed)
  {
    my_error(ER_QUERY_INTERRUPTED, MYF(0));
    DBUG_RETURN(ER_QUERY_INTERRUPTED);
  }
  do_direct_update = FALSE;
  if (is_clone)
  {
    DBUG_PRINT("info",("spider set pt_clone_last_searcher to %p",
      pt_clone_source_handler));
    pt_clone_source_handler->pt_clone_last_searcher = this;
  }

  spider_db_free_one_result_for_start_next(this);
  check_direct_order_limit();
  if ((error_num = spider_set_conn_bg_param(this)))
    DBUG_RETURN(error_num);
  check_select_column(FALSE);
  DBUG_PRINT("info",("spider result_list.finish_flg = FALSE"));
  result_list.finish_flg = FALSE;
  result_list.record_num = 0;
  if ((error_num= reset_sql_sql(SPIDER_SQL_TYPE_SELECT_SQL)))
    DBUG_RETURN(error_num);
  result_list.desc_flg = FALSE;
  result_list.sorted = mrr_is_output_sorted;
  result_list.key_info = &table->key_info[active_index];
  if (multi_range_num == 1 || result_list.multi_split_read <= 1)
  {
    if (wide_handler->keyread)
      result_list.keyread = TRUE;
    else
      result_list.keyread = FALSE;
    mrr_with_cnt = FALSE;
    if (
      (error_num = spider_db_append_select(this)) ||
      (error_num = spider_db_append_select_columns(this))
    )
      DBUG_RETURN(error_num);
    if (
      share->key_hint &&
      (error_num = append_hint_after_table_sql_part(
        SPIDER_SQL_TYPE_SELECT_SQL))
    )
      DBUG_RETURN(error_num);
    set_where_pos_sql(SPIDER_SQL_TYPE_SELECT_SQL);
    error_num = HA_ERR_END_OF_FILE;
    while (!(range_res = mrr_funcs.next(mrr_iter, &mrr_cur_range)))
    {
      DBUG_PRINT("info",("spider range_res1=%d", range_res));
      result_list.limit_num =
        result_list.internal_limit - result_list.record_num >=
        result_list.split_read ?
        result_list.split_read :
        result_list.internal_limit - result_list.record_num;
      DBUG_PRINT("info",("spider limit_num=%lld", result_list.limit_num));
      if (
        (error_num = spider_db_append_key_where(
          &mrr_cur_range.start_key,
          SPIDER_TEST(mrr_cur_range.range_flag & EQ_RANGE) ?
          NULL : &mrr_cur_range.end_key, this))
      )
        DBUG_RETURN(error_num);
      {
        if (result_list.direct_order_limit)
        {
          if ((error_num =
            append_key_order_for_direct_order_limit_with_alias_sql_part(
              NULL, 0, SPIDER_SQL_TYPE_SELECT_SQL)))
            DBUG_RETURN(error_num);
        } else {
          if ((error_num = append_key_order_with_alias_sql_part(
            NULL, 0, SPIDER_SQL_TYPE_SELECT_SQL)))
            DBUG_RETURN(error_num);
        }
        if ((error_num = append_limit_sql_part(
          result_list.internal_offset + result_list.record_num,
          result_list.limit_num,
          SPIDER_SQL_TYPE_SELECT_SQL)))
        {
          DBUG_RETURN(error_num);
        }
        if (
          (error_num = append_select_lock_sql_part(
            SPIDER_SQL_TYPE_SELECT_SQL))
        ) {
          DBUG_RETURN(error_num);
        }
      }

      int roop_start, roop_end, roop_count, link_ok;
      spider_prep_loop(this, &roop_start, &roop_end, &link_ok);
      for (roop_count = roop_start; roop_count < roop_end;
        roop_count = spider_conn_link_idx_next(share->link_statuses,
          conn_link_idx, roop_count, share->link_count,
          SPIDER_LINK_STATUS_RECOVERY)
      ) {
        if (result_list.bgs_phase > 0)
        {
          if ((error_num = spider_check_and_init_casual_read(
            wide_handler->trx->thd, this,
            roop_count)))
            DBUG_RETURN(error_num);
          error_num = spider_bg_conn_search(this, roop_count, roop_start,
            TRUE, FALSE, (roop_count != link_ok));
          if (
            error_num &&
            error_num != HA_ERR_END_OF_FILE
          ) {
            error_num= spider_maybe_ping_1(this, roop_count, error_num);
          }
        } else {
          ulong sql_type;
          conn= conns[roop_count];
          sql_type= SPIDER_SQL_TYPE_SELECT_SQL;
          spider_db_handler *dbton_hdl = dbton_handler[conn->dbton_id];
          if ((error_num =
            dbton_hdl->set_sql_for_exec(sql_type, roop_count)))
          {
            DBUG_RETURN(error_num);
          }
          DBUG_PRINT("info",("spider sql_type=%lu", sql_type));
<<<<<<< HEAD
            conn->need_mon = &need_mons[roop_count];
            DBUG_ASSERT(!conn->mta_conn_mutex_lock_already);
            DBUG_ASSERT(!conn->mta_conn_mutex_unlock_later);
            conn->mta_conn_mutex_lock_already = TRUE;
            conn->mta_conn_mutex_unlock_later = TRUE;
=======
            spider_lock_before_query(conn, &need_mons[roop_count]);
>>>>>>> 09b1269e
            if ((error_num = spider_db_set_names(this, conn,
              roop_count)))
            {
              spider_unlock_after_query(conn, 0);
              error_num= spider_maybe_ping_1(this, roop_count, error_num);
            }
            if (!error_num)
            {
              spider_conn_set_timeout_from_share(conn, roop_count,
                wide_handler->trx->thd, share);
              if (dbton_hdl->execute_sql(
                sql_type,
                conn,
                result_list.quick_mode,
                &need_mons[roop_count])
              ) {
                error_num= spider_unlock_after_query_1(conn);
                error_num= spider_maybe_ping_1(this, roop_count, error_num);
              }
            }
            if (!error_num)
            {
              connection_ids[roop_count] = conn->connection_id;
              if (roop_count == link_ok)
              {
                error_num = spider_unlock_after_query_2(conn, this, roop_count, table);
                if (
                  error_num &&
                  error_num != HA_ERR_END_OF_FILE
                ) {
                  error_num= spider_maybe_ping_1(this, roop_count, error_num);
                }
                result_link_idx = link_ok;
              } else {
                spider_db_discard_result(this, roop_count, conn);
                spider_unlock_after_query(conn, 0);
              }
            }
<<<<<<< HEAD
=======
#ifndef WITHOUT_SPIDER_BG_SEARCH
>>>>>>> 09b1269e
        }
        if (error_num)
          break;
      }
      if (error_num)
      {
        if (
          error_num != HA_ERR_END_OF_FILE &&
          check_error_mode(error_num)
        )
          DBUG_RETURN(error_num);
        DBUG_PRINT("info",("spider result_list.finish_flg = FALSE"));
        result_list.finish_flg = FALSE;
        result_list.record_num = 0;
        if (result_list.current)
        {
          DBUG_PRINT("info",
            ("spider result_list.current->finish_flg = FALSE"));
          result_list.current->finish_flg = FALSE;
          spider_db_free_one_result(&result_list,
            (SPIDER_RESULT *) result_list.current);
          if (result_list.current == result_list.first)
            result_list.current = NULL;
          else
            result_list.current = result_list.current->prev;
        }
      } else {
        if (!range_info)
          DBUG_RETURN(0);
        if (!(error_num = spider_db_fetch(table->record[0], this, table)))
        {
          *range_info = (char *) mrr_cur_range.ptr;
          DBUG_RETURN(0);
        }
        if (
          error_num != HA_ERR_END_OF_FILE &&
          check_error_mode(error_num)
        )
          DBUG_RETURN(error_num);
        DBUG_PRINT("info",("spider result_list.finish_flg = FALSE"));
        result_list.finish_flg = FALSE;
        result_list.record_num = 0;
        if (result_list.current)
        {
          DBUG_PRINT("info",
            ("spider result_list.current->finish_flg = FALSE"));
          result_list.current->finish_flg = FALSE;
          spider_db_free_one_result(&result_list,
            (SPIDER_RESULT *) result_list.current);
          if (result_list.current == result_list.first)
            result_list.current = NULL;
          else
            result_list.current = result_list.current->prev;
        }
      }
      if (check_no_where_cond())
      {
        DBUG_RETURN(check_error_mode_eof(0));
      }
      set_where_to_pos_sql(SPIDER_SQL_TYPE_SELECT_SQL);
    }
    DBUG_PRINT("info",("spider range_res2=%d", range_res));
    if (error_num)
      DBUG_RETURN(check_error_mode_eof(error_num));
  } else {
    bool tmp_high_priority = wide_handler->high_priority;
    bool have_multi_range;
    const uchar *first_mrr_start_key;
    const uchar *first_mrr_end_key;
    uint first_mrr_start_key_length;
    uint first_mrr_end_key_length;
    have_second_range = FALSE;
    if (wide_handler->keyread)
      result_list.keyread = TRUE;
    else
      result_list.keyread = FALSE;
    mrr_with_cnt = TRUE;
    multi_range_cnt = 0;
    multi_range_hit_point = 0;
    if (multi_range_keys)
    {
      DBUG_PRINT("info",("spider free multi_range_keys=%p", multi_range_keys));
      spider_free(spider_current_trx, multi_range_keys, MYF(0));
    }
    if (!(multi_range_keys = (range_id_t *)
      spider_malloc(spider_current_trx, SPD_MID_HA_SPIDER_MULTI_RANGE_READ_NEXT_FIRST_1, sizeof(range_id_t) *
        (multi_range_num < result_list.multi_split_read ?
          multi_range_num : result_list.multi_split_read), MYF(MY_WME)))
    )
      DBUG_RETURN(HA_ERR_OUT_OF_MEM);
    DBUG_PRINT("info",("spider alloc multi_range_keys=%p", multi_range_keys));
    if (!mrr_key_buff)
    {
      if (!(mrr_key_buff = new spider_string[2]))
      {
        DBUG_RETURN(HA_ERR_OUT_OF_MEM);
      }
      for (roop_count = 0; roop_count < 2; roop_count++)
        mrr_key_buff[roop_count].init_calc_mem(SPD_MID_HA_SPIDER_MULTI_RANGE_READ_NEXT_FIRST_3);
    }
    error_num = 0;
    if ((range_res = mrr_funcs.next(mrr_iter, &mrr_cur_range)))
    {
      DBUG_PRINT("info",("spider range_res3=%d", range_res));
      DBUG_PRINT("info",("spider result_list.finish_flg = TRUE"));
      result_list.finish_flg = TRUE;
      if (result_list.current)
      {
        DBUG_PRINT("info",("spider result_list.current->finish_flg = TRUE"));
        result_list.current->finish_flg = TRUE;
      }
      table->status = STATUS_NOT_FOUND;
      DBUG_RETURN(HA_ERR_END_OF_FILE);
    }
    DBUG_PRINT("info",("spider range_res4=%d", range_res));
    mrr_key_buff[0].length(0);
    first_mrr_start_key = mrr_cur_range.start_key.key;
    first_mrr_start_key_length = mrr_cur_range.start_key.length;
    if (first_mrr_start_key_length)
    {
      if (mrr_key_buff[0].reserve(first_mrr_start_key_length))
        DBUG_RETURN(HA_ERR_END_OF_FILE);
      mrr_key_buff[0].q_append((const char *) first_mrr_start_key,
        first_mrr_start_key_length);
      mrr_cur_range.start_key.key = (const uchar *) mrr_key_buff[0].ptr();
    }
    mrr_key_buff[1].length(0);
    first_mrr_end_key = mrr_cur_range.end_key.key;
    first_mrr_end_key_length = mrr_cur_range.end_key.length;
    if (first_mrr_end_key_length)
    {
      if (mrr_key_buff[1].reserve(first_mrr_end_key_length))
        DBUG_RETURN(HA_ERR_END_OF_FILE);
      mrr_key_buff[1].q_append((const char *) first_mrr_end_key,
        first_mrr_end_key_length);
      mrr_cur_range.end_key.key = (const uchar *) mrr_key_buff[1].ptr();
    }
    result_list.tmp_table_join = FALSE;
    memset(result_list.tmp_table_join_first, 0, share->link_bitmap_size);
    do
    {
      if ((range_res = mrr_funcs.next(mrr_iter, &mrr_second_range)))
      {
        have_second_range = FALSE;
        have_multi_range = FALSE;
      } else {
        have_second_range = TRUE;
        have_multi_range = TRUE;
      }
      DBUG_PRINT("info",("spider range_res5=%d", range_res));
      result_list.tmp_reuse_sql = FALSE;
      if (bka_mode &&
        have_multi_range &&
        SPIDER_TEST(mrr_cur_range.range_flag & EQ_RANGE)
      ) {
        if (
          result_list.tmp_table_join &&
          result_list.tmp_table_join_key_part_map ==
            mrr_cur_range.start_key.keypart_map
        ) {
          /* reuse tmp_sql */
          result_list.tmp_reuse_sql = TRUE;
        } else {
          /* create tmp_sql */
          result_list.tmp_table_join = TRUE;
          result_list.tmp_table_join_key_part_map =
            mrr_cur_range.start_key.keypart_map;
          if ((error_num = reset_sql_sql(
            SPIDER_SQL_TYPE_SELECT_SQL | SPIDER_SQL_TYPE_TMP_SQL)))
            DBUG_RETURN(error_num);
        }
        memset(result_list.tmp_table_join_first, 0xFF,
          share->link_bitmap_size);
      } else {
        result_list.tmp_table_join = FALSE;
      }
      result_list.tmp_table_join_break_after_get_next = FALSE;

      if (result_list.tmp_table_join)
      {
        result_list.limit_num =
          result_list.internal_limit >= result_list.split_read ?
          result_list.split_read : result_list.internal_limit;
        if (bka_mode == 2)
        {
          if (!result_list.tmp_reuse_sql)
          {
            if ((error_num = append_union_table_and_sql_for_bka(
              &mrr_cur_range.start_key
            ))) {
              DBUG_RETURN(error_num);
            }
          } else {
            if ((error_num = reuse_union_table_and_sql_for_bka()))
            {
              DBUG_RETURN(error_num);
            }
          }
        } else {
          if (!result_list.tmp_reuse_sql)
          {
            if ((error_num = append_tmp_table_and_sql_for_bka(
              &mrr_cur_range.start_key
            ))) {
              DBUG_RETURN(error_num);
            }
          } else {
            if ((error_num = reuse_tmp_table_and_sql_for_bka()))
            {
              DBUG_RETURN(error_num);
            }
          }
        }

        do
        {
          if (
            !SPIDER_TEST(mrr_cur_range.range_flag & EQ_RANGE) ||
            result_list.tmp_table_join_key_part_map !=
              mrr_cur_range.start_key.keypart_map
          ) {
            result_list.tmp_table_join_break_after_get_next = TRUE;
            break;
          }

          multi_range_keys[multi_range_cnt] = mrr_cur_range.ptr;
          if (bka_mode == 2)
          {
            if ((error_num = spider_db_append_select(this)))
              DBUG_RETURN(error_num);
            if (multi_range_cnt == 0)
            {
              if ((error_num = append_multi_range_cnt_with_name_sql_part(
                SPIDER_SQL_TYPE_SELECT_SQL, multi_range_cnt)))
                DBUG_RETURN(error_num);
              if ((error_num = append_key_column_values_with_name_sql_part(
                &mrr_cur_range.start_key,
                SPIDER_SQL_TYPE_SELECT_SQL)))
                DBUG_RETURN(error_num);
            } else {
              if ((error_num = append_multi_range_cnt_sql_part(
                SPIDER_SQL_TYPE_SELECT_SQL, multi_range_cnt, TRUE)))
                DBUG_RETURN(error_num);
              if ((error_num = append_key_column_values_sql_part(
                &mrr_cur_range.start_key,
                SPIDER_SQL_TYPE_SELECT_SQL)))
                DBUG_RETURN(error_num);
            }
            if ((error_num = append_union_table_connector_sql_part(
              SPIDER_SQL_TYPE_SELECT_SQL)))
              DBUG_RETURN(error_num);
          } else {
            if ((error_num = append_multi_range_cnt_sql_part(
              SPIDER_SQL_TYPE_TMP_SQL, multi_range_cnt, TRUE)))
              DBUG_RETURN(error_num);
            if ((error_num = append_key_column_values_sql_part(
              &mrr_cur_range.start_key,
              SPIDER_SQL_TYPE_TMP_SQL)))
              DBUG_RETURN(error_num);
            if ((error_num =
              append_values_connector_sql_part(SPIDER_SQL_TYPE_TMP_SQL)))
              DBUG_RETURN(error_num);
          }

          multi_range_cnt++;
          if (multi_range_cnt >= (uint) result_list.multi_split_read)
            break;
          if (multi_range_cnt == 1)
          {
            if (have_multi_range)
            {
              memcpy(&mrr_cur_range, &mrr_second_range,
                sizeof(KEY_MULTI_RANGE));
              have_second_range = FALSE;
              range_res = 0;
            } else {
              range_res = 1;
            }
          } else {
            range_res = mrr_funcs.next(mrr_iter, &mrr_cur_range);
            DBUG_PRINT("info",("spider range_res6=%d", range_res));
          }
        }
        while (!range_res);
        if (bka_mode == 2)
        {
          if ((error_num = append_union_table_terminator_sql_part(
            SPIDER_SQL_TYPE_SELECT_SQL)))
            DBUG_RETURN(error_num);
        } else {
          if ((error_num =
            append_values_terminator_sql_part(SPIDER_SQL_TYPE_TMP_SQL)))
            DBUG_RETURN(error_num);
        }
        result_list.use_union = FALSE;

        if ((error_num = append_limit_sql_part(
          result_list.internal_offset,
          result_list.limit_num,
          SPIDER_SQL_TYPE_SELECT_SQL)))
        {
          DBUG_RETURN(error_num);
        }
        if (
          (error_num = append_select_lock_sql_part(
            SPIDER_SQL_TYPE_SELECT_SQL))
        ) {
          DBUG_RETURN(error_num);
        }
      } else {
        result_list.limit_num = result_list.internal_limit;
        result_list.split_read = result_list.internal_limit;
        if (
          (error_num = init_union_table_name_pos_sql()) ||
          (error_num = append_union_all_start_sql_part(
            SPIDER_SQL_TYPE_SELECT_SQL))
        )
          DBUG_RETURN(error_num);

        do
        {
          DBUG_PRINT("info",("spider range_res7=%d", range_res));
          multi_range_keys[multi_range_cnt] = mrr_cur_range.ptr;
          if ((error_num = spider_db_append_select(this)))
            DBUG_RETURN(error_num);
          if ((error_num = append_multi_range_cnt_sql_part(
            SPIDER_SQL_TYPE_SELECT_SQL, multi_range_cnt, TRUE)))
            DBUG_RETURN(error_num);
          if (
            (error_num = spider_db_append_select_columns(this)) ||
            (error_num = set_union_table_name_pos_sql())
          )
            DBUG_RETURN(error_num);
          wide_handler->high_priority = FALSE;
          if (
            share->key_hint &&
            (error_num = append_hint_after_table_sql_part(
              SPIDER_SQL_TYPE_SELECT_SQL))
          )
            DBUG_RETURN(error_num);
          set_where_pos_sql(SPIDER_SQL_TYPE_SELECT_SQL);
          DBUG_PRINT("info",("spider internal_offset=%lld",
            result_list.internal_offset));
          DBUG_PRINT("info",("spider limit_num=%lld", result_list.limit_num));
          if (
            (error_num = spider_db_append_key_where(
              &mrr_cur_range.start_key,
              SPIDER_TEST(mrr_cur_range.range_flag & EQ_RANGE) ?
              NULL : &mrr_cur_range.end_key, this))
          )
            DBUG_RETURN(error_num);
          if (result_list.direct_order_limit)
          {
            if ((error_num =
              append_key_order_for_direct_order_limit_with_alias_sql_part(
                NULL, 0, SPIDER_SQL_TYPE_SELECT_SQL)))
              DBUG_RETURN(error_num);
          } else {
            if ((error_num = append_key_order_with_alias_sql_part(
              NULL, 0, SPIDER_SQL_TYPE_SELECT_SQL)))
              DBUG_RETURN(error_num);
          }
          if ((error_num = append_limit_sql_part(
            0,
            result_list.internal_offset + result_list.limit_num,
            SPIDER_SQL_TYPE_SELECT_SQL)))
          {
            DBUG_RETURN(error_num);
          }
          if (
            (error_num = append_select_lock_sql_part(
              SPIDER_SQL_TYPE_SELECT_SQL))
          )
            DBUG_RETURN(error_num);
          if ((error_num = append_union_all_sql_part(
            SPIDER_SQL_TYPE_SELECT_SQL)))
            DBUG_RETURN(error_num);
          multi_range_cnt++;
          if (multi_range_cnt >= (uint) result_list.multi_split_read)
            break;
          if (multi_range_cnt == 1)
          {
            if (have_multi_range)
            {
              memcpy(&mrr_cur_range, &mrr_second_range,
                sizeof(KEY_MULTI_RANGE));
              have_second_range = FALSE;
              range_res = 0;
            } else {
              range_res = 1;
            }
          } else {
            range_res = mrr_funcs.next(mrr_iter, &mrr_cur_range);
            DBUG_PRINT("info",("spider range_res8=%d", range_res));
          }
          if (check_no_where_cond())
          {
            range_res = 1;
            break;
          }
        }
        while (!range_res);
        wide_handler->high_priority = tmp_high_priority;
        if ((error_num = append_union_all_end_sql_part(
          SPIDER_SQL_TYPE_SELECT_SQL)))
          DBUG_RETURN(error_num);
        result_list.use_union = TRUE;

        bool direct_aggregate_backup = result_list.direct_aggregate;
        result_list.direct_aggregate = FALSE;
        if (result_list.direct_order_limit)
        {
          if ((error_num =
            append_key_order_for_direct_order_limit_with_alias_sql_part(
              NULL, 0, SPIDER_SQL_TYPE_SELECT_SQL)))
            DBUG_RETURN(error_num);
        } else {
          if ((error_num = append_key_order_with_alias_sql_part(
            NULL, 0, SPIDER_SQL_TYPE_SELECT_SQL)))
            DBUG_RETURN(error_num);
        }
        result_list.direct_aggregate = direct_aggregate_backup;
        if ((error_num = append_limit_sql_part(
          result_list.internal_offset,
          result_list.limit_num,
          SPIDER_SQL_TYPE_SELECT_SQL)))
        {
          DBUG_RETURN(error_num);
        }
      }

      int roop_start, roop_end, roop_count, link_ok;
      spider_prep_loop(this, &roop_start, &roop_end, &link_ok);
      for (roop_count = roop_start; roop_count < roop_end;
        roop_count = spider_conn_link_idx_next(share->link_statuses,
          conn_link_idx, roop_count, share->link_count,
          SPIDER_LINK_STATUS_RECOVERY)
      ) {
        if (result_list.bgs_phase > 0)
        {
          if ((error_num = spider_check_and_init_casual_read(
            wide_handler->trx->thd, this,
            roop_count)))
            DBUG_RETURN(error_num);
          if ((error_num = spider_bg_conn_search(this, roop_count, roop_start,
            TRUE, FALSE, (roop_count != link_ok))))
          {
            if (
              error_num != HA_ERR_END_OF_FILE
            ) {
              error_num= spider_maybe_ping_1(this, roop_count, error_num);
            }
            break;
          }
        } else {
          ulong sql_type;
          conn= conns[roop_count];
          sql_type= SPIDER_SQL_TYPE_SELECT_SQL | SPIDER_SQL_TYPE_TMP_SQL;
          spider_db_handler *dbton_hdl = dbton_handler[conn->dbton_id];
          if ((error_num =
            dbton_hdl->set_sql_for_exec(sql_type, roop_count)))
          {
            DBUG_RETURN(error_num);
          }
          sql_type &= ~SPIDER_SQL_TYPE_TMP_SQL;
          DBUG_PRINT("info",("spider sql_type=%lu", sql_type));
<<<<<<< HEAD
            conn->need_mon = &need_mons[roop_count];
            DBUG_ASSERT(!conn->mta_conn_mutex_lock_already);
            DBUG_ASSERT(!conn->mta_conn_mutex_unlock_later);
            conn->mta_conn_mutex_lock_already = TRUE;
            conn->mta_conn_mutex_unlock_later = TRUE;
=======
            spider_lock_before_query(conn, &need_mons[roop_count]);
>>>>>>> 09b1269e
            if ((error_num = spider_db_set_names(this, conn,
              roop_count)))
            {
              spider_unlock_after_query(conn, 0);
              error_num= spider_maybe_ping_1(this, roop_count, error_num);
              break;
            }
            if (
              result_list.tmp_table_join && bka_mode != 2 &&
              spider_bit_is_set(result_list.tmp_table_join_first, roop_count)
            ) {
              spider_clear_bit(result_list.tmp_table_join_first, roop_count);
              spider_set_bit(result_list.tmp_table_created, roop_count);
              result_list.tmp_tables_created = TRUE;
              spider_conn_set_timeout_from_share(conn, roop_count,
                wide_handler->trx->thd, share);
              if (dbton_hdl->execute_sql(
                SPIDER_SQL_TYPE_TMP_SQL,
                conn,
                -1,
                &need_mons[roop_count])
              ) {
                error_num= spider_unlock_after_query_1(conn);
                error_num= spider_maybe_ping_1(this, roop_count, error_num);
                break;
              }
              spider_db_discard_multiple_result(this, roop_count, conn);
            }
            spider_conn_set_timeout_from_share(conn, roop_count,
              wide_handler->trx->thd, share);
            if (dbton_hdl->execute_sql(
              sql_type,
              conn,
              result_list.quick_mode,
              &need_mons[roop_count])
            ) {
              error_num= spider_unlock_after_query_1(conn);
              error_num= spider_maybe_ping_1(this, roop_count, error_num);
              break;
            }
            connection_ids[roop_count] = conn->connection_id;
            if (roop_count == link_ok)
            {
              if ((error_num = spider_unlock_after_query_2(conn, this, roop_count, table)))
              {
                if (
                  error_num != HA_ERR_END_OF_FILE
                ) {
                  error_num= spider_maybe_ping_1(this, roop_count, error_num);
                }
                break;
              }
              result_link_idx = link_ok;
            } else {
              spider_db_discard_result(this, roop_count, conn);
              spider_unlock_after_query(conn, 0);
            }
<<<<<<< HEAD
=======
#ifndef WITHOUT_SPIDER_BG_SEARCH
>>>>>>> 09b1269e
        }
      }
      if (error_num)
      {
        if (
          error_num != HA_ERR_END_OF_FILE &&
          !check_error_mode(error_num)
        )
          error_num = HA_ERR_END_OF_FILE;
        if (error_num == HA_ERR_END_OF_FILE)
        {
          if (multi_range_cnt >= (uint) result_list.multi_split_read)
          {
            range_res = mrr_funcs.next(mrr_iter, &mrr_cur_range);
            DBUG_PRINT("info",("spider range_res9=%d", range_res));
          }
          if (
            range_res
          ) {
            table->status = STATUS_NOT_FOUND;
            DBUG_RETURN(error_num);
          }

          DBUG_PRINT("info",("spider result_list.finish_flg = FALSE"));
          result_list.finish_flg = FALSE;
          result_list.record_num = 0;
          if (result_list.current)
          {
            DBUG_PRINT("info",
              ("spider result_list.current->finish_flg = FALSE"));
            result_list.current->finish_flg = FALSE;
            spider_db_free_one_result(&result_list,
              (SPIDER_RESULT *) result_list.current);
            if (result_list.current == result_list.first)
              result_list.current = NULL;
            else
              result_list.current = result_list.current->prev;
          }
          error_num = 0;
        } else
          DBUG_RETURN(error_num);
      } else {
        if (!range_info)
          DBUG_RETURN(0);
        if (!(error_num = spider_db_fetch(table->record[0], this, table)))
        {
          *range_info = multi_range_keys[multi_range_hit_point];
          DBUG_RETURN(0);
        }
        if (
          error_num != HA_ERR_END_OF_FILE &&
          !check_error_mode(error_num)
        )
          error_num = HA_ERR_END_OF_FILE;
        if (error_num == HA_ERR_END_OF_FILE)
        {
          if (multi_range_cnt >= (uint) result_list.multi_split_read)
          {
            range_res = mrr_funcs.next(mrr_iter, &mrr_cur_range);
            DBUG_PRINT("info",("spider range_res10=%d", range_res));
          }
          if (
            range_res
          ) {
            table->status = STATUS_NOT_FOUND;
            DBUG_RETURN(error_num);
          }

          DBUG_PRINT("info",("spider result_list.finish_flg = FALSE"));
          result_list.finish_flg = FALSE;
          result_list.record_num = 0;
          if (result_list.current)
          {
            DBUG_PRINT("info",
              ("spider result_list.current->finish_flg = FALSE"));
            result_list.current->finish_flg = FALSE;
            spider_db_free_one_result(&result_list,
              (SPIDER_RESULT *) result_list.current);
            if (result_list.current == result_list.first)
              result_list.current = NULL;
            else
              result_list.current = result_list.current->prev;
          }
          error_num = 0;
        } else
          DBUG_RETURN(error_num);
      }
      if (check_no_where_cond())
      {
        DBUG_RETURN(check_error_mode_eof(0));
      }
      multi_range_cnt = 0;
      if ((error_num= reset_sql_sql(SPIDER_SQL_TYPE_SELECT_SQL)))
        DBUG_RETURN(error_num);
    } while (!error_num);
  }
  DBUG_RETURN(0);
}

int ha_spider::pre_multi_range_read_next(
  bool use_parallel
) {
  DBUG_ENTER("ha_spider::pre_multi_range_read_next");
  DBUG_PRINT("info",("spider this=%p", this));
  check_pre_call(use_parallel);
  if (use_pre_call)
  {
    store_error_num =
      multi_range_read_next_first(NULL);
    DBUG_RETURN(store_error_num);
  }
  DBUG_RETURN(0);
}

int ha_spider::multi_range_read_next(
  range_id_t *range_info
)
{
  int error_num;
  DBUG_ENTER("ha_spider::multi_range_read_next");
  DBUG_PRINT("info",("spider this=%p", this));
  if (use_pre_call)
  {
    if (store_error_num)
    {
      if (store_error_num == HA_ERR_END_OF_FILE)
        table->status = STATUS_NOT_FOUND;
      DBUG_RETURN(store_error_num);
    }
    if ((error_num = spider_bg_all_conn_pre_next(this, search_link_idx)))
      DBUG_RETURN(error_num);
    use_pre_call = FALSE;
    mrr_have_range = TRUE;
    DBUG_RETURN(multi_range_read_next_next(range_info));
  }
  if (!mrr_have_range)
  {
    error_num = multi_range_read_next_first(range_info);
    mrr_have_range = TRUE;
  } else
    error_num = multi_range_read_next_next(range_info);
  DBUG_RETURN(error_num);
}

int ha_spider::multi_range_read_next_next(
  range_id_t *range_info
)
{
  int error_num, roop_count;
  SPIDER_CONN *conn;
  int range_res;
  backup_error_status();
  DBUG_ENTER("ha_spider::multi_range_read_next_next");
  DBUG_PRINT("info",("spider this=%p", this));
  if (wide_handler->trx->thd->killed)
  {
    my_error(ER_QUERY_INTERRUPTED, MYF(0));
    DBUG_RETURN(ER_QUERY_INTERRUPTED);
  }
  if (is_clone)
  {
    DBUG_PRINT("info",("spider set pt_clone_last_searcher to %p",
      pt_clone_source_handler));
    pt_clone_source_handler->pt_clone_last_searcher = this;
  }
  if (multi_range_num == 1 || result_list.multi_split_read <= 1)
  {
    if (!(error_num = spider_db_seek_next(table->record[0], this,
      search_link_idx, table)))
    {
      *range_info = (char *) mrr_cur_range.ptr;
      DBUG_RETURN(0);
    }

    range_res = mrr_funcs.next(mrr_iter, &mrr_cur_range);
    DBUG_PRINT("info",("spider range_res1=%d", range_res));
    if (
      error_num != HA_ERR_END_OF_FILE &&
      !check_error_mode(error_num)
    )
      error_num = HA_ERR_END_OF_FILE;
    if (
      error_num != HA_ERR_END_OF_FILE ||
      range_res
    )
      DBUG_RETURN(error_num);
    spider_db_free_one_result_for_start_next(this);
    spider_first_split_read_param(this);
    if ((error_num = spider_set_conn_bg_param(this)))
      DBUG_RETURN(error_num);
    DBUG_PRINT("info",("spider result_list.finish_flg = FALSE"));
    result_list.finish_flg = FALSE;
    if (result_list.current)
    {
      DBUG_PRINT("info",("spider result_list.current->finish_flg = FALSE"));
      result_list.current->finish_flg = FALSE;
    }
    result_list.record_num = 0;
    do
    {
      DBUG_PRINT("info",("spider range_res2=%d", range_res));
      if (check_no_where_cond())
      {
        DBUG_RETURN(check_error_mode_eof(0));
      }
      set_where_to_pos_sql(SPIDER_SQL_TYPE_SELECT_SQL);
      result_list.limit_num =
        result_list.internal_limit - result_list.record_num >=
        result_list.split_read ?
        result_list.split_read :
        result_list.internal_limit - result_list.record_num;
      if (
        (error_num = spider_db_append_key_where(
          &mrr_cur_range.start_key,
          SPIDER_TEST(mrr_cur_range.range_flag & EQ_RANGE) ?
          NULL : &mrr_cur_range.end_key, this))
      )
        DBUG_RETURN(error_num);
      {
        if (result_list.direct_order_limit)
        {
          if ((error_num =
            append_key_order_for_direct_order_limit_with_alias_sql_part(
              NULL, 0, SPIDER_SQL_TYPE_SELECT_SQL)))
            DBUG_RETURN(error_num);
        } else {
          if ((error_num = append_key_order_with_alias_sql_part(
            NULL, 0, SPIDER_SQL_TYPE_SELECT_SQL)))
            DBUG_RETURN(error_num);
        }
        if ((error_num = append_limit_sql_part(
          result_list.internal_offset + result_list.record_num,
          result_list.limit_num,
          SPIDER_SQL_TYPE_SELECT_SQL)))
        {
          DBUG_RETURN(error_num);
        }
        if (
          (error_num = append_select_lock_sql_part(
            SPIDER_SQL_TYPE_SELECT_SQL))
        ) {
          DBUG_RETURN(error_num);
        }
      }

      int roop_start, roop_end, roop_count, link_ok;
      spider_prep_loop(this, &roop_start, &roop_end, &link_ok);
      for (roop_count = roop_start; roop_count < roop_end;
        roop_count = spider_conn_link_idx_next(share->link_statuses,
          conn_link_idx, roop_count, share->link_count,
          SPIDER_LINK_STATUS_RECOVERY)
      ) {
        if (result_list.bgs_phase > 0)
        {
          if ((error_num = spider_check_and_init_casual_read(
            wide_handler->trx->thd, this,
            roop_count)))
            DBUG_RETURN(error_num);
          error_num = spider_bg_conn_search(this, roop_count, roop_start,
            TRUE, FALSE, (roop_count != link_ok));
          if (
            error_num &&
            error_num != HA_ERR_END_OF_FILE
          ) {
            error_num= spider_maybe_ping_1(this, roop_count, error_num);
          }
        } else {
          ulong sql_type;
          conn= conns[roop_count];
          sql_type= SPIDER_SQL_TYPE_SELECT_SQL;
          spider_db_handler *dbton_hdl = dbton_handler[conn->dbton_id];
          if ((error_num =
            dbton_hdl->set_sql_for_exec(sql_type, roop_count)))
          {
            DBUG_RETURN(error_num);
          }
          DBUG_PRINT("info",("spider sql_type=%lu", sql_type));
<<<<<<< HEAD
            conn->need_mon = &need_mons[roop_count];
            DBUG_ASSERT(!conn->mta_conn_mutex_lock_already);
            DBUG_ASSERT(!conn->mta_conn_mutex_unlock_later);
            conn->mta_conn_mutex_lock_already = TRUE;
            conn->mta_conn_mutex_unlock_later = TRUE;
=======
            spider_lock_before_query(conn, &need_mons[roop_count]);
>>>>>>> 09b1269e
            if ((error_num = spider_db_set_names(this, conn,
              roop_count)))
            {
              spider_unlock_after_query(conn, 0);
              error_num= spider_maybe_ping_1(this, roop_count, error_num);
            }
            if (!error_num)
            {
              spider_conn_set_timeout_from_share(conn, roop_count,
                wide_handler->trx->thd, share);
              if (dbton_hdl->execute_sql(
                sql_type,
                conn,
                result_list.quick_mode,
                &need_mons[roop_count])
              ) {
                error_num= spider_unlock_after_query_1(conn);
                error_num= spider_maybe_ping_1(this, roop_count, error_num);
              }
            }
            if (!error_num)
            {
              connection_ids[roop_count] = conn->connection_id;
              if (roop_count == link_ok)
              {
                error_num = spider_unlock_after_query_2(conn, this, roop_count, table);
                if (
                  error_num &&
                  error_num != HA_ERR_END_OF_FILE
                ) {
                  error_num= spider_maybe_ping_1(this, roop_count, error_num);
                }
                result_link_idx = link_ok;
              } else {
                spider_db_discard_result(this, roop_count, conn);
                spider_unlock_after_query(conn, 0);
              }
            }
<<<<<<< HEAD
=======
#ifndef WITHOUT_SPIDER_BG_SEARCH
>>>>>>> 09b1269e
        }
        if (error_num)
          break;
      }
      if (error_num)
      {
        if (
          error_num != HA_ERR_END_OF_FILE &&
          !check_error_mode(error_num)
        )
          error_num = HA_ERR_END_OF_FILE;
        if (error_num == HA_ERR_END_OF_FILE)
        {
          DBUG_PRINT("info",("spider result_list.finish_flg = FALSE"));
          result_list.finish_flg = FALSE;
          result_list.record_num = 0;
          if (result_list.current)
          {
            DBUG_PRINT("info",
              ("spider result_list.current->finish_flg = FALSE"));
            result_list.current->finish_flg = FALSE;
            spider_db_free_one_result(&result_list,
              (SPIDER_RESULT *) result_list.current);
            result_list.current = result_list.current->prev;
          }
        } else
          DBUG_RETURN(error_num);
      } else {
        if (!(error_num = spider_db_fetch(table->record[0], this, table)))
        {
          *range_info = (char *) mrr_cur_range.ptr;
          DBUG_RETURN(0);
        }
        if (
          error_num != HA_ERR_END_OF_FILE &&
          !check_error_mode(error_num)
        )
          error_num = HA_ERR_END_OF_FILE;
        if (error_num == HA_ERR_END_OF_FILE)
        {
          DBUG_PRINT("info",("spider result_list.finish_flg = FALSE"));
          result_list.finish_flg = FALSE;
          result_list.record_num = 0;
          if (result_list.current)
          {
            DBUG_PRINT("info",
              ("spider result_list.current->finish_flg = FALSE"));
            result_list.current->finish_flg = FALSE;
            spider_db_free_one_result(&result_list,
              (SPIDER_RESULT *) result_list.current);
            result_list.current = result_list.current->prev;
          }
        } else
          DBUG_RETURN(error_num);
      }
      range_res = mrr_funcs.next(mrr_iter, &mrr_cur_range);
      DBUG_PRINT("info",("spider range_res3=%d", range_res));
    }
    while (!range_res);
    if (error_num)
      DBUG_RETURN(check_error_mode_eof(error_num));
  } else {
    if (!(error_num = spider_db_seek_next(table->record[0], this,
      search_link_idx, table)))
    {
      *range_info = multi_range_keys[multi_range_hit_point];
      DBUG_RETURN(0);
    }

    const uchar *first_mrr_start_key;
    const uchar *first_mrr_end_key;
    uint first_mrr_start_key_length;
    uint first_mrr_end_key_length;
    if (!result_list.tmp_table_join_break_after_get_next)
    {
      range_res = mrr_funcs.next(mrr_iter, &mrr_cur_range);
      DBUG_PRINT("info",("spider range_res4=%d", range_res));
      if (!range_res)
      {
        mrr_key_buff[0].length(0);
        first_mrr_start_key = mrr_cur_range.start_key.key;
        first_mrr_start_key_length = mrr_cur_range.start_key.length;
        if (first_mrr_start_key_length)
        {
          if (mrr_key_buff[0].reserve(first_mrr_start_key_length))
            DBUG_RETURN(HA_ERR_END_OF_FILE);
          mrr_key_buff[0].q_append((const char *) first_mrr_start_key,
            first_mrr_start_key_length);
          mrr_cur_range.start_key.key = (const uchar *) mrr_key_buff[0].ptr();
        }
        mrr_key_buff[1].length(0);
        first_mrr_end_key = mrr_cur_range.end_key.key;
        first_mrr_end_key_length = mrr_cur_range.end_key.length;
        if (first_mrr_end_key_length)
        {
          if (mrr_key_buff[1].reserve(first_mrr_end_key_length))
            DBUG_RETURN(HA_ERR_END_OF_FILE);
          mrr_key_buff[1].q_append((const char *) first_mrr_end_key,
            first_mrr_end_key_length);
          mrr_cur_range.end_key.key = (const uchar *) mrr_key_buff[1].ptr();
        }
      }
    } else {
      result_list.tmp_table_join_break_after_get_next = FALSE;
      range_res = 0;
    }

    if (
      error_num != HA_ERR_END_OF_FILE &&
      !check_error_mode(error_num)
    )
      error_num = HA_ERR_END_OF_FILE;
    if (
      error_num != HA_ERR_END_OF_FILE ||
      range_res
    )
      DBUG_RETURN(error_num);
    if (check_no_where_cond())
    {
      DBUG_RETURN(check_error_mode_eof(0));
    }
    spider_db_free_one_result_for_start_next(this);
    spider_first_split_read_param(this);
    if ((error_num = spider_set_conn_bg_param(this)))
      DBUG_RETURN(error_num);
    DBUG_PRINT("info",("spider result_list.finish_flg = FALSE"));
    result_list.finish_flg = FALSE;
    if (result_list.current)
    {
      DBUG_PRINT("info",("spider result_list.current->finish_flg = FALSE"));
      result_list.current->finish_flg = FALSE;
    }
    result_list.record_num = 0;

    if ((error_num= reset_sql_sql(SPIDER_SQL_TYPE_SELECT_SQL)))
      DBUG_RETURN(error_num);

    bool tmp_high_priority = wide_handler->high_priority;
    bool have_multi_range;
    multi_range_cnt = 0;
    error_num = 0;
    do
    {
      if (
        !have_second_range &&
        (range_res = mrr_funcs.next(mrr_iter, &mrr_second_range))
      )
      {
        have_second_range = FALSE;
        have_multi_range = FALSE;
      } else {
        have_second_range = TRUE;
        have_multi_range = TRUE;
      }
      DBUG_PRINT("info",("spider range_res5=%d", range_res));
      result_list.tmp_reuse_sql = FALSE;
      if (bka_mode &&
        have_multi_range &&
        SPIDER_TEST(mrr_cur_range.range_flag & EQ_RANGE)
      ) {
        if (
          result_list.tmp_table_join &&
          result_list.tmp_table_join_key_part_map ==
            mrr_cur_range.start_key.keypart_map
        ) {
          /* reuse tmp_sql */
          result_list.tmp_reuse_sql = TRUE;
        } else {
          /* create tmp_sql */
          result_list.tmp_table_join = TRUE;
          result_list.tmp_table_join_key_part_map =
            mrr_cur_range.start_key.keypart_map;
          if ((error_num = reset_sql_sql(
            SPIDER_SQL_TYPE_SELECT_SQL | SPIDER_SQL_TYPE_TMP_SQL)))
            DBUG_RETURN(error_num);
        }
        memset(result_list.tmp_table_join_first, 0xFF,
          share->link_bitmap_size);
      } else {
        result_list.tmp_table_join = FALSE;
      }

      if (result_list.tmp_table_join)
      {
        result_list.limit_num =
          result_list.internal_limit - result_list.record_num >=
          result_list.split_read ?
          result_list.split_read :
          result_list.internal_limit - result_list.record_num;
        if (bka_mode == 2)
        {
          if (!result_list.tmp_reuse_sql)
          {
            if ((error_num = append_union_table_and_sql_for_bka(
              &mrr_cur_range.start_key
            ))) {
              DBUG_RETURN(error_num);
            }
          } else {
            if ((error_num = reuse_union_table_and_sql_for_bka()))
            {
              DBUG_RETURN(error_num);
            }
          }
        } else {
          if (!result_list.tmp_reuse_sql)
          {
            if ((error_num = append_tmp_table_and_sql_for_bka(
              &mrr_cur_range.start_key
            ))) {
              DBUG_RETURN(error_num);
            }
          } else {
            if ((error_num = reuse_tmp_table_and_sql_for_bka()))
            {
              DBUG_RETURN(error_num);
            }
          }
        }

        do
        {
          if (
            !SPIDER_TEST(mrr_cur_range.range_flag & EQ_RANGE) ||
            result_list.tmp_table_join_key_part_map !=
              mrr_cur_range.start_key.keypart_map
          ) {
            result_list.tmp_table_join_break_after_get_next = TRUE;
            break;
          }

          multi_range_keys[multi_range_cnt] = mrr_cur_range.ptr;
          if (bka_mode == 2)
          {
            if ((error_num = spider_db_append_select(this)))
              DBUG_RETURN(error_num);
            if (multi_range_cnt == 0)
            {
              if ((error_num = append_multi_range_cnt_with_name_sql_part(
                SPIDER_SQL_TYPE_SELECT_SQL, multi_range_cnt)))
                DBUG_RETURN(error_num);
              if ((error_num = append_key_column_values_with_name_sql_part(
                &mrr_cur_range.start_key,
                SPIDER_SQL_TYPE_SELECT_SQL)))
                DBUG_RETURN(error_num);
            } else {
              if ((error_num = append_multi_range_cnt_sql_part(
                SPIDER_SQL_TYPE_SELECT_SQL, multi_range_cnt, TRUE)))
                DBUG_RETURN(error_num);
              if ((error_num = append_key_column_values_sql_part(
                &mrr_cur_range.start_key,
                SPIDER_SQL_TYPE_SELECT_SQL)))
                DBUG_RETURN(error_num);
            }
            if ((error_num = append_union_table_connector_sql_part(
              SPIDER_SQL_TYPE_SELECT_SQL)))
              DBUG_RETURN(error_num);
          } else {
            if ((error_num = append_multi_range_cnt_sql_part(
              SPIDER_SQL_TYPE_TMP_SQL, multi_range_cnt, TRUE)))
              DBUG_RETURN(error_num);
            if ((error_num = append_key_column_values_sql_part(
              &mrr_cur_range.start_key,
              SPIDER_SQL_TYPE_TMP_SQL)))
              DBUG_RETURN(error_num);

            if ((error_num =
              append_values_connector_sql_part(SPIDER_SQL_TYPE_TMP_SQL)))
              DBUG_RETURN(error_num);
          }
          multi_range_cnt++;
          if (multi_range_cnt >= (uint) result_list.multi_split_read)
            break;
          if (multi_range_cnt == 1)
          {
            if (have_multi_range)
            {
              memcpy(&mrr_cur_range, &mrr_second_range,
                sizeof(KEY_MULTI_RANGE));
              have_second_range = FALSE;
              range_res = 0;
            } else {
              range_res = 1;
            }
          } else {
            range_res = mrr_funcs.next(mrr_iter, &mrr_cur_range);
            DBUG_PRINT("info",("spider range_res6=%d", range_res));
          }
        }
        while (!range_res);
        if (bka_mode == 2)
        {
          if ((error_num = append_union_table_terminator_sql_part(
            SPIDER_SQL_TYPE_SELECT_SQL)))
            DBUG_RETURN(error_num);
        } else {
          if ((error_num =
            append_values_terminator_sql_part(SPIDER_SQL_TYPE_TMP_SQL)))
            DBUG_RETURN(error_num);
        }
        result_list.use_union = FALSE;

        if ((error_num = append_limit_sql_part(
          result_list.internal_offset,
          result_list.limit_num,
          SPIDER_SQL_TYPE_SELECT_SQL)))
        {
          DBUG_RETURN(error_num);
        }
        if (
          (error_num = append_select_lock_sql_part(
            SPIDER_SQL_TYPE_SELECT_SQL))
        ) {
          DBUG_RETURN(error_num);
        }
      } else {
        result_list.limit_num =
          result_list.internal_limit - result_list.record_num;
        if (
          (error_num = init_union_table_name_pos_sql()) ||
          (error_num =
            append_union_all_start_sql_part(SPIDER_SQL_TYPE_SELECT_SQL))
        )
          DBUG_RETURN(error_num);
        do
        {
          multi_range_keys[multi_range_cnt] = mrr_cur_range.ptr;
          if ((error_num = spider_db_append_select(this)))
            DBUG_RETURN(error_num);
          if ((error_num = append_multi_range_cnt_sql_part(
            SPIDER_SQL_TYPE_SELECT_SQL, multi_range_cnt, TRUE)))
            DBUG_RETURN(error_num);
          if (
            (error_num = spider_db_append_select_columns(this)) ||
            (error_num = set_union_table_name_pos_sql())
          )
            DBUG_RETURN(error_num);
          wide_handler->high_priority = FALSE;
          if (
            share->key_hint &&
            (error_num = append_hint_after_table_sql_part(
              SPIDER_SQL_TYPE_SELECT_SQL))
          )
            DBUG_RETURN(error_num);
          set_where_pos_sql(SPIDER_SQL_TYPE_SELECT_SQL);
          if (
            (error_num = spider_db_append_key_where(
              &mrr_cur_range.start_key,
              SPIDER_TEST(mrr_cur_range.range_flag & EQ_RANGE) ?
              NULL : &mrr_cur_range.end_key, this))
          )
            DBUG_RETURN(error_num);
          if (result_list.direct_order_limit)
          {
            if ((error_num =
              append_key_order_for_direct_order_limit_with_alias_sql_part(
                NULL, 0, SPIDER_SQL_TYPE_SELECT_SQL)))
              DBUG_RETURN(error_num);
          } else {
            if ((error_num = append_key_order_with_alias_sql_part(
              NULL, 0, SPIDER_SQL_TYPE_SELECT_SQL)))
              DBUG_RETURN(error_num);
          }
          if ((error_num = append_limit_sql_part(
            0,
            result_list.internal_offset + result_list.limit_num,
            SPIDER_SQL_TYPE_SELECT_SQL)))
          {
            DBUG_RETURN(error_num);
          }
          if ((error_num = append_select_lock_sql_part(
            SPIDER_SQL_TYPE_SELECT_SQL)))
            DBUG_RETURN(error_num);
          if ((error_num =
            append_union_all_sql_part(SPIDER_SQL_TYPE_SELECT_SQL)))
            DBUG_RETURN(error_num);
          multi_range_cnt++;
          if (multi_range_cnt >= (uint) result_list.multi_split_read)
            break;
          if (multi_range_cnt == 1)
          {
            if (have_multi_range)
            {
              memcpy(&mrr_cur_range, &mrr_second_range,
                sizeof(KEY_MULTI_RANGE));
              have_second_range = FALSE;
              range_res = 0;
            } else {
              range_res = 1;
            }
          } else {
            range_res = mrr_funcs.next(mrr_iter, &mrr_cur_range);
            DBUG_PRINT("info",("spider range_res7=%d", range_res));
          }
        }
        while (!range_res);
        wide_handler->high_priority = tmp_high_priority;
        if ((error_num =
          append_union_all_end_sql_part(SPIDER_SQL_TYPE_SELECT_SQL)))
          DBUG_RETURN(error_num);
        result_list.use_union = TRUE;

        bool direct_aggregate_backup = result_list.direct_aggregate;
        result_list.direct_aggregate = FALSE;
        if (result_list.direct_order_limit)
        {
          if ((error_num =
            append_key_order_for_direct_order_limit_with_alias_sql_part(
              NULL, 0, SPIDER_SQL_TYPE_SELECT_SQL)))
            DBUG_RETURN(error_num);
        } else {
          if ((error_num = append_key_order_with_alias_sql_part(
            NULL, 0, SPIDER_SQL_TYPE_SELECT_SQL)))
            DBUG_RETURN(error_num);
        }
        result_list.direct_aggregate = direct_aggregate_backup;
        if ((error_num = append_limit_sql_part(
          result_list.internal_offset,
          result_list.limit_num,
          SPIDER_SQL_TYPE_SELECT_SQL)))
        {
          DBUG_RETURN(error_num);
        }
      }

      int roop_start, roop_end, roop_count, link_ok;
      spider_prep_loop(this, &roop_start, &roop_end, &link_ok);
      for (roop_count = roop_start; roop_count < roop_end;
        roop_count = spider_conn_link_idx_next(share->link_statuses,
          conn_link_idx, roop_count, share->link_count,
          SPIDER_LINK_STATUS_RECOVERY)
      ) {
        if (result_list.bgs_phase > 0)
        {
          if ((error_num = spider_check_and_init_casual_read(
            wide_handler->trx->thd, this,
            roop_count)))
            DBUG_RETURN(error_num);
          if ((error_num = spider_bg_conn_search(this, roop_count, roop_start,
            TRUE, FALSE, (roop_count != link_ok))))
          {
            if (
              error_num != HA_ERR_END_OF_FILE
            ) {
              error_num= spider_maybe_ping_1(this, roop_count, error_num);
            }
            break;
          }
        } else {
          ulong sql_type;
          conn= conns[roop_count];
          sql_type= SPIDER_SQL_TYPE_SELECT_SQL | SPIDER_SQL_TYPE_TMP_SQL;
          spider_db_handler *dbton_hdl = dbton_handler[conn->dbton_id];
          if ((error_num =
            dbton_hdl->set_sql_for_exec(sql_type, roop_count)))
          {
            DBUG_RETURN(error_num);
          }
          sql_type &= ~SPIDER_SQL_TYPE_TMP_SQL;
          DBUG_PRINT("info",("spider sql_type=%lu", sql_type));
<<<<<<< HEAD
            conn->need_mon = &need_mons[roop_count];
            DBUG_ASSERT(!conn->mta_conn_mutex_lock_already);
            DBUG_ASSERT(!conn->mta_conn_mutex_unlock_later);
            conn->mta_conn_mutex_lock_already = TRUE;
            conn->mta_conn_mutex_unlock_later = TRUE;
=======
            spider_lock_before_query(conn, &need_mons[roop_count]);
>>>>>>> 09b1269e
            if ((error_num = spider_db_set_names(this, conn,
              roop_count)))
            {
              spider_unlock_after_query(conn, 0);
              error_num= spider_maybe_ping_1(this, roop_count, error_num);
              break;
            }
            if (
              result_list.tmp_table_join && bka_mode != 2 &&
              spider_bit_is_set(result_list.tmp_table_join_first, roop_count)
            ) {
              spider_clear_bit(result_list.tmp_table_join_first, roop_count);
              spider_set_bit(result_list.tmp_table_created, roop_count);
              result_list.tmp_tables_created = TRUE;
              spider_conn_set_timeout_from_share(conn, roop_count,
                wide_handler->trx->thd, share);
              if (dbton_hdl->execute_sql(
                SPIDER_SQL_TYPE_TMP_SQL,
                conn,
                -1,
                &need_mons[roop_count])
              ) {
                error_num= spider_unlock_after_query_1(conn);
                error_num= spider_maybe_ping_1(this, roop_count, error_num);
                break;
              }
              spider_db_discard_multiple_result(this, roop_count, conn);
            }
            spider_conn_set_timeout_from_share(conn, roop_count,
              wide_handler->trx->thd, share);
            if (dbton_hdl->execute_sql(
              sql_type,
              conn,
              result_list.quick_mode,
              &need_mons[roop_count])
            ) {
              error_num= spider_unlock_after_query_1(conn);
              error_num= spider_maybe_ping_1(this, roop_count, error_num);
              break;
            }
            connection_ids[roop_count] = conn->connection_id;
            if (roop_count == link_ok)
            {
              if ((error_num = spider_unlock_after_query_2(conn, this, roop_count, table)))
              {
                if (
                  error_num != HA_ERR_END_OF_FILE
                ) {
                  error_num= spider_maybe_ping_1(this, search_link_idx, error_num);
                }
                break;
              }
              result_link_idx = link_ok;
            } else {
              spider_db_discard_result(this, roop_count, conn);
              spider_unlock_after_query(conn, 0);
            }
<<<<<<< HEAD
=======
#ifndef WITHOUT_SPIDER_BG_SEARCH
>>>>>>> 09b1269e
        }
      }
      if (error_num)
      {
        if (
          error_num != HA_ERR_END_OF_FILE &&
          !check_error_mode(error_num)
        )
          error_num = HA_ERR_END_OF_FILE;
        if (error_num == HA_ERR_END_OF_FILE)
        {
          if (multi_range_cnt >= (uint) result_list.multi_split_read)
          {
            range_res = mrr_funcs.next(mrr_iter, &mrr_cur_range);
            DBUG_PRINT("info",("spider range_res8=%d", range_res));
          }
          if (
            range_res
          ) {
            table->status = STATUS_NOT_FOUND;
            DBUG_RETURN(error_num);
          }

          DBUG_PRINT("info",("spider result_list.finish_flg = FALSE"));
          result_list.finish_flg = FALSE;
          result_list.record_num = 0;
          if (result_list.current)
          {
            DBUG_PRINT("info",
              ("spider result_list.current->finish_flg = FALSE"));
            result_list.current->finish_flg = FALSE;
            spider_db_free_one_result(&result_list,
              (SPIDER_RESULT *) result_list.current);
            if (result_list.current == result_list.first)
              result_list.current = NULL;
            else
              result_list.current = result_list.current->prev;
          }
          error_num = 0;
        } else
          DBUG_RETURN(error_num);
      } else {
        if (!(error_num = spider_db_fetch(table->record[0], this, table)))
        {
          *range_info = multi_range_keys[multi_range_hit_point];
          DBUG_RETURN(0);
        }
        if (
          error_num != HA_ERR_END_OF_FILE &&
          !check_error_mode(error_num)
        )
          error_num = HA_ERR_END_OF_FILE;
        if (error_num == HA_ERR_END_OF_FILE)
        {
          if (multi_range_cnt >= (uint) result_list.multi_split_read)
          {
            range_res = mrr_funcs.next(mrr_iter, &mrr_cur_range);
            DBUG_PRINT("info",("spider range_res9=%d", range_res));
          }
          if (
            range_res
          ) {
            table->status = STATUS_NOT_FOUND;
            DBUG_RETURN(error_num);
          }

          DBUG_PRINT("info",("spider result_list.finish_flg = FALSE"));
          result_list.finish_flg = FALSE;
          result_list.record_num = 0;
          if (result_list.current)
          {
            DBUG_PRINT("info",
              ("spider result_list.current->finish_flg = FALSE"));
            result_list.current->finish_flg = FALSE;
            spider_db_free_one_result(&result_list,
              (SPIDER_RESULT *) result_list.current);
            if (result_list.current == result_list.first)
              result_list.current = NULL;
            else
              result_list.current = result_list.current->prev;
          }
          error_num = 0;
        } else
          DBUG_RETURN(error_num);
      }
      if (check_no_where_cond())
      {
        DBUG_RETURN(check_error_mode_eof(0));
      }
      multi_range_cnt = 0;
      if ((error_num= reset_sql_sql(SPIDER_SQL_TYPE_SELECT_SQL)))
        DBUG_RETURN(error_num);
    } while (!error_num);
  }
  DBUG_RETURN(0);
}

int ha_spider::rnd_init(
  bool scan
) {
  int error_num;
  DBUG_ENTER("ha_spider::rnd_init");
  DBUG_PRINT("info",("spider this=%p", this));
  DBUG_PRINT("info",("spider scan=%s", scan ? "TRUE" : "FALSE"));
  if (!dml_inited)
  {
    if (unlikely((error_num = dml_init())))
    {
      DBUG_RETURN(error_num);
    }
  }
  pushed_pos = NULL;
/*
  if (wide_handler->external_lock_type == F_WRLCK)
    check_and_start_bulk_update(SPD_BU_START_BY_INDEX_OR_RND_INIT);
*/
  rnd_scan_and_first = scan;
  if (
    scan &&
    wide_handler->sql_command != SQLCOM_ALTER_TABLE
  ) {
    spider_set_result_list_param(this);
    pk_update = FALSE;
    if (
      result_list.current &&
      !result_list.low_mem_read &&
      prev_index_rnd_init == SPD_RND
    ) {
      result_list.current = result_list.first;
      spider_db_set_pos_to_first_row(&result_list);
      rnd_scan_and_first = FALSE;
    } else {
      spider_db_free_one_result_for_start_next(this);
      if (
        result_list.current &&
        result_list.low_mem_read
      ) {
        int roop_start, roop_end, roop_count, tmp_lock_mode;
        tmp_lock_mode = spider_conn_lock_mode(this);
        if (tmp_lock_mode)
        {
          /* "for update" or "lock in share mode" */
          roop_start = spider_conn_link_idx_next(share->link_statuses,
            conn_link_idx, -1, share->link_count,
            SPIDER_LINK_STATUS_RECOVERY);
          roop_end = share->link_count;
        } else {
          roop_start = search_link_idx;
          roop_end = search_link_idx + 1;
        }
        for (roop_count = roop_start; roop_count < roop_end;
          roop_count = spider_conn_link_idx_next(share->link_statuses,
            conn_link_idx, roop_count, share->link_count,
            SPIDER_LINK_STATUS_RECOVERY)
        ) {
          if (conns[roop_count] && result_list.bgs_working)
            spider_bg_conn_break(conns[roop_count], this);
          if (quick_targets[roop_count])
          {
            spider_db_free_one_quick_result(
              (SPIDER_RESULT *) result_list.current);
            DBUG_ASSERT(quick_targets[roop_count] ==
              conns[roop_count]->quick_target);
            DBUG_PRINT("info", ("spider conn[%p]->quick_target=NULL",
              conns[roop_count]));
            conns[roop_count]->quick_target = NULL;
            quick_targets[roop_count] = NULL;
          }
        }
        result_list.record_num = 0;
        DBUG_PRINT("info",("spider result_list.finish_flg = FALSE"));
        result_list.finish_flg = FALSE;
        result_list.quick_phase = 0;
        result_list.bgs_phase = 0;
      }

      mrr_with_cnt = FALSE;
      use_spatial_index = FALSE;

      if (
        wide_handler->update_request &&
        share->have_recovery_link &&
        wide_handler->external_lock_type == F_WRLCK &&
        (pk_update = spider_check_pk_update(table))
      ) {
        bitmap_set_all(table->read_set);
        if (is_clone)
          memset(wide_handler->searched_bitmap, 0xFF,
            my_bitmap_buffer_size(table->read_set));
      }

      set_select_column_mode();
      result_list.keyread = FALSE;

      init_rnd_handler = FALSE;
      if ((error_num= reset_sql_sql(SPIDER_SQL_TYPE_SELECT_SQL)))
        DBUG_RETURN(error_num);
      result_list.check_direct_order_limit = FALSE;
    }
  }
  prev_index_rnd_init = SPD_RND;
  DBUG_RETURN(0);
}


int ha_spider::rnd_end()
{
/*
  int error_num;
  backup_error_status();
*/
  DBUG_ENTER("ha_spider::rnd_end");
  DBUG_PRINT("info",("spider this=%p", this));
/*
#ifdef INFO_KIND_FORCE_LIMIT_BEGIN
  info_limit = 9223372036854775807LL;
#endif
  if (
    (error_num = check_and_end_bulk_update(
      SPD_BU_START_BY_INDEX_OR_RND_INIT)) ||
    (error_num = spider_trx_check_link_idx_failed(this))
  )
    DBUG_RETURN(check_error_mode(error_num));
*/
  DBUG_RETURN(0);
}


int ha_spider::rnd_next_internal(
  uchar *buf
) {
  int error_num;
  ha_spider *direct_limit_offset_spider =
    (ha_spider *) partition_handler->owner;
  backup_error_status();
  DBUG_ENTER("ha_spider::rnd_next_internal");
  DBUG_PRINT("info",("spider this=%p", this));
  if (wide_handler->trx->thd->killed)
  {
    my_error(ER_QUERY_INTERRUPTED, MYF(0));
    DBUG_RETURN(ER_QUERY_INTERRUPTED);
  }
  /* do not copy table data at alter table */
  if (wide_handler->sql_command == SQLCOM_ALTER_TABLE)
    DBUG_RETURN(HA_ERR_END_OF_FILE);
  do_direct_update = FALSE;

  if (rnd_scan_and_first)
  {
    if ((error_num = spider_set_conn_bg_param(this)))
      DBUG_RETURN(error_num);
    check_direct_order_limit();
    check_select_column(TRUE);

    if (this->result_list.direct_limit_offset)
    {
      if (direct_limit_offset_spider->direct_select_limit == 0)
      { // mean has got all result
        DBUG_RETURN(check_error_mode_eof(HA_ERR_END_OF_FILE));
      }
      if (
        partition_handler->handlers &&
        direct_limit_offset_spider->direct_current_offset > 0
      ) {
        longlong table_count = this->records();
        DBUG_PRINT("info",("spider table_count=%lld", table_count));
        if (table_count <= direct_limit_offset_spider->direct_current_offset)
        {
          // skip this spider(partition)
          direct_limit_offset_spider->direct_current_offset -= table_count;
          DBUG_PRINT("info",("spider direct_current_offset=%lld",
            direct_limit_offset_spider->direct_current_offset));
          DBUG_RETURN(check_error_mode_eof(HA_ERR_END_OF_FILE));
        }
      }

      // make the offset/limit statement
      DBUG_PRINT("info",("spider direct_current_offset=%lld",
        direct_limit_offset_spider->direct_current_offset));
      result_list.internal_offset = direct_limit_offset_spider->direct_current_offset;
      DBUG_PRINT("info",("spider direct_select_limit=%lld",
        direct_limit_offset_spider->direct_select_limit));
      result_list.internal_limit = direct_limit_offset_spider->direct_select_limit;
      result_list.split_read = direct_limit_offset_spider->direct_select_limit;

      // start with this spider(partition)
      direct_limit_offset_spider->direct_current_offset = 0;
    }

    DBUG_PRINT("info",("spider result_list.finish_flg = FALSE"));
    result_list.finish_flg = FALSE;
    result_list.record_num = 0;
    if (
      (error_num = spider_db_append_select(this)) ||
      (error_num = spider_db_append_select_columns(this))
    )
      DBUG_RETURN(error_num);
    set_where_pos_sql(SPIDER_SQL_TYPE_SELECT_SQL);

    /* append condition pushdown */
    if (spider_db_append_condition(this, NULL, 0, FALSE))
      DBUG_RETURN(HA_ERR_OUT_OF_MEM);

    set_order_pos_sql(SPIDER_SQL_TYPE_SELECT_SQL);
    if (result_list.direct_order_limit)
    {
      if ((error_num =
        append_key_order_for_direct_order_limit_with_alias_sql_part(
          NULL, 0, SPIDER_SQL_TYPE_SELECT_SQL)))
        DBUG_RETURN(error_num);
    }
    else if (result_list.direct_aggregate)
    {
      if ((error_num =
        append_group_by_sql_part(NULL, 0, SPIDER_SQL_TYPE_SELECT_SQL)))
        DBUG_RETURN(error_num);
    }
    result_list.desc_flg = FALSE;
    result_list.sorted = FALSE;
    result_list.key_info = NULL;
    result_list.limit_num =
      result_list.internal_limit >= result_list.split_read ?
      result_list.split_read : result_list.internal_limit;
    {
      if ((error_num = append_limit_sql_part(
        result_list.internal_offset,
        result_list.limit_num,
        SPIDER_SQL_TYPE_SELECT_SQL)))
      {
        DBUG_RETURN(error_num);
      }
      if (
        (error_num = append_select_lock_sql_part(
          SPIDER_SQL_TYPE_SELECT_SQL))
      ) {
        DBUG_RETURN(error_num);
      }
    }
<<<<<<< HEAD

    int roop_start, roop_end, roop_count, tmp_lock_mode, link_ok;
    tmp_lock_mode = spider_conn_lock_mode(this);
    if (tmp_lock_mode)
    {
      /* "for update" or "lock in share mode" */
      link_ok = spider_conn_link_idx_next(share->link_statuses,
        conn_link_idx, -1, share->link_count,
        SPIDER_LINK_STATUS_OK);
      roop_start = spider_conn_link_idx_next(share->link_statuses,
        conn_link_idx, -1, share->link_count,
        SPIDER_LINK_STATUS_RECOVERY);
      roop_end = share->link_count;
    } else {
      link_ok = search_link_idx;
      roop_start = search_link_idx;
      roop_end = search_link_idx + 1;
=======
    if (sql_kinds & SPIDER_SQL_KIND_HANDLER)
    {
      if ((error_num = append_limit_sql_part(
        result_list.internal_offset,
        result_list.limit_num,
        SPIDER_SQL_TYPE_HANDLER)))
      {
        DBUG_RETURN(error_num);
      }
>>>>>>> 09b1269e
    }

    int roop_start, roop_end, roop_count, link_ok;
    spider_prep_loop(this, &roop_start, &roop_end, &link_ok);
    for (roop_count = roop_start; roop_count < roop_end;
      roop_count = spider_conn_link_idx_next(share->link_statuses,
        conn_link_idx, roop_count, share->link_count,
        SPIDER_LINK_STATUS_RECOVERY)
    ) {
<<<<<<< HEAD
      if (result_list.bgs_phase > 0)
      {
        if ((error_num = spider_check_and_init_casual_read(
          wide_handler->trx->thd, this,
          roop_count)))
          DBUG_RETURN(error_num);
        if ((error_num = spider_bg_conn_search(this, roop_count, roop_start,
          TRUE, FALSE, (roop_count != link_ok))))
        {
          if (
            error_num != HA_ERR_END_OF_FILE &&
            share->monitoring_kind[roop_count] &&
            need_mons[roop_count]
          ) {
            error_num = spider_ping_table_mon_from_table(
                wide_handler->trx,
                wide_handler->trx->thd,
                share,
                roop_count,
                (uint32) share->monitoring_sid[roop_count],
                share->table_name,
                share->table_name_length,
                conn_link_idx[roop_count],
                NULL,
                0,
                share->monitoring_kind[roop_count],
                share->monitoring_limit[roop_count],
                share->monitoring_flag[roop_count],
                TRUE
              );
          }
          DBUG_RETURN(check_error_mode_eof(error_num));
        }
      } else {
        SPIDER_CONN *conn = conns[roop_count];
        ulong sql_type;
        sql_type= SPIDER_SQL_TYPE_SELECT_SQL;
        spider_db_handler *dbton_hdl = dbton_handler[conn->dbton_id];
        pthread_mutex_assert_not_owner(&conn->mta_conn_mutex);
        if ((error_num =
          dbton_hdl->set_sql_for_exec(sql_type, roop_count)))
        {
          DBUG_RETURN(error_num);
        }
        pthread_mutex_lock(&conn->mta_conn_mutex);
        SPIDER_SET_FILE_POS(&conn->mta_conn_mutex_file_pos);
        DBUG_PRINT("info",("spider sql_type=%lu", sql_type));
        conn->need_mon = &need_mons[roop_count];
        DBUG_ASSERT(!conn->mta_conn_mutex_lock_already);
        DBUG_ASSERT(!conn->mta_conn_mutex_unlock_later);
        conn->mta_conn_mutex_lock_already = TRUE;
        conn->mta_conn_mutex_unlock_later = TRUE;
        if ((error_num = spider_db_set_names(this, conn,
          roop_count)))
        {
          DBUG_ASSERT(conn->mta_conn_mutex_lock_already);
          DBUG_ASSERT(conn->mta_conn_mutex_unlock_later);
          conn->mta_conn_mutex_lock_already = FALSE;
          conn->mta_conn_mutex_unlock_later = FALSE;
          SPIDER_CLEAR_FILE_POS(&conn->mta_conn_mutex_file_pos);
          pthread_mutex_unlock(&conn->mta_conn_mutex);
          if (
            share->monitoring_kind[roop_count] &&
            need_mons[roop_count]
          ) {
            error_num = spider_ping_table_mon_from_table(
                wide_handler->trx,
                wide_handler->trx->thd,
                share,
                roop_count,
                (uint32) share->monitoring_sid[roop_count],
                share->table_name,
                share->table_name_length,
                conn_link_idx[roop_count],
                NULL,
                0,
                share->monitoring_kind[roop_count],
                share->monitoring_limit[roop_count],
                share->monitoring_flag[roop_count],
                TRUE
              );
          }
          DBUG_RETURN(check_error_mode_eof(error_num));
        }
        spider_conn_set_timeout_from_share(conn, roop_count,
          wide_handler->trx->thd, share);
        if (dbton_hdl->execute_sql(
          sql_type,
          conn,
          result_list.quick_mode,
          &need_mons[roop_count])
        ) {
          DBUG_ASSERT(conn->mta_conn_mutex_lock_already);
          DBUG_ASSERT(conn->mta_conn_mutex_unlock_later);
          conn->mta_conn_mutex_lock_already = FALSE;
          conn->mta_conn_mutex_unlock_later = FALSE;
          error_num = spider_db_errorno(conn);
          if (
            share->monitoring_kind[roop_count] &&
            need_mons[roop_count]
          ) {
            error_num = spider_ping_table_mon_from_table(
                wide_handler->trx,
                wide_handler->trx->thd,
                share,
                roop_count,
                (uint32) share->monitoring_sid[roop_count],
                share->table_name,
                share->table_name_length,
                conn_link_idx[roop_count],
                NULL,
                0,
                share->monitoring_kind[roop_count],
                share->monitoring_limit[roop_count],
                share->monitoring_flag[roop_count],
                TRUE
              );
          }
          DBUG_RETURN(check_error_mode_eof(error_num));
        }
        connection_ids[roop_count] = conn->connection_id;
        DBUG_ASSERT(conn->mta_conn_mutex_lock_already);
        DBUG_ASSERT(conn->mta_conn_mutex_unlock_later);
        conn->mta_conn_mutex_lock_already = FALSE;
        conn->mta_conn_mutex_unlock_later = FALSE;
        if (roop_count == link_ok)
        {
          if ((error_num = spider_db_store_result(this, roop_count, table)))
          {
            if (
              error_num != HA_ERR_END_OF_FILE &&
              share->monitoring_kind[roop_count] &&
              need_mons[roop_count]
            ) {
              error_num = spider_ping_table_mon_from_table(
                  wide_handler->trx,
                  wide_handler->trx->thd,
                  share,
                  roop_count,
                  (uint32) share->monitoring_sid[roop_count],
                  share->table_name,
                  share->table_name_length,
                  conn_link_idx[roop_count],
                  NULL,
                  0,
                  share->monitoring_kind[roop_count],
                  share->monitoring_limit[roop_count],
                  share->monitoring_flag[roop_count],
                  TRUE
                );
            }
            DBUG_RETURN(check_error_mode_eof(error_num));
          }
          result_link_idx = link_ok;
        } else {
          spider_db_discard_result(this, roop_count, conn);
          SPIDER_CLEAR_FILE_POS(&conn->mta_conn_mutex_file_pos);
          pthread_mutex_unlock(&conn->mta_conn_mutex);
        }
=======
#ifndef WITHOUT_SPIDER_BG_SEARCH
    if (result_list.bgs_phase > 0)
    {
      if (spider_start_bg(this, roop_count, roop_start, link_ok, &error_num))
        DBUG_RETURN(error_num);
    } else {
#endif
      if (spider_send_query(this, table, roop_count, link_ok, &error_num))
        DBUG_RETURN(error_num);
#ifndef WITHOUT_SPIDER_BG_SEARCH
>>>>>>> 09b1269e
      }
    }
    rnd_scan_and_first = FALSE;

    if (this->result_list.direct_limit_offset)
    {
      if (buf && (error_num = spider_db_seek_next(buf, this, search_link_idx,
        table)))
        DBUG_RETURN(check_error_mode_eof(error_num));
      DBUG_RETURN(0);
    }
  }

  if (
    result_list.direct_limit_offset &&
    direct_limit_offset_spider->direct_select_offset > 0
  ) {
    // limit-- for each got row
    direct_limit_offset_spider->direct_select_offset--;
    DBUG_RETURN(0);
  }

  if (buf && (error_num = spider_db_seek_next(buf, this, search_link_idx,
    table)))
    DBUG_RETURN(check_error_mode_eof(error_num));
  DBUG_RETURN(0);
}

int ha_spider::pre_rnd_next(
  bool use_parallel
) {
  DBUG_ENTER("ha_spider::pre_rnd_next");
  DBUG_PRINT("info",("spider this=%p", this));
  check_pre_call(use_parallel);
  if (use_pre_call)
  {
    store_error_num =
      rnd_next_internal(NULL);
    DBUG_RETURN(store_error_num);
  }
  DBUG_RETURN(0);
}

int ha_spider::rnd_next(
  uchar *buf
) {
  int error_num;
  DBUG_ENTER("ha_spider::rnd_next");
  DBUG_PRINT("info",("spider this=%p", this));
  if (use_pre_call)
  {
    if (store_error_num)
    {
      if (store_error_num == HA_ERR_END_OF_FILE)
        table->status = STATUS_NOT_FOUND;
      DBUG_RETURN(store_error_num);
    }
    if ((error_num = spider_bg_all_conn_pre_next(this, search_link_idx)))
      DBUG_RETURN(error_num);
    use_pre_call = FALSE;
  }
  if ((error_num= spider_check_trx_and_get_conn(ha_thd(), this, FALSE)))
    DBUG_RETURN(error_num);
  DBUG_RETURN(rnd_next_internal(buf));
}

void ha_spider::position(
  const uchar *record
) {
  DBUG_ENTER("ha_spider::position");
  DBUG_PRINT("info",("spider this=%p", this));
  if (pushed_pos)
  {
    DBUG_PRINT("info",("spider pushed_pos=%p", pushed_pos));
    memcpy(ref, pushed_pos, ref_length);
    DBUG_VOID_RETURN;
  }
  if (pt_clone_last_searcher)
  {
    /* sercher is cloned handler */
    DBUG_PRINT("info",("spider cloned handler access"));
    pt_clone_last_searcher->position(record);
    memcpy(ref, pt_clone_last_searcher->ref, ref_length);
  } else {
    if (is_clone)
    {
      DBUG_PRINT("info",("spider set pt_clone_last_searcher (NULL) to %p",
        pt_clone_source_handler));
      pt_clone_source_handler->pt_clone_last_searcher = NULL;
    }
    memset(ref, '0', sizeof(SPIDER_POSITION));
    DBUG_PRINT("info",("spider self position"));
    DBUG_PRINT("info",
      ("spider current_row_num=%lld", result_list.current_row_num));
    if (!wide_handler->position_bitmap_init)
    {
      if (select_column_mode)
      {
        spider_db_handler *dbton_hdl =
          dbton_handler[result_list.current->dbton_id];
        dbton_hdl->copy_minimum_select_bitmap(wide_handler->position_bitmap);
      }
      wide_handler->position_bitmap_init = TRUE;
    }
    spider_db_create_position(this, (SPIDER_POSITION *) ref);
  }
  DBUG_VOID_RETURN;
}

int ha_spider::rnd_pos(
  uchar *buf,
  uchar *pos
) {
  DBUG_ENTER("ha_spider::rnd_pos");
  DBUG_PRINT("info",("spider this=%p", this));
#ifndef DBUG_OFF
  for (uint roop_count = 0; roop_count < ((table->s->fields + 7) / 8);
    roop_count++)
  {
    DBUG_PRINT("info",("spider roop_count=%d", roop_count));
    DBUG_PRINT("info",("spider read_set=%d",
      ((uchar *) table->read_set->bitmap)[roop_count]));
  }
#endif
  if (wide_handler->trx->thd->killed)
  {
    my_error(ER_QUERY_INTERRUPTED, MYF(0));
    DBUG_RETURN(ER_QUERY_INTERRUPTED);
  }
  DBUG_PRINT("info",("spider pos=%p", pos));
  DBUG_PRINT("info",("spider buf=%p", buf));
  pushed_pos_buf = *((SPIDER_POSITION *) pos);
  pushed_pos = &pushed_pos_buf;
  DBUG_RETURN(spider_db_seek_tmp(buf, &pushed_pos_buf, this, table));
}

int ha_spider::cmp_ref(
  const uchar *ref1,
  const uchar *ref2
) {
  int ret = 0;
  DBUG_ENTER("ha_spider::cmp_ref");
  DBUG_PRINT("info",("spider this=%p", this));
  DBUG_PRINT("info",("spider ref1=%p", ref1));
  DBUG_PRINT("info",("spider ref2=%p", ref2));
  result_list.in_cmp_ref = TRUE;
  if (table_share->primary_key < MAX_KEY)
  {
    uchar table_key[MAX_KEY_LENGTH];
    KEY *key_info = &table->key_info[table_share->primary_key];
    DBUG_PRINT("info",("spider cmp by primary key"));
    rnd_pos(table->record[0], (uchar *) ref2);
    key_copy(
      table_key,
      table->record[0],
      key_info,
      key_info->key_length);
    rnd_pos(table->record[0], (uchar *) ref1);
    ret = key_cmp(key_info->key_part, table_key, key_info->key_length);
  } else {
    Field **field;
    my_ptrdiff_t ptr_diff = PTR_BYTE_DIFF(table->record[1], table->record[0]);
    DBUG_PRINT("info",("spider cmp by all rows"));
    rnd_pos(table->record[1], (uchar *) ref2);
    rnd_pos(table->record[0], (uchar *) ref1);
    for (
      field = table->field;
      *field;
      field++
    ) {
      if ((ret = (*field)->cmp_binary_offset((uint) ptr_diff)))
      {
        DBUG_PRINT("info",("spider different at %s",
          SPIDER_field_name_str(*field)));
        break;
      }
    }
  }
  result_list.in_cmp_ref = FALSE;
  DBUG_PRINT("info",("spider ret=%d", ret));
  DBUG_RETURN(ret);
}

float spider_ft_find_relevance(
  FT_INFO *handler,
  uchar *record,
  uint length
) {
  DBUG_ENTER("spider_ft_find_relevance");
  st_spider_ft_info *info = (st_spider_ft_info*) handler;
  DBUG_PRINT("info",("spider info=%p", info));
  DBUG_PRINT("info",("spider score=%f", info->score));
  DBUG_RETURN(info->score);
}

float spider_ft_get_relevance(
  FT_INFO *handler
) {
  DBUG_ENTER("spider_ft_get_relevance");
  st_spider_ft_info *info = (st_spider_ft_info*) handler;
  DBUG_PRINT("info",("spider info=%p", info));
  DBUG_PRINT("info",("spider score=%f", info->score));
  DBUG_RETURN(info->score);
}

void spider_ft_close_search(
  FT_INFO *handler
) {
  DBUG_ENTER("spider_ft_close_search");
  DBUG_VOID_RETURN;
}

_ft_vft spider_ft_vft = {
  NULL, // spider_ft_read_next
  spider_ft_find_relevance,
  spider_ft_close_search,
  spider_ft_get_relevance,
  NULL // spider_ft_reinit_search
};

int ha_spider::ft_init()
{
  int error_num;
  DBUG_ENTER("ha_spider::ft_init");
  DBUG_PRINT("info",("spider this=%p", this));
  if (store_error_num)
    DBUG_RETURN(store_error_num);
  if (active_index == MAX_KEY && inited == NONE)
  {
    st_spider_ft_info  *ft_info = ft_first;
    ft_init_without_index_init = TRUE;
    ft_init_idx = MAX_KEY;
    while (TRUE)
    {
      if (ft_info->used_in_where)
      {
        ft_init_idx = ft_info->inx;
        if ((error_num = index_init(ft_init_idx, FALSE)))
          DBUG_RETURN(error_num);
        active_index = MAX_KEY;
        break;
      }
      if (ft_info == ft_current)
        break;
      ft_info = ft_info->next;
    }
    if (ft_init_idx == MAX_KEY)
    {
      if ((error_num = rnd_init(TRUE)))
        DBUG_RETURN(error_num);
    }
  } else {
    ft_init_idx = active_index;
    ft_init_without_index_init = FALSE;
  }

  ft_init_and_first = TRUE;

  DBUG_RETURN(0);
}

void ha_spider::ft_end()
{
  DBUG_ENTER("ha_spider::ft_end");
  DBUG_PRINT("info",("spider this=%p", this));
  if (ft_init_without_index_init)
  {
    if (ft_init_idx == MAX_KEY)
      store_error_num = rnd_end();
    else
      store_error_num = index_end();
  }
  ft_init_without_index_init = FALSE;
  handler::ft_end();
  DBUG_VOID_RETURN;
}

FT_INFO *ha_spider::ft_init_ext(
  uint flags,
  uint inx,
  String *key
) {
  st_spider_ft_info *tmp_ft_info;
  backup_error_status();
  DBUG_ENTER("ha_spider::ft_init_ext");
  DBUG_PRINT("info",("spider this=%p", this));
  DBUG_PRINT("info",("spider flags=%u", flags));
  DBUG_PRINT("info",("spider inx=%u", inx));
  DBUG_PRINT("info",("spider key=%s", key->c_ptr_safe()));
  if (inx == NO_SUCH_KEY)
  {
    my_error(ER_FT_MATCHING_KEY_NOT_FOUND, MYF(0));
    DBUG_RETURN(NULL);
  }

  tmp_ft_info = ft_current;
  if (ft_current)
    ft_current = ft_current->next;
  else {
    ft_current = ft_first;
    set_ft_discard_bitmap();
  }

  if (!ft_current)
  {
    if (!(ft_current = (st_spider_ft_info *)
      spider_malloc(spider_current_trx, SPD_MID_HA_SPIDER_FT_INIT_EXT_1, sizeof(st_spider_ft_info),
        MYF(MY_WME | MY_ZEROFILL))))
    {
      my_error(HA_ERR_OUT_OF_MEM, MYF(0));
      DBUG_RETURN(NULL);
    }
    if (tmp_ft_info)
      tmp_ft_info->next = ft_current;
    else
      ft_first = ft_current;
  }

  ft_current->please = &spider_ft_vft;
  ft_current->file = this;
  ft_current->used_in_where = (flags & FT_SORTED);
  ft_current->target = ft_count;
  ft_current->flags = flags;
  ft_current->inx = inx;
  ft_current->key = key;

  ft_count++;
  DBUG_RETURN((FT_INFO *) ft_current);
}

int ha_spider::ft_read_internal(
  uchar *buf
) {
  int error_num;
  backup_error_status();
  DBUG_ENTER("ha_spider::ft_read_internal");
  DBUG_PRINT("info",("spider this=%p", this));
  if (wide_handler->trx->thd->killed)
  {
    my_error(ER_QUERY_INTERRUPTED, MYF(0));
    DBUG_RETURN(ER_QUERY_INTERRUPTED);
  }
  if (ft_init_and_first)
  {
    ft_init_and_first = FALSE;
    spider_db_free_one_result_for_start_next(this);
    check_direct_order_limit();
    if ((error_num = spider_set_conn_bg_param(this)))
      DBUG_RETURN(error_num);
    check_select_column(FALSE);
    DBUG_PRINT("info",("spider result_list.finish_flg = FALSE"));
    result_list.finish_flg = FALSE;
    result_list.record_num = 0;
    if (wide_handler->keyread)
      result_list.keyread = TRUE;
    else
      result_list.keyread = FALSE;
    if (
      (error_num = spider_db_append_select(this)) ||
      (error_num = spider_db_append_select_columns(this))
    )
      DBUG_RETURN(error_num);
    uint tmp_active_index = active_index;
    active_index = ft_init_idx;
    if (
      ft_init_idx < MAX_KEY &&
      share->key_hint &&
      (error_num =
        append_hint_after_table_sql_part(SPIDER_SQL_TYPE_SELECT_SQL))
    ) {
      active_index = tmp_active_index;
      DBUG_RETURN(error_num);
    }
    active_index = tmp_active_index;
    set_where_pos_sql(SPIDER_SQL_TYPE_SELECT_SQL);
    result_list.desc_flg = FALSE;
    result_list.sorted = TRUE;
    if (ft_init_idx == MAX_KEY)
      result_list.key_info = NULL;
    else
      result_list.key_info = &table->key_info[ft_init_idx];
    result_list.key_order = 0;
    result_list.limit_num =
      result_list.internal_limit >= result_list.split_read ?
      result_list.split_read : result_list.internal_limit;
    if ((error_num = spider_db_append_match_where(this)))
      DBUG_RETURN(error_num);
    if (result_list.direct_order_limit)
    {
      if ((error_num =
        append_key_order_for_direct_order_limit_with_alias_sql_part(NULL, 0,
          SPIDER_SQL_TYPE_SELECT_SQL)))
        DBUG_RETURN(error_num);
    }
    else if (result_list.direct_aggregate)
    {
      if ((error_num =
        append_group_by_sql_part(NULL, 0, SPIDER_SQL_TYPE_SELECT_SQL)))
        DBUG_RETURN(error_num);
    }
    {
      if ((error_num = append_limit_sql_part(
        result_list.internal_offset,
        result_list.limit_num,
        SPIDER_SQL_TYPE_SELECT_SQL)))
      {
        DBUG_RETURN(error_num);
      }
      if (
        (error_num = append_select_lock_sql_part(
          SPIDER_SQL_TYPE_SELECT_SQL))
      ) {
        DBUG_RETURN(error_num);
      }
    }

    int roop_start, roop_end, roop_count, link_ok;
    spider_prep_loop(this, &roop_start, &roop_end, &link_ok);
    for (roop_count = roop_start; roop_count < roop_end;
      roop_count = spider_conn_link_idx_next(share->link_statuses,
        conn_link_idx, roop_count, share->link_count,
        SPIDER_LINK_STATUS_RECOVERY)
    ) {
<<<<<<< HEAD
      if (result_list.bgs_phase > 0)
      {
        if ((error_num = spider_check_and_init_casual_read(
          wide_handler->trx->thd, this,
          roop_count)))
          DBUG_RETURN(error_num);
        if ((error_num = spider_bg_conn_search(this, roop_count, roop_start,
          TRUE, FALSE, (roop_count != link_ok))))
        {
          if (
            error_num != HA_ERR_END_OF_FILE &&
            share->monitoring_kind[roop_count] &&
            need_mons[roop_count]
          ) {
            error_num = spider_ping_table_mon_from_table(
                wide_handler->trx,
                wide_handler->trx->thd,
                share,
                roop_count,
                (uint32) share->monitoring_sid[roop_count],
                share->table_name,
                share->table_name_length,
                conn_link_idx[roop_count],
                NULL,
                0,
                share->monitoring_kind[roop_count],
                share->monitoring_limit[roop_count],
                share->monitoring_flag[roop_count],
                TRUE
              );
          }
          DBUG_RETURN(check_error_mode_eof(error_num));
        }
      } else {
        uint dbton_id = share->sql_dbton_ids[roop_count];
        spider_db_handler *dbton_hdl = dbton_handler[dbton_id];
        SPIDER_CONN *conn = conns[roop_count];
        pthread_mutex_assert_not_owner(&conn->mta_conn_mutex);
        if ((error_num = dbton_hdl->set_sql_for_exec(
          SPIDER_SQL_TYPE_SELECT_SQL, roop_count)))
        {
          DBUG_RETURN(error_num);
        }
        pthread_mutex_lock(&conn->mta_conn_mutex);
        SPIDER_SET_FILE_POS(&conn->mta_conn_mutex_file_pos);
        conn->need_mon = &need_mons[roop_count];
        DBUG_ASSERT(!conn->mta_conn_mutex_lock_already);
        DBUG_ASSERT(!conn->mta_conn_mutex_unlock_later);
        conn->mta_conn_mutex_lock_already = TRUE;
        conn->mta_conn_mutex_unlock_later = TRUE;
        if ((error_num = spider_db_set_names(this, conn, roop_count)))
        {
          DBUG_ASSERT(conn->mta_conn_mutex_lock_already);
          DBUG_ASSERT(conn->mta_conn_mutex_unlock_later);
          conn->mta_conn_mutex_lock_already = FALSE;
          conn->mta_conn_mutex_unlock_later = FALSE;
          SPIDER_CLEAR_FILE_POS(&conn->mta_conn_mutex_file_pos);
          pthread_mutex_unlock(&conn->mta_conn_mutex);
          if (
            share->monitoring_kind[roop_count] &&
            need_mons[roop_count]
          ) {
            error_num = spider_ping_table_mon_from_table(
                wide_handler->trx,
                wide_handler->trx->thd,
                share,
                roop_count,
                (uint32) share->monitoring_sid[roop_count],
                share->table_name,
                share->table_name_length,
                conn_link_idx[roop_count],
                NULL,
                0,
                share->monitoring_kind[roop_count],
                share->monitoring_limit[roop_count],
                share->monitoring_flag[roop_count],
                TRUE
              );
          }
          DBUG_RETURN(check_error_mode_eof(error_num));
        }
        spider_conn_set_timeout_from_share(conn, roop_count,
          wide_handler->trx->thd, share);
        if (dbton_hdl->execute_sql(
          SPIDER_SQL_TYPE_SELECT_SQL,
          conn,
          result_list.quick_mode,
          &need_mons[roop_count])
        ) {
          DBUG_ASSERT(conn->mta_conn_mutex_lock_already);
          DBUG_ASSERT(conn->mta_conn_mutex_unlock_later);
          conn->mta_conn_mutex_lock_already = FALSE;
          conn->mta_conn_mutex_unlock_later = FALSE;
          error_num = spider_db_errorno(conn);
          if (
            share->monitoring_kind[roop_count] &&
            need_mons[roop_count]
          ) {
            error_num = spider_ping_table_mon_from_table(
                wide_handler->trx,
                wide_handler->trx->thd,
                share,
                roop_count,
                (uint32) share->monitoring_sid[roop_count],
                share->table_name,
                share->table_name_length,
                conn_link_idx[roop_count],
                NULL,
                0,
                share->monitoring_kind[roop_count],
                share->monitoring_limit[roop_count],
                share->monitoring_flag[roop_count],
                TRUE
              );
          }
          DBUG_RETURN(check_error_mode_eof(error_num));
        }
        connection_ids[roop_count] = conn->connection_id;
        DBUG_ASSERT(conn->mta_conn_mutex_lock_already);
        DBUG_ASSERT(conn->mta_conn_mutex_unlock_later);
        conn->mta_conn_mutex_lock_already = FALSE;
        conn->mta_conn_mutex_unlock_later = FALSE;
        if (roop_count == link_ok)
        {
          if ((error_num = spider_db_store_result(this, roop_count, table)))
          {
            if (
              error_num != HA_ERR_END_OF_FILE &&
              share->monitoring_kind[roop_count] &&
              need_mons[roop_count]
            ) {
              error_num = spider_ping_table_mon_from_table(
                  wide_handler->trx,
                  wide_handler->trx->thd,
                  share,
                  roop_count,
                  (uint32) share->monitoring_sid[roop_count],
                  share->table_name,
                  share->table_name_length,
                  conn_link_idx[roop_count],
                  NULL,
                  0,
                  share->monitoring_kind[roop_count],
                  share->monitoring_limit[roop_count],
                  share->monitoring_flag[roop_count],
                  TRUE
                );
            }
            DBUG_RETURN(check_error_mode_eof(error_num));
          }
          result_link_idx = link_ok;
        } else {
          spider_db_discard_result(this, roop_count, conn);
          SPIDER_CLEAR_FILE_POS(&conn->mta_conn_mutex_file_pos);
          pthread_mutex_unlock(&conn->mta_conn_mutex);
        }
=======
#ifndef WITHOUT_SPIDER_BG_SEARCH
    if (result_list.bgs_phase > 0)
    {
      if (spider_start_bg(this, roop_count, roop_start, link_ok, &error_num))
        DBUG_RETURN(error_num);
    } else {
#endif
      if (spider_send_query(this, table, roop_count, link_ok, &error_num))
        DBUG_RETURN(error_num);
#ifndef WITHOUT_SPIDER_BG_SEARCH
>>>>>>> 09b1269e
      }
    }
  }

  if (is_clone)
  {
    DBUG_PRINT("info",("spider set pt_clone_last_searcher to %p",
      pt_clone_source_handler));
    pt_clone_source_handler->pt_clone_last_searcher = this;
  }
  if (buf && (error_num = spider_db_seek_next(buf, this, search_link_idx,
    table)))
    DBUG_RETURN(check_error_mode_eof(error_num));
  DBUG_RETURN(0);
}

int ha_spider::pre_ft_read(
  bool use_parallel
) {
  DBUG_ENTER("ha_spider::pre_ft_read");
  DBUG_PRINT("info",("spider this=%p", this));
  check_pre_call(use_parallel);
  if (use_pre_call)
  {
    store_error_num =
      ft_read_internal(NULL);
    DBUG_RETURN(store_error_num);
  }
  DBUG_RETURN(0);
}

int ha_spider::ft_read(
  uchar *buf
) {
  int error_num;
  DBUG_ENTER("ha_spider::ft_read");
  DBUG_PRINT("info",("spider this=%p", this));
  if (use_pre_call)
  {
    if (store_error_num)
    {
      if (store_error_num == HA_ERR_END_OF_FILE)
        table->status = STATUS_NOT_FOUND;
      DBUG_RETURN(store_error_num);
    }
    if ((error_num = spider_bg_all_conn_pre_next(this, search_link_idx)))
      DBUG_RETURN(error_num);
    use_pre_call = FALSE;
  }
  DBUG_RETURN(ft_read_internal(buf));
}

int ha_spider::info(
  uint flag
) {
  int error_num;
  THD *thd = ha_thd();
  double sts_interval = spider_param_sts_interval(thd, share->sts_interval);
  int sts_mode = spider_param_sts_mode(thd, share->sts_mode);
  int sts_sync = spider_param_sts_sync(thd, share->sts_sync);
  int sts_bg_mode = spider_param_sts_bg_mode(thd, share->sts_bg_mode);
  SPIDER_INIT_ERROR_TABLE *spider_init_error_table = NULL;
  set_error_mode();
  backup_error_status();
  DBUG_ENTER("ha_spider::info");
  DBUG_PRINT("info",("spider this=%p", this));
  DBUG_PRINT("info",("spider flag=%x", flag));
  auto_inc_temporary = FALSE;
  wide_handler->sql_command = thd_sql_command(thd);
/*
  if (
    sql_command == SQLCOM_DROP_TABLE ||
    sql_command == SQLCOM_ALTER_TABLE ||
    sql_command == SQLCOM_SHOW_CREATE
  ) {
*/
    if (flag & HA_STATUS_AUTO)
    {
      if (share->lgtm_tblhnd_share->auto_increment_value)
        stats.auto_increment_value =
          share->lgtm_tblhnd_share->auto_increment_value;
      else {
        stats.auto_increment_value = 1;
        auto_inc_temporary = TRUE;
      }
    }
    if (
      wide_handler->sql_command == SQLCOM_DROP_TABLE ||
      wide_handler->sql_command == SQLCOM_ALTER_TABLE
    )
      DBUG_RETURN(0);
/*
  }
*/

  if (flag &
    (HA_STATUS_TIME | HA_STATUS_CONST | HA_STATUS_VARIABLE | HA_STATUS_AUTO))
  {
    time_t tmp_time = (time_t) time((time_t*) 0);
    DBUG_PRINT("info",
      ("spider difftime=%f", difftime(tmp_time, share->sts_get_time)));
    DBUG_PRINT("info",
      ("spider sts_interval=%f", sts_interval));
    int tmp_auto_increment_mode = 0;
    if (flag & HA_STATUS_AUTO)
    {
      tmp_auto_increment_mode = spider_param_auto_increment_mode(thd,
        share->auto_increment_mode);
      info_auto_called = TRUE;
    }
    if (!share->sts_init)
    {
      pthread_mutex_lock(&share->sts_mutex);
      if (share->sts_init)
        pthread_mutex_unlock(&share->sts_mutex);
      else {
        if ((spider_init_error_table =
          spider_get_init_error_table(wide_handler->trx, share, FALSE)))
        {
          DBUG_PRINT("info",("spider diff=%f",
            difftime(tmp_time, spider_init_error_table->init_error_time)));
          if (difftime(tmp_time,
            spider_init_error_table->init_error_time) <
            spider_param_table_init_error_interval())
          {
            pthread_mutex_unlock(&share->sts_mutex);
            if (wide_handler->sql_command == SQLCOM_SHOW_CREATE ||
                wide_handler->sql_command == SQLCOM_SHOW_FIELDS)
            {
              if (thd->is_error())
              {
                DBUG_PRINT("info", ("spider clear_error"));
                thd->clear_error();
              }
              DBUG_RETURN(0);
            }
            if (spider_init_error_table->init_error_with_message)
              my_message(spider_init_error_table->init_error,
                spider_init_error_table->init_error_msg, MYF(0));
            DBUG_RETURN(check_error_mode(spider_init_error_table->init_error));
          }
        }
        pthread_mutex_unlock(&share->sts_mutex);
        sts_interval = 0;
        if (tmp_auto_increment_mode == 1)
          sts_sync = 0;
      }
    }
    if (flag & HA_STATUS_AUTO)
    {
      if (
        share->wide_share &&
        tmp_auto_increment_mode == 1 &&
        !share->lgtm_tblhnd_share->auto_increment_init
      ) {
        sts_interval = 0;
        sts_sync = 0;
      }
    }
    if (difftime(tmp_time, share->sts_get_time) >= sts_interval)
    {
      if (
        sts_interval == 0 ||
        !pthread_mutex_trylock(&share->sts_mutex)
      ) {
        if (sts_interval == 0 || sts_bg_mode == 0)
        {
          if (sts_interval == 0)
            pthread_mutex_lock(&share->sts_mutex);
          if (difftime(tmp_time, share->sts_get_time) >= sts_interval)
          {
            if ((error_num = spider_check_trx_and_get_conn(ha_thd(), this,
              FALSE)))
            {
              pthread_mutex_unlock(&share->sts_mutex);
              if (!share->sts_init)
              {
                if (
                  spider_init_error_table ||
                  (spider_init_error_table =
                    spider_get_init_error_table(wide_handler->trx,
                      share, TRUE))
                ) {
                  spider_init_error_table->init_error = error_num;
                  if ((spider_init_error_table->init_error_with_message =
                    thd->is_error()))
                    strmov(spider_init_error_table->init_error_msg,
                      spider_stmt_da_message(thd));
                  spider_init_error_table->init_error_time =
                    (time_t) time((time_t*) 0);
                }
              }
              if (wide_handler->sql_command == SQLCOM_SHOW_CREATE ||
                  wide_handler->sql_command == SQLCOM_SHOW_FIELDS)
              {
                if (thd->is_error())
                {
                  DBUG_PRINT("info", ("spider clear_error"));
                  thd->clear_error();
                }
                DBUG_RETURN(0);
              }
              DBUG_RETURN(check_error_mode(error_num));
            }
            if ((error_num = spider_get_sts(share, search_link_idx, tmp_time,
                this, sts_interval, sts_mode,
                sts_sync,
                share->sts_init ? 2 : 1,
                flag | (share->sts_init ? 0 : HA_STATUS_AUTO)))
            ) {
              pthread_mutex_unlock(&share->sts_mutex);
              error_num= spider_maybe_ping_1(this, search_link_idx, error_num);
              if (!share->sts_init)
              {
                if (
                  spider_init_error_table ||
                  (spider_init_error_table =
                    spider_get_init_error_table(wide_handler->trx,
                      share, TRUE))
                ) {
                  spider_init_error_table->init_error = error_num;
                  if ((spider_init_error_table->init_error_with_message =
                    thd->is_error()))
                    strmov(spider_init_error_table->init_error_msg,
                      spider_stmt_da_message(thd));
                  spider_init_error_table->init_error_time =
                    (time_t) time((time_t*) 0);
                }
              }
              if (wide_handler->sql_command == SQLCOM_SHOW_CREATE ||
                  wide_handler->sql_command == SQLCOM_SHOW_FIELDS)
              {
                if (thd->is_error())
                {
                  DBUG_PRINT("info", ("spider clear_error"));
                  thd->clear_error();
                }
                DBUG_RETURN(0);
              }
              DBUG_RETURN(check_error_mode(error_num));
            }
          }
        } else if (sts_bg_mode == 1) {
          /* background */
          if (!share->bg_sts_init || share->bg_sts_thd_wait)
          {
            share->bg_sts_thd_wait = FALSE;
            share->bg_sts_try_time = tmp_time;
            share->bg_sts_interval = sts_interval;
            share->bg_sts_mode = sts_mode;
            share->bg_sts_sync = sts_sync;
            if (!share->bg_sts_init)
            {
              if ((error_num = spider_create_sts_thread(share)))
              {
                pthread_mutex_unlock(&share->sts_mutex);
                if (wide_handler->sql_command == SQLCOM_SHOW_CREATE ||
                    wide_handler->sql_command == SQLCOM_SHOW_FIELDS)
                {
                  if (thd->is_error())
                  {
                    DBUG_PRINT("info", ("spider clear_error"));
                    thd->clear_error();
                  }
                  DBUG_RETURN(0);
                }
                DBUG_RETURN(error_num);
              }
            } else
              pthread_cond_signal(&share->bg_sts_cond);
          }
        } else {
          share->bg_sts_try_time = tmp_time;
          share->bg_sts_interval = sts_interval;
          share->bg_sts_mode = sts_mode;
          share->bg_sts_sync = sts_sync;
          spider_table_add_share_to_sts_thread(share);
        }
        pthread_mutex_unlock(&share->sts_mutex);
      }
    }
    if (flag & HA_STATUS_CONST)
    {
      if ((error_num = check_crd()))
      {
        if (wide_handler->sql_command == SQLCOM_SHOW_CREATE ||
            wide_handler->sql_command == SQLCOM_SHOW_FIELDS)
        {
          if (thd->is_error())
          {
            DBUG_PRINT("info", ("spider clear_error"));
            thd->clear_error();
          }
          DBUG_RETURN(0);
        }
        DBUG_RETURN(error_num);
      }
      spider_db_set_cardinarity(this, table);
    }

    if (flag & HA_STATUS_TIME)
      stats.update_time = (ulong) share->stat.update_time;
    if (flag & (HA_STATUS_CONST | HA_STATUS_VARIABLE))
    {
      stats.max_data_file_length = share->stat.max_data_file_length;
      stats.create_time = share->stat.create_time;
      stats.block_size = spider_param_block_size(thd);
    }
    if (flag & HA_STATUS_VARIABLE)
    {
      stats.data_file_length = share->stat.data_file_length;
      stats.index_file_length = share->stat.index_file_length;
      stats.records = share->stat.records;
      stats.mean_rec_length = share->stat.mean_rec_length;
      stats.check_time = share->stat.check_time;
      if (stats.records <= 1 /* && (flag & HA_STATUS_NO_LOCK) */ )
        stats.records = 2;
      stats.checksum = share->stat.checksum;
      stats.checksum_null = share->stat.checksum_null;
    }
    if (flag & HA_STATUS_AUTO)
    {
      auto_inc_temporary = FALSE;
      if (share->wide_share && table->next_number_field)
      {
        ulonglong first_value, nb_reserved_values;
        if (
          tmp_auto_increment_mode == 0 &&
          !(
            table->next_number_field->val_int() != 0 ||
            (table->auto_increment_field_not_null &&
              thd->variables.sql_mode & MODE_NO_AUTO_VALUE_ON_ZERO)
          )
        ) {
          get_auto_increment(0, 0, 0, &first_value, &nb_reserved_values);
          share->lgtm_tblhnd_share->auto_increment_value = first_value;
          share->lgtm_tblhnd_share->auto_increment_lclval = first_value;
          share->lgtm_tblhnd_share->auto_increment_init = TRUE;
          DBUG_PRINT("info",("spider init auto_increment_lclval=%llu",
            share->lgtm_tblhnd_share->auto_increment_lclval));
          DBUG_PRINT("info",("spider auto_increment_value=%llu",
            share->lgtm_tblhnd_share->auto_increment_value));
          stats.auto_increment_value = first_value;
        } else if (tmp_auto_increment_mode == 1 &&
          !share->lgtm_tblhnd_share->auto_increment_init)
        {
          DBUG_PRINT("info",("spider auto_increment_value=%llu",
            share->lgtm_tblhnd_share->auto_increment_value));
          share->lgtm_tblhnd_share->auto_increment_lclval =
            share->lgtm_tblhnd_share->auto_increment_value;
          share->lgtm_tblhnd_share->auto_increment_init = TRUE;
          stats.auto_increment_value =
            share->lgtm_tblhnd_share->auto_increment_value;
        } else {
          DBUG_PRINT("info",("spider auto_increment_value=%llu",
            share->lgtm_tblhnd_share->auto_increment_value));
          stats.auto_increment_value =
            share->lgtm_tblhnd_share->auto_increment_value;
        }
      } else {
        stats.auto_increment_value =
          share->lgtm_tblhnd_share->auto_increment_value;
      }
    }
  }
  if (flag & HA_STATUS_ERRKEY)
    errkey = dup_key_idx;
  DBUG_RETURN(0);
}

ha_rows ha_spider::records_in_range(
  uint inx,
  const key_range *start_key,
  const key_range *end_key,
  page_range *pages)
{
  int error_num;
  THD *thd = ha_thd();
  double crd_interval = spider_param_crd_interval(thd, share->crd_interval);
  int crd_mode = spider_param_crd_mode(thd, share->crd_mode);
  int crd_type = spider_param_crd_type(thd, share->crd_type);
  int crd_sync = spider_param_crd_sync(thd, share->crd_sync);
  int crd_bg_mode = spider_param_crd_bg_mode(thd, share->crd_bg_mode);
  SPIDER_INIT_ERROR_TABLE *spider_init_error_table = NULL;
  uint dbton_id;
  spider_db_handler *dbton_hdl;
  DBUG_ENTER("ha_spider::records_in_range");
  DBUG_PRINT("info",("spider this=%p", this));
  DBUG_PRINT("info",("spider inx=%u", inx));
  time_t tmp_time = (time_t) time((time_t*) 0);
  if (!share->crd_init)
  {
    pthread_mutex_lock(&share->crd_mutex);
    if (share->crd_init)
      pthread_mutex_unlock(&share->crd_mutex);
    else {
      if ((spider_init_error_table =
        spider_get_init_error_table(wide_handler->trx, share, FALSE)))
      {
        DBUG_PRINT("info",("spider diff=%f",
          difftime(tmp_time, spider_init_error_table->init_error_time)));
        if (difftime(tmp_time,
          spider_init_error_table->init_error_time) <
          spider_param_table_init_error_interval())
        {
          pthread_mutex_unlock(&share->crd_mutex);
          if (spider_init_error_table->init_error_with_message)
            my_message(spider_init_error_table->init_error,
              spider_init_error_table->init_error_msg, MYF(0));
          if (check_error_mode(spider_init_error_table->init_error))
            my_errno = spider_init_error_table->init_error;
          DBUG_RETURN(HA_POS_ERROR);
        }
      }
      pthread_mutex_unlock(&share->crd_mutex);
      if (crd_mode == 3)
        crd_mode = 1;
      crd_interval = 0;
    }
  }
  dbton_id = share->sql_dbton_ids[search_link_idx];
  dbton_hdl = dbton_handler[dbton_id];
  crd_mode = dbton_hdl->crd_mode_exchange(crd_mode);
  /* This assertion simply demonstrates that the
  static_key_cardinality field is unused. It will be deprecated
  (MDEV-28861) and removed (MDEV-31146). */
  DBUG_ASSERT(share->static_key_cardinality[inx] == -1);
  if (crd_mode == 1 || crd_mode == 2)
  {
    DBUG_PRINT("info", ("spider static_key_cardinality[%u]=%lld", inx,
      share->static_key_cardinality[inx]));
    DBUG_PRINT("info",
      ("spider difftime=%f", difftime(tmp_time, share->crd_get_time)));
    DBUG_PRINT("info",
      ("spider crd_interval=%f", crd_interval));
    if (
      share->static_key_cardinality[inx] == -1 &&
      difftime(tmp_time, share->crd_get_time) >= crd_interval
    ) {
      if (!dml_inited)
      {
        if (unlikely((error_num = dml_init())))
        {
          if (check_error_mode(error_num))
            my_errno = error_num;
          DBUG_RETURN(HA_POS_ERROR);
        }
      }
      if (
        crd_interval == 0 ||
        !pthread_mutex_trylock(&share->crd_mutex)
      ) {
        if (crd_interval == 0 || crd_bg_mode == 0)
        {
          if (crd_interval == 0)
            pthread_mutex_lock(&share->crd_mutex);
          if (difftime(tmp_time, share->crd_get_time) >= crd_interval)
          {
            if ((error_num = spider_get_crd(share, search_link_idx, tmp_time,
              this, table, crd_interval, crd_mode,
              crd_sync,
              share->crd_init ? 2 : 1)))
            {
              pthread_mutex_unlock(&share->crd_mutex);
              error_num= spider_maybe_ping_1(this, search_link_idx, error_num);
              if (!share->crd_init)
              {
                if (
                  spider_init_error_table ||
                  (spider_init_error_table =
                    spider_get_init_error_table(wide_handler->trx,
                      share, TRUE))
                ) {
                  spider_init_error_table->init_error = error_num;
/*
                  if (!thd->is_error())
                    my_error(error_num, MYF(0), "");
*/
                  if ((spider_init_error_table->init_error_with_message =
                    thd->is_error()))
                    strmov(spider_init_error_table->init_error_msg,
                      spider_stmt_da_message(thd));
                  spider_init_error_table->init_error_time =
                    (time_t) time((time_t*) 0);
                }
              }
              if (check_error_mode(error_num))
                my_errno = error_num;
              DBUG_RETURN(HA_POS_ERROR);
            }
          }
        } else if (crd_bg_mode == 1) {
          /* background */
          if (!share->bg_crd_init || share->bg_crd_thd_wait)
          {
            share->bg_crd_thd_wait = FALSE;
            share->bg_crd_try_time = tmp_time;
            share->bg_crd_interval = crd_interval;
            share->bg_crd_mode = crd_mode;
            share->bg_crd_sync = crd_sync;
            if (!share->bg_crd_init)
            {
              if ((error_num = spider_create_crd_thread(share)))
              {
                pthread_mutex_unlock(&share->crd_mutex);
                my_errno = error_num;
                DBUG_RETURN(HA_POS_ERROR);
              }
            } else
              pthread_cond_signal(&share->bg_crd_cond);
          }
        } else {
          share->bg_crd_try_time = tmp_time;
          share->bg_crd_interval = crd_interval;
          share->bg_crd_mode = crd_mode;
          share->bg_crd_sync = crd_sync;
          spider_table_add_share_to_crd_thread(share);
        }
        pthread_mutex_unlock(&share->crd_mutex);
      }
    }

    KEY *key_info = &table->key_info[inx];
    key_part_map full_key_part_map =
      make_prev_keypart_map(spider_user_defined_key_parts(key_info));
    key_part_map start_key_part_map;
    key_part_map end_key_part_map;
    key_part_map tgt_key_part_map;
    KEY_PART_INFO *key_part;
    Field *field = NULL;
    double rows = (double) share->stat.records;
    double weight, rate;
    DBUG_PRINT("info",("spider rows1=%f", rows));
    if (start_key)
      start_key_part_map = start_key->keypart_map & full_key_part_map;
    else
      start_key_part_map = 0;
    if (end_key)
      end_key_part_map = end_key->keypart_map & full_key_part_map;
    else
      end_key_part_map = 0;

    if (!start_key_part_map && !end_key_part_map)
    {
      DBUG_RETURN(HA_POS_ERROR);
    }
    else if (start_key_part_map >= end_key_part_map)
    {
      tgt_key_part_map = start_key_part_map;
    } else {
      tgt_key_part_map = end_key_part_map;
    }

    if (crd_type == 0)
      weight = spider_param_crd_weight(thd, share->crd_weight);
    else
      weight = 1;

    if (share->static_key_cardinality[inx] == -1)
    {
      for (
        key_part = key_info->key_part;
        tgt_key_part_map > 1;
        tgt_key_part_map >>= 1,
        key_part++
      ) {
        field = key_part->field;
        DBUG_PRINT("info",
          ("spider field_index=%u",
            field->field_index));
        DBUG_PRINT("info",
          ("spider cardinality=%lld", share->cardinality[field->field_index]));
        if (share->cardinality[field->field_index] == -1)
        {
          DBUG_PRINT("info",
            ("spider uninitialized column cardinality"));
          DBUG_RETURN(HA_POS_ERROR);
        }
        if ((rate =
          ((double) share->cardinality[field->field_index]) / weight) >= 1
        ) {
          if ((rows = rows / rate) < 2)
          {
            DBUG_PRINT("info",("spider rows2=%f then ret 2", rows));
            DBUG_RETURN((ha_rows) 2);
          }
        }
        if (crd_type == 1)
          weight += spider_param_crd_weight(thd, share->crd_weight);
        else if (crd_type == 2)
          weight *= spider_param_crd_weight(thd, share->crd_weight);
      }
      field = key_part->field;
      DBUG_PRINT("info",
        ("spider field_index=%u",
          field->field_index));
      DBUG_PRINT("info",
        ("spider cardinality=%lld", share->cardinality[field->field_index]));
      if (share->cardinality[field->field_index] == -1)
      {
        DBUG_PRINT("info",
          ("spider uninitialized column cardinality"));
        DBUG_RETURN(HA_POS_ERROR);
      }
    }
    if (
      start_key_part_map >= end_key_part_map &&
      start_key->flag == HA_READ_KEY_EXACT
    ) {
      if (share->static_key_cardinality[inx] == -1)
      {
        if ((rate =
          ((double) share->cardinality[field->field_index]) / weight) >= 1)
          rows = rows / rate;
      } else {
        rate = ((double) share->static_key_cardinality[inx]);
        rows = rows / rate;
      }
    } else if (start_key_part_map == end_key_part_map)
    {
      if (share->static_key_cardinality[inx] == -1)
      {
        if ((rate =
          ((double) share->cardinality[field->field_index]) / weight / 4) >= 1)
          rows = rows / rate;
      } else {
        if ((rate =
          ((double) share->static_key_cardinality[inx]) / 4) >= 1)
          rows = rows / rate;
      }
    } else {
      if (share->static_key_cardinality[inx] == -1)
      {
        if ((rate =
          ((double) share->cardinality[field->field_index]) / weight / 16) >= 1)
          rows = rows / rate;
      } else {
        if ((rate =
          ((double) share->static_key_cardinality[inx]) / 16) >= 1)
          rows = rows / rate;
      }
    }
    if (rows < 2)
    {
      DBUG_PRINT("info",("spider rows3=%f then ret 2", rows));
      DBUG_RETURN((ha_rows) 2);
    }
    DBUG_PRINT("info",("spider rows4=%f", rows));
    DBUG_RETURN((ha_rows) rows);
  } else if (crd_mode == 3)
  {
    if (!dml_inited)
    {
      if (unlikely((error_num = dml_init())))
      {
        if (check_error_mode(error_num))
          my_errno = error_num;
        DBUG_RETURN(HA_POS_ERROR);
      }
    }
    result_list.key_info = &table->key_info[inx];
    DBUG_RETURN(spider_db_explain_select(start_key, end_key, this,
      search_link_idx));
  }
  DBUG_RETURN((ha_rows) spider_param_crd_weight(thd, share->crd_weight));
}

int ha_spider::check_crd()
{
  int error_num;
  THD *thd = ha_thd();
  double crd_interval = spider_param_crd_interval(thd, share->crd_interval);
  int crd_mode = spider_param_crd_mode(thd, share->crd_mode);
  int crd_sync = spider_param_crd_sync(thd, share->crd_sync);
  int crd_bg_mode = spider_param_crd_bg_mode(thd, share->crd_bg_mode);
  SPIDER_INIT_ERROR_TABLE *spider_init_error_table = NULL;
  uint dbton_id;
  spider_db_handler *dbton_hdl;
  DBUG_ENTER("ha_spider::check_crd");
  DBUG_PRINT("info",("spider this=%p", this));
  time_t tmp_time = (time_t) time((time_t*) 0);
  if (!share->crd_init)
  {
    pthread_mutex_lock(&share->crd_mutex);
    if (share->crd_init)
      pthread_mutex_unlock(&share->crd_mutex);
    else {
      if ((spider_init_error_table =
        spider_get_init_error_table(wide_handler->trx, share, FALSE)))
      {
        DBUG_PRINT("info",("spider diff=%f",
          difftime(tmp_time, spider_init_error_table->init_error_time)));
        if (difftime(tmp_time,
          spider_init_error_table->init_error_time) <
          spider_param_table_init_error_interval())
        {
          pthread_mutex_unlock(&share->crd_mutex);
          if (spider_init_error_table->init_error_with_message)
            my_message(spider_init_error_table->init_error,
              spider_init_error_table->init_error_msg, MYF(0));
          DBUG_RETURN(check_error_mode(spider_init_error_table->init_error));
        }
      }
      pthread_mutex_unlock(&share->crd_mutex);
      crd_interval = 0;
    }
  }
  if (crd_mode == 3)
    crd_mode = 1;
  if ((error_num = spider_check_trx_and_get_conn(ha_thd(), this, FALSE)))
  {
    DBUG_RETURN(check_error_mode(error_num));
  }
  dbton_id = share->sql_dbton_ids[search_link_idx];
  dbton_hdl = dbton_handler[dbton_id];
  crd_mode = dbton_hdl->crd_mode_exchange(crd_mode);
  DBUG_PRINT("info",
    ("spider difftime=%f", difftime(tmp_time, share->crd_get_time)));
  DBUG_PRINT("info",
    ("spider crd_interval=%f", crd_interval));
  if (difftime(tmp_time, share->crd_get_time) >= crd_interval)
  {
    if (
      crd_interval == 0 ||
      !pthread_mutex_trylock(&share->crd_mutex)
    ) {
      if (crd_interval == 0 || crd_bg_mode == 0)
      {
        if (crd_interval == 0)
          pthread_mutex_lock(&share->crd_mutex);
        if (difftime(tmp_time, share->crd_get_time) >= crd_interval)
        {
          if ((error_num = spider_get_crd(share, search_link_idx, tmp_time,
            this, table, crd_interval, crd_mode,
            crd_sync,
            share->crd_init ? 2 : 1)))
          {
            pthread_mutex_unlock(&share->crd_mutex);
            error_num= spider_maybe_ping_1(this, search_link_idx, error_num);
            if (!share->crd_init)
            {
              if (
                spider_init_error_table ||
                (spider_init_error_table =
                  spider_get_init_error_table(wide_handler->trx, share, TRUE))
              ) {
                spider_init_error_table->init_error = error_num;
                if ((spider_init_error_table->init_error_with_message =
                  thd->is_error()))
                  strmov(spider_init_error_table->init_error_msg,
                    spider_stmt_da_message(thd));
                spider_init_error_table->init_error_time =
                  (time_t) time((time_t*) 0);
              }
            }
            DBUG_RETURN(check_error_mode(error_num));
          }
        }
      } else if (crd_bg_mode == 1) {
        /* background */
        if (!share->bg_crd_init || share->bg_crd_thd_wait)
        {
          share->bg_crd_thd_wait = FALSE;
          share->bg_crd_try_time = tmp_time;
          share->bg_crd_interval = crd_interval;
          share->bg_crd_mode = crd_mode;
          share->bg_crd_sync = crd_sync;
          if (!share->bg_crd_init)
          {
            if ((error_num = spider_create_crd_thread(share)))
            {
              pthread_mutex_unlock(&share->crd_mutex);
              DBUG_RETURN(error_num);
            }
          } else
            pthread_cond_signal(&share->bg_crd_cond);
        }
      } else {
        share->bg_crd_try_time = tmp_time;
        share->bg_crd_interval = crd_interval;
        share->bg_crd_mode = crd_mode;
        share->bg_crd_sync = crd_sync;
        spider_table_add_share_to_crd_thread(share);
      }
      pthread_mutex_unlock(&share->crd_mutex);
    }
  }
  DBUG_RETURN(0);
}

int ha_spider::pre_records()
{
  int error_num;
  backup_error_status();
  DBUG_ENTER("ha_spider::pre_records");
  DBUG_PRINT("info",("spider this=%p", this));
  if (wide_handler->sql_command == SQLCOM_ALTER_TABLE)
  {
    DBUG_RETURN(0);
  }
  if (!(share->additional_table_flags & HA_HAS_RECORDS))
  {
    DBUG_RETURN(0);
  }
  THD *thd = wide_handler->trx->thd;
  if (
    spider_param_sync_autocommit(thd) &&
    (!thd_test_options(thd, OPTION_NOT_AUTOCOMMIT | OPTION_BEGIN))
  ) {
    result_list.casual_read[search_link_idx] =
      spider_param_casual_read(thd, share->casual_read);
  }
  if ((error_num = spider_db_simple_action(SPIDER_SIMPLE_RECORDS, this,
    search_link_idx, TRUE)))
  {
    DBUG_RETURN(check_error_mode(error_num));
  }
  use_pre_action = TRUE;
  DBUG_RETURN(0);
}

ha_rows ha_spider::records()
{
  int error_num;
  backup_error_status();
  DBUG_ENTER("ha_spider::records");
  DBUG_PRINT("info",("spider this=%p", this));
  if (wide_handler->sql_command == SQLCOM_ALTER_TABLE)
  {
    use_pre_action = FALSE;
    DBUG_RETURN(0);
  }
  if (!(share->additional_table_flags & HA_HAS_RECORDS) && !this->result_list.direct_limit_offset)
  {
    DBUG_RETURN(handler::records());
  }
  if (!use_pre_action && !this->result_list.direct_limit_offset)
  {
    THD *thd = wide_handler->trx->thd;
    if (
      spider_param_sync_autocommit(thd) &&
      (!thd_test_options(thd, OPTION_NOT_AUTOCOMMIT | OPTION_BEGIN))
    ) {
      result_list.casual_read[search_link_idx] =
        spider_param_casual_read(thd, share->casual_read);
    }
  }
  if ((error_num = spider_db_simple_action(SPIDER_SIMPLE_RECORDS, this,
    search_link_idx, FALSE)))
  {
    use_pre_action = FALSE;
    check_error_mode(error_num);
    DBUG_RETURN(HA_POS_ERROR);
  }
  use_pre_action = FALSE;
  share->stat.records = table_rows;
  DBUG_RETURN(table_rows);
}

int ha_spider::pre_calculate_checksum()
{
  int error_num;
  backup_error_status();
  DBUG_ENTER("ha_spider::pre_calculate_checksum");
  DBUG_PRINT("info",("spider this=%p", this));
  THD *thd = wide_handler->trx->thd;
  if (!dml_inited)
  {
    if (unlikely((error_num = dml_init())))
    {
      DBUG_RETURN(error_num);
    }
  }
  if (
    spider_param_sync_autocommit(thd) &&
    (!thd_test_options(thd, OPTION_NOT_AUTOCOMMIT | OPTION_BEGIN))
  ) {
    result_list.casual_read[search_link_idx] =
      spider_param_casual_read(thd, share->casual_read);
  }
  action_flags = T_EXTEND;
  if ((error_num = spider_db_simple_action(SPIDER_SIMPLE_CHECKSUM_TABLE, this,
    search_link_idx, TRUE)))
  {
    DBUG_RETURN(check_error_mode(error_num));
  }
  use_pre_action = TRUE;
  DBUG_RETURN(0);
}

int ha_spider::calculate_checksum()
{
  int error_num;
  backup_error_status();
  DBUG_ENTER("ha_spider::calculate_checksum");
  DBUG_PRINT("info",("spider this=%p", this));
  if (!dml_inited)
  {
    if (unlikely((error_num = dml_init())))
    {
      DBUG_RETURN(error_num);
    }
  }
  if (!use_pre_action && !this->result_list.direct_limit_offset)
  {
    THD *thd = wide_handler->trx->thd;
    if (
      spider_param_sync_autocommit(thd) &&
      (!thd_test_options(thd, OPTION_NOT_AUTOCOMMIT | OPTION_BEGIN))
    ) {
      result_list.casual_read[search_link_idx] =
        spider_param_casual_read(thd, share->casual_read);
    }
  }
  action_flags = T_EXTEND;
  if ((error_num = spider_db_simple_action(SPIDER_SIMPLE_CHECKSUM_TABLE, this,
    search_link_idx, FALSE)))
  {
    use_pre_action = FALSE;
    DBUG_RETURN(check_error_mode(error_num));
  }
  use_pre_action = FALSE;
  if (checksum_null)
  {
    share->stat.checksum_null = TRUE;
    share->stat.checksum = 0;
    stats.checksum_null = TRUE;
    stats.checksum = 0;
  } else {
    share->stat.checksum_null = FALSE;
    share->stat.checksum = (ha_checksum) checksum_val;
    stats.checksum_null = FALSE;
    stats.checksum = (ha_checksum) checksum_val;
  }
  DBUG_RETURN(0);
}

const char *ha_spider::table_type() const
{
  DBUG_ENTER("ha_spider::table_type");
  DBUG_PRINT("info",("spider this=%p", this));
  DBUG_RETURN("SPIDER");
}

ulonglong ha_spider::table_flags() const
{
  DBUG_ENTER("ha_spider::table_flags");
  DBUG_PRINT("info",("spider this=%p", this));
  ulonglong flags =
    HA_REC_NOT_IN_SEQ |
    HA_CAN_GEOMETRY |
    HA_NULL_IN_KEY |
    HA_CAN_INDEX_BLOBS |
    HA_AUTO_PART_KEY |
    HA_CAN_RTREEKEYS |
    HA_PRIMARY_KEY_REQUIRED_FOR_DELETE |
    /* HA_NO_PREFIX_CHAR_KEYS | */
    HA_CAN_FULLTEXT |
    HA_CAN_SQL_HANDLER |
    HA_FILE_BASED |
    HA_CAN_BIT_FIELD |
    HA_NO_COPY_ON_ALTER |
    HA_BINLOG_ROW_CAPABLE |
    HA_BINLOG_STMT_CAPABLE |
    HA_PARTIAL_COLUMN_READ |
#ifdef HA_SLOW_CMP_REF
    HA_SLOW_CMP_REF |
#endif
#ifdef SPIDER_ENGINE_CONDITION_PUSHDOWN_IS_ALWAYS_ON
    HA_CAN_TABLE_CONDITION_PUSHDOWN |
#endif
    SPIDER_CAN_BG_SEARCH |
    SPIDER_CAN_BG_INSERT |
    SPIDER_CAN_BG_UPDATE |
#ifdef HA_CAN_DIRECT_UPDATE_AND_DELETE
    HA_CAN_DIRECT_UPDATE_AND_DELETE |
#endif
#ifdef HA_CAN_FORCE_BULK_UPDATE
    (share && share->force_bulk_update ? HA_CAN_FORCE_BULK_UPDATE : 0) |
#endif
#ifdef HA_CAN_FORCE_BULK_DELETE
    (share && share->force_bulk_delete ? HA_CAN_FORCE_BULK_DELETE : 0) |
#endif
    (share ? share->additional_table_flags : 0)
  ;
  DBUG_RETURN(flags);
}

ulong ha_spider::table_flags_for_partition()
{
  DBUG_ENTER("ha_spider::table_flags_for_partition");
  DBUG_PRINT("info",("spider this=%p", this));
  ulong flags =
#ifdef HA_PT_CALL_AT_ONCE_STORE_LOCK
    HA_PT_CALL_AT_ONCE_STORE_LOCK |
#endif
#ifdef HA_PT_CALL_AT_ONCE_EXTERNAL_LOCK
    HA_PT_CALL_AT_ONCE_EXTERNAL_LOCK |
#endif
#ifdef HA_PT_CALL_AT_ONCE_START_STMT
    HA_PT_CALL_AT_ONCE_START_STMT |
#endif
#ifdef HA_PT_CALL_AT_ONCE_EXTRA
    HA_PT_CALL_AT_ONCE_EXTRA |
#endif
#ifdef HA_PT_CALL_AT_ONCE_COND_PUSH
    HA_PT_CALL_AT_ONCE_COND_PUSH |
#endif
#ifdef HA_PT_CALL_AT_ONCE_INFO_PUSH
    HA_PT_CALL_AT_ONCE_INFO_PUSH |
#endif
#ifdef HA_PT_CALL_AT_ONCE_TOP_TABLE
    HA_PT_CALL_AT_ONCE_TOP_TABLE |
#endif
    0;
  DBUG_RETURN(flags);
}

const char *ha_spider::index_type(
  uint key_number
) {
  KEY *key_info = &table->key_info[key_number];
  DBUG_ENTER("ha_spider::index_type");
  DBUG_PRINT("info",("spider this=%p", this));
  DBUG_PRINT("info",("spider flags=%ld", key_info->flags));
  DBUG_PRINT("info",("spider algorithm=%d", key_info->algorithm));
  DBUG_RETURN(
    (key_info->flags & HA_FULLTEXT) ? "FULLTEXT" :
    (key_info->flags & HA_SPATIAL) ? "SPATIAL" :
    (key_info->algorithm == HA_KEY_ALG_HASH) ? "HASH" :
    (key_info->algorithm == HA_KEY_ALG_RTREE) ? "RTREE" :
    "BTREE"
  );
}

ulong ha_spider::index_flags(
  uint idx,
  uint part,
  bool all_parts
) const {
  DBUG_ENTER("ha_spider::index_flags");
  DBUG_PRINT("info",("spider this=%p", this));
  DBUG_RETURN(
    (table_share->key_info[idx].algorithm == HA_KEY_ALG_FULLTEXT) ?
      0 :
    (table_share->key_info[idx].algorithm == HA_KEY_ALG_HASH) ?
      HA_ONLY_WHOLE_INDEX | HA_KEY_SCAN_NOT_ROR :
    HA_READ_NEXT | HA_READ_PREV | HA_READ_ORDER | HA_READ_RANGE |
    HA_KEYREAD_ONLY
  );
}

uint ha_spider::max_supported_record_length() const
{
  DBUG_ENTER("ha_spider::max_supported_record_length");
  DBUG_PRINT("info",("spider this=%p", this));
  DBUG_RETURN(HA_MAX_REC_LENGTH);
}

uint ha_spider::max_supported_keys() const
{
  DBUG_ENTER("ha_spider::max_supported_keys");
  DBUG_PRINT("info",("spider this=%p", this));
  DBUG_RETURN(MAX_KEY);
}

uint ha_spider::max_supported_key_parts() const
{
  DBUG_ENTER("ha_spider::max_supported_key_parts");
  DBUG_PRINT("info",("spider this=%p", this));
  DBUG_RETURN(MAX_REF_PARTS);
}

uint ha_spider::max_supported_key_length() const
{
  DBUG_ENTER("ha_spider::max_supported_key_length");
  DBUG_PRINT("info",("spider this=%p", this));
  DBUG_RETURN(SPIDER_MAX_KEY_LENGTH);
}

uint ha_spider::max_supported_key_part_length() const
{
  DBUG_ENTER("ha_spider::max_supported_key_part_length");
  DBUG_PRINT("info",("spider this=%p", this));
  DBUG_RETURN(SPIDER_MAX_KEY_LENGTH);
}

uint8 ha_spider::table_cache_type()
{
  DBUG_ENTER("ha_spider::table_cache_type");
  DBUG_PRINT("info",("spider this=%p", this));
  DBUG_RETURN(HA_CACHE_TBL_NOCACHE);
}

bool ha_spider::need_info_for_auto_inc()
{
  THD *thd = ha_thd();
  DBUG_ENTER("ha_spider::need_info_for_auto_inc");
  DBUG_PRINT("info",("spider this=%p", this));
  DBUG_PRINT("info",("spider return=%s", (
    !share->lgtm_tblhnd_share->auto_increment_init ||
    (
      !spider_param_auto_increment_mode(thd, share->auto_increment_mode) &&
      !info_auto_called
    )
  ) ? "TRUE" : "FALSE"));
  DBUG_RETURN((
    !share->lgtm_tblhnd_share->auto_increment_init ||
    (
      !spider_param_auto_increment_mode(thd, share->auto_increment_mode) &&
      !info_auto_called
    )
  ));
}

bool ha_spider::can_use_for_auto_inc_init()
{
  DBUG_ENTER("ha_spider::can_use_for_auto_inc_init");
  DBUG_PRINT("info",("spider this=%p", this));
  DBUG_PRINT("info",("spider return=%s", (
    !auto_inc_temporary
  ) ? "TRUE" : "FALSE"));
  DBUG_RETURN((
    !auto_inc_temporary
  ));
}

int ha_spider::update_auto_increment()
{
  int error_num;
  THD *thd = ha_thd();
  int auto_increment_mode = spider_param_auto_increment_mode(thd,
    share->auto_increment_mode);
  bool lock_here = FALSE;
  backup_error_status();
  DBUG_ENTER("ha_spider::update_auto_increment");
  DBUG_PRINT("info",("spider this=%p", this));
  force_auto_increment = TRUE;
  DBUG_PRINT("info",("spider auto_increment_mode=%d",
    auto_increment_mode));
  DBUG_PRINT("info",("spider next_number_field=%lld",
    table->next_number_field->val_int()));
  if (
    auto_increment_mode == 1 &&
    !(
      table->next_number_field->val_int() != 0 ||
      (table->auto_increment_field_not_null &&
        thd->variables.sql_mode & MODE_NO_AUTO_VALUE_ON_ZERO)
    )
  ) {
    lock_here = TRUE;
    pthread_mutex_lock(&share->lgtm_tblhnd_share->auto_increment_mutex);
    next_insert_id = share->lgtm_tblhnd_share->auto_increment_value;
    DBUG_PRINT("info",("spider auto_increment_value=%llu",
      share->lgtm_tblhnd_share->auto_increment_value));
  }
  if ((error_num = handler::update_auto_increment()))
  {
    if (lock_here)
      pthread_mutex_unlock(&share->lgtm_tblhnd_share->auto_increment_mutex);
    DBUG_RETURN(check_error_mode(error_num));
  }
  if (lock_here)
  {
    if (insert_id_for_cur_row)
    {
      share->lgtm_tblhnd_share->auto_increment_lclval =
        insert_id_for_cur_row + 1;
      share->lgtm_tblhnd_share->auto_increment_value = next_insert_id;
      DBUG_PRINT("info",("spider after auto_increment_lclval=%llu",
        share->lgtm_tblhnd_share->auto_increment_lclval));
      DBUG_PRINT("info",("spider auto_increment_value=%llu",
        share->lgtm_tblhnd_share->auto_increment_value));
    }
    pthread_mutex_unlock(&share->lgtm_tblhnd_share->auto_increment_mutex);
  }
  if (!store_last_insert_id)
  {
    store_last_insert_id = table->next_number_field->val_int();
  }
  DBUG_RETURN(0);
}

void ha_spider::get_auto_increment(
  ulonglong offset,
  ulonglong increment,
  ulonglong nb_desired_values,
  ulonglong *first_value,
  ulonglong *nb_reserved_values
) {
  THD *thd = ha_thd();
  int auto_increment_mode = spider_param_auto_increment_mode(thd,
    share->auto_increment_mode);
  bool rev= table->key_info[table->s->next_number_index].
              key_part[table->s->next_number_keypart].key_part_flag &
                HA_REVERSE_SORT;
  DBUG_ENTER("ha_spider::get_auto_increment");
  DBUG_PRINT("info",("spider this=%p", this));
  *nb_reserved_values = ULONGLONG_MAX;
  if (auto_increment_mode == 0)
  {
    /* strict mode */
    int error_num;
    extra(HA_EXTRA_KEYREAD);
    if (index_init(table_share->next_number_index, TRUE))
      goto error_index_init;
    result_list.internal_limit = 1;
    if (table_share->next_number_keypart)
    {
      uchar key[MAX_KEY_LENGTH];
      key_copy(key, table->record[0],
        &table->key_info[table_share->next_number_index],
        table_share->next_number_key_offset);
      error_num = index_read_last_map(table->record[1], key,
        make_prev_keypart_map(table_share->next_number_keypart));
    } else if (rev)
      error_num = index_first(table->record[1]);
    else
      error_num = index_last(table->record[1]);

    if (error_num)
      *first_value = 1;
    else
      *first_value = ((ulonglong) table->next_number_field->
        val_int_offset(table_share->rec_buff_length) + 1);
    index_end();
    extra(HA_EXTRA_NO_KEYREAD);
    DBUG_VOID_RETURN;

error_index_init:
    extra(HA_EXTRA_NO_KEYREAD);
    *first_value = ~(ulonglong)0;
    DBUG_VOID_RETURN;
  } else {
    if (auto_increment_mode != 1)
      pthread_mutex_lock(&share->lgtm_tblhnd_share->auto_increment_mutex);
    DBUG_PRINT("info",("spider before auto_increment_lclval=%llu",
      share->lgtm_tblhnd_share->auto_increment_lclval));
    *first_value = share->lgtm_tblhnd_share->auto_increment_lclval;
    share->lgtm_tblhnd_share->auto_increment_lclval +=
      nb_desired_values * increment;
    DBUG_PRINT("info",("spider after auto_increment_lclval=%llu",
      share->lgtm_tblhnd_share->auto_increment_lclval));
    if (auto_increment_mode != 1)
      pthread_mutex_unlock(&share->lgtm_tblhnd_share->auto_increment_mutex);
  }
  DBUG_VOID_RETURN;
}

int ha_spider::reset_auto_increment(
  ulonglong value
) {
  DBUG_ENTER("ha_spider::reset_auto_increment");
  DBUG_PRINT("info",("spider this=%p", this));
  if (table->next_number_field)
  {
    pthread_mutex_lock(&share->lgtm_tblhnd_share->auto_increment_mutex);
    share->lgtm_tblhnd_share->auto_increment_lclval = value;
    share->lgtm_tblhnd_share->auto_increment_init = TRUE;
    DBUG_PRINT("info",("spider init auto_increment_lclval=%llu",
      share->lgtm_tblhnd_share->auto_increment_lclval));
    pthread_mutex_unlock(&share->lgtm_tblhnd_share->auto_increment_mutex);
  }
  DBUG_RETURN(0);
}

void ha_spider::release_auto_increment()
{
  DBUG_ENTER("ha_spider::release_auto_increment");
  DBUG_PRINT("info",("spider this=%p", this));
  DBUG_VOID_RETURN;
}

void ha_spider::start_bulk_insert(
  ha_rows rows,
  uint flags
)
{
  DBUG_ENTER("ha_spider::start_bulk_insert");
  DBUG_PRINT("info",("spider this=%p", this));
  bulk_insert = TRUE;
  bulk_size = -1;
  store_last_insert_id = 0;
  bzero(&copy_info, sizeof(copy_info));
  DBUG_VOID_RETURN;
}

int ha_spider::end_bulk_insert()
{
  int error_num;
  backup_error_status();
  DBUG_ENTER("ha_spider::end_bulk_insert");
  DBUG_PRINT("info",("spider this=%p", this));
  bulk_insert = FALSE;
  if (bulk_size == -1)
    DBUG_RETURN(0);
  if ((error_num = spider_db_bulk_insert(this, table, &copy_info, TRUE)))
    DBUG_RETURN(check_error_mode(error_num));
  DBUG_RETURN(0);
}

int ha_spider::write_row(
  const uchar *buf
) {
  int error_num;
  THD *thd = ha_thd();
  int auto_increment_mode = spider_param_auto_increment_mode(thd,
    share->auto_increment_mode);
  bool auto_increment_flag =
    table->next_number_field && buf == table->record[0];
  backup_error_status();
  DBUG_ENTER("ha_spider::write_row");
  DBUG_PRINT("info",("spider this=%p", this));
  if (spider_param_read_only_mode(thd, share->read_only_mode))
  {
    my_printf_error(ER_SPIDER_READ_ONLY_NUM, ER_SPIDER_READ_ONLY_STR, MYF(0),
      table_share->db.str, table_share->table_name.str);
    DBUG_RETURN(ER_SPIDER_READ_ONLY_NUM);
  }
  if (!dml_inited)
  {
    if (unlikely((error_num = dml_init())))
    {
      DBUG_RETURN(error_num);
    }
  }
#ifndef SPIDER_WITHOUT_HA_STATISTIC_INCREMENT
  ha_statistic_increment(&SSV::ha_write_count);
#endif
  if (!bulk_insert)
    store_last_insert_id = 0;
  if (auto_increment_flag)
  {
    if (auto_increment_mode == 3)
    {
      if (!table->auto_increment_field_not_null)
      {
#ifndef DBUG_OFF
        MY_BITMAP *tmp_map =
          dbug_tmp_use_all_columns(table, &table->write_set);
#endif
        table->next_number_field->store((longlong) 0, TRUE);
#ifndef DBUG_OFF
        dbug_tmp_restore_column_map(&table->write_set, tmp_map);
#endif
        force_auto_increment = FALSE;
        table->file->insert_id_for_cur_row = 0;
      }
    } else if (auto_increment_mode == 2)
    {
#ifndef DBUG_OFF
      MY_BITMAP *tmp_map =
        dbug_tmp_use_all_columns(table, &table->write_set);
#endif
      table->next_number_field->store((longlong) 0, TRUE);
      table->auto_increment_field_not_null = FALSE;
#ifndef DBUG_OFF
      dbug_tmp_restore_column_map(&table->write_set, tmp_map);
#endif
      force_auto_increment = FALSE;
      table->file->insert_id_for_cur_row = 0;
    } else {
      if (!share->lgtm_tblhnd_share->auto_increment_init)
      {
        pthread_mutex_lock(&share->lgtm_tblhnd_share->auto_increment_mutex);
        if (!share->lgtm_tblhnd_share->auto_increment_init)
        {
          if ((error_num= info(HA_STATUS_AUTO)))
          {
            pthread_mutex_unlock(
              &share->lgtm_tblhnd_share->auto_increment_mutex);
            DBUG_RETURN(error_num);
          }
          share->lgtm_tblhnd_share->auto_increment_lclval =
            stats.auto_increment_value;
          share->lgtm_tblhnd_share->auto_increment_init = TRUE;
          DBUG_PRINT("info",("spider init auto_increment_lclval=%llu",
            share->lgtm_tblhnd_share->auto_increment_lclval));
        }
        pthread_mutex_unlock(&share->lgtm_tblhnd_share->auto_increment_mutex);
      }
      if ((error_num = update_auto_increment()))
        DBUG_RETURN(error_num);
    }
  }
  if (!bulk_insert || bulk_size < 0)
  {
    direct_dup_insert =
      spider_param_direct_dup_insert(wide_handler->trx->thd,
        share->direct_dup_insert);
    DBUG_PRINT("info",("spider direct_dup_insert=%d", direct_dup_insert));
    if ((error_num = spider_db_bulk_insert_init(this, table)))
      DBUG_RETURN(check_error_mode(error_num));
    if (bulk_insert)
      bulk_size =
        (wide_handler->insert_with_update &&
          !result_list.insert_dup_update_pushdown) ||
        (!direct_dup_insert && wide_handler->ignore_dup_key) ?
        0 : spider_param_bulk_size(wide_handler->trx->thd, share->bulk_size);
    else
      bulk_size = 0;
  }
  if ((error_num = spider_db_bulk_insert(this, table, &copy_info, FALSE)))
    DBUG_RETURN(check_error_mode(error_num));

  DBUG_RETURN(0);
}


void ha_spider::direct_update_init(
  THD *thd,
  bool hs_request
) {
  DBUG_ENTER("ha_spider::direct_update_init");
  DBUG_PRINT("info",("spider this=%p", this));
  do_direct_update = TRUE;
  DBUG_VOID_RETURN;
}

bool ha_spider::start_bulk_update(
) {
  DBUG_ENTER("ha_spider::start_bulk_update");
  DBUG_PRINT("info",("spider this=%p", this));
  DBUG_RETURN(check_and_start_bulk_update(SPD_BU_START_BY_BULK_INIT));
}

int ha_spider::exec_bulk_update(
  ha_rows *dup_key_found
) {
  int error_num;
  backup_error_status();
  DBUG_ENTER("ha_spider::exec_bulk_update");
  DBUG_PRINT("info",("spider this=%p", this));
  *dup_key_found = 0;
  if ((error_num = spider_db_bulk_update_end(this, dup_key_found)))
    DBUG_RETURN(check_error_mode(error_num));
  DBUG_RETURN(0);
}

int ha_spider::end_bulk_update(
) {
  int error_num;
  backup_error_status();
  DBUG_ENTER("ha_spider::end_bulk_update");
  DBUG_PRINT("info",("spider this=%p", this));
  if ((error_num = check_and_end_bulk_update(SPD_BU_START_BY_BULK_INIT)))
  {
    if (check_error_mode(error_num))
      DBUG_RETURN(error_num);
  }
  DBUG_RETURN(0);
}

int ha_spider::bulk_update_row(
  const uchar *old_data,
  const uchar *new_data,
  ha_rows *dup_key_found
)
{
  DBUG_ENTER("ha_spider::bulk_update_row");
  DBUG_PRINT("info",("spider this=%p", this));
  *dup_key_found = 0;
  DBUG_RETURN(update_row(old_data, new_data));
}

int ha_spider::update_row(
  const uchar *old_data,
  const uchar *new_data
)
{
  int error_num;
  THD *thd = ha_thd();
  backup_error_status();
  DBUG_ENTER("ha_spider::update_row");
  DBUG_PRINT("info",("spider this=%p", this));
  if (spider_param_read_only_mode(thd, share->read_only_mode))
  {
    my_printf_error(ER_SPIDER_READ_ONLY_NUM, ER_SPIDER_READ_ONLY_STR, MYF(0),
      table_share->db.str, table_share->table_name.str);
    DBUG_RETURN(ER_SPIDER_READ_ONLY_NUM);
  }
#ifndef SPIDER_WITHOUT_HA_STATISTIC_INCREMENT
  ha_statistic_increment(&SSV::ha_update_count);
#endif
  do_direct_update = FALSE;
  if ((error_num = spider_db_update(this, table, old_data)))
    DBUG_RETURN(check_error_mode(error_num));
  if (table->found_next_number_field &&
    new_data == table->record[0] &&
    !table->s->next_number_keypart
  ) {
    pthread_mutex_lock(&share->lgtm_tblhnd_share->auto_increment_mutex);
    if (!share->lgtm_tblhnd_share->auto_increment_init)
    {
      info(HA_STATUS_AUTO);
      share->lgtm_tblhnd_share->auto_increment_lclval =
        stats.auto_increment_value;
      share->lgtm_tblhnd_share->auto_increment_init = TRUE;
      DBUG_PRINT("info",("spider init auto_increment_lclval=%llu",
        share->lgtm_tblhnd_share->auto_increment_lclval));
    }
    ulonglong tmp_auto_increment;
    if (((Field_num *) table->found_next_number_field)->unsigned_flag)
    {
      tmp_auto_increment =
        (ulonglong) table->found_next_number_field->val_int();
    } else {
      longlong tmp_auto_increment2 =
        table->found_next_number_field->val_int();
      if (tmp_auto_increment2 > 0)
        tmp_auto_increment = tmp_auto_increment2;
      else
        tmp_auto_increment = 0;
    }
    if (tmp_auto_increment >= share->lgtm_tblhnd_share->auto_increment_lclval)
    {
      share->lgtm_tblhnd_share->auto_increment_lclval = tmp_auto_increment + 1;
      share->lgtm_tblhnd_share->auto_increment_value = tmp_auto_increment + 1;
      DBUG_PRINT("info",("spider after auto_increment_lclval=%llu",
        share->lgtm_tblhnd_share->auto_increment_lclval));
      DBUG_PRINT("info",("spider auto_increment_value=%llu",
        share->lgtm_tblhnd_share->auto_increment_value));
    }
    pthread_mutex_unlock(&share->lgtm_tblhnd_share->auto_increment_mutex);
  }
  DBUG_RETURN(0);
}

bool ha_spider::check_direct_update_sql_part(
  st_select_lex *select_lex,
  longlong select_limit,
  longlong offset_limit
) {
  uint roop_count, dbton_id;
  spider_db_handler *dbton_hdl;
  DBUG_ENTER("ha_spider::check_direct_update_sql_part");
  for (roop_count = 0; roop_count < share->use_sql_dbton_count; roop_count++)
  {
    dbton_id = share->use_sql_dbton_ids[roop_count];
    dbton_hdl = dbton_handler[dbton_id];
    if (
      dbton_hdl->first_link_idx >= 0 &&
      dbton_hdl->check_direct_update(select_lex, select_limit, offset_limit)
    ) {
      DBUG_RETURN(TRUE);
    }
  }
  DBUG_RETURN(FALSE);
}

/**
  Perform initialization for a direct update request.

  @param  update fields       Pointer to the list of fields to update.

  @return >0                  Error.
          0                   Success.
*/

int ha_spider::direct_update_rows_init(
  List<Item> *update_fields
)
{
  st_select_lex *select_lex;
  longlong select_limit;
  longlong offset_limit;
  List_iterator<Item> it(*wide_handler->direct_update_fields);
  Item *item;
  Field *field;
  THD *thd = wide_handler->trx->thd;
  DBUG_ENTER("ha_spider::direct_update_rows_init");
  DBUG_PRINT("info",("spider this=%p", this));
<<<<<<< HEAD
  if (thd->variables.time_zone != UTC)
=======
  if (!dml_inited)
>>>>>>> 09b1269e
  {
    while ((item = it++))
    {
      if (item->type() == Item::FIELD_ITEM)
      {
        field = ((Item_field *)item)->field;

        if (field->type() == FIELD_TYPE_TIMESTAMP &&
            field->flags & UNIQUE_KEY_FLAG)
        {
          /*
            Spider cannot perform direct update on unique timestamp fields.
            To avoid false duplicate key errors, the table needs to be
            updated one row at a time.
          */
          DBUG_RETURN(HA_ERR_WRONG_COMMAND);
        }
      }
    }
  }
  if (!dml_inited)
  {
    if (unlikely(dml_init()))
    {
      DBUG_RETURN(HA_ERR_WRONG_COMMAND);
    }
  }
  direct_update_init(
    thd,
    FALSE
  );
  if (!wide_handler->condition)
    wide_handler->cond_check = FALSE;
  spider_get_select_limit(this, &select_lex, &select_limit, &offset_limit);
  if (wide_handler->direct_update_fields)
  {
    if (
#ifdef SPIDER_ENGINE_CONDITION_PUSHDOWN_IS_ALWAYS_ON
#else
      !(thd->variables.optimizer_switch &
        OPTIMIZER_SWITCH_ENGINE_CONDITION_PUSHDOWN) ||
#endif
      !select_lex ||
      select_lex->table_list.elements != 1 ||
      check_update_columns_sql_part() ||
      check_direct_update_sql_part(select_lex, select_limit, offset_limit) ||
      spider_db_append_condition(this, NULL, 0, TRUE)
    ) {
      DBUG_PRINT("info",("spider FALSE by condition"));
      do_direct_update = FALSE;
      DBUG_RETURN(HA_ERR_WRONG_COMMAND);
    }
    if (select_lex->order_list.elements)
    {
      ORDER *order;
      for (order = (ORDER *) select_lex->order_list.first; order;
        order = order->next)
      {
        if (check_item_type_sql((*order->item)))
        {
          DBUG_PRINT("info",("spider FALSE by order"));
          do_direct_update = FALSE;
          DBUG_RETURN(HA_ERR_WRONG_COMMAND);
        }
      }
      result_list.direct_order_limit = TRUE;
    }
    wide_handler->trx->direct_update_count++;
    DBUG_PRINT("info",("spider OK"));
    DBUG_RETURN(0);
  }

  DBUG_PRINT("info",("spider offset_limit=%lld", offset_limit));
  DBUG_PRINT("info",("spider sql_command=%u", wide_handler->sql_command));
  DBUG_PRINT("info",("spider do_direct_update=%s",
    do_direct_update ? "TRUE" : "FALSE"));
  if (
    !offset_limit &&
    do_direct_update
  ) {
    wide_handler->trx->direct_update_count++;
    DBUG_PRINT("info",("spider OK"));
    DBUG_RETURN(0);
  }
  DBUG_PRINT("info",("spider FALSE by default"));
  do_direct_update = FALSE;
  DBUG_RETURN(HA_ERR_WRONG_COMMAND);
}


<<<<<<< HEAD
=======
#ifdef HANDLER_HAS_DIRECT_UPDATE_ROWS_WITH_HS
>>>>>>> 09b1269e
int ha_spider::direct_update_rows(
  ha_rows *update_rows,
  ha_rows *found_rows
) {
  int error_num;
  THD *thd = ha_thd();
  backup_error_status();
  DBUG_ENTER("ha_spider::direct_update_rows");
  DBUG_PRINT("info",("spider this=%p", this));
  if (spider_param_read_only_mode(thd, share->read_only_mode))
  {
    my_printf_error(ER_SPIDER_READ_ONLY_NUM, ER_SPIDER_READ_ONLY_STR, MYF(0),
      table_share->db.str, table_share->table_name.str);
    DBUG_RETURN(ER_SPIDER_READ_ONLY_NUM);
  }
<<<<<<< HEAD
  if ((error_num=
           spider_db_direct_update(this, table, update_rows, found_rows)))
=======
  if (
    (active_index != MAX_KEY && (error_num = index_handler_init())) ||
    (active_index == MAX_KEY && (error_num = rnd_handler_init())) ||
    (error_num = spider_db_direct_update(this, table, ranges, range_count,
      update_rows, found_rows))
  )
    DBUG_RETURN(check_error_mode(error_num));

  DBUG_RETURN(0);
}
#else
int ha_spider::direct_update_rows(
  ha_rows *update_rows,
  ha_rows *found_rows
) {
  int error_num;
  THD *thd = ha_thd();
  backup_error_status();
  DBUG_ENTER("ha_spider::direct_update_rows");
  DBUG_PRINT("info",("spider this=%p", this));
  if (spider_param_read_only_mode(thd, share->read_only_mode))
  {
    my_printf_error(ER_SPIDER_READ_ONLY_NUM, ER_SPIDER_READ_ONLY_STR, MYF(0),
      table_share->db.str, table_share->table_name.str);
    DBUG_RETURN(ER_SPIDER_READ_ONLY_NUM);
  }
  if (
    (active_index != MAX_KEY && (error_num = index_handler_init())) ||
    (active_index == MAX_KEY && (error_num = rnd_handler_init())) ||
    (error_num = spider_db_direct_update(this, table, update_rows, found_rows))
  )
>>>>>>> 09b1269e
    DBUG_RETURN(check_error_mode(error_num));

  DBUG_RETURN(0);
}


bool ha_spider::start_bulk_delete(
) {
  DBUG_ENTER("ha_spider::start_bulk_delete");
  DBUG_PRINT("info",("spider this=%p", this));
  DBUG_RETURN(check_and_start_bulk_update(SPD_BU_START_BY_BULK_INIT));
}

int ha_spider::end_bulk_delete(
) {
  int error_num;
  backup_error_status();
  DBUG_ENTER("ha_spider::end_bulk_delete");
  DBUG_PRINT("info",("spider this=%p", this));
  if ((error_num = check_and_end_bulk_update(SPD_BU_START_BY_BULK_INIT)))
    DBUG_RETURN(check_error_mode(error_num));
  DBUG_RETURN(0);
}

int ha_spider::delete_row(
  const uchar *buf
) {
  THD *thd = ha_thd();
  int error_num;
  backup_error_status();
  DBUG_ENTER("ha_spider::delete_row");
  DBUG_PRINT("info",("spider this=%p", this));
  if (spider_param_read_only_mode(thd, share->read_only_mode))
  {
    my_printf_error(ER_SPIDER_READ_ONLY_NUM, ER_SPIDER_READ_ONLY_STR, MYF(0),
      table_share->db.str, table_share->table_name.str);
    DBUG_RETURN(ER_SPIDER_READ_ONLY_NUM);
  }
#ifndef SPIDER_WITHOUT_HA_STATISTIC_INCREMENT
  ha_statistic_increment(&SSV::ha_delete_count);
#endif
  do_direct_update = FALSE;
  if ((error_num = spider_db_delete(this, table, buf)))
    DBUG_RETURN(check_error_mode(error_num));
  DBUG_RETURN(0);
}

bool ha_spider::check_direct_delete_sql_part(
  st_select_lex *select_lex,
  longlong select_limit,
  longlong offset_limit
) {
  uint roop_count, dbton_id;
  spider_db_handler *dbton_hdl;
  DBUG_ENTER("ha_spider::check_direct_delete_sql_part");
  for (roop_count = 0; roop_count < share->use_sql_dbton_count; roop_count++)
  {
    dbton_id = share->use_sql_dbton_ids[roop_count];
    dbton_hdl = dbton_handler[dbton_id];
    if (
      dbton_hdl->first_link_idx >= 0 &&
      dbton_hdl->check_direct_delete(select_lex, select_limit, offset_limit)
    ) {
      DBUG_RETURN(TRUE);
    }
  }
  DBUG_RETURN(FALSE);
}

<<<<<<< HEAD
=======
#ifdef HANDLER_HAS_DIRECT_UPDATE_ROWS_WITH_HS
int ha_spider::direct_delete_rows_init(
  uint mode,
  KEY_MULTI_RANGE *ranges,
  uint range_count,
  bool sorted
) {
  st_select_lex *select_lex;
  longlong select_limit;
  longlong offset_limit;
  THD *thd = wide_handler->trx->thd;
  DBUG_ENTER("ha_spider::direct_delete_rows_init");
  DBUG_PRINT("info",("spider this=%p", this));
  if (!dml_inited)
  {
    if (unlikely((error_num = dml_init())))
    {
      DBUG_RETURN(error_num);
    }
  }
  direct_update_init(
    thd,
    FALSE
  );
  if (!condition)
    cond_check = FALSE;
  spider_get_select_limit(this, &select_lex, &select_limit, &offset_limit);
  if (!range_count)
  {
    if (
#ifdef SPIDER_ENGINE_CONDITION_PUSHDOWN_IS_ALWAYS_ON
#else
      !(thd->variables.optimizer_switch &
        OPTIMIZER_SWITCH_ENGINE_CONDITION_PUSHDOWN) ||
#endif
      !select_lex ||
      select_lex->table_list.elements != 1 ||
      check_direct_delete_sql_part(select_lex, select_limit, offset_limit) ||
      spider_db_append_condition(this, NULL, 0, TRUE)
    ) {
      DBUG_PRINT("info",("spider FALSE by condition"));
      do_direct_update = FALSE;
      DBUG_RETURN(HA_ERR_WRONG_COMMAND);
    }
    if (select_lex->order_list.elements)
    {
      ORDER *order;
      for (order = (ORDER *) select_lex->order_list.first; order;
        order = order->next)
      {
        if (check_item_type_sql((*order->item)))
        {
          DBUG_PRINT("info",("spider FALSE by order"));
          do_direct_update = FALSE;
          DBUG_RETURN(HA_ERR_WRONG_COMMAND);
        }
      }
      result_list.direct_order_limit = TRUE;
    }
    wide_handler->trx->direct_delete_count++;
    DBUG_PRINT("info",("spider OK"));
    DBUG_RETURN(0);
  }

  if (
    (
      !offset_limit
    ) &&
    do_direct_update
  ) {
    wide_handler->trx->direct_delete_count++;
    DBUG_PRINT("info",("spider OK"));
    DBUG_RETURN(0);
  }
  DBUG_PRINT("info",("spider FALSE by default"));
  do_direct_update = FALSE;
  DBUG_RETURN(HA_ERR_WRONG_COMMAND);
}
#else
>>>>>>> 09b1269e
int ha_spider::direct_delete_rows_init()
{
  st_select_lex *select_lex;
  longlong select_limit;
  longlong offset_limit;
  THD *thd = wide_handler->trx->thd;
  DBUG_ENTER("ha_spider::direct_delete_rows_init");
  DBUG_PRINT("info",("spider this=%p", this));
  if (!dml_inited)
  {
    if (unlikely(dml_init()))
    {
      DBUG_RETURN(HA_ERR_WRONG_COMMAND);
    }
  }
  direct_update_init(
    thd,
    FALSE
  );
  if (!wide_handler->condition)
    wide_handler->cond_check = FALSE;
  spider_get_select_limit(this, &select_lex, &select_limit, &offset_limit);
  if (
#ifdef SPIDER_ENGINE_CONDITION_PUSHDOWN_IS_ALWAYS_ON
#else
    !(thd->variables.optimizer_switch &
      OPTIMIZER_SWITCH_ENGINE_CONDITION_PUSHDOWN) ||
#endif
    !select_lex ||
    select_lex->table_list.elements != 1 ||
    check_direct_delete_sql_part(select_lex, select_limit, offset_limit) ||
    spider_db_append_condition(this, NULL, 0, TRUE)
  ) {
    DBUG_PRINT("info",("spider FALSE by condition"));
    do_direct_update = FALSE;
    DBUG_RETURN(HA_ERR_WRONG_COMMAND);
  }
  if (select_lex->order_list.elements)
  {
    ORDER *order;
    for (order = (ORDER *) select_lex->order_list.first; order;
      order = order->next)
    {
      if (check_item_type_sql((*order->item)))
      {
        DBUG_PRINT("info",("spider FALSE by order"));
        do_direct_update = FALSE;
        DBUG_RETURN(HA_ERR_WRONG_COMMAND);
      }
    }
    result_list.direct_order_limit = TRUE;
  }
  wide_handler->trx->direct_delete_count++;
  DBUG_PRINT("info",("spider OK"));
  DBUG_RETURN(0);
}


int ha_spider::direct_delete_rows(
  ha_rows *delete_rows
) {
  int error_num;
  THD *thd = ha_thd();
  backup_error_status();
  DBUG_ENTER("ha_spider::direct_delete_rows");
  DBUG_PRINT("info",("spider this=%p", this));
  if (spider_param_read_only_mode(thd, share->read_only_mode))
  {
    my_printf_error(ER_SPIDER_READ_ONLY_NUM, ER_SPIDER_READ_ONLY_STR, MYF(0),
      table_share->db.str, table_share->table_name.str);
    DBUG_RETURN(ER_SPIDER_READ_ONLY_NUM);
  }
<<<<<<< HEAD
  if ((error_num= spider_db_direct_delete(this, table, delete_rows)))
=======
  if (
    (active_index != MAX_KEY && (error_num = index_handler_init())) ||
    (active_index == MAX_KEY && (error_num = rnd_handler_init())) ||
    (error_num = spider_db_direct_delete(this, table, ranges, range_count,
      delete_rows))
  )
>>>>>>> 09b1269e
    DBUG_RETURN(check_error_mode(error_num));

  DBUG_RETURN(0);
}
<<<<<<< HEAD

=======
#else
int ha_spider::direct_delete_rows(
  ha_rows *delete_rows
) {
  int error_num;
  THD *thd = ha_thd();
  backup_error_status();
  DBUG_ENTER("ha_spider::direct_delete_rows");
  DBUG_PRINT("info",("spider this=%p", this));
  if (spider_param_read_only_mode(thd, share->read_only_mode))
  {
    my_printf_error(ER_SPIDER_READ_ONLY_NUM, ER_SPIDER_READ_ONLY_STR, MYF(0),
      table_share->db.str, table_share->table_name.str);
    DBUG_RETURN(ER_SPIDER_READ_ONLY_NUM);
  }
  if (
    (active_index != MAX_KEY && (error_num = index_handler_init())) ||
    (active_index == MAX_KEY && (error_num = rnd_handler_init())) ||
    (error_num = spider_db_direct_delete(this, table, delete_rows))
  )
    DBUG_RETURN(check_error_mode(error_num));

  DBUG_RETURN(0);
}
#endif

>>>>>>> 09b1269e

int ha_spider::delete_all_rows()
{
  THD *thd = ha_thd();
  DBUG_ENTER("ha_spider::delete_all_rows");
  if (spider_param_delete_all_rows_type(thd, share->delete_all_rows_type))
    DBUG_RETURN(HA_ERR_WRONG_COMMAND);
  DBUG_RETURN(truncate());
}

int ha_spider::truncate()
{
  int error_num;
  THD *thd = ha_thd();
  backup_error_status();
  DBUG_ENTER("ha_spider::truncate");
  DBUG_PRINT("info",("spider this=%p", this));
  if (spider_param_read_only_mode(thd, share->read_only_mode))
  {
    my_printf_error(ER_SPIDER_READ_ONLY_NUM, ER_SPIDER_READ_ONLY_STR, MYF(0),
      table_share->db.str, table_share->table_name.str);
    DBUG_RETURN(ER_SPIDER_READ_ONLY_NUM);
  }
  wide_handler->sql_command = SQLCOM_TRUNCATE;
  if ((error_num = spider_check_trx_and_get_conn(thd, this, FALSE)))
  {
    DBUG_RETURN(error_num);
  }
  do_direct_update = FALSE;
  if ((error_num = spider_db_delete_all_rows(this)))
    DBUG_RETURN(check_error_mode(error_num));
  if (wide_handler->sql_command == SQLCOM_TRUNCATE &&
    table->found_next_number_field)
  {
    DBUG_PRINT("info",("spider reset auto increment"));
    pthread_mutex_lock(&share->lgtm_tblhnd_share->auto_increment_mutex);
    share->lgtm_tblhnd_share->auto_increment_lclval = 1;
    share->lgtm_tblhnd_share->auto_increment_init = FALSE;
    share->lgtm_tblhnd_share->auto_increment_value = 1;
    DBUG_PRINT("info",("spider init auto_increment_lclval=%llu",
      share->lgtm_tblhnd_share->auto_increment_lclval));
    DBUG_PRINT("info",("spider auto_increment_value=%llu",
      share->lgtm_tblhnd_share->auto_increment_value));
    pthread_mutex_unlock(&share->lgtm_tblhnd_share->auto_increment_mutex);
  }
  DBUG_RETURN(0);
}


double ha_spider::scan_time()
{
  DBUG_ENTER("ha_spider::scan_time");
  DBUG_PRINT("info",("spider this=%p", this));
  DBUG_PRINT("info",("spider scan_time = %.6f",
    share->scan_rate * share->stat.records * share->stat.mean_rec_length + 2));
  DBUG_RETURN(share->scan_rate * share->stat.records *
    share->stat.mean_rec_length + 2);
}

double ha_spider::read_time(
  uint index,
  uint ranges,
  ha_rows rows
) {
  DBUG_ENTER("ha_spider::read_time");
  DBUG_PRINT("info",("spider this=%p", this));
  if (wide_handler->keyread)
  {
    DBUG_PRINT("info",("spider read_time(keyread) = %.6f",
      share->read_rate * table->key_info[index].key_length *
      rows / 2 + 2));
    DBUG_RETURN(share->read_rate * table->key_info[index].key_length *
      rows / 2 + 2);
  } else {
    DBUG_PRINT("info",("spider read_time = %.6f",
      share->read_rate * share->stat.mean_rec_length * rows + 2));
    DBUG_RETURN(share->read_rate * share->stat.mean_rec_length * rows + 2);
  }
}

const key_map *ha_spider::keys_to_use_for_scanning()
{
  DBUG_ENTER("ha_spider::keys_to_use_for_scanning");
  DBUG_PRINT("info",("spider this=%p", this));
  DBUG_RETURN(&key_map_full);
}

ha_rows ha_spider::estimate_rows_upper_bound()
{
  DBUG_ENTER("ha_spider::estimate_rows_upper_bound");
  DBUG_PRINT("info",("spider this=%p", this));
  DBUG_RETURN(HA_POS_ERROR);
}

void ha_spider::print_error(
  int error,
  myf errflag
) {
  DBUG_ENTER("ha_spider::print_error");
  DBUG_PRINT("info",("spider this=%p", this));
  if (!current_thd->is_error())
  {
    switch (error)
    {
      case ER_SPIDER_CON_COUNT_ERROR:
        my_message(error, ER_SPIDER_CON_COUNT_ERROR_STR, MYF(0));
        break;
      default:
        handler::print_error(error, errflag);
        break;
    }
  }
  DBUG_VOID_RETURN;
}

bool ha_spider::get_error_message(
  int error,
  String *buf
) {
  DBUG_ENTER("ha_spider::get_error_message");
  DBUG_PRINT("info",("spider this=%p", this));
  switch (error)
  {
    case ER_SPIDER_REMOTE_SERVER_GONE_AWAY_NUM:
      if (buf->reserve(ER_SPIDER_REMOTE_SERVER_GONE_AWAY_LEN))
        DBUG_RETURN(TRUE);
      buf->q_append(ER_SPIDER_REMOTE_SERVER_GONE_AWAY_STR,
        ER_SPIDER_REMOTE_SERVER_GONE_AWAY_LEN);
      break;
    default:
      if (buf->reserve(ER_SPIDER_UNKNOWN_LEN))
        DBUG_RETURN(TRUE);
      buf->q_append(ER_SPIDER_UNKNOWN_STR, ER_SPIDER_UNKNOWN_LEN);
      break;
  }
  DBUG_RETURN(FALSE);
}

int ha_spider::create(
  const char *name,
  TABLE *form,
  HA_CREATE_INFO *info
) {
  int error_num, dummy;
  SPIDER_SHARE tmp_share;
  THD *thd = ha_thd();
  uint sql_command = thd_sql_command(thd), roop_count;
  SPIDER_TRX *trx;
  TABLE *table_tables = NULL;
  SPIDER_Open_tables_backup open_tables_backup;
  bool need_lock = FALSE;
  DBUG_ENTER("ha_spider::create");
  DBUG_PRINT("info",("spider this=%p", this));
  DBUG_PRINT("info",("spider name=%s", name));
  DBUG_PRINT("info",
    ("spider form->s->connect_string=%s", form->s->connect_string.str));
  DBUG_PRINT("info",
    ("spider info->connect_string=%s", info->connect_string.str));
  if (
    sql_command == SQLCOM_CREATE_INDEX ||
    sql_command == SQLCOM_DROP_INDEX
  )
    DBUG_RETURN(0);
  if (!is_supported_parser_charset(info->default_table_charset))
  {
    String charset_option;
    charset_option.append(STRING_WITH_LEN("CHARSET "));
    charset_option.append(info->default_table_charset->cs_name);
    my_error(ER_ILLEGAL_HA_CREATE_OPTION, MYF(0), "SPIDER",
             charset_option.c_ptr());
    error_num= ER_ILLEGAL_HA_CREATE_OPTION;
    goto error_charset;
  }
  if (!(trx = spider_get_trx(thd, TRUE, &error_num)))
    goto error_get_trx;
  if (
    trx->locked_connections &&
    sql_command == SQLCOM_ALTER_TABLE
  ) {
    my_message(ER_SPIDER_ALTER_BEFORE_UNLOCK_NUM,
      ER_SPIDER_ALTER_BEFORE_UNLOCK_STR, MYF(0));
    error_num = ER_SPIDER_ALTER_BEFORE_UNLOCK_NUM;
    goto error_alter_before_unlock;
  }
  memset((void*)&tmp_share, 0, sizeof(SPIDER_SHARE));
  tmp_share.table_name = (char*) name;
  tmp_share.table_name_length = strlen(name);
  tmp_share.table_name_hash_value = my_calc_hash(&trx->trx_alter_table_hash,
    (uchar*) tmp_share.table_name, tmp_share.table_name_length);
  tmp_share.lgtm_tblhnd_share = spider_get_lgtm_tblhnd_share(
    name, tmp_share.table_name_length, tmp_share.table_name_hash_value,
    FALSE, TRUE, &error_num);
  if (!tmp_share.lgtm_tblhnd_share)
  {
    goto error;
  }
  if (form->s->keys > 0)
  {
    if (!(tmp_share.static_key_cardinality = (longlong *)
      spider_bulk_malloc(spider_current_trx, SPD_MID_HA_SPIDER_CREATE_1, MYF(MY_WME),
        &tmp_share.static_key_cardinality,
          (uint) (sizeof(*tmp_share.static_key_cardinality) * form->s->keys),
        NullS))
    ) {
      error_num = HA_ERR_OUT_OF_MEM;
      goto error;
    }
    if (!(tmp_share.key_hint = new spider_string[form->s->keys]))
    {
      error_num = HA_ERR_OUT_OF_MEM;
      goto error;
    }
  }
  for (roop_count = 0; roop_count < form->s->keys; roop_count++)
    tmp_share.key_hint[roop_count].init_calc_mem(SPD_MID_HA_SPIDER_CREATE_2);
  DBUG_PRINT("info",("spider tmp_share.key_hint=%p", tmp_share.key_hint));
  if ((error_num = spider_parse_connect_info(&tmp_share, form->s,
    form->part_info,
    1)))
    goto error;
  DBUG_PRINT("info",("spider tmp_table=%d", form->s->tmp_table));
  if (
    (sql_command == SQLCOM_CREATE_TABLE &&
      !(info->options & HA_LEX_CREATE_TMP_TABLE))
  ) {
    if (
      !(table_tables = spider_open_sys_table(
        current_thd, SPIDER_SYS_TABLES_TABLE_NAME_STR,
        SPIDER_SYS_TABLES_TABLE_NAME_LEN, TRUE, &open_tables_backup, FALSE,
        &error_num))
    ) {
      goto error;
    }
    if (
      thd->lex->create_info.or_replace() &&
      (error_num = spider_delete_tables(
        table_tables, tmp_share.table_name, &dummy)) &&
      /* In this context, no key found in mysql.spider_tables means
      the Spider table does not exist */
      error_num != HA_ERR_KEY_NOT_FOUND
    ) {
      goto error;
    }
    if (
      (error_num = spider_insert_tables(table_tables, &tmp_share))
    ) {
      goto error;
    }
    spider_close_sys_table(current_thd, table_tables,
      &open_tables_backup, FALSE);
    table_tables = NULL;
  } else if (
    sql_command == SQLCOM_ALTER_TABLE
  ) {
    SPIDER_ALTER_TABLE *alter_table;
    if (trx->query_id != thd->query_id)
    {
      spider_free_trx_alter_table(trx);
      trx->query_id = thd->query_id;
    }
    if (!(alter_table =
      (SPIDER_ALTER_TABLE*) my_hash_search_using_hash_value(
      &trx->trx_alter_table_hash, tmp_share.table_name_hash_value,
      (uchar*) tmp_share.table_name, tmp_share.table_name_length)))
    {
      if ((error_num = spider_create_trx_alter_table(trx, &tmp_share, TRUE)))
        goto error;
    }
    trx->tmp_flg = TRUE;

    DBUG_PRINT("info",
      ("spider alter_info.flags: %llu  alter_info.partition_flags: %lu",
        thd->lex->alter_info.flags, thd->lex->alter_info.partition_flags));
    if ((thd->lex->alter_info.partition_flags &
        (
          SPIDER_ALTER_PARTITION_ADD | SPIDER_ALTER_PARTITION_DROP |
          SPIDER_ALTER_PARTITION_COALESCE | SPIDER_ALTER_PARTITION_REORGANIZE |
          SPIDER_ALTER_PARTITION_TABLE_REORG | SPIDER_ALTER_PARTITION_REBUILD
        )
      ) &&
      memcmp(name + strlen(name) - 5, "#TMP#", 5)
    ) {
      need_lock = TRUE;
      if (
        !(table_tables = spider_open_sys_table(
          current_thd, SPIDER_SYS_TABLES_TABLE_NAME_STR,
          SPIDER_SYS_TABLES_TABLE_NAME_LEN, TRUE, &open_tables_backup, TRUE,
          &error_num))
      ) {
        goto error;
      }
      if (
        (error_num = spider_insert_tables(table_tables, &tmp_share))
      ) {
        goto error;
      }
      spider_close_sys_table(current_thd, table_tables,
        &open_tables_backup, TRUE);
      table_tables = NULL;
    }
  }

  if (
    (
      (info->used_fields & HA_CREATE_USED_AUTO) ||
      sql_command == SQLCOM_ALTER_TABLE ||
      sql_command == SQLCOM_CREATE_INDEX ||
      sql_command == SQLCOM_RENAME_TABLE
    ) &&
    info->auto_increment_value > 0
  ) {
    pthread_mutex_lock(&tmp_share.lgtm_tblhnd_share->auto_increment_mutex);
    tmp_share.lgtm_tblhnd_share->auto_increment_value =
      info->auto_increment_value;
    DBUG_PRINT("info",("spider auto_increment_value=%llu",
      tmp_share.lgtm_tblhnd_share->auto_increment_value));
    pthread_mutex_unlock(&tmp_share.lgtm_tblhnd_share->auto_increment_mutex);
  }

  if (tmp_share.static_key_cardinality)
    spider_free(spider_current_trx, tmp_share.static_key_cardinality, MYF(0));
  spider_free_share_alloc(&tmp_share);
  DBUG_RETURN(0);

error:
  if (table_tables)
    spider_close_sys_table(current_thd, table_tables,
      &open_tables_backup, need_lock);
  if (tmp_share.lgtm_tblhnd_share)
    spider_free_lgtm_tblhnd_share_alloc(tmp_share.lgtm_tblhnd_share, FALSE);
  if (tmp_share.static_key_cardinality)
    spider_free(spider_current_trx, tmp_share.static_key_cardinality, MYF(0));
  spider_free_share_alloc(&tmp_share);
error_alter_before_unlock:
error_get_trx:
error_charset:
  DBUG_RETURN(error_num);
}

void ha_spider::update_create_info(
  HA_CREATE_INFO* create_info
) {
  DBUG_ENTER("ha_spider::update_create_info");
  DBUG_PRINT("info",("spider this=%p", this));
  if (wide_handler && wide_handler->sql_command == SQLCOM_ALTER_TABLE)
  {
    SPIDER_TRX *trx = wide_handler->trx;
    THD *thd = trx->thd;
    if (trx->query_id != thd->query_id)
    {
      spider_free_trx_alter_table(trx);
      trx->query_id = thd->query_id;
      trx->tmp_flg = FALSE;
    }
    if (!(SPIDER_ALTER_TABLE*) my_hash_search(&trx->trx_alter_table_hash,
      (uchar*) share->table_name, share->table_name_length))
    {
      if (spider_create_trx_alter_table(trx, share, FALSE))
      {
        store_error_num = HA_ERR_OUT_OF_MEM;
        DBUG_VOID_RETURN;
      }
    }
  }

  if (!create_info->connect_string.str)
  {
    create_info->connect_string.str = table->s->connect_string.str;
    create_info->connect_string.length = table->s->connect_string.length;
  }
  DBUG_PRINT("info",
    ("spider create_info->connect_string=%s",
    create_info->connect_string.str));
  if (
    !(create_info->used_fields & HA_CREATE_USED_AUTO)
  ) {
    info(HA_STATUS_AUTO);
    create_info->auto_increment_value = stats.auto_increment_value;
  }
  DBUG_VOID_RETURN;
}

int ha_spider::rename_table(
  const char *from,
  const char *to
) {
  int error_num, roop_count, old_link_count, from_len = strlen(from),
    to_len = strlen(to), tmp_error_num;
  my_hash_value_type from_hash_value = my_calc_hash(&spider_open_tables,
    (uchar*) from, from_len);
  my_hash_value_type to_hash_value = my_calc_hash(&spider_open_tables,
    (uchar*) to, to_len);
  THD *thd = ha_thd();
  uint sql_command = thd_sql_command(thd);
  SPIDER_TRX *trx;
  TABLE *table_tables = NULL;
  SPIDER_ALTER_TABLE *alter_table_from, *alter_table_to;
  SPIDER_LGTM_TBLHND_SHARE *from_lgtm_tblhnd_share, *to_lgtm_tblhnd_share;
  SPIDER_Open_tables_backup open_tables_backup;
  bool need_lock = FALSE;
  DBUG_ENTER("ha_spider::rename_table");
  DBUG_PRINT("info",("spider this=%p", this));
  DBUG_PRINT("info",("spider from=%s", from));
  DBUG_PRINT("info",("spider to=%s", to));
  if (
    sql_command == SQLCOM_CREATE_INDEX ||
    sql_command == SQLCOM_DROP_INDEX
  )
    DBUG_RETURN(0);
  if (!(trx = spider_get_trx(thd, TRUE, &error_num)))
    goto error;
  if (
    trx->locked_connections &&
    /* SQLCOM_RENAME_TABLE doesn't come here */
    sql_command == SQLCOM_ALTER_TABLE
  ) {
    my_message(ER_SPIDER_ALTER_BEFORE_UNLOCK_NUM,
      ER_SPIDER_ALTER_BEFORE_UNLOCK_STR, MYF(0));
    error_num = ER_SPIDER_ALTER_BEFORE_UNLOCK_NUM;
    goto error;
  }
  if (
    sql_command == SQLCOM_RENAME_TABLE ||
    (sql_command == SQLCOM_ALTER_TABLE && !trx->tmp_flg) ||
    !(alter_table_from =
      (SPIDER_ALTER_TABLE*) my_hash_search(&trx->trx_alter_table_hash,
      (uchar*) from, from_len))
  ) {
    if (
      !(table_tables = spider_open_sys_table(
        current_thd, SPIDER_SYS_TABLES_TABLE_NAME_STR,
        SPIDER_SYS_TABLES_TABLE_NAME_LEN, TRUE, &open_tables_backup, FALSE,
        &error_num))
    ) {
      goto error;
    }
    if (
      (error_num = spider_update_tables_name(
        table_tables, from, to, &old_link_count))
    ) {
      goto error;
    }
    spider_close_sys_table(current_thd, table_tables,
      &open_tables_backup, FALSE);
    table_tables = NULL;

    /* release table mon list */
    for (roop_count = 0; roop_count < old_link_count; roop_count++)
    {
      if ((error_num =
        spider_release_ping_table_mon_list(from, from_len, roop_count)))
      {
        goto error;
      }
    }
  } else if (sql_command == SQLCOM_ALTER_TABLE)
  {
    DBUG_PRINT("info",("spider alter_table_from=%p", alter_table_from));
    if ((alter_table_to =
      (SPIDER_ALTER_TABLE*) my_hash_search(&trx->trx_alter_table_hash,
      (uchar*) to, to_len))
    ) {
      DBUG_PRINT("info",("spider copy link_statuses"));
      uint all_link_count = alter_table_from->all_link_count;
      if (all_link_count > alter_table_to->all_link_count)
        all_link_count = alter_table_to->all_link_count;
      for (roop_count = 0; roop_count < (int) all_link_count; roop_count++)
      {
        if (alter_table_from->tmp_link_statuses[roop_count] <=
          SPIDER_LINK_STATUS_NO_CHANGE)
        {
          DBUG_PRINT("info",("spider copy %d", roop_count));
          alter_table_from->tmp_link_statuses[roop_count] =
            alter_table_to->tmp_link_statuses[roop_count];
        }
        DBUG_PRINT("info",("spider link_status_from[%d]=%ld", roop_count,
          alter_table_from->tmp_link_statuses[roop_count]));
        DBUG_PRINT("info",("spider link_status_to[%d]=%ld", roop_count,
          alter_table_to->tmp_link_statuses[roop_count]));
      }
    }

    DBUG_PRINT("info",
      ("spider alter_info.flags: %llu  alter_info.partition_flags: %lu",
        thd->lex->alter_info.flags, thd->lex->alter_info.partition_flags));
    if (
      (thd->lex->alter_info.partition_flags &
        (
          SPIDER_ALTER_PARTITION_ADD | SPIDER_ALTER_PARTITION_DROP |
          SPIDER_ALTER_PARTITION_COALESCE | SPIDER_ALTER_PARTITION_REORGANIZE |
          SPIDER_ALTER_PARTITION_TABLE_REORG | SPIDER_ALTER_PARTITION_REBUILD
        )
      )
    )
      need_lock = TRUE;

    if (
      !(table_tables = spider_open_sys_table(
        current_thd, SPIDER_SYS_TABLES_TABLE_NAME_STR,
        SPIDER_SYS_TABLES_TABLE_NAME_LEN, TRUE, &open_tables_backup, need_lock,
        &error_num))
    ) {
      goto error;
    }

    if (alter_table_from->now_create)
    {
      SPIDER_SHARE tmp_share;
      tmp_share.table_name = (char*) to;
      tmp_share.table_name_length = to_len;
      tmp_share.priority = alter_table_from->tmp_priority;
      tmp_share.link_count = alter_table_from->link_count;
      tmp_share.all_link_count = alter_table_from->all_link_count;
      memcpy(&tmp_share.alter_table, alter_table_from,
        sizeof(*alter_table_from));
      if (
        (error_num = spider_insert_tables(table_tables, &tmp_share))
      ) {
        goto error;
      }
    } else {
      if (
        (error_num = spider_update_tables_priority(
          table_tables, alter_table_from, to, &old_link_count))
      ) {
        goto error;
      }
    }
    spider_close_sys_table(current_thd, table_tables,
      &open_tables_backup, need_lock);
    table_tables = NULL;

    if (!alter_table_from->now_create)
    {
      /* release table mon list */
      for (roop_count = 0; roop_count < (int) alter_table_from->all_link_count;
        roop_count++)
      {
        if ((error_num =
          spider_release_ping_table_mon_list(from, from_len, roop_count)))
        {
          goto error;
        }
      }
      for (roop_count = 0; roop_count < old_link_count; roop_count++)
      {
        if ((error_num =
          spider_release_ping_table_mon_list(to, to_len, roop_count)))
        {
          goto error;
        }
      }
    }
/*
    spider_free_trx_alter_table_alloc(trx, alter_table_from);
*/
  }

  pthread_mutex_lock(&spider_lgtm_tblhnd_share_mutex);
  from_lgtm_tblhnd_share = spider_get_lgtm_tblhnd_share(
    from, from_len, from_hash_value, TRUE, FALSE, &error_num);
  if (from_lgtm_tblhnd_share)
  {
    to_lgtm_tblhnd_share = spider_get_lgtm_tblhnd_share(
      to, to_len, to_hash_value, TRUE, TRUE, &error_num);
    if (!to_lgtm_tblhnd_share)
    {
      pthread_mutex_unlock(&spider_lgtm_tblhnd_share_mutex);
      goto error;
    }
    DBUG_PRINT("info",
      ("spider auto_increment_init=%s",
        from_lgtm_tblhnd_share->auto_increment_init ? "TRUE" : "FALSE"));
    to_lgtm_tblhnd_share->auto_increment_init =
      from_lgtm_tblhnd_share->auto_increment_init;
    to_lgtm_tblhnd_share->auto_increment_lclval =
      from_lgtm_tblhnd_share->auto_increment_lclval;
    to_lgtm_tblhnd_share->auto_increment_value =
      from_lgtm_tblhnd_share->auto_increment_value;
    spider_free_lgtm_tblhnd_share_alloc(from_lgtm_tblhnd_share, TRUE);
  }
  pthread_mutex_unlock(&spider_lgtm_tblhnd_share_mutex);
  spider_delete_init_error_table(from);
  DBUG_RETURN(0);

error:
  if (table_tables)
    spider_close_sys_table(current_thd, table_tables,
      &open_tables_backup, need_lock);
  pthread_mutex_lock(&spider_lgtm_tblhnd_share_mutex);
  to_lgtm_tblhnd_share = spider_get_lgtm_tblhnd_share(
    to, to_len, to_hash_value, TRUE, FALSE, &tmp_error_num);
  if (to_lgtm_tblhnd_share)
    spider_free_lgtm_tblhnd_share_alloc(to_lgtm_tblhnd_share, TRUE);
  pthread_mutex_unlock(&spider_lgtm_tblhnd_share_mutex);
  DBUG_RETURN(error_num);
}

int ha_spider::delete_table(
  const char *name
) {
  int error_num;
  THD *thd = ha_thd();
  SPIDER_TRX *trx;
  TABLE *table_tables = NULL;
  uint sql_command = thd_sql_command(thd);
  SPIDER_ALTER_TABLE *alter_table;
  SPIDER_Open_tables_backup open_tables_backup;
  bool need_lock = FALSE;
  DBUG_ENTER("ha_spider::delete_table");
  DBUG_PRINT("info",("spider this=%p", this));
  DBUG_PRINT("info",("spider name=%s", name));
  if (
    sql_command == SQLCOM_CREATE_INDEX ||
    sql_command == SQLCOM_DROP_INDEX
  )
    DBUG_RETURN(0);
  if (!(trx = spider_get_trx(thd, TRUE, &error_num)))
    goto error;
  if (
    trx->locked_connections &&
    /* SQLCOM_DROP_DB doesn't come here */
    (
      sql_command == SQLCOM_DROP_TABLE ||
      sql_command == SQLCOM_ALTER_TABLE
    )
  ) {
    my_message(ER_SPIDER_ALTER_BEFORE_UNLOCK_NUM,
      ER_SPIDER_ALTER_BEFORE_UNLOCK_STR, MYF(0));
    error_num = ER_SPIDER_ALTER_BEFORE_UNLOCK_NUM;
    goto error;
  }
  if (sql_command == SQLCOM_DROP_TABLE ||
    sql_command == SQLCOM_DROP_DB ||
    sql_command == SQLCOM_ALTER_TABLE ||
    sql_command == SQLCOM_CREATE_TABLE)
  {
    SPIDER_LGTM_TBLHND_SHARE *lgtm_tblhnd_share;
    int roop_count, old_link_count = 0, name_len = strlen(name);
    my_hash_value_type hash_value = my_calc_hash(&spider_open_tables,
      (uchar*) name, name_len);
    if (
      sql_command == SQLCOM_ALTER_TABLE &&
      (alter_table =
        (SPIDER_ALTER_TABLE*) my_hash_search_using_hash_value(
        &trx->trx_alter_table_hash,
        hash_value, (uchar*) name, name_len)) &&
      alter_table->now_create
    )
      DBUG_RETURN(0);

    DBUG_PRINT("info",
      ("spider alter_info.flags: %llu  alter_info.partition_flags: %lu",
        thd->lex->alter_info.flags, thd->lex->alter_info.partition_flags));
    if (
      sql_command == SQLCOM_ALTER_TABLE &&
      (thd->lex->alter_info.partition_flags &
        (
          SPIDER_ALTER_PARTITION_ADD | SPIDER_ALTER_PARTITION_DROP |
          SPIDER_ALTER_PARTITION_COALESCE | SPIDER_ALTER_PARTITION_REORGANIZE |
          SPIDER_ALTER_PARTITION_TABLE_REORG | SPIDER_ALTER_PARTITION_REBUILD
        )
      )
    )
      need_lock = TRUE;

    if (
      !(table_tables = spider_open_sys_table(
        current_thd, SPIDER_SYS_TABLES_TABLE_NAME_STR,
        SPIDER_SYS_TABLES_TABLE_NAME_LEN, TRUE, &open_tables_backup, need_lock,
        &error_num))
    ) {
      goto error;
    }
    if (
      (error_num = spider_delete_tables(
        table_tables, name, &old_link_count))
    ) {
      /* In this context, no key found in mysql.spider_tables means
      the Spider table does not exist */
      if (error_num == HA_ERR_KEY_NOT_FOUND)
        error_num= HA_ERR_NO_SUCH_TABLE;
      goto error;
    }
    spider_close_sys_table(current_thd, table_tables,
      &open_tables_backup, need_lock);
    table_tables = NULL;

    /* release table mon list */
    for (roop_count = 0; roop_count < old_link_count; roop_count++)
    {
      if ((error_num =
        spider_release_ping_table_mon_list(name, name_len, roop_count)))
        goto error;
    }

    pthread_mutex_lock(&spider_lgtm_tblhnd_share_mutex);
    lgtm_tblhnd_share = spider_get_lgtm_tblhnd_share(
      name, name_len, hash_value, TRUE, FALSE, &error_num);
    if (lgtm_tblhnd_share)
      spider_free_lgtm_tblhnd_share_alloc(lgtm_tblhnd_share, TRUE);
    pthread_mutex_unlock(&spider_lgtm_tblhnd_share_mutex);
  }

  spider_delete_init_error_table(name);
  DBUG_RETURN(0);

error:
  if (table_tables)
    spider_close_sys_table(current_thd, table_tables,
      &open_tables_backup, need_lock);
  DBUG_RETURN(error_num);
}

bool ha_spider::is_crashed() const
{
  DBUG_ENTER("ha_spider::is_crashed");
  DBUG_PRINT("info",("spider this=%p", this));
  DBUG_RETURN(FALSE);
}

#ifdef SPIDER_HANDLER_AUTO_REPAIR_HAS_ERROR
bool ha_spider::auto_repair(int error) const
#else
bool ha_spider::auto_repair() const
#endif
{
  DBUG_ENTER("ha_spider::auto_repair");
  DBUG_PRINT("info",("spider this=%p", this));
  DBUG_RETURN(FALSE);
}

int ha_spider::disable_indexes(
  key_map map, bool persist
) {
  int error_num;
  backup_error_status();
  DBUG_ENTER("ha_spider::disable_indexes");
  DBUG_PRINT("info",("spider this=%p", this));
  if (persist)
  {
    if ((error_num = spider_db_disable_keys(this)))
      DBUG_RETURN(check_error_mode(error_num));
    DBUG_RETURN(0);
  }
  DBUG_RETURN(HA_ERR_WRONG_COMMAND);
}

int ha_spider::enable_indexes(
  key_map map, bool persist
) {
  int error_num;
  backup_error_status();
  DBUG_ENTER("ha_spider::enable_indexes");
  DBUG_PRINT("info",("spider this=%p", this));
  if (persist)
  {
    if ((error_num = spider_db_enable_keys(this)))
      DBUG_RETURN(check_error_mode(error_num));
    DBUG_RETURN(0);
  }
  DBUG_RETURN(HA_ERR_WRONG_COMMAND);
}


int ha_spider::check(
  THD* thd,
  HA_CHECK_OPT* check_opt
) {
  int error_num;
  backup_error_status();
  DBUG_ENTER("ha_spider::check");
  DBUG_PRINT("info",("spider this=%p", this));
  if ((error_num = spider_db_check_table(this, check_opt)))
    DBUG_RETURN(check_error_mode(error_num));
  DBUG_RETURN(0);
}

int ha_spider::repair(
  THD* thd,
  HA_CHECK_OPT* check_opt
) {
  int error_num;
  backup_error_status();
  DBUG_ENTER("ha_spider::repair");
  DBUG_PRINT("info",("spider this=%p", this));
  if ((error_num = spider_db_repair_table(this, check_opt)))
    DBUG_RETURN(check_error_mode(error_num));
  DBUG_RETURN(0);
}

bool ha_spider::check_and_repair(
  THD *thd
) {
  HA_CHECK_OPT check_opt;
  DBUG_ENTER("ha_spider::check_and_repair");
  DBUG_PRINT("info",("spider this=%p", this));
  check_opt.init();
  check_opt.flags = T_MEDIUM;
  if (spider_db_check_table(this, &check_opt))
  {
    check_opt.flags = T_QUICK;
    if (spider_db_repair_table(this, &check_opt))
      DBUG_RETURN(TRUE);
  }
  DBUG_RETURN(FALSE);
}

int ha_spider::analyze(
  THD* thd,
  HA_CHECK_OPT* check_opt
) {
  int error_num;
  backup_error_status();
  DBUG_ENTER("ha_spider::analyze");
  DBUG_PRINT("info",("spider this=%p", this));
  if ((error_num = spider_db_analyze_table(this)))
    DBUG_RETURN(check_error_mode(error_num));
  DBUG_RETURN(0);
}

int ha_spider::optimize(
  THD* thd,
  HA_CHECK_OPT* check_opt
) {
  int error_num;
  backup_error_status();
  DBUG_ENTER("ha_spider::optimize");
  DBUG_PRINT("info",("spider this=%p", this));
  if ((error_num = spider_db_optimize_table(this)))
    DBUG_RETURN(check_error_mode(error_num));
  DBUG_RETURN(0);
}

bool ha_spider::is_fatal_error(
  int error_num,
  uint flags
) {
  DBUG_ENTER("ha_spider::is_fatal_error");
  DBUG_PRINT("info",("spider error_num=%d", error_num));
  DBUG_PRINT("info",("spider flags=%u", flags));
  if (
    !handler::is_fatal_error(error_num, flags)
  ) {
    DBUG_PRINT("info",("spider FALSE"));
    DBUG_RETURN(FALSE);
  }
  DBUG_PRINT("info",("spider TRUE"));
  DBUG_RETURN(TRUE);
}

Field *ha_spider::field_exchange(
  Field *field
) {
  DBUG_ENTER("ha_spider::field_exchange");
  DBUG_PRINT("info",("spider in field=%p", field));
  DBUG_PRINT("info",("spider in field->table=%p", field->table));
  DBUG_PRINT("info",("spider table=%p", table));
  if (field->table != table)
    DBUG_RETURN(NULL);
  DBUG_PRINT("info",("spider out field=%p", field));
  DBUG_RETURN(field);
}

const COND *ha_spider::cond_push(
  const COND *cond
) {
  DBUG_ENTER("ha_spider::cond_push");
  if (
    wide_handler->stage == SPD_HND_STAGE_COND_PUSH &&
    wide_handler->stage_executor != this)
  {
    DBUG_RETURN(NULL);
  }
  wide_handler->stage = SPD_HND_STAGE_COND_PUSH;
  wide_handler->stage_executor = this;
  wide_handler->cond_check = FALSE;
  if (cond)
  {
    SPIDER_CONDITION *tmp_cond;
    if (!(tmp_cond = (SPIDER_CONDITION *)
      spider_malloc(spider_current_trx, SPD_MID_HA_SPIDER_COND_PUSH_1, sizeof(*tmp_cond), MYF(MY_WME)))
    )
      DBUG_RETURN(cond);
    tmp_cond->cond = (COND *) cond;
    tmp_cond->next = wide_handler->condition;
    wide_handler->condition = tmp_cond;
  }
  DBUG_RETURN(NULL);
}

void ha_spider::cond_pop()
{
  DBUG_ENTER("ha_spider::cond_pop");
  if (
    wide_handler->stage == SPD_HND_STAGE_COND_POP &&
    wide_handler->stage_executor != this)
  {
    DBUG_VOID_RETURN;
  }
  wide_handler->stage = SPD_HND_STAGE_COND_POP;
  wide_handler->stage_executor = this;
  if (wide_handler->condition)
  {
    SPIDER_CONDITION *tmp_cond = wide_handler->condition->next;
    spider_free(spider_current_trx, wide_handler->condition, MYF(0));
    wide_handler->condition = tmp_cond;
  }
  DBUG_VOID_RETURN;
}

int ha_spider::info_push(
  uint info_type,
  void *info
) {
  int error_num = 0;
  DBUG_ENTER("ha_spider::info_push");
  DBUG_PRINT("info",("spider this=%p", this));
  if (
    wide_handler->stage == SPD_HND_STAGE_INFO_PUSH &&
    wide_handler->stage_executor != this)
  {
    DBUG_RETURN(0);
  }
  wide_handler->stage = SPD_HND_STAGE_INFO_PUSH;
  wide_handler->stage_executor = this;
<<<<<<< HEAD
=======
#endif
>>>>>>> 09b1269e

  switch (info_type)
  {
#ifdef INFO_KIND_UPDATE_FIELDS
    case INFO_KIND_UPDATE_FIELDS:
      DBUG_PRINT("info",("spider INFO_KIND_UPDATE_FIELDS"));
      wide_handler->direct_update_fields = (List<Item> *) info;
      wide_handler->update_request = TRUE;
      if (wide_handler->keyread && check_partitioned())
        wide_handler->keyread = FALSE;
      break;
#endif
#ifdef INFO_KIND_UPDATE_VALUES
    case INFO_KIND_UPDATE_VALUES:
      DBUG_PRINT("info",("spider INFO_KIND_UPDATE_VALUES"));
      wide_handler->direct_update_values = (List<Item> *) info;
      break;
#endif
#ifdef INFO_KIND_FORCE_LIMIT_BEGIN
    case INFO_KIND_FORCE_LIMIT_BEGIN:
      DBUG_PRINT("info",("spider INFO_KIND_FORCE_LIMIT_BEGIN"));
      wide_handler->info_limit = *((longlong *) info);
      break;
    case INFO_KIND_FORCE_LIMIT_END:
      DBUG_PRINT("info",("spider INFO_KIND_FORCE_LIMIT_END"));
      wide_handler->info_limit = 9223372036854775807LL;
      break;
#endif
    default:
      break;
  }
  DBUG_RETURN(error_num);
}

void ha_spider::return_record_by_parent()
{
  DBUG_ENTER("ha_spider::return_record_by_parent");
  DBUG_PRINT("info",("spider this=%p", this));
  spider_db_refetch_for_item_sum_funcs(this);
  DBUG_VOID_RETURN;
}

TABLE *ha_spider::get_table()
{
  DBUG_ENTER("ha_spider::get_table");
  DBUG_RETURN(table);
}

void ha_spider::set_ft_discard_bitmap()
{
  DBUG_ENTER("ha_spider::set_ft_discard_bitmap");
  TABLE_LIST *table_list = spider_get_parent_table_list(this);
  if (table_list)
  {
    st_select_lex *select_lex = table_list->select_lex;
    if (select_lex && select_lex->ftfunc_list)
    {
      uint roop_count;
      Field *field;
      Item *item, *item_next;
      Item_func_match *item_func_match;
      Item_field *item_field;
      {
        List_iterator_fast<Item_func_match> fmi(*select_lex->ftfunc_list);
        while ((item_func_match = fmi++))
        {
          DBUG_PRINT("info",("spider item_func_match=%p", item_func_match));
          uint item_count = item_func_match->argument_count();
          Item **item_list = item_func_match->arguments();
          for (roop_count = 1; roop_count < item_count; roop_count++)
          {
            item_field = (Item_field *) item_list[roop_count];
            DBUG_PRINT("info",("spider item_field=%p", item_field));
            field = item_field->field;
            DBUG_PRINT("info",("spider field=%p", field));
            if (!field || !(field = field_exchange(field)))
              continue;
            DBUG_PRINT("info",("spider clear_bit=%u", field->field_index));
            spider_clear_bit(wide_handler->ft_discard_bitmap,
              field->field_index);
          }
        }
      }
      THD *thd = ha_thd();
      Statement *stmt = thd->stmt_map.find(thd->id);
      if (stmt && stmt->free_list)
      {
        DBUG_PRINT("info",("spider item from stmt"));
        item_next = stmt->free_list;
      } else {
        DBUG_PRINT("info",("spider item from thd"));
        item_next = thd->free_list;
      }
      while ((item = item_next))
      {
        DBUG_PRINT("info",("spider item=%p", item));
        DBUG_PRINT("info",("spider itemtype=%u", item->type()));
        item_next = item->next;
        if (item->type() != Item::FIELD_ITEM)
          continue;
        field = ((Item_field *) item)->field;
        DBUG_PRINT("info",("spider field=%p", field));
        if (!field || !(field = field_exchange(field)))
          continue;
        DBUG_PRINT("info",("spider field_index=%u", field->field_index));
        if (!spider_bit_is_set(wide_handler->ft_discard_bitmap,
          field->field_index))
        {
          bool match_flag = FALSE;
          List_iterator_fast<Item_func_match> fmi(*select_lex->ftfunc_list);
          while ((item_func_match = fmi++))
          {
            DBUG_PRINT("info",("spider item_func_match=%p", item_func_match));
            uint item_count = item_func_match->argument_count();
            Item **item_list = item_func_match->arguments();
            for (roop_count = 1; roop_count < item_count; roop_count++)
            {
              DBUG_PRINT("info",("spider item_list[%u]=%p", roop_count,
                item_list[roop_count]));
              if (item == item_list[roop_count])
              {
                DBUG_PRINT("info",("spider matched"));
                match_flag = TRUE;
                break;
              }
            }
            if (match_flag)
              break;
          }
          if (!match_flag)
          {
            DBUG_PRINT("info",("spider set_bit=%u", field->field_index));
            spider_set_bit(wide_handler->ft_discard_bitmap,
              field->field_index);
          }
        }
      }
    }
  }
  DBUG_VOID_RETURN;
}

void ha_spider::set_searched_bitmap()
{
  int roop_count;
  DBUG_ENTER("ha_spider::set_searched_bitmap");
  for (roop_count = 0; roop_count < (int) ((table_share->fields + 7) / 8);
    roop_count++)
  {
    wide_handler->searched_bitmap[roop_count] =
      ((uchar *) table->read_set->bitmap)[roop_count] |
      ((uchar *) table->write_set->bitmap)[roop_count];
    DBUG_PRINT("info",("spider roop_count=%d", roop_count));
    DBUG_PRINT("info",("spider searched_bitmap=%d",
      wide_handler->searched_bitmap[roop_count]));
    DBUG_PRINT("info",("spider read_set=%d",
      ((uchar *) table->read_set->bitmap)[roop_count]));
    DBUG_PRINT("info",("spider write_set=%d",
      ((uchar *) table->write_set->bitmap)[roop_count]));
  }
  if (wide_handler->sql_command == SQLCOM_UPDATE ||
    wide_handler->sql_command == SQLCOM_UPDATE_MULTI)
  {
    DBUG_PRINT("info",("spider update option start"));
    Item *item;
    st_select_lex *select_lex = spider_get_select_lex(this);
    List_iterator_fast<Item> fi(select_lex->item_list);
    while ((item = fi++))
    {
      if (item->type() == Item::FIELD_ITEM)
      {
        Field *field = ((Item_field *)item)->field;
        if (!(field = field_exchange(field)))
        {
          DBUG_PRINT("info",("spider field is for different table"));
          continue;
        }
        spider_set_bit(wide_handler->searched_bitmap, field->field_index);
        DBUG_PRINT("info",("spider set searched_bitmap=%u",
          field->field_index));
      } else {
        DBUG_PRINT("info",("spider item type is not field"));
      }
    }
  }
  DBUG_VOID_RETURN;
}

void ha_spider::set_clone_searched_bitmap()
{
  DBUG_ENTER("ha_spider::set_clone_searched_bitmap");
  DBUG_PRINT("info",("spider searched_bitmap=%p",
    wide_handler->searched_bitmap));
#ifndef DBUG_OFF
  int roop_count;
  for (roop_count = 0; roop_count < (int) ((table_share->fields + 7) / 8);
    roop_count++)
    DBUG_PRINT("info", ("spider before searched_bitmap is %x",
      ((uchar *) wide_handler->searched_bitmap)[roop_count]));
#endif
  memcpy(wide_handler->searched_bitmap,
    pt_clone_source_handler->wide_handler->searched_bitmap,
    (table_share->fields + 7) / 8);
#ifndef DBUG_OFF
  for (roop_count = 0; roop_count < (int) ((table_share->fields + 7) / 8);
    roop_count++)
    DBUG_PRINT("info", ("spider after searched_bitmap is %x",
      ((uchar *) wide_handler->searched_bitmap)[roop_count]));
#endif
  memcpy(wide_handler->ft_discard_bitmap,
    pt_clone_source_handler->wide_handler->ft_discard_bitmap,
    (table_share->fields + 7) / 8);
  DBUG_VOID_RETURN;
}

void ha_spider::set_searched_bitmap_from_item_list()
{
  DBUG_ENTER("ha_spider::set_searched_bitmap_from_item_list");
  Field *field;
  Item *item, *item_next;
  THD *thd = ha_thd();
  Statement *stmt = thd->stmt_map.find(thd->id);
  if (stmt && stmt->free_list)
  {
    DBUG_PRINT("info",("spider item from stmt"));
    item_next = stmt->free_list;
  } else {
    DBUG_PRINT("info",("spider item from thd"));
    item_next = thd->free_list;
  }
  while ((item = item_next))
  {
    DBUG_PRINT("info",("spider item=%p", item));
    DBUG_PRINT("info",("spider itemtype=%u", item->type()));
    item_next = item->next;
    if (item->type() != Item::FIELD_ITEM)
      continue;
    field = ((Item_field *) item)->field;
    DBUG_PRINT("info",("spider field=%p", field));
    if (!field || !(field = field_exchange(field)))
      continue;
    DBUG_PRINT("info",("spider field_index=%u", field->field_index));
    spider_set_bit(wide_handler->searched_bitmap, field->field_index);
  }
  DBUG_VOID_RETURN;
}

void ha_spider::set_select_column_mode()
{
  int roop_count;
  KEY *key_info;
  KEY_PART_INFO *key_part;
  Field *field;
  THD *thd = wide_handler->trx->thd;
  DBUG_ENTER("ha_spider::set_select_column_mode");
  wide_handler->position_bitmap_init = FALSE;
#ifndef DBUG_OFF
  for (roop_count = 0; roop_count < (int) ((table_share->fields + 7) / 8);
    roop_count++)
    DBUG_PRINT("info", ("spider bitmap is %x",
      ((uchar *) table->read_set->bitmap)[roop_count]));
#endif
  select_column_mode = spider_param_select_column_mode(thd,
    share->select_column_mode);
  if (select_column_mode)
  {
    DBUG_PRINT("info",("spider searched_bitmap=%p",
      wide_handler->searched_bitmap));
    set_searched_bitmap();
    set_searched_bitmap_from_item_list();
    if (wide_handler->external_lock_type == F_WRLCK &&
      wide_handler->sql_command != SQLCOM_SELECT)
    {
      uint part_num = 0;
      if (wide_handler->update_request)
        part_num = check_partitioned();
      if (
        part_num ||
        table_share->primary_key == MAX_KEY
      ) {
        /* need all columns */
        for (roop_count = 0; roop_count < (int) table_share->fields;
          roop_count++)
          spider_set_bit(wide_handler->searched_bitmap, roop_count);
      } else {
        /* need primary key columns */
        key_info = &table_share->key_info[table_share->primary_key];
        key_part = key_info->key_part;
        for (roop_count = 0;
          roop_count < (int) spider_user_defined_key_parts(key_info);
          roop_count++)
        {
          field = key_part[roop_count].field;
          spider_set_bit(wide_handler->searched_bitmap, field->field_index);
        }
      }
#ifndef DBUG_OFF
      for (roop_count = 0;
        roop_count < (int) ((table_share->fields + 7) / 8);
        roop_count++)
        DBUG_PRINT("info", ("spider change bitmap is %x",
          wide_handler->searched_bitmap[roop_count]));
#endif
    }
  }
  DBUG_VOID_RETURN;
}

void ha_spider::check_select_column(bool rnd)
{
  THD *thd = wide_handler->trx->thd;
  DBUG_ENTER("ha_spider::check_select_column");
  select_column_mode = spider_param_select_column_mode(thd,
    share->select_column_mode);
  if (select_column_mode)
  {
    if (!rnd)
    {
      if (wide_handler->between_flg)
      {
        memcpy(wide_handler->idx_read_bitmap,
          table->read_set->bitmap, (table_share->fields + 7) / 8);
        memcpy(wide_handler->idx_write_bitmap,
          table->write_set->bitmap, (table_share->fields + 7) / 8);
        wide_handler->between_flg = FALSE;
        wide_handler->idx_bitmap_is_set = TRUE;
        DBUG_PRINT("info",("spider set idx_bitmap"));
      } else if (wide_handler->idx_bitmap_is_set)
      {
        memcpy(table->read_set->bitmap,
          wide_handler->idx_read_bitmap,
          (table_share->fields + 7) / 8);
        memcpy(table->write_set->bitmap,
          wide_handler->idx_write_bitmap,
          (table_share->fields + 7) / 8);
        DBUG_PRINT("info",("spider copy idx_bitmap"));
      }
    } else {
      if (
        !wide_handler->rnd_bitmap_is_set &&
        (
          wide_handler->between_flg ||
          wide_handler->idx_bitmap_is_set
        )
      ) {
        memcpy(wide_handler->rnd_read_bitmap,
          table->read_set->bitmap, (table_share->fields + 7) / 8);
        memcpy(wide_handler->rnd_write_bitmap,
          table->write_set->bitmap, (table_share->fields + 7) / 8);
        wide_handler->between_flg = FALSE;
        wide_handler->rnd_bitmap_is_set = TRUE;
        DBUG_PRINT("info",("spider set rnd_bitmap"));
      } else if (wide_handler->rnd_bitmap_is_set)
      {
        memcpy(table->read_set->bitmap,
          wide_handler->rnd_read_bitmap,
          (table_share->fields + 7) / 8);
        memcpy(table->write_set->bitmap,
          wide_handler->rnd_write_bitmap,
          (table_share->fields + 7) / 8);
        DBUG_PRINT("info",("spider copy rnd_bitmap"));
      }
    }
  }
  DBUG_VOID_RETURN;
}

bool ha_spider::check_and_start_bulk_update(
  spider_bulk_upd_start bulk_upd_start
) {
  DBUG_ENTER("ha_spider::check_and_start_bulk_update");
  DBUG_PRINT("info",("spider this=%p", this));
  DBUG_PRINT("info",("spider bulk_update_start=%d",
    result_list.bulk_update_start));
  if (
    result_list.bulk_update_start == SPD_BU_NOT_START ||
    (
      !result_list.bulk_update_mode &&
      bulk_upd_start == SPD_BU_START_BY_BULK_INIT
    )
  ) {
    THD *thd = ha_thd();
    int bulk_update_mode = spider_param_bulk_update_mode(thd,
      share->bulk_update_mode);
/*
    longlong split_read = spider_split_read_param(this);
*/
    result_list.bulk_update_size = spider_param_bulk_update_size(thd,
      share->bulk_update_size);

    if (!support_bulk_update_sql())
    {
      result_list.bulk_update_mode = 0;
      DBUG_PRINT("info",("spider result_list.bulk_update_mode=%d 1",
        result_list.bulk_update_mode));
/*
    } else if (
      split_read != 9223372036854775807LL
    ) {
      result_list.bulk_update_mode = 2;
      DBUG_PRINT("info",("spider result_list.bulk_update_mode=%d 2",
        result_list.bulk_update_mode));
*/
    } else {
      if (result_list.bulk_update_start == SPD_BU_NOT_START)
      {
        result_list.bulk_update_mode = bulk_update_mode;
        DBUG_PRINT("info",("spider result_list.bulk_update_mode=%d 3",
          result_list.bulk_update_mode));
      } else {
        result_list.bulk_update_mode = 1;
        DBUG_PRINT("info",("spider result_list.bulk_update_mode=%d 4",
          result_list.bulk_update_mode));
      }
    }
    result_list.bulk_update_start = bulk_upd_start;
    DBUG_RETURN(FALSE);
  }
  DBUG_RETURN(TRUE);
}

int ha_spider::check_and_end_bulk_update(
  spider_bulk_upd_start bulk_upd_start
) {
  int error_num = 0;
  ha_rows dup_key_found = 0;
  DBUG_ENTER("ha_spider::check_and_end_bulk_update");
  DBUG_PRINT("info",("spider this=%p", this));
  DBUG_PRINT("info",("spider bulk_update_start=%d",
    result_list.bulk_update_start));
  DBUG_PRINT("info",("spider bulk_update_mode=%d",
    result_list.bulk_update_mode));
  if (result_list.bulk_update_start == bulk_upd_start)
  {
    if (result_list.bulk_update_mode)
      error_num = spider_db_bulk_update_end(this, &dup_key_found);
    result_list.bulk_update_size = 0;
    result_list.bulk_update_mode = 0;
    result_list.bulk_update_start = SPD_BU_NOT_START;
  }
  DBUG_RETURN(error_num);
}

uint ha_spider::check_partitioned()
{
  uint part_num;
  DBUG_ENTER("ha_spider::check_partitioned");
  DBUG_PRINT("info",("spider this=%p", this));
  table->file->get_no_parts("", &part_num);
  if (part_num)
    DBUG_RETURN(part_num);

  TABLE_LIST *tmp_table_list = table->pos_in_table_list;
  while ((tmp_table_list = tmp_table_list->parent_l))
  {
    tmp_table_list->table->file->get_no_parts("", &part_num);
    if (part_num)
      DBUG_RETURN(part_num);
  }
  DBUG_RETURN(0);
}

void ha_spider::check_direct_order_limit()
{
  DBUG_ENTER("ha_spider::check_direct_order_limit");
  DBUG_PRINT("info",("spider this=%p", this));
  if (!result_list.check_direct_order_limit)
  {
    if (spider_check_direct_order_limit(this))
    {
      result_list.direct_order_limit = TRUE;
    } else
      result_list.direct_order_limit = FALSE;

    spider_set_direct_limit_offset(this);
    result_list.check_direct_order_limit = TRUE;
  }
  DBUG_VOID_RETURN;
}

/********************************************************************
 * Check whether the current query is a SELECT DISTINCT using an
 * index in a non-partitioned Spider configuration, with a
 * projection list that consists solely of the first key prefix
 * column.
 *
 * For a SELECT DISTINCT query using an index in a non-partitioned
 * Spider configuration, with a projection list that consists
 * solely of the first key prefix, set the internal row retrieval
 * limit to avoid visiting each row multiple times.
 ********************************************************************/
void ha_spider::check_distinct_key_query()
{
  DBUG_ENTER( "ha_spider::check_distinct_key_query" );

  if ( result_list.direct_distinct && !partition_handler->handlers &&
       result_list.keyread && result_list.check_direct_order_limit )
  {
    // SELECT DISTINCT query using an index in a non-partitioned configuration
    KEY_PART_INFO*  key_part = result_list.key_info->key_part;
    Field*          key_field = key_part->field;

    if ( is_sole_projection_field( key_field->field_index ) )
    {
      // Projection list consists solely of the first key prefix column

      // Set the internal row retrieval limit to avoid visiting each row
      // multiple times.  This fixes a Spider performance bug that
      // caused each row to be visited multiple times.
      result_list.internal_limit = 1;
    }
  }

  DBUG_VOID_RETURN;
}

/********************************************************************
 * Determine whether the current query's projection list
 * consists solely of the specified column.
 *
 * Params   IN      - field_index:
 *                    Field index of the column of interest within
 *                    its table.
 *
 * Returns  TRUE    - if the query's projection list consists
 *                    solely of the specified column.
 *          FALSE   - otherwise.
 ********************************************************************/
bool ha_spider::is_sole_projection_field(
  uint16 field_index
) {
  // NOTE: It is assumed that spider_db_append_select_columns() has already been called
  //       to build the bitmap of projection fields
  bool                is_ha_sole_projection_field;
  uint                loop_index, dbton_id;
  spider_db_handler*  dbton_hdl;
  DBUG_ENTER( "ha_spider::is_sole_projection_field" );

  for ( loop_index = 0; loop_index < share->use_sql_dbton_count; loop_index++ )
  {
    dbton_id    = share->use_sql_dbton_ids[ loop_index ];
    dbton_hdl   = dbton_handler[ dbton_id ];

    if ( dbton_hdl->first_link_idx >= 0 )
    {
      is_ha_sole_projection_field = dbton_hdl->is_sole_projection_field( field_index );
      if ( !is_ha_sole_projection_field )
      {
        DBUG_RETURN( FALSE );
      }
    }
  }

  DBUG_RETURN( TRUE );
}

int ha_spider::drop_tmp_tables()
{
  int error_num = 0, need_mon;
  DBUG_ENTER("ha_spider::drop_tmp_tables");
  DBUG_PRINT("info",("spider this=%p", this));
  if (result_list.tmp_tables_created)
  {
    int roop_start, roop_end, roop_count, tmp_lock_mode;
    tmp_lock_mode = spider_conn_lock_mode(this);
    if (tmp_lock_mode)
    {
      /* "for update" or "lock in share mode" */
      roop_start = spider_conn_link_idx_next(share->link_statuses,
        conn_link_idx, -1, share->link_count,
        SPIDER_LINK_STATUS_RECOVERY);
      roop_end = share->link_count;
    } else {
      roop_start = search_link_idx;
      roop_end = search_link_idx + 1;
    }

    for (roop_count = roop_start; roop_count < roop_end;
      roop_count = spider_conn_link_idx_next(share->link_statuses,
        conn_link_idx, roop_count, share->link_count,
        SPIDER_LINK_STATUS_RECOVERY)
    ) {
      if (spider_bit_is_set(result_list.tmp_table_created, roop_count))
      {
        uint dbton_id = share->sql_dbton_ids[roop_count];
        spider_db_handler *dbton_hdl = dbton_handler[dbton_id];
        SPIDER_CONN *conn = conns[roop_count];
        if ((error_num = dbton_hdl->set_sql_for_exec(
          SPIDER_SQL_TYPE_TMP_SQL, roop_count)))
        {
          DBUG_RETURN(error_num);
        }
        spider_lock_before_query(conn, &need_mon);
        /* todo: double check the logic here w.r.t. tmp_error_num vs error_num */
        if ((error_num = spider_db_set_names(this, conn, roop_count)))
        {
          spider_unlock_after_query(conn, 0);
          error_num= spider_maybe_ping_1(this, roop_count, error_num);
        }
        if (!error_num)
        {
          spider_conn_set_timeout_from_share(conn, roop_count,
            wide_handler->trx->thd, share);
          if (dbton_hdl->execute_sql(
            SPIDER_SQL_TYPE_DROP_TMP_TABLE_SQL,
            conn,
            -1,
            &need_mons[roop_count])
          ) {
            error_num= spider_unlock_after_query_1(conn);
            error_num= spider_maybe_ping_1(this, roop_count, error_num);
          } else {
            spider_unlock_after_query(conn, 0);
          }
        }
        spider_clear_bit(result_list.tmp_table_created, roop_count);
      }
    }
    result_list.tmp_tables_created = FALSE;
  }
  DBUG_RETURN(error_num);
}

<<<<<<< HEAD
=======
bool ha_spider::handler_opened(
  int link_idx,
  uint tgt_conn_kind
) {
  DBUG_ENTER("ha_spider::handler_opened");
  DBUG_PRINT("info",("spider this=%p", this));
  DBUG_PRINT("info",("spider link_idx=%d", link_idx));
  DBUG_PRINT("info",("spider tgt_conn_kind=%u", tgt_conn_kind));
  if (
      spider_bit_is_set(m_handler_opened, link_idx)
  ) {
    DBUG_PRINT("info",("spider TRUE"));
    DBUG_RETURN(TRUE);
  }
  DBUG_PRINT("info",("spider FALSE"));
  DBUG_RETURN(FALSE);
}

void ha_spider::set_handler_opened(
  int link_idx
) {
  DBUG_ENTER("ha_spider::set_handler_opened");
  DBUG_PRINT("info",("spider this=%p", this));
    spider_set_bit(m_handler_opened, link_idx);
  DBUG_VOID_RETURN;
}

void ha_spider::clear_handler_opened(
  int link_idx,
  uint tgt_conn_kind
) {
  DBUG_ENTER("ha_spider::clear_handler_opened");
  DBUG_PRINT("info",("spider this=%p", this));
    spider_clear_bit(m_handler_opened, link_idx);
  DBUG_VOID_RETURN;
}

int ha_spider::close_opened_handler(
  int link_idx,
  bool release_conn
) {
  int error_num = 0;
  DBUG_ENTER("ha_spider::close_opened_handler");
  DBUG_PRINT("info",("spider this=%p", this));

  if (spider_bit_is_set(m_handler_opened, link_idx))
  {
    if ((error_num = spider_db_close_handler(this,
      conns[link_idx], link_idx, SPIDER_CONN_KIND_MYSQL))
    ) {
        error_num= spider_maybe_ping_1(this, link_idx, error_num);
    }
    spider_clear_bit(m_handler_opened, link_idx);
    if (release_conn && !conns[link_idx]->join_trx)
    {
      spider_free_conn_from_trx(wide_handler->trx, conns[link_idx],
        FALSE, FALSE, NULL);
      conns[link_idx] = NULL;
    }
  }
  DBUG_RETURN(error_num);
}

int ha_spider::index_handler_init()
{
  int lock_mode, error_num;
  int roop_start, roop_end, roop_count;
  DBUG_ENTER("ha_spider::index_handler_init");
  DBUG_PRINT("info",("spider this=%p", this));
  if (!init_index_handler)
  {
    init_index_handler = TRUE;
    lock_mode = spider_conn_lock_mode(this);
    if (lock_mode)
    {
      /* "for update" or "lock in share mode" */
      roop_start = spider_conn_link_idx_next(share->link_statuses,
        conn_link_idx, -1, share->link_count,
        SPIDER_LINK_STATUS_RECOVERY);
      roop_end = share->link_count;
    } else {
      roop_start = search_link_idx;
      roop_end = search_link_idx + 1;
    }
    sql_kinds = 0;
    direct_update_kinds = 0;
    for (roop_count = roop_start; roop_count < roop_end;
      roop_count = spider_conn_link_idx_next(share->link_statuses,
        conn_link_idx, roop_count, share->link_count,
        SPIDER_LINK_STATUS_RECOVERY)
    ) {
      if (
        spider_conn_use_handler(this, lock_mode, roop_count) &&
        spider_conn_need_open_handler(this, active_index, roop_count)
      ) {
        if ((error_num = spider_db_open_handler(this,
            conns[roop_count]
          , roop_count))
        ) {
          DBUG_RETURN(spider_maybe_ping_1(this, roop_count, error_num));
        }
        set_handler_opened(roop_count);
      }
    }
    if (sql_kinds & SPIDER_SQL_KIND_HANDLER)
    {
      st_select_lex *select_lex;
      longlong select_limit;
      longlong offset_limit;
      spider_get_select_limit(this, &select_lex, &select_limit, &offset_limit);
      DBUG_PRINT("info",("spider SPIDER_SQL_KIND_HANDLER"));
      result_list.semi_split_read = 1;
      result_list.semi_split_read_limit = 9223372036854775807LL;
      if (select_limit == 9223372036854775807LL)
      {
        DBUG_PRINT("info",("spider set limit to 1"));
        result_list.semi_split_read_base = 1;
        result_list.split_read = 1;
      } else {
        DBUG_PRINT("info",("spider set limit to %lld", select_limit));
        result_list.semi_split_read_base = select_limit;
        result_list.split_read = select_limit;
      }
    }
  }
  DBUG_RETURN(0);
}

int ha_spider::rnd_handler_init()
{
  int error_num, lock_mode;
  int roop_start, roop_end, roop_count;
  DBUG_ENTER("ha_spider::rnd_handler_init");
  DBUG_PRINT("info",("spider this=%p", this));
  if (!init_rnd_handler)
  {
    init_rnd_handler = TRUE;
    lock_mode = spider_conn_lock_mode(this);
    if (lock_mode)
    {
      /* "for update" or "lock in share mode" */
      roop_start = spider_conn_link_idx_next(share->link_statuses,
        conn_link_idx, -1, share->link_count,
        SPIDER_LINK_STATUS_RECOVERY);
      roop_end = share->link_count;
    } else {
      roop_start = search_link_idx;
      roop_end = search_link_idx + 1;
    }
    sql_kinds = 0;
    direct_update_kinds = 0;
    for (roop_count = roop_start; roop_count < roop_end;
      roop_count = spider_conn_link_idx_next(share->link_statuses,
        conn_link_idx, roop_count, share->link_count,
        SPIDER_LINK_STATUS_RECOVERY)
    ) {
      if (
        spider_conn_use_handler(this, lock_mode, roop_count) &&
        spider_conn_need_open_handler(this, MAX_KEY, roop_count)
      ) {
        if ((error_num = spider_db_open_handler(this,
            conns[roop_count]
          , roop_count))
        ) {
          DBUG_RETURN(spider_maybe_ping_1(this, roop_count, error_num));
        }
        set_handler_opened(roop_count);
        spider_db_handler *dbton_hdl=
          dbton_handler[share->sql_dbton_ids[conn_link_idx[roop_count]]];
        dbton_hdl->first_link_idx= roop_count;
      }
    }
    if (sql_kinds & SPIDER_SQL_KIND_HANDLER)
    {
      st_select_lex *select_lex;
      longlong select_limit;
      longlong offset_limit;
      spider_get_select_limit(this, &select_lex, &select_limit, &offset_limit);
      DBUG_PRINT("info",("spider SPIDER_SQL_KIND_HANDLER"));
      result_list.semi_split_read = 1;
      result_list.semi_split_read_limit = 9223372036854775807LL;
      if (select_limit == 9223372036854775807LL)
      {
        DBUG_PRINT("info",("spider set limit to 1"));
        result_list.semi_split_read_base = 1;
        result_list.split_read = 1;
      } else {
        DBUG_PRINT("info",("spider set limit to %lld", select_limit));
        result_list.semi_split_read_base = select_limit;
        result_list.split_read = select_limit;
      }
    }
  }
  DBUG_RETURN(0);
}

>>>>>>> 09b1269e
void ha_spider::set_error_mode()
{
  THD *thd = ha_thd();
  DBUG_ENTER("ha_spider::set_error_mode");
  DBUG_PRINT("info",("spider this=%p", this));
  switch (thd_sql_command(thd))
  {
    case SQLCOM_SELECT:
    case SQLCOM_SHOW_DATABASES:
    case SQLCOM_SHOW_TABLES:
    case SQLCOM_SHOW_FIELDS:
    case SQLCOM_SHOW_KEYS:
    case SQLCOM_SHOW_VARIABLES:
    case SQLCOM_SHOW_STATUS:
    case SQLCOM_SHOW_ENGINE_LOGS:
    case SQLCOM_SHOW_ENGINE_STATUS:
    case SQLCOM_SHOW_ENGINE_MUTEX:
    case SQLCOM_SHOW_PROCESSLIST:
    case SQLCOM_SHOW_BINLOG_STAT:
    case SQLCOM_SHOW_SLAVE_STAT:
    case SQLCOM_SHOW_GRANTS:
    case SQLCOM_SHOW_CREATE:
    case SQLCOM_SHOW_CHARSETS:
    case SQLCOM_SHOW_COLLATIONS:
    case SQLCOM_SHOW_CREATE_DB:
    case SQLCOM_SHOW_TABLE_STATUS:
    case SQLCOM_SHOW_TRIGGERS:
    case SQLCOM_CHANGE_DB:
    case SQLCOM_HA_OPEN:
    case SQLCOM_HA_CLOSE:
    case SQLCOM_HA_READ:
    case SQLCOM_SHOW_SLAVE_HOSTS:
    case SQLCOM_SHOW_BINLOG_EVENTS:
    case SQLCOM_SHOW_WARNS:
    case SQLCOM_EMPTY_QUERY:
    case SQLCOM_SHOW_ERRORS:
    case SQLCOM_SHOW_STORAGE_ENGINES:
    case SQLCOM_SHOW_PRIVILEGES:
    case SQLCOM_HELP:
    case SQLCOM_SHOW_CREATE_PROC:
    case SQLCOM_SHOW_CREATE_FUNC:
    case SQLCOM_SHOW_STATUS_PROC:
    case SQLCOM_SHOW_STATUS_FUNC:
    case SQLCOM_SHOW_PROC_CODE:
    case SQLCOM_SHOW_FUNC_CODE:
    case SQLCOM_SHOW_AUTHORS:
    case SQLCOM_SHOW_PLUGINS:
    case SQLCOM_SHOW_CONTRIBUTORS:
    case SQLCOM_SHOW_CREATE_EVENT:
    case SQLCOM_SHOW_EVENTS:
    case SQLCOM_SHOW_CREATE_TRIGGER:
    case SQLCOM_SHOW_PROFILE:
    case SQLCOM_SHOW_PROFILES:
      error_mode = spider_param_error_read_mode(thd, share->error_read_mode);
      DBUG_PRINT("info",("spider read error_mode=%d", error_mode));
      break;
    default:
      error_mode = spider_param_error_write_mode(thd, share->error_write_mode);
      DBUG_PRINT("info",("spider write error_mode=%d", error_mode));
      break;
  }
  DBUG_VOID_RETURN;
}

void ha_spider::backup_error_status()
{
  THD *thd = ha_thd();
  DBUG_ENTER("ha_spider::backup_error_status");
  if (thd)
    da_status = thd->is_error();
  DBUG_VOID_RETURN;
}

int ha_spider::check_error_mode(
  int error_num
) {
  THD *thd = ha_thd();
  DBUG_ENTER("ha_spider::check_error_mode");
  DBUG_PRINT("info",("spider this=%p", this));
  DBUG_PRINT("info",("spider error_num=%d", error_num));
  if (!thd || !error_mode)
    DBUG_RETURN(error_num);
  DBUG_PRINT("info",("spider error reset"));
  SPIDER_RESTORE_DASTATUS;
  DBUG_RETURN(0);
}

int ha_spider::check_error_mode_eof(
  int error_num
) {
  DBUG_ENTER("ha_spider::check_error_mode_eof");
  DBUG_PRINT("info",("spider this=%p", this));
  DBUG_PRINT("info",("spider error_num=%d", error_num));
  if (error_num == HA_ERR_END_OF_FILE)
    DBUG_RETURN(HA_ERR_END_OF_FILE);
  if (check_error_mode(error_num))
    DBUG_RETURN(error_num);
  DBUG_PRINT("info",("spider result_list.finish_flg = TRUE"));
  result_list.finish_flg = TRUE;
  if (result_list.current)
  {
    DBUG_PRINT("info",("spider result_list.current->finish_flg = TRUE"));
    result_list.current->finish_flg = TRUE;
  }
  table->status = STATUS_NOT_FOUND;
  DBUG_RETURN(HA_ERR_END_OF_FILE);
}

void ha_spider::check_pre_call(
  bool use_parallel
) {
  THD* thd = ha_thd();
  LEX *lex = thd->lex;
  st_select_lex *select_lex = spider_get_select_lex(this);
  int skip_parallel_search =
    spider_param_skip_parallel_search(thd, share->skip_parallel_search);
  DBUG_ENTER("ha_spider::check_pre_call");
  DBUG_PRINT("info",("spider this=%p", this));
  if (
    (
      (skip_parallel_search & 1) &&
      lex->sql_command != SQLCOM_SELECT // such like insert .. select ..
    ) ||
    (
      (skip_parallel_search & 2) &&
      lex->sql_cache == LEX::SQL_NO_CACHE //  for mysqldump
    )
  ) {
    use_pre_call = FALSE;
    DBUG_VOID_RETURN;
  }
  if (
    use_parallel &&
    thd->query_id != partition_handler->parallel_search_query_id
  ) {
    partition_handler->parallel_search_query_id = thd->query_id;
    ++wide_handler->trx->parallel_search_count;
  }
  use_pre_call = use_parallel;
  if (!use_pre_call)
  {
    longlong select_limit;
    longlong offset_limit;
    spider_get_select_limit_from_select_lex(
      select_lex, &select_limit, &offset_limit);
    if (
      select_lex &&
      (!select_lex->limit_params.explicit_limit || !select_limit)
    ) {
      use_pre_call = TRUE;
    }
  }
  DBUG_VOID_RETURN;
}

void ha_spider::check_insert_dup_update_pushdown()
{
  THD *thd = wide_handler->trx->thd;
  DBUG_ENTER("ha_spider::check_insert_dup_update_pushdown");
  DBUG_PRINT("info",("spider this=%p", this));
  if (!spider_param_direct_dup_insert(thd, share->direct_dup_insert))
  {
    DBUG_PRINT("info",("spider FALSE by direct_dup_insert"));
    DBUG_VOID_RETURN;
  }
  wide_handler->direct_update_fields = &thd->lex->update_list;
  wide_handler->direct_update_values = &thd->lex->value_list;
  if (!append_dup_update_pushdown_sql_part(NULL, 0))
  {
    result_list.insert_dup_update_pushdown = TRUE;
  }
  DBUG_VOID_RETURN;
}


void ha_spider::sync_from_clone_source_base(
  ha_spider *spider
) {
  uint roop_count2, dbton_id;
  spider_db_handler *dbton_hdl, *dbton_hdl2;
  DBUG_ENTER("ha_spider::sync_from_clone_source_base");
  for (roop_count2 = 0; roop_count2 < share->use_dbton_count; roop_count2++)
  {
    dbton_id = share->use_dbton_ids[roop_count2];
    dbton_hdl = dbton_handler[dbton_id];
    dbton_hdl2 = spider->dbton_handler[dbton_id];
    dbton_hdl->first_link_idx = dbton_hdl2->first_link_idx;
    dbton_hdl->strict_group_by = dbton_hdl2->strict_group_by;
  }
  DBUG_VOID_RETURN;
}

/*
  Set the initial values for each dbton_handler's first_link_idx and
  strict_group_by.

  First, reset first_link_idx to -1.
  Then, for each active remote server, if the corresponding
  dbton_handler has not been set yet (first_link_idx == -1), set its
  first_link_idx to be the index of the connection.
*/
void ha_spider::set_first_link_idx()
{
  int roop_count, all_link_idx;
  uint roop_count2, dbton_id;
  spider_db_handler *dbton_hdl;
  DBUG_ENTER("ha_spider::set_first_link_idx");
  for (roop_count2 = 0; roop_count2 < share->use_dbton_count; roop_count2++)
  {
    dbton_id = share->use_dbton_ids[roop_count2];
    dbton_hdl = dbton_handler[dbton_id];
    dbton_hdl->first_link_idx = -1;
    dbton_hdl->strict_group_by = FALSE;
  }
  for (
    roop_count = spider_conn_link_idx_next(share->link_statuses,
      conn_link_idx, -1, share->link_count, SPIDER_LINK_STATUS_RECOVERY);
    roop_count < (int) share->link_count;
    roop_count = spider_conn_link_idx_next(share->link_statuses,
      conn_link_idx, roop_count, share->link_count,
      SPIDER_LINK_STATUS_RECOVERY)
  ) {
    all_link_idx = conn_link_idx[roop_count];
    dbton_id = share->sql_dbton_ids[all_link_idx];
    if (dbton_id < SPIDER_DBTON_SIZE)
    {
      dbton_hdl = dbton_handler[dbton_id];
      if (dbton_hdl->first_link_idx == -1)
      {
        dbton_hdl->first_link_idx = roop_count;
      }
      if (share->strict_group_bys[all_link_idx])
      {
        dbton_hdl->strict_group_by = TRUE;
      }
    }
  }
  DBUG_VOID_RETURN;
}

/*
  Reset the initial values for each dbton_handler's first_link_idx to
  -1.

  Also, set the search_link_idx'th active server's first_link_idx to
  search_link_idx.

  search_link_idx is commonly randomly set using
  spider_conn_first_link_idx - see the commentary of that function.
*/
void ha_spider::reset_first_link_idx()
{
  int all_link_idx;
  uint roop_count2, dbton_id;
  spider_db_handler *dbton_hdl;
  int lock_mode = spider_conn_lock_mode(this);
  DBUG_ENTER("ha_spider::reset_first_link_idx");
  if (!lock_mode)
  {
    DBUG_PRINT("info",("spider use only search_link_idx"));
    for (roop_count2 = 0; roop_count2 < share->use_dbton_count; roop_count2++)
    {
      dbton_id = share->use_dbton_ids[roop_count2];
      dbton_hdl = dbton_handler[dbton_id];
      dbton_hdl->first_link_idx = -1;
    }
    all_link_idx = conn_link_idx[search_link_idx];
    dbton_id = share->sql_dbton_ids[all_link_idx];
    if (dbton_id < SPIDER_DBTON_SIZE)
    {
      dbton_hdl = dbton_handler[dbton_id];
      if (dbton_hdl->first_link_idx == -1)
      {
        dbton_hdl->first_link_idx = search_link_idx;
      }
    }
  }
  DBUG_VOID_RETURN;
}

int ha_spider::reset_sql_sql(
  ulong sql_type
) {
  int error_num;
  uint roop_count, dbton_id;
  DBUG_ENTER("ha_spider::reset_sql_sql");
  for (roop_count = 0; roop_count < share->use_sql_dbton_count; roop_count++)
  {
    dbton_id = share->use_sql_dbton_ids[roop_count];
    if ((error_num = dbton_handler[dbton_id]->reset_sql(sql_type)))
    {
      DBUG_RETURN(error_num);
    }
  }

  if (sql_type & SPIDER_SQL_TYPE_BULK_UPDATE_SQL)
  {
    for (roop_count = 0; roop_count < share->link_count; roop_count++)
    {
      result_list.update_sqls[roop_count].length(0);
    }
  }
  DBUG_RETURN(0);
}

int ha_spider::append_tmp_table_and_sql_for_bka(
  const key_range *start_key
) {
  int error_num;
  uint roop_count, dbton_id;
  spider_db_handler *dbton_hdl;
  DBUG_ENTER("ha_spider::append_tmp_table_and_sql_for_bka");
  for (roop_count = 0; roop_count < share->use_sql_dbton_count; roop_count++)
  {
    dbton_id = share->use_sql_dbton_ids[roop_count];
    dbton_hdl = dbton_handler[dbton_id];
    if (
      dbton_hdl->first_link_idx >= 0 &&
      (error_num = dbton_hdl->append_tmp_table_and_sql_for_bka(start_key))
    ) {
      DBUG_RETURN(error_num);
    }
  }
  DBUG_RETURN(0);
}

int ha_spider::reuse_tmp_table_and_sql_for_bka()
{
  int error_num;
  uint roop_count, dbton_id;
  spider_db_handler *dbton_hdl;
  DBUG_ENTER("ha_spider::reuse_tmp_table_and_sql_for_bka");
  for (roop_count = 0; roop_count < share->use_sql_dbton_count; roop_count++)
  {
    dbton_id = share->use_sql_dbton_ids[roop_count];
    dbton_hdl = dbton_handler[dbton_id];
    if (
      dbton_hdl->first_link_idx >= 0 &&
      (error_num = dbton_hdl->reuse_tmp_table_and_sql_for_bka())
    ) {
      DBUG_RETURN(error_num);
    }
  }
  DBUG_RETURN(0);
}

int ha_spider::append_union_table_and_sql_for_bka(
  const key_range *start_key
) {
  int error_num;
  uint roop_count, dbton_id;
  spider_db_handler *dbton_hdl;
  DBUG_ENTER("ha_spider::append_union_table_and_sql_for_bka");
  for (roop_count = 0; roop_count < share->use_sql_dbton_count; roop_count++)
  {
    dbton_id = share->use_sql_dbton_ids[roop_count];
    dbton_hdl = dbton_handler[dbton_id];
    if (
      dbton_hdl->first_link_idx >= 0 &&
      (error_num = dbton_hdl->append_union_table_and_sql_for_bka(start_key))
    ) {
      DBUG_RETURN(error_num);
    }
  }
  DBUG_RETURN(0);
}

int ha_spider::reuse_union_table_and_sql_for_bka()
{
  int error_num;
  uint roop_count, dbton_id;
  spider_db_handler *dbton_hdl;
  DBUG_ENTER("ha_spider::reuse_union_table_and_sql_for_bka");
  for (roop_count = 0; roop_count < share->use_sql_dbton_count; roop_count++)
  {
    dbton_id = share->use_sql_dbton_ids[roop_count];
    dbton_hdl = dbton_handler[dbton_id];
    if (
      dbton_hdl->first_link_idx >= 0 &&
      (error_num = dbton_hdl->reuse_union_table_and_sql_for_bka())
    ) {
      DBUG_RETURN(error_num);
    }
  }
  DBUG_RETURN(0);
}

int ha_spider::append_insert_sql_part()
{
  int error_num;
  uint roop_count, dbton_id;
  spider_db_handler *dbton_hdl;
  DBUG_ENTER("ha_spider::append_insert_sql_part");
  for (roop_count = 0; roop_count < share->use_sql_dbton_count; roop_count++)
  {
    dbton_id = share->use_sql_dbton_ids[roop_count];
    dbton_hdl = dbton_handler[dbton_id];
    if (
      dbton_hdl->first_link_idx >= 0 &&
      (error_num = dbton_hdl->append_insert_part())
    ) {
      DBUG_RETURN(error_num);
    }
  }
  DBUG_RETURN(0);
}

int ha_spider::append_update_sql_part()
{
  int error_num;
  uint roop_count, dbton_id;
  spider_db_handler *dbton_hdl;
  DBUG_ENTER("ha_spider::append_update_sql_part");
  for (roop_count = 0; roop_count < share->use_sql_dbton_count; roop_count++)
  {
    dbton_id = share->use_sql_dbton_ids[roop_count];
    dbton_hdl = dbton_handler[dbton_id];
    if (
      dbton_hdl->first_link_idx >= 0 &&
      (error_num = dbton_hdl->append_update_part())
    ) {
      DBUG_RETURN(error_num);
    }
  }
  DBUG_RETURN(0);
}

int ha_spider::append_update_set_sql_part()
{
  int error_num;
  uint roop_count, dbton_id;
  spider_db_handler *dbton_hdl;
  DBUG_ENTER("ha_spider::append_update_set_sql_part");
  for (roop_count = 0; roop_count < share->use_sql_dbton_count; roop_count++)
  {
    dbton_id = share->use_sql_dbton_ids[roop_count];
    dbton_hdl = dbton_handler[dbton_id];
    if (
      dbton_hdl->first_link_idx >= 0 &&
      (error_num = dbton_hdl->append_update_set_part())
    ) {
      DBUG_RETURN(error_num);
    }
  }
  DBUG_RETURN(0);
}

int ha_spider::append_direct_update_set_sql_part()
{
  int error_num;
  uint roop_count, dbton_id;
  spider_db_handler *dbton_hdl;
  DBUG_ENTER("ha_spider::append_direct_update_set_sql_part");
  for (roop_count = 0; roop_count < share->use_sql_dbton_count; roop_count++)
  {
    dbton_id = share->use_sql_dbton_ids[roop_count];
    dbton_hdl = dbton_handler[dbton_id];
    if (
      dbton_hdl->first_link_idx >= 0 &&
      (error_num = dbton_hdl->append_direct_update_set_part())
    ) {
      DBUG_RETURN(error_num);
    }
  }
  DBUG_RETURN(0);
}

int ha_spider::append_dup_update_pushdown_sql_part(
  const char *alias,
  uint alias_length
) {
  int error_num;
  uint roop_count, dbton_id;
  spider_db_handler *dbton_hdl;
  DBUG_ENTER("ha_spider::append_dup_update_pushdown_sql_part");
  for (roop_count = 0; roop_count < share->use_sql_dbton_count; roop_count++)
  {
    dbton_id = share->use_sql_dbton_ids[roop_count];
    dbton_hdl = dbton_handler[dbton_id];
    if (
      dbton_hdl->first_link_idx >= 0 &&
      (error_num = dbton_hdl->append_dup_update_pushdown_part(
        alias, alias_length))
    ) {
      DBUG_RETURN(error_num);
    }
  }
  DBUG_RETURN(0);
}

int ha_spider::append_update_columns_sql_part(
  const char *alias,
  uint alias_length
) {
  int error_num;
  uint roop_count, dbton_id;
  spider_db_handler *dbton_hdl;
  DBUG_ENTER("ha_spider::append_update_columns_sql_part");
  for (roop_count = 0; roop_count < share->use_sql_dbton_count; roop_count++)
  {
    dbton_id = share->use_sql_dbton_ids[roop_count];
    dbton_hdl = dbton_handler[dbton_id];
    if (
      dbton_hdl->first_link_idx >= 0 &&
      (error_num = dbton_hdl->append_update_columns_part(
        alias, alias_length))
    ) {
      DBUG_RETURN(error_num);
    }
  }
  DBUG_RETURN(0);
}

int ha_spider::check_update_columns_sql_part()
{
  int error_num;
  uint roop_count, dbton_id;
  spider_db_handler *dbton_hdl;
  DBUG_ENTER("ha_spider::check_update_columns_sql_part");
  for (roop_count = 0; roop_count < share->use_sql_dbton_count; roop_count++)
  {
    dbton_id = share->use_sql_dbton_ids[roop_count];
    dbton_hdl = dbton_handler[dbton_id];
    if (
      dbton_hdl->first_link_idx >= 0 &&
      (error_num = dbton_hdl->check_update_columns_part())
    ) {
      DBUG_RETURN(error_num);
    }
  }
  DBUG_RETURN(0);
}

int ha_spider::append_delete_sql_part()
{
  int error_num;
  uint roop_count, dbton_id;
  spider_db_handler *dbton_hdl;
  DBUG_ENTER("ha_spider::append_delete_sql_part");
  for (roop_count = 0; roop_count < share->use_sql_dbton_count; roop_count++)
  {
    dbton_id = share->use_sql_dbton_ids[roop_count];
    dbton_hdl = dbton_handler[dbton_id];
    if (
      dbton_hdl->first_link_idx >= 0 &&
      (error_num = dbton_hdl->append_delete_part())
    ) {
      DBUG_RETURN(error_num);
    }
  }
  DBUG_RETURN(0);
}

int ha_spider::append_select_sql_part(
  ulong sql_type
) {
  int error_num;
  uint roop_count, dbton_id;
  spider_db_handler *dbton_hdl;
  DBUG_ENTER("ha_spider::append_select_sql_part");
  for (roop_count = 0; roop_count < share->use_sql_dbton_count; roop_count++)
  {
    dbton_id = share->use_sql_dbton_ids[roop_count];
    dbton_hdl = dbton_handler[dbton_id];
    if (
      dbton_hdl->first_link_idx >= 0 &&
      (error_num = dbton_hdl->append_select_part(sql_type))
    ) {
      DBUG_RETURN(error_num);
    }
  }
  DBUG_RETURN(0);
}

int ha_spider::append_table_select_sql_part(
  ulong sql_type
) {
  int error_num;
  uint roop_count, dbton_id;
  spider_db_handler *dbton_hdl;
  DBUG_ENTER("ha_spider::append_table_select_sql_part");
  for (roop_count = 0; roop_count < share->use_sql_dbton_count; roop_count++)
  {
    dbton_id = share->use_sql_dbton_ids[roop_count];
    dbton_hdl = dbton_handler[dbton_id];
    if (
      dbton_hdl->first_link_idx >= 0 &&
      (error_num = dbton_hdl->append_table_select_part(sql_type))
    ) {
      DBUG_RETURN(error_num);
    }
  }
  DBUG_RETURN(0);
}

int ha_spider::append_key_select_sql_part(
  ulong sql_type,
  uint idx
) {
  int error_num;
  uint roop_count, dbton_id;
  spider_db_handler *dbton_hdl;
  DBUG_ENTER("ha_spider::append_key_select_sql_part");
  for (roop_count = 0; roop_count < share->use_sql_dbton_count; roop_count++)
  {
    dbton_id = share->use_sql_dbton_ids[roop_count];
    dbton_hdl = dbton_handler[dbton_id];
    if (
      dbton_hdl->first_link_idx >= 0 &&
      (error_num = dbton_hdl->append_key_select_part(sql_type, idx))
    ) {
      DBUG_RETURN(error_num);
    }
  }
  DBUG_RETURN(0);
}

int ha_spider::append_minimum_select_sql_part(
  ulong sql_type
) {
  int error_num;
  uint roop_count, dbton_id;
  spider_db_handler *dbton_hdl;
  DBUG_ENTER("ha_spider::append_minimum_select_sql_part");
  for (roop_count = 0; roop_count < share->use_sql_dbton_count; roop_count++)
  {
    dbton_id = share->use_sql_dbton_ids[roop_count];
    dbton_hdl = dbton_handler[dbton_id];
    if (
      dbton_hdl->first_link_idx >= 0 &&
      (error_num = dbton_hdl->append_minimum_select_part(sql_type))
    ) {
      DBUG_RETURN(error_num);
    }
  }
  DBUG_RETURN(0);
}

int ha_spider::append_from_sql_part(
  ulong sql_type
) {
  int error_num;
  uint roop_count, dbton_id;
  spider_db_handler *dbton_hdl;
  DBUG_ENTER("ha_spider::append_from_sql_part");
  for (roop_count = 0; roop_count < share->use_sql_dbton_count; roop_count++)
  {
    dbton_id = share->use_sql_dbton_ids[roop_count];
    dbton_hdl = dbton_handler[dbton_id];
    if (
      dbton_hdl->first_link_idx >= 0 &&
      (error_num = dbton_hdl->append_from_part(sql_type,
        dbton_hdl->first_link_idx))
    ) {
      DBUG_RETURN(error_num);
    }
  }
  DBUG_RETURN(0);
}

int ha_spider::append_hint_after_table_sql_part(
  ulong sql_type
) {
  int error_num;
  uint roop_count, dbton_id;
  spider_db_handler *dbton_hdl;
  DBUG_ENTER("ha_spider::append_hint_after_table_sql_part");
  for (roop_count = 0; roop_count < share->use_sql_dbton_count; roop_count++)
  {
    dbton_id = share->use_sql_dbton_ids[roop_count];
    dbton_hdl = dbton_handler[dbton_id];
    if (
      dbton_hdl->first_link_idx >= 0 &&
      (error_num = dbton_hdl->append_hint_after_table_part(sql_type))
    ) {
      DBUG_RETURN(error_num);
    }
  }
  DBUG_RETURN(0);
}

void ha_spider::set_where_pos_sql(
  ulong sql_type
) {
  uint roop_count, dbton_id;
  spider_db_handler *dbton_hdl;
  DBUG_ENTER("ha_spider::set_where_pos_sql");
  for (roop_count = 0; roop_count < share->use_sql_dbton_count; roop_count++)
  {
    dbton_id = share->use_sql_dbton_ids[roop_count];
    dbton_hdl = dbton_handler[dbton_id];
    if (dbton_hdl->first_link_idx >= 0)
      dbton_hdl->set_where_pos(sql_type);
  }
  DBUG_VOID_RETURN;
}

void ha_spider::set_where_to_pos_sql(
  ulong sql_type
) {
  uint roop_count, dbton_id;
  spider_db_handler *dbton_hdl;
  DBUG_ENTER("ha_spider::set_where_to_pos_sql");
  for (roop_count = 0; roop_count < share->use_sql_dbton_count; roop_count++)
  {
    dbton_id = share->use_sql_dbton_ids[roop_count];
    dbton_hdl = dbton_handler[dbton_id];
    if (dbton_hdl->first_link_idx >= 0)
      dbton_hdl->set_where_to_pos(sql_type);
  }
  DBUG_VOID_RETURN;
}

int ha_spider::check_item_type_sql(
  Item *item
) {
  int error_num;
  uint roop_count, dbton_id;
  spider_db_handler *dbton_hdl;
  DBUG_ENTER("ha_spider::check_item_type_sql");
  for (roop_count = 0; roop_count < share->use_sql_dbton_count; roop_count++)
  {
    dbton_id = share->use_sql_dbton_ids[roop_count];
    dbton_hdl = dbton_handler[dbton_id];
    if (
      dbton_hdl->first_link_idx >= 0 &&
      (error_num = dbton_hdl->check_item_type(item))
    ) {
      DBUG_RETURN(error_num);
    }
  }
  DBUG_RETURN(0);
}

int ha_spider::append_values_connector_sql_part(
  ulong sql_type
) {
  int error_num;
  uint roop_count, dbton_id;
  spider_db_handler *dbton_hdl;
  DBUG_ENTER("ha_spider::append_values_connector_sql_part");
  for (roop_count = 0; roop_count < share->use_sql_dbton_count; roop_count++)
  {
    dbton_id = share->use_sql_dbton_ids[roop_count];
    dbton_hdl = dbton_handler[dbton_id];
    if (
      dbton_hdl->first_link_idx >= 0 &&
      (error_num =
        dbton_hdl->append_values_connector_part(sql_type))
    ) {
      DBUG_RETURN(error_num);
    }
  }
  DBUG_RETURN(0);
}

int ha_spider::append_values_terminator_sql_part(
  ulong sql_type
) {
  int error_num;
  uint roop_count, dbton_id;
  spider_db_handler *dbton_hdl;
  DBUG_ENTER("ha_spider::append_values_terminator_sql_part");
  for (roop_count = 0; roop_count < share->use_sql_dbton_count; roop_count++)
  {
    dbton_id = share->use_sql_dbton_ids[roop_count];
    dbton_hdl = dbton_handler[dbton_id];
    if (
      dbton_hdl->first_link_idx >= 0 &&
      (error_num =
        dbton_hdl->append_values_terminator_part(sql_type))
    ) {
      DBUG_RETURN(error_num);
    }
  }
  DBUG_RETURN(0);
}

int ha_spider::append_union_table_connector_sql_part(
  ulong sql_type
) {
  int error_num;
  uint roop_count, dbton_id;
  spider_db_handler *dbton_hdl;
  DBUG_ENTER("ha_spider::append_union_table_connector_sql_part");
  for (roop_count = 0; roop_count < share->use_sql_dbton_count; roop_count++)
  {
    dbton_id = share->use_sql_dbton_ids[roop_count];
    dbton_hdl = dbton_handler[dbton_id];
    if (
      dbton_hdl->first_link_idx >= 0 &&
      (error_num =
        dbton_hdl->append_union_table_connector_part(sql_type))
    ) {
      DBUG_RETURN(error_num);
    }
  }
  DBUG_RETURN(0);
}

int ha_spider::append_union_table_terminator_sql_part(
  ulong sql_type
) {
  int error_num;
  uint roop_count, dbton_id;
  spider_db_handler *dbton_hdl;
  DBUG_ENTER("ha_spider::append_union_table_terminator_sql_part");
  for (roop_count = 0; roop_count < share->use_sql_dbton_count; roop_count++)
  {
    dbton_id = share->use_sql_dbton_ids[roop_count];
    dbton_hdl = dbton_handler[dbton_id];
    if (
      dbton_hdl->first_link_idx >= 0 &&
      (error_num =
        dbton_hdl->append_union_table_terminator_part(sql_type))
    ) {
      DBUG_RETURN(error_num);
    }
  }
  DBUG_RETURN(0);
}

int ha_spider::append_key_column_values_sql_part(
  const key_range *start_key,
  ulong sql_type
) {
  int error_num;
  uint roop_count, dbton_id;
  spider_db_handler *dbton_hdl;
  DBUG_ENTER("ha_spider::append_key_column_values_sql_part");
  for (roop_count = 0; roop_count < share->use_sql_dbton_count; roop_count++)
  {
    dbton_id = share->use_sql_dbton_ids[roop_count];
    dbton_hdl = dbton_handler[dbton_id];
    if (
      dbton_hdl->first_link_idx >= 0 &&
      (error_num =
        dbton_hdl->append_key_column_values_part(start_key, sql_type))
    ) {
      DBUG_RETURN(error_num);
    }
  }
  DBUG_RETURN(0);
}

int ha_spider::append_key_column_values_with_name_sql_part(
  const key_range *start_key,
  ulong sql_type
) {
  int error_num;
  uint roop_count, dbton_id;
  spider_db_handler *dbton_hdl;
  DBUG_ENTER("ha_spider::append_key_column_values_with_name_sql_part");
  for (roop_count = 0; roop_count < share->use_sql_dbton_count; roop_count++)
  {
    dbton_id = share->use_sql_dbton_ids[roop_count];
    dbton_hdl = dbton_handler[dbton_id];
    if (
      dbton_hdl->first_link_idx >= 0 &&
      (error_num =
        dbton_hdl->append_key_column_values_with_name_part(
          start_key, sql_type))
    ) {
      DBUG_RETURN(error_num);
    }
  }
  DBUG_RETURN(0);
}

int ha_spider::append_key_where_sql_part(
  const key_range *start_key,
  const key_range *end_key,
  ulong sql_type
) {
  int error_num;
  uint roop_count, dbton_id;
  spider_db_handler *dbton_hdl;
  DBUG_ENTER("ha_spider::append_key_where_sql_part");
  for (roop_count = 0; roop_count < share->use_sql_dbton_count; roop_count++)
  {
    dbton_id = share->use_sql_dbton_ids[roop_count];
    dbton_hdl = dbton_handler[dbton_id];
    if (
      dbton_hdl->first_link_idx >= 0 &&
      (error_num = dbton_hdl->append_key_where_part(start_key, end_key,
        sql_type))
    ) {
      DBUG_RETURN(error_num);
    }
  }
  DBUG_RETURN(0);
}

int ha_spider::append_match_where_sql_part(
  ulong sql_type
) {
  int error_num;
  uint roop_count, dbton_id;
  spider_db_handler *dbton_hdl;
  DBUG_ENTER("ha_spider::append_match_where_sql_part");
  for (roop_count = 0; roop_count < share->use_sql_dbton_count; roop_count++)
  {
    dbton_id = share->use_sql_dbton_ids[roop_count];
    dbton_hdl = dbton_handler[dbton_id];
    if (
      dbton_hdl->first_link_idx >= 0 &&
      (error_num = dbton_hdl->append_match_where_part(sql_type))
    ) {
      DBUG_RETURN(error_num);
    }
  }
  DBUG_RETURN(0);
}

int ha_spider::append_condition_sql_part(
  const char *alias,
  uint alias_length,
  ulong sql_type,
  bool test_flg
) {
  int error_num;
  uint roop_count, dbton_id;
  spider_db_handler *dbton_hdl;
  DBUG_ENTER("ha_spider::append_condition_sql_part");
  for (roop_count = 0; roop_count < share->use_sql_dbton_count; roop_count++)
  {
    dbton_id = share->use_sql_dbton_ids[roop_count];
    dbton_hdl = dbton_handler[dbton_id];
    if (
      dbton_hdl->first_link_idx >= 0 &&
      (error_num = dbton_hdl->append_condition_part(alias, alias_length,
        sql_type, test_flg))
    ) {
      DBUG_RETURN(error_num);
    }
  }
  DBUG_RETURN(0);
}

int ha_spider::append_sum_select_sql_part(
  ulong sql_type,
  const char *alias,
  uint alias_length
) {
  int error_num;
  uint roop_count, dbton_id;
  spider_db_handler *dbton_hdl;
  DBUG_ENTER("ha_spider::append_sum_select_sql_part");
  for (roop_count = 0; roop_count < share->use_sql_dbton_count; roop_count++)
  {
    dbton_id = share->use_sql_dbton_ids[roop_count];
    dbton_hdl = dbton_handler[dbton_id];
    if (
      dbton_hdl->first_link_idx >= 0 &&
      (error_num = dbton_hdl->append_sum_select_part(sql_type,
        alias, alias_length))
    ) {
      DBUG_RETURN(error_num);
    }
  }
  DBUG_RETURN(0);
}

int ha_spider::append_match_select_sql_part(
  ulong sql_type,
  const char *alias,
  uint alias_length
) {
  int error_num;
  uint roop_count, dbton_id;
  spider_db_handler *dbton_hdl;
  DBUG_ENTER("ha_spider::append_match_select_sql_part");
  for (roop_count = 0; roop_count < share->use_sql_dbton_count; roop_count++)
  {
    dbton_id = share->use_sql_dbton_ids[roop_count];
    dbton_hdl = dbton_handler[dbton_id];
    if (
      dbton_hdl->first_link_idx >= 0 &&
      (error_num = dbton_hdl->append_match_select_part(sql_type,
        alias, alias_length))
    ) {
      DBUG_RETURN(error_num);
    }
  }
  DBUG_RETURN(0);
}

void ha_spider::set_order_pos_sql(
  ulong sql_type
) {
  uint roop_count, dbton_id;
  spider_db_handler *dbton_hdl;
  DBUG_ENTER("ha_spider::set_order_pos_sql");
  for (roop_count = 0; roop_count < share->use_sql_dbton_count; roop_count++)
  {
    dbton_id = share->use_sql_dbton_ids[roop_count];
    dbton_hdl = dbton_handler[dbton_id];
    if (dbton_hdl->first_link_idx >= 0)
      dbton_hdl->set_order_pos(sql_type);
  }
  DBUG_VOID_RETURN;
}

void ha_spider::set_order_to_pos_sql(
  ulong sql_type
) {
  uint roop_count, dbton_id;
  spider_db_handler *dbton_hdl;
  DBUG_ENTER("ha_spider::set_order_to_pos_sql");
  for (roop_count = 0; roop_count < share->use_sql_dbton_count; roop_count++)
  {
    dbton_id = share->use_sql_dbton_ids[roop_count];
    dbton_hdl = dbton_handler[dbton_id];
    if (dbton_hdl->first_link_idx >= 0)
      dbton_hdl->set_order_to_pos(sql_type);
  }
  DBUG_VOID_RETURN;
}

int ha_spider::append_group_by_sql_part(
  const char *alias,
  uint alias_length,
  ulong sql_type
) {
  int error_num;
  uint roop_count, dbton_id;
  spider_db_handler *dbton_hdl;
  DBUG_ENTER("ha_spider::append_group_by_sql_part");
  for (roop_count = 0; roop_count < share->use_sql_dbton_count; roop_count++)
  {
    dbton_id = share->use_sql_dbton_ids[roop_count];
    dbton_hdl = dbton_handler[dbton_id];
    if (
      dbton_hdl->first_link_idx >= 0 &&
      (error_num = dbton_hdl->append_group_by_part(
        alias, alias_length, sql_type))
    ) {
      DBUG_RETURN(error_num);
    }
  }
  DBUG_RETURN(0);
}

int ha_spider::append_key_order_for_merge_with_alias_sql_part(
  const char *alias,
  uint alias_length,
  ulong sql_type
) {
  int error_num;
  uint roop_count, dbton_id;
  spider_db_handler *dbton_hdl;
  DBUG_ENTER("ha_spider::append_key_order_for_merge_with_alias_sql_part");
  if (result_list.direct_aggregate)
  {
    st_select_lex *select_lex = spider_get_select_lex(this);
    ORDER *group = (ORDER *) select_lex->group_list.first;
    if (!group && *(select_lex->join->sum_funcs))
    {
      DBUG_PRINT("info",("spider skip order by"));
      DBUG_RETURN(0);
    }
  }
  for (roop_count = 0; roop_count < share->use_sql_dbton_count; roop_count++)
  {
    dbton_id = share->use_sql_dbton_ids[roop_count];
    dbton_hdl = dbton_handler[dbton_id];
    if (
      dbton_hdl->first_link_idx >= 0 &&
      (error_num = dbton_hdl->append_key_order_for_merge_with_alias_part(
        alias, alias_length, sql_type))
    ) {
      DBUG_RETURN(error_num);
    }
  }
  DBUG_RETURN(0);
}

int ha_spider::append_key_order_for_direct_order_limit_with_alias_sql_part(
  const char *alias,
  uint alias_length,
  ulong sql_type
) {
  int error_num;
  uint roop_count, dbton_id;
  spider_db_handler *dbton_hdl;
  DBUG_ENTER("ha_spider::append_key_order_for_direct_order_limit_with_alias_sql_part");
  for (roop_count = 0; roop_count < share->use_sql_dbton_count; roop_count++)
  {
    dbton_id = share->use_sql_dbton_ids[roop_count];
    dbton_hdl = dbton_handler[dbton_id];
    if (
      dbton_hdl->first_link_idx >= 0 &&
      (error_num =
        dbton_hdl->append_key_order_for_direct_order_limit_with_alias_part(
          alias, alias_length, sql_type))
    ) {
      DBUG_RETURN(error_num);
    }
  }
  DBUG_RETURN(0);
}

int ha_spider::append_key_order_with_alias_sql_part(
  const char *alias,
  uint alias_length,
  ulong sql_type
) {
  int error_num;
  uint roop_count, dbton_id;
  spider_db_handler *dbton_hdl;
  DBUG_ENTER("ha_spider::append_key_order_with_alias_sql_part");
  if (result_list.direct_aggregate)
  {
    st_select_lex *select_lex = spider_get_select_lex(this);
    ORDER *group = (ORDER *) select_lex->group_list.first;
    if (!group && *(select_lex->join->sum_funcs))
    {
      DBUG_PRINT("info",("spider skip order by"));
      DBUG_RETURN(0);
    }
  }
  for (roop_count = 0; roop_count < share->use_sql_dbton_count; roop_count++)
  {
    dbton_id = share->use_sql_dbton_ids[roop_count];
    dbton_hdl = dbton_handler[dbton_id];
    if (
      dbton_hdl->first_link_idx >= 0 &&
      (error_num = dbton_hdl->append_key_order_with_alias_part(
        alias, alias_length, sql_type))
    ) {
      DBUG_RETURN(error_num);
    }
  }
  DBUG_RETURN(0);
}

int ha_spider::append_limit_sql_part(
  longlong offset,
  longlong limit,
  ulong sql_type
) {
  int error_num;
  uint roop_count, dbton_id;
  spider_db_handler *dbton_hdl;
  DBUG_ENTER("ha_spider::append_limit_sql_part");
  for (roop_count = 0; roop_count < share->use_sql_dbton_count; roop_count++)
  {
    dbton_id = share->use_sql_dbton_ids[roop_count];
    dbton_hdl = dbton_handler[dbton_id];
    if (
      dbton_hdl->first_link_idx >= 0 &&
      (error_num = dbton_hdl->append_limit_part(offset, limit, sql_type))
    ) {
      DBUG_RETURN(error_num);
    }
  }
  DBUG_RETURN(0);
}

int ha_spider::reappend_limit_sql_part(
  longlong offset,
  longlong limit,
  ulong sql_type
) {
  int error_num;
  uint roop_count, dbton_id;
  spider_db_handler *dbton_hdl;
  DBUG_ENTER("ha_spider::reappend_limit_sql_part");
  for (roop_count = 0; roop_count < share->use_sql_dbton_count; roop_count++)
  {
    dbton_id = share->use_sql_dbton_ids[roop_count];
    dbton_hdl = dbton_handler[dbton_id];
    if (
      dbton_hdl->first_link_idx >= 0 &&
      (error_num = dbton_hdl->reappend_limit_part(offset, limit, sql_type))
    ) {
      DBUG_RETURN(error_num);
    }
  }
  DBUG_RETURN(0);
}

int ha_spider::append_insert_terminator_sql_part(
  ulong sql_type
) {
  int error_num;
  uint roop_count, dbton_id;
  spider_db_handler *dbton_hdl;
  DBUG_ENTER("ha_spider::append_insert_terminator_sql_part");
  for (roop_count = 0; roop_count < share->use_sql_dbton_count; roop_count++)
  {
    dbton_id = share->use_sql_dbton_ids[roop_count];
    dbton_hdl = dbton_handler[dbton_id];
    if (
      dbton_hdl->first_link_idx >= 0 &&
      (error_num = dbton_hdl->append_insert_terminator_part(sql_type))
    ) {
      DBUG_RETURN(error_num);
    }
  }
  DBUG_RETURN(0);
}

int ha_spider::append_insert_values_sql_part(
  ulong sql_type
) {
  int error_num;
  uint roop_count, dbton_id;
  spider_db_handler *dbton_hdl;
  DBUG_ENTER("ha_spider::append_insert_values_sql_part");
  for (roop_count = 0; roop_count < share->use_sql_dbton_count; roop_count++)
  {
    dbton_id = share->use_sql_dbton_ids[roop_count];
    dbton_hdl = dbton_handler[dbton_id];
    if (
      dbton_hdl->first_link_idx >= 0 &&
      (error_num = dbton_hdl->append_insert_values_part(sql_type))
    ) {
      DBUG_RETURN(error_num);
    }
  }
  DBUG_RETURN(0);
}

int ha_spider::append_into_sql_part(
  ulong sql_type
) {
  int error_num;
  uint roop_count, dbton_id;
  spider_db_handler *dbton_hdl;
  DBUG_ENTER("ha_spider::append_into_sql_part");
  for (roop_count = 0; roop_count < share->use_sql_dbton_count; roop_count++)
  {
    dbton_id = share->use_sql_dbton_ids[roop_count];
    dbton_hdl = dbton_handler[dbton_id];
    if (
      dbton_hdl->first_link_idx >= 0 &&
      (error_num = dbton_hdl->append_into_part(sql_type))
    ) {
      DBUG_RETURN(error_num);
    }
  }
  DBUG_RETURN(0);
}

void ha_spider::set_insert_to_pos_sql(
  ulong sql_type
) {
  uint roop_count, dbton_id;
  spider_db_handler *dbton_hdl;
  DBUG_ENTER("ha_spider::set_insert_to_pos_sql");
  for (roop_count = 0; roop_count < share->use_sql_dbton_count; roop_count++)
  {
    dbton_id = share->use_sql_dbton_ids[roop_count];
    dbton_hdl = dbton_handler[dbton_id];
    if (dbton_hdl->first_link_idx >= 0)
      dbton_hdl->set_insert_to_pos(sql_type);
  }
  DBUG_VOID_RETURN;
}

bool ha_spider::is_bulk_insert_exec_period(
  bool bulk_end
) {
  uint roop_count, dbton_id;
  spider_db_handler *dbton_hdl;
  DBUG_ENTER("ha_spider::is_bulk_insert_exec_period");
    for (roop_count = 0; roop_count < share->use_sql_dbton_count; roop_count++)
    {
      dbton_id = share->use_sql_dbton_ids[roop_count];
      dbton_hdl = dbton_handler[dbton_id];
      if (
        dbton_hdl->first_link_idx >= 0 &&
        dbton_hdl->is_bulk_insert_exec_period(bulk_end)
      ) {
        DBUG_RETURN(TRUE);
      }
    }
  DBUG_RETURN(FALSE);
}

int ha_spider::append_select_lock_sql_part(
  ulong sql_type
) {
  int error_num;
  uint roop_count, dbton_id;
  spider_db_handler *dbton_hdl;
  DBUG_ENTER("ha_spider::append_select_lock_sql_part");
  for (roop_count = 0; roop_count < share->use_sql_dbton_count; roop_count++)
  {
    dbton_id = share->use_sql_dbton_ids[roop_count];
    dbton_hdl = dbton_handler[dbton_id];
    if (
      dbton_hdl->first_link_idx >= 0 &&
      (error_num = dbton_hdl->append_select_lock_part(sql_type))
    ) {
      DBUG_RETURN(error_num);
    }
  }
  DBUG_RETURN(0);
}

int ha_spider::append_union_all_start_sql_part(
  ulong sql_type
) {
  int error_num;
  uint roop_count, dbton_id;
  spider_db_handler *dbton_hdl;
  DBUG_ENTER("ha_spider::append_union_all_start_sql_part");
  for (roop_count = 0; roop_count < share->use_sql_dbton_count; roop_count++)
  {
    dbton_id = share->use_sql_dbton_ids[roop_count];
    dbton_hdl = dbton_handler[dbton_id];
    if (
      dbton_hdl->first_link_idx >= 0 &&
      (error_num = dbton_hdl->append_union_all_start_part(sql_type))
    ) {
      DBUG_RETURN(error_num);
    }
  }
  DBUG_RETURN(0);
}

int ha_spider::append_union_all_sql_part(
  ulong sql_type
) {
  int error_num;
  uint roop_count, dbton_id;
  spider_db_handler *dbton_hdl;
  DBUG_ENTER("ha_spider::append_union_all_sql_part");
  for (roop_count = 0; roop_count < share->use_sql_dbton_count; roop_count++)
  {
    dbton_id = share->use_sql_dbton_ids[roop_count];
    dbton_hdl = dbton_handler[dbton_id];
    if (
      dbton_hdl->first_link_idx >= 0 &&
      (error_num = dbton_hdl->append_union_all_part(sql_type))
    ) {
      DBUG_RETURN(error_num);
    }
  }
  DBUG_RETURN(0);
}

int ha_spider::append_union_all_end_sql_part(
  ulong sql_type
) {
  int error_num;
  uint roop_count, dbton_id;
  spider_db_handler *dbton_hdl;
  DBUG_ENTER("ha_spider::append_union_all_end_sql_part");
  for (roop_count = 0; roop_count < share->use_sql_dbton_count; roop_count++)
  {
    dbton_id = share->use_sql_dbton_ids[roop_count];
    dbton_hdl = dbton_handler[dbton_id];
    if (
      dbton_hdl->first_link_idx >= 0 &&
      (error_num = dbton_hdl->append_union_all_end_part(sql_type))
    ) {
      DBUG_RETURN(error_num);
    }
  }
  DBUG_RETURN(0);
}

int ha_spider::append_multi_range_cnt_sql_part(
  ulong sql_type,
  uint multi_range_cnt,
  bool with_comma
) {
  int error_num;
  uint roop_count, dbton_id;
  spider_db_handler *dbton_hdl;
  DBUG_ENTER("ha_spider::append_multi_range_cnt_sql_part");
  for (roop_count = 0; roop_count < share->use_sql_dbton_count; roop_count++)
  {
    dbton_id = share->use_sql_dbton_ids[roop_count];
    dbton_hdl = dbton_handler[dbton_id];
    if (
      dbton_hdl->first_link_idx >= 0 &&
      (error_num = dbton_hdl->append_multi_range_cnt_part(
        sql_type, multi_range_cnt, with_comma))
    ) {
      DBUG_RETURN(error_num);
    }
  }
  DBUG_RETURN(0);
}

int ha_spider::append_multi_range_cnt_with_name_sql_part(
  ulong sql_type,
  uint multi_range_cnt
) {
  int error_num;
  uint roop_count, dbton_id;
  spider_db_handler *dbton_hdl;
  DBUG_ENTER("ha_spider::append_multi_range_cnt_with_name_sql_part");
  for (roop_count = 0; roop_count < share->use_sql_dbton_count; roop_count++)
  {
    dbton_id = share->use_sql_dbton_ids[roop_count];
    dbton_hdl = dbton_handler[dbton_id];
    if (
      dbton_hdl->first_link_idx >= 0 &&
      (error_num = dbton_hdl->append_multi_range_cnt_with_name_part(
        sql_type, multi_range_cnt))
    ) {
      DBUG_RETURN(error_num);
    }
  }
  DBUG_RETURN(0);
}

int ha_spider::append_delete_all_rows_sql_part(
  ulong sql_type
) {
  int error_num;
  uint roop_count, dbton_id;
  spider_db_handler *dbton_hdl;
  DBUG_ENTER("ha_spider::append_delete_all_rows_sql_part");
  for (roop_count = 0; roop_count < share->use_sql_dbton_count; roop_count++)
  {
    dbton_id = share->use_sql_dbton_ids[roop_count];
    dbton_hdl = dbton_handler[dbton_id];
    if (
      dbton_hdl->first_link_idx >= 0 &&
      (error_num = dbton_hdl->append_delete_all_rows_part(sql_type))
    ) {
      DBUG_RETURN(error_num);
    }
  }
  DBUG_RETURN(0);
}

int ha_spider::append_update_sql(
  const TABLE *table,
  my_ptrdiff_t ptr_diff,
  bool bulk
) {
  int error_num;
  uint roop_count, dbton_id;
  spider_db_handler *dbton_hdl;
  DBUG_ENTER("ha_spider::append_update");
  for (roop_count = 0; roop_count < share->use_sql_dbton_count; roop_count++)
  {
    dbton_id = share->use_sql_dbton_ids[roop_count];
    dbton_hdl = dbton_handler[dbton_id];
    if (
      dbton_hdl->first_link_idx >= 0 &&
      (error_num = dbton_hdl->append_update(table, ptr_diff))
    ) {
      DBUG_RETURN(error_num);
    }
  }
  if (!bulk)
  {
    DBUG_RETURN(0);
  }

  for (
    roop_count = spider_conn_link_idx_next(share->link_statuses,
      conn_link_idx, -1, share->link_count,
      SPIDER_LINK_STATUS_RECOVERY);
    roop_count < share->link_count;
    roop_count = spider_conn_link_idx_next(share->link_statuses,
      conn_link_idx, roop_count, share->link_count,
      SPIDER_LINK_STATUS_RECOVERY)
  ) {
    dbton_id = share->sql_dbton_ids[conn_link_idx[roop_count]];
    dbton_hdl = dbton_handler[dbton_id];
    if (
      dbton_hdl->first_link_idx >= 0 &&
      dbton_hdl->need_copy_for_update(roop_count)
    ) {
      if ((error_num = dbton_hdl->append_update(table, ptr_diff, roop_count)))
      {
        DBUG_RETURN(error_num);
      }
    }
  }
  DBUG_RETURN(0);
}

int ha_spider::append_delete_sql(
  const TABLE *table,
  my_ptrdiff_t ptr_diff,
  bool bulk
) {
  int error_num;
  uint roop_count, dbton_id;
  spider_db_handler *dbton_hdl;
  DBUG_ENTER("ha_spider::append_delete");
  for (roop_count = 0; roop_count < share->use_sql_dbton_count; roop_count++)
  {
    dbton_id = share->use_sql_dbton_ids[roop_count];
    dbton_hdl = dbton_handler[dbton_id];
    if (
      dbton_hdl->first_link_idx >= 0 &&
      (error_num = dbton_hdl->append_delete(table, ptr_diff))
    ) {
      DBUG_RETURN(error_num);
    }
  }
  if (!bulk)
  {
    DBUG_RETURN(0);
  }

  for (
    roop_count = spider_conn_link_idx_next(share->link_statuses,
      conn_link_idx, -1, share->link_count, SPIDER_LINK_STATUS_RECOVERY);
    roop_count < share->link_count;
    roop_count = spider_conn_link_idx_next(share->link_statuses,
      conn_link_idx, roop_count, share->link_count,
      SPIDER_LINK_STATUS_RECOVERY)
  ) {
    dbton_id = share->sql_dbton_ids[conn_link_idx[roop_count]];
    dbton_hdl = dbton_handler[dbton_id];
    if (
      dbton_hdl->first_link_idx >= 0 &&
      dbton_hdl->need_copy_for_update(roop_count)
    ) {
      if ((error_num = dbton_hdl->append_delete(table, ptr_diff, roop_count)))
      {
        DBUG_RETURN(error_num);
      }
    }
  }
  DBUG_RETURN(0);
}

bool ha_spider::sql_is_filled_up(
  ulong sql_type
) {
  uint roop_count, dbton_id;
  spider_db_handler *dbton_hdl;
  DBUG_ENTER("ha_spider::sql_is_filled_up");
  for (roop_count = 0; roop_count < share->use_sql_dbton_count; roop_count++)
  {
    dbton_id = share->use_sql_dbton_ids[roop_count];
    dbton_hdl = dbton_handler[dbton_id];
    if (
      dbton_hdl->first_link_idx >= 0 &&
      dbton_hdl->sql_is_filled_up(sql_type)
    ) {
      DBUG_RETURN(TRUE);
    }
  }
  DBUG_RETURN(FALSE);
}

bool ha_spider::sql_is_empty(
  ulong sql_type
) {
  uint roop_count, dbton_id;
  spider_db_handler *dbton_hdl;
  DBUG_ENTER("ha_spider::sql_is_empty");
  for (roop_count = 0; roop_count < share->use_sql_dbton_count; roop_count++)
  {
    dbton_id = share->use_sql_dbton_ids[roop_count];
    dbton_hdl = dbton_handler[dbton_id];
    if (
      dbton_hdl->first_link_idx >= 0 &&
      !dbton_hdl->sql_is_empty(sql_type)
    ) {
      DBUG_RETURN(FALSE);
    }
  }
  DBUG_RETURN(TRUE);
}

bool ha_spider::support_multi_split_read_sql()
{
  uint roop_count, dbton_id;
  spider_db_handler *dbton_hdl;
  DBUG_ENTER("ha_spider::support_multi_split_read_sql");
  for (roop_count = 0; roop_count < share->use_sql_dbton_count; roop_count++)
  {
    dbton_id = share->use_sql_dbton_ids[roop_count];
    dbton_hdl = dbton_handler[dbton_id];
    if (
      dbton_hdl->first_link_idx >= 0 &&
      !dbton_hdl->support_multi_split_read()
    ) {
      DBUG_RETURN(FALSE);
    }
  }
  DBUG_RETURN(TRUE);
}

bool ha_spider::support_bulk_update_sql()
{
  uint roop_count, dbton_id;
  spider_db_handler *dbton_hdl;
  DBUG_ENTER("ha_spider::support_bulk_update_sql");
  for (roop_count = 0; roop_count < share->use_sql_dbton_count; roop_count++)
  {
    dbton_id = share->use_sql_dbton_ids[roop_count];
    dbton_hdl = dbton_handler[dbton_id];
    if (
      dbton_hdl->first_link_idx >= 0 &&
      !dbton_hdl->support_bulk_update()
    ) {
      DBUG_RETURN(FALSE);
    }
  }
  DBUG_RETURN(TRUE);
}

int ha_spider::bulk_tmp_table_insert()
{
  int error_num;
  uint roop_count, dbton_id;
  spider_db_handler *dbton_hdl;
  TABLE **tmp_table = result_list.upd_tmp_tbls;
  DBUG_ENTER("ha_spider::bulk_tmp_table_insert");
  for (roop_count = 0; roop_count < share->use_sql_dbton_count; roop_count++)
  {
    dbton_id = share->use_sql_dbton_ids[roop_count];
    dbton_hdl = dbton_handler[dbton_id];
    if (
      dbton_hdl->first_link_idx >= 0 &&
      (error_num = dbton_hdl->bulk_tmp_table_insert())
    ) {
      DBUG_RETURN(error_num);
    }
  }

  for (roop_count = 0; roop_count < share->link_count; roop_count++)
  {
    if (tmp_table[roop_count])
    {
      dbton_id = share->sql_dbton_ids[conn_link_idx[roop_count]];
      dbton_hdl = dbton_handler[dbton_id];
      if (
        dbton_hdl->first_link_idx >= 0 &&
        (error_num = dbton_hdl->bulk_tmp_table_insert(roop_count))
      ) {
        DBUG_RETURN(error_num);
      }
    }
  }
  DBUG_RETURN(0);
}

int ha_spider::bulk_tmp_table_end_bulk_insert()
{
  int error_num = 0, error_num2;
  uint roop_count, dbton_id;
  spider_db_handler *dbton_hdl;
  TABLE **tmp_table = result_list.upd_tmp_tbls;
  DBUG_ENTER("ha_spider::bulk_tmp_table_end_bulk_insert");
  for (roop_count = 0; roop_count < share->use_sql_dbton_count; roop_count++)
  {
    dbton_id = share->use_sql_dbton_ids[roop_count];
    dbton_hdl = dbton_handler[dbton_id];
    if (
      dbton_hdl->first_link_idx >= 0 &&
      (error_num2 = dbton_hdl->bulk_tmp_table_end_bulk_insert())
    ) {
      error_num = error_num2;
    }
  }

  for (roop_count = 0; roop_count < share->link_count; roop_count++)
  {
    if (tmp_table[roop_count])
    {
      if (
        (error_num2 = tmp_table[roop_count]->file->ha_end_bulk_insert())
      ) {
        error_num = error_num2;
      }
    }
  }
  DBUG_RETURN(error_num);
}

int ha_spider::bulk_tmp_table_rnd_init()
{
  int error_num;
  uint roop_count, dbton_id;
  spider_db_handler *dbton_hdl;
  TABLE **tmp_table = result_list.upd_tmp_tbls;
  DBUG_ENTER("ha_spider::bulk_tmp_table_rnd_init");
  for (roop_count = 0; roop_count < share->use_sql_dbton_count; roop_count++)
  {
    dbton_id = share->use_sql_dbton_ids[roop_count];
    dbton_hdl = dbton_handler[dbton_id];
    if (
      dbton_hdl->first_link_idx >= 0 &&
      (error_num = dbton_hdl->bulk_tmp_table_rnd_init())
    ) {
      goto error_1;
    }
  }

  for (roop_count = 0; roop_count < share->link_count; roop_count++)
  {
    if (tmp_table[roop_count])
    {
      tmp_table[roop_count]->file->extra(HA_EXTRA_CACHE);
      if (
        (error_num = tmp_table[roop_count]->file->ha_rnd_init(TRUE))
      )
        goto error_2;
    }
  }
  DBUG_RETURN(0);

error_2:
  for (; roop_count > 0; roop_count--)
  {
    if (tmp_table[roop_count - 1])
    {
      tmp_table[roop_count - 1]->file->ha_rnd_end();
    }
  }
  roop_count = share->use_sql_dbton_count;
error_1:
  for (; roop_count > 0; roop_count--)
  {
    dbton_id = share->use_sql_dbton_ids[roop_count - 1];
    dbton_hdl = dbton_handler[dbton_id];
    if (dbton_hdl->first_link_idx >= 0)
      dbton_hdl->bulk_tmp_table_rnd_end();
  }
  DBUG_RETURN(error_num);
}

int ha_spider::bulk_tmp_table_rnd_next()
{
  int error_num;
  uint roop_count, dbton_id;
  spider_db_handler *dbton_hdl;
  TABLE **tmp_table = result_list.upd_tmp_tbls;
  DBUG_ENTER("ha_spider::bulk_tmp_table_rnd_next");
  for (roop_count = 0; roop_count < share->use_sql_dbton_count; roop_count++)
  {
    dbton_id = share->use_sql_dbton_ids[roop_count];
    dbton_hdl = dbton_handler[dbton_id];
    if (
      dbton_hdl->first_link_idx >= 0 &&
      (error_num = dbton_hdl->bulk_tmp_table_rnd_next())
    ) {
      DBUG_RETURN(error_num);
    }
  }

  for (roop_count = 0; roop_count < share->link_count; roop_count++)
  {
    if (tmp_table[roop_count])
    {
      if (
        !(error_num = tmp_table[roop_count]->file->ha_rnd_next(
          tmp_table[roop_count]->record[0]))
      ) {
        DBUG_RETURN(error_num);
      }
    }
  }
  DBUG_RETURN(0);
}

int ha_spider::bulk_tmp_table_rnd_end()
{
  int error_num = 0, error_num2;
  uint roop_count, dbton_id;
  spider_db_handler *dbton_hdl;
  TABLE **tmp_table = result_list.upd_tmp_tbls;
  DBUG_ENTER("ha_spider::bulk_tmp_table_rnd_end");
  for (roop_count = share->link_count; roop_count > 0; roop_count--)
  {
    if (tmp_table[roop_count - 1])
    {
      if ((error_num2 = tmp_table[roop_count - 1]->file->ha_rnd_end()))
      {
        error_num = error_num2;
      }
    }
  }

  for (roop_count = share->use_sql_dbton_count; roop_count > 0; roop_count--)
  {
    dbton_id = share->use_sql_dbton_ids[roop_count - 1];
    dbton_hdl = dbton_handler[dbton_id];
    if (
      dbton_hdl->first_link_idx >= 0 &&
      (error_num2 = dbton_hdl->bulk_tmp_table_rnd_end())
    ) {
      error_num = error_num2;
    }
  }
  DBUG_RETURN(error_num);
}

int ha_spider::mk_bulk_tmp_table_and_bulk_start()
{
  int error_num;
  uint roop_count, dbton_id;
  spider_db_handler *dbton_hdl;
  TABLE **tmp_table = result_list.upd_tmp_tbls;
  DBUG_ENTER("ha_spider::mk_bulk_tmp_table_and_bulk_start");
  for (roop_count = 0; roop_count < share->use_sql_dbton_count; roop_count++)
  {
    dbton_id = share->use_sql_dbton_ids[roop_count];
    dbton_hdl = dbton_handler[dbton_id];
    if (dbton_hdl->first_link_idx >= 0)
    {
      if (dbton_hdl->bulk_tmp_table_created())
      {
        DBUG_RETURN(0);
      } else {
        break;
      }
    }
  }

  for (roop_count = 0; roop_count < share->use_sql_dbton_count; roop_count++)
  {
    dbton_id = share->use_sql_dbton_ids[roop_count];
    dbton_hdl = dbton_handler[dbton_id];
    if (
      dbton_hdl->first_link_idx >= 0 &&
      (error_num = dbton_hdl->mk_bulk_tmp_table_and_bulk_start())
    ) {
      goto error_1;
    }
  }

  for (roop_count = 0; roop_count < share->link_count; roop_count++)
  {
    dbton_id = share->sql_dbton_ids[conn_link_idx[roop_count]];
    dbton_hdl = dbton_handler[dbton_id];
    if (
      dbton_hdl->first_link_idx >= 0 &&
      dbton_hdl->need_copy_for_update(roop_count)
    ) {
#ifdef SPIDER_use_LEX_CSTRING_for_Field_blob_constructor
      LEX_CSTRING field_name = {STRING_WITH_LEN("a")};
      if (
        !tmp_table[roop_count] &&
        !(tmp_table[roop_count] = spider_mk_sys_tmp_table(
          wide_handler->trx->thd, table,
          &result_list.upd_tmp_tbl_prms[roop_count],
          &field_name, result_list.update_sqls[roop_count].charset()))
      )
#else
      if (
        !tmp_table[roop_count] &&
        !(tmp_table[roop_count] = spider_mk_sys_tmp_table(
          wide_handler->trx->thd, table,
          &result_list.upd_tmp_tbl_prms[roop_count], "a",
          result_list.update_sqls[roop_count].charset()))
      )
#endif
      {
        error_num = HA_ERR_OUT_OF_MEM;
        goto error_2;
      }
      tmp_table[roop_count]->file->extra(HA_EXTRA_WRITE_CACHE);
      tmp_table[roop_count]->file->ha_start_bulk_insert((ha_rows) 0);
    }
  }
  DBUG_RETURN(0);

error_2:
  for (; roop_count > 0; roop_count--)
  {
    if (tmp_table[roop_count - 1])
    {
      tmp_table[roop_count - 1]->file->ha_end_bulk_insert();
      spider_rm_sys_tmp_table(wide_handler->trx->thd,
        tmp_table[roop_count - 1],
        &result_list.upd_tmp_tbl_prms[roop_count - 1]);
      tmp_table[roop_count - 1] = NULL;
    }
  }
  roop_count = share->use_sql_dbton_count;
error_1:
  for (; roop_count > 0; roop_count--)
  {
    dbton_id = share->use_sql_dbton_ids[roop_count - 1];
    if (dbton_hdl->first_link_idx >= 0)
    {
      dbton_handler[dbton_id]->bulk_tmp_table_end_bulk_insert();
      dbton_handler[dbton_id]->rm_bulk_tmp_table();
    }
  }
  DBUG_RETURN(error_num);
}

void ha_spider::rm_bulk_tmp_table()
{
  uint roop_count, dbton_id;
  TABLE **tmp_table = result_list.upd_tmp_tbls;
  spider_db_handler *dbton_hdl;
  DBUG_ENTER("ha_spider::bulk_tmp_table_rnd_end");
  for (roop_count = share->link_count; roop_count > 0; roop_count--)
  {
    if (tmp_table[roop_count - 1])
    {
      spider_rm_sys_tmp_table(wide_handler->trx->thd,
        tmp_table[roop_count - 1],
        &result_list.upd_tmp_tbl_prms[roop_count - 1]);
      tmp_table[roop_count - 1] = NULL;
    }
  }

  for (roop_count = share->use_sql_dbton_count; roop_count > 0; roop_count--)
  {
    dbton_id = share->use_sql_dbton_ids[roop_count - 1];
    dbton_hdl = dbton_handler[dbton_id];
    if (dbton_hdl->first_link_idx >= 0)
      dbton_hdl->rm_bulk_tmp_table();
  }
  DBUG_VOID_RETURN;
}

bool ha_spider::bulk_tmp_table_created()
{
  uint roop_count, dbton_id;
  spider_db_handler *dbton_hdl;
  DBUG_ENTER("ha_spider::bulk_tmp_table_created");
  for (roop_count = 0; roop_count < share->use_sql_dbton_count; roop_count++)
  {
    dbton_id = share->use_sql_dbton_ids[roop_count];
    dbton_hdl = dbton_handler[dbton_id];
    if (dbton_hdl->first_link_idx >= 0)
    {
      if (dbton_hdl->bulk_tmp_table_created())
      {
        DBUG_RETURN(TRUE);
      }
    }
  }
  DBUG_RETURN(FALSE);
}

int ha_spider::print_item_type(
  Item *item,
  spider_string *str,
  const char *alias,
  uint alias_length
) {
  int error_num;
  uint roop_count, dbton_id;
  spider_db_handler *dbton_hdl;
  DBUG_ENTER("ha_spider::print_item_type");
  for (roop_count = 0; roop_count < share->use_sql_dbton_count; roop_count++)
  {
    dbton_id = share->use_sql_dbton_ids[roop_count];
    dbton_hdl = dbton_handler[dbton_id];
    if (
      dbton_hdl->first_link_idx >= 0 &&
      (error_num = spider_db_print_item_type(item, NULL, this, str,
        alias, alias_length, dbton_id, FALSE, NULL))
    ) {
      DBUG_RETURN(error_num);
    }
  }
  DBUG_RETURN(0);
}

int ha_spider::init_union_table_name_pos_sql()
{
  int error_num;
  uint roop_count, dbton_id;
  spider_db_handler *dbton_hdl;
  DBUG_ENTER("ha_spider::init_union_table_name_pos_sql");
  for (roop_count = 0; roop_count < share->use_sql_dbton_count; roop_count++)
  {
    dbton_id = share->use_sql_dbton_ids[roop_count];
    dbton_hdl = dbton_handler[dbton_id];
    if (
      dbton_hdl->first_link_idx >= 0 &&
      (error_num = dbton_hdl->init_union_table_name_pos())
    ) {
      DBUG_RETURN(error_num);
    }
  }
  DBUG_RETURN(0);
}

int ha_spider::set_union_table_name_pos_sql()
{
  int error_num;
  uint roop_count, dbton_id;
  spider_db_handler *dbton_hdl;
  DBUG_ENTER("ha_spider::set_union_table_name_pos_sql");
  for (roop_count = 0; roop_count < share->use_sql_dbton_count; roop_count++)
  {
    dbton_id = share->use_sql_dbton_ids[roop_count];
    dbton_hdl = dbton_handler[dbton_id];
    if (
      dbton_hdl->first_link_idx >= 0 &&
      (error_num = dbton_hdl->set_union_table_name_pos())
    ) {
      DBUG_RETURN(error_num);
    }
  }
  DBUG_RETURN(0);
}

int ha_spider::append_lock_tables_list()
{
  int error_num, roop_count;
  DBUG_ENTER("ha_spider::append_lock_tables_list");
  DBUG_PRINT("info",("spider lock_table_type=%u",
    wide_handler->lock_table_type));

  if ((error_num = spider_check_trx_and_get_conn(wide_handler->trx->thd, this,
    FALSE)))
  {
    DBUG_RETURN(error_num);
  }

  if (wide_handler->lock_table_type == 1)
  {
    for (
      roop_count = spider_conn_link_idx_next(share->link_statuses,
        conn_link_idx, -1, share->link_count,
        SPIDER_LINK_STATUS_RECOVERY);
      roop_count < (int) share->link_count;
      roop_count = spider_conn_link_idx_next(share->link_statuses,
        conn_link_idx, roop_count, share->link_count,
        SPIDER_LINK_STATUS_RECOVERY)
    ) {
      SPIDER_CONN *conn = conns[roop_count];
      int appended = 0;
      if ((error_num = dbton_handler[conn->dbton_id]->
        append_lock_tables_list(conn, roop_count, &appended)))
      {
        DBUG_RETURN(error_num);
      }
      if (appended)
      {
        conn->table_lock = 2;
      }
    }
  } else if (wide_handler->lock_table_type == 2)
  {
    for (
      roop_count = spider_conn_link_idx_next(share->link_statuses,
        conn_link_idx, -1, share->link_count,
        SPIDER_LINK_STATUS_RECOVERY);
      roop_count < (int) share->link_count;
      roop_count = spider_conn_link_idx_next(share->link_statuses,
        conn_link_idx, roop_count, share->link_count,
        SPIDER_LINK_STATUS_RECOVERY)
    ) {
      if (
        conns[roop_count] &&
        conns[roop_count]->table_lock != 1 &&
        spider_param_semi_table_lock(wide_handler->trx->thd,
          share->semi_table_lock)
      ) {
        SPIDER_CONN *conn = conns[roop_count];
        int appended = 0;
        if ((error_num = dbton_handler[conn->dbton_id]->
          append_lock_tables_list(conn, roop_count, &appended)))
        {
          DBUG_RETURN(error_num);
        }
        if (appended)
        {
          conn->table_lock = 3;
        }
      }
    }
  }
  DBUG_RETURN(0);
}

int ha_spider::lock_tables()
{
  int error_num, roop_count;
  DBUG_ENTER("ha_spider::lock_tables");
  DBUG_PRINT("info",("spider lock_table_type=%u",
    wide_handler->lock_table_type));

    if (!conns[search_link_idx])
    {
      my_message(ER_SPIDER_REMOTE_SERVER_GONE_AWAY_NUM,
        ER_SPIDER_REMOTE_SERVER_GONE_AWAY_STR, MYF(0));
      DBUG_RETURN(ER_SPIDER_REMOTE_SERVER_GONE_AWAY_NUM);
    }
    for (
      roop_count = spider_conn_link_idx_next(share->link_statuses,
        conn_link_idx, -1, share->link_count,
        SPIDER_LINK_STATUS_RECOVERY);
      roop_count < (int) share->link_count;
      roop_count = spider_conn_link_idx_next(share->link_statuses,
        conn_link_idx, roop_count, share->link_count,
        SPIDER_LINK_STATUS_RECOVERY)
    ) {
      if (wide_handler->sql_command != SQLCOM_UNLOCK_TABLES)
      {
        DBUG_PRINT("info",("spider conns[%d]->join_trx=%u",
          roop_count, conns[roop_count]->join_trx));
        if (
          (!conns[roop_count]->join_trx &&
            (error_num = spider_internal_start_trx_for_connection(this,
              conns[roop_count],
              roop_count)))
        ) {
          DBUG_RETURN(spider_maybe_ping(this, roop_count, error_num));
        }
        reset_first_link_idx();
      }
      if (conns[roop_count]->table_lock >= 2)
      {
        if (
          conns[roop_count]->db_conn->have_lock_table_list() &&
          (error_num = spider_db_lock_tables(this, roop_count))
        ) {
          conns[roop_count]->table_lock = 0;
          DBUG_RETURN(spider_maybe_ping(this, roop_count, error_num));
        }
        if (conns[roop_count]->table_lock == 2)
          conns[roop_count]->table_lock = 1;
      } else if (wide_handler->sql_command == SQLCOM_UNLOCK_TABLES ||
        spider_param_internal_unlock(wide_handler->trx->thd) == 1)
      {
        if (conns[roop_count]->table_lock == 1)
        {
          conns[roop_count]->table_lock = 0;
          if (!conns[roop_count]->trx_start)
            conns[roop_count]->disable_reconnect = FALSE;
          if ((error_num = spider_db_unlock_tables(this, roop_count)))
          {
            DBUG_RETURN(spider_maybe_ping(this, roop_count, error_num));
          }
        }
      }
    }
  DBUG_RETURN(0);
}

int ha_spider::dml_init()
{
  int error_num, roop_count;
  SPIDER_TRX *trx = wide_handler->trx;
  THD *thd = trx->thd;
  bool sync_trx_isolation = spider_param_sync_trx_isolation(thd);
  DBUG_ENTER("ha_spider::dml_init");
  if (wide_handler->lock_mode == -2)
  {
    wide_handler->lock_mode = spider_param_selupd_lock_mode(thd,
      share->selupd_lock_mode);
  }
  if ((error_num = check_access_kind_for_connection(thd,
    (wide_handler->lock_type >= TL_WRITE_ALLOW_WRITE))))
  {
    DBUG_RETURN(error_num);
  }
    if (!conns[search_link_idx])
    {
      my_message(ER_SPIDER_REMOTE_SERVER_GONE_AWAY_NUM,
        ER_SPIDER_REMOTE_SERVER_GONE_AWAY_STR, MYF(0));
      DBUG_RETURN(ER_SPIDER_REMOTE_SERVER_GONE_AWAY_NUM);
    }
    if (wide_handler->sql_command == SQLCOM_TRUNCATE)
      DBUG_RETURN(0);
    for (
      roop_count = spider_conn_link_idx_next(share->link_statuses,
        conn_link_idx, -1, share->link_count,
        SPIDER_LINK_STATUS_RECOVERY);
      roop_count < (int) share->link_count;
      roop_count = spider_conn_link_idx_next(share->link_statuses,
        conn_link_idx, roop_count, share->link_count,
        SPIDER_LINK_STATUS_RECOVERY)
    ) {
      DBUG_PRINT("info",("spider conns[%d]->join_trx=%u",
        roop_count, conns[roop_count]->join_trx));
      if (
        (!conns[roop_count]->join_trx &&
          (error_num = spider_internal_start_trx_for_connection(this,
            conns[roop_count],
            roop_count)))
      ) {
        DBUG_RETURN(spider_maybe_ping(this, roop_count, error_num));
      }
      reset_first_link_idx();
      if (
        conns[roop_count]->semi_trx_isolation == -2 &&
        conns[roop_count]->semi_trx_isolation_chk == TRUE &&
        sync_trx_isolation &&
        spider_param_semi_trx_isolation(trx->thd) >= 0
      ) {
        spider_conn_queue_semi_trx_isolation(conns[roop_count],
          spider_param_semi_trx_isolation(trx->thd));
      } else {
        if (sync_trx_isolation)
        {
          if ((error_num = spider_check_and_set_trx_isolation(
            conns[roop_count], &need_mons[roop_count])))
          {
            DBUG_RETURN(spider_maybe_ping(this, roop_count, error_num));
          }
        }
        conns[roop_count]->semi_trx_isolation = -1;
      }
    }
  if (wide_handler->insert_with_update)
  {
    check_insert_dup_update_pushdown();
  }
  dml_inited = TRUE;
  DBUG_RETURN(0);
}
<|MERGE_RESOLUTION|>--- conflicted
+++ resolved
@@ -526,10 +526,6 @@
     delete [] mrr_key_buff;
     mrr_key_buff = NULL;
   }
-<<<<<<< HEAD
-=======
-#endif
->>>>>>> 09b1269e
   while (direct_aggregate_item_first)
   {
     direct_aggregate_item_current = direct_aggregate_item_first->next;
@@ -1289,8 +1285,6 @@
   DBUG_RETURN(0);
 }
 
-<<<<<<< HEAD
-=======
 static int spider_maybe_ping(ha_spider *spider, int link_idx, int error_num)
 {
   if (
@@ -1364,7 +1358,6 @@
   }
 }
 
-#ifndef WITHOUT_SPIDER_BG_SEARCH
 /* Returns true if the caller should return *error_num */
 static bool spider_start_bg(ha_spider* spider, int roop_count, int roop_start, int link_ok, int *error_num)
 {
@@ -1386,20 +1379,13 @@
   }
   return false;
 }
-#endif
->>>>>>> 09b1269e
 
 /* Updates error_num. Returning true if the caller should return. */
 static bool spider_send_query(ha_spider *spider, TABLE *table, int link_idx, int link_ok, int *error_num)
 {
   ulong sql_type;
   SPIDER_CONN *conn = spider->conns[link_idx];
-  if (spider->sql_kind[link_idx] == SPIDER_SQL_KIND_SQL)
-  {
-    sql_type = SPIDER_SQL_TYPE_SELECT_SQL;
-  } else {
-    sql_type = SPIDER_SQL_TYPE_HANDLER;
-  }
+  sql_type = SPIDER_SQL_TYPE_SELECT_SQL;
   spider_db_handler *dbton_hdl = spider->dbton_handler[conn->dbton_id];
   if ((*error_num = dbton_hdl->set_sql_for_exec(sql_type, link_idx)))
   {
@@ -1483,13 +1469,8 @@
   start_key.key = key;
   start_key.keypart_map = keypart_map;
   start_key.flag = find_flag;
-<<<<<<< HEAD
+  /* Query construction */
   if ((error_num= reset_sql_sql(SPIDER_SQL_TYPE_SELECT_SQL)))
-=======
-  /* Query construction */
-  if ((error_num = reset_sql_sql(
-    SPIDER_SQL_TYPE_SELECT_SQL | SPIDER_SQL_TYPE_HANDLER)))
->>>>>>> 09b1269e
     DBUG_RETURN(error_num);
   if ((error_num = spider_set_conn_bg_param(this)))
     DBUG_RETURN(error_num);
@@ -1576,137 +1557,8 @@
       if (spider_start_bg(this, roop_count, roop_start, link_ok, &error_num))
         DBUG_RETURN(error_num);
     } else {
-<<<<<<< HEAD
-      ulong sql_type;
-      conn= conns[roop_count];
-      sql_type= SPIDER_SQL_TYPE_SELECT_SQL;
-      spider_db_handler *dbton_hdl = dbton_handler[conn->dbton_id];
-      pthread_mutex_assert_not_owner(&conn->mta_conn_mutex);
-      if ((error_num = dbton_hdl->set_sql_for_exec(sql_type, roop_count)))
-      {
-        DBUG_RETURN(error_num);
-      }
-      pthread_mutex_lock(&conn->mta_conn_mutex);
-      SPIDER_SET_FILE_POS(&conn->mta_conn_mutex_file_pos);
-      DBUG_PRINT("info",("spider sql_type=%lu", sql_type));
-        conn->need_mon = &need_mons[roop_count];
-        DBUG_ASSERT(!conn->mta_conn_mutex_lock_already);
-        DBUG_ASSERT(!conn->mta_conn_mutex_unlock_later);
-        conn->mta_conn_mutex_lock_already = TRUE;
-        conn->mta_conn_mutex_unlock_later = TRUE;
-        if ((error_num = spider_db_set_names(this, conn,
-          roop_count)))
-        {
-          DBUG_ASSERT(conn->mta_conn_mutex_lock_already);
-          DBUG_ASSERT(conn->mta_conn_mutex_unlock_later);
-          conn->mta_conn_mutex_lock_already = FALSE;
-          conn->mta_conn_mutex_unlock_later = FALSE;
-          SPIDER_CLEAR_FILE_POS(&conn->mta_conn_mutex_file_pos);
-          pthread_mutex_unlock(&conn->mta_conn_mutex);
-          if (
-            share->monitoring_kind[roop_count] &&
-            need_mons[roop_count]
-          ) {
-            error_num = spider_ping_table_mon_from_table(
-                wide_handler->trx,
-                wide_handler->trx->thd,
-                share,
-                roop_count,
-                (uint32) share->monitoring_sid[roop_count],
-                share->table_name,
-                share->table_name_length,
-                conn_link_idx[roop_count],
-                NULL,
-                0,
-                share->monitoring_kind[roop_count],
-                share->monitoring_limit[roop_count],
-                share->monitoring_flag[roop_count],
-                TRUE
-              );
-          }
-          DBUG_RETURN(check_error_mode_eof(error_num));
-        }
-        spider_conn_set_timeout_from_share(conn, roop_count,
-          wide_handler->trx->thd, share);
-        if (dbton_hdl->execute_sql(
-          sql_type,
-          conn,
-          result_list.quick_mode,
-          &need_mons[roop_count])
-        ) {
-          DBUG_ASSERT(conn->mta_conn_mutex_lock_already);
-          DBUG_ASSERT(conn->mta_conn_mutex_unlock_later);
-          conn->mta_conn_mutex_lock_already = FALSE;
-          conn->mta_conn_mutex_unlock_later = FALSE;
-          error_num = spider_db_errorno(conn);
-          if (
-            share->monitoring_kind[roop_count] &&
-            need_mons[roop_count]
-          ) {
-            error_num = spider_ping_table_mon_from_table(
-                wide_handler->trx,
-                wide_handler->trx->thd,
-                share,
-                roop_count,
-                (uint32) share->monitoring_sid[roop_count],
-                share->table_name,
-                share->table_name_length,
-                conn_link_idx[roop_count],
-                NULL,
-                0,
-                share->monitoring_kind[roop_count],
-                share->monitoring_limit[roop_count],
-                share->monitoring_flag[roop_count],
-                TRUE
-              );
-          }
-          DBUG_RETURN(check_error_mode_eof(error_num));
-        }
-        connection_ids[roop_count] = conn->connection_id;
-        DBUG_ASSERT(conn->mta_conn_mutex_lock_already);
-        DBUG_ASSERT(conn->mta_conn_mutex_unlock_later);
-        conn->mta_conn_mutex_lock_already = FALSE;
-        conn->mta_conn_mutex_unlock_later = FALSE;
-        if (roop_count == link_ok)
-        {
-          if ((error_num = spider_db_store_result(this, roop_count, table)))
-          {
-            if (
-              error_num != HA_ERR_END_OF_FILE &&
-              share->monitoring_kind[roop_count] &&
-              need_mons[roop_count]
-            ) {
-              error_num = spider_ping_table_mon_from_table(
-                  wide_handler->trx,
-                  wide_handler->trx->thd,
-                  share,
-                  roop_count,
-                  (uint32) share->monitoring_sid[roop_count],
-                  share->table_name,
-                  share->table_name_length,
-                  conn_link_idx[roop_count],
-                  NULL,
-                  0,
-                  share->monitoring_kind[roop_count],
-                  share->monitoring_limit[roop_count],
-                  share->monitoring_flag[roop_count],
-                  TRUE
-                );
-            }
-            DBUG_RETURN(check_error_mode_eof(error_num));
-          }
-          result_link_idx = link_ok;
-        } else {
-          spider_db_discard_result(this, roop_count, conn);
-          SPIDER_CLEAR_FILE_POS(&conn->mta_conn_mutex_file_pos);
-          pthread_mutex_unlock(&conn->mta_conn_mutex);
-        }
-=======
-#endif
       if (spider_send_query(this, table, roop_count, link_ok, &error_num))
         DBUG_RETURN(error_num);
-#ifndef WITHOUT_SPIDER_BG_SEARCH
->>>>>>> 09b1269e
     }
   }
   if (buf && (error_num = spider_db_fetch(buf, this, table)))
@@ -1874,137 +1726,8 @@
       if (spider_start_bg(this, roop_count, roop_start, link_ok, &error_num))
         DBUG_RETURN(error_num);
     } else {
-<<<<<<< HEAD
-      ulong sql_type;
-      conn= conns[roop_count];
-      sql_type= SPIDER_SQL_TYPE_SELECT_SQL;
-      spider_db_handler *dbton_hdl = dbton_handler[conn->dbton_id];
-      pthread_mutex_assert_not_owner(&conn->mta_conn_mutex);
-      if ((error_num = dbton_hdl->set_sql_for_exec(sql_type, roop_count)))
-      {
-        DBUG_RETURN(error_num);
-      }
-      pthread_mutex_lock(&conn->mta_conn_mutex);
-      SPIDER_SET_FILE_POS(&conn->mta_conn_mutex_file_pos);
-      DBUG_PRINT("info",("spider sql_type=%lu", sql_type));
-        conn->need_mon = &need_mons[roop_count];
-        DBUG_ASSERT(!conn->mta_conn_mutex_lock_already);
-        DBUG_ASSERT(!conn->mta_conn_mutex_unlock_later);
-        conn->mta_conn_mutex_lock_already = TRUE;
-        conn->mta_conn_mutex_unlock_later = TRUE;
-        if ((error_num = spider_db_set_names(this, conn,
-          roop_count)))
-        {
-          DBUG_ASSERT(conn->mta_conn_mutex_lock_already);
-          DBUG_ASSERT(conn->mta_conn_mutex_unlock_later);
-          conn->mta_conn_mutex_lock_already = FALSE;
-          conn->mta_conn_mutex_unlock_later = FALSE;
-          SPIDER_CLEAR_FILE_POS(&conn->mta_conn_mutex_file_pos);
-          pthread_mutex_unlock(&conn->mta_conn_mutex);
-          if (
-            share->monitoring_kind[roop_count] &&
-            need_mons[roop_count]
-          ) {
-            error_num = spider_ping_table_mon_from_table(
-                wide_handler->trx,
-                wide_handler->trx->thd,
-                share,
-                roop_count,
-                (uint32) share->monitoring_sid[roop_count],
-                share->table_name,
-                share->table_name_length,
-                conn_link_idx[roop_count],
-                NULL,
-                0,
-                share->monitoring_kind[roop_count],
-                share->monitoring_limit[roop_count],
-                share->monitoring_flag[roop_count],
-                TRUE
-              );
-          }
-          DBUG_RETURN(check_error_mode_eof(error_num));
-        }
-        spider_conn_set_timeout_from_share(conn, roop_count,
-          wide_handler->trx->thd, share);
-        if (dbton_hdl->execute_sql(
-          sql_type,
-          conn,
-          result_list.quick_mode,
-          &need_mons[roop_count])
-        ) {
-          DBUG_ASSERT(conn->mta_conn_mutex_lock_already);
-          DBUG_ASSERT(conn->mta_conn_mutex_unlock_later);
-          conn->mta_conn_mutex_lock_already = FALSE;
-          conn->mta_conn_mutex_unlock_later = FALSE;
-          error_num = spider_db_errorno(conn);
-          if (
-            share->monitoring_kind[roop_count] &&
-            need_mons[roop_count]
-          ) {
-            error_num = spider_ping_table_mon_from_table(
-                wide_handler->trx,
-                wide_handler->trx->thd,
-                share,
-                roop_count,
-                (uint32) share->monitoring_sid[roop_count],
-                share->table_name,
-                share->table_name_length,
-                conn_link_idx[roop_count],
-                NULL,
-                0,
-                share->monitoring_kind[roop_count],
-                share->monitoring_limit[roop_count],
-                share->monitoring_flag[roop_count],
-                TRUE
-              );
-          }
-          DBUG_RETURN(check_error_mode_eof(error_num));
-        }
-        connection_ids[roop_count] = conn->connection_id;
-        DBUG_ASSERT(conn->mta_conn_mutex_lock_already);
-        DBUG_ASSERT(conn->mta_conn_mutex_unlock_later);
-        conn->mta_conn_mutex_lock_already = FALSE;
-        conn->mta_conn_mutex_unlock_later = FALSE;
-        if (roop_count == link_ok)
-        {
-          if ((error_num = spider_db_store_result(this, roop_count, table)))
-          {
-            if (
-              error_num != HA_ERR_END_OF_FILE &&
-              share->monitoring_kind[roop_count] &&
-              need_mons[roop_count]
-            ) {
-              error_num = spider_ping_table_mon_from_table(
-                  wide_handler->trx,
-                  wide_handler->trx->thd,
-                  share,
-                  roop_count,
-                  (uint32) share->monitoring_sid[roop_count],
-                  share->table_name,
-                  share->table_name_length,
-                  conn_link_idx[roop_count],
-                  NULL,
-                  0,
-                  share->monitoring_kind[roop_count],
-                  share->monitoring_limit[roop_count],
-                  share->monitoring_flag[roop_count],
-                  TRUE
-                );
-            }
-            DBUG_RETURN(check_error_mode_eof(error_num));
-          }
-          result_link_idx = link_ok;
-        } else {
-          spider_db_discard_result(this, roop_count, conn);
-          SPIDER_CLEAR_FILE_POS(&conn->mta_conn_mutex_file_pos);
-          pthread_mutex_unlock(&conn->mta_conn_mutex);
-        }
-=======
-#endif
       if (spider_send_query(this, table, roop_count, link_ok, &error_num))
         DBUG_RETURN(error_num);
-#ifndef WITHOUT_SPIDER_BG_SEARCH
->>>>>>> 09b1269e
     }
   }
   if (buf && (error_num = spider_db_fetch(buf, this, table)))
@@ -2205,217 +1928,21 @@
         DBUG_RETURN(error_num);
       }
     }
-<<<<<<< HEAD
-
-    int roop_start, roop_end, roop_count, tmp_lock_mode, link_ok;
-    tmp_lock_mode = spider_conn_lock_mode(this);
-    if (tmp_lock_mode)
-    {
-      /* "for update" or "lock in share mode" */
-      link_ok = spider_conn_link_idx_next(share->link_statuses,
-        conn_link_idx, -1, share->link_count,
-        SPIDER_LINK_STATUS_OK);
-      roop_start = spider_conn_link_idx_next(share->link_statuses,
-        conn_link_idx, -1, share->link_count,
-        SPIDER_LINK_STATUS_RECOVERY);
-      roop_end = share->link_count;
-    } else {
-      link_ok = search_link_idx;
-      roop_start = search_link_idx;
-      roop_end = search_link_idx + 1;
-    }
-=======
-    if (sql_kinds & SPIDER_SQL_KIND_HANDLER)
-    {
-      if ((error_num = append_limit_sql_part(
-        result_list.internal_offset,
-        result_list.limit_num,
-        SPIDER_SQL_TYPE_HANDLER)))
-      {
-        DBUG_RETURN(error_num);
-      }
-    }
 
     int roop_start, roop_end, roop_count, link_ok;
     spider_prep_loop(this, &roop_start, &roop_end, &link_ok);
->>>>>>> 09b1269e
     for (roop_count = roop_start; roop_count < roop_end;
       roop_count = spider_conn_link_idx_next(share->link_statuses,
         conn_link_idx, roop_count, share->link_count,
         SPIDER_LINK_STATUS_RECOVERY)
     ) {
-<<<<<<< HEAD
-      if (result_list.bgs_phase > 0)
-      {
-        if ((error_num = spider_check_and_init_casual_read(
-          wide_handler->trx->thd, this,
-          roop_count)))
-          DBUG_RETURN(error_num);
-        if ((error_num = spider_bg_conn_search(this, roop_count, roop_start,
-          TRUE, FALSE, (roop_count != link_ok))))
-        {
-          if (
-            error_num != HA_ERR_END_OF_FILE &&
-            share->monitoring_kind[roop_count] &&
-            need_mons[roop_count]
-          ) {
-            error_num = spider_ping_table_mon_from_table(
-                wide_handler->trx,
-                wide_handler->trx->thd,
-                share,
-                roop_count,
-                (uint32) share->monitoring_sid[roop_count],
-                share->table_name,
-                share->table_name_length,
-                conn_link_idx[roop_count],
-                NULL,
-                0,
-                share->monitoring_kind[roop_count],
-                share->monitoring_limit[roop_count],
-                share->monitoring_flag[roop_count],
-                TRUE
-              );
-          }
-          DBUG_RETURN(check_error_mode_eof(error_num));
-        }
-      } else {
-        ulong sql_type;
-        conn= conns[roop_count];
-        sql_type= SPIDER_SQL_TYPE_SELECT_SQL;
-        spider_db_handler *dbton_hdl = dbton_handler[conn->dbton_id];
-        pthread_mutex_assert_not_owner(&conn->mta_conn_mutex);
-        if ((error_num =
-          dbton_hdl->set_sql_for_exec(sql_type, roop_count)))
-        {
-          DBUG_RETURN(error_num);
-        }
-        pthread_mutex_lock(&conn->mta_conn_mutex);
-        SPIDER_SET_FILE_POS(&conn->mta_conn_mutex_file_pos);
-        DBUG_PRINT("info",("spider sql_type=%lu", sql_type));
-          conn->need_mon = &need_mons[roop_count];
-          DBUG_ASSERT(!conn->mta_conn_mutex_lock_already);
-          DBUG_ASSERT(!conn->mta_conn_mutex_unlock_later);
-          conn->mta_conn_mutex_lock_already = TRUE;
-          conn->mta_conn_mutex_unlock_later = TRUE;
-          if ((error_num = spider_db_set_names(this, conn,
-            roop_count)))
-          {
-            DBUG_ASSERT(conn->mta_conn_mutex_lock_already);
-            DBUG_ASSERT(conn->mta_conn_mutex_unlock_later);
-            conn->mta_conn_mutex_lock_already = FALSE;
-            conn->mta_conn_mutex_unlock_later = FALSE;
-            SPIDER_CLEAR_FILE_POS(&conn->mta_conn_mutex_file_pos);
-            pthread_mutex_unlock(&conn->mta_conn_mutex);
-            if (
-              share->monitoring_kind[roop_count] &&
-              need_mons[roop_count]
-            ) {
-              error_num = spider_ping_table_mon_from_table(
-                  wide_handler->trx,
-                  wide_handler->trx->thd,
-                  share,
-                  roop_count,
-                  (uint32) share->monitoring_sid[roop_count],
-                  share->table_name,
-                  share->table_name_length,
-                  conn_link_idx[roop_count],
-                  NULL,
-                  0,
-                  share->monitoring_kind[roop_count],
-                  share->monitoring_limit[roop_count],
-                  share->monitoring_flag[roop_count],
-                  TRUE
-                );
-            }
-            DBUG_RETURN(check_error_mode_eof(error_num));
-          }
-          spider_conn_set_timeout_from_share(conn, roop_count,
-            wide_handler->trx->thd, share);
-          if (dbton_hdl->execute_sql(
-            sql_type,
-            conn,
-            result_list.quick_mode,
-            &need_mons[roop_count])
-          ) {
-            DBUG_ASSERT(conn->mta_conn_mutex_lock_already);
-            DBUG_ASSERT(conn->mta_conn_mutex_unlock_later);
-            conn->mta_conn_mutex_lock_already = FALSE;
-            conn->mta_conn_mutex_unlock_later = FALSE;
-            error_num = spider_db_errorno(conn);
-            if (
-              share->monitoring_kind[roop_count] &&
-              need_mons[roop_count]
-            ) {
-              error_num = spider_ping_table_mon_from_table(
-                  wide_handler->trx,
-                  wide_handler->trx->thd,
-                  share,
-                  roop_count,
-                  (uint32) share->monitoring_sid[roop_count],
-                  share->table_name,
-                  share->table_name_length,
-                  conn_link_idx[roop_count],
-                  NULL,
-                  0,
-                  share->monitoring_kind[roop_count],
-                  share->monitoring_limit[roop_count],
-                  share->monitoring_flag[roop_count],
-                  TRUE
-                );
-            }
-            DBUG_RETURN(check_error_mode_eof(error_num));
-          }
-          connection_ids[roop_count] = conn->connection_id;
-          DBUG_ASSERT(conn->mta_conn_mutex_lock_already);
-          DBUG_ASSERT(conn->mta_conn_mutex_unlock_later);
-          conn->mta_conn_mutex_lock_already = FALSE;
-          conn->mta_conn_mutex_unlock_later = FALSE;
-          if (roop_count == link_ok)
-          {
-            if ((error_num = spider_db_store_result(this, roop_count, table)))
-            {
-              if (
-                error_num != HA_ERR_END_OF_FILE &&
-                share->monitoring_kind[roop_count] &&
-                need_mons[roop_count]
-              ) {
-                error_num = spider_ping_table_mon_from_table(
-                    wide_handler->trx,
-                    wide_handler->trx->thd,
-                    share,
-                    roop_count,
-                    (uint32) share->monitoring_sid[roop_count],
-                    share->table_name,
-                    share->table_name_length,
-                    conn_link_idx[roop_count],
-                    NULL,
-                    0,
-                    share->monitoring_kind[roop_count],
-                    share->monitoring_limit[roop_count],
-                    share->monitoring_flag[roop_count],
-                    TRUE
-                  );
-              }
-              DBUG_RETURN(check_error_mode_eof(error_num));
-            }
-            result_link_idx = link_ok;
-          } else {
-            spider_db_discard_result(this, roop_count, conn);
-            SPIDER_CLEAR_FILE_POS(&conn->mta_conn_mutex_file_pos);
-            pthread_mutex_unlock(&conn->mta_conn_mutex);
-          }
-=======
-#ifndef WITHOUT_SPIDER_BG_SEARCH
     if (result_list.bgs_phase > 0)
     {
       if (spider_start_bg(this, roop_count, roop_start, link_ok, &error_num))
         DBUG_RETURN(error_num);
     } else {
-#endif
       if (spider_send_query(this, table, roop_count, link_ok, &error_num))
         DBUG_RETURN(error_num);
-#ifndef WITHOUT_SPIDER_BG_SEARCH
->>>>>>> 09b1269e
       }
     }
   }
@@ -2571,178 +2098,13 @@
         conn_link_idx, roop_count, share->link_count,
         SPIDER_LINK_STATUS_RECOVERY)
     ) {
-<<<<<<< HEAD
-      if (result_list.bgs_phase > 0)
-      {
-        if ((error_num = spider_check_and_init_casual_read(
-          wide_handler->trx->thd, this,
-          roop_count)))
-          DBUG_RETURN(error_num);
-        if ((error_num = spider_bg_conn_search(this, roop_count, roop_start,
-          TRUE, FALSE, (roop_count != link_ok))))
-        {
-          if (
-            error_num != HA_ERR_END_OF_FILE &&
-            share->monitoring_kind[roop_count] &&
-            need_mons[roop_count]
-          ) {
-            error_num = spider_ping_table_mon_from_table(
-                wide_handler->trx,
-                wide_handler->trx->thd,
-                share,
-                roop_count,
-                (uint32) share->monitoring_sid[roop_count],
-                share->table_name,
-                share->table_name_length,
-                conn_link_idx[roop_count],
-                NULL,
-                0,
-                share->monitoring_kind[roop_count],
-                share->monitoring_limit[roop_count],
-                share->monitoring_flag[roop_count],
-                TRUE
-              );
-          }
-          DBUG_RETURN(check_error_mode_eof(error_num));
-        }
-      } else {
-        ulong sql_type;
-        conn= conns[roop_count];
-        sql_type= SPIDER_SQL_TYPE_SELECT_SQL;
-        spider_db_handler *dbton_hdl = dbton_handler[conn->dbton_id];
-        pthread_mutex_assert_not_owner(&conn->mta_conn_mutex);
-        if ((error_num =
-          dbton_hdl->set_sql_for_exec(sql_type, roop_count)))
-        {
-          DBUG_RETURN(error_num);
-        }
-        pthread_mutex_lock(&conn->mta_conn_mutex);
-        SPIDER_SET_FILE_POS(&conn->mta_conn_mutex_file_pos);
-        DBUG_PRINT("info",("spider sql_type=%lu", sql_type));
-          conn->need_mon = &need_mons[roop_count];
-          DBUG_ASSERT(!conn->mta_conn_mutex_lock_already);
-          DBUG_ASSERT(!conn->mta_conn_mutex_unlock_later);
-          conn->mta_conn_mutex_lock_already = TRUE;
-          conn->mta_conn_mutex_unlock_later = TRUE;
-          if ((error_num = spider_db_set_names(this, conn,
-            roop_count)))
-          {
-            DBUG_ASSERT(conn->mta_conn_mutex_lock_already);
-            DBUG_ASSERT(conn->mta_conn_mutex_unlock_later);
-            conn->mta_conn_mutex_lock_already = FALSE;
-            conn->mta_conn_mutex_unlock_later = FALSE;
-            SPIDER_CLEAR_FILE_POS(&conn->mta_conn_mutex_file_pos);
-            pthread_mutex_unlock(&conn->mta_conn_mutex);
-            if (
-              share->monitoring_kind[roop_count] &&
-              need_mons[roop_count]
-            ) {
-              error_num = spider_ping_table_mon_from_table(
-                  wide_handler->trx,
-                  wide_handler->trx->thd,
-                  share,
-                  roop_count,
-                  (uint32) share->monitoring_sid[roop_count],
-                  share->table_name,
-                  share->table_name_length,
-                  conn_link_idx[roop_count],
-                  NULL,
-                  0,
-                  share->monitoring_kind[roop_count],
-                  share->monitoring_limit[roop_count],
-                  share->monitoring_flag[roop_count],
-                  TRUE
-                );
-            }
-            DBUG_RETURN(check_error_mode_eof(error_num));
-          }
-          spider_conn_set_timeout_from_share(conn, roop_count,
-            wide_handler->trx->thd, share);
-          if (dbton_hdl->execute_sql(
-            sql_type,
-            conn,
-            result_list.quick_mode,
-            &need_mons[roop_count])
-          ) {
-            DBUG_ASSERT(conn->mta_conn_mutex_lock_already);
-            DBUG_ASSERT(conn->mta_conn_mutex_unlock_later);
-            conn->mta_conn_mutex_lock_already = FALSE;
-            conn->mta_conn_mutex_unlock_later = FALSE;
-            error_num = spider_db_errorno(conn);
-            if (
-              share->monitoring_kind[roop_count] &&
-              need_mons[roop_count]
-            ) {
-              error_num = spider_ping_table_mon_from_table(
-                  wide_handler->trx,
-                  wide_handler->trx->thd,
-                  share,
-                  roop_count,
-                  (uint32) share->monitoring_sid[roop_count],
-                  share->table_name,
-                  share->table_name_length,
-                  conn_link_idx[roop_count],
-                  NULL,
-                  0,
-                  share->monitoring_kind[roop_count],
-                  share->monitoring_limit[roop_count],
-                  share->monitoring_flag[roop_count],
-                  TRUE
-                );
-            }
-            DBUG_RETURN(check_error_mode_eof(error_num));
-          }
-          connection_ids[roop_count] = conn->connection_id;
-          DBUG_ASSERT(conn->mta_conn_mutex_lock_already);
-          DBUG_ASSERT(conn->mta_conn_mutex_unlock_later);
-          conn->mta_conn_mutex_lock_already = FALSE;
-          conn->mta_conn_mutex_unlock_later = FALSE;
-          if (roop_count == link_ok)
-          {
-            if ((error_num = spider_db_store_result(this, roop_count, table)))
-            {
-              if (
-                error_num != HA_ERR_END_OF_FILE &&
-                share->monitoring_kind[roop_count] &&
-                need_mons[roop_count]
-              ) {
-                error_num = spider_ping_table_mon_from_table(
-                    wide_handler->trx,
-                    wide_handler->trx->thd,
-                    share,
-                    roop_count,
-                    (uint32) share->monitoring_sid[roop_count],
-                    share->table_name,
-                    share->table_name_length,
-                    conn_link_idx[roop_count],
-                    NULL,
-                    0,
-                    share->monitoring_kind[roop_count],
-                    share->monitoring_limit[roop_count],
-                    share->monitoring_flag[roop_count],
-                    TRUE
-                  );
-              }
-              DBUG_RETURN(check_error_mode_eof(error_num));
-            }
-            result_link_idx = link_ok;
-          } else {
-            spider_db_discard_result(this, roop_count, conn);
-            SPIDER_CLEAR_FILE_POS(&conn->mta_conn_mutex_file_pos);
-            pthread_mutex_unlock(&conn->mta_conn_mutex);
-          }
-=======
-#ifndef WITHOUT_SPIDER_BG_SEARCH
     if (result_list.bgs_phase > 0)
     {
       if (spider_start_bg(this, roop_count, roop_start, link_ok, &error_num))
         DBUG_RETURN(error_num);
     } else {
-#endif
       if (spider_send_query(this, table, roop_count, link_ok, &error_num))
         DBUG_RETURN(error_num);
-#ifndef WITHOUT_SPIDER_BG_SEARCH
->>>>>>> 09b1269e
       }
     }
   }
@@ -2949,137 +2311,8 @@
       if (spider_start_bg(this, roop_count, roop_start, link_ok, &error_num))
         DBUG_RETURN(error_num);
     } else {
-<<<<<<< HEAD
-      ulong sql_type;
-      conn= conns[roop_count];
-      sql_type= SPIDER_SQL_TYPE_SELECT_SQL;
-      spider_db_handler *dbton_hdl = dbton_handler[conn->dbton_id];
-      pthread_mutex_assert_not_owner(&conn->mta_conn_mutex);
-      if ((error_num = dbton_hdl->set_sql_for_exec(sql_type, roop_count)))
-      {
-        DBUG_RETURN(error_num);
-      }
-      pthread_mutex_lock(&conn->mta_conn_mutex);
-      SPIDER_SET_FILE_POS(&conn->mta_conn_mutex_file_pos);
-      DBUG_PRINT("info",("spider sql_type=%lu", sql_type));
-        conn->need_mon = &need_mons[roop_count];
-        DBUG_ASSERT(!conn->mta_conn_mutex_lock_already);
-        DBUG_ASSERT(!conn->mta_conn_mutex_unlock_later);
-        conn->mta_conn_mutex_lock_already = TRUE;
-        conn->mta_conn_mutex_unlock_later = TRUE;
-        if ((error_num = spider_db_set_names(this, conn,
-          roop_count)))
-        {
-          DBUG_ASSERT(conn->mta_conn_mutex_lock_already);
-          DBUG_ASSERT(conn->mta_conn_mutex_unlock_later);
-          conn->mta_conn_mutex_lock_already = FALSE;
-          conn->mta_conn_mutex_unlock_later = FALSE;
-          SPIDER_CLEAR_FILE_POS(&conn->mta_conn_mutex_file_pos);
-          pthread_mutex_unlock(&conn->mta_conn_mutex);
-          if (
-            share->monitoring_kind[roop_count] &&
-            need_mons[roop_count]
-          ) {
-            error_num = spider_ping_table_mon_from_table(
-                wide_handler->trx,
-                wide_handler->trx->thd,
-                share,
-                roop_count,
-                (uint32) share->monitoring_sid[roop_count],
-                share->table_name,
-                share->table_name_length,
-                conn_link_idx[roop_count],
-                NULL,
-                0,
-                share->monitoring_kind[roop_count],
-                share->monitoring_limit[roop_count],
-                share->monitoring_flag[roop_count],
-                TRUE
-              );
-          }
-          DBUG_RETURN(check_error_mode_eof(error_num));
-        }
-        spider_conn_set_timeout_from_share(conn, roop_count,
-          wide_handler->trx->thd, share);
-        if (dbton_hdl->execute_sql(
-          sql_type,
-          conn,
-          result_list.quick_mode,
-          &need_mons[roop_count])
-        ) {
-          DBUG_ASSERT(conn->mta_conn_mutex_lock_already);
-          DBUG_ASSERT(conn->mta_conn_mutex_unlock_later);
-          conn->mta_conn_mutex_lock_already = FALSE;
-          conn->mta_conn_mutex_unlock_later = FALSE;
-          error_num = spider_db_errorno(conn);
-          if (
-            share->monitoring_kind[roop_count] &&
-            need_mons[roop_count]
-          ) {
-            error_num = spider_ping_table_mon_from_table(
-                wide_handler->trx,
-                wide_handler->trx->thd,
-                share,
-                roop_count,
-                (uint32) share->monitoring_sid[roop_count],
-                share->table_name,
-                share->table_name_length,
-                conn_link_idx[roop_count],
-                NULL,
-                0,
-                share->monitoring_kind[roop_count],
-                share->monitoring_limit[roop_count],
-                share->monitoring_flag[roop_count],
-                TRUE
-              );
-          }
-          DBUG_RETURN(check_error_mode_eof(error_num));
-        }
-        connection_ids[roop_count] = conn->connection_id;
-        DBUG_ASSERT(conn->mta_conn_mutex_lock_already);
-        DBUG_ASSERT(conn->mta_conn_mutex_unlock_later);
-        conn->mta_conn_mutex_lock_already = FALSE;
-        conn->mta_conn_mutex_unlock_later = FALSE;
-        if (roop_count == link_ok)
-        {
-          if ((error_num = spider_db_store_result(this, roop_count, table)))
-          {
-            if (
-              error_num != HA_ERR_END_OF_FILE &&
-              share->monitoring_kind[roop_count] &&
-              need_mons[roop_count]
-            ) {
-              error_num = spider_ping_table_mon_from_table(
-                  wide_handler->trx,
-                  wide_handler->trx->thd,
-                  share,
-                  roop_count,
-                  (uint32) share->monitoring_sid[roop_count],
-                  share->table_name,
-                  share->table_name_length,
-                  conn_link_idx[roop_count],
-                  NULL,
-                  0,
-                  share->monitoring_kind[roop_count],
-                  share->monitoring_limit[roop_count],
-                  share->monitoring_flag[roop_count],
-                  TRUE
-                );
-            }
-            DBUG_RETURN(check_error_mode_eof(error_num));
-          }
-          result_link_idx = link_ok;
-        } else {
-          spider_db_discard_result(this, roop_count, conn);
-          SPIDER_CLEAR_FILE_POS(&conn->mta_conn_mutex_file_pos);
-          pthread_mutex_unlock(&conn->mta_conn_mutex);
-        }
-=======
-#endif
       if (spider_send_query(this, table, roop_count, link_ok, &error_num))
         DBUG_RETURN(error_num);
-#ifndef WITHOUT_SPIDER_BG_SEARCH
->>>>>>> 09b1269e
     }
   }
   if (buf && (error_num = spider_db_fetch(buf, this, table)))
@@ -3456,15 +2689,7 @@
             DBUG_RETURN(error_num);
           }
           DBUG_PRINT("info",("spider sql_type=%lu", sql_type));
-<<<<<<< HEAD
-            conn->need_mon = &need_mons[roop_count];
-            DBUG_ASSERT(!conn->mta_conn_mutex_lock_already);
-            DBUG_ASSERT(!conn->mta_conn_mutex_unlock_later);
-            conn->mta_conn_mutex_lock_already = TRUE;
-            conn->mta_conn_mutex_unlock_later = TRUE;
-=======
             spider_lock_before_query(conn, &need_mons[roop_count]);
->>>>>>> 09b1269e
             if ((error_num = spider_db_set_names(this, conn,
               roop_count)))
             {
@@ -3503,10 +2728,6 @@
                 spider_unlock_after_query(conn, 0);
               }
             }
-<<<<<<< HEAD
-=======
-#ifndef WITHOUT_SPIDER_BG_SEARCH
->>>>>>> 09b1269e
         }
         if (error_num)
           break;
@@ -3973,15 +3194,7 @@
           }
           sql_type &= ~SPIDER_SQL_TYPE_TMP_SQL;
           DBUG_PRINT("info",("spider sql_type=%lu", sql_type));
-<<<<<<< HEAD
-            conn->need_mon = &need_mons[roop_count];
-            DBUG_ASSERT(!conn->mta_conn_mutex_lock_already);
-            DBUG_ASSERT(!conn->mta_conn_mutex_unlock_later);
-            conn->mta_conn_mutex_lock_already = TRUE;
-            conn->mta_conn_mutex_unlock_later = TRUE;
-=======
             spider_lock_before_query(conn, &need_mons[roop_count]);
->>>>>>> 09b1269e
             if ((error_num = spider_db_set_names(this, conn,
               roop_count)))
             {
@@ -4039,10 +3252,6 @@
               spider_db_discard_result(this, roop_count, conn);
               spider_unlock_after_query(conn, 0);
             }
-<<<<<<< HEAD
-=======
-#ifndef WITHOUT_SPIDER_BG_SEARCH
->>>>>>> 09b1269e
         }
       }
       if (error_num)
@@ -4191,7 +3400,7 @@
   range_id_t *range_info
 )
 {
-  int error_num, roop_count;
+  int error_num;
   SPIDER_CONN *conn;
   int range_res;
   backup_error_status();
@@ -4320,15 +3529,7 @@
             DBUG_RETURN(error_num);
           }
           DBUG_PRINT("info",("spider sql_type=%lu", sql_type));
-<<<<<<< HEAD
-            conn->need_mon = &need_mons[roop_count];
-            DBUG_ASSERT(!conn->mta_conn_mutex_lock_already);
-            DBUG_ASSERT(!conn->mta_conn_mutex_unlock_later);
-            conn->mta_conn_mutex_lock_already = TRUE;
-            conn->mta_conn_mutex_unlock_later = TRUE;
-=======
             spider_lock_before_query(conn, &need_mons[roop_count]);
->>>>>>> 09b1269e
             if ((error_num = spider_db_set_names(this, conn,
               roop_count)))
             {
@@ -4367,10 +3568,6 @@
                 spider_unlock_after_query(conn, 0);
               }
             }
-<<<<<<< HEAD
-=======
-#ifndef WITHOUT_SPIDER_BG_SEARCH
->>>>>>> 09b1269e
         }
         if (error_num)
           break;
@@ -4831,15 +4028,7 @@
           }
           sql_type &= ~SPIDER_SQL_TYPE_TMP_SQL;
           DBUG_PRINT("info",("spider sql_type=%lu", sql_type));
-<<<<<<< HEAD
-            conn->need_mon = &need_mons[roop_count];
-            DBUG_ASSERT(!conn->mta_conn_mutex_lock_already);
-            DBUG_ASSERT(!conn->mta_conn_mutex_unlock_later);
-            conn->mta_conn_mutex_lock_already = TRUE;
-            conn->mta_conn_mutex_unlock_later = TRUE;
-=======
             spider_lock_before_query(conn, &need_mons[roop_count]);
->>>>>>> 09b1269e
             if ((error_num = spider_db_set_names(this, conn,
               roop_count)))
             {
@@ -4897,10 +4086,6 @@
               spider_db_discard_result(this, roop_count, conn);
               spider_unlock_after_query(conn, 0);
             }
-<<<<<<< HEAD
-=======
-#ifndef WITHOUT_SPIDER_BG_SEARCH
->>>>>>> 09b1269e
         }
       }
       if (error_num)
@@ -5239,36 +4424,6 @@
         DBUG_RETURN(error_num);
       }
     }
-<<<<<<< HEAD
-
-    int roop_start, roop_end, roop_count, tmp_lock_mode, link_ok;
-    tmp_lock_mode = spider_conn_lock_mode(this);
-    if (tmp_lock_mode)
-    {
-      /* "for update" or "lock in share mode" */
-      link_ok = spider_conn_link_idx_next(share->link_statuses,
-        conn_link_idx, -1, share->link_count,
-        SPIDER_LINK_STATUS_OK);
-      roop_start = spider_conn_link_idx_next(share->link_statuses,
-        conn_link_idx, -1, share->link_count,
-        SPIDER_LINK_STATUS_RECOVERY);
-      roop_end = share->link_count;
-    } else {
-      link_ok = search_link_idx;
-      roop_start = search_link_idx;
-      roop_end = search_link_idx + 1;
-=======
-    if (sql_kinds & SPIDER_SQL_KIND_HANDLER)
-    {
-      if ((error_num = append_limit_sql_part(
-        result_list.internal_offset,
-        result_list.limit_num,
-        SPIDER_SQL_TYPE_HANDLER)))
-      {
-        DBUG_RETURN(error_num);
-      }
->>>>>>> 09b1269e
-    }
 
     int roop_start, roop_end, roop_count, link_ok;
     spider_prep_loop(this, &roop_start, &roop_end, &link_ok);
@@ -5277,178 +4432,13 @@
         conn_link_idx, roop_count, share->link_count,
         SPIDER_LINK_STATUS_RECOVERY)
     ) {
-<<<<<<< HEAD
-      if (result_list.bgs_phase > 0)
-      {
-        if ((error_num = spider_check_and_init_casual_read(
-          wide_handler->trx->thd, this,
-          roop_count)))
-          DBUG_RETURN(error_num);
-        if ((error_num = spider_bg_conn_search(this, roop_count, roop_start,
-          TRUE, FALSE, (roop_count != link_ok))))
-        {
-          if (
-            error_num != HA_ERR_END_OF_FILE &&
-            share->monitoring_kind[roop_count] &&
-            need_mons[roop_count]
-          ) {
-            error_num = spider_ping_table_mon_from_table(
-                wide_handler->trx,
-                wide_handler->trx->thd,
-                share,
-                roop_count,
-                (uint32) share->monitoring_sid[roop_count],
-                share->table_name,
-                share->table_name_length,
-                conn_link_idx[roop_count],
-                NULL,
-                0,
-                share->monitoring_kind[roop_count],
-                share->monitoring_limit[roop_count],
-                share->monitoring_flag[roop_count],
-                TRUE
-              );
-          }
-          DBUG_RETURN(check_error_mode_eof(error_num));
-        }
-      } else {
-        SPIDER_CONN *conn = conns[roop_count];
-        ulong sql_type;
-        sql_type= SPIDER_SQL_TYPE_SELECT_SQL;
-        spider_db_handler *dbton_hdl = dbton_handler[conn->dbton_id];
-        pthread_mutex_assert_not_owner(&conn->mta_conn_mutex);
-        if ((error_num =
-          dbton_hdl->set_sql_for_exec(sql_type, roop_count)))
-        {
-          DBUG_RETURN(error_num);
-        }
-        pthread_mutex_lock(&conn->mta_conn_mutex);
-        SPIDER_SET_FILE_POS(&conn->mta_conn_mutex_file_pos);
-        DBUG_PRINT("info",("spider sql_type=%lu", sql_type));
-        conn->need_mon = &need_mons[roop_count];
-        DBUG_ASSERT(!conn->mta_conn_mutex_lock_already);
-        DBUG_ASSERT(!conn->mta_conn_mutex_unlock_later);
-        conn->mta_conn_mutex_lock_already = TRUE;
-        conn->mta_conn_mutex_unlock_later = TRUE;
-        if ((error_num = spider_db_set_names(this, conn,
-          roop_count)))
-        {
-          DBUG_ASSERT(conn->mta_conn_mutex_lock_already);
-          DBUG_ASSERT(conn->mta_conn_mutex_unlock_later);
-          conn->mta_conn_mutex_lock_already = FALSE;
-          conn->mta_conn_mutex_unlock_later = FALSE;
-          SPIDER_CLEAR_FILE_POS(&conn->mta_conn_mutex_file_pos);
-          pthread_mutex_unlock(&conn->mta_conn_mutex);
-          if (
-            share->monitoring_kind[roop_count] &&
-            need_mons[roop_count]
-          ) {
-            error_num = spider_ping_table_mon_from_table(
-                wide_handler->trx,
-                wide_handler->trx->thd,
-                share,
-                roop_count,
-                (uint32) share->monitoring_sid[roop_count],
-                share->table_name,
-                share->table_name_length,
-                conn_link_idx[roop_count],
-                NULL,
-                0,
-                share->monitoring_kind[roop_count],
-                share->monitoring_limit[roop_count],
-                share->monitoring_flag[roop_count],
-                TRUE
-              );
-          }
-          DBUG_RETURN(check_error_mode_eof(error_num));
-        }
-        spider_conn_set_timeout_from_share(conn, roop_count,
-          wide_handler->trx->thd, share);
-        if (dbton_hdl->execute_sql(
-          sql_type,
-          conn,
-          result_list.quick_mode,
-          &need_mons[roop_count])
-        ) {
-          DBUG_ASSERT(conn->mta_conn_mutex_lock_already);
-          DBUG_ASSERT(conn->mta_conn_mutex_unlock_later);
-          conn->mta_conn_mutex_lock_already = FALSE;
-          conn->mta_conn_mutex_unlock_later = FALSE;
-          error_num = spider_db_errorno(conn);
-          if (
-            share->monitoring_kind[roop_count] &&
-            need_mons[roop_count]
-          ) {
-            error_num = spider_ping_table_mon_from_table(
-                wide_handler->trx,
-                wide_handler->trx->thd,
-                share,
-                roop_count,
-                (uint32) share->monitoring_sid[roop_count],
-                share->table_name,
-                share->table_name_length,
-                conn_link_idx[roop_count],
-                NULL,
-                0,
-                share->monitoring_kind[roop_count],
-                share->monitoring_limit[roop_count],
-                share->monitoring_flag[roop_count],
-                TRUE
-              );
-          }
-          DBUG_RETURN(check_error_mode_eof(error_num));
-        }
-        connection_ids[roop_count] = conn->connection_id;
-        DBUG_ASSERT(conn->mta_conn_mutex_lock_already);
-        DBUG_ASSERT(conn->mta_conn_mutex_unlock_later);
-        conn->mta_conn_mutex_lock_already = FALSE;
-        conn->mta_conn_mutex_unlock_later = FALSE;
-        if (roop_count == link_ok)
-        {
-          if ((error_num = spider_db_store_result(this, roop_count, table)))
-          {
-            if (
-              error_num != HA_ERR_END_OF_FILE &&
-              share->monitoring_kind[roop_count] &&
-              need_mons[roop_count]
-            ) {
-              error_num = spider_ping_table_mon_from_table(
-                  wide_handler->trx,
-                  wide_handler->trx->thd,
-                  share,
-                  roop_count,
-                  (uint32) share->monitoring_sid[roop_count],
-                  share->table_name,
-                  share->table_name_length,
-                  conn_link_idx[roop_count],
-                  NULL,
-                  0,
-                  share->monitoring_kind[roop_count],
-                  share->monitoring_limit[roop_count],
-                  share->monitoring_flag[roop_count],
-                  TRUE
-                );
-            }
-            DBUG_RETURN(check_error_mode_eof(error_num));
-          }
-          result_link_idx = link_ok;
-        } else {
-          spider_db_discard_result(this, roop_count, conn);
-          SPIDER_CLEAR_FILE_POS(&conn->mta_conn_mutex_file_pos);
-          pthread_mutex_unlock(&conn->mta_conn_mutex);
-        }
-=======
-#ifndef WITHOUT_SPIDER_BG_SEARCH
     if (result_list.bgs_phase > 0)
     {
       if (spider_start_bg(this, roop_count, roop_start, link_ok, &error_num))
         DBUG_RETURN(error_num);
     } else {
-#endif
       if (spider_send_query(this, table, roop_count, link_ok, &error_num))
         DBUG_RETURN(error_num);
-#ifndef WITHOUT_SPIDER_BG_SEARCH
->>>>>>> 09b1269e
       }
     }
     rnd_scan_and_first = FALSE;
@@ -5872,175 +4862,13 @@
         conn_link_idx, roop_count, share->link_count,
         SPIDER_LINK_STATUS_RECOVERY)
     ) {
-<<<<<<< HEAD
-      if (result_list.bgs_phase > 0)
-      {
-        if ((error_num = spider_check_and_init_casual_read(
-          wide_handler->trx->thd, this,
-          roop_count)))
-          DBUG_RETURN(error_num);
-        if ((error_num = spider_bg_conn_search(this, roop_count, roop_start,
-          TRUE, FALSE, (roop_count != link_ok))))
-        {
-          if (
-            error_num != HA_ERR_END_OF_FILE &&
-            share->monitoring_kind[roop_count] &&
-            need_mons[roop_count]
-          ) {
-            error_num = spider_ping_table_mon_from_table(
-                wide_handler->trx,
-                wide_handler->trx->thd,
-                share,
-                roop_count,
-                (uint32) share->monitoring_sid[roop_count],
-                share->table_name,
-                share->table_name_length,
-                conn_link_idx[roop_count],
-                NULL,
-                0,
-                share->monitoring_kind[roop_count],
-                share->monitoring_limit[roop_count],
-                share->monitoring_flag[roop_count],
-                TRUE
-              );
-          }
-          DBUG_RETURN(check_error_mode_eof(error_num));
-        }
-      } else {
-        uint dbton_id = share->sql_dbton_ids[roop_count];
-        spider_db_handler *dbton_hdl = dbton_handler[dbton_id];
-        SPIDER_CONN *conn = conns[roop_count];
-        pthread_mutex_assert_not_owner(&conn->mta_conn_mutex);
-        if ((error_num = dbton_hdl->set_sql_for_exec(
-          SPIDER_SQL_TYPE_SELECT_SQL, roop_count)))
-        {
-          DBUG_RETURN(error_num);
-        }
-        pthread_mutex_lock(&conn->mta_conn_mutex);
-        SPIDER_SET_FILE_POS(&conn->mta_conn_mutex_file_pos);
-        conn->need_mon = &need_mons[roop_count];
-        DBUG_ASSERT(!conn->mta_conn_mutex_lock_already);
-        DBUG_ASSERT(!conn->mta_conn_mutex_unlock_later);
-        conn->mta_conn_mutex_lock_already = TRUE;
-        conn->mta_conn_mutex_unlock_later = TRUE;
-        if ((error_num = spider_db_set_names(this, conn, roop_count)))
-        {
-          DBUG_ASSERT(conn->mta_conn_mutex_lock_already);
-          DBUG_ASSERT(conn->mta_conn_mutex_unlock_later);
-          conn->mta_conn_mutex_lock_already = FALSE;
-          conn->mta_conn_mutex_unlock_later = FALSE;
-          SPIDER_CLEAR_FILE_POS(&conn->mta_conn_mutex_file_pos);
-          pthread_mutex_unlock(&conn->mta_conn_mutex);
-          if (
-            share->monitoring_kind[roop_count] &&
-            need_mons[roop_count]
-          ) {
-            error_num = spider_ping_table_mon_from_table(
-                wide_handler->trx,
-                wide_handler->trx->thd,
-                share,
-                roop_count,
-                (uint32) share->monitoring_sid[roop_count],
-                share->table_name,
-                share->table_name_length,
-                conn_link_idx[roop_count],
-                NULL,
-                0,
-                share->monitoring_kind[roop_count],
-                share->monitoring_limit[roop_count],
-                share->monitoring_flag[roop_count],
-                TRUE
-              );
-          }
-          DBUG_RETURN(check_error_mode_eof(error_num));
-        }
-        spider_conn_set_timeout_from_share(conn, roop_count,
-          wide_handler->trx->thd, share);
-        if (dbton_hdl->execute_sql(
-          SPIDER_SQL_TYPE_SELECT_SQL,
-          conn,
-          result_list.quick_mode,
-          &need_mons[roop_count])
-        ) {
-          DBUG_ASSERT(conn->mta_conn_mutex_lock_already);
-          DBUG_ASSERT(conn->mta_conn_mutex_unlock_later);
-          conn->mta_conn_mutex_lock_already = FALSE;
-          conn->mta_conn_mutex_unlock_later = FALSE;
-          error_num = spider_db_errorno(conn);
-          if (
-            share->monitoring_kind[roop_count] &&
-            need_mons[roop_count]
-          ) {
-            error_num = spider_ping_table_mon_from_table(
-                wide_handler->trx,
-                wide_handler->trx->thd,
-                share,
-                roop_count,
-                (uint32) share->monitoring_sid[roop_count],
-                share->table_name,
-                share->table_name_length,
-                conn_link_idx[roop_count],
-                NULL,
-                0,
-                share->monitoring_kind[roop_count],
-                share->monitoring_limit[roop_count],
-                share->monitoring_flag[roop_count],
-                TRUE
-              );
-          }
-          DBUG_RETURN(check_error_mode_eof(error_num));
-        }
-        connection_ids[roop_count] = conn->connection_id;
-        DBUG_ASSERT(conn->mta_conn_mutex_lock_already);
-        DBUG_ASSERT(conn->mta_conn_mutex_unlock_later);
-        conn->mta_conn_mutex_lock_already = FALSE;
-        conn->mta_conn_mutex_unlock_later = FALSE;
-        if (roop_count == link_ok)
-        {
-          if ((error_num = spider_db_store_result(this, roop_count, table)))
-          {
-            if (
-              error_num != HA_ERR_END_OF_FILE &&
-              share->monitoring_kind[roop_count] &&
-              need_mons[roop_count]
-            ) {
-              error_num = spider_ping_table_mon_from_table(
-                  wide_handler->trx,
-                  wide_handler->trx->thd,
-                  share,
-                  roop_count,
-                  (uint32) share->monitoring_sid[roop_count],
-                  share->table_name,
-                  share->table_name_length,
-                  conn_link_idx[roop_count],
-                  NULL,
-                  0,
-                  share->monitoring_kind[roop_count],
-                  share->monitoring_limit[roop_count],
-                  share->monitoring_flag[roop_count],
-                  TRUE
-                );
-            }
-            DBUG_RETURN(check_error_mode_eof(error_num));
-          }
-          result_link_idx = link_ok;
-        } else {
-          spider_db_discard_result(this, roop_count, conn);
-          SPIDER_CLEAR_FILE_POS(&conn->mta_conn_mutex_file_pos);
-          pthread_mutex_unlock(&conn->mta_conn_mutex);
-        }
-=======
-#ifndef WITHOUT_SPIDER_BG_SEARCH
     if (result_list.bgs_phase > 0)
     {
       if (spider_start_bg(this, roop_count, roop_start, link_ok, &error_num))
         DBUG_RETURN(error_num);
     } else {
-#endif
       if (spider_send_query(this, table, roop_count, link_ok, &error_num))
         DBUG_RETURN(error_num);
-#ifndef WITHOUT_SPIDER_BG_SEARCH
->>>>>>> 09b1269e
       }
     }
   }
@@ -7613,11 +6441,7 @@
   THD *thd = wide_handler->trx->thd;
   DBUG_ENTER("ha_spider::direct_update_rows_init");
   DBUG_PRINT("info",("spider this=%p", this));
-<<<<<<< HEAD
   if (thd->variables.time_zone != UTC)
-=======
-  if (!dml_inited)
->>>>>>> 09b1269e
   {
     while ((item = it++))
     {
@@ -7708,10 +6532,6 @@
 }
 
 
-<<<<<<< HEAD
-=======
-#ifdef HANDLER_HAS_DIRECT_UPDATE_ROWS_WITH_HS
->>>>>>> 09b1269e
 int ha_spider::direct_update_rows(
   ha_rows *update_rows,
   ha_rows *found_rows
@@ -7727,42 +6547,8 @@
       table_share->db.str, table_share->table_name.str);
     DBUG_RETURN(ER_SPIDER_READ_ONLY_NUM);
   }
-<<<<<<< HEAD
   if ((error_num=
            spider_db_direct_update(this, table, update_rows, found_rows)))
-=======
-  if (
-    (active_index != MAX_KEY && (error_num = index_handler_init())) ||
-    (active_index == MAX_KEY && (error_num = rnd_handler_init())) ||
-    (error_num = spider_db_direct_update(this, table, ranges, range_count,
-      update_rows, found_rows))
-  )
-    DBUG_RETURN(check_error_mode(error_num));
-
-  DBUG_RETURN(0);
-}
-#else
-int ha_spider::direct_update_rows(
-  ha_rows *update_rows,
-  ha_rows *found_rows
-) {
-  int error_num;
-  THD *thd = ha_thd();
-  backup_error_status();
-  DBUG_ENTER("ha_spider::direct_update_rows");
-  DBUG_PRINT("info",("spider this=%p", this));
-  if (spider_param_read_only_mode(thd, share->read_only_mode))
-  {
-    my_printf_error(ER_SPIDER_READ_ONLY_NUM, ER_SPIDER_READ_ONLY_STR, MYF(0),
-      table_share->db.str, table_share->table_name.str);
-    DBUG_RETURN(ER_SPIDER_READ_ONLY_NUM);
-  }
-  if (
-    (active_index != MAX_KEY && (error_num = index_handler_init())) ||
-    (active_index == MAX_KEY && (error_num = rnd_handler_init())) ||
-    (error_num = spider_db_direct_update(this, table, update_rows, found_rows))
-  )
->>>>>>> 09b1269e
     DBUG_RETURN(check_error_mode(error_num));
 
   DBUG_RETURN(0);
@@ -7832,88 +6618,6 @@
   DBUG_RETURN(FALSE);
 }
 
-<<<<<<< HEAD
-=======
-#ifdef HANDLER_HAS_DIRECT_UPDATE_ROWS_WITH_HS
-int ha_spider::direct_delete_rows_init(
-  uint mode,
-  KEY_MULTI_RANGE *ranges,
-  uint range_count,
-  bool sorted
-) {
-  st_select_lex *select_lex;
-  longlong select_limit;
-  longlong offset_limit;
-  THD *thd = wide_handler->trx->thd;
-  DBUG_ENTER("ha_spider::direct_delete_rows_init");
-  DBUG_PRINT("info",("spider this=%p", this));
-  if (!dml_inited)
-  {
-    if (unlikely((error_num = dml_init())))
-    {
-      DBUG_RETURN(error_num);
-    }
-  }
-  direct_update_init(
-    thd,
-    FALSE
-  );
-  if (!condition)
-    cond_check = FALSE;
-  spider_get_select_limit(this, &select_lex, &select_limit, &offset_limit);
-  if (!range_count)
-  {
-    if (
-#ifdef SPIDER_ENGINE_CONDITION_PUSHDOWN_IS_ALWAYS_ON
-#else
-      !(thd->variables.optimizer_switch &
-        OPTIMIZER_SWITCH_ENGINE_CONDITION_PUSHDOWN) ||
-#endif
-      !select_lex ||
-      select_lex->table_list.elements != 1 ||
-      check_direct_delete_sql_part(select_lex, select_limit, offset_limit) ||
-      spider_db_append_condition(this, NULL, 0, TRUE)
-    ) {
-      DBUG_PRINT("info",("spider FALSE by condition"));
-      do_direct_update = FALSE;
-      DBUG_RETURN(HA_ERR_WRONG_COMMAND);
-    }
-    if (select_lex->order_list.elements)
-    {
-      ORDER *order;
-      for (order = (ORDER *) select_lex->order_list.first; order;
-        order = order->next)
-      {
-        if (check_item_type_sql((*order->item)))
-        {
-          DBUG_PRINT("info",("spider FALSE by order"));
-          do_direct_update = FALSE;
-          DBUG_RETURN(HA_ERR_WRONG_COMMAND);
-        }
-      }
-      result_list.direct_order_limit = TRUE;
-    }
-    wide_handler->trx->direct_delete_count++;
-    DBUG_PRINT("info",("spider OK"));
-    DBUG_RETURN(0);
-  }
-
-  if (
-    (
-      !offset_limit
-    ) &&
-    do_direct_update
-  ) {
-    wide_handler->trx->direct_delete_count++;
-    DBUG_PRINT("info",("spider OK"));
-    DBUG_RETURN(0);
-  }
-  DBUG_PRINT("info",("spider FALSE by default"));
-  do_direct_update = FALSE;
-  DBUG_RETURN(HA_ERR_WRONG_COMMAND);
-}
-#else
->>>>>>> 09b1269e
 int ha_spider::direct_delete_rows_init()
 {
   st_select_lex *select_lex;
@@ -7986,50 +6690,12 @@
       table_share->db.str, table_share->table_name.str);
     DBUG_RETURN(ER_SPIDER_READ_ONLY_NUM);
   }
-<<<<<<< HEAD
   if ((error_num= spider_db_direct_delete(this, table, delete_rows)))
-=======
-  if (
-    (active_index != MAX_KEY && (error_num = index_handler_init())) ||
-    (active_index == MAX_KEY && (error_num = rnd_handler_init())) ||
-    (error_num = spider_db_direct_delete(this, table, ranges, range_count,
-      delete_rows))
-  )
->>>>>>> 09b1269e
     DBUG_RETURN(check_error_mode(error_num));
 
   DBUG_RETURN(0);
 }
-<<<<<<< HEAD
-
-=======
-#else
-int ha_spider::direct_delete_rows(
-  ha_rows *delete_rows
-) {
-  int error_num;
-  THD *thd = ha_thd();
-  backup_error_status();
-  DBUG_ENTER("ha_spider::direct_delete_rows");
-  DBUG_PRINT("info",("spider this=%p", this));
-  if (spider_param_read_only_mode(thd, share->read_only_mode))
-  {
-    my_printf_error(ER_SPIDER_READ_ONLY_NUM, ER_SPIDER_READ_ONLY_STR, MYF(0),
-      table_share->db.str, table_share->table_name.str);
-    DBUG_RETURN(ER_SPIDER_READ_ONLY_NUM);
-  }
-  if (
-    (active_index != MAX_KEY && (error_num = index_handler_init())) ||
-    (active_index == MAX_KEY && (error_num = rnd_handler_init())) ||
-    (error_num = spider_db_direct_delete(this, table, delete_rows))
-  )
-    DBUG_RETURN(check_error_mode(error_num));
-
-  DBUG_RETURN(0);
-}
-#endif
-
->>>>>>> 09b1269e
+
 
 int ha_spider::delete_all_rows()
 {
@@ -8956,10 +7622,6 @@
   }
   wide_handler->stage = SPD_HND_STAGE_INFO_PUSH;
   wide_handler->stage_executor = this;
-<<<<<<< HEAD
-=======
-#endif
->>>>>>> 09b1269e
 
   switch (info_type)
   {
@@ -9583,205 +8245,6 @@
   DBUG_RETURN(error_num);
 }
 
-<<<<<<< HEAD
-=======
-bool ha_spider::handler_opened(
-  int link_idx,
-  uint tgt_conn_kind
-) {
-  DBUG_ENTER("ha_spider::handler_opened");
-  DBUG_PRINT("info",("spider this=%p", this));
-  DBUG_PRINT("info",("spider link_idx=%d", link_idx));
-  DBUG_PRINT("info",("spider tgt_conn_kind=%u", tgt_conn_kind));
-  if (
-      spider_bit_is_set(m_handler_opened, link_idx)
-  ) {
-    DBUG_PRINT("info",("spider TRUE"));
-    DBUG_RETURN(TRUE);
-  }
-  DBUG_PRINT("info",("spider FALSE"));
-  DBUG_RETURN(FALSE);
-}
-
-void ha_spider::set_handler_opened(
-  int link_idx
-) {
-  DBUG_ENTER("ha_spider::set_handler_opened");
-  DBUG_PRINT("info",("spider this=%p", this));
-    spider_set_bit(m_handler_opened, link_idx);
-  DBUG_VOID_RETURN;
-}
-
-void ha_spider::clear_handler_opened(
-  int link_idx,
-  uint tgt_conn_kind
-) {
-  DBUG_ENTER("ha_spider::clear_handler_opened");
-  DBUG_PRINT("info",("spider this=%p", this));
-    spider_clear_bit(m_handler_opened, link_idx);
-  DBUG_VOID_RETURN;
-}
-
-int ha_spider::close_opened_handler(
-  int link_idx,
-  bool release_conn
-) {
-  int error_num = 0;
-  DBUG_ENTER("ha_spider::close_opened_handler");
-  DBUG_PRINT("info",("spider this=%p", this));
-
-  if (spider_bit_is_set(m_handler_opened, link_idx))
-  {
-    if ((error_num = spider_db_close_handler(this,
-      conns[link_idx], link_idx, SPIDER_CONN_KIND_MYSQL))
-    ) {
-        error_num= spider_maybe_ping_1(this, link_idx, error_num);
-    }
-    spider_clear_bit(m_handler_opened, link_idx);
-    if (release_conn && !conns[link_idx]->join_trx)
-    {
-      spider_free_conn_from_trx(wide_handler->trx, conns[link_idx],
-        FALSE, FALSE, NULL);
-      conns[link_idx] = NULL;
-    }
-  }
-  DBUG_RETURN(error_num);
-}
-
-int ha_spider::index_handler_init()
-{
-  int lock_mode, error_num;
-  int roop_start, roop_end, roop_count;
-  DBUG_ENTER("ha_spider::index_handler_init");
-  DBUG_PRINT("info",("spider this=%p", this));
-  if (!init_index_handler)
-  {
-    init_index_handler = TRUE;
-    lock_mode = spider_conn_lock_mode(this);
-    if (lock_mode)
-    {
-      /* "for update" or "lock in share mode" */
-      roop_start = spider_conn_link_idx_next(share->link_statuses,
-        conn_link_idx, -1, share->link_count,
-        SPIDER_LINK_STATUS_RECOVERY);
-      roop_end = share->link_count;
-    } else {
-      roop_start = search_link_idx;
-      roop_end = search_link_idx + 1;
-    }
-    sql_kinds = 0;
-    direct_update_kinds = 0;
-    for (roop_count = roop_start; roop_count < roop_end;
-      roop_count = spider_conn_link_idx_next(share->link_statuses,
-        conn_link_idx, roop_count, share->link_count,
-        SPIDER_LINK_STATUS_RECOVERY)
-    ) {
-      if (
-        spider_conn_use_handler(this, lock_mode, roop_count) &&
-        spider_conn_need_open_handler(this, active_index, roop_count)
-      ) {
-        if ((error_num = spider_db_open_handler(this,
-            conns[roop_count]
-          , roop_count))
-        ) {
-          DBUG_RETURN(spider_maybe_ping_1(this, roop_count, error_num));
-        }
-        set_handler_opened(roop_count);
-      }
-    }
-    if (sql_kinds & SPIDER_SQL_KIND_HANDLER)
-    {
-      st_select_lex *select_lex;
-      longlong select_limit;
-      longlong offset_limit;
-      spider_get_select_limit(this, &select_lex, &select_limit, &offset_limit);
-      DBUG_PRINT("info",("spider SPIDER_SQL_KIND_HANDLER"));
-      result_list.semi_split_read = 1;
-      result_list.semi_split_read_limit = 9223372036854775807LL;
-      if (select_limit == 9223372036854775807LL)
-      {
-        DBUG_PRINT("info",("spider set limit to 1"));
-        result_list.semi_split_read_base = 1;
-        result_list.split_read = 1;
-      } else {
-        DBUG_PRINT("info",("spider set limit to %lld", select_limit));
-        result_list.semi_split_read_base = select_limit;
-        result_list.split_read = select_limit;
-      }
-    }
-  }
-  DBUG_RETURN(0);
-}
-
-int ha_spider::rnd_handler_init()
-{
-  int error_num, lock_mode;
-  int roop_start, roop_end, roop_count;
-  DBUG_ENTER("ha_spider::rnd_handler_init");
-  DBUG_PRINT("info",("spider this=%p", this));
-  if (!init_rnd_handler)
-  {
-    init_rnd_handler = TRUE;
-    lock_mode = spider_conn_lock_mode(this);
-    if (lock_mode)
-    {
-      /* "for update" or "lock in share mode" */
-      roop_start = spider_conn_link_idx_next(share->link_statuses,
-        conn_link_idx, -1, share->link_count,
-        SPIDER_LINK_STATUS_RECOVERY);
-      roop_end = share->link_count;
-    } else {
-      roop_start = search_link_idx;
-      roop_end = search_link_idx + 1;
-    }
-    sql_kinds = 0;
-    direct_update_kinds = 0;
-    for (roop_count = roop_start; roop_count < roop_end;
-      roop_count = spider_conn_link_idx_next(share->link_statuses,
-        conn_link_idx, roop_count, share->link_count,
-        SPIDER_LINK_STATUS_RECOVERY)
-    ) {
-      if (
-        spider_conn_use_handler(this, lock_mode, roop_count) &&
-        spider_conn_need_open_handler(this, MAX_KEY, roop_count)
-      ) {
-        if ((error_num = spider_db_open_handler(this,
-            conns[roop_count]
-          , roop_count))
-        ) {
-          DBUG_RETURN(spider_maybe_ping_1(this, roop_count, error_num));
-        }
-        set_handler_opened(roop_count);
-        spider_db_handler *dbton_hdl=
-          dbton_handler[share->sql_dbton_ids[conn_link_idx[roop_count]]];
-        dbton_hdl->first_link_idx= roop_count;
-      }
-    }
-    if (sql_kinds & SPIDER_SQL_KIND_HANDLER)
-    {
-      st_select_lex *select_lex;
-      longlong select_limit;
-      longlong offset_limit;
-      spider_get_select_limit(this, &select_lex, &select_limit, &offset_limit);
-      DBUG_PRINT("info",("spider SPIDER_SQL_KIND_HANDLER"));
-      result_list.semi_split_read = 1;
-      result_list.semi_split_read_limit = 9223372036854775807LL;
-      if (select_limit == 9223372036854775807LL)
-      {
-        DBUG_PRINT("info",("spider set limit to 1"));
-        result_list.semi_split_read_base = 1;
-        result_list.split_read = 1;
-      } else {
-        DBUG_PRINT("info",("spider set limit to %lld", select_limit));
-        result_list.semi_split_read_base = select_limit;
-        result_list.split_read = select_limit;
-      }
-    }
-  }
-  DBUG_RETURN(0);
-}
-
->>>>>>> 09b1269e
 void ha_spider::set_error_mode()
 {
   THD *thd = ha_thd();
