/* Copyright (C) 2006 MySQL AB & MySQL Finland AB & TCX DataKonsult AB
   Copyright (c) 2009, 2021, MariaDB Corporation Ab

   This program is free software; you can redistribute it and/or modify
   it under the terms of the GNU General Public License as published by
   the Free Software Foundation; version 2 of the License.

   This program is distributed in the hope that it will be useful,
   but WITHOUT ANY WARRANTY; without even the implied warranty of
   MERCHANTABILITY or FITNESS FOR A PARTICULAR PURPOSE.  See the
   GNU General Public License for more details.

   You should have received a copy of the GNU General Public License
   along with this program; if not, write to the Free Software
   Foundation, Inc., 51 Franklin Street, Fifth Floor, Boston, MA 02110-1335 USA */

/* open an Aria table */

#include "ma_fulltext.h"
#include "ma_sp_defs.h"
#include "ma_rt_index.h"
#include "ma_blockrec.h"
#include "trnman.h"
#include "ma_trnman.h"
#include <m_ctype.h>
#include "ma_crypt.h"
#include "s3_func.h"

#if defined(MSDOS) || defined(__WIN__)
#ifdef __WIN__
#include <fcntl.h>
#else
#include <process.h>			/* Prototype for getpid */
#endif
#endif

static void setup_key_functions(MARIA_KEYDEF *keyinfo);
static my_bool maria_scan_init_dummy(MARIA_HA *info);
static void maria_scan_end_dummy(MARIA_HA *info);
static my_bool maria_once_init_dummy(MARIA_SHARE *, File);
static my_bool maria_once_end_dummy(MARIA_SHARE *);
static uchar *_ma_state_info_read(uchar *, MARIA_STATE_INFO *, myf);

#define get_next_element(to,pos,size) { memcpy((char*) to,pos,(size_t) size); \
					pos+=size;}


#define disk_pos_assert(share, pos, end_pos)     \
if (pos > end_pos)             \
{                              \
  _ma_set_fatal_error(share, HA_ERR_CRASHED);    \
  goto err;                    \
}


/******************************************************************************
** Return the shared struct if the table is already open.
** In MySQL the server will handle version issues.
******************************************************************************/

MARIA_HA *_ma_test_if_reopen(const char *filename)
{
  LIST *pos;

  for (pos=maria_open_list ; pos ; pos=pos->next)
  {
    MARIA_HA *info=(MARIA_HA*) pos->data;
    MARIA_SHARE *share= info->s;
    if (!strcmp(share->unique_file_name.str,filename) && share->last_version)
      return info;
  }
  return 0;
}


/*
  Open a new instance of an already opened Maria table

  SYNOPSIS
    maria_clone_internal()
    share	Share of already open table
    mode	Mode of table (O_RDONLY | O_RDWR)
    data_file   Filedescriptor of data file to use < 0 if one should open
	        open it.
    internal_table <> 0 if this is an internal temporary table

 RETURN
    #   Maria handler
    0   Error
*/

static MARIA_HA *maria_clone_internal(MARIA_SHARE *share,
                                      int mode, File data_file,
                                      uint internal_table,
                                      struct ms3_st *s3)
{
  int save_errno;
  uint errpos;
  MARIA_HA info,*m_info;
  my_bitmap_map *changed_fields_bitmap;
  myf flag= MY_WME | (share->temporary ? MY_THREAD_SPECIFIC : 0);
  DBUG_ENTER("maria_clone_internal");

  errpos= 0;
  bzero((uchar*) &info,sizeof(info));

  if (mode == O_RDWR && share->mode == O_RDONLY)
  {
    my_errno=EACCES;				/* Can't open in write mode */
    goto err;
  }
  if (data_file >= 0)
    info.dfile.file= data_file;
  else if (_ma_open_datafile(&info, share))
    goto err;
  errpos= 5;

  /* alloc and set up private structure parts */
  if (!my_multi_malloc(PSI_INSTRUMENT_ME, flag,
		       &m_info,sizeof(MARIA_HA),
		       &info.blobs,sizeof(MARIA_BLOB)*share->base.blobs,
		       &info.buff,(share->base.max_key_block_length*2+
				   share->base.max_key_length),
		       &info.lastkey_buff,share->base.max_key_length*2+1,
		       &info.first_mbr_key, share->base.max_key_length,
		       &info.maria_rtree_recursion_state,
                       share->have_rtree ? 1024 : 0,
                       &changed_fields_bitmap,
                       bitmap_buffer_size(share->base.fields),
		       NullS))
    goto err;
  errpos= 6;

  info.s3= s3;
  memcpy(info.blobs,share->blobs,sizeof(MARIA_BLOB)*share->base.blobs);
  info.lastkey_buff2= info.lastkey_buff + share->base.max_key_length;
  info.last_key.data= info.lastkey_buff;

  info.s=share;
  info.cur_row.lastpos= HA_OFFSET_ERROR;
  /* Impossible first index to force initialization in _ma_check_index() */
  info.lastinx= ~0;
  info.update= (short) (HA_STATE_NEXT_FOUND+HA_STATE_PREV_FOUND);
  info.opt_flag=READ_CHECK_USED;
  info.this_unique= (ulong) info.dfile.file; /* Uniq number in process */
#ifdef MARIA_EXTERNAL_LOCKING
  if (share->data_file_type == COMPRESSED_RECORD)
    info.this_unique= share->state.unique;
  info.this_loop=0;				/* Update counter */
  info.last_unique= share->state.unique;
  info.last_loop=   share->state.update_count;
#endif
  info.errkey= -1;
  info.page_changed= 1;
  info.autocommit= 1;
  info.keyread_buff= info.buff + share->base.max_key_block_length;

  info.lock_type= F_UNLCK;
  if (share->options & HA_OPTION_TMP_TABLE)
    info.lock_type= F_WRLCK;

  _ma_set_data_pagecache_callbacks(&info.dfile, share);
  my_bitmap_init(&info.changed_fields, changed_fields_bitmap,
                 share->base.fields, 0);
  if ((*share->init)(&info))
    goto err;

  /* The following should be big enough for all pinning purposes */
  if (my_init_dynamic_array(PSI_INSTRUMENT_ME, &info.pinned_pages,
                            sizeof(MARIA_PINNED_PAGE),
                            MY_MAX(share->base.blobs*2 + 4,
                            MARIA_MAX_TREE_LEVELS*3), 16, flag))
    goto err;


  mysql_mutex_lock(&share->intern_lock);
  info.read_record= share->read_record;
  share->reopen++;
  share->write_flag=MYF(MY_NABP | MY_WAIT_IF_FULL);
  if (share->options & HA_OPTION_READ_ONLY_DATA)
  {
    info.lock_type=F_RDLCK;
    share->r_locks++;
    share->tot_locks++;
  }
  if ((share->options & HA_OPTION_DELAY_KEY_WRITE) &&
      maria_delay_key_write)
    share->delay_key_write=1;

  if (!share->base.born_transactional)   /* For transactional ones ... */
  {
    /* ... force crash if no trn given */
    _ma_set_tmp_trn_for_table(&info, &dummy_transaction_object);
    info.state= &share->state.state;	/* Change global values by default */
  }
  else
  {
    info.state=  &share->state.common;
    *info.state= share->state.state;            /* Initial values */
  }
  info.state_start= info.state;                 /* Initial values */

  mysql_mutex_unlock(&share->intern_lock);

  /* Allocate buffer for one record */
  /* prerequisites: info->rec_buffer == 0 && info->rec_buff_size == 0 */
  if (_ma_alloc_buffer(&info.rec_buff, &info.rec_buff_size,
                       share->base.default_rec_buff_size, flag))
    goto err;

  bzero(info.rec_buff, share->base.default_rec_buff_size);

  *m_info=info;
  thr_lock_data_init(&share->lock,&m_info->lock,(void*) m_info);

  if (share->options & HA_OPTION_TMP_TABLE)
    m_info->lock.type= TL_WRITE;

  if (!internal_table)
  {
    m_info->open_list.data= m_info->share_list.data= (void*) m_info;
    maria_open_list=  list_add(maria_open_list,  &m_info->open_list);
    share->open_list= list_add(share->open_list, &m_info->share_list);
  }
  else
  {
    /* We don't need to mark internal temporary tables as changed on disk */
    share->internal_table= 1;
    share->global_changed= 1;
  }
  DBUG_RETURN(m_info);

err:
  DBUG_PRINT("error", ("error: %d", my_errno));
  save_errno=my_errno ? my_errno : HA_ERR_END_OF_FILE;
  if ((save_errno == HA_ERR_CRASHED) ||
      (save_errno == HA_ERR_CRASHED_ON_USAGE) ||
      (save_errno == HA_ERR_CRASHED_ON_REPAIR))
    _ma_report_error(save_errno, &share->open_file_name);
  switch (errpos) {
  case 6:
    (*share->end)(&info);
    delete_dynamic(&info.pinned_pages);
    my_free(m_info->s3);
    my_free(m_info);
    /* fall through */
  case 5:
    if (data_file < 0)
      mysql_file_close(info.dfile.file, MYF(0));
    break;
  }
  my_errno=save_errno;
  DBUG_RETURN (NULL);
} /* maria_clone_internal */


/******************************************************************************
  open a MARIA table

  See my_base.h for the handle_locking argument
  if handle_locking and HA_OPEN_ABORT_IF_CRASHED then abort if the table
  is marked crashed or if we are not using locking and the table doesn't
  have an open count of 0.
******************************************************************************/

MARIA_HA *maria_open(const char *name, int mode, uint open_flags,
                     S3_INFO *s3)
{
  int open_mode= 0,save_errno;
  uint i,j,len,errpos,head_length,base_pos,keys, realpath_err,
    key_parts,base_key_parts,unique_key_parts,fulltext_keys,uniques;
  uint internal_table= MY_TEST(open_flags & HA_OPEN_INTERNAL_TABLE);
  myf common_flag= open_flags & HA_OPEN_TMP_TABLE ? MY_THREAD_SPECIFIC : 0;
  uint file_version;
  size_t info_length;
  char name_buff[FN_REFLEN], org_name[FN_REFLEN], index_name[FN_REFLEN],
       data_name[FN_REFLEN];
  uchar *UNINIT_VAR(disk_cache), *disk_pos, *end_pos;
  MARIA_HA info, *UNINIT_VAR(m_info), *old_info;
  MARIA_SHARE share_buff,*share;
  double *rec_per_key_part;
  ulong  *nulls_per_key_part;
  my_off_t key_root[HA_MAX_POSSIBLE_KEY];
  ulonglong max_key_file_length, max_data_file_length;
  my_bool versioning= 1;
  File data_file= -1, kfile= -1;
  struct ms3_st *s3_client= 0;
  S3_INFO *share_s3= 0;
  S3_BLOCK index_header;
  DBUG_ENTER("maria_open");

  errpos= 0;
  head_length=sizeof(share_buff.state.header);
  bzero((uchar*) &info,sizeof(info));
  bzero((uchar*) &index_header, sizeof(index_header));

#ifndef WITH_S3_STORAGE_ENGINE
  DBUG_ASSERT(!s3);
#endif /* WITH_S3_STORAGE_ENGINE */

  if (!s3)
  {
    realpath_err= my_realpath(name_buff, fn_format(org_name, name, "",
                                                   MARIA_NAME_IEXT,
                                                   MY_UNPACK_FILENAME),MYF(0));
    if (realpath_err > 0) /* File not found, no point in looking further. */
    {
      DBUG_RETURN(NULL);
    }

    if (my_is_symlink(org_name) &&
        (realpath_err || mysys_test_invalid_symlink(name_buff)))
    {
      my_errno= HA_WRONG_CREATE_OPTION;
      DBUG_RETURN(0);
    }
  }
#ifdef WITH_S3_STORAGE_ENGINE
  else
  {
    strmake(name_buff, name, sizeof(name_buff)-1); /* test_if_reopen() */
    if (!(s3_client= s3f.open_connection(s3)))
    {
      internal_table= 1;                        /* Avoid unlock on error */
      goto err;
    }
  }
#endif /* WITH_S3_STORAGE_ENGINE */

  old_info= 0;
  if (!internal_table)
    mysql_mutex_lock(&THR_LOCK_maria);
  if ((open_flags & HA_OPEN_COPY) ||
      (internal_table || !(old_info=_ma_test_if_reopen(name_buff))))
  {
    share= &share_buff;
    bzero((uchar*) &share_buff,sizeof(share_buff));
    share_buff.state.key_root=key_root;
    share_buff.pagecache= multi_pagecache_search((uchar*) name_buff,
						 (uint) strlen(name_buff),
                                                 maria_pagecache);

    if (!s3)
    {
      DBUG_EXECUTE_IF("maria_pretend_crashed_table_on_open",
                      if (strstr(name, "/t1"))
                      {
                        my_errno= HA_ERR_CRASHED;
                        goto err;
                      });
      DEBUG_SYNC_C("mi_open_kfile");
      if ((kfile=mysql_file_open(key_file_kfile, name_buff,
                                 (open_mode=O_RDWR) | O_SHARE | O_NOFOLLOW | O_CLOEXEC,
                                 MYF(common_flag | MY_NOSYMLINKS))) < 0)
      {
        if ((errno != EROFS && errno != EACCES) ||
            mode != O_RDONLY ||
            (kfile=mysql_file_open(key_file_kfile, name_buff,
                                   (open_mode=O_RDONLY) | O_SHARE | O_NOFOLLOW | O_CLOEXEC,
                                   MYF(common_flag | MY_NOSYMLINKS))) < 0)
          goto err;
      }
      errpos= 1;
      if (mysql_file_pread(kfile,share->state.header.file_version, head_length,
                           0, MYF(MY_NABP)))
      {
        my_errno= HA_ERR_NOT_A_TABLE;
        goto err;
      }
    }
#ifdef WITH_S3_STORAGE_ENGINE
    else
    {
      open_mode= mode;
      errpos= 1;
      if (s3f.set_database_and_table_from_path(s3, name_buff))
      {
        my_printf_error(HA_ERR_NO_SUCH_TABLE,
                        "Can't find database and path from %s",  MYF(0),
                        name_buff);
        my_errno= HA_ERR_NO_SUCH_TABLE;
        goto err;
      }
      if (!(share_s3= share->s3_path= s3f.info_copy(s3)))
        goto err;                             /* EiOM */

      /* Check if table has changed in S3 */
      if (s3f.check_frm_version(s3_client, share_s3) == 1)
      {
        my_errno= HA_ERR_TABLE_DEF_CHANGED;
        goto err;
      }

      if (s3f.read_index_header(s3_client, share_s3, &index_header))
        goto err;
      if (index_header.length < head_length)
      {
        my_errno=HA_ERR_NOT_A_TABLE;
        goto err;
      }
      memcpy(share->state.header.file_version, index_header.str,
             head_length);
      kfile= s3f.unique_file_number();
    }
#endif /* WITH_S3_STORAGE_ENGINE */

    share->mode=open_mode;
    if (memcmp(share->state.header.file_version, maria_file_magic, 4))
    {
      DBUG_PRINT("error",("Wrong header in %s",name_buff));
      DBUG_DUMP("error_dump", share->state.header.file_version,
		head_length);
      my_errno=HA_ERR_NOT_A_TABLE;
      goto err;
    }
    share->options= mi_uint2korr(share->state.header.options);
    if (share->options &
	~(HA_OPTION_PACK_RECORD | HA_OPTION_PACK_KEYS |
	  HA_OPTION_COMPRESS_RECORD | HA_OPTION_READ_ONLY_DATA |
	  HA_OPTION_TEMP_COMPRESS_RECORD | HA_OPTION_CHECKSUM |
          HA_OPTION_TMP_TABLE | HA_OPTION_DELAY_KEY_WRITE |
          HA_OPTION_RELIES_ON_SQL_LAYER | HA_OPTION_NULL_FIELDS |
          HA_OPTION_PAGE_CHECKSUM))
    {
      DBUG_PRINT("error",("wrong options: 0x%lx", share->options));
      my_errno=HA_ERR_NEW_FILE;
      goto err;
    }
    if ((share->options & HA_OPTION_RELIES_ON_SQL_LAYER) &&
        ! (open_flags & HA_OPEN_FROM_SQL_LAYER))
    {
      DBUG_PRINT("error", ("table cannot be opened from non-sql layer"));
      my_errno= HA_ERR_UNSUPPORTED;
      goto err;
    }
    if (!s3)
    {
      /* Don't call realpath() if the name can't be a link */
      if (!strcmp(name_buff, org_name) ||
          my_readlink(index_name, org_name, MYF(0)) == -1)
        (void) strmov(index_name, org_name);
      *strrchr(org_name, FN_EXTCHAR)= '\0';
      (void) fn_format(data_name,org_name,"",MARIA_NAME_DEXT,
                       MY_APPEND_EXT|MY_UNPACK_FILENAME);
      if (my_is_symlink(data_name))
      {
        if (my_realpath(data_name, data_name, MYF(0)))
          goto err;
        if (mysys_test_invalid_symlink(data_name))
        {
          my_errno= HA_WRONG_CREATE_OPTION;
          goto err;
        }
        share->mode|= O_NOFOLLOW; /* all symlinks are resolved by realpath() */
      }
    }
    else
    {
      /* Don't show DIRECTORY in show create table */
      index_name[0]= data_name[0]= 0;
    }

    info_length=mi_uint2korr(share->state.header.header_length);
    base_pos= mi_uint2korr(share->state.header.base_pos);

    /*
      Allocate space for header information and for data that is too
      big to keep on stack
    */
    if (!(disk_cache= my_malloc(PSI_INSTRUMENT_ME, info_length+128,
                                MYF(MY_WME | common_flag))))
    {
      my_errno=ENOMEM;
      goto err;
    }

    end_pos=disk_cache+info_length;
    errpos= 3;
    if (!s3)
    {
      if (mysql_file_pread(kfile, disk_cache, info_length, 0L, MYF(MY_NABP)))
      {
        _ma_set_fatal_error(share, HA_ERR_CRASHED);
        goto err;
      }
    }
#ifdef WITH_S3_STORAGE_ENGINE
    else
    {
      if (index_header.length < info_length)
      {
        my_errno=HA_ERR_NOT_A_TABLE;
        goto err;
      }
      memcpy(disk_cache, index_header.str, info_length);
    }
#endif /* WITH_S3_STORAGE_ENGINE */

    len=mi_uint2korr(share->state.header.state_info_length);
    keys=    (uint) share->state.header.keys;
    uniques= (uint) share->state.header.uniques;
    fulltext_keys= (uint) share->state.header.fulltext_keys;
    base_key_parts= key_parts= mi_uint2korr(share->state.header.key_parts);
    unique_key_parts= mi_uint2korr(share->state.header.unique_key_parts);
    if (len != MARIA_STATE_INFO_SIZE)
    {
      DBUG_PRINT("warning",
		 ("saved_state_info_length: %d  state_info_length: %d",
		  len,MARIA_STATE_INFO_SIZE));
    }
    share->state_diff_length=len-MARIA_STATE_INFO_SIZE;

    if (!_ma_state_info_read(disk_cache, &share->state, common_flag))
      goto err;
    len= mi_uint2korr(share->state.header.base_info_length);
    if (len != MARIA_BASE_INFO_SIZE)
    {
      DBUG_PRINT("warning",("saved_base_info_length: %d  base_info_length: %d",
			    len,MARIA_BASE_INFO_SIZE));
    }
    disk_pos= _ma_base_info_read(disk_cache + base_pos, &share->base);
    /*
      Check if old version of Aria file. Version 0 has language
      stored in header.not_used
    */
    file_version= (share->state.header.not_used == 0);
    if (file_version == 0)
      share->base.language= share->state.header.not_used;

    share->state.state_length=base_pos;
    /* For newly opened tables we reset the error-has-been-printed flag */
    share->state.changed&= ~STATE_CRASHED_PRINTED;
    share->state.org_changed= share->state.changed;

    if (!(open_flags & HA_OPEN_FOR_REPAIR) &&
	((share->state.changed & STATE_CRASHED_FLAGS) ||
	 ((open_flags & HA_OPEN_ABORT_IF_CRASHED) &&
	  (my_disable_locking && share->state.open_count))))
    {
      DBUG_PRINT("error",("Table is marked as crashed. open_flags: %u  "
                          "changed: %u  open_count: %u  !locking: %d",
                          open_flags, share->state.changed,
                          share->state.open_count, my_disable_locking));
      my_errno=((share->state.changed & STATE_CRASHED_ON_REPAIR) ?
		HA_ERR_CRASHED_ON_REPAIR : HA_ERR_CRASHED_ON_USAGE);
      goto err;
    }
    if (share->state.open_count)
      share->open_count_not_zero_on_open= 1;

    /*
      A transactional table is not usable on this system if:
      - share->state.create_trid > trnman_get_max_trid()
        - Critical as trid as stored releative to create_trid.
      - uuid is different

        STATE_NOT_MOVABLE is reset when a table is zerofilled
        (has no LSN's and no trids)

      We can ignore testing uuid if STATE_NOT_MOVABLE is not set, as in this
      case the uuid will be set in _ma_mark_file_changed().
    */
    if (share->base.born_transactional &&
        ((share->state.create_trid > trnman_get_max_trid() &&
         !maria_in_recovery) ||
         ((share->state.changed & STATE_NOT_MOVABLE) &&
          ((!(open_flags & HA_OPEN_IGNORE_MOVED_STATE) &&
            memcmp(share->base.uuid, maria_uuid, MY_UUID_SIZE)))) ||
         ((share->state.changed & (STATE_MOVED | STATE_NOT_ZEROFILLED)) ==
          (STATE_MOVED | STATE_NOT_ZEROFILLED))))
    {
<<<<<<< HEAD
      DBUG_PRINT("warning", ("table is moved from another system.  uuid_diff: %d  create_trid: %lu  max_trid: %lu",
                             memcmp(share->base.uuid, maria_uuid,
                                    MY_UUID_SIZE) != 0,
=======
      DBUG_PRINT("warning", ("table is moved from another system.  uuid_diff: %d  create_trid: %lu  max_trid: %lu  moved: %d",
                            memcmp(share->base.uuid, maria_uuid,
                                   MY_UUID_SIZE) != 0,
>>>>>>> 0ba845a8
                             (ulong) share->state.create_trid,
                             (ulong) trnman_get_max_trid(),
                             MY_TEST((share->state.changed & STATE_MOVED))));
      if (open_flags & HA_OPEN_FOR_REPAIR)
        share->state.changed|= STATE_MOVED;
      else
      {
        my_errno= HA_ERR_OLD_FILE;
        goto err;
      }
    }

    /* sanity check */
    if (share->base.keystart > 65535 || share->base.rec_reflength > 8)
    {
      _ma_set_fatal_error(share, HA_ERR_CRASHED);
      goto err;
    }

    key_parts+=fulltext_keys*FT_SEGS;
    if (share->base.max_key_length > _ma_max_key_length() ||
        keys > MARIA_MAX_KEY || key_parts > MARIA_MAX_KEY * HA_MAX_KEY_SEG)
    {
      DBUG_PRINT("error",("Wrong key info:  Max_key_length: %d  keys: %d  key_parts: %d", share->base.max_key_length, keys, key_parts));
      my_errno=HA_ERR_UNSUPPORTED;
      goto err;
    }

    /* Ensure we have space in the key buffer for transaction id's */
    if (share->base.born_transactional)
      share->base.max_key_length= ALIGN_SIZE(share->base.max_key_length +
                                             MARIA_MAX_PACK_TRANSID_SIZE);

    /*
      If page cache is not initialized, then assume we will create the
      page_cache after the table is opened!
      This is only used by maria_check to allow it to check/repair tables
      with different block sizes.
    */
    if (share->base.block_size != maria_block_size &&
        share_buff.pagecache->inited != 0)
    {
      DBUG_PRINT("error", ("Wrong block size %u; Expected %u",
                           (uint) share->base.block_size,
                           (uint) maria_block_size));
      my_errno=HA_ERR_UNSUPPORTED;
      my_printf_error(my_errno, "Wrong block size %u; Expected %u",
                      MYF(0),
                      (uint) share->base.block_size,
                      (uint) maria_block_size);
      goto err;
    }

    /* Correct max_file_length based on length of sizeof(off_t) */
    max_data_file_length=
      (share->options & (HA_OPTION_PACK_RECORD | HA_OPTION_COMPRESS_RECORD)) ?
      (((ulonglong) 1 << (share->base.rec_reflength*8))-1) :
      (_ma_safe_mul(share->base.pack_reclength,
		   (ulonglong) 1 << (share->base.rec_reflength*8))-1);

    max_key_file_length=
      _ma_safe_mul(share->base.block_size,
		  ((ulonglong) 1 << (share->base.key_reflength*8))-1);
#if SIZEOF_OFF_T == 4
    set_if_smaller(max_data_file_length, INT_MAX32);
    set_if_smaller(max_key_file_length, INT_MAX32);
#endif
    /* For internal temporary tables, max_data_file_length is already set */
    if (!internal_table || !share->base.max_data_file_length)
      share->base.max_data_file_length=(my_off_t) max_data_file_length;
    DBUG_ASSERT(share->base.max_data_file_length);
    share->base.max_key_file_length=(my_off_t) max_key_file_length;

    if (share->options & HA_OPTION_COMPRESS_RECORD)
      share->base.max_key_length+=2;	/* For safety */
    /* Add space for node pointer */
    share->base.max_key_length+= share->base.key_reflength;

    share->unique_file_name.length= strlen(name_buff);
    share->index_file_name.length=  strlen(index_name);
    share->data_file_name.length=   strlen(data_name);
    share->open_file_name.length=   strlen(name);
    if (!my_multi_malloc(PSI_INSTRUMENT_ME, MYF(MY_WME | common_flag),
			 &share,sizeof(*share),
			 &rec_per_key_part, sizeof(double) * key_parts,
                         &nulls_per_key_part, sizeof(long)* key_parts,
			 &share->keyinfo,keys*sizeof(MARIA_KEYDEF),
			 &share->uniqueinfo,uniques*sizeof(MARIA_UNIQUEDEF),
			 &share->keyparts,
			 (key_parts+unique_key_parts+keys+uniques) *
			 sizeof(HA_KEYSEG),
			 &share->columndef,
			 (share->base.fields+1)*sizeof(MARIA_COLUMNDEF),
                         &share->column_nr, share->base.fields*sizeof(uint16),
			 &share->blobs,sizeof(MARIA_BLOB)*share->base.blobs,
			 &share->unique_file_name.str,
			 share->unique_file_name.length+1,
			 &share->index_file_name.str,
                         share->index_file_name.length+1,
			 &share->data_file_name.str,
                         share->data_file_name.length+1,
                         &share->open_file_name.str,
                         share->open_file_name.length+1,
			 &share->state.key_root,keys*sizeof(my_off_t),
			 &share->mmap_lock,sizeof(mysql_rwlock_t),
			 NullS))
      goto err;
    errpos= 4;

    *share= share_buff;
    share->state.rec_per_key_part=   rec_per_key_part;
    share->state.nulls_per_key_part= nulls_per_key_part;

    memcpy((char*) rec_per_key_part,
	   (char*) share_buff.state.rec_per_key_part,
           sizeof(double)*base_key_parts);
    memcpy((char*) nulls_per_key_part,
	   (char*) share_buff.state.nulls_per_key_part,
           sizeof(long)*base_key_parts);
    memcpy((char*) share->state.key_root,
	   (char*) key_root, sizeof(my_off_t)*keys);
    strmov(share->unique_file_name.str, name_buff);
    strmov(share->index_file_name.str, index_name);
    strmov(share->data_file_name.str,  data_name);
    strmov(share->open_file_name.str,  name);

    share->block_size= share->base.block_size;   /* Convenience */
    share->max_index_block_size= share->block_size - KEYPAGE_CHECKSUM_SIZE;
    share->keypage_header= ((share->base.born_transactional ?
                             LSN_STORE_SIZE + TRANSID_SIZE :
                             0) + KEYPAGE_KEYID_SIZE + KEYPAGE_FLAG_SIZE +
                            KEYPAGE_USED_SIZE);

    if (MY_TEST(share->base.extra_options & MA_EXTRA_OPTIONS_ENCRYPTED))
    {
      share->keypage_header+= ma_crypt_get_index_page_header_space(share);
    }

    {
      HA_KEYSEG *pos=share->keyparts;
      uint32 ftkey_nr= 1;
      for (i=0 ; i < keys ; i++)
      {
        MARIA_KEYDEF *keyinfo= &share->keyinfo[i];
        keyinfo->share= share;
	disk_pos=_ma_keydef_read(disk_pos, keyinfo);
        keyinfo->key_nr= i;

        /* Calculate length to store a key + nod flag and transaction info */
        keyinfo->max_store_length= (keyinfo->maxlength +
                                    share->base.key_reflength);
        if (share->base.born_transactional)
          keyinfo->max_store_length+= MARIA_INDEX_OVERHEAD_SIZE;

        /* See ma_delete.cc::underflow() */
        if (!(keyinfo->flag & (HA_BINARY_PACK_KEY | HA_PACK_KEY)))
          keyinfo->underflow_block_length= keyinfo->block_length/3;
        else
        {
          /* Packed key, ensure we don't get overflow in underflow() */
          keyinfo->underflow_block_length=
            MY_MAX((int) (share->max_index_block_size - keyinfo->maxlength * 3),
                (int) (share->keypage_header + share->base.key_reflength));
          set_if_smaller(keyinfo->underflow_block_length,
                         keyinfo->block_length/3);
        }

        disk_pos_assert(share,
                        disk_pos + keyinfo->keysegs * HA_KEYSEG_SIZE,
 			end_pos);
        if (keyinfo->key_alg == HA_KEY_ALG_RTREE)
          share->have_rtree= 1;
	keyinfo->seg=pos;
	for (j=0 ; j < keyinfo->keysegs; j++,pos++)
	{
	  disk_pos=_ma_keyseg_read(disk_pos, pos);
	  if (pos->type == HA_KEYTYPE_TEXT ||
              pos->type == HA_KEYTYPE_VARTEXT1 ||
              pos->type == HA_KEYTYPE_VARTEXT2)
	  {
	    if (!pos->language)
	      pos->charset=default_charset_info;
	    else if (!(pos->charset= get_charset(pos->language, MYF(MY_WME))))
	    {
	      my_errno=HA_ERR_UNKNOWN_CHARSET;
	      goto err;
	    }
	  }
	  else if (pos->type == HA_KEYTYPE_BINARY)
	    pos->charset= &my_charset_bin;
	}
	if (keyinfo->flag & HA_SPATIAL)
	{
#ifdef HAVE_SPATIAL
	  uint sp_segs=SPDIMS*2;
	  keyinfo->seg=pos-sp_segs;
	  keyinfo->keysegs--;
          versioning= 0;
#else
	  my_errno=HA_ERR_UNSUPPORTED;
	  goto err;
#endif
	}
        else if (keyinfo->flag & HA_FULLTEXT)
	{
          versioning= 0;
          DBUG_ASSERT(fulltext_keys);
          {
            uint k;
            keyinfo->seg=pos;
            for (k=0; k < FT_SEGS; k++)
            {
              *pos= ft_keysegs[k];
              pos[0].language= pos[-1].language;
              if (!(pos[0].charset= pos[-1].charset))
              {
                _ma_set_fatal_error(share, HA_ERR_CRASHED);
                goto err;
              }
              pos++;
            }
          }
          if (!share->ft2_keyinfo.seg)
          {
            memcpy(&share->ft2_keyinfo, keyinfo, sizeof(MARIA_KEYDEF));
            share->ft2_keyinfo.keysegs=1;
            share->ft2_keyinfo.flag=0;
            share->ft2_keyinfo.keylength=
            share->ft2_keyinfo.minlength=
            share->ft2_keyinfo.maxlength=HA_FT_WLEN+share->base.rec_reflength;
            share->ft2_keyinfo.seg=pos-1;
            share->ft2_keyinfo.end=pos;
            setup_key_functions(& share->ft2_keyinfo);
          }
          keyinfo->ftkey_nr= ftkey_nr++;
	}
        setup_key_functions(keyinfo);
	keyinfo->end=pos;
	pos->type=HA_KEYTYPE_END;			/* End */
	pos->length=share->base.rec_reflength;
	pos->null_bit=0;
	pos->flag=0;					/* For purify */
	pos++;
      }
      for (i=0 ; i < uniques ; i++)
      {
	disk_pos=_ma_uniquedef_read(disk_pos, &share->uniqueinfo[i]);
        disk_pos_assert(share,
                        disk_pos + share->uniqueinfo[i].keysegs *
			HA_KEYSEG_SIZE, end_pos);
	share->uniqueinfo[i].seg=pos;
	for (j=0 ; j < share->uniqueinfo[i].keysegs; j++,pos++)
	{
	  disk_pos=_ma_keyseg_read(disk_pos, pos);
	  if (pos->type == HA_KEYTYPE_TEXT ||
              pos->type == HA_KEYTYPE_VARTEXT1 ||
              pos->type == HA_KEYTYPE_VARTEXT2)
	  {
	    if (!pos->language)
	      pos->charset=default_charset_info;
	    else if (!(pos->charset= get_charset(pos->language, MYF(MY_WME))))
	    {
	      my_errno=HA_ERR_UNKNOWN_CHARSET;
	      goto err;
	    }
	  }
	}
	share->uniqueinfo[i].end=pos;
	pos->type=HA_KEYTYPE_END;			/* End */
	pos->null_bit=0;
	pos->flag=0;
	pos++;
      }
      share->ftkeys= ftkey_nr;
    }
    share->data_file_type= share->state.header.data_file_type;
    share->base_length= (BASE_ROW_HEADER_SIZE +
                         share->base.is_nulls_extended +
                         share->base.null_bytes +
                         share->base.pack_bytes +
                         MY_TEST(share->options & HA_OPTION_CHECKSUM));
    share->kfile.file= kfile;

    if (open_flags & HA_OPEN_COPY)
    {
      /*
        this instance will be a temporary one used just to create a data
        file for REPAIR. Don't do logging. This base information will not go
        to disk.
      */
      share->base.born_transactional= FALSE;
    }
    if (share->base.born_transactional)
    {
      share->page_type= PAGECACHE_LSN_PAGE;
      if (share->state.create_rename_lsn == LSN_NEEDS_NEW_STATE_LSNS)
      {
        /*
          Was repaired with maria_chk, maybe later maria_pack-ed. Some sort of
          import into the server. It starts its existence (from the point of
          view of the server, including server's recovery) now.
        */
        if (((open_flags & HA_OPEN_FROM_SQL_LAYER) &&
             (share->state.changed & STATE_NOT_MOVABLE)) || maria_in_recovery)
          _ma_update_state_lsns_sub(share, LSN_IMPOSSIBLE,
                                    trnman_get_min_safe_trid(), TRUE, TRUE);
      }
      else if ((!LSN_VALID(share->state.create_rename_lsn) ||
                !LSN_VALID(share->state.is_of_horizon) ||
                (cmp_translog_addr(share->state.create_rename_lsn,
                                   share->state.is_of_horizon) > 0) ||
                !LSN_VALID(share->state.skip_redo_lsn) ||
                (cmp_translog_addr(share->state.create_rename_lsn,
                                   share->state.skip_redo_lsn) > 0)))
      {
        if (!(open_flags & HA_OPEN_FOR_REPAIR))
        {
          /*
            If in Recovery, it will not work. If LSN is invalid and not
            LSN_NEEDS_NEW_STATE_LSNS, header must be corrupted.
            In both cases, must repair.
          */
          my_errno=((share->state.changed & STATE_CRASHED_ON_REPAIR) ?
                    HA_ERR_CRASHED_ON_REPAIR : HA_ERR_CRASHED_ON_USAGE);
          goto err;
        }
        else
        {
          /*
            Open in repair mode. Ensure that we mark the table crashed, so
            that we run auto_repair on it
          */
          maria_mark_crashed_share(share);
        }
      }
      else if (!(open_flags & HA_OPEN_FOR_REPAIR))
      {
        /* create_rename_lsn != LSN_NEEDS_NEW_STATE_LSNS */
        share->state.changed|= STATE_NOT_MOVABLE;
      }
    }
    else
      share->page_type= PAGECACHE_PLAIN_PAGE;
    share->now_transactional= share->base.born_transactional;

    /* Use pack_reclength as we don't want to modify base.pack_recklength */
    if (share->state.header.org_data_file_type == DYNAMIC_RECORD)
    {
      /* add bits used to pack data to pack_reclength for faster allocation */
      share->base.pack_reclength+= share->base.pack_bytes;
      share->base.extra_rec_buff_size=
        (ALIGN_SIZE(MARIA_MAX_DYN_BLOCK_HEADER) + MARIA_SPLIT_LENGTH +
         MARIA_REC_BUFF_OFFSET);
    }
    if (share->data_file_type == COMPRESSED_RECORD)
    {
      /* Need some extra bytes for decode_bytes */
      share->base.extra_rec_buff_size+= 7;
    }
    share->base.default_rec_buff_size= MY_MAX(share->base.pack_reclength +
                                           share->base.extra_rec_buff_size,
                                           share->base.max_key_length);

    disk_pos_assert(share,
                    disk_pos + share->base.fields *MARIA_COLUMNDEF_SIZE,
                    end_pos);
    for (i= j= 0 ; i < share->base.fields ; i++)
    {
      disk_pos=_ma_columndef_read(disk_pos,&share->columndef[i]);
      share->columndef[i].pack_type=0;
      share->columndef[i].huff_tree=0;
      if (share->columndef[i].type == FIELD_BLOB)
      {
	share->blobs[j].pack_length=
	  share->columndef[i].length-portable_sizeof_char_ptr;
	share->blobs[j].offset= share->columndef[i].offset;
	j++;
      }
      if (share->columndef[i].type == FIELD_VARCHAR)
        share->has_varchar_fields= 1;
      if (share->columndef[i].null_bit)
        share->has_null_fields= 1;
    }
    share->columndef[i].type= FIELD_LAST;	/* End marker */
    disk_pos= _ma_column_nr_read(disk_pos, share->column_nr,
                                 share->base.fields);

    if (MY_TEST(share->base.extra_options & MA_EXTRA_OPTIONS_ENCRYPTED))
    {
      if (!(disk_pos= ma_crypt_read(share, disk_pos)))
        goto err;
    }

    if ((share->data_file_type == BLOCK_RECORD ||
         share->data_file_type == COMPRESSED_RECORD))
    {
      if (!s3)
      {
        if (_ma_open_datafile(&info, share))
          goto err;
        data_file= info.dfile.file;
      }
#ifdef WITH_S3_STORAGE_ENGINE
      else
        data_file= info.dfile.file= s3f.unique_file_number();
#endif /* WITH_S3_STORAGE_ENGINE */
    }
    errpos= 5;

    if (open_flags & HA_OPEN_DELAY_KEY_WRITE)
      share->options|= HA_OPTION_DELAY_KEY_WRITE;
    if (mode == O_RDONLY)
      share->options|= HA_OPTION_READ_ONLY_DATA;
    share->is_log_table= FALSE;

    if (open_flags & HA_OPEN_TMP_TABLE || share->options & HA_OPTION_TMP_TABLE)
    {
      common_flag|= MY_THREAD_SPECIFIC;
      share->options|= HA_OPTION_TMP_TABLE;
      share->temporary= share->delay_key_write= 1;
      share->write_flag=MYF(MY_NABP);
      share->w_locks++;			/* We don't have to update status */
      share->tot_locks++;
    }

    _ma_set_index_pagecache_callbacks(&share->kfile, share);
    share->this_process=(ulong) getpid();
#ifdef MARIA_EXTERNAL_LOCKING
    share->last_process= share->state.process;
#endif
    share->base.key_parts=key_parts;
    share->base.all_key_parts=key_parts+unique_key_parts;
    if (!(share->last_version=share->state.version))
      share->last_version=1;			/* Safety */
    share->rec_reflength=share->base.rec_reflength; /* May be changed */
    share->base.margin_key_file_length=(share->base.max_key_file_length -
					(keys ? MARIA_INDEX_BLOCK_MARGIN *
					 share->block_size * keys : 0));
    my_free(disk_cache);
    my_free(share_buff.state.rec_per_key_part);
    disk_cache= 0;
    share_buff.state.rec_per_key_part= 0;

    _ma_setup_functions(share);
    max_data_file_length= share->base.max_data_file_length;
    if ((*share->once_init)(share, info.dfile.file))
      goto err;
    errpos= 6;
    if (internal_table)
      set_if_smaller(share->base.max_data_file_length,
                     max_data_file_length);
    if (share->now_transactional)
    {
      /* Setup initial state that is visible for all */
      MARIA_STATE_HISTORY_CLOSED *history;
      if ((history= (MARIA_STATE_HISTORY_CLOSED *)
           my_hash_search(&maria_stored_state,
                       (uchar*) &share->state.create_rename_lsn, 0)))
      {
        /*
          Move history from hash to share. This is safe to do as we
          know we are the only one that is using the share.
        */
        share->state_history=
          _ma_remove_not_visible_states(history->state_history, 0, 0);
        history->state_history= 0;
        (void) my_hash_delete(&maria_stored_state, (uchar*) history);
        DBUG_PRINT("info", ("Reading state history.  trid: %lu  records: %lld",
                            (ulong) share->state_history->trid,
                            share->state_history->state.records));
      }
      else
      {
        /* Table is not part of any active transaction; Create new history */
        if (!(share->state_history= (MARIA_STATE_HISTORY *)
              my_malloc(PSI_INSTRUMENT_ME, sizeof(*share->state_history),
                        MYF(MY_WME))))
          goto err;
        share->state_history->trid= 0;          /* Visible by all */
        share->state_history->state= share->state.state;
        share->state_history->next= 0;
      }
    }
    errpos= 7;
    thr_lock_init(&share->lock);
    mysql_mutex_init(key_SHARE_intern_lock,
                     &share->intern_lock, MY_MUTEX_INIT_FAST);
    mysql_mutex_init(key_SHARE_key_del_lock,
                     &share->key_del_lock, MY_MUTEX_INIT_FAST);
    mysql_cond_init(key_SHARE_key_del_cond, &share->key_del_cond, 0);
    mysql_mutex_init(key_SHARE_close_lock,
                     &share->close_lock, MY_MUTEX_INIT_FAST);
    for (i=0; i<keys; i++)
      mysql_rwlock_init(key_KEYINFO_root_lock,
                        &share->keyinfo[i].root_lock);
    mysql_rwlock_init(key_SHARE_mmap_lock, &share->mmap_lock);

    share->row_is_visible=   _ma_row_visible_always;
    share->lock.get_status=  _ma_reset_update_flag;
    share->lock.start_trans= _ma_start_trans;

    if (!thr_lock_inited)
    {
      /* Probably a single threaded program; Don't use concurrent inserts */
      maria_concurrent_insert=0;
    }
    else if (maria_concurrent_insert)
    {
      share->non_transactional_concurrent_insert=
	((share->options & (HA_OPTION_READ_ONLY_DATA | HA_OPTION_TMP_TABLE |
                            HA_OPTION_COMPRESS_RECORD |
                            HA_OPTION_TEMP_COMPRESS_RECORD)) ||
	 (open_flags & HA_OPEN_TMP_TABLE) ||
         share->data_file_type == BLOCK_RECORD ||
	 share->have_rtree) ? 0 : 1;
      if (share->non_transactional_concurrent_insert ||
          (!share->temporary && share->now_transactional && versioning))
      {
        share->lock_key_trees= 1;
        if (share->data_file_type == BLOCK_RECORD)
        {
          DBUG_ASSERT(share->now_transactional);
          share->have_versioning= 1;
          share->row_is_visible=     _ma_row_visible_transactional_table;
          share->lock.get_status=    _ma_block_get_status;
          share->lock.check_status=  _ma_block_check_status;
          share->lock.start_trans=   _ma_block_start_trans;
          /*
            We can for the moment only allow multiple concurrent inserts
            only if there is no auto-increment key.  To lift this restriction
            we have to:
            - Extend statement base replication to support auto-increment
            intervalls.
            - Fix that we allocate auto-increment in intervals and that
              it's properly reset if the interval was not used
          */
          share->lock.allow_multiple_concurrent_insert=
            share->base.auto_key == 0;
          share->lock_restore_status= 0;
        }
        else
        {
          share->row_is_visible=      _ma_row_visible_non_transactional_table;
          share->lock.get_status=     _ma_get_status;
          share->lock.copy_status=    _ma_copy_status;
          share->lock.update_status=  _ma_update_status;
          share->lock.restore_status= _ma_restore_status;
          share->lock.check_status=   _ma_check_status;
          share->lock_restore_status= _ma_restore_status;
        }
      }
      else if (share->now_transactional)
      {
        DBUG_ASSERT(share->data_file_type == BLOCK_RECORD);
        share->lock.start_trans=    _ma_block_start_trans_no_versioning;
      }
    }
#ifdef SAFE_MUTEX
    if (share->data_file_type == BLOCK_RECORD)
    {
      /*
        We must have internal_lock before bitmap_lock because we call
        _ma_flush_table_files() with internal_lock locked.
      */
      mysql_mutex_lock(&share->intern_lock);
      mysql_mutex_lock(&share->bitmap.bitmap_lock);
      mysql_mutex_unlock(&share->bitmap.bitmap_lock);
      mysql_mutex_unlock(&share->intern_lock);
    }
#endif
    /*
      Memory mapping can only be requested after initializing intern_lock.
    */
    if (open_flags & HA_OPEN_MMAP)
    {
      info.s= share;
      maria_extra(&info, HA_EXTRA_MMAP, 0);
    }
#ifdef WITH_S3_STORAGE_ENGINE
    if (s3_client)
    {
      size_t block_size= share->base.s3_block_size;
      s3f.set_option(s3_client, MS3_OPT_BUFFER_CHUNK_SIZE, &block_size);
    }
#endif /* WITH_S3_STORAGE_ENGINE */
  }
  else
  {
    share= old_info->s;
    if (share->data_file_type == BLOCK_RECORD)
      data_file= share->bitmap.file.file;       /* Only opened once */
  }

#ifdef WITH_S3_STORAGE_ENGINE
  if (index_header.alloc_ptr)
    s3f.free(&index_header);
#endif /* WITH_S3_STORAGE_ENGINE */

  if (!(m_info= maria_clone_internal(share, mode, data_file,
                                     internal_table, s3_client)))
    goto err;

  if (maria_is_crashed(m_info))
    DBUG_PRINT("warning", ("table is crashed: changed: %u",
                           share->state.changed));

  if (!internal_table)
    mysql_mutex_unlock(&THR_LOCK_maria);

  m_info->open_flags= open_flags;
  m_info->stack_end_ptr= &my_thread_var->stack_ends_here;
  DBUG_PRINT("exit", ("table: %p  name: %s",m_info, name));
  DBUG_RETURN(m_info);

err:
  DBUG_PRINT("error", ("error: %d  errpos: %d", my_errno, errpos));
  save_errno=my_errno ? my_errno : HA_ERR_END_OF_FILE;
  if ((save_errno == HA_ERR_CRASHED) ||
      (save_errno == HA_ERR_CRASHED_ON_USAGE) ||
      (save_errno == HA_ERR_CRASHED_ON_REPAIR))
  {
    LEX_STRING tmp_name;
    tmp_name.str= (char*) name;
    tmp_name.length= strlen(name);
    _ma_report_error(save_errno, &tmp_name);
  }
  switch (errpos) {
  case 7:
    thr_lock_delete(&share->lock);
    /* fall through */
  case 6:
    /* Avoid mutex test in _ma_bitmap_end() */
    share->internal_table= 1;
    (*share->once_end)(share);
    /* fall through */
  case 5:
    if (data_file >= 0 && !s3_client)
      mysql_file_close(data_file, MYF(0));
    if (old_info)
      break;					/* Don't remove open table */
    /* fall through */
  case 4:
    ma_crypt_free(share);
    my_free(share);
    /* fall through */
  case 3:
    my_free(disk_cache);
    my_free(share_buff.state.rec_per_key_part);
    /* fall through */
  case 1:
    if (!s3)
      mysql_file_close(kfile,MYF(0));
    my_free(share_s3);
    /* fall through */
  case 0:
  default:
    break;
  }
#ifdef WITH_S3_STORAGE_ENGINE
  if (s3_client)
    s3f.deinit(s3_client);
  if (index_header.alloc_ptr)
    s3f.free(&index_header);
#endif /* WITH_S3_STORAGE_ENGINE */
  if (!internal_table)
    mysql_mutex_unlock(&THR_LOCK_maria);
  my_errno= save_errno;
  DBUG_RETURN (NULL);
} /* maria_open */


/*
  Reallocate a buffer, if the current buffer is not large enough
*/

my_bool _ma_alloc_buffer(uchar **old_addr, size_t *old_size,
                         size_t new_size, myf flag)
{
  if (*old_size < new_size)
  {
    uchar *addr;
    if (!(addr= (uchar*) my_realloc(PSI_INSTRUMENT_ME, *old_addr, new_size,
                                    MYF(MY_ALLOW_ZERO_PTR | flag))))
      return 1;
    *old_addr= addr;
    *old_size= new_size;
  }
  return 0;
}


ulonglong _ma_safe_mul(ulonglong a, ulonglong b)
{
  ulonglong max_val= ~ (ulonglong) 0;		/* my_off_t is unsigned */

  if (!a || max_val / a < b)
    return max_val;
  return a*b;
}

	/* Set up functions in structs */

void _ma_setup_functions(register MARIA_SHARE *share)
{
  share->once_init=          maria_once_init_dummy;
  share->once_end=           maria_once_end_dummy;
  share->init=      	     maria_scan_init_dummy;
  share->end=       	     maria_scan_end_dummy;
  share->scan_init=          maria_scan_init_dummy;/* Compat. dummy function */
  share->scan_end=           maria_scan_end_dummy;/* Compat. dummy function */
  share->scan_remember_pos=  _ma_def_scan_remember_pos;
  share->scan_restore_pos=   _ma_def_scan_restore_pos;

  share->write_record_init=  _ma_write_init_default;
  share->write_record_abort= _ma_write_abort_default;
  share->keypos_to_recpos=   _ma_transparent_recpos;
  share->recpos_to_keypos=   _ma_transparent_recpos;

  switch (share->data_file_type) {
  case COMPRESSED_RECORD:
    share->read_record= _ma_read_pack_record;
    share->scan= _ma_read_rnd_pack_record;
    share->once_init= _ma_once_init_pack_row;
    share->once_end=  _ma_once_end_pack_row;
    /*
      Calculate checksum according to data in the original, not compressed,
      row.
    */
    if (share->state.header.org_data_file_type == STATIC_RECORD &&
        ! (share->options & HA_OPTION_NULL_FIELDS))
      share->calc_checksum= _ma_static_checksum;
    else
      share->calc_checksum= _ma_checksum;
    share->calc_write_checksum= share->calc_checksum;
    break;
  case DYNAMIC_RECORD:
    share->read_record= _ma_read_dynamic_record;
    share->scan= _ma_read_rnd_dynamic_record;
    share->delete_record= _ma_delete_dynamic_record;
    share->compare_record= _ma_cmp_dynamic_record;
    share->compare_unique= _ma_cmp_dynamic_unique;
    share->calc_checksum= share->calc_write_checksum= _ma_checksum;
    if (share->base.blobs)
    {
      share->update_record= _ma_update_blob_record;
      share->write_record= _ma_write_blob_record;
    }
    else
    {
      share->write_record= _ma_write_dynamic_record;
      share->update_record= _ma_update_dynamic_record;
    }
    break;
  case STATIC_RECORD:
    share->read_record=      _ma_read_static_record;
    share->scan=             _ma_read_rnd_static_record;
    share->delete_record=    _ma_delete_static_record;
    share->compare_record=   _ma_cmp_static_record;
    share->update_record=    _ma_update_static_record;
    share->write_record=     _ma_write_static_record;
    share->compare_unique=   _ma_cmp_static_unique;
    share->keypos_to_recpos= _ma_static_keypos_to_recpos;
    share->recpos_to_keypos= _ma_static_recpos_to_keypos;
    if (share->state.header.org_data_file_type == STATIC_RECORD &&
        ! (share->options & HA_OPTION_NULL_FIELDS))
      share->calc_checksum= _ma_static_checksum;
    else
      share->calc_checksum= _ma_checksum;
    break;
  case NO_RECORD:
    share->read_record=      _ma_read_no_record;
    share->scan=             _ma_read_rnd_no_record;
    share->delete_record=    _ma_delete_no_record;
    share->update_record=    _ma_update_no_record;
    share->write_record=     _ma_write_no_record;
    share->recpos_to_keypos= _ma_no_keypos_to_recpos;
    share->keypos_to_recpos= _ma_no_keypos_to_recpos;

    /* Abort if following functions are called */
    share->compare_record=   0;
    share->compare_unique=   0;
    share->calc_checksum= 0;
    break;
  case BLOCK_RECORD:
    share->once_init= _ma_once_init_block_record;
    share->once_end=  _ma_once_end_block_record;
    share->init=      _ma_init_block_record;
    share->end=       _ma_end_block_record;
    share->write_record_init= _ma_write_init_block_record;
    share->write_record_abort= _ma_write_abort_block_record;
    share->scan_init=   _ma_scan_init_block_record;
    share->scan_end=    _ma_scan_end_block_record;
    share->scan=        _ma_scan_block_record;
    share->scan_remember_pos=  _ma_scan_remember_block_record;
    share->scan_restore_pos=   _ma_scan_restore_block_record;
    share->read_record= _ma_read_block_record;
    share->delete_record= _ma_delete_block_record;
    share->compare_record= _ma_compare_block_record;
    share->update_record= _ma_update_block_record;
    share->write_record=  _ma_write_block_record;
    share->compare_unique= _ma_cmp_block_unique;
    share->calc_checksum= _ma_checksum;
    share->keypos_to_recpos= _ma_transaction_keypos_to_recpos;
    share->recpos_to_keypos= _ma_transaction_recpos_to_keypos;

    /*
      write_block_record() will calculate the checksum; Tell maria_write()
      that it doesn't have to do this.
    */
    share->calc_write_checksum= 0;
    break;
  }
  share->file_read= _ma_nommap_pread;
  share->file_write= _ma_nommap_pwrite;
  share->calc_check_checksum= share->calc_checksum;

  if (!(share->options & HA_OPTION_CHECKSUM) &&
      share->data_file_type != COMPRESSED_RECORD)
    share->calc_checksum= share->calc_write_checksum= 0;
  return;
}


static void setup_key_functions(register MARIA_KEYDEF *keyinfo)
{
  if (keyinfo->key_alg == HA_KEY_ALG_RTREE)
  {
#ifdef HAVE_RTREE_KEYS
    keyinfo->ck_insert = maria_rtree_insert;
    keyinfo->ck_delete = maria_rtree_delete;
#else
    DBUG_ASSERT(0); /* maria_open should check it never happens */
#endif
  }
  else
  {
    keyinfo->ck_insert = _ma_ck_write;
    keyinfo->ck_delete = _ma_ck_delete;
  }
  if (keyinfo->flag & HA_SPATIAL)
    keyinfo->make_key= _ma_sp_make_key;
  else
    keyinfo->make_key= _ma_make_key;

  if (keyinfo->flag & HA_BINARY_PACK_KEY)
  {						/* Simple prefix compression */
    keyinfo->bin_search= _ma_seq_search;
    keyinfo->get_key= _ma_get_binary_pack_key;
    keyinfo->skip_key= _ma_skip_binary_pack_key;
    keyinfo->pack_key= _ma_calc_bin_pack_key_length;
    keyinfo->store_key= _ma_store_bin_pack_key;
  }
  else if (keyinfo->flag & HA_VAR_LENGTH_KEY)
  {
    keyinfo->get_key=  _ma_get_pack_key;
    keyinfo->skip_key= _ma_skip_pack_key;
    if (keyinfo->seg[0].flag & HA_PACK_KEY)
    {						/* Prefix compression */
      /*
        _ma_prefix_search() compares end-space against ASCII blank (' ').
        It cannot be used for character sets, that do not encode the
        blank character like ASCII does. UCS2 is an example. All
        character sets with a fixed width > 1 or a mimimum width > 1
        cannot represent blank like ASCII does. In these cases we have
        to use _ma_seq_search() for the search.
      */
      if (!keyinfo->seg->charset || use_strnxfrm(keyinfo->seg->charset) ||
          (keyinfo->seg->flag & HA_NULL_PART) ||
          keyinfo->seg->charset->mbminlen > 1)
        keyinfo->bin_search= _ma_seq_search;
      else
        keyinfo->bin_search= _ma_prefix_search;
      keyinfo->pack_key= _ma_calc_var_pack_key_length;
      keyinfo->store_key= _ma_store_var_pack_key;
    }
    else
    {
      keyinfo->bin_search= _ma_seq_search;
      keyinfo->pack_key= _ma_calc_var_key_length; /* Variable length key */
      keyinfo->store_key= _ma_store_static_key;
    }
  }
  else
  {
    keyinfo->bin_search= _ma_bin_search;
    keyinfo->get_key= _ma_get_static_key;
    keyinfo->skip_key= _ma_skip_static_key;
    keyinfo->pack_key= _ma_calc_static_key_length;
    keyinfo->store_key= _ma_store_static_key;
  }

  /* set keyinfo->write_comp_flag */
  if (keyinfo->flag & HA_SORT_ALLOWS_SAME)
    keyinfo->write_comp_flag=SEARCH_BIGGER; /* Put after same key */
  else if (keyinfo->flag & ( HA_NOSAME | HA_FULLTEXT))
  {
    keyinfo->write_comp_flag= SEARCH_FIND | SEARCH_UPDATE; /* No duplicates */
    if (keyinfo->flag & HA_NULL_ARE_EQUAL)
      keyinfo->write_comp_flag|= SEARCH_NULL_ARE_EQUAL;
  }
  else
    keyinfo->write_comp_flag= SEARCH_SAME; /* Keys in rec-pos order */
  keyinfo->write_comp_flag|= SEARCH_INSERT;
  return;
}


/**
   @brief Function to save and store the header in the index file (.MAI)

   Operates under MARIA_SHARE::intern_lock if requested.
   Sets MARIA_SHARE::MARIA_STATE_INFO::is_of_horizon if transactional table.
   Then calls _ma_state_info_write_sub().

   @param  share           table
   @param  pWrite          bitmap: if 1 (MA_STATE_INFO_WRITE_DONT_MOVE_OFFSET)
                           is set my_pwrite() is used otherwise my_write();
                           if 2 (MA_STATE_INFO_WRITE_FULL_INFO) is set, info
                           about keys is written (should only be needed
                           after ALTER TABLE ENABLE/DISABLE KEYS, and
                           REPAIR/OPTIMIZE); if 4 (MA_STATE_INFO_WRITE_LOCK)
                           is set, MARIA_SHARE::intern_lock is taken.

   @return Operation status
     @retval 0      OK
     @retval 1      Error
*/

uint _ma_state_info_write(MARIA_SHARE *share, uint pWrite)
{
  uint res;
  if (share->options & HA_OPTION_READ_ONLY_DATA)
    return 0;

  if (pWrite & MA_STATE_INFO_WRITE_LOCK)
    mysql_mutex_lock(&share->intern_lock);
  else if (maria_multi_threaded && !share->temporary)
    mysql_mutex_assert_owner(&share->intern_lock);
  if (share->base.born_transactional && translog_status == TRANSLOG_OK &&
      !maria_in_recovery)
  {
    /*
      In a recovery, we want to set is_of_horizon to the LSN of the last
      record executed by Recovery, not the current EOF of the log (which
      is too new). Recovery does it by itself.
    */
    share->state.is_of_horizon= translog_get_horizon();
    DBUG_PRINT("info", ("is_of_horizon set to LSN " LSN_FMT "",
                        LSN_IN_PARTS(share->state.is_of_horizon)));
  }
  res= _ma_state_info_write_sub(share->kfile.file, &share->state, pWrite);
  if (pWrite & MA_STATE_INFO_WRITE_LOCK)
    mysql_mutex_unlock(&share->intern_lock);
  /* If open_count != 0 we have to write the state again at close */
  share->changed= share->state.open_count != 0;
  return res;
}


/**
   @brief Function to save and store the header in the index file (.MYI).

   Shortcut to use instead of _ma_state_info_write() when appropriate.

   @param  file            descriptor of the index file to write
   @param  state           state information to write to the file
   @param  pWrite          bitmap: if 1 (MA_STATE_INFO_WRITE_DONT_MOVE_OFFSET)
                           is set my_pwrite() is used otherwise my_write();
                           if 2 (MA_STATE_INFO_WRITE_FULL_INFO) is set, info
                           about keys is written (should only be needed
                           after ALTER TABLE ENABLE/DISABLE KEYS, and
                           REPAIR/OPTIMIZE).

   @notes
     For transactional multiuser tables, this function is called
     with intern_lock & translog_lock or when the last thread who
     is using the table is closing it.
     Because of the translog_lock we don't need to have a lock on
     key_del_lock.

   @return Operation status
     @retval 0      OK
     @retval 1      Error
*/

uint _ma_state_info_write_sub(File file, MARIA_STATE_INFO *state, uint pWrite)
{
  uchar  buff[MARIA_STATE_INFO_SIZE + MARIA_STATE_EXTRA_SIZE];
  uchar *ptr=buff;
  uint	i, keys= (uint) state->header.keys;
  size_t res;
  DBUG_ENTER("_ma_state_info_write_sub");
  DBUG_PRINT("info", ("Records: %lld", state->state.records));

  memcpy(ptr,&state->header,sizeof(state->header));
  ptr+=sizeof(state->header);

  /* open_count must be first because of _ma_mark_file_changed ! */
  mi_int2store(ptr,state->open_count);			ptr+= 2;
  /* changed must be second, because of _ma_mark_file_crashed */
  mi_int2store(ptr,state->changed);			ptr+= 2;

  /*
    If you change the offset of these LSNs, note that some functions do a
    direct write of them without going through this function.
  */
  lsn_store(ptr, state->create_rename_lsn);		ptr+= LSN_STORE_SIZE;
  lsn_store(ptr, state->is_of_horizon);			ptr+= LSN_STORE_SIZE;
  lsn_store(ptr, state->skip_redo_lsn);			ptr+= LSN_STORE_SIZE;
  mi_rowstore(ptr,state->state.records);		ptr+= 8;
  mi_rowstore(ptr,state->state.del);			ptr+= 8;
  mi_rowstore(ptr,state->split);			ptr+= 8;
  mi_sizestore(ptr,state->dellink);			ptr+= 8;
  mi_sizestore(ptr,state->first_bitmap_with_space);	ptr+= 8;
  mi_sizestore(ptr,state->state.key_file_length);	ptr+= 8;
  mi_sizestore(ptr,state->state.data_file_length);	ptr+= 8;
  mi_sizestore(ptr,state->state.empty);			ptr+= 8;
  mi_sizestore(ptr,state->state.key_empty);		ptr+= 8;
  mi_int8store(ptr,state->auto_increment);		ptr+= 8;
  mi_int8store(ptr,(ulonglong) state->state.checksum);	ptr+= 8;
  mi_int8store(ptr,state->create_trid);			ptr+= 8;
  mi_int4store(ptr,state->status);			ptr+= 4;
  mi_int4store(ptr,state->update_count);		ptr+= 4;
  *ptr++= state->sortkey;
  *ptr++= 0;                                    /* Reserved */
  ptr+=	state->state_diff_length;

  for (i=0; i < keys; i++)
  {
    mi_sizestore(ptr,state->key_root[i]);		ptr+= 8;
  }
  mi_sizestore(ptr,state->key_del);	        	ptr+= 8;
  if (pWrite & MA_STATE_INFO_WRITE_FULL_INFO)	/* From maria_chk */
  {
    uint key_parts= mi_uint2korr(state->header.key_parts);
    mi_int4store(ptr,state->sec_index_changed); 	ptr+= 4;
    mi_int4store(ptr,state->sec_index_used);		ptr+= 4;
    mi_int4store(ptr,state->version);			ptr+= 4;
    mi_int8store(ptr,state->key_map);			ptr+= 8;
    mi_int8store(ptr,(ulonglong) state->create_time);	ptr+= 8;
    mi_int8store(ptr,(ulonglong) state->recover_time);	ptr+= 8;
    mi_int8store(ptr,(ulonglong) state->check_time);	ptr+= 8;
    mi_sizestore(ptr, state->records_at_analyze);	ptr+= 8;
    /* reserve place for some information per key */
    bzero(ptr, keys*4); 				ptr+= keys*4;
    for (i=0 ; i < key_parts ; i++)
    {
      float8store(ptr, state->rec_per_key_part[i]);  	ptr+= 8;
      mi_int4store(ptr, state->nulls_per_key_part[i]);  ptr+= 4;
    }
  }

  res= (pWrite & MA_STATE_INFO_WRITE_DONT_MOVE_OFFSET) ?
    mysql_file_pwrite(file, buff, (size_t) (ptr-buff), 0L,
              MYF(MY_NABP | MY_THREADSAFE)) :
    mysql_file_write(file,  buff, (size_t) (ptr-buff),
             MYF(MY_NABP));
  DBUG_RETURN(res != 0);
}


static uchar *_ma_state_info_read(uchar *ptr, MARIA_STATE_INFO *state, myf flag)
{
  uint i,keys,key_parts;
  DBUG_ENTER("_ma_state_info_read");

  memcpy(&state->header,ptr, sizeof(state->header));
  ptr+= sizeof(state->header);
  keys= (uint) state->header.keys;
  key_parts= mi_uint2korr(state->header.key_parts);

  /* Allocate memory for key parts if not already done */
  if (!state->rec_per_key_part &&
      !my_multi_malloc(PSI_INSTRUMENT_ME, MYF(MY_WME | flag),
                       &state->rec_per_key_part,
                       sizeof(*state->rec_per_key_part) * key_parts,
                       &state->nulls_per_key_part,
                       sizeof(*state->nulls_per_key_part) * key_parts,
                       NullS))
    DBUG_RETURN(0);

  state->open_count = mi_uint2korr(ptr);		ptr+= 2;
  state->changed= mi_uint2korr(ptr);			ptr+= 2;
  state->create_rename_lsn= lsn_korr(ptr);		ptr+= LSN_STORE_SIZE;
  state->is_of_horizon= lsn_korr(ptr);			ptr+= LSN_STORE_SIZE;
  state->skip_redo_lsn= lsn_korr(ptr);			ptr+= LSN_STORE_SIZE;
  state->state.records= mi_rowkorr(ptr);		ptr+= 8;
  state->state.del = mi_rowkorr(ptr);			ptr+= 8;
  state->split	= mi_rowkorr(ptr);			ptr+= 8;
  state->dellink= mi_sizekorr(ptr);			ptr+= 8;
  state->first_bitmap_with_space= mi_sizekorr(ptr);	ptr+= 8;
  state->state.key_file_length = mi_sizekorr(ptr);	ptr+= 8;
  state->state.data_file_length= mi_sizekorr(ptr);	ptr+= 8;
  state->state.empty	= mi_sizekorr(ptr);		ptr+= 8;
  state->state.key_empty= mi_sizekorr(ptr);		ptr+= 8;
  state->auto_increment=mi_uint8korr(ptr);		ptr+= 8;
  state->state.checksum=(ha_checksum) mi_uint8korr(ptr);ptr+= 8;
  state->create_trid= mi_uint8korr(ptr);		ptr+= 8;
  state->status = mi_uint4korr(ptr);			ptr+= 4;
  state->update_count=mi_uint4korr(ptr);		ptr+= 4;
  state->sortkey= 					(uint) *ptr++;
  ptr++;                                                /* reserved */

  ptr+= state->state_diff_length;

  for (i=0; i < keys; i++)
  {
    state->key_root[i]= mi_sizekorr(ptr);		ptr+= 8;
  }
  state->key_del= mi_sizekorr(ptr);			ptr+= 8;
  state->sec_index_changed = mi_uint4korr(ptr); 	ptr+= 4;
  state->sec_index_used =    mi_uint4korr(ptr); 	ptr+= 4;
  state->version     = mi_uint4korr(ptr);		ptr+= 4;
  state->key_map     = mi_uint8korr(ptr);		ptr+= 8;
  state->create_time = (time_t) mi_sizekorr(ptr);	ptr+= 8;
  state->recover_time =(time_t) mi_sizekorr(ptr);	ptr+= 8;
  state->check_time =  (time_t) mi_sizekorr(ptr);	ptr+= 8;
  state->records_at_analyze=    mi_sizekorr(ptr);	ptr+= 8;
  ptr+= keys * 4;                               /* Skip reserved bytes */
  for (i=0 ; i < key_parts ; i++)
  {
    float8get(state->rec_per_key_part[i], ptr);		ptr+= 8;
    state->nulls_per_key_part[i]= mi_uint4korr(ptr);	ptr+= 4;
  }

  DBUG_PRINT("info", ("Records: %lld", state->state.records));
  DBUG_RETURN(ptr);
}


/**
   @brief Fills the state by reading its copy on disk.

   Should not be called for transactional tables, as their state on disk is
   rarely current and so is often misleading for a reader.
   Does nothing in single user mode.

   @param  file            file to read from
   @param  state           state which will be filled
*/

uint _ma_state_info_read_dsk(File file __attribute__((unused)),
                             MARIA_STATE_INFO *state __attribute__((unused)))
{
#ifdef MARIA_EXTERNAL_LOCKING
  uchar	buff[MARIA_STATE_INFO_SIZE + MARIA_STATE_EXTRA_SIZE];

  /* trick to detect transactional tables */
  DBUG_ASSERT(state->create_rename_lsn == LSN_IMPOSSIBLE);
  if (!maria_single_user)
  {
    if (mysql_file_pread(file, buff, state->state_length, 0L, MYF(MY_NABP)))
      return 1;
    _ma_state_info_read(buff, state);
  }
#endif
  return 0;
}


/****************************************************************************
**  store MARIA_BASE_INFO
****************************************************************************/

uint _ma_base_info_write(File file, MARIA_BASE_INFO *base)
{
  uchar buff[MARIA_BASE_INFO_SIZE], *ptr=buff;

  bmove(ptr, maria_uuid, MY_UUID_SIZE);
  ptr+= MY_UUID_SIZE;
  mi_sizestore(ptr,base->keystart);			ptr+= 8;
  mi_sizestore(ptr,base->max_data_file_length);		ptr+= 8;
  mi_sizestore(ptr,base->max_key_file_length);		ptr+= 8;
  mi_rowstore(ptr,base->records);			ptr+= 8;
  mi_rowstore(ptr,base->reloc);				ptr+= 8;
  mi_int4store(ptr,base->mean_row_length);		ptr+= 4;
  mi_int4store(ptr,base->reclength);			ptr+= 4;
  mi_int4store(ptr,base->pack_reclength);		ptr+= 4;
  mi_int4store(ptr,base->min_pack_length);		ptr+= 4;
  mi_int4store(ptr,base->max_pack_length);		ptr+= 4;
  mi_int4store(ptr,base->min_block_length);		ptr+= 4;
  mi_int2store(ptr,base->fields);			ptr+= 2;
  mi_int2store(ptr,base->fixed_not_null_fields);	ptr+= 2;
  mi_int2store(ptr,base->fixed_not_null_fields_length);	ptr+= 2;
  mi_int2store(ptr,base->max_field_lengths);		ptr+= 2;
  mi_int2store(ptr,base->pack_fields);			ptr+= 2;
  mi_int2store(ptr,base->extra_options)			ptr+= 2;
  mi_int2store(ptr,base->null_bytes);                   ptr+= 2;
  mi_int2store(ptr,base->original_null_bytes);	        ptr+= 2;
  mi_int2store(ptr,base->field_offsets);	        ptr+= 2;
  mi_int2store(ptr,base->language);		        ptr+= 2;
  mi_int2store(ptr,base->block_size);	        	ptr+= 2;
  *ptr++= base->rec_reflength;
  *ptr++= base->key_reflength;
  *ptr++= base->keys;
  *ptr++= base->auto_key;
  *ptr++= base->born_transactional;
  *ptr++= base->compression_algorithm;
  mi_int2store(ptr,base->pack_bytes);			ptr+= 2;
  mi_int2store(ptr,base->blobs);			ptr+= 2;
  mi_int2store(ptr,base->max_key_block_length);		ptr+= 2;
  mi_int2store(ptr,base->max_key_length);		ptr+= 2;
  mi_int2store(ptr,base->extra_alloc_bytes);		ptr+= 2;
  *ptr++= base->extra_alloc_procent;
  mi_int3store(ptr, base->s3_block_size);               ptr+= 3;
  bzero(ptr,13);					ptr+= 13; /* extra */
  DBUG_ASSERT((ptr - buff) == MARIA_BASE_INFO_SIZE);
  return mysql_file_write(file, buff, (size_t) (ptr-buff), MYF(MY_NABP)) != 0;
}


/*--------------------------------------------------------------------------
  maria_keydef
---------------------------------------------------------------------------*/

my_bool _ma_keydef_write(File file, MARIA_KEYDEF *keydef)
{
  uchar buff[MARIA_KEYDEF_SIZE];
  uchar *ptr=buff;

  *ptr++= (uchar) keydef->keysegs;
  *ptr++= keydef->key_alg;			/* Rtree or Btree */
  mi_int2store(ptr,keydef->flag);		ptr+= 2;
  mi_int2store(ptr,keydef->block_length);	ptr+= 2;
  mi_int2store(ptr,keydef->keylength);		ptr+= 2;
  mi_int2store(ptr,keydef->minlength);		ptr+= 2;
  mi_int2store(ptr,keydef->maxlength);		ptr+= 2;
  return mysql_file_write(file, buff, (size_t) (ptr-buff), MYF(MY_NABP)) != 0;
}

uchar *_ma_keydef_read(uchar *ptr, MARIA_KEYDEF *keydef)
{
   keydef->keysegs	= (uint) *ptr++;
   keydef->key_alg	= *ptr++;		/* Rtree or Btree */

   keydef->flag		= mi_uint2korr(ptr);	ptr+= 2;
   keydef->block_length = mi_uint2korr(ptr);	ptr+= 2;
   keydef->keylength	= mi_uint2korr(ptr);	ptr+= 2;
   keydef->minlength	= mi_uint2korr(ptr);	ptr+= 2;
   keydef->maxlength	= mi_uint2korr(ptr);	ptr+= 2;
   keydef->version	= 0;			/* Not saved */
   keydef->parser       = &ft_default_parser;
   keydef->ftkey_nr     = 0;
   return ptr;
}

/***************************************************************************
**  maria_keyseg
***************************************************************************/

my_bool _ma_keyseg_write(File file, const HA_KEYSEG *keyseg)
{
  uchar buff[HA_KEYSEG_SIZE];
  uchar *ptr=buff;
  ulong pos;

  *ptr++= keyseg->type;
  *ptr++= keyseg->language & 0xFF; /* Collation ID, low byte */
  *ptr++= keyseg->null_bit;
  *ptr++= keyseg->bit_start;
  *ptr++= keyseg->language >> 8; /* Collation ID, high byte */
  *ptr++= keyseg->bit_length;
  mi_int2store(ptr,keyseg->flag);	ptr+= 2;
  mi_int2store(ptr,keyseg->length);	ptr+= 2;
  mi_int4store(ptr,keyseg->start);	ptr+= 4;
  pos= keyseg->null_bit ? keyseg->null_pos : keyseg->bit_pos;
  mi_int4store(ptr, pos);
  ptr+=4;

  return mysql_file_write(file, buff, (size_t) (ptr-buff), MYF(MY_NABP)) != 0;
}


uchar *_ma_keyseg_read(uchar *ptr, HA_KEYSEG *keyseg)
{
   keyseg->type		= *ptr++;
   keyseg->language	= *ptr++;
   keyseg->null_bit	= *ptr++;
   keyseg->bit_start	= *ptr++;
   keyseg->language	+= ((uint16) (*ptr++)) << 8;
   keyseg->bit_length   = *ptr++;
   keyseg->flag		= mi_uint2korr(ptr);  ptr+= 2;
   keyseg->length	= mi_uint2korr(ptr);  ptr+= 2;
   keyseg->start	= mi_uint4korr(ptr);  ptr+= 4;
   keyseg->null_pos	= mi_uint4korr(ptr);  ptr+= 4;
   keyseg->charset=0;				/* Will be filled in later */
   if (keyseg->null_bit)
     keyseg->bit_pos= (uint16)(keyseg->null_pos + (keyseg->null_bit == 7));
   else
   {
     keyseg->bit_pos= (uint16)keyseg->null_pos;
     keyseg->null_pos= 0;
   }
   return ptr;
}

/*--------------------------------------------------------------------------
  maria_uniquedef
---------------------------------------------------------------------------*/

my_bool _ma_uniquedef_write(File file, MARIA_UNIQUEDEF *def)
{
  uchar buff[MARIA_UNIQUEDEF_SIZE];
  uchar *ptr=buff;

  mi_int2store(ptr,def->keysegs);		ptr+=2;
  *ptr++=  (uchar) def->key;
  *ptr++ = (uchar) def->null_are_equal;

  return mysql_file_write(file, buff, (size_t) (ptr-buff), MYF(MY_NABP)) != 0;
}

uchar *_ma_uniquedef_read(uchar *ptr, MARIA_UNIQUEDEF *def)
{
   def->keysegs = mi_uint2korr(ptr);
   def->key	= ptr[2];
   def->null_are_equal=ptr[3];
   return ptr+4;				/* 1 extra uchar */
}

/***************************************************************************
**  MARIA_COLUMNDEF
***************************************************************************/

my_bool _ma_columndef_write(File file, MARIA_COLUMNDEF *columndef)
{
  uchar buff[MARIA_COLUMNDEF_SIZE];
  uchar *ptr=buff;
  uint low_offset=  (uint) (columndef->offset & 0xffff);
  uint high_offset= (uint) (columndef->offset >> 16);

  mi_int2store(ptr,(ulong) columndef->column_nr); ptr+= 2;
  mi_int2store(ptr, low_offset);		  ptr+= 2;
  mi_int2store(ptr,columndef->type);		  ptr+= 2;
  mi_int2store(ptr,columndef->length);		  ptr+= 2;
  mi_int2store(ptr,columndef->fill_length);	  ptr+= 2;
  mi_int2store(ptr,columndef->null_pos);	  ptr+= 2;
  mi_int2store(ptr,columndef->empty_pos);	  ptr+= 2;

  (*ptr++)= columndef->null_bit;
  (*ptr++)= columndef->empty_bit;
  mi_int2store(ptr, high_offset);                 ptr+= 2;
  ptr[0]= ptr[1]= 0;                              ptr+= 2;  /* For future */
  return mysql_file_write(file, buff, (size_t) (ptr-buff), MYF(MY_NABP)) != 0;
}

uchar *_ma_columndef_read(uchar *ptr, MARIA_COLUMNDEF *columndef)
{
  uint high_offset;
  columndef->column_nr= mi_uint2korr(ptr);      ptr+= 2;
  columndef->offset= mi_uint2korr(ptr);         ptr+= 2;
  columndef->type=   mi_sint2korr(ptr);		ptr+= 2;
  columndef->length= mi_uint2korr(ptr);		ptr+= 2;
  columndef->fill_length= mi_uint2korr(ptr);	ptr+= 2;
  columndef->null_pos= mi_uint2korr(ptr);	ptr+= 2;
  columndef->empty_pos= mi_uint2korr(ptr);	ptr+= 2;
  columndef->null_bit=  (uint8) *ptr++;
  columndef->empty_bit= (uint8) *ptr++;
  high_offset=       mi_uint2korr(ptr);         ptr+= 2;
  columndef->offset|= ((ulong) high_offset << 16);
  ptr+= 2;
  return ptr;
}

my_bool _ma_column_nr_write(File file, uint16 *offsets, uint columns)
{
  uchar *buff, *ptr, *end;
  size_t size= columns*2;
  my_bool res;

  if (!(buff= (uchar*) my_alloca(size)))
    return 1;
  for (ptr= buff, end= ptr + size; ptr < end ; ptr+= 2, offsets++)
    int2store(ptr, *offsets);
  res= mysql_file_write(file, buff, size, MYF(MY_NABP)) != 0;
  my_afree(buff);
  return res;
}


uchar *_ma_column_nr_read(uchar *ptr, uint16 *offsets, uint columns)
{
  uchar *end;
  size_t size= columns*2;
  for (end= ptr + size; ptr < end ; ptr+=2, offsets++)
    *offsets= uint2korr(ptr);
  return ptr;
}

/**
   @brief Set callbacks for data pages

   @note
   We don't use pagecache_file_init here, as we want to keep the
   code readable
*/

void _ma_set_data_pagecache_callbacks(PAGECACHE_FILE *file,
                                      MARIA_SHARE *share)
{
  pagecache_file_set_null_hooks(file);
  file->callback_data= (uchar*) share;
  file->flush_log_callback= &maria_flush_log_for_page_none; /* Do nothing */
  file->post_write_hook= maria_page_write_failure;

  if (share->temporary)
  {
    file->post_read_hook= &maria_page_crc_check_none;
    file->pre_write_hook= &maria_page_filler_set_none;
  }
  else
  {
    file->post_read_hook= &maria_page_crc_check_data;
    if (share->options & HA_OPTION_PAGE_CHECKSUM)
      file->pre_write_hook= &maria_page_crc_set_normal;
    else
      file->pre_write_hook= &maria_page_filler_set_normal;
    if (share->now_transactional)
      file->flush_log_callback= maria_flush_log_for_page;
  }

  if (MY_TEST(share->base.extra_options & MA_EXTRA_OPTIONS_ENCRYPTED))
  {
    ma_crypt_set_data_pagecache_callbacks(file, share);
  }
}


/**
   @brief Set callbacks for index pages

   @note
   We don't use pagecache_file_init here, as we want to keep the
   code readable
*/

void _ma_set_index_pagecache_callbacks(PAGECACHE_FILE *file,
                                       MARIA_SHARE *share)
{
  pagecache_file_set_null_hooks(file);
  file->callback_data= (uchar*) share;
  file->flush_log_callback= &maria_flush_log_for_page_none; /* Do nothing */
  file->post_write_hook= maria_page_write_failure;

  if (share->temporary)
  {
    file->post_read_hook= &maria_page_crc_check_none;
    file->pre_write_hook= &maria_page_filler_set_none;
  }
  else
  {
    file->post_read_hook=  &maria_page_crc_check_index;
    if (share->options & HA_OPTION_PAGE_CHECKSUM)
      file->pre_write_hook= &maria_page_crc_set_index;
    else
      file->pre_write_hook= &maria_page_filler_set_normal;

    if (share->now_transactional)
      file->flush_log_callback= maria_flush_log_for_page;
  }

  if (MY_TEST(share->base.extra_options & MA_EXTRA_OPTIONS_ENCRYPTED))
  {
    ma_crypt_set_index_pagecache_callbacks(file, share);
  }
}


/**************************************************************************
 Open data file
  We can't use dup() here as the data file descriptors need to have different
  active seek-positions.
*************************************************************************/

int _ma_open_datafile(MARIA_HA *info, MARIA_SHARE *share)
{
  myf flags= (share->mode & O_NOFOLLOW) ? MY_NOSYMLINKS | MY_WME : MY_WME;
  if (share->temporary)
    flags|= MY_THREAD_SPECIFIC;
  DEBUG_SYNC_C("mi_open_datafile");
  info->dfile.file= share->bitmap.file.file=
    mysql_file_open(key_file_dfile, share->data_file_name.str,
                    share->mode | O_SHARE | O_CLOEXEC, flags);
  return info->dfile.file >= 0 ? 0 : 1;
}


int _ma_open_keyfile(MARIA_SHARE *share)
{
  /*
    Modifications to share->kfile should be under intern_lock to protect
    against a concurrent checkpoint.
  */
  mysql_mutex_lock(&share->intern_lock);
  share->kfile.file= mysql_file_open(key_file_kfile,
                                     share->unique_file_name.str,
                                     share->mode | O_SHARE | O_NOFOLLOW | O_CLOEXEC,
                             MYF(MY_WME | MY_NOSYMLINKS));
  mysql_mutex_unlock(&share->intern_lock);
  return (share->kfile.file < 0);
}


/*
  Disable all indexes.

  SYNOPSIS
    maria_disable_indexes()
    info        A pointer to the MARIA storage engine MARIA_HA struct.

  DESCRIPTION
    Disable all indexes.

  RETURN
    0  ok
*/

int maria_disable_indexes(MARIA_HA *info)
{
  MARIA_SHARE *share= info->s;

  maria_clear_all_keys_active(share->state.key_map);
  return 0;
}


/*
  Enable all indexes

  SYNOPSIS
    maria_enable_indexes()
    info        A pointer to the MARIA storage engine MARIA_HA struct.

  DESCRIPTION
    Enable all indexes. The indexes might have been disabled
    by maria_disable_index() before.
    The function works only if both data and indexes are empty,
    otherwise a repair is required.
    To be sure, call handler::delete_all_rows() before.

  RETURN
    0  ok
    HA_ERR_CRASHED data or index is non-empty.
*/

int maria_enable_indexes(MARIA_HA *info)
{
  int error= 0;
  MARIA_SHARE *share= info->s;
  DBUG_ENTER("maria_enable_indexes");

  if ((share->state.state.data_file_length !=
       (share->data_file_type == BLOCK_RECORD ? share->block_size : 0)) ||
      (share->state.state.key_file_length != share->base.keystart))
  {
    DBUG_PRINT("error", ("data_file_length: %lu  key_file_length: %lu",
                         (ulong) share->state.state.data_file_length,
                         (ulong) share->state.state.key_file_length));
    _ma_set_fatal_error(share, HA_ERR_CRASHED);
    error= HA_ERR_CRASHED;
  }
  else
    maria_set_all_keys_active(share->state.key_map, share->base.keys);
  DBUG_RETURN(error);
}


/*
  Test if indexes are disabled.

  SYNOPSIS
    maria_indexes_are_disabled()
    info        A pointer to the MARIA storage engine MARIA_HA struct.

  DESCRIPTION
    Test if indexes are disabled.

  RETURN
    0  indexes are not disabled
    1  all indexes are disabled
    2  non-unique indexes are disabled
*/

int maria_indexes_are_disabled(MARIA_HA *info)
{
  MARIA_SHARE *share= info->s;

  /*
    No keys or all are enabled. keys is the number of keys. Left shifted
    gives us only one bit set. When decreased by one, gives us all all bits
    up to this one set and it gets unset.
  */
  if (!share->base.keys ||
      (maria_is_all_keys_active(share->state.key_map, share->base.keys)))
    return 0;

  /* All are disabled */
  if (maria_is_any_key_active(share->state.key_map))
    return 1;

  /*
    We have keys. Some enabled, some disabled.
    Don't check for any non-unique disabled but return directly 2
  */
  return 2;
}


static my_bool maria_scan_init_dummy(MARIA_HA *info __attribute__((unused)))
{
  return 0;
}

static void maria_scan_end_dummy(MARIA_HA *info __attribute__((unused)))
{
}

static my_bool maria_once_init_dummy(MARIA_SHARE *share
                                     __attribute__((unused)),
                                     File dfile __attribute__((unused)))
{
  return 0;
}

static my_bool maria_once_end_dummy(MARIA_SHARE *share __attribute__((unused)))
{
  return 0;
}<|MERGE_RESOLUTION|>--- conflicted
+++ resolved
@@ -569,15 +569,9 @@
          ((share->state.changed & (STATE_MOVED | STATE_NOT_ZEROFILLED)) ==
           (STATE_MOVED | STATE_NOT_ZEROFILLED))))
     {
-<<<<<<< HEAD
-      DBUG_PRINT("warning", ("table is moved from another system.  uuid_diff: %d  create_trid: %lu  max_trid: %lu",
+      DBUG_PRINT("warning", ("table is moved from another system.  uuid_diff: %d  create_trid: %lu  max_trid: %lu  moved: %d",
                              memcmp(share->base.uuid, maria_uuid,
                                     MY_UUID_SIZE) != 0,
-=======
-      DBUG_PRINT("warning", ("table is moved from another system.  uuid_diff: %d  create_trid: %lu  max_trid: %lu  moved: %d",
-                            memcmp(share->base.uuid, maria_uuid,
-                                   MY_UUID_SIZE) != 0,
->>>>>>> 0ba845a8
                              (ulong) share->state.create_trid,
                              (ulong) trnman_get_max_trid(),
                              MY_TEST((share->state.changed & STATE_MOVED))));
