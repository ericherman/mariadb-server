/* Copyright (C) 2004-2008 MySQL AB & MySQL Finland AB & TCX DataKonsult AB
   Copyright (C) 2008-2009 Sun Microsystems, Inc.
   Copyright (c) 2009, 2021, MariaDB Corporation Ab

   This program is free software; you can redistribute it and/or modify
   it under the terms of the GNU General Public License as published by
   the Free Software Foundation; version 2 of the License.

   This program is distributed in the hope that it will be useful,
   but WITHOUT ANY WARRANTY; without even the implied warranty of
   MERCHANTABILITY or FITNESS FOR A PARTICULAR PURPOSE.  See the
   GNU General Public License for more details.

   You should have received a copy of the GNU General Public License
   along with this program; if not, write to the Free Software
   Foundation, Inc., 51 Franklin Street, Fifth Floor, Boston, MA 02110-1335 USA */


#ifdef USE_PRAGMA_IMPLEMENTATION
#pragma implementation                          // gcc: Class implementation
#endif

#define MYSQL_SERVER 1
#include <my_global.h>
#include <m_ctype.h>
#include <my_dir.h>
#include <myisampack.h>
#include <my_bit.h>
#include "ha_maria.h"
#include "trnman_public.h"
#include "trnman.h"

C_MODE_START
#include "maria_def.h"
#include "ma_rt_index.h"
#include "ma_blockrec.h"
#include "ma_checkpoint.h"
#include "ma_recovery.h"
C_MODE_END
#include "ma_trnman.h"

//#include "sql_priv.h"
#include "protocol.h"
#include "sql_class.h"
#include "key.h"
#include "log.h"
#include "sql_parse.h"

/*
  Note that in future versions, only *transactional* Maria tables can
  rollback, so this flag should be up or down conditionally.
*/
#ifdef ARIA_HAS_TRANSACTIONS
#define TRANSACTION_STATE
#else
#define TRANSACTION_STATE HA_NO_TRANSACTIONS
#endif

#define THD_TRN (TRN*) thd_get_ha_data(thd, maria_hton)

ulong pagecache_division_limit, pagecache_age_threshold, pagecache_file_hash_size;
ulonglong pagecache_buffer_size;
const char *zerofill_error_msg=
  "Table is probably from another system and must be zerofilled or repaired ('REPAIR TABLE table_name') to be usable on this system";

/**
   As the auto-repair is initiated when opened from the SQL layer
   (open_unireg_entry(), check_and_repair()), it does not happen when Maria's
   Recovery internally opens the table to apply log records to it, which is
   good. It would happen only after Recovery, if the table is still
   corrupted.
*/
ulonglong maria_recover_options= HA_RECOVER_NONE;
handlerton *maria_hton;

/* bits in maria_recover_options */
const char *maria_recover_names[]=
{
  /*
    Compared to MyISAM, "default" was renamed to "normal" as it collided with
    SET var=default which sets to the var's default i.e. what happens when the
    var is not set i.e. HA_RECOVER_NONE.
    OFF flag is ignored.
  */
  "NORMAL", "BACKUP", "FORCE", "QUICK", "OFF", NullS
};
TYPELIB maria_recover_typelib=
{
  array_elements(maria_recover_names) - 1, "",
  maria_recover_names, NULL
};

const char *maria_stats_method_names[]=
{
  "nulls_unequal", "nulls_equal",
  "nulls_ignored", NullS
};
TYPELIB maria_stats_method_typelib=
{
  array_elements(maria_stats_method_names) - 1, "",
  maria_stats_method_names, NULL
};

/* transactions log purge mode */
const char *maria_translog_purge_type_names[]=
{
  "immediate", "external", "at_flush", NullS
};
TYPELIB maria_translog_purge_type_typelib=
{
  array_elements(maria_translog_purge_type_names) - 1, "",
  maria_translog_purge_type_names, NULL
};

/* transactional log directory sync */
const char *maria_sync_log_dir_names[]=
{
  "NEVER", "NEWFILE", "ALWAYS", NullS
};
TYPELIB maria_sync_log_dir_typelib=
{
  array_elements(maria_sync_log_dir_names) - 1, "",
  maria_sync_log_dir_names, NULL
};

/* transactional log group commit */
const char *maria_group_commit_names[]=
{
  "none", "hard", "soft", NullS
};
TYPELIB maria_group_commit_typelib=
{
  array_elements(maria_group_commit_names) - 1, "",
  maria_group_commit_names, NULL
};

/** Interval between background checkpoints in seconds */
static ulong checkpoint_interval;
static void update_checkpoint_interval(MYSQL_THD thd,
                                       struct st_mysql_sys_var *var,
                                       void *var_ptr, const void *save);
static void update_maria_group_commit(MYSQL_THD thd,
                                      struct st_mysql_sys_var *var,
                                      void *var_ptr, const void *save);
static void update_maria_group_commit_interval(MYSQL_THD thd,
                                           struct st_mysql_sys_var *var,
                                           void *var_ptr, const void *save);
/** After that many consecutive recovery failures, remove logs */
static ulong force_start_after_recovery_failures;
static void update_log_file_size(MYSQL_THD thd,
                                 struct st_mysql_sys_var *var,
                                 void *var_ptr, const void *save);

/* The 4096 is there because of MariaDB privilege tables */
static MYSQL_SYSVAR_ULONG(block_size, maria_block_size,
       PLUGIN_VAR_RQCMDARG | PLUGIN_VAR_READONLY,
       "Block size to be used for Aria index pages.", 0, 0,
       MARIA_KEY_BLOCK_LENGTH, 4096,
       MARIA_MAX_KEY_BLOCK_LENGTH, MARIA_MIN_KEY_BLOCK_LENGTH);

static MYSQL_SYSVAR_ULONG(checkpoint_interval, checkpoint_interval,
       PLUGIN_VAR_RQCMDARG,
       "Interval between tries to do an automatic checkpoints. In seconds; 0 means"
       " 'no automatic checkpoints' which makes sense only for testing.",
       NULL, update_checkpoint_interval, 30, 0, UINT_MAX, 1);

static MYSQL_SYSVAR_ULONG(checkpoint_log_activity, maria_checkpoint_min_log_activity,
       PLUGIN_VAR_RQCMDARG,
       "Number of bytes that the transaction log has to grow between checkpoints before a new "
       "checkpoint is written to the log.",
       NULL, NULL, 1024*1024, 0, UINT_MAX, 1);

static MYSQL_SYSVAR_ULONG(force_start_after_recovery_failures,
       force_start_after_recovery_failures,
       /*
         Read-only because setting it on the fly has no useful effect,
         should be set on command-line.
       */
       PLUGIN_VAR_RQCMDARG | PLUGIN_VAR_READONLY,
       "Number of consecutive log recovery failures after which logs will be"
       " automatically deleted to cure the problem; 0 (the default) disables"
       " the feature.", NULL, NULL, 0, 0, UINT_MAX8, 1);

static MYSQL_SYSVAR_BOOL(page_checksum, maria_page_checksums, 0,
       "Maintain page checksums (can be overridden per table "
       "with PAGE_CHECKSUM clause in CREATE TABLE)", 0, 0, 1);

/* It is only command line argument */
<<<<<<< HEAD
static MYSQL_SYSVAR_CONST_STR(log_dir_path, maria_data_root,
       PLUGIN_VAR_NOSYSVAR | PLUGIN_VAR_RQCMDARG | PLUGIN_VAR_READONLY,
=======
static MYSQL_SYSVAR_STR(log_dir_path, maria_data_root,
       PLUGIN_VAR_RQCMDARG | PLUGIN_VAR_READONLY,
>>>>>>> 06393cd8
       "Path to the directory where to store transactional log",
       NULL, NULL, mysql_real_data_home);

static MYSQL_SYSVAR_ULONG(log_file_size, log_file_size,
       PLUGIN_VAR_RQCMDARG,
       "Limit for transaction log size",
       NULL, update_log_file_size, TRANSLOG_FILE_SIZE,
       TRANSLOG_MIN_FILE_SIZE, 0xffffffffL, TRANSLOG_PAGE_SIZE);

static MYSQL_SYSVAR_ENUM(group_commit, maria_group_commit,
       PLUGIN_VAR_RQCMDARG,
       "Specifies Aria group commit mode. "
       "Possible values are \"none\" (no group commit), "
       "\"hard\" (with waiting to actual commit), "
       "\"soft\" (no wait for commit (DANGEROUS!!!))",
       NULL, update_maria_group_commit,
       TRANSLOG_GCOMMIT_NONE, &maria_group_commit_typelib);

static MYSQL_SYSVAR_ULONG(group_commit_interval, maria_group_commit_interval,
       PLUGIN_VAR_RQCMDARG,
       "Interval between commits in microseconds (1/1000000 sec)."
       " 0 stands for no waiting"
       " for other threads to come and do a commit in \"hard\" mode and no"
       " sync()/commit at all in \"soft\" mode.  Option has only an effect"
       " if aria_group_commit is used",
       NULL, update_maria_group_commit_interval, 0, 0, UINT_MAX, 1);

static MYSQL_SYSVAR_ENUM(log_purge_type, log_purge_type,
       PLUGIN_VAR_RQCMDARG,
       "Specifies how Aria transactional log will be purged",
       NULL, NULL, TRANSLOG_PURGE_IMMIDIATE,
       &maria_translog_purge_type_typelib);

static MYSQL_SYSVAR_ULONGLONG(max_sort_file_size,
       maria_max_temp_length, PLUGIN_VAR_RQCMDARG,
       "Don't use the fast sort index method to created index if the "
       "temporary file would get bigger than this.",
       0, 0, MAX_FILE_SIZE & ~((ulonglong) (1*MB-1)),
       0, MAX_FILE_SIZE, 1*MB);

static MYSQL_SYSVAR_ULONG(pagecache_age_threshold,
       pagecache_age_threshold, PLUGIN_VAR_RQCMDARG,
       "This characterizes the number of hits a hot block has to be untouched "
       "until it is considered aged enough to be downgraded to a warm block. "
       "This specifies the percentage ratio of that number of hits to the "
       "total number of blocks in the page cache.", 0, 0,
       300, 100, ~ (ulong) 0L, 100);

static MYSQL_SYSVAR_ULONGLONG(pagecache_buffer_size, pagecache_buffer_size,
       PLUGIN_VAR_RQCMDARG | PLUGIN_VAR_READONLY,
       "The size of the buffer used for index blocks for Aria tables. "
       "Increase this to get better index handling (for all reads and "
       "multiple writes) to as much as you can afford.", 0, 0,
       KEY_CACHE_SIZE, 8192*16L, ~(ulonglong) 0, 1);

static MYSQL_SYSVAR_ULONG(pagecache_division_limit, pagecache_division_limit,
       PLUGIN_VAR_RQCMDARG,
       "The minimum percentage of warm blocks in key cache", 0, 0,
       100,  1, 100, 1);

static MYSQL_SYSVAR_ULONG(pagecache_file_hash_size, pagecache_file_hash_size,
       PLUGIN_VAR_RQCMDARG | PLUGIN_VAR_READONLY,
       "Number of hash buckets for open and changed files.  If you have a lot of Aria "
       "files open you should increase this for faster flush of changes. A good "
       "value is probably 1/10 of number of possible open Aria files.", 0,0,
       512, 128, 16384, 1);

static MYSQL_SYSVAR_SET(recover_options, maria_recover_options, PLUGIN_VAR_OPCMDARG,
       "Specifies how corrupted tables should be automatically repaired",
       NULL, NULL, HA_RECOVER_BACKUP|HA_RECOVER_QUICK, &maria_recover_typelib);

static MYSQL_THDVAR_ULONG(repair_threads, PLUGIN_VAR_RQCMDARG,
       "Number of threads to use when repairing Aria tables. The value of 1 "
       "disables parallel repair.",
       0, 0, 1, 1, 128, 1);

static MYSQL_THDVAR_ULONGLONG(sort_buffer_size, PLUGIN_VAR_RQCMDARG,
       "The buffer that is allocated when sorting the index when doing a "
       "REPAIR or when creating indexes with CREATE INDEX or ALTER TABLE.",
       NULL, NULL,
       SORT_BUFFER_INIT, MIN_SORT_BUFFER, SIZE_T_MAX/2, 1);

static MYSQL_THDVAR_ENUM(stats_method, PLUGIN_VAR_RQCMDARG,
       "Specifies how Aria index statistics collection code should treat "
       "NULLs", 0, 0, 0, &maria_stats_method_typelib);

static MYSQL_SYSVAR_ENUM(sync_log_dir, sync_log_dir, PLUGIN_VAR_RQCMDARG,
       "Controls syncing directory after log file growth and new file "
       "creation", NULL, NULL, TRANSLOG_SYNC_DIR_NEWFILE,
       &maria_sync_log_dir_typelib);

#ifdef USE_ARIA_FOR_TMP_TABLES
#define USE_ARIA_FOR_TMP_TABLES_VAL 1
#else
#define USE_ARIA_FOR_TMP_TABLES_VAL 0
#endif
my_bool use_maria_for_temp_tables= USE_ARIA_FOR_TMP_TABLES_VAL;

static MYSQL_SYSVAR_BOOL(used_for_temp_tables,
       use_maria_for_temp_tables, PLUGIN_VAR_READONLY | PLUGIN_VAR_NOCMDOPT,
       "Whether temporary tables should be MyISAM or Aria", 0, 0,
       1);

static MYSQL_SYSVAR_BOOL(encrypt_tables, maria_encrypt_tables, PLUGIN_VAR_OPCMDARG,
       "Encrypt tables (only for tables with ROW_FORMAT=PAGE (default) "
       "and not FIXED/DYNAMIC)",
       0, 0, 0);

#if defined HAVE_PSI_INTERFACE && !defined EMBEDDED_LIBRARY

static PSI_mutex_info all_aria_mutexes[]=
{
  { &key_THR_LOCK_maria, "THR_LOCK_maria", PSI_FLAG_GLOBAL},
  { &key_LOCK_soft_sync, "LOCK_soft_sync", PSI_FLAG_GLOBAL},
  { &key_LOCK_trn_list, "LOCK_trn_list", PSI_FLAG_GLOBAL},
  { &key_SHARE_BITMAP_lock, "SHARE::bitmap::bitmap_lock", 0},
  { &key_SORT_INFO_mutex, "SORT_INFO::mutex", 0},
  { &key_TRANSLOG_BUFFER_mutex, "TRANSLOG_BUFFER::mutex", 0},
  { &key_TRANSLOG_DESCRIPTOR_dirty_buffer_mask_lock, "TRANSLOG_DESCRIPTOR::dirty_buffer_mask_lock", 0},
  { &key_TRANSLOG_DESCRIPTOR_sent_to_disk_lock, "TRANSLOG_DESCRIPTOR::sent_to_disk_lock", 0},
  { &key_TRANSLOG_DESCRIPTOR_log_flush_lock, "TRANSLOG_DESCRIPTOR::log_flush_lock", 0},
  { &key_TRANSLOG_DESCRIPTOR_file_header_lock, "TRANSLOG_DESCRIPTOR::file_header_lock", 0},
  { &key_TRANSLOG_DESCRIPTOR_unfinished_files_lock, "TRANSLOG_DESCRIPTOR::unfinished_files_lock", 0},
  { &key_TRANSLOG_DESCRIPTOR_purger_lock, "TRANSLOG_DESCRIPTOR::purger_lock", 0},
  { &key_SHARE_intern_lock, "SHARE::intern_lock", 0},
  { &key_SHARE_key_del_lock, "SHARE::key_del_lock", 0},
  { &key_SHARE_close_lock, "SHARE::close_lock", 0},
  { &key_SERVICE_THREAD_CONTROL_lock, "SERVICE_THREAD_CONTROL::LOCK_control", 0},
  { &key_TRN_state_lock, "TRN::state_lock", 0},
  { &key_PAGECACHE_cache_lock, "PAGECACHE::cache_lock", 0}
};

static PSI_cond_info all_aria_conds[]=
{
  { &key_COND_soft_sync, "COND_soft_sync", PSI_FLAG_GLOBAL},
  { &key_SHARE_key_del_cond, "SHARE::key_del_cond", 0},
  { &key_SERVICE_THREAD_CONTROL_cond, "SERVICE_THREAD_CONTROL::COND_control", 0},
  { &key_SORT_INFO_cond, "SORT_INFO::cond", 0},
  { &key_SHARE_BITMAP_cond, "BITMAP::bitmap_cond", 0},
  { &key_TRANSLOG_BUFFER_waiting_filling_buffer, "TRANSLOG_BUFFER::waiting_filling_buffer", 0},
  { &key_TRANSLOG_BUFFER_prev_sent_to_disk_cond, "TRANSLOG_BUFFER::prev_sent_to_disk_cond", 0},
  { &key_TRANSLOG_DESCRIPTOR_log_flush_cond, "TRANSLOG_DESCRIPTOR::log_flush_cond", 0},
  { &key_TRANSLOG_DESCRIPTOR_new_goal_cond, "TRANSLOG_DESCRIPTOR::new_goal_cond", 0}
};

static PSI_rwlock_info all_aria_rwlocks[]=
{
  { &key_KEYINFO_root_lock, "KEYINFO::root_lock", 0},
  { &key_SHARE_mmap_lock, "SHARE::mmap_lock", 0},
  { &key_TRANSLOG_DESCRIPTOR_open_files_lock, "TRANSLOG_DESCRIPTOR::open_files_lock", 0}
};

static PSI_thread_info all_aria_threads[]=
{
  { &key_thread_checkpoint, "checkpoint_background", PSI_FLAG_GLOBAL},
  { &key_thread_soft_sync, "soft_sync_background", PSI_FLAG_GLOBAL},
  { &key_thread_find_all_keys, "thr_find_all_keys", 0}
};

static PSI_file_info all_aria_files[]=
{
  { &key_file_translog, "translog", 0},
  { &key_file_kfile, "MAI", 0},
  { &key_file_dfile, "MAD", 0},
  { &key_file_control, "control", PSI_FLAG_GLOBAL}
};

# ifdef HAVE_PSI_STAGE_INTERFACE
static PSI_stage_info *all_aria_stages[]=
{
  & stage_waiting_for_a_resource
};
# endif /* HAVE_PSI_STAGE_INTERFACE */

static void init_aria_psi_keys(void)
{
  const char* category= "aria";
  int count;

  count= array_elements(all_aria_mutexes);
  mysql_mutex_register(category, all_aria_mutexes, count);

  count= array_elements(all_aria_rwlocks);
  mysql_rwlock_register(category, all_aria_rwlocks, count);

  count= array_elements(all_aria_conds);
  mysql_cond_register(category, all_aria_conds, count);

  count= array_elements(all_aria_threads);
  mysql_thread_register(category, all_aria_threads, count);

  count= array_elements(all_aria_files);
  mysql_file_register(category, all_aria_files, count);
# ifdef HAVE_PSI_STAGE_INTERFACE
  count= array_elements(all_aria_stages);
  mysql_stage_register(category, all_aria_stages, count);
# endif /* HAVE_PSI_STAGE_INTERFACE */
}
#else
#define init_aria_psi_keys() /* no-op */
#endif /* HAVE_PSI_INTERFACE */

const char *MA_CHECK_INFO= "info";
const char *MA_CHECK_WARNING= "warning";
const char *MA_CHECK_ERROR= "error";

/*****************************************************************************
** MARIA tables
*****************************************************************************/

static handler *maria_create_handler(handlerton *hton,
                                     TABLE_SHARE * table,
                                     MEM_ROOT *mem_root)
{
  return new (mem_root) ha_maria(hton, table);
}


static void _ma_check_print(HA_CHECK *param, const char* msg_type,
                            const char *msgbuf)
{
  if (msg_type == MA_CHECK_INFO)
    sql_print_information("%s.%s: %s", param->db_name, param->table_name,
                          msgbuf);
  else if (msg_type == MA_CHECK_WARNING)
    sql_print_warning("%s.%s: %s", param->db_name, param->table_name,
                      msgbuf);
  else
    sql_print_error("%s.%s: %s", param->db_name, param->table_name, msgbuf);
}


// collect errors printed by maria_check routines

static void _ma_check_print_msg(HA_CHECK *param, const char *msg_type,
                                const char *fmt, va_list args)
{
  THD *thd= (THD *) param->thd;
  Protocol *protocol= thd->protocol;
  size_t length, msg_length;
  char msgbuf[MYSQL_ERRMSG_SIZE];
  char name[NAME_LEN * 2 + 2];

  if (param->testflag & T_SUPPRESS_ERR_HANDLING)
    return;

  msg_length= my_vsnprintf(msgbuf, sizeof(msgbuf), fmt, args);
  msgbuf[sizeof(msgbuf) - 1]= 0;                // healthy paranoia

  DBUG_PRINT(msg_type, ("message: %s", msgbuf));

  if (!thd->vio_ok())
  {
    _ma_check_print(param, msg_type, msgbuf);
    return;
  }

  if (param->testflag &
      (T_CREATE_MISSING_KEYS | T_SAFE_REPAIR | T_AUTO_REPAIR))
  {
    myf flag= 0;
    if (msg_type == MA_CHECK_INFO)
      flag= ME_NOTE;
    else if (msg_type == MA_CHECK_WARNING)
      flag= ME_WARNING;
    my_message(ER_NOT_KEYFILE, msgbuf, MYF(flag));
    if (thd->variables.log_warnings > 2)
      _ma_check_print(param, msg_type, msgbuf);
    return;
  }
  length= (uint) (strxmov(name, param->db_name, ".", param->table_name,
                          NullS) - name);
  /*
    TODO: switch from protocol to push_warning here. The main reason we didn't
    it yet is parallel repair, which threads have no THD object accessible via
    current_thd.

    Also we likely need to lock mutex here (in both cases with protocol and
    push_warning).
  */
  protocol->prepare_for_resend();
  protocol->store(name, (uint)length, system_charset_info);
  protocol->store(param->op_name, system_charset_info);
  protocol->store(msg_type, system_charset_info);
  protocol->store(msgbuf, (uint)msg_length, system_charset_info);
  if (protocol->write())
    sql_print_error("Failed on my_net_write, writing to stderr instead: %s.%s: %s\n",
                    param->db_name, param->table_name, msgbuf);
  else if (thd->variables.log_warnings > 2)
    _ma_check_print(param, msg_type, msgbuf);

  return;
}


/*
  Convert TABLE object to Maria key and column definition

  SYNOPSIS
    table2maria()
      table_arg   in     TABLE object.
      keydef_out  out    Maria key definition.
      recinfo_out out    Maria column definition.
      records_out out    Number of fields.

  DESCRIPTION
    This function will allocate and initialize Maria key and column
    definition for further use in ma_create or for a check for underlying
    table conformance in merge engine.

    The caller needs to free *recinfo_out after use. Since *recinfo_out
    and *keydef_out are allocated with a my_multi_malloc, *keydef_out
    is freed automatically when *recinfo_out is freed.

  RETURN VALUE
    0  OK
    # error code
*/

static int table2maria(TABLE *table_arg, data_file_type row_type,
                       MARIA_KEYDEF **keydef_out,
                       MARIA_COLUMNDEF **recinfo_out, uint *records_out,
                       MARIA_CREATE_INFO *create_info)
{
  uint i, j, recpos, minpos, fieldpos, temp_length, length;
  enum ha_base_keytype type= HA_KEYTYPE_BINARY;
  uchar *record;
  KEY *pos;
  MARIA_KEYDEF *keydef;
  MARIA_COLUMNDEF *recinfo, *recinfo_pos;
  HA_KEYSEG *keyseg;
  TABLE_SHARE *share= table_arg->s;
  uint options= share->db_options_in_use;
  DBUG_ENTER("table2maria");

  if (row_type == BLOCK_RECORD)
    options|= HA_OPTION_PACK_RECORD;

  if (!(my_multi_malloc(PSI_INSTRUMENT_ME, MYF(MY_WME),
          recinfo_out, (share->fields * 2 + 2) * sizeof(MARIA_COLUMNDEF),
          keydef_out, share->keys * sizeof(MARIA_KEYDEF),
          &keyseg,
          (share->key_parts + share->keys) * sizeof(HA_KEYSEG),
          NullS)))
    DBUG_RETURN(HA_ERR_OUT_OF_MEM); /* purecov: inspected */
  keydef= *keydef_out;
  recinfo= *recinfo_out;
  pos= table_arg->key_info;
  for (i= 0; i < share->keys; i++, pos++)
  {
    keydef[i].flag= (uint16) (pos->flags & (HA_NOSAME | HA_FULLTEXT |
                                            HA_SPATIAL));
    keydef[i].key_alg= pos->algorithm == HA_KEY_ALG_UNDEF ?
      (pos->flags & HA_SPATIAL ? HA_KEY_ALG_RTREE : HA_KEY_ALG_BTREE) :
      pos->algorithm;
    keydef[i].block_length= pos->block_size;
    keydef[i].seg= keyseg;
    keydef[i].keysegs= pos->user_defined_key_parts;
    for (j= 0; j < pos->user_defined_key_parts; j++)
    {
      Field *field= pos->key_part[j].field;

      if (!table_arg->field[field->field_index]->stored_in_db())
      {
        my_free(*recinfo_out);
        if (table_arg->s->long_unique_table)
        {
          my_error(ER_TOO_LONG_KEY, MYF(0), table_arg->file->max_key_length());
          DBUG_RETURN(HA_ERR_INDEX_COL_TOO_LONG);
        }
        my_error(ER_KEY_BASED_ON_GENERATED_VIRTUAL_COLUMN, MYF(0));
        DBUG_RETURN(HA_ERR_UNSUPPORTED);
      }

      type= field->key_type();
      keydef[i].seg[j].flag= pos->key_part[j].key_part_flag;

      if (options & HA_OPTION_PACK_KEYS ||
          (pos->flags & (HA_PACK_KEY | HA_BINARY_PACK_KEY |
                         HA_SPACE_PACK_USED)))
      {
        if (pos->key_part[j].length > 8 &&
            (type == HA_KEYTYPE_TEXT ||
             type == HA_KEYTYPE_NUM ||
             (type == HA_KEYTYPE_BINARY && !field->zero_pack())))
        {
          /* No blobs here */
          if (j == 0)
            keydef[i].flag|= HA_PACK_KEY;
          if (!(field->flags & ZEROFILL_FLAG) &&
              (field->type() == MYSQL_TYPE_STRING ||
               field->type() == MYSQL_TYPE_VAR_STRING ||
               ((int) (pos->key_part[j].length - field->decimals())) >= 4))
            keydef[i].seg[j].flag|= HA_SPACE_PACK;
        }
        else if (j == 0 && (!(pos->flags & HA_NOSAME) || pos->key_length > 16))
          keydef[i].flag|= HA_BINARY_PACK_KEY;
      }
      keydef[i].seg[j].type= (int) type;
      keydef[i].seg[j].start= pos->key_part[j].offset;
      keydef[i].seg[j].length= pos->key_part[j].length;
      keydef[i].seg[j].bit_start= keydef[i].seg[j].bit_length= 0;
      keydef[i].seg[j].bit_pos= 0;
      keydef[i].seg[j].language= field->charset()->number;

      if (field->null_ptr)
      {
        keydef[i].seg[j].null_bit= field->null_bit;
        keydef[i].seg[j].null_pos= (uint) (field->null_ptr-
                                           (uchar*) table_arg->record[0]);
      }
      else
      {
        keydef[i].seg[j].null_bit= 0;
        keydef[i].seg[j].null_pos= 0;
      }
      if (field->type() == MYSQL_TYPE_BLOB ||
          field->type() == MYSQL_TYPE_GEOMETRY)
      {
        keydef[i].seg[j].flag|= HA_BLOB_PART;
        /* save number of bytes used to pack length */
        keydef[i].seg[j].bit_start= (uint) (field->pack_length() -
                                            portable_sizeof_char_ptr);
      }
      else if (field->type() == MYSQL_TYPE_BIT)
      {
        keydef[i].seg[j].bit_length= ((Field_bit *) field)->bit_len;
        keydef[i].seg[j].bit_start= ((Field_bit *) field)->bit_ofs;
        keydef[i].seg[j].bit_pos= (uint) (((Field_bit *) field)->bit_ptr -
                                          (uchar*) table_arg->record[0]);
      }
    }
    keyseg+= pos->user_defined_key_parts;
  }
  if (table_arg->found_next_number_field)
    keydef[share->next_number_index].flag|= HA_AUTO_KEY;
  record= table_arg->record[0];
  recpos= 0;
  recinfo_pos= recinfo;
  create_info->null_bytes= table_arg->s->null_bytes;

  while (recpos < (uint) share->stored_rec_length)
  {
    Field **field, *found= 0;
    minpos= share->reclength;
    length= 0;

    for (field= table_arg->field; *field; field++)
    {
      if ((fieldpos= (*field)->offset(record)) >= recpos &&
          fieldpos <= minpos)
      {
        /* skip null fields */
        if (!(temp_length= (*field)->pack_length_in_rec()))
          continue; /* Skip null-fields */
        if (! found || fieldpos < minpos ||
            (fieldpos == minpos && temp_length < length))
        {
          minpos= fieldpos;
          found= *field;
          length= temp_length;
        }
      }
    }
    DBUG_PRINT("loop", ("found: %p  recpos: %d  minpos: %d  length: %d",
                        found, recpos, minpos, length));
    if (!found)
      break;

    if (found->flags & BLOB_FLAG)
      recinfo_pos->type= FIELD_BLOB;
    else if (found->type() == MYSQL_TYPE_TIMESTAMP)
      recinfo_pos->type= FIELD_NORMAL;
    else if (found->type() == MYSQL_TYPE_VARCHAR)
      recinfo_pos->type= FIELD_VARCHAR;
    else if (!(options & HA_OPTION_PACK_RECORD) ||
             (found->zero_pack() && (found->flags & PRI_KEY_FLAG)))
      recinfo_pos->type= FIELD_NORMAL;
    else if (found->zero_pack())
      recinfo_pos->type= FIELD_SKIP_ZERO;
    else
      recinfo_pos->type= ((length <= 3 ||
                           (found->flags & ZEROFILL_FLAG)) ?
                          FIELD_NORMAL :
                          found->type() == MYSQL_TYPE_STRING ||
                          found->type() == MYSQL_TYPE_VAR_STRING ?
                          FIELD_SKIP_ENDSPACE :
                          FIELD_SKIP_PRESPACE);
    if (found->null_ptr)
    {
      recinfo_pos->null_bit= found->null_bit;
      recinfo_pos->null_pos= (uint) (found->null_ptr -
                                     (uchar*) table_arg->record[0]);
    }
    else
    {
      recinfo_pos->null_bit= 0;
      recinfo_pos->null_pos= 0;
    }
    (recinfo_pos++)->length= (uint16) length;
    recpos= minpos + length;
    DBUG_PRINT("loop", ("length: %d  type: %d",
                        recinfo_pos[-1].length,recinfo_pos[-1].type));
  }
  *records_out= (uint) (recinfo_pos - recinfo);
  DBUG_RETURN(0);
}


/*
  Check for underlying table conformance

  SYNOPSIS
    maria_check_definition()
      t1_keyinfo       in    First table key definition
      t1_recinfo       in    First table record definition
      t1_keys          in    Number of keys in first table
      t1_recs          in    Number of records in first table
      t2_keyinfo       in    Second table key definition
      t2_recinfo       in    Second table record definition
      t2_keys          in    Number of keys in second table
      t2_recs          in    Number of records in second table
      strict           in    Strict check switch

  DESCRIPTION
    This function compares two Maria definitions. By intention it was done
    to compare merge table definition against underlying table definition.
    It may also be used to compare dot-frm and MAI definitions of Maria
    table as well to compare different Maria table definitions.

    For merge table it is not required that number of keys in merge table
    must exactly match number of keys in underlying table. When calling this
    function for underlying table conformance check, 'strict' flag must be
    set to false, and converted merge definition must be passed as t1_*.

    Otherwise 'strict' flag must be set to 1 and it is not required to pass
    converted dot-frm definition as t1_*.

  RETURN VALUE
    0 - Equal definitions.
    1 - Different definitions.

  TODO
    - compare FULLTEXT keys;
    - compare SPATIAL keys;
    - compare FIELD_SKIP_ZERO which is converted to FIELD_NORMAL correctly
      (should be correctly detected in table2maria).

  FIXME:
    maria_check_definition() is never used! CHECK TABLE does not detect the
    corruption! Do maria_check_definition() like check_definition() is done
    by MyISAM (related to MDEV-25803).
*/

int maria_check_definition(MARIA_KEYDEF *t1_keyinfo,
                           MARIA_COLUMNDEF *t1_recinfo,
                           uint t1_keys, uint t1_recs,
                           MARIA_KEYDEF *t2_keyinfo,
                           MARIA_COLUMNDEF *t2_recinfo,
                           uint t2_keys, uint t2_recs, bool strict)
{
  uint i, j;
  DBUG_ENTER("maria_check_definition");
  if ((strict ? t1_keys != t2_keys : t1_keys > t2_keys))
  {
    DBUG_PRINT("error", ("Number of keys differs: t1_keys=%u, t2_keys=%u",
                         t1_keys, t2_keys));
    DBUG_RETURN(1);
  }
  if (t1_recs != t2_recs)
  {
    DBUG_PRINT("error", ("Number of recs differs: t1_recs=%u, t2_recs=%u",
                         t1_recs, t2_recs));
    DBUG_RETURN(1);
  }
  for (i= 0; i < t1_keys; i++)
  {
    HA_KEYSEG *t1_keysegs= t1_keyinfo[i].seg;
    HA_KEYSEG *t2_keysegs= t2_keyinfo[i].seg;
    if (t1_keyinfo[i].flag & HA_FULLTEXT && t2_keyinfo[i].flag & HA_FULLTEXT)
      continue;
    else if (t1_keyinfo[i].flag & HA_FULLTEXT ||
             t2_keyinfo[i].flag & HA_FULLTEXT)
    {
       DBUG_PRINT("error", ("Key %d has different definition", i));
       DBUG_PRINT("error", ("t1_fulltext= %d, t2_fulltext=%d",
                            MY_TEST(t1_keyinfo[i].flag & HA_FULLTEXT),
                            MY_TEST(t2_keyinfo[i].flag & HA_FULLTEXT)));
       DBUG_RETURN(1);
    }
    if (t1_keyinfo[i].flag & HA_SPATIAL && t2_keyinfo[i].flag & HA_SPATIAL)
      continue;
    else if (t1_keyinfo[i].flag & HA_SPATIAL ||
             t2_keyinfo[i].flag & HA_SPATIAL)
    {
       DBUG_PRINT("error", ("Key %d has different definition", i));
       DBUG_PRINT("error", ("t1_spatial= %d, t2_spatial=%d",
                            MY_TEST(t1_keyinfo[i].flag & HA_SPATIAL),
                            MY_TEST(t2_keyinfo[i].flag & HA_SPATIAL)));
       DBUG_RETURN(1);
    }
    if (t1_keyinfo[i].keysegs != t2_keyinfo[i].keysegs ||
        t1_keyinfo[i].key_alg != t2_keyinfo[i].key_alg)
    {
      DBUG_PRINT("error", ("Key %d has different definition", i));
      DBUG_PRINT("error", ("t1_keysegs=%d, t1_key_alg=%d",
                           t1_keyinfo[i].keysegs, t1_keyinfo[i].key_alg));
      DBUG_PRINT("error", ("t2_keysegs=%d, t2_key_alg=%d",
                           t2_keyinfo[i].keysegs, t2_keyinfo[i].key_alg));
      DBUG_RETURN(1);
    }
    for (j=  t1_keyinfo[i].keysegs; j--;)
    {
      uint8 t1_keysegs_j__type= t1_keysegs[j].type;
      /*
        Table migration from 4.1 to 5.1. In 5.1 a *TEXT key part is
        always HA_KEYTYPE_VARTEXT2. In 4.1 we had only the equivalent of
        HA_KEYTYPE_VARTEXT1. Since we treat both the same on MyISAM
        level, we can ignore a mismatch between these types.
      */
      if ((t1_keysegs[j].flag & HA_BLOB_PART) &&
          (t2_keysegs[j].flag & HA_BLOB_PART))
      {
        if ((t1_keysegs_j__type == HA_KEYTYPE_VARTEXT2) &&
            (t2_keysegs[j].type == HA_KEYTYPE_VARTEXT1))
          t1_keysegs_j__type= HA_KEYTYPE_VARTEXT1; /* purecov: tested */
        else if ((t1_keysegs_j__type == HA_KEYTYPE_VARBINARY2) &&
                 (t2_keysegs[j].type == HA_KEYTYPE_VARBINARY1))
          t1_keysegs_j__type= HA_KEYTYPE_VARBINARY1; /* purecov: inspected */
      }

      if (t1_keysegs_j__type != t2_keysegs[j].type ||
          t1_keysegs[j].language != t2_keysegs[j].language ||
          t1_keysegs[j].null_bit != t2_keysegs[j].null_bit ||
          t1_keysegs[j].length != t2_keysegs[j].length)
      {
        DBUG_PRINT("error", ("Key segment %d (key %d) has different "
                             "definition", j, i));
        DBUG_PRINT("error", ("t1_type=%d, t1_language=%d, t1_null_bit=%d, "
                             "t1_length=%d",
                             t1_keysegs[j].type, t1_keysegs[j].language,
                             t1_keysegs[j].null_bit, t1_keysegs[j].length));
        DBUG_PRINT("error", ("t2_type=%d, t2_language=%d, t2_null_bit=%d, "
                             "t2_length=%d",
                             t2_keysegs[j].type, t2_keysegs[j].language,
                             t2_keysegs[j].null_bit, t2_keysegs[j].length));

        DBUG_RETURN(1);
      }
    }
  }

  for (i= 0; i < t1_recs; i++)
  {
    MARIA_COLUMNDEF *t1_rec= &t1_recinfo[i];
    MARIA_COLUMNDEF *t2_rec= &t2_recinfo[i];
    /*
      FIELD_SKIP_ZERO can be changed to FIELD_NORMAL in maria_create,
      see NOTE1 in ma_create.c
    */
    if ((t1_rec->type != t2_rec->type &&
         !(t1_rec->type == (int) FIELD_SKIP_ZERO &&
           t1_rec->length == 1 &&
           t2_rec->type == (int) FIELD_NORMAL)) ||
        t1_rec->length != t2_rec->length ||
        t1_rec->null_bit != t2_rec->null_bit)
    {
      DBUG_PRINT("error", ("Field %d has different definition", i));
      DBUG_PRINT("error", ("t1_type=%d, t1_length=%d, t1_null_bit=%d",
                           t1_rec->type, t1_rec->length, t1_rec->null_bit));
      DBUG_PRINT("error", ("t2_type=%d, t2_length=%d, t2_null_bit=%d",
                           t2_rec->type, t2_rec->length, t2_rec->null_bit));
      DBUG_RETURN(1);
    }
  }
  DBUG_RETURN(0);
}


extern "C" {

int _ma_killed_ptr(HA_CHECK *param)
{
  if (likely(thd_killed((THD*)param->thd)) == 0)
    return 0;
  my_errno= HA_ERR_ABORTED_BY_USER;
  return 1;
}


/*
  Report progress to mysqld

  This is a bit more complex than what a normal progress report
  function normally is.

  The reason is that this is called by enable_index/repair which
  is one stage in ALTER TABLE and we can't use the external
  stage/max_stage for this.

  thd_progress_init/thd_progress_next_stage is to be called by
  high level commands like CHECK TABLE or REPAIR TABLE, not
  by sub commands like enable_index().

  In ma_check.c it's easier to work with stages than with a total
  progress, so we use internal stage/max_stage here to keep the
  code simple.
*/

void _ma_report_progress(HA_CHECK *param, ulonglong progress,
                         ulonglong max_progress)
{
  thd_progress_report((THD*)param->thd,
                      progress + max_progress * param->stage,
                      max_progress * param->max_stage);
}


void _ma_check_print_error(HA_CHECK *param, const char *fmt, ...)
{
  va_list args;
  DBUG_ENTER("_ma_check_print_error");
  param->error_printed++;
  param->out_flag |= O_DATA_LOST;
  if (param->testflag & T_SUPPRESS_ERR_HANDLING)
    DBUG_VOID_RETURN;
  va_start(args, fmt);
  _ma_check_print_msg(param, MA_CHECK_ERROR, fmt, args);
  va_end(args);
  DBUG_VOID_RETURN;
}


void _ma_check_print_info(HA_CHECK *param, const char *fmt, ...)
{
  va_list args;
  DBUG_ENTER("_ma_check_print_info");
  va_start(args, fmt);
  _ma_check_print_msg(param, MA_CHECK_INFO, fmt, args);
  va_end(args);
  DBUG_VOID_RETURN;
}


void _ma_check_print_warning(HA_CHECK *param, const char *fmt, ...)
{
  va_list args;
  DBUG_ENTER("_ma_check_print_warning");
  param->warning_printed++;
  param->out_flag |= O_DATA_LOST;
  va_start(args, fmt);
  _ma_check_print_msg(param, MA_CHECK_WARNING, fmt, args);
  va_end(args);
  DBUG_VOID_RETURN;
}

/*
  Create a transaction object

  SYNOPSIS
    info	Maria handler

  RETURN
    0 		ok
    #		Error number (HA_ERR_OUT_OF_MEM)
*/

static int maria_create_trn_for_mysql(MARIA_HA *info)
{
  THD *thd= ((TABLE*) info->external_ref)->in_use;
  TRN *trn= THD_TRN;
  DBUG_ENTER("maria_create_trn_for_mysql");

  if (!trn)  /* no transaction yet - open it now */
  {
    trn= trnman_new_trn(& thd->transaction->wt);
    if (unlikely(!trn))
      DBUG_RETURN(HA_ERR_OUT_OF_MEM);
    thd_set_ha_data(thd, maria_hton, trn);
    if (thd->variables.option_bits & (OPTION_NOT_AUTOCOMMIT | OPTION_BEGIN))
      trans_register_ha(thd, TRUE, maria_hton, trn->trid);
  }
  _ma_set_trn_for_table(info, trn);
  if (!trnman_increment_locked_tables(trn))
  {
    trans_register_ha(thd, FALSE, maria_hton, trn->trid);
    trnman_new_statement(trn);
  }
#ifdef EXTRA_DEBUG
  if (info->lock_type == F_WRLCK &&
      ! (trnman_get_flags(trn) & TRN_STATE_INFO_LOGGED))
  {
    trnman_set_flags(trn, trnman_get_flags(trn) | TRN_STATE_INFO_LOGGED |
                     TRN_STATE_TABLES_CAN_CHANGE);
    (void) translog_log_debug_info(trn, LOGREC_DEBUG_INFO_QUERY,
                                   (uchar*) thd->query(),
                                   thd->query_length());
  }
  else
  {
    DBUG_PRINT("info", ("lock_type: %d  trnman_flags: %u",
                        info->lock_type, trnman_get_flags(trn)));
  }

#endif
  DBUG_RETURN(0);
}

my_bool ma_killed_in_mariadb(MARIA_HA *info)
{
  return (((TABLE*) (info->external_ref))->in_use->killed != 0);
}

} /* extern "C" */

/**
  Transactional table doing bulk insert with one single UNDO
  (UNDO_BULK_INSERT) and with repair.
*/
#define BULK_INSERT_SINGLE_UNDO_AND_REPAIR    1
/**
  Transactional table doing bulk insert with one single UNDO
  (UNDO_BULK_INSERT) and without repair.
*/
#define BULK_INSERT_SINGLE_UNDO_AND_NO_REPAIR 2
/**
  None of BULK_INSERT_SINGLE_UNDO_AND_REPAIR and
  BULK_INSERT_SINGLE_UNDO_AND_NO_REPAIR.
*/
#define BULK_INSERT_NONE      0

ha_maria::ha_maria(handlerton *hton, TABLE_SHARE *table_arg):
handler(hton, table_arg), file(0),
int_table_flags(HA_NULL_IN_KEY | HA_CAN_FULLTEXT | HA_CAN_SQL_HANDLER |
                HA_BINLOG_ROW_CAPABLE | HA_BINLOG_STMT_CAPABLE |
                HA_DUPLICATE_POS | HA_CAN_INDEX_BLOBS | HA_AUTO_PART_KEY |
                HA_FILE_BASED | HA_CAN_GEOMETRY | TRANSACTION_STATE |
                HA_CAN_BIT_FIELD | HA_CAN_RTREEKEYS | HA_CAN_REPAIR |
                HA_CAN_VIRTUAL_COLUMNS | HA_CAN_EXPORT |
                HA_HAS_RECORDS | HA_STATS_RECORDS_IS_EXACT |
                HA_CAN_TABLES_WITHOUT_ROLLBACK),
can_enable_indexes(0), bulk_insert_single_undo(BULK_INSERT_NONE)
{}


handler *ha_maria::clone(const char *name __attribute__((unused)),
                         MEM_ROOT *mem_root)
{
  ha_maria *new_handler=
    static_cast <ha_maria *>(handler::clone(file->s->open_file_name.str,
                                            mem_root));
  if (new_handler)
  {
    new_handler->file->state= file->state;
    /* maria_create_trn_for_mysql() is never called for clone() tables */
    new_handler->file->trn= file->trn;
    DBUG_ASSERT(new_handler->file->trn_prev == 0 &&
                new_handler->file->trn_next == 0);
  }
  return new_handler;
}


static const char *ha_maria_exts[]=
{
  MARIA_NAME_IEXT,
  MARIA_NAME_DEXT,
  NullS
};


const char *ha_maria::index_type(uint key_number)
{
  return ((table->key_info[key_number].flags & HA_FULLTEXT) ?
          "FULLTEXT" :
          (table->key_info[key_number].flags & HA_SPATIAL) ?
          "SPATIAL" :
          (table->key_info[key_number].algorithm == HA_KEY_ALG_RTREE) ?
          "RTREE" : "BTREE");
}


ulong ha_maria::index_flags(uint inx, uint part, bool all_parts) const
{
  ulong flags;
  if (table_share->key_info[inx].algorithm == HA_KEY_ALG_FULLTEXT)
    flags= 0;
  else
  if ((table_share->key_info[inx].flags & HA_SPATIAL ||
      table_share->key_info[inx].algorithm == HA_KEY_ALG_RTREE))
  {
    /* All GIS scans are non-ROR scans. We also disable IndexConditionPushdown */
    flags= HA_READ_NEXT | HA_READ_PREV | HA_READ_RANGE |
           HA_READ_ORDER | HA_KEYREAD_ONLY | HA_KEY_SCAN_NOT_ROR;
  }
  else
  {
    flags= HA_READ_NEXT | HA_READ_PREV | HA_READ_RANGE |
          HA_READ_ORDER | HA_KEYREAD_ONLY | HA_DO_INDEX_COND_PUSHDOWN;
  }
  return flags;
}


double ha_maria::scan_time()
{
  if (file->s->data_file_type == BLOCK_RECORD)
    return (ulonglong2double(stats.data_file_length - file->s->block_size) /
            file->s->block_size) + 2;
  return handler::scan_time();
}

/*
  We need to be able to store at least 2 keys on an index page as the
  splitting algorithms depends on this. (With only one key on a page
  we also can't use any compression, which may make the index file much
  larger)
  We use MARIA_MAX_KEY_LENGTH to limit the key size as we don't want to use
  too much stack when searching in the b_tree.

  We also need to reserve place for a record pointer (8) and 3 bytes
  per key segment to store the length of the segment + possible null bytes.
  These extra bytes are required here so that maria_create() will surely
  accept any keys created which the returned key data storage length.
*/

uint ha_maria::max_supported_key_length() const
{
  return maria_max_key_length();
}

/* Name is here without an extension */

int ha_maria::open(const char *name, int mode, uint test_if_locked)
{
  uint i;

#ifdef NOT_USED
  /*
    If the user wants to have memory mapped data files, add an
    open_flag. Do not memory map temporary tables because they are
    expected to be inserted and thus extended a lot. Memory mapping is
    efficient for files that keep their size, but very inefficient for
    growing files. Using an open_flag instead of calling ma_extra(...
    HA_EXTRA_MMAP ...) after maxs_open() has the advantage that the
    mapping is not repeated for every open, but just done on the initial
    open, when the MyISAM share is created. Every time the server
    requires to open a new instance of a table it calls this method. We
    will always supply HA_OPEN_MMAP for a permanent table. However, the
    Maria storage engine will ignore this flag if this is a secondary
    open of a table that is in use by other threads already (if the
    Maria share exists already).
  */
  if (!(test_if_locked & HA_OPEN_TMP_TABLE) && opt_maria_use_mmap)
    test_if_locked|= HA_OPEN_MMAP;
#endif

  if (maria_recover_options & HA_RECOVER_ANY)
  {
    /* user asked to trigger a repair if table was not properly closed */
    test_if_locked|= HA_OPEN_ABORT_IF_CRASHED;
  }

  if (aria_readonly)
    test_if_locked|= HA_OPEN_IGNORE_MOVED_STATE;

  if (!(file= maria_open(name, mode, test_if_locked | HA_OPEN_FROM_SQL_LAYER,
                         s3_open_args())))
  {
    if (my_errno == HA_ERR_OLD_FILE)
    {
      push_warning(current_thd, Sql_condition::WARN_LEVEL_NOTE,
                   ER_CRASHED_ON_USAGE,
                   zerofill_error_msg);
    }
    return (my_errno ? my_errno : -1);
  }
  if (aria_readonly)
    file->s->options|= HA_OPTION_READ_ONLY_DATA;

  file->s->chst_invalidator= query_cache_invalidate_by_MyISAM_filename_ref;
  /* Set external_ref, mainly for temporary tables */
  file->external_ref= (void*) table;            // For ma_killed()

  if (test_if_locked & (HA_OPEN_IGNORE_IF_LOCKED | HA_OPEN_TMP_TABLE))
    maria_extra(file, HA_EXTRA_NO_WAIT_LOCK, 0);

  info(HA_STATUS_NO_LOCK | HA_STATUS_VARIABLE | HA_STATUS_CONST);
  if (!(test_if_locked & HA_OPEN_WAIT_IF_LOCKED))
    maria_extra(file, HA_EXTRA_WAIT_LOCK, 0);
  if ((data_file_type= file->s->data_file_type) != STATIC_RECORD)
    int_table_flags |= HA_REC_NOT_IN_SEQ;
  if (!file->s->base.born_transactional)
  {
    /*
      INSERT DELAYED cannot work with transactional tables (because it cannot
      stand up to "when client gets ok the data is safe on disk": the record
      may not even be inserted). In the future, we could enable it back (as a
      client doing INSERT DELAYED knows the specificities; but we then should
      make sure to regularly commit in the delayed_insert thread).
    */
    int_table_flags|= HA_CAN_INSERT_DELAYED | HA_NO_TRANSACTIONS;
  }
  else
    int_table_flags|= HA_CRASH_SAFE;

  if (file->s->options & (HA_OPTION_CHECKSUM | HA_OPTION_COMPRESS_RECORD))
    int_table_flags |= HA_HAS_NEW_CHECKSUM;

  /*
    We can only do online backup on transactional tables with checksum.
    Checksums are needed to avoid half writes.
  */
  if (file->s->options & HA_OPTION_PAGE_CHECKSUM &&
      file->s->base.born_transactional)
    int_table_flags |= HA_CAN_ONLINE_BACKUPS;

  /*
    For static size rows, tell MariaDB that we will access all bytes
    in the record when writing it.  This signals MariaDB to initialize
    the full row to ensure we don't get any errors from valgrind and
    that all bytes in the row is properly reset.
  */
  if (file->s->data_file_type == STATIC_RECORD &&
      (file->s->has_varchar_fields || file->s->has_null_fields))
    int_table_flags|= HA_RECORD_MUST_BE_CLEAN_ON_WRITE;

  for (i= 0; i < table->s->keys; i++)
  {
    plugin_ref parser= table->key_info[i].parser;
    if (table->key_info[i].flags & HA_USES_PARSER)
      file->s->keyinfo[i].parser=
        (struct st_mysql_ftparser *)plugin_decl(parser)->info;
    table->key_info[i].block_size= file->s->keyinfo[i].block_length;
  }
  my_errno= 0;

  /* Count statistics of usage for newly open normal files */
  if (file->s->reopen == 1 && ! (test_if_locked & HA_OPEN_TMP_TABLE))
  {
    if (file->s->delay_key_write)
      feature_files_opened_with_delayed_keys++;
  }

  return my_errno;
}


int ha_maria::close(void)
{
  MARIA_HA *tmp= file;
  if (!tmp)
    return 0;
  DBUG_ASSERT(file->trn == 0 || file->trn == &dummy_transaction_object);
  DBUG_ASSERT(file->trn_next == 0 && file->trn_prev == 0);
  file= 0;
  return maria_close(tmp);
}


int ha_maria::write_row(const uchar * buf)
{
  /*
     If we have an auto_increment column and we are writing a changed row
     or a new row, then update the auto_increment value in the record.
  */
  if (table->next_number_field && buf == table->record[0])
  {
    int error;
    if ((error= update_auto_increment()))
      return error;
  }
  return maria_write(file, buf);
}


int ha_maria::check(THD * thd, HA_CHECK_OPT * check_opt)
{
  int error, fatal_error;
  HA_CHECK *param= (HA_CHECK*) thd->alloc(sizeof *param);
  MARIA_SHARE *share= file->s;
  const char *old_proc_info;
  TRN *old_trn= file->trn;

  if (!file || !param) return HA_ADMIN_INTERNAL_ERROR;

  unmap_file(file);
  register_handler(file);
  maria_chk_init(param);
  param->thd= thd;
  param->op_name= "check";
  param->db_name= table->s->db.str;
  param->table_name= table->alias.c_ptr();
  param->testflag= check_opt->flags | T_CHECK | T_SILENT;
  param->stats_method= (enum_handler_stats_method)THDVAR(thd,stats_method);

  if (!(table->db_stat & HA_READ_ONLY))
    param->testflag |= T_STATISTICS;
  param->using_global_keycache= 1;

  if (!maria_is_crashed(file) &&
      (((param->testflag & T_CHECK_ONLY_CHANGED) &&
        !(share->state.changed & (STATE_CHANGED | STATE_CRASHED_FLAGS |
                                  STATE_IN_REPAIR)) &&
        share->state.open_count == 0) ||
       ((param->testflag & T_FAST) && (share->state.open_count ==
                                      (uint) (share->global_changed ? 1 :
                                              0)))))
    return HA_ADMIN_ALREADY_DONE;

  maria_chk_init_for_check(param, file);
  param->max_allowed_lsn= translog_get_horizon();

  if ((file->s->state.changed & (STATE_CRASHED_FLAGS | STATE_MOVED)) ==
      STATE_MOVED)
  {
    _ma_check_print_error(param, "%s", zerofill_error_msg);
    return HA_ADMIN_CORRUPT;
  }

  old_proc_info= thd_proc_info(thd, "Checking status");
  thd_progress_init(thd, 3);
  error= maria_chk_status(param, file);                // Not fatal
  /* maria_chk_size() will flush the page cache for this file */
  if (maria_chk_size(param, file))
    error= 1;
  if (!error)
    error|= maria_chk_del(param, file, param->testflag);
  thd_proc_info(thd, "Checking keys");
  thd_progress_next_stage(thd);
  if (!error)
    error= maria_chk_key(param, file);
  thd_proc_info(thd, "Checking data");
  thd_progress_next_stage(thd);
  if (!error)
  {
    if ((!(param->testflag & T_QUICK) &&
         ((share->options &
           (HA_OPTION_PACK_RECORD | HA_OPTION_COMPRESS_RECORD)) ||
          (param->testflag & (T_EXTEND | T_MEDIUM)))) || maria_is_crashed(file))
    {
      ulonglong old_testflag= param->testflag;
      param->testflag |= T_MEDIUM;

      /* BLOCK_RECORD does not need a cache as it is using the page cache */
      if (file->s->data_file_type != BLOCK_RECORD)
        error= init_io_cache(&param->read_cache, file->dfile.file,
                             my_default_record_cache_size, READ_CACHE,
                             share->pack.header_length, 1, MYF(MY_WME));
      if (!error)
        error= maria_chk_data_link(param, file,
                                   MY_TEST(param->testflag & T_EXTEND));

      if (file->s->data_file_type != BLOCK_RECORD)
        end_io_cache(&param->read_cache);
      param->testflag= old_testflag;
    }
  }
  fatal_error= error;
  if (param->error_printed &&
      param->error_printed == (param->skip_lsn_error_count +
                               param->not_visible_rows_found) &&
      !(share->state.changed & (STATE_CRASHED_FLAGS | STATE_IN_REPAIR)))
  {
    _ma_check_print_error(param, "%s", zerofill_error_msg);
    /* This ensures that a future REPAIR TABLE will only do a zerofill */
    file->update|= STATE_MOVED;
    share->state.changed|= STATE_MOVED;
    fatal_error= 0;
  }
  if (!fatal_error)
  {
    if ((share->state.changed & (STATE_CHANGED | STATE_MOVED |
                                 STATE_CRASHED_FLAGS |
                                 STATE_IN_REPAIR | STATE_NOT_ANALYZED)) ||
        (param->testflag & T_STATISTICS) || maria_is_crashed(file))
    {
      file->update |= HA_STATE_CHANGED | HA_STATE_ROW_CHANGED;
      mysql_mutex_lock(&share->intern_lock);
      DBUG_PRINT("info", ("Resetting crashed state"));
      share->state.changed&= ~(STATE_CHANGED | STATE_CRASHED_FLAGS |
                               STATE_IN_REPAIR);
      if (!(table->db_stat & HA_READ_ONLY))
      {
        int tmp;
        if ((tmp= maria_update_state_info(param, file,
                                          UPDATE_TIME | UPDATE_OPEN_COUNT |
                                          UPDATE_STAT)))
          error= tmp;
      }
      mysql_mutex_unlock(&share->intern_lock);
      info(HA_STATUS_NO_LOCK | HA_STATUS_TIME | HA_STATUS_VARIABLE |
           HA_STATUS_CONST);

      /*
        Write a 'table is ok' message to error log if table is ok and
        we have written to error log that table was getting checked
      */
      if (!error && !(table->db_stat & HA_READ_ONLY) &&
          !maria_is_crashed(file) && thd->error_printed_to_log &&
          (param->warning_printed || param->error_printed ||
           param->note_printed))
        _ma_check_print_info(param, "Table is fixed");
    }
  }
  else if (!maria_is_crashed(file) && !thd->killed)
  {
    maria_mark_crashed(file);
    file->update |= HA_STATE_CHANGED | HA_STATE_ROW_CHANGED;
  }

  /* Reset trn, that may have been set by repair */
  if (old_trn && old_trn != file->trn)
  {
    DBUG_ASSERT(old_trn->used_instances == 0);
    _ma_set_trn_for_table(file, old_trn);
  }
  thd_proc_info(thd, old_proc_info);
  thd_progress_end(thd);
  return error ? HA_ADMIN_CORRUPT : HA_ADMIN_OK;
}


/*
  Analyze the key distribution in the table
  As the table may be only locked for read, we have to take into account that
  two threads may do an analyze at the same time!
*/

int ha_maria::analyze(THD *thd, HA_CHECK_OPT * check_opt)
{
  int error= 0;
  HA_CHECK *param= (HA_CHECK*) thd->alloc(sizeof *param);
  MARIA_SHARE *share= file->s;
  const char *old_proc_info;

  if (!param)
    return HA_ADMIN_INTERNAL_ERROR;

  maria_chk_init(param);
  param->thd= thd;
  param->op_name= "analyze";
  param->db_name= table->s->db.str;
  param->table_name= table->alias.c_ptr();
  param->testflag= (T_FAST | T_CHECK | T_SILENT | T_STATISTICS |
                   T_DONT_CHECK_CHECKSUM);
  param->using_global_keycache= 1;
  param->stats_method= (enum_handler_stats_method)THDVAR(thd,stats_method);

  if (!(share->state.changed & STATE_NOT_ANALYZED))
    return HA_ADMIN_ALREADY_DONE;

  old_proc_info= thd_proc_info(thd, "Scanning");
  thd_progress_init(thd, 1);
  error= maria_chk_key(param, file);
  if (!error)
  {
    mysql_mutex_lock(&share->intern_lock);
    error= maria_update_state_info(param, file, UPDATE_STAT);
    mysql_mutex_unlock(&share->intern_lock);
  }
  else if (!maria_is_crashed(file) && !thd->killed)
    maria_mark_crashed(file);
  thd_proc_info(thd, old_proc_info);
  thd_progress_end(thd);
  return error ? HA_ADMIN_CORRUPT : HA_ADMIN_OK;
}

int ha_maria::repair(THD * thd, HA_CHECK_OPT *check_opt)
{
  int error;
  HA_CHECK *param= (HA_CHECK*) thd->alloc(sizeof *param);
  ha_rows start_records;
  const char *old_proc_info;

  if (!file || !param)
    return HA_ADMIN_INTERNAL_ERROR;

  maria_chk_init(param);
  param->thd= thd;
  param->op_name= "repair";

  /*
    The following can only be true if the table was marked as STATE_MOVED
    during a CHECK TABLE and the table has not been used since then
  */
  if ((file->s->state.changed & STATE_MOVED) &&
      !(file->s->state.changed & STATE_CRASHED_FLAGS))
  {
    param->db_name= table->s->db.str;
    param->table_name= table->alias.c_ptr();
    param->testflag= check_opt->flags;
    _ma_check_print_info(param, "Running zerofill on moved table");
    return zerofill(thd, check_opt);
  }

  param->testflag= ((check_opt->flags & ~(T_EXTEND)) |
                   T_SILENT | T_FORCE_CREATE | T_CALC_CHECKSUM |
                   (check_opt->flags & T_EXTEND ? T_REP : T_REP_BY_SORT));
  param->orig_sort_buffer_length= THDVAR(thd, sort_buffer_size);
  param->backup_time= check_opt->start_time;
  start_records= file->state->records;
  old_proc_info= thd_proc_info(thd, "Checking table");
  thd_progress_init(thd, 1);
  while ((error= repair(thd, param, 0)) && param->retry_repair)
  {
    param->retry_repair= 0;
    file->state->records= start_records;
    if (test_all_bits(param->testflag,
                      (uint) (T_RETRY_WITHOUT_QUICK | T_QUICK)))
    {
      param->testflag&= ~(T_RETRY_WITHOUT_QUICK | T_QUICK);
      /* Ensure we don't loose any rows when retrying without quick */
      param->testflag|= T_SAFE_REPAIR;
      if (thd->vio_ok())
        _ma_check_print_info(param, "Retrying repair without quick");
      else
        sql_print_information("Retrying repair of: '%s' without quick",
                              table->s->path.str);
      continue;
    }
    param->testflag &= ~T_QUICK;
    if (param->testflag & T_REP_BY_SORT)
    {
      param->testflag= (param->testflag & ~T_REP_BY_SORT) | T_REP;
      if (thd->vio_ok())
        _ma_check_print_info(param, "Retrying repair with keycache");
      sql_print_information("Retrying repair of: '%s' with keycache",
                            table->s->path.str);
      continue;
    }
    break;
  }
  /*
    Commit is needed in the case of tables are locked to ensure that repair
    is registered in the recovery log
  */
  if (implicit_commit(thd, TRUE))
    error= HA_ADMIN_COMMIT_ERROR;

  if (!error && start_records != file->state->records &&
      !(check_opt->flags & T_VERY_SILENT))
  {
    char llbuff[22], llbuff2[22];
    sql_print_information("Found %s of %s rows when repairing '%s'",
                          llstr(file->state->records, llbuff),
                          llstr(start_records, llbuff2),
                          table->s->path.str);
  }
  thd_proc_info(thd, old_proc_info);
  thd_progress_end(thd);
  return error;
}

int ha_maria::zerofill(THD * thd, HA_CHECK_OPT *check_opt)
{
  int error;
  HA_CHECK *param= (HA_CHECK*) thd->alloc(sizeof *param);
  TRN *old_trn;
  MARIA_SHARE *share= file->s;

  if (!file || !param)
    return HA_ADMIN_INTERNAL_ERROR;

  unmap_file(file);
  old_trn= file->trn;
  maria_chk_init(param);
  param->thd= thd;
  param->op_name= "zerofill";
  param->testflag= check_opt->flags | T_SILENT | T_ZEROFILL;
  param->orig_sort_buffer_length= THDVAR(thd, sort_buffer_size);
  param->db_name= table->s->db.str;
  param->table_name= table->alias.c_ptr();

  error=maria_zerofill(param, file, share->open_file_name.str);

  /* Reset trn, that may have been set by repair */
  if (old_trn && old_trn != file->trn)
    _ma_set_trn_for_table(file, old_trn);

  if (!error)
  {
    TrID create_trid= trnman_get_min_safe_trid();
    mysql_mutex_lock(&share->intern_lock);
    share->state.changed|= STATE_NOT_MOVABLE;
    maria_update_state_info(param, file, UPDATE_TIME | UPDATE_OPEN_COUNT);
    _ma_update_state_lsns_sub(share, LSN_IMPOSSIBLE, create_trid,
                              TRUE, TRUE);
    mysql_mutex_unlock(&share->intern_lock);
  }
  return error;
}

int ha_maria::optimize(THD * thd, HA_CHECK_OPT *check_opt)
{
  int error;
  HA_CHECK *param= (HA_CHECK*) thd->alloc(sizeof *param);

  if (!file || !param)
    return HA_ADMIN_INTERNAL_ERROR;

  maria_chk_init(param);
  param->thd= thd;
  param->op_name= "optimize";
  param->testflag= (check_opt->flags | T_SILENT | T_FORCE_CREATE |
                   T_REP_BY_SORT | T_STATISTICS | T_SORT_INDEX);
  param->orig_sort_buffer_length= THDVAR(thd, sort_buffer_size);
  thd_progress_init(thd, 1);
  if ((error= repair(thd, param, 1)) && param->retry_repair)
  {
    sql_print_warning("Warning: Optimize table got errno %d on %s.%s, retrying",
                      my_errno, param->db_name, param->table_name);
    param->testflag &= ~T_REP_BY_SORT;
    error= repair(thd, param, 0);
  }
  thd_progress_end(thd);
  return error;
}


int ha_maria::repair(THD *thd, HA_CHECK *param, bool do_optimize)
{
  int error= 0;
  ulonglong local_testflag= param->testflag;
  bool optimize_done= !do_optimize, statistics_done= 0, full_repair_done= 0;
  const char *old_proc_info= thd->proc_info;
  char fixed_name[FN_REFLEN];
  MARIA_SHARE *share= file->s;
  ha_rows rows= file->state->records;
  TRN *old_trn= file->trn;
  my_bool locking= 0;
  DBUG_ENTER("ha_maria::repair");

  /*
    Normally this method is entered with a properly opened table. If the
    repair fails, it can be repeated with more elaborate options. Under
    special circumstances it can happen that a repair fails so that it
    closed the data file and cannot re-open it. In this case file->dfile
    is set to -1. We must not try another repair without an open data
    file. (Bug #25289)
  */
  if (file->dfile.file == -1)
  {
    sql_print_information("Retrying repair of: '%s' failed. "
                          "Please try REPAIR EXTENDED or aria_chk",
                          table->s->path.str);
    DBUG_RETURN(HA_ADMIN_FAILED);
  }

  /*
    If transactions was not enabled for a transactional table then
    file->s->status is not up to date. This is needed for repair_by_sort
    to work
  */
  if (share->base.born_transactional && !share->now_transactional)
    _ma_copy_nontrans_state_information(file);

  param->db_name= table->s->db.str;
  param->table_name= table->alias.c_ptr();
  param->tmpfile_createflag= O_RDWR | O_TRUNC;
  param->using_global_keycache= 1;
  param->thd= thd;
  param->tmpdir= &mysql_tmpdir_list;
  param->out_flag= 0;
  share->state.dupp_key= MI_MAX_KEY;
  strmov(fixed_name, share->open_file_name.str);
  unmap_file(file);

  /*
    Don't lock tables if we have used LOCK TABLE or if we come from
    enable_index()
  */
  if (!thd->locked_tables_mode && ! (param->testflag & T_NO_LOCKS))
  {
    locking= 1;
    if (maria_lock_database(file, table->s->tmp_table ? F_EXTRA_LCK : F_WRLCK))
    {
      _ma_check_print_error(param, ER_THD(thd, ER_CANT_LOCK), my_errno);
      DBUG_RETURN(HA_ADMIN_FAILED);
    }
  }

  if (!do_optimize ||
      (((share->data_file_type == BLOCK_RECORD) ?
        (share->state.changed & STATE_NOT_OPTIMIZED_ROWS) :
        (file->state->del ||
         share->state.split != file->state->records)) &&
       (!(param->testflag & T_QUICK) ||
        (share->state.changed & (STATE_NOT_OPTIMIZED_KEYS |
                                 STATE_NOT_OPTIMIZED_ROWS)))))
  {
    ulonglong key_map= ((local_testflag & T_CREATE_MISSING_KEYS) ?
                        maria_get_mask_all_keys_active(share->base.keys) :
                        share->state.key_map);
    ulonglong save_testflag= param->testflag;
    if (maria_test_if_sort_rep(file, file->state->records, key_map, 0) &&
        (local_testflag & T_REP_BY_SORT))
    {
      local_testflag |= T_STATISTICS;
      param->testflag |= T_STATISTICS;           // We get this for free
      statistics_done= 1;
      /* TODO: Remove BLOCK_RECORD test when parallel works with blocks */
      if (THDVAR(thd,repair_threads) > 1 &&
          share->data_file_type != BLOCK_RECORD)
      {
        char buf[40];
        /* TODO: respect maria_repair_threads variable */
        my_snprintf(buf, 40, "Repair with %d threads", my_count_bits(key_map));
        thd_proc_info(thd, buf);
        param->testflag|= T_REP_PARALLEL;
        error= maria_repair_parallel(param, file, fixed_name,
                                     MY_TEST(param->testflag & T_QUICK));
        /* to reset proc_info, as it was pointing to local buffer */
        thd_proc_info(thd, "Repair done");
      }
      else
      {
        thd_proc_info(thd, "Repair by sorting");
        param->testflag|= T_REP_BY_SORT;
        error= maria_repair_by_sort(param, file, fixed_name,
                                    MY_TEST(param->testflag & T_QUICK));
      }
      if (error && file->create_unique_index_by_sort &&
          share->state.dupp_key != MAX_KEY)
      {
        my_errno= HA_ERR_FOUND_DUPP_KEY;
        print_keydup_error(table, &table->key_info[share->state.dupp_key],
                           MYF(0));
      }
    }
    else
    {
      thd_proc_info(thd, "Repair with keycache");
      param->testflag &= ~(T_REP_BY_SORT | T_REP_PARALLEL);
      error= maria_repair(param, file, fixed_name,
                          MY_TEST(param->testflag & T_QUICK));
    }
    param->testflag= save_testflag | (param->testflag & T_RETRY_WITHOUT_QUICK);
    optimize_done= 1;
    /*
      set full_repair_done if we re-wrote all rows and all keys
      (and thus removed all transid's from the table
    */
    full_repair_done= !MY_TEST(param->testflag & T_QUICK);
  }
  if (!error)
  {
    if ((local_testflag & T_SORT_INDEX) &&
        (share->state.changed & STATE_NOT_SORTED_PAGES))
    {
      optimize_done= 1;
      thd_proc_info(thd, "Sorting index");
      error= maria_sort_index(param, file, fixed_name);
    }
    if (!error && !statistics_done && (local_testflag & T_STATISTICS))
    {
      if (share->state.changed & STATE_NOT_ANALYZED)
      {
        optimize_done= 1;
        thd_proc_info(thd, "Analyzing");
        error= maria_chk_key(param, file);
      }
      else
        local_testflag &= ~T_STATISTICS;        // Don't update statistics
    }
  }
  thd_proc_info(thd, "Saving state");
  if (full_repair_done && !error &&
      !(param->testflag & T_NO_CREATE_RENAME_LSN))
  {
    /* Set trid (needed if the table was moved from another system) */
    share->state.create_trid= trnman_get_min_safe_trid();
  }
  mysql_mutex_lock(&share->intern_lock);
  if (!error)
  {
    if ((share->state.changed & STATE_CHANGED) || maria_is_crashed(file))
    {
      DBUG_PRINT("info", ("Resetting crashed state"));
      share->state.changed&= ~(STATE_CHANGED | STATE_CRASHED_FLAGS |
                               STATE_IN_REPAIR | STATE_MOVED);
      file->update |= HA_STATE_CHANGED | HA_STATE_ROW_CHANGED;
    }
    /*
      repair updates share->state.state. Ensure that file->state is up to date
    */
    if (file->state != &share->state.state)
      *file->state= share->state.state;

    if (share->base.auto_key)
      _ma_update_auto_increment_key(param, file, 1);
    if (optimize_done)
      error= maria_update_state_info(param, file,
                                     UPDATE_TIME | UPDATE_OPEN_COUNT |
                                     (local_testflag &
                                      T_STATISTICS ? UPDATE_STAT : 0));
    /* File is repaired; Mark the file as moved to this system */
    (void) _ma_set_uuid(share, 0);

    info(HA_STATUS_NO_LOCK | HA_STATUS_TIME | HA_STATUS_VARIABLE |
         HA_STATUS_CONST);
    if (rows != file->state->records && !(param->testflag & T_VERY_SILENT))
    {
      char llbuff[22], llbuff2[22];
      _ma_check_print_warning(param, "Number of rows changed from %s to %s",
                              llstr(rows, llbuff),
                              llstr(file->state->records, llbuff2));
    }
  }
  else
  {
    maria_mark_crashed_on_repair(file);
    file->update |= HA_STATE_CHANGED | HA_STATE_ROW_CHANGED;
    maria_update_state_info(param, file, 0);
  }
  mysql_mutex_unlock(&share->intern_lock);
  thd_proc_info(thd, old_proc_info);
  thd_progress_end(thd);                        // Mark done
  if (locking)
    maria_lock_database(file, F_UNLCK);

  /* Reset trn, that may have been set by repair */
  if (old_trn && old_trn != file->trn)
    _ma_set_trn_for_table(file, old_trn);
  error= error ? HA_ADMIN_FAILED :
    (optimize_done ?
     (write_log_record_for_repair(param, file) ? HA_ADMIN_FAILED :
      HA_ADMIN_OK) : HA_ADMIN_ALREADY_DONE);
  DBUG_RETURN(error);
}


/*
  Assign table indexes to a specific key cache.
*/

int ha_maria::assign_to_keycache(THD * thd, HA_CHECK_OPT *check_opt)
{
#if 0 && NOT_IMPLEMENTED
  PAGECACHE *new_pagecache= check_opt->pagecache;
  const char *errmsg= 0;
  int error= HA_ADMIN_OK;
  ulonglong map;
  TABLE_LIST *table_list= table->pos_in_table_list;
  DBUG_ENTER("ha_maria::assign_to_keycache");

  table->keys_in_use_for_query.clear_all();

  if (table_list->process_index_hints(table))
    DBUG_RETURN(HA_ADMIN_FAILED);
  map= ~(ulonglong) 0;
  if (!table->keys_in_use_for_query.is_clear_all())
    /* use all keys if there's no list specified by the user through hints */
    map= table->keys_in_use_for_query.to_ulonglong();

  if ((error= maria_assign_to_pagecache(file, map, new_pagecache)))
  {
    char buf[STRING_BUFFER_USUAL_SIZE];
    my_snprintf(buf, sizeof(buf),
                "Failed to flush to index file (errno: %d)", error);
    errmsg= buf;
    error= HA_ADMIN_CORRUPT;
  }

  if (error != HA_ADMIN_OK)
  {
    /* Send error to user */
    HA_CHECK *param= (HA_CHECK*) thd->alloc(sizeof *param);
    if (!param)
      return HA_ADMIN_INTERNAL_ERROR;

    maria_chk_init(param);
    param->thd= thd;
    param->op_name= "assign_to_keycache";
    param->db_name= table->s->db.str;
    param->table_name= table->s->table_name.str;
    param->testflag= 0;
    _ma_check_print_error(param, errmsg);
  }
  DBUG_RETURN(error);
#else
  return  HA_ADMIN_NOT_IMPLEMENTED;
#endif
}


/*
  Preload pages of the index file for a table into the key cache.
*/

int ha_maria::preload_keys(THD * thd, HA_CHECK_OPT *check_opt)
{
  ulonglong map;
  TABLE_LIST *table_list= table->pos_in_table_list;

  DBUG_ENTER("ha_maria::preload_keys");

  table->keys_in_use_for_query.clear_all();

  if (table_list->process_index_hints(table))
    DBUG_RETURN(HA_ADMIN_FAILED);

  map= ~(ulonglong) 0;
  /* Check validity of the index references */
  if (!table->keys_in_use_for_query.is_clear_all())
    /* use all keys if there's no list specified by the user through hints */
    map= table->keys_in_use_for_query.to_ulonglong();

  maria_extra(file, HA_EXTRA_PRELOAD_BUFFER_SIZE,
              (void*) &thd->variables.preload_buff_size);

  int error;

  if ((error= maria_preload(file, map, table_list->ignore_leaves)))
  {
    char buf[MYSQL_ERRMSG_SIZE+20];
    const char *errmsg;

    switch (error) {
    case HA_ERR_NON_UNIQUE_BLOCK_SIZE:
      errmsg= "Indexes use different block sizes";
      break;
    case HA_ERR_OUT_OF_MEM:
      errmsg= "Failed to allocate buffer";
      break;
    default:
      my_snprintf(buf, sizeof(buf),
                  "Failed to read from index file (errno: %d)", my_errno);
      errmsg= buf;
    }

    HA_CHECK *param= (HA_CHECK*) thd->alloc(sizeof *param);
    if (!param)
      return HA_ADMIN_INTERNAL_ERROR;

    maria_chk_init(param);
    param->thd= thd;
    param->op_name= "preload_keys";
    param->db_name= table->s->db.str;
    param->table_name= table->s->table_name.str;
    param->testflag= 0;
    _ma_check_print_error(param, "%s", errmsg);
    DBUG_RETURN(HA_ADMIN_FAILED);
  }
  DBUG_RETURN(HA_ADMIN_OK);
}


/*
  Disable indexes, making it persistent if requested.

  SYNOPSIS
    disable_indexes()
    mode        mode of operation:
                HA_KEY_SWITCH_NONUNIQ      disable all non-unique keys
                HA_KEY_SWITCH_ALL          disable all keys
                HA_KEY_SWITCH_NONUNIQ_SAVE dis. non-uni. and make persistent
                HA_KEY_SWITCH_ALL_SAVE     dis. all keys and make persistent

  IMPLEMENTATION
    HA_KEY_SWITCH_NONUNIQ       is not implemented.
    HA_KEY_SWITCH_ALL_SAVE      is not implemented.

  RETURN
    0  ok
    HA_ERR_WRONG_COMMAND  mode not implemented.
*/

int ha_maria::disable_indexes(uint mode)
{
  int error;

  if (mode == HA_KEY_SWITCH_ALL)
  {
    /* call a storage engine function to switch the key map */
    error= maria_disable_indexes(file);
  }
  else if (mode == HA_KEY_SWITCH_NONUNIQ_SAVE)
  {
    maria_extra(file, HA_EXTRA_NO_KEYS, 0);
    info(HA_STATUS_CONST);                      // Read new key info
    error= 0;
  }
  else
  {
    /* mode not implemented */
    error= HA_ERR_WRONG_COMMAND;
  }
  return error;
}


/*
  Enable indexes, making it persistent if requested.

  SYNOPSIS
    enable_indexes()
    mode        mode of operation:
                HA_KEY_SWITCH_NONUNIQ      enable all non-unique keys
                HA_KEY_SWITCH_ALL          enable all keys
                HA_KEY_SWITCH_NONUNIQ_SAVE en. non-uni. and make persistent
                HA_KEY_SWITCH_ALL_SAVE     en. all keys and make persistent

  DESCRIPTION
    Enable indexes, which might have been disabled by disable_index() before.
    The modes without _SAVE work only if both data and indexes are empty,
    since the MARIA repair would enable them persistently.
    To be sure in these cases, call handler::delete_all_rows() before.

  IMPLEMENTATION
    HA_KEY_SWITCH_NONUNIQ       is not implemented.
    HA_KEY_SWITCH_ALL_SAVE      is not implemented.

  RETURN
    0  ok
    !=0  Error, among others:
    HA_ERR_CRASHED  data or index is non-empty. Delete all rows and retry.
    HA_ERR_WRONG_COMMAND  mode not implemented.
*/

int ha_maria::enable_indexes(uint mode)
{
  int error;
  ha_rows start_rows= file->state->records;
  DBUG_PRINT("info", ("ha_maria::enable_indexes mode: %d", mode));
  if (maria_is_all_keys_active(file->s->state.key_map, file->s->base.keys))
  {
    /* All indexes are enabled already. */
    return 0;
  }

  if (mode == HA_KEY_SWITCH_ALL)
  {
    error= maria_enable_indexes(file);
    /*
       Do not try to repair on error,
       as this could make the enabled state persistent,
       but mode==HA_KEY_SWITCH_ALL forbids it.
    */
  }
  else if (mode == HA_KEY_SWITCH_NONUNIQ_SAVE)
  {
    THD *thd= table->in_use;
    HA_CHECK *param= (HA_CHECK*) thd->alloc(sizeof *param);
    if (!param)
      return HA_ADMIN_INTERNAL_ERROR;

    const char *save_proc_info= thd_proc_info(thd, "Creating index");

    maria_chk_init(param);
    param->op_name= "recreating_index";
    param->testflag= (T_SILENT | T_REP_BY_SORT | T_QUICK |
                     T_CREATE_MISSING_KEYS | T_SAFE_REPAIR);
    /*
      Don't lock and unlock table if it's locked.
      Normally table should be locked.  This test is mostly for safety.
    */
    if (likely(file->lock_type != F_UNLCK))
      param->testflag|= T_NO_LOCKS;

    if (file->create_unique_index_by_sort)
      param->testflag|= T_CREATE_UNIQUE_BY_SORT;

    if (bulk_insert_single_undo == BULK_INSERT_SINGLE_UNDO_AND_NO_REPAIR)
    {
      bulk_insert_single_undo= BULK_INSERT_SINGLE_UNDO_AND_REPAIR;
      /*
        Don't bump create_rename_lsn, because UNDO_BULK_INSERT
        should not be skipped in case of crash during repair.
      */
      param->testflag|= T_NO_CREATE_RENAME_LSN;
    }

    param->myf_rw &= ~MY_WAIT_IF_FULL;
    param->orig_sort_buffer_length= THDVAR(thd,sort_buffer_size);
    param->stats_method= (enum_handler_stats_method)THDVAR(thd,stats_method);
    param->tmpdir= &mysql_tmpdir_list;

    /*
      Don't retry repair if we get duplicate key error if
      create_unique_index_by_sort is enabled
      This can be set when doing an ALTER TABLE and enabling unique keys
    */
    if ((error= (repair(thd, param, 0) != HA_ADMIN_OK)) && param->retry_repair &&
        (my_errno != HA_ERR_FOUND_DUPP_KEY ||
         !file->create_unique_index_by_sort))
    {
      sql_print_warning("Warning: Enabling keys got errno %d on %s.%s, "
                        "retrying",
                        my_errno, param->db_name, param->table_name);
      /* Repairing by sort failed. Now try standard repair method. */
      param->testflag &= ~T_REP_BY_SORT;
      file->state->records= start_rows;
      error= (repair(thd, param, 0) != HA_ADMIN_OK);
      /*
        If the standard repair succeeded, clear all error messages which
        might have been set by the first repair. They can still be seen
        with SHOW WARNINGS then.
      */
      if (!error)
        thd->clear_error();
    }
    info(HA_STATUS_CONST);
    thd_proc_info(thd, save_proc_info);
  }
  else
  {
    /* mode not implemented */
    error= HA_ERR_WRONG_COMMAND;
  }
  DBUG_EXECUTE_IF("maria_flush_whole_log",
                  {
                    DBUG_PRINT("maria_flush_whole_log", ("now"));
                    translog_flush(translog_get_horizon());
                  });
  DBUG_EXECUTE_IF("maria_crash_enable_index",
                  {
                    DBUG_PRINT("maria_crash_enable_index", ("now"));
                    DBUG_SUICIDE();
                  });
  return error;
}


/*
  Test if indexes are disabled.


  SYNOPSIS
    indexes_are_disabled()
      no parameters


  RETURN
    0  indexes are not disabled
    1  all indexes are disabled
   [2  non-unique indexes are disabled - NOT YET IMPLEMENTED]
*/

int ha_maria::indexes_are_disabled(void)
{
  return maria_indexes_are_disabled(file);
}


/*
  prepare for a many-rows insert operation
  e.g. - disable indexes (if they can be recreated fast) or
  activate special bulk-insert optimizations

  SYNOPSIS
   start_bulk_insert(rows, flags)
   rows        Rows to be inserted
                0 if we don't know
   flags       Flags to control index creation

  NOTICE
    Do not forget to call end_bulk_insert() later!
*/

void ha_maria::start_bulk_insert(ha_rows rows, uint flags)
{
  DBUG_ENTER("ha_maria::start_bulk_insert");
  THD *thd= table->in_use;
  MARIA_SHARE *share= file->s;
  bool index_disabled= 0;
  DBUG_PRINT("info", ("start_bulk_insert: rows %lu", (ulong) rows));

  /* don't enable row cache if too few rows */
  if ((!rows || rows > MARIA_MIN_ROWS_TO_USE_WRITE_CACHE) && !has_long_unique())
  {
    ulonglong size= thd->variables.read_buff_size, tmp;
    if (rows)
    {
      if (file->state->records)
      {
        MARIA_INFO maria_info;
        maria_status(file, &maria_info, HA_STATUS_NO_LOCK |HA_STATUS_VARIABLE);
        set_if_smaller(size, maria_info.mean_reclength * rows);
      }
      else if (table->s->avg_row_length)
        set_if_smaller(size, (size_t) (table->s->avg_row_length * rows));
    }
    tmp= (ulong) size;                          // Safe becasue of limits
    maria_extra(file, HA_EXTRA_WRITE_CACHE, (void*) &tmp);
  }

  can_enable_indexes= (maria_is_all_keys_active(share->state.key_map,
                                                share->base.keys));
  bulk_insert_single_undo= BULK_INSERT_NONE;

  if (!(specialflag & SPECIAL_SAFE_MODE))
  {
    /*
       Only disable old index if the table was empty and we are inserting
       a lot of rows.
       We should not do this for only a few rows as this is slower and
       we don't want to update the key statistics based of only a few rows.
       Index file rebuild requires an exclusive lock, so if versioning is on
       don't do it (see how ha_maria::store_lock() tries to predict repair).
       We can repair index only if we have an exclusive (TL_WRITE) lock or
       if this is inside an ALTER TABLE, in which case lock_type == TL_UNLOCK.

       To see if table is empty, we shouldn't rely on the old record
       count from our transaction's start (if that old count is 0 but
       now there are records in the table, we would wrongly destroy
       them).  So we need to look at share->state.state.records.  As a
       safety net for now, we don't remove the test of
       file->state->records, because there is uncertainty on what will
       happen during repair if the two states disagree.

       We also have to check in case of transactional tables that the
       user has not used LOCK TABLE on the table twice.
    */
    if ((file->state->records == 0) &&
        (share->state.state.records == 0) && can_enable_indexes &&
        (!rows || rows >= MARIA_MIN_ROWS_TO_DISABLE_INDEXES) &&
        (file->lock.type == TL_WRITE || file->lock.type == TL_UNLOCK) &&
        (!share->have_versioning || !share->now_transactional ||
         file->used_tables->use_count == 1))
    {
      /**
         @todo for a single-row INSERT SELECT, we will go into repair, which
         is more costly (flushes, syncs) than a row write.
      */
      if (file->open_flags & HA_OPEN_INTERNAL_TABLE)
      {
        /* Internal table; If we get a duplicate something is very wrong */
        file->update|= HA_STATE_CHANGED;
        index_disabled= share->base.keys > 0;
        maria_clear_all_keys_active(file->s->state.key_map);
      }
      else
      {
        my_bool all_keys= MY_TEST(flags & HA_CREATE_UNIQUE_INDEX_BY_SORT);
        /*
          Deactivate all indexes that can be recreated fast.
          These include packed keys on which sorting will use more temporary
          space than the max allowed file length or for which the unpacked keys
          will take much more space than packed keys.
          Note that 'rows' may be zero for the case when we don't know how many
          rows we will put into the file.
        */
        MARIA_SHARE *share= file->s;
        MARIA_KEYDEF    *key=share->keyinfo;
        uint          i;

        DBUG_ASSERT(share->state.state.records == 0 &&
                    (!rows || rows >= MARIA_MIN_ROWS_TO_DISABLE_INDEXES));
        for (i=0 ; i < share->base.keys ; i++,key++)
        {
          if (!(key->flag & (HA_SPATIAL | HA_AUTO_KEY | HA_RTREE_INDEX)) &&
              ! maria_too_big_key_for_sort(key,rows) && share->base.auto_key != i+1 &&
              (all_keys || !(key->flag & HA_NOSAME)) &&
              table->key_info[i].algorithm != HA_KEY_ALG_LONG_HASH)
          {
            maria_clear_key_active(share->state.key_map, i);
            index_disabled= 1;
            file->update|= HA_STATE_CHANGED;
            file->create_unique_index_by_sort= all_keys;
          }
        }
      }
      if (share->now_transactional)
      {
        bulk_insert_single_undo= BULK_INSERT_SINGLE_UNDO_AND_NO_REPAIR;
        write_log_record_for_bulk_insert(file);
        _ma_tmp_disable_logging_for_table(file, TRUE);
        /*
          Pages currently in the page cache have type PAGECACHE_LSN_PAGE, we
          are not allowed to overwrite them with PAGECACHE_PLAIN_PAGE, so
          throw them away. It is not losing data, because we just wrote and
          forced an UNDO which will for sure empty the table if we crash. The
          upcoming unique-key insertions however need a proper index, so we
          cannot leave the corrupted on-disk index file, thus we truncate it.
        */
        maria_delete_all_rows(file);
      }
    }
    else if (!file->bulk_insert &&
             (!rows || rows >= MARIA_MIN_ROWS_TO_USE_BULK_INSERT))
    {
      maria_init_bulk_insert(file,
                             (size_t) thd->variables.bulk_insert_buff_size,
                             rows);
    }
  }
  can_enable_indexes= index_disabled;
  DBUG_VOID_RETURN;
}


/*
  end special bulk-insert optimizations,
  which have been activated by start_bulk_insert().

  SYNOPSIS
    end_bulk_insert()
    no arguments

  RETURN
    0     OK
    != 0  Error
*/

int ha_maria::end_bulk_insert()
{
  int first_error, error;
  my_bool abort= file->s->deleting;
  DBUG_ENTER("ha_maria::end_bulk_insert");

  if ((first_error= maria_end_bulk_insert(file, abort)))
    abort= 1;

  if ((error= maria_extra(file, HA_EXTRA_NO_CACHE, 0)))
  {
    first_error= first_error ? first_error : error;
    abort= 1;
  }

  if (!abort && can_enable_indexes)
    if ((error= enable_indexes(HA_KEY_SWITCH_NONUNIQ_SAVE)))
      first_error= first_error ? first_error : error;

  if (bulk_insert_single_undo != BULK_INSERT_NONE)
  {
    /*
      Table was transactional just before start_bulk_insert().
      No need to flush pages if we did a repair (which already flushed).
    */
    if ((error= _ma_reenable_logging_for_table(file,
                                               bulk_insert_single_undo ==
                                               BULK_INSERT_SINGLE_UNDO_AND_NO_REPAIR)))
      first_error= first_error ? first_error : error;
    bulk_insert_single_undo= BULK_INSERT_NONE;  // Safety
  }
  can_enable_indexes= 0;
  DBUG_RETURN(first_error);
}


bool ha_maria::check_and_repair(THD *thd)
{
  int error, crashed;
  HA_CHECK_OPT check_opt;
  const CSET_STRING query_backup= thd->query_string;
  DBUG_ENTER("ha_maria::check_and_repair");

  check_opt.init();
  check_opt.flags= T_MEDIUM | T_AUTO_REPAIR;

  error= 1;
  if (!aria_readonly &&
      (file->s->state.changed & (STATE_CRASHED_FLAGS | STATE_MOVED)) ==
      STATE_MOVED)
  {
    /* Remove error about crashed table */
    thd->get_stmt_da()->clear_warning_info(thd->query_id);
    push_warning_printf(thd, Sql_condition::WARN_LEVEL_NOTE,
                        ER_CRASHED_ON_USAGE,
                        "Zerofilling moved table %s", table->s->path.str);
    sql_print_information("Zerofilling moved table:  '%s'",
                          table->s->path.str);
    if (!(error= zerofill(thd, &check_opt)))
      DBUG_RETURN(0);
  }

  /*
    if we got this far - the table is crashed.
    but don't auto-repair if maria_recover_options is not set
  */
  if (!maria_recover_options)
    DBUG_RETURN(error);

  error= 0;
  // Don't use quick if deleted rows
  if (!file->state->del && (maria_recover_options & HA_RECOVER_QUICK))
    check_opt.flags |= T_QUICK;

  thd->set_query((char*) table->s->table_name.str,
                 (uint) table->s->table_name.length, system_charset_info);

  if (!(crashed= maria_is_crashed(file)))
  {
    sql_print_warning("Checking table:   '%s'", table->s->path.str);
    crashed= check(thd, &check_opt);
  }

  if (crashed)
  {
    bool save_log_all_errors;
    sql_print_warning("Recovering table: '%s'", table->s->path.str);
    save_log_all_errors= thd->log_all_errors;
    thd->log_all_errors|= (thd->variables.log_warnings > 2);
    check_opt.flags=
      ((maria_recover_options & HA_RECOVER_BACKUP ? T_BACKUP_DATA : 0) |
       (maria_recover_options & HA_RECOVER_FORCE ? 0 : T_SAFE_REPAIR) |
       T_AUTO_REPAIR);
    if (repair(thd, &check_opt))
      error= 1;
    thd->log_all_errors= save_log_all_errors;
  }
  thd->set_query(query_backup);
  DBUG_RETURN(error);
}


bool ha_maria::is_crashed() const
{
  return (file->s->state.changed & (STATE_CRASHED_FLAGS | STATE_MOVED) ||
          (my_disable_locking && file->s->state.open_count));
}

#define CHECK_UNTIL_WE_FULLY_IMPLEMENTED_VERSIONING(msg) \
  do { \
    if (file->lock.type == TL_WRITE_CONCURRENT_INSERT && !table->s->sequence) \
    { \
      my_error(ER_CHECK_NOT_IMPLEMENTED, MYF(0), msg); \
      return 1; \
    } \
  } while(0)

int ha_maria::update_row(const uchar * old_data, const uchar * new_data)
{
  CHECK_UNTIL_WE_FULLY_IMPLEMENTED_VERSIONING("UPDATE in WRITE CONCURRENT");
  return maria_update(file, old_data, new_data);
}


int ha_maria::delete_row(const uchar * buf)
{
  CHECK_UNTIL_WE_FULLY_IMPLEMENTED_VERSIONING("DELETE in WRITE CONCURRENT");
  return maria_delete(file, buf);
}

int ha_maria::index_read_map(uchar * buf, const uchar * key,
			     key_part_map keypart_map,
			     enum ha_rkey_function find_flag)
{
  DBUG_ASSERT(inited == INDEX);
  register_handler(file);
  int error= maria_rkey(file, buf, active_index, key, keypart_map, find_flag);
  return error;
}


int ha_maria::index_read_idx_map(uchar * buf, uint index, const uchar * key,
				 key_part_map keypart_map,
				 enum ha_rkey_function find_flag)
{
  int error;
  register_handler(file);

  /* Use the pushed index condition if it matches the index we're scanning */
  end_range= NULL;
  if (index == pushed_idx_cond_keyno)
    ma_set_index_cond_func(file, handler_index_cond_check, this);

  error= maria_rkey(file, buf, index, key, keypart_map, find_flag);

  ma_set_index_cond_func(file, NULL, 0);
  return error;
}


int ha_maria::index_read_last_map(uchar * buf, const uchar * key,
				  key_part_map keypart_map)
{
  DBUG_ENTER("ha_maria::index_read_last_map");
  DBUG_ASSERT(inited == INDEX);
  register_handler(file);
  int error= maria_rkey(file, buf, active_index, key, keypart_map,
                        HA_READ_PREFIX_LAST);
  DBUG_RETURN(error);
}


int ha_maria::index_next(uchar * buf)
{
  DBUG_ASSERT(inited == INDEX);
  register_handler(file);
  int error= maria_rnext(file, buf, active_index);
  return error;
}


int ha_maria::index_prev(uchar * buf)
{
  DBUG_ASSERT(inited == INDEX);
  register_handler(file);
  int error= maria_rprev(file, buf, active_index);
  return error;
}


int ha_maria::index_first(uchar * buf)
{
  DBUG_ASSERT(inited == INDEX);
  register_handler(file);
  int error= maria_rfirst(file, buf, active_index);
  return error;
}


int ha_maria::index_last(uchar * buf)
{
  DBUG_ASSERT(inited == INDEX);
  register_handler(file);
  int error= maria_rlast(file, buf, active_index);
  return error;
}


int ha_maria::index_next_same(uchar * buf,
                              const uchar *key __attribute__ ((unused)),
                              uint length __attribute__ ((unused)))
{
  int error;
  DBUG_ASSERT(inited == INDEX);
  register_handler(file);
  /*
    TODO: Delete this loop in Maria 1.5 as versioning will ensure this never
    happens
  */
  do
  {
    error= maria_rnext_same(file,buf);
  } while (error == HA_ERR_RECORD_DELETED);
  return error;
}


int ha_maria::index_init(uint idx, bool sorted)
{
  active_index=idx;
  if (pushed_idx_cond_keyno == idx)
    ma_set_index_cond_func(file, handler_index_cond_check, this);
  return 0;
}


int ha_maria::index_end()
{
  active_index=MAX_KEY;
  ma_set_index_cond_func(file, NULL, 0);
  in_range_check_pushed_down= FALSE;
  ds_mrr.dsmrr_close();
  return 0;
}


int ha_maria::rnd_init(bool scan)
{
  if (scan)
    return maria_scan_init(file);
  return maria_reset(file);                        // Free buffers
}


int ha_maria::rnd_end()
{
  ds_mrr.dsmrr_close();
  /* Safe to call even if we don't have started a scan */
  maria_scan_end(file);
  return 0;
}


int ha_maria::rnd_next(uchar *buf)
{
  register_handler(file);
  return maria_scan(file, buf);
}


int ha_maria::remember_rnd_pos()
{
  register_handler(file);
  return (*file->s->scan_remember_pos)(file, &remember_pos);
}


int ha_maria::restart_rnd_next(uchar *buf)
{
  int error;
  register_handler(file);
  if ((error= (*file->s->scan_restore_pos)(file, remember_pos)))
    return error;
  return rnd_next(buf);
}


int ha_maria::rnd_pos(uchar *buf, uchar *pos)
{
  register_handler(file);
  int error= maria_rrnd(file, buf, my_get_ptr(pos, ref_length));
  return error;
}


void ha_maria::position(const uchar *record)
{
  my_off_t row_position= maria_position(file);
  my_store_ptr(ref, ref_length, row_position);
}


int ha_maria::info(uint flag)
{
  MARIA_INFO maria_info;
  char name_buff[FN_REFLEN];

  (void) maria_status(file, &maria_info, flag);
  if (flag & HA_STATUS_VARIABLE)
  {
    stats.records=           maria_info.records;
    stats.deleted=           maria_info.deleted;
    stats.data_file_length=  maria_info.data_file_length;
    stats.index_file_length= maria_info.index_file_length;
    stats.delete_length=     maria_info.delete_length;
    stats.check_time=        maria_info.check_time;
    stats.mean_rec_length=   maria_info.mean_reclength;
    stats.checksum=          file->state->checksum;
  }
  if (flag & HA_STATUS_CONST)
  {
    TABLE_SHARE *share= table->s;
    stats.max_data_file_length=  maria_info.max_data_file_length;
    stats.max_index_file_length= maria_info.max_index_file_length;
    stats.create_time= maria_info.create_time;
    ref_length= maria_info.reflength;
    share->db_options_in_use= maria_info.options;
    stats.block_size= maria_block_size;
    stats.mrr_length_per_rec= maria_info.reflength + 8; // 8 = MY_MAX(sizeof(void *))

    /* Update share */
    share->keys_in_use.set_prefix(share->keys);
    share->keys_in_use.intersect_extended(maria_info.key_map);
    share->keys_for_keyread.intersect(share->keys_in_use);
    share->db_record_offset= maria_info.record_offset;
    if (share->key_parts)
    {
      double *from= maria_info.rec_per_key;
      KEY *key, *key_end;
      for (key= table->key_info, key_end= key + share->keys;
           key < key_end ; key++)
      {
        ulong *to= key->rec_per_key;
        /* Some temporary tables does not allocate rec_per_key */
        if (to)
        {
          for (ulong *end= to+ key->user_defined_key_parts ;
               to < end ;
               to++, from++)
            *to= (ulong) (*from + 0.5);
        }
      }
    }
    /*
       Set data_file_name and index_file_name to point at the symlink value
       if table is symlinked (Ie;  Real name is not same as generated name)
    */
    data_file_name= index_file_name= 0;
    fn_format(name_buff, file->s->open_file_name.str, "", MARIA_NAME_DEXT,
              MY_APPEND_EXT | MY_UNPACK_FILENAME);
    if (strcmp(name_buff, maria_info.data_file_name) &&
        maria_info.data_file_name[0])
      data_file_name= maria_info.data_file_name;
    fn_format(name_buff, file->s->open_file_name.str, "", MARIA_NAME_IEXT,
              MY_APPEND_EXT | MY_UNPACK_FILENAME);
    if (strcmp(name_buff, maria_info.index_file_name) &&
        maria_info.index_file_name[0])
      index_file_name=maria_info.index_file_name;
  }
  if (flag & HA_STATUS_ERRKEY)
  {
    errkey= maria_info.errkey;
    my_store_ptr(dup_ref, ref_length, maria_info.dup_key_pos);
  }
  if (flag & HA_STATUS_TIME)
    stats.update_time= maria_info.update_time;
  if (flag & HA_STATUS_AUTO)
    stats.auto_increment_value= maria_info.auto_increment;

  return 0;
}


int ha_maria::extra(enum ha_extra_function operation)
{
  int tmp;
  TRN *old_trn= file->trn;
  if ((specialflag & SPECIAL_SAFE_MODE) && operation == HA_EXTRA_KEYREAD)
    return 0;
#ifdef NOT_USED
  if (operation == HA_EXTRA_MMAP && !opt_maria_use_mmap)
    return 0;
#endif
  if (operation == HA_EXTRA_WRITE_CACHE && has_long_unique())
    return 0;

  /*
    We have to set file->trn here because in some cases we call
    extern_lock(F_UNLOCK) (which resets file->trn) followed by maria_close()
    without calling commit/rollback in between.  If file->trn is not set
    we can't remove file->share from the transaction list in the extra() call.

    In current code we don't have to do this for HA_EXTRA_PREPARE_FOR_RENAME
    as this is only used the intermediate table used by ALTER TABLE which
    is not part of the transaction (it's not in the TRN list). Better to
    keep this for now, to not break anything in a stable release.
    When HA_EXTRA_PREPARE_FOR_RENAME is not handled below, we can change
    the warnings in _ma_remove_table_from_trnman() to asserts.

    table->in_use is not set in the case this is a done as part of closefrm()
    as part of drop table.
  */

  if (file->s->now_transactional && table->in_use &&
      (operation == HA_EXTRA_PREPARE_FOR_DROP ||
       operation == HA_EXTRA_PREPARE_FOR_RENAME ||
       operation == HA_EXTRA_PREPARE_FOR_FORCED_CLOSE))
  {
    THD *thd= table->in_use;
    file->trn= THD_TRN;
  }
  DBUG_ASSERT(file->s->base.born_transactional || file->trn == 0 ||
              file->trn == &dummy_transaction_object);

  tmp= maria_extra(file, operation, 0);
  /*
    Restore trn if it was changed above.
    Note that table could be removed from trn->used_tables and
    trn->used_instances if trn was set and some of the above operations
    was used. This is ok as the table should not be part of any transaction
    after this and thus doesn't need to be part of any of the above lists.
  */
  file->trn= old_trn;
  return tmp;
}

int ha_maria::reset(void)
{
  ma_set_index_cond_func(file, NULL, 0);
  ds_mrr.dsmrr_close();
  if (file->trn)
  {
    /* Next statement is a new statement. Ensure it's logged */
    trnman_set_flags(file->trn,
                     trnman_get_flags(file->trn) & ~TRN_STATE_INFO_LOGGED);
  }
  return maria_reset(file);
}

/* To be used with WRITE_CACHE and EXTRA_CACHE */

int ha_maria::extra_opt(enum ha_extra_function operation, ulong cache_size)
{
  if ((specialflag & SPECIAL_SAFE_MODE) && operation == HA_EXTRA_WRITE_CACHE)
    return 0;
  return maria_extra(file, operation, (void*) &cache_size);
}


bool ha_maria::auto_repair(int error) const
{
  /* Always auto-repair moved tables (error == HA_ERR_OLD_FILE) */
  return ((MY_TEST(maria_recover_options & HA_RECOVER_ANY) &&
           error == HA_ERR_CRASHED_ON_USAGE) ||
          error == HA_ERR_OLD_FILE);

}


int ha_maria::delete_all_rows()
{
  THD *thd= table->in_use;
  TRN *trn= file->trn;
  CHECK_UNTIL_WE_FULLY_IMPLEMENTED_VERSIONING("TRUNCATE in WRITE CONCURRENT");
#ifdef EXTRA_DEBUG
  if (trn && ! (trnman_get_flags(trn) & TRN_STATE_INFO_LOGGED))
  {
    trnman_set_flags(trn, trnman_get_flags(trn) | TRN_STATE_INFO_LOGGED |
                     TRN_STATE_TABLES_CAN_CHANGE);
    (void) translog_log_debug_info(trn, LOGREC_DEBUG_INFO_QUERY,
                                   (uchar*) thd->query(), thd->query_length());
  }
#endif
  /*
    If we are under LOCK TABLES, we have to do a commit as
    delete_all_rows() can't be rolled back
  */
  if (table->in_use->locked_tables_mode && trn &&
      trnman_has_locked_tables(trn))
  {
    int error;
    if ((error= implicit_commit(thd, 1)))
      return error;
  }

  /* Note that this can't be rolled back */
  return maria_delete_all_rows(file);
}


int ha_maria::delete_table(const char *name)
{
  THD *thd= current_thd;
  (void) translog_log_debug_info(0, LOGREC_DEBUG_INFO_QUERY,
                                 (uchar*) thd->query(), thd->query_length());
  return maria_delete_table(name);
}


/* This is mainly for temporary tables, so no logging necessary */

void ha_maria::drop_table(const char *name)
{
  DBUG_ASSERT(!file || file->s->temporary);
  (void) ha_close();
  (void) maria_delete_table_files(name, 1, MY_WME);
}


void ha_maria::change_table_ptr(TABLE *table_arg, TABLE_SHARE *share)
{
  handler::change_table_ptr(table_arg, share);
  if (file)
    file->external_ref= table_arg;
}


int ha_maria::external_lock(THD *thd, int lock_type)
{
  int result= 0, result2;
  DBUG_ENTER("ha_maria::external_lock");
  file->external_ref= (void*) table;            // For ma_killed()
  /*
    We don't test now_transactional because it may vary between lock/unlock
    and thus confuse our reference counting.
    It is critical to skip non-transactional tables: user-visible temporary
    tables get an external_lock() when read/written for the first time, but no
    corresponding unlock (they just stay locked and are later dropped while
    locked); if a tmp table was transactional, "SELECT FROM non_tmp, tmp"
    would never commit as its "locked_tables" count would stay 1.
    When Maria has has_transactions()==TRUE, open_temporary_table()
    (sql_base.cc) will use TRANSACTIONAL_TMP_TABLE and thus the
    external_lock(F_UNLCK) will happen and we can then allow the user to
    create transactional temporary tables.
  */
  if (file->s->base.born_transactional)
  {
    /* Transactional table */
    if (lock_type != F_UNLCK)
    {
      if (file->trn)
      {
        /* This can only happen with tables created with clone() */
        DBUG_PRINT("info",("file->trn: %p", file->trn));
        trnman_increment_locked_tables(file->trn);
      }

      if (!thd->transaction->on)
      {
        /*
          No need to log REDOs/UNDOs. If this is an internal temporary table
          which will be renamed to a permanent table (like in ALTER TABLE),
          the rename happens after unlocking so will be durable (and the table
          will get its create_rename_lsn).
          Note: if we wanted to enable users to have an old backup and apply
          tons of archived logs to roll-forward, we could then not disable
          REDOs/UNDOs in this case.
        */
        DBUG_PRINT("info", ("Disabling logging for table"));
        _ma_tmp_disable_logging_for_table(file, TRUE);
        file->autocommit= 0;
      }
      else
        file->autocommit= !(thd->variables.option_bits &
                            (OPTION_NOT_AUTOCOMMIT | OPTION_BEGIN));
#ifndef ARIA_HAS_TRANSACTIONS
      /*
        Until Aria has full transactions support, including MVCC support for
        delete and update and purging of old states, we have to commit for
        every statement.
      */
      file->autocommit=1;
#endif
    }
    else
    {
      /* We have to test for THD_TRN to protect against implicit commits */
      TRN *trn= (file->trn != &dummy_transaction_object && THD_TRN ? file->trn : 0);
      /* End of transaction */

      /*
        We always re-enable, don't rely on thd->transaction.on as it is
        sometimes reset to true after unlocking (see mysql_truncate() for a
        partitioned table based on Maria).
        Note that we can come here without having an exclusive lock on the
        table, for example in this case:
        external_lock(F_(WR|RD)LCK); thr_lock() which fails due to lock
        abortion; external_lock(F_UNLCK). Fortunately, the re-enabling happens
        only if we were the thread which disabled logging.
      */
      if (_ma_reenable_logging_for_table(file, TRUE))
        DBUG_RETURN(1);
      _ma_reset_trn_for_table(file);
      /*
        Ensure that file->state points to the current number of rows. This
        is needed if someone calls maria_info() without first doing an
        external lock of the table
      */
      file->state= &file->s->state.state;
      if (trn)
      {
        DBUG_PRINT("info",
                   ("locked_tables: %u", trnman_has_locked_tables(trn)));
        DBUG_ASSERT(trnman_has_locked_tables(trn) > 0);
        if (trnman_has_locked_tables(trn) &&
            !trnman_decrement_locked_tables(trn))
        {
          /*
            OK should not have been sent to client yet (ACID).
            This is a bit excessive, ACID requires this only if there are some
            changes to commit (rollback shouldn't be tested).
          */
          DBUG_ASSERT(!thd->get_stmt_da()->is_sent() ||
                      thd->killed);
          /*
            If autocommit, commit transaction. This can happen when open and
            lock tables as part of creating triggers, in which case commit
            is not called.
            Until ARIA_HAS_TRANSACTIONS is not defined, always commit.
          */
          if (file->autocommit)
          {
            if (ma_commit(trn))
              result= HA_ERR_COMMIT_ERROR;
            thd_set_ha_data(thd, maria_hton, 0);
          }
        }
        trnman_set_flags(trn, trnman_get_flags(trn) & ~ TRN_STATE_INFO_LOGGED);
      }
    }
  } /* if transactional table */
  if ((result2= maria_lock_database(file, !table->s->tmp_table ?
                                    lock_type : ((lock_type == F_UNLCK) ?
                                                 F_UNLCK : F_EXTRA_LCK))))
    result= result2;
  if (!file->s->base.born_transactional)
    file->state= &file->s->state.state;         // Restore state if clone

  /* Remember stack end for this thread */
  file->stack_end_ptr= &ha_thd()->mysys_var->stack_ends_here;
  DBUG_RETURN(result);
}

int ha_maria::start_stmt(THD *thd, thr_lock_type lock_type)
{
  TRN *trn;
  if (file->s->base.born_transactional)
  {
    trn= THD_TRN;
    DBUG_ASSERT(trn); // this may be called only after external_lock()
    DBUG_ASSERT(trnman_has_locked_tables(trn));
    DBUG_ASSERT(lock_type != TL_UNLOCK);
    DBUG_ASSERT(file->trn == trn);

    /*
      As external_lock() was already called, don't increment locked_tables.
      Note that we call the function below possibly several times when
      statement starts (once per table). This is ok as long as that function
      does cheap operations. Otherwise, we will need to do it only on first
      call to start_stmt().
    */
    trnman_new_statement(trn);

#ifdef EXTRA_DEBUG
    if (!(trnman_get_flags(trn) & TRN_STATE_INFO_LOGGED) &&
        trnman_get_flags(trn) & TRN_STATE_TABLES_CAN_CHANGE)
    {
      trnman_set_flags(trn, trnman_get_flags(trn) | TRN_STATE_INFO_LOGGED);
      (void) translog_log_debug_info(trn, LOGREC_DEBUG_INFO_QUERY,
                                     (uchar*) thd->query(),
                                     thd->query_length());
    }
#endif
  }
  return 0;
}


/*
  Reset THD_TRN and all file->trn related to the transaction
  This is needed as some calls, like extra() or external_lock() may access
  it before next transaction is started
*/

static void reset_thd_trn(THD *thd, MARIA_HA *first_table)
{
  DBUG_ENTER("reset_thd_trn");
  thd_set_ha_data(thd, maria_hton, 0);
  MARIA_HA *next;
  for (MARIA_HA *table= first_table; table ; table= next)
  {
    next= table->trn_next;
    _ma_reset_trn_for_table(table);

    /*
      If table has changed by this statement, invalidate it from the query
      cache
    */
    if (table->row_changes != table->start_row_changes)
    {
      table->start_row_changes= table->row_changes;
      DBUG_ASSERT(table->s->chst_invalidator != NULL);
      (*table->s->chst_invalidator)(table->s->data_file_name.str);
    }
  }
  DBUG_VOID_RETURN;
}

bool ha_maria::has_active_transaction(THD *thd)
{
  return (maria_hton && THD_TRN);
}

/**
  Performs an implicit commit of the Maria transaction and creates a new
  one.

  This can be considered a hack. When Maria loses HA_NO_TRANSACTIONS it will
  be participant in the connection's transaction and so the implicit commits
  (ha_commit()) (like in end_active_trans()) will do the implicit commit
  without need to call this function which can then be removed.

  @param  thd              THD object
  @param  new_trn          if a new transaction should be created; a new
                           transaction is not needed when we know that the
                           tables will be unlocked very soon.
*/

int ha_maria::implicit_commit(THD *thd, bool new_trn)
{
#ifndef MARIA_CANNOT_ROLLBACK
#error this method should be removed
#endif
  TRN *trn;
  int error;
  uint locked_tables;
  extern my_bool plugins_are_initialized;
  MARIA_HA *used_tables, *trn_next;
  DBUG_ENTER("ha_maria::implicit_commit");

  if (!maria_hton || !plugins_are_initialized || !(trn= THD_TRN))
    DBUG_RETURN(0);
  if (!new_trn && (thd->locked_tables_mode == LTM_LOCK_TABLES ||
                   thd->locked_tables_mode == LTM_PRELOCKED_UNDER_LOCK_TABLES))
  {
    /*
      No commit inside LOCK TABLES.

      Note that we come here only at the end of the top statement
      (dispatch_command()), we are never committing inside a sub-statement./
    */
    DBUG_PRINT("info", ("locked_tables, skipping"));
    DBUG_RETURN(0);
  }

  /* Prepare to move used_instances and locked tables to new TRN object */
  locked_tables= trnman_has_locked_tables(trn);
  trnman_reset_locked_tables(trn, 0);
  relink_trn_used_instances(&used_tables, trn);

  error= 0;
  if (unlikely(ma_commit(trn)))
    error= HA_ERR_COMMIT_ERROR;
  if (!new_trn)
  {
    reset_thd_trn(thd, used_tables);
    goto end;
  }

  /*
    We need to create a new transaction and put it in THD_TRN. Indeed,
    tables may be under LOCK TABLES, and so they will start the next
    statement assuming they have a trn (see ha_maria::start_stmt()).
  */
  trn= trnman_new_trn(& thd->transaction->wt);
  thd_set_ha_data(thd, maria_hton, trn);
  if (unlikely(trn == NULL))
  {
    reset_thd_trn(thd, used_tables);
    error= HA_ERR_OUT_OF_MEM;
    goto end;
  }
  /*
    Move all locked tables to the new transaction
    We must do it here as otherwise file->thd and file->state may be
    stale pointers. We can't do this in start_stmt() as we don't know
    when we should call _ma_setup_live_state() and in some cases, like
    in check table, we use the table without calling start_stmt().
  */

  for (MARIA_HA *handler= used_tables; handler ;
       handler= trn_next)
  {
    trn_next= handler->trn_next;
    DBUG_ASSERT(handler->s->base.born_transactional);

    /* If handler uses versioning */
    if (handler->s->lock_key_trees)
    {
      /* _ma_set_trn_for_table() will be called indirectly */
      if (_ma_setup_live_state(handler))
        error= HA_ERR_OUT_OF_MEM;
    }
    else
      _ma_set_trn_for_table(handler, trn);
  }
  /* This is just a commit, tables stay locked if they were: */
  trnman_reset_locked_tables(trn, locked_tables);

end:
  DBUG_RETURN(error);
}


THR_LOCK_DATA **ha_maria::store_lock(THD *thd,
                                     THR_LOCK_DATA **to,
                                     enum thr_lock_type lock_type)
{
  /* Test if we can fix test below */
  DBUG_ASSERT(lock_type != TL_UNLOCK &&
              (lock_type == TL_IGNORE || file->lock.type == TL_UNLOCK));
  if (lock_type != TL_IGNORE && file->lock.type == TL_UNLOCK)
  {
    const enum enum_sql_command sql_command= thd->lex->sql_command;
    /*
      We have to disable concurrent inserts for INSERT ... SELECT or
      INSERT/UPDATE/DELETE with sub queries if we are using statement based
      logging.  We take the safe route here and disable this for all commands
      that only does reading that are not SELECT.
    */
    if (lock_type <= TL_READ_HIGH_PRIORITY &&
        !thd->is_current_stmt_binlog_format_row() &&
        (sql_command != SQLCOM_SELECT &&
         sql_command != SQLCOM_LOCK_TABLES) &&
        (thd->variables.option_bits & OPTION_BIN_LOG) &&
        mysql_bin_log.is_open())
      lock_type= TL_READ_NO_INSERT;
    else if (lock_type == TL_WRITE_CONCURRENT_INSERT)
    {
      const enum enum_duplicates duplicates= thd->lex->duplicates;
      /*
        Explanation for the 3 conditions below, in order:

        - Bulk insert may use repair, which will cause problems if other
        threads try to read/insert to the table: disable versioning.
        Note that our read of file->state->records is incorrect, as such
        variable may have changed when we come to start_bulk_insert() (worse
        case: we see != 0 so allow versioning, start_bulk_insert() sees 0 and
        uses repair). This is prevented because start_bulk_insert() will not
        try repair if we enabled versioning.
        - INSERT SELECT ON DUPLICATE KEY UPDATE comes here with
        TL_WRITE_CONCURRENT_INSERT but shouldn't because it can do
        update/delete of a row and versioning doesn't support that
        - same for LOAD DATA CONCURRENT REPLACE.
      */
      if ((file->state->records == 0) ||
          (sql_command == SQLCOM_INSERT_SELECT && duplicates == DUP_UPDATE) ||
          (sql_command == SQLCOM_LOAD && duplicates == DUP_REPLACE))
        lock_type= TL_WRITE;
    }
    file->lock.type= lock_type;
  }
  *to++= &file->lock;
  return to;
}


void ha_maria::update_create_info(HA_CREATE_INFO *create_info)
{
  ha_maria::info(HA_STATUS_AUTO | HA_STATUS_CONST);
  if (!(create_info->used_fields & HA_CREATE_USED_AUTO))
  {
    create_info->auto_increment_value= stats.auto_increment_value;
  }
  create_info->data_file_name= data_file_name;
  create_info->index_file_name= index_file_name;
  /*
    Keep user-specified row_type for ALTER,
    but show the actually used one in SHOW
  */
  if (create_info->row_type != ROW_TYPE_DEFAULT &&
      !(thd_sql_command(ha_thd()) == SQLCOM_ALTER_TABLE))
    create_info->row_type= get_row_type();
  /*
    Show always page checksums, as this can be forced with
    maria_page_checksums variable
  */
  if (create_info->page_checksum == HA_CHOICE_UNDEF)
    create_info->page_checksum=
      (file->s->options & HA_OPTION_PAGE_CHECKSUM) ? HA_CHOICE_YES :
      HA_CHOICE_NO;
}


enum row_type ha_maria::get_row_type() const
{
  switch (file->s->data_file_type) {
  case STATIC_RECORD:     return ROW_TYPE_FIXED;
  case DYNAMIC_RECORD:    return ROW_TYPE_DYNAMIC;
  case BLOCK_RECORD:      return ROW_TYPE_PAGE;
  case COMPRESSED_RECORD: return ROW_TYPE_COMPRESSED;
  default:                return ROW_TYPE_NOT_USED;
  }
}


static enum data_file_type maria_row_type(HA_CREATE_INFO *info)
{
  if (info->transactional == HA_CHOICE_YES)
    return BLOCK_RECORD;
  switch (info->row_type) {
  case ROW_TYPE_FIXED:   return STATIC_RECORD;
  case ROW_TYPE_DYNAMIC: return DYNAMIC_RECORD;
  default:               return BLOCK_RECORD;
  }
}


int ha_maria::create(const char *name, TABLE *table_arg,
                     HA_CREATE_INFO *ha_create_info)
{
  int error;
  uint create_flags= 0, record_count= 0, i;
  char buff[FN_REFLEN];
  MARIA_KEYDEF *keydef;
  MARIA_COLUMNDEF *recinfo;
  MARIA_CREATE_INFO create_info;
  TABLE_SHARE *share= table_arg->s;
  uint options= share->db_options_in_use;
  ha_table_option_struct *table_options= table_arg->s->option_struct;
  enum data_file_type row_type;
  THD *thd= current_thd;
  DBUG_ENTER("ha_maria::create");

  for (i= 0; i < share->keys; i++)
  {
    if (table_arg->key_info[i].flags & HA_USES_PARSER)
    {
      create_flags|= HA_CREATE_RELIES_ON_SQL_LAYER;
      break;
    }
  }
  /* Note: BLOCK_RECORD is used if table is transactional */
  row_type= maria_row_type(ha_create_info);
  if (ha_create_info->transactional == HA_CHOICE_YES &&
      ha_create_info->row_type != ROW_TYPE_PAGE &&
      ha_create_info->row_type != ROW_TYPE_NOT_USED &&
      ha_create_info->row_type != ROW_TYPE_DEFAULT)
    push_warning(thd, Sql_condition::WARN_LEVEL_NOTE,
                 ER_ILLEGAL_HA_CREATE_OPTION,
                 "Row format set to PAGE because of TRANSACTIONAL=1 option");

  if (share->table_type == TABLE_TYPE_SEQUENCE)
  {
    /* For sequences, the simples record type is appropriate */
    row_type= STATIC_RECORD;
    ha_create_info->transactional= HA_CHOICE_NO;
  }

  bzero((char*) &create_info, sizeof(create_info));
  if ((error= table2maria(table_arg, row_type, &keydef, &recinfo,
                          &record_count, &create_info)))
    DBUG_RETURN(error); /* purecov: inspected */
  create_info.max_rows= share->max_rows;
  create_info.reloc_rows= share->min_rows;
  create_info.with_auto_increment= share->next_number_key_offset == 0;
  create_info.auto_increment= (ha_create_info->auto_increment_value ?
                               ha_create_info->auto_increment_value -1 :
                               (ulonglong) 0);
  create_info.data_file_length= ((ulonglong) share->max_rows *
                                 share->avg_row_length);
  create_info.data_file_name= ha_create_info->data_file_name;
  create_info.index_file_name= ha_create_info->index_file_name;
  create_info.language= share->table_charset->number;
  if (ht != maria_hton)
  {
    /* S3 engine */
    create_info.s3_block_size= (ulong) table_options->s3_block_size;
    create_info.compression_algorithm= table_options->compression_algorithm;
  }

  /*
    Table is transactional:
    - If the user specify that table is transactional (in this case
      row type is forced to BLOCK_RECORD)
    - If they specify BLOCK_RECORD without specifying transactional behaviour

    Shouldn't this test be pushed down to maria_create()? Because currently,
    ma_test1 -T crashes: it creates a table with DYNAMIC_RECORD but has
    born_transactional==1, which confuses some recovery-related code.
  */
  create_info.transactional= (row_type == BLOCK_RECORD &&
                              ha_create_info->transactional != HA_CHOICE_NO);

  if (ha_create_info->tmp_table())
  {
    create_flags|= HA_CREATE_TMP_TABLE | HA_CREATE_DELAY_KEY_WRITE;
    create_info.transactional= 0;
  }
  if (ha_create_info->options & HA_CREATE_KEEP_FILES)
    create_flags|= HA_CREATE_KEEP_FILES;
  if (options & HA_OPTION_PACK_RECORD)
    create_flags|= HA_PACK_RECORD;
  if (options & HA_OPTION_CHECKSUM)
    create_flags|= HA_CREATE_CHECKSUM;
  if (options & HA_OPTION_DELAY_KEY_WRITE)
    create_flags|= HA_CREATE_DELAY_KEY_WRITE;
  if ((ha_create_info->page_checksum == HA_CHOICE_UNDEF &&
       maria_page_checksums) ||
       ha_create_info->page_checksum ==  HA_CHOICE_YES)
    create_flags|= HA_CREATE_PAGE_CHECKSUM;

  (void) translog_log_debug_info(0, LOGREC_DEBUG_INFO_QUERY,
                                 (uchar*) thd->query(), thd->query_length());

  create_info.encrypted= maria_encrypt_tables && ht == maria_hton;
  /* TODO: Check that the following fn_format is really needed */
  error=
    maria_create(fn_format(buff, name, "", "",
                           MY_UNPACK_FILENAME | MY_APPEND_EXT),
                 row_type, share->keys, keydef,
                 record_count,  recinfo,
                 0, (MARIA_UNIQUEDEF *) 0,
                 &create_info, create_flags);

  my_free(recinfo);
  DBUG_RETURN(error);
}


int ha_maria::rename_table(const char *from, const char *to)
{
  THD *thd= current_thd;
  (void) translog_log_debug_info(0, LOGREC_DEBUG_INFO_QUERY,
                                 (uchar*) thd->query(), thd->query_length());
  return maria_rename(from, to);
}


void ha_maria::get_auto_increment(ulonglong offset, ulonglong increment,
                                  ulonglong nb_desired_values,
                                  ulonglong *first_value,
                                  ulonglong *nb_reserved_values)
{
  ulonglong nr;
  int error;
  uchar key[MARIA_MAX_KEY_BUFF];

  if (!table->s->next_number_key_offset)
  {                                             // Autoincrement at key-start
    ha_maria::info(HA_STATUS_AUTO);
    *first_value= stats.auto_increment_value;
    /* Maria has only table-level lock for now, so reserves to +inf */
    *nb_reserved_values= ULONGLONG_MAX;
    return;
  }

  /* it's safe to call the following if bulk_insert isn't on */
  maria_flush_bulk_insert(file, table->s->next_number_index);

  (void) extra(HA_EXTRA_KEYREAD);
  key_copy(key, table->record[0],
           table->key_info + table->s->next_number_index,
           table->s->next_number_key_offset);
  error= maria_rkey(file, table->record[1], (int) table->s->next_number_index,
                    key, make_prev_keypart_map(table->s->next_number_keypart),
                    HA_READ_PREFIX_LAST);
  if (error)
    nr= 1;
  else
  {
    /* Get data from record[1] */
    nr= ((ulonglong) table->next_number_field->
         val_int_offset(table->s->rec_buff_length) + 1);
  }
  extra(HA_EXTRA_NO_KEYREAD);
  *first_value= nr;
  /*
    MySQL needs to call us for next row: assume we are inserting ("a",null)
    here, we return 3, and next this statement will want to insert ("b",null):
    there is no reason why ("b",3+1) would be the good row to insert: maybe it
    already exists, maybe 3+1 is too large...
  */
  *nb_reserved_values= 1;
}


/*
  Find out how many rows there is in the given range

  SYNOPSIS
    records_in_range()
    inx                 Index to use
    min_key             Start of range.  Null pointer if from first key
    max_key             End of range. Null pointer if to last key
    pages               Store first and last page for the range in case of
                        b-trees. In other cases it's not touched.

  NOTES
    min_key.flag can have one of the following values:
      HA_READ_KEY_EXACT         Include the key in the range
      HA_READ_AFTER_KEY         Don't include key in range

    max_key.flag can have one of the following values:
      HA_READ_BEFORE_KEY        Don't include key in range
      HA_READ_AFTER_KEY         Include all 'end_key' values in the range

  RETURN
   HA_POS_ERROR         Something is wrong with the index tree.
   0                    There is no matching keys in the given range
   number > 0           There is approximately 'number' matching rows in
                        the range.
*/

ha_rows ha_maria::records_in_range(uint inx, const key_range *min_key,
                                   const key_range *max_key, page_range *pages)
{
  register_handler(file);
  return (ha_rows) maria_records_in_range(file, (int) inx, min_key, max_key,
                                          pages);
}


FT_INFO *ha_maria::ft_init_ext(uint flags, uint inx, String * key)
{
  return maria_ft_init_search(flags, file, inx,
                              (uchar *) key->ptr(), key->length(),
                              key->charset(), table->record[0]);
}


int ha_maria::ft_read(uchar * buf)
{
  int error;

  if (!ft_handler)
    return -1;

  register_handler(file);

  thread_safe_increment(table->in_use->status_var.ha_read_next_count,
                        &LOCK_status);  // why ?

  error= ft_handler->please->read_next(ft_handler, (char*) buf);

  return error;
}


bool ha_maria::check_if_incompatible_data(HA_CREATE_INFO *create_info,
                                          uint table_changes)
{
  DBUG_ENTER("check_if_incompatible_data");
  uint options= table->s->db_options_in_use;
  enum ha_choice page_checksum= table->s->page_checksum;

  if (page_checksum == HA_CHOICE_UNDEF)
    page_checksum= file->s->options & HA_OPTION_PAGE_CHECKSUM ? HA_CHOICE_YES
                                                              : HA_CHOICE_NO;

  if (create_info->auto_increment_value != stats.auto_increment_value ||
      create_info->data_file_name != data_file_name ||
      create_info->index_file_name != index_file_name ||
      create_info->page_checksum != page_checksum ||
      create_info->transactional != table->s->transactional ||
      (maria_row_type(create_info) != data_file_type &&
       create_info->row_type != ROW_TYPE_DEFAULT) ||
      table_changes == IS_EQUAL_NO ||
      (table_changes & IS_EQUAL_PACK_LENGTH)) // Not implemented yet
    DBUG_RETURN(COMPATIBLE_DATA_NO);

  if ((options & (HA_OPTION_CHECKSUM |
                  HA_OPTION_DELAY_KEY_WRITE)) !=
      (create_info->table_options & (HA_OPTION_CHECKSUM |
                              HA_OPTION_DELAY_KEY_WRITE)))
    DBUG_RETURN(COMPATIBLE_DATA_NO);
  DBUG_RETURN(COMPATIBLE_DATA_YES);
}


static int maria_hton_panic(handlerton *hton, ha_panic_function flag)
{
  /* If no background checkpoints, we need to do one now */
  int ret=0;

  if (!checkpoint_interval && !aria_readonly)
    ret= ma_checkpoint_execute(CHECKPOINT_FULL, FALSE);

  ret|= maria_panic(flag);

  maria_hton= 0;
  return ret;
}


static int maria_commit(handlerton *hton __attribute__ ((unused)),
                        THD *thd, bool all)
{
  TRN *trn= THD_TRN;
  int res= 0;
  MARIA_HA *used_instances;
  DBUG_ENTER("maria_commit");

  /* No commit inside lock_tables() */
  if ((!trn ||
       thd->locked_tables_mode == LTM_LOCK_TABLES ||
       thd->locked_tables_mode == LTM_PRELOCKED_UNDER_LOCK_TABLES))
    DBUG_RETURN(0);

  /* statement or transaction ? */
  if ((thd->variables.option_bits & (OPTION_NOT_AUTOCOMMIT | OPTION_BEGIN)) &&
      !all)
    DBUG_RETURN(0); // end of statement

  used_instances= (MARIA_HA*) trn->used_instances;
  trnman_reset_locked_tables(trn, 0);
  trnman_set_flags(trn, trnman_get_flags(trn) & ~TRN_STATE_INFO_LOGGED);
  trn->used_instances= 0;
  if (ma_commit(trn))
    res= HA_ERR_COMMIT_ERROR;
  reset_thd_trn(thd, used_instances);
  thd_set_ha_data(thd, maria_hton, 0);
  DBUG_RETURN(res);
}

#ifdef MARIA_CANNOT_ROLLBACK
static int maria_rollback(handlerton *hton, THD *thd, bool all)
{
  TRN *trn= THD_TRN;
  DBUG_ENTER("maria_rollback");
  if (!trn)
    DBUG_RETURN(0);
  if (trn->undo_lsn)
    push_warning_printf(thd, Sql_condition::WARN_LEVEL_NOTE,
                        ER_DATA_WAS_COMMITED_UNDER_ROLLBACK,
                        ER_THD(thd, ER_DATA_WAS_COMMITED_UNDER_ROLLBACK),
                        "Aria");
  if (all)
    DBUG_RETURN(maria_commit(hton, thd, all));
  /* Statement rollbacks are ignored. Commit will happen in external_lock */
  DBUG_RETURN(0);
}

#else

static int maria_rollback(handlerton *hton __attribute__ ((unused)),
                          THD *thd, bool all)
{
  TRN *trn= THD_TRN;
  DBUG_ENTER("maria_rollback");

  DBUG_ASSERT(trnman_has_locked_tables(trn) == 0);
  trnman_reset_locked_tables(trn, 0);
  /* statement or transaction ? */
  if ((thd->variables.option_bits & (OPTION_NOT_AUTOCOMMIT | OPTION_BEGIN)) &&
      !all)
  {
    trnman_rollback_statement(trn);
    DBUG_RETURN(0); // end of statement
  }
  reset_thd_trn(thd, (MARIA_HA*) trn->used_instances);
  DBUG_RETURN(trnman_rollback_trn(trn) ?
              HA_ERR_OUT_OF_MEM : 0); // end of transaction
}
#endif /* MARIA_CANNOT_ROLLBACK */


/**
  @brief flush log handler

  @param hton            maria handlerton (unused)

  @retval FALSE OK
  @retval TRUE  Error
*/

bool maria_flush_logs(handlerton *hton)
{
  return MY_TEST(translog_purge_at_flush());
}


int maria_checkpoint_state(handlerton *hton, bool disabled)
{
  maria_checkpoint_disabled= (my_bool) disabled;
  return 0;
}


/*
  Handle backup calls
*/

void maria_prepare_for_backup()
{
  translog_disable_purge();
}

void maria_end_backup()
{
  translog_enable_purge();
}



#define SHOW_MSG_LEN (FN_REFLEN + 20)
/**
  @brief show status handler

  @param hton            maria handlerton
  @param thd             thread handler
  @param print           print function
  @param stat            type of status
*/

bool maria_show_status(handlerton *hton,
                       THD *thd,
                       stat_print_fn *print,
                       enum ha_stat_type stat)
{
  const LEX_CSTRING *engine_name= hton_name(hton);
  switch (stat) {
  case HA_ENGINE_LOGS:
  {
    TRANSLOG_ADDRESS horizon= translog_get_horizon();
    uint32 last_file= LSN_FILE_NO(horizon);
    uint32 first_needed= translog_get_first_needed_file();
    uint32 first_file= translog_get_first_file(horizon);
    uint32 i;
    const char unknown[]= "unknown";
    const char needed[]= "in use";
    const char unneeded[]= "free";
    char path[FN_REFLEN];

    if (first_file == 0)
    {
      const char error[]= "error";
      print(thd, engine_name->str, engine_name->length,
            STRING_WITH_LEN(""), error, sizeof(error) - 1);
      break;
    }

    for (i= first_file; i <= last_file; i++)
    {
      char *file;
      const char *status;
      size_t length, status_len;
      MY_STAT stat_buff, *stat;
      const char error[]= "can't stat";
      char object[SHOW_MSG_LEN];
      file= translog_filename_by_fileno(i, path);
      if (!(stat= mysql_file_stat(key_file_translog, file, &stat_buff, MYF(0))))
      {
        status= error;
        status_len= sizeof(error) - 1;
        length= my_snprintf(object, SHOW_MSG_LEN, "Size unknown ; %s", file);
      }
      else
      {
        if (first_needed == 0)
        {
          status= unknown;
          status_len= sizeof(unknown) - 1;
        }
        else if (i < first_needed)
        {
          status= unneeded;
          status_len= sizeof(unneeded) - 1;
        }
        else
        {
          status= needed;
          status_len= sizeof(needed) - 1;
        }
        length= my_snprintf(object, SHOW_MSG_LEN, "Size %12llu ; %s",
                            (ulonglong) stat->st_size, file);
      }

      print(thd, engine_name->str, engine_name->length,
            object, length, status, status_len);
    }
    break;
  }
  case HA_ENGINE_STATUS:
  case HA_ENGINE_MUTEX:
  default:
    break;
  }
  return 0;
}


/**
  Callback to delete all logs in directory. This is lower-level than other
  functions in ma_loghandler.c which delete logs, as it does not rely on
  translog_init() having been called first.

  @param  directory        directory where file is
  @param  filename         base name of the file to delete
*/

static my_bool translog_callback_delete_all(const char *directory,
                                            const char *filename)
{
  char complete_name[FN_REFLEN];
  fn_format(complete_name, filename, directory, "", MYF(MY_UNPACK_FILENAME));
  return mysql_file_delete(key_file_translog, complete_name, MYF(MY_WME));
}


/**
  Helper function for option aria-force-start-after-recovery-failures.
  Deletes logs if too many failures. Otherwise, increments the counter of
  failures in the control file.
  Notice how this has to be called _before_ translog_init() (if log is
  corrupted, translog_init() might crash the server, so we need to remove logs
  before).

  @param  log_dir          directory where logs to be deleted are
*/

static int mark_recovery_start(const char* log_dir)
{
  int res;
  DBUG_ENTER("mark_recovery_start");
  if (!(maria_recover_options & HA_RECOVER_ANY))
    ma_message_no_user(ME_WARNING, "Please consider using option"
                       " --aria-recover-options[=...] to automatically check and"
                       " repair tables when logs are removed by option"
                       " --aria-force-start-after-recovery-failures=#");
  if (recovery_failures >= force_start_after_recovery_failures)
  {
    /*
      Remove logs which cause the problem; keep control file which has
      critical info like uuid, max_trid (removing control file may make
      correct tables look corrupted!).
    */
    char msg[100];
    res= translog_walk_filenames(log_dir, &translog_callback_delete_all);
    my_snprintf(msg, sizeof(msg),
                "%s logs after %u consecutive failures of"
                " recovery from logs",
                (res ? "failed to remove some" : "removed all"),
                recovery_failures);
    ma_message_no_user((res ? 0 : ME_WARNING), msg);
  }
  else
    res= ma_control_file_write_and_force(last_checkpoint_lsn, last_logno,
                                         max_trid_in_control_file,
                                         recovery_failures + 1);
  DBUG_RETURN(res);
}


/**
  Helper function for option aria-force-start-after-recovery-failures.
  Records in the control file that recovery was a success, so that it's not
  counted for aria-force-start-after-recovery-failures.
*/

static int mark_recovery_success(void)
{
  /* success of recovery, reset recovery_failures: */
  int res;
  DBUG_ENTER("mark_recovery_success");
  res= ma_control_file_write_and_force(last_checkpoint_lsn, last_logno,
                                       max_trid_in_control_file, 0);
  DBUG_RETURN(res);
}


/*
  Return 1 if table has changed during the current transaction
*/

bool ha_maria::is_changed() const
{
  return file->state->changed;
}


static int ha_maria_init(void *p)
{
  int res= 0, tmp;
  const char *log_dir= maria_data_root;

  /*
    If aria_readonly is set, then we don't run recovery and we don't allow
    opening of tables that are crashed. Used by mysqld --help
   */
  if ((aria_readonly= opt_help != 0))
  {
    maria_recover_options= 0;
    checkpoint_interval= 0;
  }

#ifdef HAVE_PSI_INTERFACE
  init_aria_psi_keys();
#endif

  maria_hton= (handlerton *)p;
  maria_hton->db_type= DB_TYPE_ARIA;
  maria_hton->create= maria_create_handler;
  maria_hton->panic= maria_hton_panic;
  maria_hton->tablefile_extensions= ha_maria_exts;
  maria_hton->commit= maria_commit;
  maria_hton->rollback= maria_rollback;
  maria_hton->checkpoint_state= maria_checkpoint_state;
  maria_hton->flush_logs= maria_flush_logs;
  maria_hton->show_status= maria_show_status;
  maria_hton->prepare_for_backup= maria_prepare_for_backup;
  maria_hton->end_backup= maria_end_backup;

  /* TODO: decide if we support Maria being used for log tables */
  maria_hton->flags= (HTON_CAN_RECREATE | HTON_SUPPORT_LOG_TABLES |
                      HTON_NO_ROLLBACK |
                      HTON_TRANSACTIONAL_AND_NON_TRANSACTIONAL);
  bzero(maria_log_pagecache, sizeof(*maria_log_pagecache));
  maria_tmpdir= &mysql_tmpdir_list;             /* For REDO */

  if (!aria_readonly)
    res= maria_upgrade();
  res= res || maria_init();
  tmp= ma_control_file_open(!aria_readonly, !aria_readonly, !aria_readonly);
  res= res || aria_readonly ? tmp == CONTROL_FILE_LOCKED : tmp != 0;
  res= res ||
    ((force_start_after_recovery_failures != 0 && !aria_readonly) &&
     mark_recovery_start(log_dir)) ||
    !init_pagecache(maria_pagecache,
                    (size_t) pagecache_buffer_size, pagecache_division_limit,
                    pagecache_age_threshold, maria_block_size, pagecache_file_hash_size,
                    0) ||
    !init_pagecache(maria_log_pagecache,
                    TRANSLOG_PAGECACHE_SIZE, 0, 0,
                    TRANSLOG_PAGE_SIZE, 0, 0) ||
    (!aria_readonly &&
     translog_init(maria_data_root, log_file_size,
                   MYSQL_VERSION_ID, server_id, maria_log_pagecache,
                   TRANSLOG_DEFAULT_FLAGS, 0)) ||
    (!aria_readonly &&
     (maria_recovery_from_log() ||
      ((force_start_after_recovery_failures != 0 ||
        maria_recovery_changed_data || recovery_failures) &&
       mark_recovery_success()))) ||
    (aria_readonly && trnman_init(MAX_INTERNAL_TRID-16)) ||
    ma_checkpoint_init(checkpoint_interval);
  maria_multi_threaded= maria_in_ha_maria= TRUE;
  maria_create_trn_hook= maria_create_trn_for_mysql;
  maria_pagecache->extra_debug= 1;
  maria_assert_if_crashed_table= debug_assert_if_crashed_table;

  if (res)
  {
    maria_hton= 0;
    maria_panic(HA_PANIC_CLOSE);
  }

  ma_killed= ma_killed_in_mariadb;
  if (res)
    maria_panic(HA_PANIC_CLOSE);

  return res ? HA_ERR_INITIALIZATION : 0;
}


#ifdef HAVE_QUERY_CACHE
/**
  @brief Register a named table with a call back function to the query cache.

  @param thd The thread handle
  @param table_key A pointer to the table name in the table cache
  @param key_length The length of the table name
  @param[out] engine_callback The pointer to the storage engine call back
    function, currently 0
  @param[out] engine_data Engine data will be set to 0.

  @note Despite the name of this function, it is used to check each statement
    before it is cached and not to register a table or callback function.

  @see handler::register_query_cache_table

  @return The error code. The engine_data and engine_callback will be set to 0.
    @retval TRUE Success
    @retval FALSE An error occurred
*/

my_bool ha_maria::register_query_cache_table(THD *thd, const char *table_name,
					     uint table_name_len,
					     qc_engine_callback
					     *engine_callback,
					     ulonglong *engine_data)
{
  ulonglong actual_data_file_length;
  ulonglong current_data_file_length;
  DBUG_ENTER("ha_maria::register_query_cache_table");

  /*
    No call back function is needed to determine if a cached statement
    is valid or not.
  */
  *engine_callback= 0;

  /*
    No engine data is needed.
  */
  *engine_data= 0;

  if (file->s->now_transactional && file->s->have_versioning)
    DBUG_RETURN(file->trn->trid >= file->s->state.last_change_trn);

  /*
    If a concurrent INSERT has happened just before the currently processed
    SELECT statement, the total size of the table is unknown.

    To determine if the table size is known, the current thread's snap shot of
    the table size with the actual table size are compared.

    If the table size is unknown the SELECT statement can't be cached.
  */

  /*
    POSIX visibility rules specify that "2. Whatever memory values a
    thread can see when it unlocks a mutex <...> can also be seen by any
    thread that later locks the same mutex". In this particular case,
    concurrent insert thread had modified the data_file_length in
    MYISAM_SHARE before it has unlocked (or even locked)
    structure_guard_mutex. So, here we're guaranteed to see at least that
    value after we've locked the same mutex. We can see a later value
    (modified by some other thread) though, but it's ok, as we only want
    to know if the variable was changed, the actual new value doesn't matter
  */
  actual_data_file_length= file->s->state.state.data_file_length;
  current_data_file_length= file->state->data_file_length;

  /* Return whether is ok to try to cache current statement. */
  DBUG_RETURN(!(file->s->non_transactional_concurrent_insert &&
                current_data_file_length != actual_data_file_length));
}
#endif

static struct st_mysql_sys_var *system_variables[]= {
  MYSQL_SYSVAR(block_size),
  MYSQL_SYSVAR(checkpoint_interval),
  MYSQL_SYSVAR(checkpoint_log_activity),
  MYSQL_SYSVAR(force_start_after_recovery_failures),
  MYSQL_SYSVAR(group_commit),
  MYSQL_SYSVAR(group_commit_interval),
  MYSQL_SYSVAR(log_dir_path),
  MYSQL_SYSVAR(log_file_size),
  MYSQL_SYSVAR(log_purge_type),
  MYSQL_SYSVAR(max_sort_file_size),
  MYSQL_SYSVAR(page_checksum),
  MYSQL_SYSVAR(pagecache_age_threshold),
  MYSQL_SYSVAR(pagecache_buffer_size),
  MYSQL_SYSVAR(pagecache_division_limit),
  MYSQL_SYSVAR(pagecache_file_hash_size),
  MYSQL_SYSVAR(recover_options),
  MYSQL_SYSVAR(repair_threads),
  MYSQL_SYSVAR(sort_buffer_size),
  MYSQL_SYSVAR(stats_method),
  MYSQL_SYSVAR(sync_log_dir),
  MYSQL_SYSVAR(used_for_temp_tables),
  MYSQL_SYSVAR(encrypt_tables),
  NULL
};


/**
   @brief Updates the checkpoint interval and restarts the background thread.
*/

static void update_checkpoint_interval(MYSQL_THD thd,
                                        struct st_mysql_sys_var *var,
                                        void *var_ptr, const void *save)
{
  ma_checkpoint_end();
  ma_checkpoint_init(*(ulong *)var_ptr= (ulong)(*(long *)save));
}


/**
   @brief Updates group commit mode
*/

static void update_maria_group_commit(MYSQL_THD thd,
                                      struct st_mysql_sys_var *var,
                                      void *var_ptr, const void *save)
{
  ulong value= (ulong)*((long *)var_ptr);
  DBUG_ENTER("update_maria_group_commit");
  DBUG_PRINT("enter", ("old value: %lu  new value %lu  rate %lu",
                       value, (ulong)(*(long *)save),
                       maria_group_commit_interval));
  /* old value */
  switch (value) {
  case TRANSLOG_GCOMMIT_NONE:
    break;
  case TRANSLOG_GCOMMIT_HARD:
    translog_hard_group_commit(FALSE);
    break;
  case TRANSLOG_GCOMMIT_SOFT:
    translog_soft_sync(FALSE);
    if (maria_group_commit_interval)
      translog_soft_sync_end();
    break;
  default:
    DBUG_ASSERT(0); /* impossible */
  }
  value= *(ulong *)var_ptr= (ulong)(*(long *)save);
  translog_sync();
  /* new value */
  switch (value) {
  case TRANSLOG_GCOMMIT_NONE:
    break;
  case TRANSLOG_GCOMMIT_HARD:
    translog_hard_group_commit(TRUE);
    break;
  case TRANSLOG_GCOMMIT_SOFT:
    translog_soft_sync(TRUE);
    /* variable change made under global lock so we can just read it */
    if (maria_group_commit_interval)
      translog_soft_sync_start();
    break;
  default:
    DBUG_ASSERT(0); /* impossible */
  }
  DBUG_VOID_RETURN;
}

/**
   @brief Updates group commit interval
*/

static void update_maria_group_commit_interval(MYSQL_THD thd,
                                               struct st_mysql_sys_var *var,
                                               void *var_ptr, const void *save)
{
  ulong new_value= (ulong)*((long *)save);
  ulong *value_ptr= (ulong*) var_ptr;
  DBUG_ENTER("update_maria_group_commit_interval");
  DBUG_PRINT("enter", ("old value: %lu  new value %lu  group commit %lu",
                        *value_ptr, new_value, maria_group_commit));

  /* variable change made under global lock so we can just read it */
  switch (maria_group_commit) {
    case TRANSLOG_GCOMMIT_NONE:
      *value_ptr= new_value;
      translog_set_group_commit_interval(new_value);
      break;
    case TRANSLOG_GCOMMIT_HARD:
      *value_ptr= new_value;
      translog_set_group_commit_interval(new_value);
      break;
    case TRANSLOG_GCOMMIT_SOFT:
      if (*value_ptr)
        translog_soft_sync_end();
      translog_set_group_commit_interval(new_value);
      if ((*value_ptr= new_value))
        translog_soft_sync_start();
      break;
    default:
      DBUG_ASSERT(0); /* impossible */
  }
  DBUG_VOID_RETURN;
}

/**
   @brief Updates the transaction log file limit.
*/

static void update_log_file_size(MYSQL_THD thd,
                                 struct st_mysql_sys_var *var,
                                 void *var_ptr, const void *save)
{
  uint32 size= (uint32)((ulong)(*(long *)save));
  translog_set_file_size(size);
  *(ulong *)var_ptr= size;
}


static SHOW_VAR status_variables[]= {
  {"pagecache_blocks_not_flushed", (char*) &maria_pagecache_var.global_blocks_changed, SHOW_LONG},
  {"pagecache_blocks_unused",      (char*) &maria_pagecache_var.blocks_unused, SHOW_LONG},
  {"pagecache_blocks_used",        (char*) &maria_pagecache_var.blocks_used, SHOW_LONG},
  {"pagecache_read_requests",      (char*) &maria_pagecache_var.global_cache_r_requests, SHOW_LONGLONG},
  {"pagecache_reads",              (char*) &maria_pagecache_var.global_cache_read, SHOW_LONGLONG},
  {"pagecache_write_requests",     (char*) &maria_pagecache_var.global_cache_w_requests, SHOW_LONGLONG},
  {"pagecache_writes",             (char*) &maria_pagecache_var.global_cache_write, SHOW_LONGLONG},
  {"transaction_log_syncs",        (char*) &translog_syncs, SHOW_LONGLONG},
  {NullS, NullS, SHOW_LONG}
};

/****************************************************************************
 * Maria MRR implementation: use DS-MRR
 ***************************************************************************/

int ha_maria::multi_range_read_init(RANGE_SEQ_IF *seq, void *seq_init_param,
                                    uint n_ranges, uint mode,
                                    HANDLER_BUFFER *buf)
{
  return ds_mrr.dsmrr_init(this, seq, seq_init_param, n_ranges, mode, buf);
}

int ha_maria::multi_range_read_next(range_id_t *range_info)
{
  return ds_mrr.dsmrr_next(range_info);
}

ha_rows ha_maria::multi_range_read_info_const(uint keyno, RANGE_SEQ_IF *seq,
                                               void *seq_init_param,
                                               uint n_ranges, uint *bufsz,
                                               uint *flags, Cost_estimate *cost)
{
  /*
    This call is here because there is no location where this->table would
    already be known.
    TODO: consider moving it into some per-query initialization call.
  */
  ds_mrr.init(this, table);
  return ds_mrr.dsmrr_info_const(keyno, seq, seq_init_param, n_ranges, bufsz,
                                 flags, cost);
}

ha_rows ha_maria::multi_range_read_info(uint keyno, uint n_ranges, uint keys,
                                       uint key_parts, uint *bufsz,
                                       uint *flags, Cost_estimate *cost)
{
  ds_mrr.init(this, table);
  return ds_mrr.dsmrr_info(keyno, n_ranges, keys, key_parts, bufsz, flags, cost);
}

int ha_maria::multi_range_read_explain_info(uint mrr_mode, char *str,
                                            size_t size)
{
  return ds_mrr.dsmrr_explain_info(mrr_mode, str, size);
}
/* MyISAM MRR implementation ends */


/* Index condition pushdown implementation*/


Item *ha_maria::idx_cond_push(uint keyno_arg, Item* idx_cond_arg)
{
  /*
    Check if the key contains a blob field. If it does then MyISAM
    should not accept the pushed index condition since MyISAM will not
    read the blob field from the index entry during evaluation of the
    pushed index condition and the BLOB field might be part of the
    range evaluation done by the ICP code.
  */
  const KEY *key= &table_share->key_info[keyno_arg];

  for (uint k= 0; k < key->user_defined_key_parts; ++k)
  {
    const KEY_PART_INFO *key_part= &key->key_part[k];
    if (key_part->key_part_flag & HA_BLOB_PART)
    {
      /* Let the server handle the index condition */
      return idx_cond_arg;
    }
  }

  pushed_idx_cond_keyno= keyno_arg;
  pushed_idx_cond= idx_cond_arg;
  in_range_check_pushed_down= TRUE;
  if (active_index == pushed_idx_cond_keyno)
    ma_set_index_cond_func(file, handler_index_cond_check, this);
  return NULL;
}

/**
  Find record by unique constrain (used in temporary tables)

  @param record          (IN|OUT) the record to find
  @param constrain_no    (IN) number of constrain (for this engine)

  @note It is like hp_search but uses function for raw where hp_search
        uses functions for index.

  @retval  0 OK
  @retval  1 Not found
  @retval -1 Error
*/

int ha_maria::find_unique_row(uchar *record, uint constrain_no)
{
  int rc;
  register_handler(file);
  if (file->s->state.header.uniques)
  {
    DBUG_ASSERT(file->s->state.header.uniques > constrain_no);
    MARIA_UNIQUEDEF *def= file->s->uniqueinfo + constrain_no;
    ha_checksum unique_hash= _ma_unique_hash(def, record);
    rc= _ma_check_unique(file, def, record, unique_hash, HA_OFFSET_ERROR);
    if (rc)
    {
      file->cur_row.lastpos= file->dup_key_pos;
      if ((*file->read_record)(file, record, file->cur_row.lastpos))
        return -1;
      file->update|= HA_STATE_AKTIV;                     /* Record is read */
    }
    // invert logic
    rc= !MY_TEST(rc);
  }
  else
  {
    /*
     It is case when just unique index used instead unicue constrain
     (conversion from heap table).
     */
    DBUG_ASSERT(file->s->state.header.keys > constrain_no);
    MARIA_KEY key;
    file->once_flags|= USE_PACKED_KEYS;
    (*file->s->keyinfo[constrain_no].make_key)
      (file, &key, constrain_no, file->lastkey_buff2, record, 0, 0);
    rc= maria_rkey(file, record, constrain_no, key.data, key.data_length,
                   HA_READ_KEY_EXACT);
    rc= MY_TEST(rc);
  }
  return rc;
}


/**
   Check if a table needs to be repaired
*/

int ha_maria::check_for_upgrade(HA_CHECK_OPT *check)
{
  if (table->s->mysql_version && table->s->mysql_version <= 100509 &&
      (file->s->base.extra_options & MA_EXTRA_OPTIONS_ENCRYPTED))
  {
    /*
      Encrypted tables before 10.5.9 had a bug where LSN was not
      stored on the pages. These must be repaired!
    */
    return HA_ADMIN_NEEDS_ALTER;
  }
  return HA_ADMIN_OK;
}


struct st_mysql_storage_engine maria_storage_engine=
{ MYSQL_HANDLERTON_INTERFACE_VERSION };

maria_declare_plugin(aria)
{
  MYSQL_STORAGE_ENGINE_PLUGIN,
  &maria_storage_engine,
  "Aria",
  "MariaDB Corporation Ab",
  "Crash-safe tables with MyISAM heritage. Used for internal temporary tables and privilege tables",
  PLUGIN_LICENSE_GPL,
  ha_maria_init,                /* Plugin Init      */
  NULL,                         /* Plugin Deinit    */
  0x0105,                       /* 1.5              */
  status_variables,             /* status variables */
  system_variables,             /* system variables */
  "1.5",                        /* string version   */
  MariaDB_PLUGIN_MATURITY_STABLE /* maturity         */
}
maria_declare_plugin_end;<|MERGE_RESOLUTION|>--- conflicted
+++ resolved
@@ -186,13 +186,8 @@
        "with PAGE_CHECKSUM clause in CREATE TABLE)", 0, 0, 1);
 
 /* It is only command line argument */
-<<<<<<< HEAD
 static MYSQL_SYSVAR_CONST_STR(log_dir_path, maria_data_root,
-       PLUGIN_VAR_NOSYSVAR | PLUGIN_VAR_RQCMDARG | PLUGIN_VAR_READONLY,
-=======
-static MYSQL_SYSVAR_STR(log_dir_path, maria_data_root,
        PLUGIN_VAR_RQCMDARG | PLUGIN_VAR_READONLY,
->>>>>>> 06393cd8
        "Path to the directory where to store transactional log",
        NULL, NULL, mysql_real_data_home);
 
