
# Copyright (c) 2006, 2017, Oracle and/or its affiliates. All rights reserved.
<<<<<<< HEAD
# Copyright (c) 2014, 2020, MariaDB Corporation.
=======
# Copyright (c) 2014, 2021, MariaDB Corporation.
>>>>>>> f84e28c1
#
# This program is free software; you can redistribute it and/or modify
# it under the terms of the GNU General Public License as published by
# the Free Software Foundation; version 2 of the License.
#
# This program is distributed in the hope that it will be useful,
# but WITHOUT ANY WARRANTY; without even the implied warranty of
# MERCHANTABILITY or FITNESS FOR A PARTICULAR PURPOSE.  See the
# GNU General Public License for more details.
#
# You should have received a copy of the GNU General Public License
# along with this program; if not, write to the Free Software
# Foundation, Inc., 51 Franklin St, Fifth Floor, Boston, MA  02110-1335 USA

# This is the CMakeLists for InnoDB



INCLUDE(innodb.cmake)
INCLUDE_DIRECTORIES(${PROJECT_SOURCE_DIR}/tpool)

SET(INNOBASE_SOURCES
	btr/btr0btr.cc
	btr/btr0bulk.cc
	btr/btr0cur.cc
	btr/btr0pcur.cc
	btr/btr0sea.cc
	btr/btr0defragment.cc
	buf/buf0block_hint.cc
	buf/buf0buddy.cc
	buf/buf0buf.cc
	buf/buf0dblwr.cc
	buf/buf0checksum.cc
	buf/buf0dump.cc
	buf/buf0flu.cc
	buf/buf0lru.cc
	buf/buf0rea.cc
	data/data0data.cc
	data/data0type.cc
	dict/dict0boot.cc
	dict/dict0crea.cc
	dict/dict0dict.cc
	dict/dict0load.cc
	dict/dict0mem.cc
	dict/dict0stats.cc
	dict/dict0stats_bg.cc
	dict/dict0defrag_bg.cc
	eval/eval0eval.cc
	eval/eval0proc.cc
	fil/fil0fil.cc
	fil/fil0pagecompress.cc
	fil/fil0crypt.cc
	fsp/fsp0fsp.cc
	fsp/fsp0file.cc
	fsp/fsp0space.cc
	fsp/fsp0sysspace.cc
	fut/fut0lst.cc
	ha/ha0storage.cc
	fts/fts0fts.cc
	fts/fts0ast.cc
	fts/fts0blex.cc
	fts/fts0config.cc
	fts/fts0opt.cc
	fts/fts0pars.cc
	fts/fts0que.cc
	fts/fts0sql.cc
	fts/fts0tlex.cc
	gis/gis0geo.cc
	gis/gis0rtree.cc
	gis/gis0sea.cc
	fts/fts0plugin.cc
	handler/ha_innodb.cc
	handler/handler0alter.cc
	handler/i_s.cc
	ibuf/ibuf0ibuf.cc
	include/btr0btr.h
	include/btr0btr.ic
	include/btr0bulk.h
	include/btr0cur.h
	include/btr0cur.ic
	include/btr0defragment.h
	include/btr0pcur.h
	include/btr0pcur.ic
	include/btr0sea.h
	include/btr0sea.ic
	include/btr0types.h
	include/buf0buddy.h
	include/buf0buf.h
	include/buf0buf.ic
	include/buf0checksum.h
	include/buf0dblwr.h
	include/buf0dump.h
	include/buf0flu.h
	include/buf0flu.ic
	include/buf0lru.h
	include/buf0rea.h
	include/buf0types.h
	include/data0data.h
	include/data0data.ic
	include/data0type.h
	include/data0type.ic
	include/data0types.h
	include/db0err.h
	include/dict0boot.h
	include/dict0boot.ic
	include/dict0crea.h
	include/dict0crea.ic
	include/dict0defrag_bg.h
	include/dict0dict.h
	include/dict0dict.ic
	include/dict0load.h
	include/dict0mem.h
	include/dict0mem.ic
	include/dict0pagecompress.h
	include/dict0pagecompress.ic
	include/dict0priv.h
	include/dict0priv.ic
	include/dict0stats.h
	include/dict0stats.ic
	include/dict0stats_bg.h
	include/dict0types.h
	include/dyn0buf.h
	include/dyn0types.h
	include/eval0eval.h
	include/eval0eval.ic
	include/eval0proc.h
	include/eval0proc.ic
	include/fil0crypt.h
	include/fil0crypt.ic
	include/fil0fil.h
	include/fil0fil.ic
	include/fil0pagecompress.h
	include/fsp0file.h
	include/fsp0fsp.h
	include/fsp0space.h
	include/fsp0sysspace.h
	include/fsp0types.h
	include/fts0ast.h
	include/fts0blex.h
	include/fts0fts.h
	include/fts0opt.h
	include/fts0pars.h
	include/fts0plugin.h
	include/fts0priv.h
	include/fts0priv.ic
	include/fts0tlex.h
	include/fts0tokenize.h
	include/fts0types.h
	include/fts0types.ic
	include/fts0vlc.ic
	include/fut0fut.h
	include/fut0lst.h
	include/gis0geo.h
	include/gis0rtree.h
	include/gis0rtree.ic
	include/gis0type.h
	include/ha_prototypes.h
	include/ha0ha.h
	include/ha0ha.ic
	include/ha0storage.h
	include/ha0storage.ic
	include/handler0alter.h
	include/hash0hash.h
	include/ib0mutex.h
	include/ibuf0ibuf.h
	include/ibuf0ibuf.ic
	include/ibuf0types.h
	include/lock0iter.h
	include/lock0lock.h
	include/lock0lock.ic
	include/lock0prdt.h
	include/lock0priv.h
	include/lock0priv.ic
	include/lock0types.h
	include/log0crypt.h
	include/log0log.h
	include/log0log.ic
	include/log0recv.h
	include/log0types.h
	include/mach0data.h
	include/mach0data.ic
	include/mem0mem.h
	include/mem0mem.ic
	include/mtr0log.h
	include/mtr0mtr.h
	include/mtr0mtr.ic
	include/mtr0types.h
	include/os0event.h
	include/os0file.h
	include/os0file.ic
	include/os0thread.h
	include/page0cur.h
	include/page0cur.ic
	include/page0page.h
	include/page0page.ic
	include/page0types.h
	include/page0zip.h
	include/page0zip.ic
	include/pars0grm.h
	include/pars0opt.h
	include/pars0pars.h
	include/pars0sym.h
	include/pars0types.h
	include/que0que.h
	include/que0que.ic
	include/que0types.h
	include/read0types.h
	include/rem0cmp.h
	include/rem0cmp.ic
	include/rem0rec.h
	include/rem0rec.ic
	include/rem0types.h
	include/row0ext.h
	include/row0ext.ic
	include/row0ftsort.h
	include/row0import.h
	include/row0ins.h
	include/row0log.h
	include/row0log.ic
	include/row0merge.h
	include/row0mysql.h
	include/row0purge.h
	include/row0quiesce.h
	include/row0row.h
	include/row0row.ic
	include/row0sel.h
	include/row0sel.ic
	include/row0types.h
	include/row0uins.h
	include/row0umod.h
	include/row0undo.h
	include/row0upd.h
	include/row0upd.ic
	include/row0vers.h
	include/srv0mon.h
	include/srv0mon.ic
	include/srv0srv.h
	include/srv0start.h
	include/sync0arr.h
	include/sync0arr.ic
	include/sync0debug.h
	include/sync0policy.h
	include/sync0rw.h
	include/sync0rw.ic
	include/sync0sync.h
	include/sync0types.h
	include/trx0i_s.h
	include/trx0purge.h
	include/trx0rec.h
	include/trx0rec.ic
	include/trx0roll.h
	include/trx0rseg.h
	include/trx0rseg.ic
	include/trx0sys.h
	include/trx0trx.h
	include/trx0trx.ic
	include/trx0types.h
	include/trx0undo.h
	include/trx0undo.ic
	include/trx0xa.h
	include/univ.i
	include/ut0byte.h
	include/ut0byte.ic
	include/ut0counter.h
	include/ut0dbg.h
	include/ut0list.h
	include/ut0list.ic
	include/ut0lst.h
	include/ut0mem.h
	include/ut0mem.ic
	include/ut0mutex.h
	include/ut0new.h
	include/ut0pool.h
	include/ut0rbt.h
	include/ut0rnd.h
	include/ut0rnd.ic
	include/ut0sort.h
	include/ut0stage.h
	include/ut0ut.h
	include/ut0ut.ic
	include/ut0vec.h
	include/ut0vec.ic
	include/ut0wqueue.h
	lock/lock0iter.cc
	lock/lock0prdt.cc
	lock/lock0lock.cc
	lock/lock0wait.cc
	log/log0log.cc
	log/log0recv.cc
	log/log0crypt.cc
	log/log0sync.cc
	mem/mem0mem.cc
	mtr/mtr0mtr.cc
	os/os0file.cc
	os/os0event.cc
	os/os0thread.cc
	page/page0cur.cc
	page/page0page.cc
	page/page0zip.cc
	pars/lexyy.cc
	pars/pars0grm.cc
	pars/pars0opt.cc
	pars/pars0pars.cc
	pars/pars0sym.cc
	que/que0que.cc
	read/read0read.cc
	rem/rem0cmp.cc
	rem/rem0rec.cc
	row/row0ext.cc
	row/row0ftsort.cc
	row/row0import.cc
	row/row0ins.cc
	row/row0merge.cc
	row/row0mysql.cc
	row/row0log.cc
	row/row0purge.cc
	row/row0row.cc
	row/row0sel.cc
	row/row0uins.cc
	row/row0umod.cc
	row/row0undo.cc
	row/row0upd.cc
	row/row0quiesce.cc
	row/row0vers.cc
	srv/srv0mon.cc
	srv/srv0srv.cc
	srv/srv0start.cc
	sync/sync0arr.cc
	sync/sync0rw.cc
	sync/sync0debug.cc
	sync/sync0sync.cc
	trx/trx0i_s.cc
	trx/trx0purge.cc
	trx/trx0rec.cc
	trx/trx0roll.cc
	trx/trx0rseg.cc
	trx/trx0sys.cc
	trx/trx0trx.cc
	trx/trx0undo.cc
	ut/ut0dbg.cc
	ut/ut0list.cc
	ut/ut0mem.cc
	ut/ut0new.cc
	ut/ut0rbt.cc
	ut/ut0rnd.cc
	ut/ut0ut.cc
	ut/ut0vec.cc
	ut/ut0wqueue.cc)

MYSQL_ADD_PLUGIN(innobase ${INNOBASE_SOURCES} STORAGE_ENGINE
  MODULE_OUTPUT_NAME ha_innodb
  DEFAULT RECOMPILE_FOR_EMBEDDED
  LINK_LIBRARIES
	${ZLIB_LIBRARY}
	${NUMA_LIBRARY}
	${LIBSYSTEMD}
	${LINKER_SCRIPT}
	${LIBPMEM})

IF(NOT TARGET innobase)
  RETURN()
ENDIF()

ADD_DEFINITIONS(${SSL_DEFINES})

# A GCC bug causes crash when compiling these files on ARM64 with -O1+
# Compile them with -O0 as a workaround.
IF(CMAKE_COMPILER_IS_GNUCXX AND CMAKE_SYSTEM_PROCESSOR MATCHES "aarch64"
   AND CMAKE_C_COMPILER_VERSION VERSION_LESS "5.2.0")
  ADD_COMPILE_FLAGS(
      btr/btr0btr.cc
      btr/btr0cur.cc
      buf/buf0buf.cc
      fts/fts0fts.cc
      gis/gis0sea.cc
      handler/handler0alter.cc
      mtr/mtr0mtr.cc
      row/row0merge.cc
      row/row0mysql.cc
      srv/srv0srv.cc
      COMPILE_FLAGS "-O0"
      )
ENDIF()
IF(MSVC)
  IF(CMAKE_SIZEOF_VOID_P EQUAL 8)
   ADD_COMPILE_FLAGS(
      pars/lexyy.cc
      COMPILE_FLAGS "/wd4267")
  ENDIF()
  # silence "switch statement contains 'default' but no 'case' label
  # on generated file.
  TARGET_COMPILE_OPTIONS(innobase PRIVATE "/wd4065")
ENDIF()

IF(NOT (PLUGIN_INNOBASE STREQUAL DYNAMIC))
  TARGET_LINK_LIBRARIES(innobase tpool mysys)
  ADD_SUBDIRECTORY(${CMAKE_SOURCE_DIR}/extra/mariabackup ${CMAKE_BINARY_DIR}/extra/mariabackup)
ENDIF()<|MERGE_RESOLUTION|>--- conflicted
+++ resolved
@@ -1,10 +1,6 @@
 
 # Copyright (c) 2006, 2017, Oracle and/or its affiliates. All rights reserved.
-<<<<<<< HEAD
-# Copyright (c) 2014, 2020, MariaDB Corporation.
-=======
 # Copyright (c) 2014, 2021, MariaDB Corporation.
->>>>>>> f84e28c1
 #
 # This program is free software; you can redistribute it and/or modify
 # it under the terms of the GNU General Public License as published by
