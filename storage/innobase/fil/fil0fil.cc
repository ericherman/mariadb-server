--- conflicted
+++ resolved
@@ -1496,23 +1496,6 @@
 
 void fil_system_t::close()
 {
-<<<<<<< HEAD
-	ut_ad(this == &fil_system);
-	ut_a(!UT_LIST_GET_LEN(LRU));
-	ut_a(unflushed_spaces.empty());
-	ut_a(!UT_LIST_GET_LEN(space_list));
-	ut_ad(!sys_space);
-	ut_ad(!temp_space);
-
-	if (is_initialised()) {
-		m_initialised = false;
-		spaces.free();
-		mutex_free(&mutex);
-		fil_space_crypt_cleanup();
-	}
-
-	ut_ad(!spaces.array);
-=======
   ut_ad(this == &fil_system);
   ut_a(!UT_LIST_GET_LEN(LRU));
   ut_a(unflushed_spaces.empty());
@@ -1523,19 +1506,17 @@
   if (is_initialised())
   {
     m_initialised= false;
-    hash_table_free(spaces);
-    spaces = nullptr;
+    spaces.free();
     mutex_free(&mutex);
     fil_space_crypt_cleanup();
   }
 
-  ut_ad(!spaces);
+  ut_ad(!spaces.array);
 
 #ifdef UNIV_LINUX
   ssd.clear();
   ssd.shrink_to_fit();
 #endif /* UNIV_LINUX */
->>>>>>> 688fb630
 }
 
 /** Opens all system tablespace data files. They stay open until the
