--- conflicted
+++ resolved
@@ -359,34 +359,6 @@
 	return(space);
 }
 
-/** Returns the latch of a file space.
-@param[in]	id	space id
-@param[out]	flags	tablespace flags
-@return latch protecting storage allocation */
-rw_lock_t*
-fil_space_get_latch(
-	ulint	id,
-	ulint*	flags)
-{
-	fil_space_t*	space;
-
-	ut_ad(fil_system);
-
-	mutex_enter(&fil_system->mutex);
-
-	space = fil_space_get_by_id(id);
-
-	ut_a(space);
-
-	if (flags) {
-		*flags = space->flags;
-	}
-
-	mutex_exit(&fil_system->mutex);
-
-	return(&(space->latch));
-}
-
 /** Gets the type of a file space.
 @param[in]	id	tablespace identifier
 @return file type */
@@ -593,13 +565,17 @@
 		}
 
 		this->size = ulint(size_bytes / psize);
-		space->size += this->size;
+		space->committed_size = space->size += this->size;
 	} else if (space->id != TRX_SYS_SPACE || space->size_in_header) {
 		/* If this is not the first-time open, do nothing.
 		For the system tablespace, we always get invoked as
 		first=false, so we detect the true first-time-open based
-		on size_in_header and proceed to initiailze the data. */
+		on size_in_header and proceed to initialize the data. */
 		return true;
+	} else {
+		/* Initialize the size of predefined tablespaces
+		to FSP_SIZE. */
+		space->committed_size = size;
 	}
 
 	ut_ad(space->free_limit == 0 || space->free_limit == free_limit);
@@ -668,39 +644,10 @@
 			node->handle = OS_FILE_CLOSED;
 			return false;
 		}
-<<<<<<< HEAD
 	} else if (space->purpose == FIL_TYPE_LOG) {
 		node->handle = os_file_create(
 			innodb_log_file_key, node->name, OS_FILE_OPEN,
 			OS_FILE_AIO, OS_LOG_FILE, read_only_mode, &success);
-=======
-
-#ifdef UNIV_HOTBACKUP
-add_size:
-#endif /* UNIV_HOTBACKUP */
-		space->committed_size = space->size += node->size;
-	}
-
-	ulint atomic_writes = FSP_FLAGS_GET_ATOMIC_WRITES(space->flags);
-
-	/* printf("Opening file %s\n", node->name); */
-
-	/* Open the file for reading and writing, in Windows normally in the
-	unbuffered async I/O mode, though global variables may make
-	os_file_create() to fall back to the normal file I/O mode. */
-
-	if (space->purpose == FIL_LOG) {
-		node->handle = os_file_create(innodb_file_log_key,
-					      node->name, OS_FILE_OPEN,
-					      OS_FILE_AIO, OS_LOG_FILE,
-					      &ret, atomic_writes);
-	} else if (node->is_raw_disk) {
-		node->handle = os_file_create(innodb_file_data_key,
-					      node->name,
-					      OS_FILE_OPEN_RAW,
-					      OS_FILE_AIO, OS_DATA_FILE,
-					      &ret, atomic_writes);
->>>>>>> 57ec42bc
 	} else {
 		node->handle = os_file_create(
 			innodb_data_file_key, node->name,
@@ -1149,23 +1096,15 @@
 				continue;
 			}
 
-<<<<<<< HEAD
 			ut_ad(mutex_own(&fil_system->mutex));
 			/* Crash recovery requires the file extension
 			to succeed. */
 			ut_a(success);
 			/* InnoDB data files cannot shrink. */
 			ut_a(space->size >= size);
-=======
-		ut_ad(mutex_own(&fil_system->mutex));
-		/* Crash recovery requires the file extension to succeed. */
-		ut_a(success);
-		/* InnoDB data files cannot shrink. */
-		ut_a(space->size >= size);
-		if (size > space->committed_size) {
-			space->committed_size = size;
-		}
->>>>>>> 57ec42bc
+			if (size > space->committed_size) {
+				space->committed_size = size;
+			}
 
 			/* There could be multiple concurrent I/O requests for
 			this tablespace (multiple threads trying to extend
@@ -1777,7 +1716,6 @@
 	return(true);
 }
 
-<<<<<<< HEAD
 /** Close each fil_node_t of a named fil_space_t if open.
 @param[in]	name	Tablespace name */
 void
@@ -1830,8 +1768,6 @@
 	return(page_size_t(flags));
 }
 
-=======
->>>>>>> 57ec42bc
 /****************************************************************//**
 Initializes the tablespace memory cache. */
 void
