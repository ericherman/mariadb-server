--- conflicted
+++ resolved
@@ -77,18 +77,15 @@
   mysql_mutex_assert_owner(&fil_system.mutex);
   for (fil_space_t &space : fil_system.space_list)
   {
+    if (&space == ignore_space)
+      continue;
     switch (space.purpose) {
     case FIL_TYPE_TEMPORARY:
       continue;
     case FIL_TYPE_IMPORT:
       break;
     case FIL_TYPE_TABLESPACE:
-<<<<<<< HEAD
       if (!fil_is_user_tablespace_id(space.id))
-=======
-      if (space == ignore_space
-          || !fil_is_user_tablespace_id(space->id))
->>>>>>> a2bd936c
         continue;
     }
 
