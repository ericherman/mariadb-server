--- conflicted
+++ resolved
@@ -8383,12 +8383,7 @@
 			for (ulint j=0; j < table->n_cols; j++) {
 				dict_col_t* cols
                                    = dict_table_get_nth_col(table, j);
-<<<<<<< HEAD
-				if (cf.length > cols->len
-				    && dict_col_in_v_indexes(table, cols)) {
-=======
-				if (cf->length > cols->len) {
->>>>>>> 7f264997
+				if (cf.length > cols->len) {
 					return(true);
 				}
 			}
