/*****************************************************************************

Copyright (c) 2007, 2016, Oracle and/or its affiliates. All Rights Reserved.
Copyright (c) 2014, 2017, MariaDB Corporation.

This program is free software; you can redistribute it and/or modify it under
the terms of the GNU General Public License as published by the Free Software
Foundation; version 2 of the License.

This program is distributed in the hope that it will be useful, but WITHOUT
ANY WARRANTY; without even the implied warranty of MERCHANTABILITY or FITNESS
FOR A PARTICULAR PURPOSE. See the GNU General Public License for more details.

You should have received a copy of the GNU General Public License along with
this program; if not, write to the Free Software Foundation, Inc.,
51 Franklin Street, Suite 500, Boston, MA 02110-1335 USA

*****************************************************************************/

/**************************************************//**
@file handler/i_s.cc
InnoDB INFORMATION SCHEMA tables interface to MySQL.

Created July 18, 2007 Vasil Dimov
Modified Dec 29, 2014 Jan Lindström (Added sys_semaphore_waits)
*******************************************************/

#include "ha_prototypes.h"
#include <mysql_version.h>
#include <field.h>
#include "univ.i"

#include <sql_acl.h>
#include <sql_show.h>
#include <sql_time.h>

#include "i_s.h"
#include "btr0pcur.h"
#include "btr0types.h"
#include "dict0dict.h"
#include "dict0load.h"
#include "buf0buddy.h"
#include "buf0buf.h"
#include "ibuf0ibuf.h"
#include "dict0mem.h"
#include "dict0types.h"
#include "srv0start.h"
#include "trx0i_s.h"
#include "trx0trx.h"
#include "srv0mon.h"
#include "fut0fut.h"
#include "pars0pars.h"
#include "fts0types.h"
#include "fts0opt.h"
#include "fts0priv.h"
#include "btr0btr.h"
#include "page0zip.h"
#include "sync0arr.h"
#include "fil0fil.h"
#include "fil0crypt.h"
#include "fsp0sysspace.h"
#include "ut0new.h"
#include "dict0crea.h"

/** structure associates a name string with a file page type and/or buffer
page state. */
struct buf_page_desc_t{
	const char*	type_str;	/*!< String explain the page
					type/state */
	ulint		type_value;	/*!< Page type or page state */
};

/** We also define I_S_PAGE_TYPE_INDEX as the Index Page's position
in i_s_page_type[] array */
#define I_S_PAGE_TYPE_INDEX		1

/** Any unassigned FIL_PAGE_TYPE will be treated as unknown. */
#define	I_S_PAGE_TYPE_UNKNOWN		FIL_PAGE_TYPE_UNKNOWN

/** R-tree index page */
#define	I_S_PAGE_TYPE_RTREE		(FIL_PAGE_TYPE_LAST + 1)

/** Change buffer B-tree page */
#define	I_S_PAGE_TYPE_IBUF		(FIL_PAGE_TYPE_LAST + 2)

#define I_S_PAGE_TYPE_LAST		I_S_PAGE_TYPE_IBUF

#define I_S_PAGE_TYPE_BITS		4

/* Check if we can hold all page types */
#if I_S_PAGE_TYPE_LAST >= 1 << I_S_PAGE_TYPE_BITS
# error i_s_page_type[] is too large
#endif

/** Name string for File Page Types */
static buf_page_desc_t	i_s_page_type[] = {
	{"ALLOCATED", FIL_PAGE_TYPE_ALLOCATED},
	{"INDEX", FIL_PAGE_INDEX},
	{"UNDO_LOG", FIL_PAGE_UNDO_LOG},
	{"INODE", FIL_PAGE_INODE},
	{"IBUF_FREE_LIST", FIL_PAGE_IBUF_FREE_LIST},
	{"IBUF_BITMAP", FIL_PAGE_IBUF_BITMAP},
	{"SYSTEM", FIL_PAGE_TYPE_SYS},
	{"TRX_SYSTEM", FIL_PAGE_TYPE_TRX_SYS},
	{"FILE_SPACE_HEADER", FIL_PAGE_TYPE_FSP_HDR},
	{"EXTENT_DESCRIPTOR", FIL_PAGE_TYPE_XDES},
	{"BLOB", FIL_PAGE_TYPE_BLOB},
	{"COMPRESSED_BLOB", FIL_PAGE_TYPE_ZBLOB},
	{"COMPRESSED_BLOB2", FIL_PAGE_TYPE_ZBLOB2},
	{"UNKNOWN", I_S_PAGE_TYPE_UNKNOWN},
	{"RTREE_INDEX", I_S_PAGE_TYPE_RTREE},
	{"IBUF_INDEX", I_S_PAGE_TYPE_IBUF},
	{"PAGE COMPRESSED", FIL_PAGE_PAGE_COMPRESSED},
	{"PAGE COMPRESSED AND ENCRYPTED", FIL_PAGE_PAGE_COMPRESSED_ENCRYPTED},
};

/** This structure defines information we will fetch from pages
currently cached in the buffer pool. It will be used to populate
table INFORMATION_SCHEMA.INNODB_BUFFER_PAGE */
struct buf_page_info_t{
	ulint		block_id;	/*!< Buffer Pool block ID */
	unsigned	space_id:32;	/*!< Tablespace ID */
	unsigned	page_num:32;	/*!< Page number/offset */
	unsigned	access_time:32;	/*!< Time of first access */
	unsigned	pool_id:MAX_BUFFER_POOLS_BITS;
					/*!< Buffer Pool ID. Must be less than
					MAX_BUFFER_POOLS */
	unsigned	flush_type:2;	/*!< Flush type */
	unsigned	io_fix:2;	/*!< type of pending I/O operation */
	unsigned	fix_count:19;	/*!< Count of how manyfold this block
					is bufferfixed */
#ifdef BTR_CUR_HASH_ADAPT
	unsigned	hashed:1;	/*!< Whether hash index has been
					built on this page */
#endif /* BTR_CUR_HASH_ADAPT */
	unsigned	is_old:1;	/*!< TRUE if the block is in the old
					blocks in buf_pool->LRU_old */
	unsigned	freed_page_clock:31; /*!< the value of
					buf_pool->freed_page_clock */
	unsigned	zip_ssize:PAGE_ZIP_SSIZE_BITS;
					/*!< Compressed page size */
	unsigned	page_state:BUF_PAGE_STATE_BITS; /*!< Page state */
	unsigned	page_type:I_S_PAGE_TYPE_BITS;	/*!< Page type */
	unsigned	num_recs:UNIV_PAGE_SIZE_SHIFT_MAX-2;
					/*!< Number of records on Page */
	unsigned	data_size:UNIV_PAGE_SIZE_SHIFT_MAX;
					/*!< Sum of the sizes of the records */
	lsn_t		newest_mod;	/*!< Log sequence number of
					the youngest modification */
	lsn_t		oldest_mod;	/*!< Log sequence number of
					the oldest modification */
	index_id_t	index_id;	/*!< Index ID if a index page */
};

/*
Use the following types mapping:

C type	ST_FIELD_INFO::field_type
---------------------------------
long			MYSQL_TYPE_LONGLONG
(field_length=MY_INT64_NUM_DECIMAL_DIGITS)

long unsigned		MYSQL_TYPE_LONGLONG
(field_length=MY_INT64_NUM_DECIMAL_DIGITS, field_flags=MY_I_S_UNSIGNED)

char*			MYSQL_TYPE_STRING
(field_length=n)

float			MYSQL_TYPE_FLOAT
(field_length=0 is ignored)

void*			MYSQL_TYPE_LONGLONG
(field_length=MY_INT64_NUM_DECIMAL_DIGITS, field_flags=MY_I_S_UNSIGNED)

boolean (if else)	MYSQL_TYPE_LONG
(field_length=1)

time_t			MYSQL_TYPE_DATETIME
(field_length=0 ignored)
---------------------------------
*/

/** Implemented on sync0arr.cc */
/*******************************************************************//**
Function to populate INFORMATION_SCHEMA.INNODB_SYS_SEMAPHORE_WAITS table.
Loop through each item on sync array, and extract the column
information and fill the INFORMATION_SCHEMA.INNODB_SYS_SEMAPHORE_WAITS table.
@return 0 on success */
UNIV_INTERN
int
sync_arr_fill_sys_semphore_waits_table(
/*===================================*/
	THD*		thd,	/*!< in: thread */
	TABLE_LIST*	tables,	/*!< in/out: tables to fill */
	Item*		);	/*!< in: condition (not used) */

/*******************************************************************//**
Common function to fill any of the dynamic tables:
INFORMATION_SCHEMA.innodb_trx
INFORMATION_SCHEMA.innodb_locks
INFORMATION_SCHEMA.innodb_lock_waits
@return 0 on success */
static
int
trx_i_s_common_fill_table(
/*======================*/
	THD*		thd,	/*!< in: thread */
	TABLE_LIST*	tables,	/*!< in/out: tables to fill */
	Item*		);	/*!< in: condition (not used) */

/*******************************************************************//**
Unbind a dynamic INFORMATION_SCHEMA table.
@return 0 on success */
static
int
i_s_common_deinit(
/*==============*/
	void*	p);	/*!< in/out: table schema object */
/*******************************************************************//**
Auxiliary function to store time_t value in MYSQL_TYPE_DATETIME
field.
@return 0 on success */
static
int
field_store_time_t(
/*===============*/
	Field*	field,	/*!< in/out: target field for storage */
	time_t	time)	/*!< in: value to store */
{
	MYSQL_TIME	my_time;
	struct tm	tm_time;

	if (time) {
#if 0
		/* use this if you are sure that `variables' and `time_zone'
		are always initialized */
		thd->variables.time_zone->gmt_sec_to_TIME(
			&my_time, (my_time_t) time);
#else
		localtime_r(&time, &tm_time);
		localtime_to_TIME(&my_time, &tm_time);
		my_time.time_type = MYSQL_TIMESTAMP_DATETIME;
#endif
	} else {
		memset(&my_time, 0, sizeof(my_time));
	}

	/* JAN: TODO: MySQL 5.7
	return(field->store_time(&my_time, MYSQL_TIMESTAMP_DATETIME));
	*/
	return(field->store_time(&my_time));
}

/*******************************************************************//**
Auxiliary function to store char* value in MYSQL_TYPE_STRING field.
@return 0 on success */
int
field_store_string(
/*===============*/
	Field*		field,	/*!< in/out: target field for storage */
	const char*	str)	/*!< in: NUL-terminated utf-8 string,
				or NULL */
{
	int	ret;

	if (str != NULL) {

		ret = field->store(str, static_cast<uint>(strlen(str)),
				   system_charset_info);
		field->set_notnull();
	} else {

		ret = 0; /* success */
		field->set_null();
	}

	return(ret);
}

/*******************************************************************//**
Store the name of an index in a MYSQL_TYPE_VARCHAR field.
Handles the names of incomplete secondary indexes.
@return 0 on success */
static
int
field_store_index_name(
/*===================*/
	Field*		field,		/*!< in/out: target field for
					storage */
	const char*	index_name)	/*!< in: NUL-terminated utf-8
					index name, possibly starting with
					TEMP_INDEX_PREFIX */
{
	int	ret;

	ut_ad(index_name != NULL);
	ut_ad(field->real_type() == MYSQL_TYPE_VARCHAR);

	/* Since TEMP_INDEX_PREFIX is not a valid UTF8, we need to convert
	it to something else. */
	if (*index_name == *TEMP_INDEX_PREFIX_STR) {
		char	buf[NAME_LEN + 1];
		buf[0] = '?';
		memcpy(buf + 1, index_name + 1, strlen(index_name));
		ret = field->store(
			buf, static_cast<uint>(strlen(buf)),
			system_charset_info);
	} else {
		ret = field->store(
			index_name, static_cast<uint>(strlen(index_name)),
			system_charset_info);
	}

	field->set_notnull();

	return(ret);
}

/*******************************************************************//**
Auxiliary function to store ulint value in MYSQL_TYPE_LONGLONG field.
If the value is ULINT_UNDEFINED then the field is set to NULL.
@return 0 on success */
int
field_store_ulint(
/*==============*/
	Field*	field,	/*!< in/out: target field for storage */
	ulint	n)	/*!< in: value to store */
{
	int	ret;

	if (n != ULINT_UNDEFINED) {

		ret = field->store(n, true);
		field->set_notnull();
	} else {

		ret = 0; /* success */
		field->set_null();
	}

	return(ret);
}

#ifdef BTR_CUR_HASH_ADAPT
# define I_S_AHI 1 /* Include the IS_HASHED column */
#else
# define I_S_AHI 0 /* Omit the IS_HASHED column */
#endif

/* Fields of the dynamic table INFORMATION_SCHEMA.innodb_trx */
static ST_FIELD_INFO	innodb_trx_fields_info[] =
{
#define IDX_TRX_ID		0
	{STRUCT_FLD(field_name,		"trx_id"),
	 STRUCT_FLD(field_length,	TRX_ID_MAX_LEN + 1),
	 STRUCT_FLD(field_type,		MYSQL_TYPE_STRING),
	 STRUCT_FLD(value,		0),
	 STRUCT_FLD(field_flags,	0),
	 STRUCT_FLD(old_name,		""),
	 STRUCT_FLD(open_method,	SKIP_OPEN_TABLE)},

#define IDX_TRX_STATE		1
	{STRUCT_FLD(field_name,		"trx_state"),
	 STRUCT_FLD(field_length,	TRX_QUE_STATE_STR_MAX_LEN + 1),
	 STRUCT_FLD(field_type,		MYSQL_TYPE_STRING),
	 STRUCT_FLD(value,		0),
	 STRUCT_FLD(field_flags,	0),
	 STRUCT_FLD(old_name,		""),
	 STRUCT_FLD(open_method,	SKIP_OPEN_TABLE)},

#define IDX_TRX_STARTED		2
	{STRUCT_FLD(field_name,		"trx_started"),
	 STRUCT_FLD(field_length,	0),
	 STRUCT_FLD(field_type,		MYSQL_TYPE_DATETIME),
	 STRUCT_FLD(value,		0),
	 STRUCT_FLD(field_flags,	0),
	 STRUCT_FLD(old_name,		""),
	 STRUCT_FLD(open_method,	SKIP_OPEN_TABLE)},

#define IDX_TRX_REQUESTED_LOCK_ID	3
	{STRUCT_FLD(field_name,		"trx_requested_lock_id"),
	 STRUCT_FLD(field_length,	TRX_I_S_LOCK_ID_MAX_LEN + 1),
	 STRUCT_FLD(field_type,		MYSQL_TYPE_STRING),
	 STRUCT_FLD(value,		0),
	 STRUCT_FLD(field_flags,	MY_I_S_MAYBE_NULL),
	 STRUCT_FLD(old_name,		""),
	 STRUCT_FLD(open_method,	SKIP_OPEN_TABLE)},

#define IDX_TRX_WAIT_STARTED	4
	{STRUCT_FLD(field_name,		"trx_wait_started"),
	 STRUCT_FLD(field_length,	0),
	 STRUCT_FLD(field_type,		MYSQL_TYPE_DATETIME),
	 STRUCT_FLD(value,		0),
	 STRUCT_FLD(field_flags,	MY_I_S_MAYBE_NULL),
	 STRUCT_FLD(old_name,		""),
	 STRUCT_FLD(open_method,	SKIP_OPEN_TABLE)},

#define IDX_TRX_WEIGHT		5
	{STRUCT_FLD(field_name,		"trx_weight"),
	 STRUCT_FLD(field_length,	MY_INT64_NUM_DECIMAL_DIGITS),
	 STRUCT_FLD(field_type,		MYSQL_TYPE_LONGLONG),
	 STRUCT_FLD(value,		0),
	 STRUCT_FLD(field_flags,	MY_I_S_UNSIGNED),
	 STRUCT_FLD(old_name,		""),
	 STRUCT_FLD(open_method,	SKIP_OPEN_TABLE)},

#define IDX_TRX_MYSQL_THREAD_ID	6
	{STRUCT_FLD(field_name,		"trx_mysql_thread_id"),
	 STRUCT_FLD(field_length,	MY_INT64_NUM_DECIMAL_DIGITS),
	 STRUCT_FLD(field_type,		MYSQL_TYPE_LONGLONG),
	 STRUCT_FLD(value,		0),
	 STRUCT_FLD(field_flags,	MY_I_S_UNSIGNED),
	 STRUCT_FLD(old_name,		""),
	 STRUCT_FLD(open_method,	SKIP_OPEN_TABLE)},

#define IDX_TRX_QUERY		7
	{STRUCT_FLD(field_name,		"trx_query"),
	 STRUCT_FLD(field_length,	TRX_I_S_TRX_QUERY_MAX_LEN),
	 STRUCT_FLD(field_type,		MYSQL_TYPE_STRING),
	 STRUCT_FLD(value,		0),
	 STRUCT_FLD(field_flags,	MY_I_S_MAYBE_NULL),
	 STRUCT_FLD(old_name,		""),
	 STRUCT_FLD(open_method,	SKIP_OPEN_TABLE)},

#define IDX_TRX_OPERATION_STATE	8
	{STRUCT_FLD(field_name,		"trx_operation_state"),
	 STRUCT_FLD(field_length,	TRX_I_S_TRX_OP_STATE_MAX_LEN),
	 STRUCT_FLD(field_type,		MYSQL_TYPE_STRING),
	 STRUCT_FLD(value,		0),
	 STRUCT_FLD(field_flags,	MY_I_S_MAYBE_NULL),
	 STRUCT_FLD(old_name,		""),
	 STRUCT_FLD(open_method,	SKIP_OPEN_TABLE)},

#define IDX_TRX_TABLES_IN_USE	9
	{STRUCT_FLD(field_name,		"trx_tables_in_use"),
	 STRUCT_FLD(field_length,	MY_INT64_NUM_DECIMAL_DIGITS),
	 STRUCT_FLD(field_type,		MYSQL_TYPE_LONGLONG),
	 STRUCT_FLD(value,		0),
	 STRUCT_FLD(field_flags,	MY_I_S_UNSIGNED),
	 STRUCT_FLD(old_name,		""),
	 STRUCT_FLD(open_method,	SKIP_OPEN_TABLE)},

#define IDX_TRX_TABLES_LOCKED	10
	{STRUCT_FLD(field_name,		"trx_tables_locked"),
	 STRUCT_FLD(field_length,	MY_INT64_NUM_DECIMAL_DIGITS),
	 STRUCT_FLD(field_type,		MYSQL_TYPE_LONGLONG),
	 STRUCT_FLD(value,		0),
	 STRUCT_FLD(field_flags,	MY_I_S_UNSIGNED),
	 STRUCT_FLD(old_name,		""),
	 STRUCT_FLD(open_method,	SKIP_OPEN_TABLE)},

#define IDX_TRX_LOCK_STRUCTS	11
	{STRUCT_FLD(field_name,		"trx_lock_structs"),
	 STRUCT_FLD(field_length,	MY_INT64_NUM_DECIMAL_DIGITS),
	 STRUCT_FLD(field_type,		MYSQL_TYPE_LONGLONG),
	 STRUCT_FLD(value,		0),
	 STRUCT_FLD(field_flags,	MY_I_S_UNSIGNED),
	 STRUCT_FLD(old_name,		""),
	 STRUCT_FLD(open_method,	SKIP_OPEN_TABLE)},

#define IDX_TRX_LOCK_MEMORY_BYTES	12
	{STRUCT_FLD(field_name,		"trx_lock_memory_bytes"),
	 STRUCT_FLD(field_length,	MY_INT64_NUM_DECIMAL_DIGITS),
	 STRUCT_FLD(field_type,		MYSQL_TYPE_LONGLONG),
	 STRUCT_FLD(value,		0),
	 STRUCT_FLD(field_flags,	MY_I_S_UNSIGNED),
	 STRUCT_FLD(old_name,		""),
	 STRUCT_FLD(open_method,	SKIP_OPEN_TABLE)},

#define IDX_TRX_ROWS_LOCKED	13
	{STRUCT_FLD(field_name,		"trx_rows_locked"),
	 STRUCT_FLD(field_length,	MY_INT64_NUM_DECIMAL_DIGITS),
	 STRUCT_FLD(field_type,		MYSQL_TYPE_LONGLONG),
	 STRUCT_FLD(value,		0),
	 STRUCT_FLD(field_flags,	MY_I_S_UNSIGNED),
	 STRUCT_FLD(old_name,		""),
	 STRUCT_FLD(open_method,	SKIP_OPEN_TABLE)},

#define IDX_TRX_ROWS_MODIFIED		14
	{STRUCT_FLD(field_name,		"trx_rows_modified"),
	 STRUCT_FLD(field_length,	MY_INT64_NUM_DECIMAL_DIGITS),
	 STRUCT_FLD(field_type,		MYSQL_TYPE_LONGLONG),
	 STRUCT_FLD(value,		0),
	 STRUCT_FLD(field_flags,	MY_I_S_UNSIGNED),
	 STRUCT_FLD(old_name,		""),
	 STRUCT_FLD(open_method,	SKIP_OPEN_TABLE)},

#define IDX_TRX_CONNCURRENCY_TICKETS	15
	{STRUCT_FLD(field_name,		"trx_concurrency_tickets"),
	 STRUCT_FLD(field_length,	MY_INT64_NUM_DECIMAL_DIGITS),
	 STRUCT_FLD(field_type,		MYSQL_TYPE_LONGLONG),
	 STRUCT_FLD(value,		0),
	 STRUCT_FLD(field_flags,	MY_I_S_UNSIGNED),
	 STRUCT_FLD(old_name,		""),
	 STRUCT_FLD(open_method,	SKIP_OPEN_TABLE)},

#define IDX_TRX_ISOLATION_LEVEL	16
	{STRUCT_FLD(field_name,		"trx_isolation_level"),
	 STRUCT_FLD(field_length,	TRX_I_S_TRX_ISOLATION_LEVEL_MAX_LEN),
	 STRUCT_FLD(field_type,		MYSQL_TYPE_STRING),
	 STRUCT_FLD(value,		0),
	 STRUCT_FLD(field_flags,	0),
	 STRUCT_FLD(old_name,		""),
	 STRUCT_FLD(open_method,	SKIP_OPEN_TABLE)},

#define IDX_TRX_UNIQUE_CHECKS	17
	{STRUCT_FLD(field_name,		"trx_unique_checks"),
	 STRUCT_FLD(field_length,	1),
	 STRUCT_FLD(field_type,		MYSQL_TYPE_LONG),
	 STRUCT_FLD(value,		1),
	 STRUCT_FLD(field_flags,	0),
	 STRUCT_FLD(old_name,		""),
	 STRUCT_FLD(open_method,	SKIP_OPEN_TABLE)},

#define IDX_TRX_FOREIGN_KEY_CHECKS	18
	{STRUCT_FLD(field_name,		"trx_foreign_key_checks"),
	 STRUCT_FLD(field_length,	1),
	 STRUCT_FLD(field_type,		MYSQL_TYPE_LONG),
	 STRUCT_FLD(value,		1),
	 STRUCT_FLD(field_flags,	0),
	 STRUCT_FLD(old_name,		""),
	 STRUCT_FLD(open_method,	SKIP_OPEN_TABLE)},

#define IDX_TRX_LAST_FOREIGN_KEY_ERROR	19
	{STRUCT_FLD(field_name,		"trx_last_foreign_key_error"),
	 STRUCT_FLD(field_length,	TRX_I_S_TRX_FK_ERROR_MAX_LEN),
	 STRUCT_FLD(field_type,		MYSQL_TYPE_STRING),
	 STRUCT_FLD(value,		0),
	 STRUCT_FLD(field_flags,	MY_I_S_MAYBE_NULL),
	 STRUCT_FLD(old_name,		""),
	 STRUCT_FLD(open_method,	SKIP_OPEN_TABLE)},

#ifdef BTR_CUR_HASH_ADAPT
#define IDX_TRX_ADAPTIVE_HASH_LATCHED	20
	{STRUCT_FLD(field_name,		"trx_adaptive_hash_latched"),
	 STRUCT_FLD(field_length,	1),
	 STRUCT_FLD(field_type,		MYSQL_TYPE_LONG),
	 STRUCT_FLD(value,		0),
	 STRUCT_FLD(field_flags,	0),
	 STRUCT_FLD(old_name,		""),
	 STRUCT_FLD(open_method,	SKIP_OPEN_TABLE)},
#endif /* BTR_CUR_HASH_ADAPT */

#define IDX_TRX_READ_ONLY		20 + I_S_AHI
	{STRUCT_FLD(field_name,		"trx_is_read_only"),
	 STRUCT_FLD(field_length,	1),
	 STRUCT_FLD(field_type,		MYSQL_TYPE_LONG),
	 STRUCT_FLD(value,		0),
	 STRUCT_FLD(field_flags,	0),
	 STRUCT_FLD(old_name,		""),
	 STRUCT_FLD(open_method,	SKIP_OPEN_TABLE)},

#define IDX_TRX_AUTOCOMMIT_NON_LOCKING	21 + I_S_AHI
	{STRUCT_FLD(field_name,		"trx_autocommit_non_locking"),
	 STRUCT_FLD(field_length,	1),
	 STRUCT_FLD(field_type,		MYSQL_TYPE_LONG),
	 STRUCT_FLD(value,		0),
	 STRUCT_FLD(field_flags,	0),
	 STRUCT_FLD(old_name,		""),
	 STRUCT_FLD(open_method,	SKIP_OPEN_TABLE)},

	END_OF_ST_FIELD_INFO
};

/*******************************************************************//**
Read data from cache buffer and fill the INFORMATION_SCHEMA.innodb_trx
table with it.
@return 0 on success */
static
int
fill_innodb_trx_from_cache(
/*=======================*/
	trx_i_s_cache_t*	cache,	/*!< in: cache to read from */
	THD*			thd,	/*!< in: used to call
					schema_table_store_record() */
	TABLE*			table)	/*!< in/out: fill this table */
{
	Field**	fields;
	ulint	rows_num;
	char	lock_id[TRX_I_S_LOCK_ID_MAX_LEN + 1];
	ulint	i;

	DBUG_ENTER("fill_innodb_trx_from_cache");

	fields = table->field;

	rows_num = trx_i_s_cache_get_rows_used(cache,
					       I_S_INNODB_TRX);

	for (i = 0; i < rows_num; i++) {

		i_s_trx_row_t*	row;
		char		trx_id[TRX_ID_MAX_LEN + 1];

		row = (i_s_trx_row_t*)
			trx_i_s_cache_get_nth_row(
				cache, I_S_INNODB_TRX, i);

		/* trx_id */
		ut_snprintf(trx_id, sizeof(trx_id), TRX_ID_FMT, row->trx_id);
		OK(field_store_string(fields[IDX_TRX_ID], trx_id));

		/* trx_state */
		OK(field_store_string(fields[IDX_TRX_STATE],
				      row->trx_state));

		/* trx_started */
		OK(field_store_time_t(fields[IDX_TRX_STARTED],
				      (time_t) row->trx_started));

		/* trx_requested_lock_id */
		/* trx_wait_started */
		if (row->trx_wait_started != 0) {

			OK(field_store_string(
				   fields[IDX_TRX_REQUESTED_LOCK_ID],
				   trx_i_s_create_lock_id(
					   row->requested_lock_row,
					   lock_id, sizeof(lock_id))));
			/* field_store_string() sets it no notnull */

			OK(field_store_time_t(
				   fields[IDX_TRX_WAIT_STARTED],
				   (time_t) row->trx_wait_started));
			fields[IDX_TRX_WAIT_STARTED]->set_notnull();
		} else {

			fields[IDX_TRX_REQUESTED_LOCK_ID]->set_null();
			fields[IDX_TRX_WAIT_STARTED]->set_null();
		}

		/* trx_weight */
		OK(fields[IDX_TRX_WEIGHT]->store(row->trx_weight, true));

		/* trx_mysql_thread_id */
		OK(fields[IDX_TRX_MYSQL_THREAD_ID]->store(
			   row->trx_mysql_thread_id, true));

		/* trx_query */
		if (row->trx_query) {
			/* store will do appropriate character set
			conversion check */
			fields[IDX_TRX_QUERY]->store(
				row->trx_query,
				static_cast<uint>(strlen(row->trx_query)),
				row->trx_query_cs);
			fields[IDX_TRX_QUERY]->set_notnull();
		} else {
			fields[IDX_TRX_QUERY]->set_null();
		}

		/* trx_operation_state */
		OK(field_store_string(fields[IDX_TRX_OPERATION_STATE],
				      row->trx_operation_state));

		/* trx_tables_in_use */
		OK(fields[IDX_TRX_TABLES_IN_USE]->store(
			   row->trx_tables_in_use, true));

		/* trx_tables_locked */
		OK(fields[IDX_TRX_TABLES_LOCKED]->store(
			   row->trx_tables_locked, true));

		/* trx_lock_structs */
		OK(fields[IDX_TRX_LOCK_STRUCTS]->store(
			   row->trx_lock_structs, true));

		/* trx_lock_memory_bytes */
		OK(fields[IDX_TRX_LOCK_MEMORY_BYTES]->store(
			   row->trx_lock_memory_bytes, true));

		/* trx_rows_locked */
		OK(fields[IDX_TRX_ROWS_LOCKED]->store(
			   row->trx_rows_locked, true));

		/* trx_rows_modified */
		OK(fields[IDX_TRX_ROWS_MODIFIED]->store(
			   row->trx_rows_modified, true));

		/* trx_concurrency_tickets */
		OK(fields[IDX_TRX_CONNCURRENCY_TICKETS]->store(
			   row->trx_concurrency_tickets, true));

		/* trx_isolation_level */
		OK(field_store_string(fields[IDX_TRX_ISOLATION_LEVEL],
				      row->trx_isolation_level));

		/* trx_unique_checks */
		OK(fields[IDX_TRX_UNIQUE_CHECKS]->store(
			   row->trx_unique_checks, true));

		/* trx_foreign_key_checks */
		OK(fields[IDX_TRX_FOREIGN_KEY_CHECKS]->store(
			   row->trx_foreign_key_checks, true));

		/* trx_last_foreign_key_error */
		OK(field_store_string(fields[IDX_TRX_LAST_FOREIGN_KEY_ERROR],
				      row->trx_foreign_key_error));

#ifdef BTR_CUR_HASH_ADAPT
		/* trx_adaptive_hash_latched */
		OK(fields[IDX_TRX_ADAPTIVE_HASH_LATCHED]->store(0, true));
#endif /* BTR_CUR_HASH_ADAPT */

		/* trx_is_read_only*/
		OK(fields[IDX_TRX_READ_ONLY]->store(
			   row->trx_is_read_only, true));

		/* trx_is_autocommit_non_locking */
		OK(fields[IDX_TRX_AUTOCOMMIT_NON_LOCKING]->store(
			   (longlong) row->trx_is_autocommit_non_locking,
			   true));

		OK(schema_table_store_record(thd, table));
	}

	DBUG_RETURN(0);
}

/*******************************************************************//**
Bind the dynamic table INFORMATION_SCHEMA.innodb_trx
@return 0 on success */
static
int
innodb_trx_init(
/*============*/
	void*	p)	/*!< in/out: table schema object */
{
	ST_SCHEMA_TABLE*	schema;

	DBUG_ENTER("innodb_trx_init");

	schema = (ST_SCHEMA_TABLE*) p;

	schema->fields_info = innodb_trx_fields_info;
	schema->fill_table = trx_i_s_common_fill_table;

	DBUG_RETURN(0);
}

static struct st_mysql_information_schema	i_s_info =
{
	MYSQL_INFORMATION_SCHEMA_INTERFACE_VERSION
};

UNIV_INTERN struct st_maria_plugin	i_s_innodb_trx =
{
	/* the plugin type (a MYSQL_XXX_PLUGIN value) */
	/* int */
	STRUCT_FLD(type, MYSQL_INFORMATION_SCHEMA_PLUGIN),

	/* pointer to type-specific plugin descriptor */
	/* void* */
	STRUCT_FLD(info, &i_s_info),

	/* plugin name */
	/* const char* */
	STRUCT_FLD(name, "INNODB_TRX"),

	/* plugin author (for SHOW PLUGINS) */
	/* const char* */
	STRUCT_FLD(author, plugin_author),

	/* general descriptive text (for SHOW PLUGINS) */
	/* const char* */
	STRUCT_FLD(descr, "InnoDB transactions"),

	/* the plugin license (PLUGIN_LICENSE_XXX) */
	/* int */
	STRUCT_FLD(license, PLUGIN_LICENSE_GPL),

	/* the function to invoke when plugin is loaded */
	/* int (*)(void*); */
	STRUCT_FLD(init, innodb_trx_init),

	/* the function to invoke when plugin is unloaded */
	/* int (*)(void*); */
	STRUCT_FLD(deinit, i_s_common_deinit),

	/* plugin version (for SHOW PLUGINS) */
	/* unsigned int */
	STRUCT_FLD(version, INNODB_VERSION_SHORT),

	/* struct st_mysql_show_var* */
	STRUCT_FLD(status_vars, NULL),

	/* struct st_mysql_sys_var** */
	STRUCT_FLD(system_vars, NULL),

        /* Maria extension */
	STRUCT_FLD(version_info, INNODB_VERSION_STR),
        STRUCT_FLD(maturity, MariaDB_PLUGIN_MATURITY_STABLE),
};

/* Fields of the dynamic table INFORMATION_SCHEMA.innodb_locks */
static ST_FIELD_INFO	innodb_locks_fields_info[] =
{
#define IDX_LOCK_ID		0
	{STRUCT_FLD(field_name,		"lock_id"),
	 STRUCT_FLD(field_length,	TRX_I_S_LOCK_ID_MAX_LEN + 1),
	 STRUCT_FLD(field_type,		MYSQL_TYPE_STRING),
	 STRUCT_FLD(value,		0),
	 STRUCT_FLD(field_flags,	0),
	 STRUCT_FLD(old_name,		""),
	 STRUCT_FLD(open_method,	SKIP_OPEN_TABLE)},

#define IDX_LOCK_TRX_ID		1
	{STRUCT_FLD(field_name,		"lock_trx_id"),
	 STRUCT_FLD(field_length,	TRX_ID_MAX_LEN + 1),
	 STRUCT_FLD(field_type,		MYSQL_TYPE_STRING),
	 STRUCT_FLD(value,		0),
	 STRUCT_FLD(field_flags,	0),
	 STRUCT_FLD(old_name,		""),
	 STRUCT_FLD(open_method,	SKIP_OPEN_TABLE)},

#define IDX_LOCK_MODE		2
	{STRUCT_FLD(field_name,		"lock_mode"),
	 /* S[,GAP] X[,GAP] IS[,GAP] IX[,GAP] AUTO_INC UNKNOWN */
	 STRUCT_FLD(field_length,	32),
	 STRUCT_FLD(field_type,		MYSQL_TYPE_STRING),
	 STRUCT_FLD(value,		0),
	 STRUCT_FLD(field_flags,	0),
	 STRUCT_FLD(old_name,		""),
	 STRUCT_FLD(open_method,	SKIP_OPEN_TABLE)},

#define IDX_LOCK_TYPE		3
	{STRUCT_FLD(field_name,		"lock_type"),
	 STRUCT_FLD(field_length,	32 /* RECORD|TABLE|UNKNOWN */),
	 STRUCT_FLD(field_type,		MYSQL_TYPE_STRING),
	 STRUCT_FLD(value,		0),
	 STRUCT_FLD(field_flags,	0),
	 STRUCT_FLD(old_name,		""),
	 STRUCT_FLD(open_method,	SKIP_OPEN_TABLE)},

#define IDX_LOCK_TABLE		4
	{STRUCT_FLD(field_name,		"lock_table"),
	 STRUCT_FLD(field_length,	1024),
	 STRUCT_FLD(field_type,		MYSQL_TYPE_STRING),
	 STRUCT_FLD(value,		0),
	 STRUCT_FLD(field_flags,	0),
	 STRUCT_FLD(old_name,		""),
	 STRUCT_FLD(open_method,	SKIP_OPEN_TABLE)},

#define IDX_LOCK_INDEX		5
	{STRUCT_FLD(field_name,		"lock_index"),
	 STRUCT_FLD(field_length,	1024),
	 STRUCT_FLD(field_type,		MYSQL_TYPE_STRING),
	 STRUCT_FLD(value,		0),
	 STRUCT_FLD(field_flags,	MY_I_S_MAYBE_NULL),
	 STRUCT_FLD(old_name,		""),
	 STRUCT_FLD(open_method,	SKIP_OPEN_TABLE)},

#define IDX_LOCK_SPACE		6
	{STRUCT_FLD(field_name,		"lock_space"),
	 STRUCT_FLD(field_length,	MY_INT64_NUM_DECIMAL_DIGITS),
	 STRUCT_FLD(field_type,		MYSQL_TYPE_LONGLONG),
	 STRUCT_FLD(value,		0),
	 STRUCT_FLD(field_flags,	MY_I_S_UNSIGNED | MY_I_S_MAYBE_NULL),
	 STRUCT_FLD(old_name,		""),
	 STRUCT_FLD(open_method,	SKIP_OPEN_TABLE)},

#define IDX_LOCK_PAGE		7
	{STRUCT_FLD(field_name,		"lock_page"),
	 STRUCT_FLD(field_length,	MY_INT64_NUM_DECIMAL_DIGITS),
	 STRUCT_FLD(field_type,		MYSQL_TYPE_LONGLONG),
	 STRUCT_FLD(value,		0),
	 STRUCT_FLD(field_flags,	MY_I_S_UNSIGNED | MY_I_S_MAYBE_NULL),
	 STRUCT_FLD(old_name,		""),
	 STRUCT_FLD(open_method,	SKIP_OPEN_TABLE)},

#define IDX_LOCK_REC		8
	{STRUCT_FLD(field_name,		"lock_rec"),
	 STRUCT_FLD(field_length,	MY_INT64_NUM_DECIMAL_DIGITS),
	 STRUCT_FLD(field_type,		MYSQL_TYPE_LONGLONG),
	 STRUCT_FLD(value,		0),
	 STRUCT_FLD(field_flags,	MY_I_S_UNSIGNED | MY_I_S_MAYBE_NULL),
	 STRUCT_FLD(old_name,		""),
	 STRUCT_FLD(open_method,	SKIP_OPEN_TABLE)},

#define IDX_LOCK_DATA		9
	{STRUCT_FLD(field_name,		"lock_data"),
	 STRUCT_FLD(field_length,	TRX_I_S_LOCK_DATA_MAX_LEN),
	 STRUCT_FLD(field_type,		MYSQL_TYPE_STRING),
	 STRUCT_FLD(value,		0),
	 STRUCT_FLD(field_flags,	MY_I_S_MAYBE_NULL),
	 STRUCT_FLD(old_name,		""),
	 STRUCT_FLD(open_method,	SKIP_OPEN_TABLE)},

	END_OF_ST_FIELD_INFO
};

/*******************************************************************//**
Read data from cache buffer and fill the INFORMATION_SCHEMA.innodb_locks
table with it.
@return 0 on success */
static
int
fill_innodb_locks_from_cache(
/*=========================*/
	trx_i_s_cache_t*	cache,	/*!< in: cache to read from */
	THD*			thd,	/*!< in: MySQL client connection */
	TABLE*			table)	/*!< in/out: fill this table */
{
	Field**	fields;
	ulint	rows_num;
	char	lock_id[TRX_I_S_LOCK_ID_MAX_LEN + 1];
	ulint	i;

	DBUG_ENTER("fill_innodb_locks_from_cache");

	fields = table->field;

	rows_num = trx_i_s_cache_get_rows_used(cache,
					       I_S_INNODB_LOCKS);

	for (i = 0; i < rows_num; i++) {

		i_s_locks_row_t*	row;
		char			buf[MAX_FULL_NAME_LEN + 1];
		const char*		bufend;

		char			lock_trx_id[TRX_ID_MAX_LEN + 1];

		row = (i_s_locks_row_t*)
			trx_i_s_cache_get_nth_row(
				cache, I_S_INNODB_LOCKS, i);

		/* lock_id */
		trx_i_s_create_lock_id(row, lock_id, sizeof(lock_id));
		OK(field_store_string(fields[IDX_LOCK_ID],
				      lock_id));

		/* lock_trx_id */
		ut_snprintf(lock_trx_id, sizeof(lock_trx_id),
			    TRX_ID_FMT, row->lock_trx_id);
		OK(field_store_string(fields[IDX_LOCK_TRX_ID], lock_trx_id));

		/* lock_mode */
		OK(field_store_string(fields[IDX_LOCK_MODE],
				      row->lock_mode));

		/* lock_type */
		OK(field_store_string(fields[IDX_LOCK_TYPE],
				      row->lock_type));

		/* lock_table */
		bufend = innobase_convert_name(buf, sizeof(buf),
					       row->lock_table,
					       strlen(row->lock_table),
					       thd);
		OK(fields[IDX_LOCK_TABLE]->store(
			buf, uint(bufend - buf), system_charset_info));

		/* lock_index */
		if (row->lock_index != NULL) {
			OK(field_store_index_name(fields[IDX_LOCK_INDEX],
						  row->lock_index));
		} else {
			fields[IDX_LOCK_INDEX]->set_null();
		}

		/* lock_space */
		OK(field_store_ulint(fields[IDX_LOCK_SPACE],
				     row->lock_space));

		/* lock_page */
		OK(field_store_ulint(fields[IDX_LOCK_PAGE],
				     row->lock_page));

		/* lock_rec */
		OK(field_store_ulint(fields[IDX_LOCK_REC],
				     row->lock_rec));

		/* lock_data */
		OK(field_store_string(fields[IDX_LOCK_DATA],
				      row->lock_data));

		OK(schema_table_store_record(thd, table));
	}

	DBUG_RETURN(0);
}

/*******************************************************************//**
Bind the dynamic table INFORMATION_SCHEMA.innodb_locks
@return 0 on success */
static
int
innodb_locks_init(
/*==============*/
	void*	p)	/*!< in/out: table schema object */
{
	ST_SCHEMA_TABLE*	schema;

	DBUG_ENTER("innodb_locks_init");

	schema = (ST_SCHEMA_TABLE*) p;

	schema->fields_info = innodb_locks_fields_info;
	schema->fill_table = trx_i_s_common_fill_table;

	DBUG_RETURN(0);
}

UNIV_INTERN struct st_maria_plugin	i_s_innodb_locks =
{
	/* the plugin type (a MYSQL_XXX_PLUGIN value) */
	/* int */
	STRUCT_FLD(type, MYSQL_INFORMATION_SCHEMA_PLUGIN),

	/* pointer to type-specific plugin descriptor */
	/* void* */
	STRUCT_FLD(info, &i_s_info),

	/* plugin name */
	/* const char* */
	STRUCT_FLD(name, "INNODB_LOCKS"),

	/* plugin author (for SHOW PLUGINS) */
	/* const char* */
	STRUCT_FLD(author, plugin_author),

	/* general descriptive text (for SHOW PLUGINS) */
	/* const char* */
	STRUCT_FLD(descr, "InnoDB conflicting locks"),

	/* the plugin license (PLUGIN_LICENSE_XXX) */
	/* int */
	STRUCT_FLD(license, PLUGIN_LICENSE_GPL),

	/* the function to invoke when plugin is loaded */
	/* int (*)(void*); */
	STRUCT_FLD(init, innodb_locks_init),

	/* the function to invoke when plugin is unloaded */
	/* int (*)(void*); */
	STRUCT_FLD(deinit, i_s_common_deinit),

	/* plugin version (for SHOW PLUGINS) */
	/* unsigned int */
	STRUCT_FLD(version, INNODB_VERSION_SHORT),

	/* struct st_mysql_show_var* */
	STRUCT_FLD(status_vars, NULL),

	/* struct st_mysql_sys_var** */
	STRUCT_FLD(system_vars, NULL),

        /* Maria extension */
	STRUCT_FLD(version_info, INNODB_VERSION_STR),
        STRUCT_FLD(maturity, MariaDB_PLUGIN_MATURITY_STABLE),
};

/* Fields of the dynamic table INFORMATION_SCHEMA.innodb_lock_waits */
static ST_FIELD_INFO	innodb_lock_waits_fields_info[] =
{
#define IDX_REQUESTING_TRX_ID	0
	{STRUCT_FLD(field_name,		"requesting_trx_id"),
	 STRUCT_FLD(field_length,	TRX_ID_MAX_LEN + 1),
	 STRUCT_FLD(field_type,		MYSQL_TYPE_STRING),
	 STRUCT_FLD(value,		0),
	 STRUCT_FLD(field_flags,	0),
	 STRUCT_FLD(old_name,		""),
	 STRUCT_FLD(open_method,	SKIP_OPEN_TABLE)},

#define IDX_REQUESTED_LOCK_ID	1
	{STRUCT_FLD(field_name,		"requested_lock_id"),
	 STRUCT_FLD(field_length,	TRX_I_S_LOCK_ID_MAX_LEN + 1),
	 STRUCT_FLD(field_type,		MYSQL_TYPE_STRING),
	 STRUCT_FLD(value,		0),
	 STRUCT_FLD(field_flags,	0),
	 STRUCT_FLD(old_name,		""),
	 STRUCT_FLD(open_method,	SKIP_OPEN_TABLE)},

#define IDX_BLOCKING_TRX_ID	2
	{STRUCT_FLD(field_name,		"blocking_trx_id"),
	 STRUCT_FLD(field_length,	TRX_ID_MAX_LEN + 1),
	 STRUCT_FLD(field_type,		MYSQL_TYPE_STRING),
	 STRUCT_FLD(value,		0),
	 STRUCT_FLD(field_flags,	0),
	 STRUCT_FLD(old_name,		""),
	 STRUCT_FLD(open_method,	SKIP_OPEN_TABLE)},

#define IDX_BLOCKING_LOCK_ID	3
	{STRUCT_FLD(field_name,		"blocking_lock_id"),
	 STRUCT_FLD(field_length,	TRX_I_S_LOCK_ID_MAX_LEN + 1),
	 STRUCT_FLD(field_type,		MYSQL_TYPE_STRING),
	 STRUCT_FLD(value,		0),
	 STRUCT_FLD(field_flags,	0),
	 STRUCT_FLD(old_name,		""),
	 STRUCT_FLD(open_method,	SKIP_OPEN_TABLE)},

	END_OF_ST_FIELD_INFO
};

/*******************************************************************//**
Read data from cache buffer and fill the
INFORMATION_SCHEMA.innodb_lock_waits table with it.
@return 0 on success */
static
int
fill_innodb_lock_waits_from_cache(
/*==============================*/
	trx_i_s_cache_t*	cache,	/*!< in: cache to read from */
	THD*			thd,	/*!< in: used to call
					schema_table_store_record() */
	TABLE*			table)	/*!< in/out: fill this table */
{
	Field**	fields;
	ulint	rows_num;
	char	requested_lock_id[TRX_I_S_LOCK_ID_MAX_LEN + 1];
	char	blocking_lock_id[TRX_I_S_LOCK_ID_MAX_LEN + 1];
	ulint	i;

	DBUG_ENTER("fill_innodb_lock_waits_from_cache");

	fields = table->field;

	rows_num = trx_i_s_cache_get_rows_used(cache,
					       I_S_INNODB_LOCK_WAITS);

	for (i = 0; i < rows_num; i++) {

		i_s_lock_waits_row_t*	row;

		char	requesting_trx_id[TRX_ID_MAX_LEN + 1];
		char	blocking_trx_id[TRX_ID_MAX_LEN + 1];

		row = (i_s_lock_waits_row_t*)
			trx_i_s_cache_get_nth_row(
				cache, I_S_INNODB_LOCK_WAITS, i);

		/* requesting_trx_id */
		ut_snprintf(requesting_trx_id, sizeof(requesting_trx_id),
			    TRX_ID_FMT, row->requested_lock_row->lock_trx_id);
		OK(field_store_string(fields[IDX_REQUESTING_TRX_ID],
				      requesting_trx_id));

		/* requested_lock_id */
		OK(field_store_string(
			   fields[IDX_REQUESTED_LOCK_ID],
			   trx_i_s_create_lock_id(
				   row->requested_lock_row,
				   requested_lock_id,
				   sizeof(requested_lock_id))));

		/* blocking_trx_id */
		ut_snprintf(blocking_trx_id, sizeof(blocking_trx_id),
			    TRX_ID_FMT, row->blocking_lock_row->lock_trx_id);
		OK(field_store_string(fields[IDX_BLOCKING_TRX_ID],
				      blocking_trx_id));

		/* blocking_lock_id */
		OK(field_store_string(
			   fields[IDX_BLOCKING_LOCK_ID],
			   trx_i_s_create_lock_id(
				   row->blocking_lock_row,
				   blocking_lock_id,
				   sizeof(blocking_lock_id))));

		OK(schema_table_store_record(thd, table));
	}

	DBUG_RETURN(0);
}

/*******************************************************************//**
Bind the dynamic table INFORMATION_SCHEMA.innodb_lock_waits
@return 0 on success */
static
int
innodb_lock_waits_init(
/*===================*/
	void*	p)	/*!< in/out: table schema object */
{
	ST_SCHEMA_TABLE*	schema;

	DBUG_ENTER("innodb_lock_waits_init");

	schema = (ST_SCHEMA_TABLE*) p;

	schema->fields_info = innodb_lock_waits_fields_info;
	schema->fill_table = trx_i_s_common_fill_table;

	DBUG_RETURN(0);
}

UNIV_INTERN struct st_maria_plugin	i_s_innodb_lock_waits =
{
	/* the plugin type (a MYSQL_XXX_PLUGIN value) */
	/* int */
	STRUCT_FLD(type, MYSQL_INFORMATION_SCHEMA_PLUGIN),

	/* pointer to type-specific plugin descriptor */
	/* void* */
	STRUCT_FLD(info, &i_s_info),

	/* plugin name */
	/* const char* */
	STRUCT_FLD(name, "INNODB_LOCK_WAITS"),

	/* plugin author (for SHOW PLUGINS) */
	/* const char* */
	STRUCT_FLD(author, plugin_author),

	/* general descriptive text (for SHOW PLUGINS) */
	/* const char* */
	STRUCT_FLD(descr, "InnoDB which lock is blocking which"),

	/* the plugin license (PLUGIN_LICENSE_XXX) */
	/* int */
	STRUCT_FLD(license, PLUGIN_LICENSE_GPL),

	/* the function to invoke when plugin is loaded */
	/* int (*)(void*); */
	STRUCT_FLD(init, innodb_lock_waits_init),

	/* the function to invoke when plugin is unloaded */
	/* int (*)(void*); */
	STRUCT_FLD(deinit, i_s_common_deinit),

	/* plugin version (for SHOW PLUGINS) */
	/* unsigned int */
	STRUCT_FLD(version, INNODB_VERSION_SHORT),

	/* struct st_mysql_show_var* */
	STRUCT_FLD(status_vars, NULL),

	/* struct st_mysql_sys_var** */
	STRUCT_FLD(system_vars, NULL),

        /* Maria extension */
	STRUCT_FLD(version_info, INNODB_VERSION_STR),
        STRUCT_FLD(maturity, MariaDB_PLUGIN_MATURITY_STABLE),
};

/*******************************************************************//**
Common function to fill any of the dynamic tables:
INFORMATION_SCHEMA.innodb_trx
INFORMATION_SCHEMA.innodb_locks
INFORMATION_SCHEMA.innodb_lock_waits
@return 0 on success */
static
int
trx_i_s_common_fill_table(
/*======================*/
	THD*		thd,	/*!< in: thread */
	TABLE_LIST*	tables,	/*!< in/out: tables to fill */
	Item*		)	/*!< in: condition (not used) */
{
	const char*		table_name;
	int			ret;
	trx_i_s_cache_t*	cache;

	DBUG_ENTER("trx_i_s_common_fill_table");

	/* deny access to non-superusers */
	if (check_global_access(thd, PROCESS_ACL)) {

		DBUG_RETURN(0);
	}

	/* minimize the number of places where global variables are
	referenced */
	cache = trx_i_s_cache;

	/* which table we have to fill? */
	table_name = tables->schema_table_name;
	/* or table_name = tables->schema_table->table_name; */

	RETURN_IF_INNODB_NOT_STARTED(table_name);

	/* update the cache */
	trx_i_s_cache_start_write(cache);
	trx_i_s_possibly_fetch_data_into_cache(cache);
	trx_i_s_cache_end_write(cache);

	if (trx_i_s_cache_is_truncated(cache)) {

		ib::warn() << "Data in " << table_name << " truncated due to"
			" memory limit of " << TRX_I_S_MEM_LIMIT << " bytes";
	}

	ret = 0;

	trx_i_s_cache_start_read(cache);

	if (innobase_strcasecmp(table_name, "innodb_trx") == 0) {

		if (fill_innodb_trx_from_cache(
			cache, thd, tables->table) != 0) {

			ret = 1;
		}

	} else if (innobase_strcasecmp(table_name, "innodb_locks") == 0) {

		if (fill_innodb_locks_from_cache(
			cache, thd, tables->table) != 0) {

			ret = 1;
		}

	} else if (innobase_strcasecmp(table_name, "innodb_lock_waits") == 0) {

		if (fill_innodb_lock_waits_from_cache(
			cache, thd, tables->table) != 0) {

			ret = 1;
		}

	} else {
		ib::error() << "trx_i_s_common_fill_table() was"
			" called to fill unknown table: " << table_name << "."
			" This function only knows how to fill"
			" innodb_trx, innodb_locks and"
			" innodb_lock_waits tables.";

		ret = 1;
	}

	trx_i_s_cache_end_read(cache);

#if 0
	DBUG_RETURN(ret);
#else
	/* if this function returns something else than 0 then a
	deadlock occurs between the mysqld server and mysql client,
	see http://bugs.mysql.com/29900 ; when that bug is resolved
	we can enable the DBUG_RETURN(ret) above */
	ret++;  // silence a gcc46 warning
	DBUG_RETURN(0);
#endif
}

/* Fields of the dynamic table information_schema.innodb_cmp. */
static ST_FIELD_INFO	i_s_cmp_fields_info[] =
{
	{STRUCT_FLD(field_name,		"page_size"),
	 STRUCT_FLD(field_length,	5),
	 STRUCT_FLD(field_type,		MYSQL_TYPE_LONG),
	 STRUCT_FLD(value,		0),
	 STRUCT_FLD(field_flags,	0),
	 STRUCT_FLD(old_name,		"Compressed Page Size"),
	 STRUCT_FLD(open_method,	SKIP_OPEN_TABLE)},

	{STRUCT_FLD(field_name,		"compress_ops"),
	 STRUCT_FLD(field_length,	MY_INT32_NUM_DECIMAL_DIGITS),
	 STRUCT_FLD(field_type,		MYSQL_TYPE_LONG),
	 STRUCT_FLD(value,		0),
	 STRUCT_FLD(field_flags,	0),
	 STRUCT_FLD(old_name,		"Total Number of Compressions"),
	 STRUCT_FLD(open_method,	SKIP_OPEN_TABLE)},

	{STRUCT_FLD(field_name,		"compress_ops_ok"),
	 STRUCT_FLD(field_length,	MY_INT32_NUM_DECIMAL_DIGITS),
	 STRUCT_FLD(field_type,		MYSQL_TYPE_LONG),
	 STRUCT_FLD(value,		0),
	 STRUCT_FLD(field_flags,	0),
	 STRUCT_FLD(old_name,		"Total Number of"
					" Successful Compressions"),
	 STRUCT_FLD(open_method,	SKIP_OPEN_TABLE)},

	{STRUCT_FLD(field_name,		"compress_time"),
	 STRUCT_FLD(field_length,	MY_INT32_NUM_DECIMAL_DIGITS),
	 STRUCT_FLD(field_type,		MYSQL_TYPE_LONG),
	 STRUCT_FLD(value,		0),
	 STRUCT_FLD(field_flags,	0),
	 STRUCT_FLD(old_name,		"Total Duration of Compressions,"
		    " in Seconds"),
	 STRUCT_FLD(open_method,	SKIP_OPEN_TABLE)},

	{STRUCT_FLD(field_name,		"uncompress_ops"),
	 STRUCT_FLD(field_length,	MY_INT32_NUM_DECIMAL_DIGITS),
	 STRUCT_FLD(field_type,		MYSQL_TYPE_LONG),
	 STRUCT_FLD(value,		0),
	 STRUCT_FLD(field_flags,	0),
	 STRUCT_FLD(old_name,		"Total Number of Decompressions"),
	 STRUCT_FLD(open_method,	SKIP_OPEN_TABLE)},

	{STRUCT_FLD(field_name,		"uncompress_time"),
	 STRUCT_FLD(field_length,	MY_INT32_NUM_DECIMAL_DIGITS),
	 STRUCT_FLD(field_type,		MYSQL_TYPE_LONG),
	 STRUCT_FLD(value,		0),
	 STRUCT_FLD(field_flags,	0),
	 STRUCT_FLD(old_name,		"Total Duration of Decompressions,"
		    " in Seconds"),
	 STRUCT_FLD(open_method,	SKIP_OPEN_TABLE)},

	END_OF_ST_FIELD_INFO
};


/*******************************************************************//**
Fill the dynamic table information_schema.innodb_cmp or
innodb_cmp_reset.
@return 0 on success, 1 on failure */
static
int
i_s_cmp_fill_low(
/*=============*/
	THD*		thd,	/*!< in: thread */
	TABLE_LIST*	tables,	/*!< in/out: tables to fill */
	Item*		,	/*!< in: condition (ignored) */
	ibool		reset)	/*!< in: TRUE=reset cumulated counts */
{
	TABLE*	table	= (TABLE*) tables->table;
	int	status	= 0;

	DBUG_ENTER("i_s_cmp_fill_low");

	/* deny access to non-superusers */
	if (check_global_access(thd, PROCESS_ACL)) {

		DBUG_RETURN(0);
	}

	RETURN_IF_INNODB_NOT_STARTED(tables->schema_table_name);

	for (uint i = 0; i < PAGE_ZIP_SSIZE_MAX; i++) {
		page_zip_stat_t*	zip_stat = &page_zip_stat[i];

		table->field[0]->store(UNIV_ZIP_SIZE_MIN << i);

		/* The cumulated counts are not protected by any
		mutex.  Thus, some operation in page0zip.cc could
		increment a counter between the time we read it and
		clear it.  We could introduce mutex protection, but it
		could cause a measureable performance hit in
		page0zip.cc. */
		table->field[1]->store(zip_stat->compressed, true);
		table->field[2]->store(zip_stat->compressed_ok, true);
		table->field[3]->store(zip_stat->compressed_usec / 1000000, true);
		table->field[4]->store(zip_stat->decompressed, true);
		table->field[5]->store(zip_stat->decompressed_usec / 1000000, true);

		if (reset) {
			memset(zip_stat, 0, sizeof *zip_stat);
		}

		if (schema_table_store_record(thd, table)) {
			status = 1;
			break;
		}
	}

	DBUG_RETURN(status);
}

/*******************************************************************//**
Fill the dynamic table information_schema.innodb_cmp.
@return 0 on success, 1 on failure */
static
int
i_s_cmp_fill(
/*=========*/
	THD*		thd,	/*!< in: thread */
	TABLE_LIST*	tables,	/*!< in/out: tables to fill */
	Item*		cond)	/*!< in: condition (ignored) */
{
	return(i_s_cmp_fill_low(thd, tables, cond, FALSE));
}

/*******************************************************************//**
Fill the dynamic table information_schema.innodb_cmp_reset.
@return 0 on success, 1 on failure */
static
int
i_s_cmp_reset_fill(
/*===============*/
	THD*		thd,	/*!< in: thread */
	TABLE_LIST*	tables,	/*!< in/out: tables to fill */
	Item*		cond)	/*!< in: condition (ignored) */
{
	return(i_s_cmp_fill_low(thd, tables, cond, TRUE));
}

/*******************************************************************//**
Bind the dynamic table information_schema.innodb_cmp.
@return 0 on success */
static
int
i_s_cmp_init(
/*=========*/
	void*	p)	/*!< in/out: table schema object */
{
	DBUG_ENTER("i_s_cmp_init");
	ST_SCHEMA_TABLE* schema = (ST_SCHEMA_TABLE*) p;

	schema->fields_info = i_s_cmp_fields_info;
	schema->fill_table = i_s_cmp_fill;

	DBUG_RETURN(0);
}

/*******************************************************************//**
Bind the dynamic table information_schema.innodb_cmp_reset.
@return 0 on success */
static
int
i_s_cmp_reset_init(
/*===============*/
	void*	p)	/*!< in/out: table schema object */
{
	DBUG_ENTER("i_s_cmp_reset_init");
	ST_SCHEMA_TABLE* schema = (ST_SCHEMA_TABLE*) p;

	schema->fields_info = i_s_cmp_fields_info;
	schema->fill_table = i_s_cmp_reset_fill;

	DBUG_RETURN(0);
}

UNIV_INTERN struct st_maria_plugin	i_s_innodb_cmp =
{
	/* the plugin type (a MYSQL_XXX_PLUGIN value) */
	/* int */
	STRUCT_FLD(type, MYSQL_INFORMATION_SCHEMA_PLUGIN),

	/* pointer to type-specific plugin descriptor */
	/* void* */
	STRUCT_FLD(info, &i_s_info),

	/* plugin name */
	/* const char* */
	STRUCT_FLD(name, "INNODB_CMP"),

	/* plugin author (for SHOW PLUGINS) */
	/* const char* */
	STRUCT_FLD(author, plugin_author),

	/* general descriptive text (for SHOW PLUGINS) */
	/* const char* */
	STRUCT_FLD(descr, "Statistics for the InnoDB compression"),

	/* the plugin license (PLUGIN_LICENSE_XXX) */
	/* int */
	STRUCT_FLD(license, PLUGIN_LICENSE_GPL),

	/* the function to invoke when plugin is loaded */
	/* int (*)(void*); */
	STRUCT_FLD(init, i_s_cmp_init),

	/* the function to invoke when plugin is unloaded */
	/* int (*)(void*); */
	STRUCT_FLD(deinit, i_s_common_deinit),

	/* plugin version (for SHOW PLUGINS) */
	/* unsigned int */
	STRUCT_FLD(version, INNODB_VERSION_SHORT),

	/* struct st_mysql_show_var* */
	STRUCT_FLD(status_vars, NULL),

	/* struct st_mysql_sys_var** */
	STRUCT_FLD(system_vars, NULL),

        /* Maria extension */
	STRUCT_FLD(version_info, INNODB_VERSION_STR),
        STRUCT_FLD(maturity, MariaDB_PLUGIN_MATURITY_STABLE),
};

UNIV_INTERN struct st_maria_plugin	i_s_innodb_cmp_reset =
{
	/* the plugin type (a MYSQL_XXX_PLUGIN value) */
	/* int */
	STRUCT_FLD(type, MYSQL_INFORMATION_SCHEMA_PLUGIN),

	/* pointer to type-specific plugin descriptor */
	/* void* */
	STRUCT_FLD(info, &i_s_info),

	/* plugin name */
	/* const char* */
	STRUCT_FLD(name, "INNODB_CMP_RESET"),

	/* plugin author (for SHOW PLUGINS) */
	/* const char* */
	STRUCT_FLD(author, plugin_author),

	/* general descriptive text (for SHOW PLUGINS) */
	/* const char* */
	STRUCT_FLD(descr, "Statistics for the InnoDB compression;"
		   " reset cumulated counts"),

	/* the plugin license (PLUGIN_LICENSE_XXX) */
	/* int */
	STRUCT_FLD(license, PLUGIN_LICENSE_GPL),

	/* the function to invoke when plugin is loaded */
	/* int (*)(void*); */
	STRUCT_FLD(init, i_s_cmp_reset_init),

	/* the function to invoke when plugin is unloaded */
	/* int (*)(void*); */
	STRUCT_FLD(deinit, i_s_common_deinit),

	/* plugin version (for SHOW PLUGINS) */
	/* unsigned int */
	STRUCT_FLD(version, INNODB_VERSION_SHORT),

	/* struct st_mysql_show_var* */
	STRUCT_FLD(status_vars, NULL),

	/* struct st_mysql_sys_var** */
	STRUCT_FLD(system_vars, NULL),

        /* Maria extension */
	STRUCT_FLD(version_info, INNODB_VERSION_STR),
        STRUCT_FLD(maturity, MariaDB_PLUGIN_MATURITY_STABLE),
};

/* Fields of the dynamic tables
information_schema.innodb_cmp_per_index and
information_schema.innodb_cmp_per_index_reset. */
static ST_FIELD_INFO	i_s_cmp_per_index_fields_info[] =
{
#define IDX_DATABASE_NAME	0
	{STRUCT_FLD(field_name,		"database_name"),
	 STRUCT_FLD(field_length,	192),
	 STRUCT_FLD(field_type,		MYSQL_TYPE_STRING),
	 STRUCT_FLD(value,		0),
	 STRUCT_FLD(field_flags,	0),
	 STRUCT_FLD(old_name,		""),
	 STRUCT_FLD(open_method,	SKIP_OPEN_TABLE)},

#define IDX_TABLE_NAME		1
	{STRUCT_FLD(field_name,		"table_name"),
	 STRUCT_FLD(field_length,	192),
	 STRUCT_FLD(field_type,		MYSQL_TYPE_STRING),
	 STRUCT_FLD(value,		0),
	 STRUCT_FLD(field_flags,	0),
	 STRUCT_FLD(old_name,		""),
	 STRUCT_FLD(open_method,	SKIP_OPEN_TABLE)},

#define IDX_INDEX_NAME		2
	{STRUCT_FLD(field_name,		"index_name"),
	 STRUCT_FLD(field_length,	192),
	 STRUCT_FLD(field_type,		MYSQL_TYPE_STRING),
	 STRUCT_FLD(value,		0),
	 STRUCT_FLD(field_flags,	0),
	 STRUCT_FLD(old_name,		""),
	 STRUCT_FLD(open_method,	SKIP_OPEN_TABLE)},

#define IDX_COMPRESS_OPS	3
	{STRUCT_FLD(field_name,		"compress_ops"),
	 STRUCT_FLD(field_length,	MY_INT32_NUM_DECIMAL_DIGITS),
	 STRUCT_FLD(field_type,		MYSQL_TYPE_LONG),
	 STRUCT_FLD(value,		0),
	 STRUCT_FLD(field_flags,	0),
	 STRUCT_FLD(old_name,		""),
	 STRUCT_FLD(open_method,	SKIP_OPEN_TABLE)},

#define IDX_COMPRESS_OPS_OK	4
	{STRUCT_FLD(field_name,		"compress_ops_ok"),
	 STRUCT_FLD(field_length,	MY_INT32_NUM_DECIMAL_DIGITS),
	 STRUCT_FLD(field_type,		MYSQL_TYPE_LONG),
	 STRUCT_FLD(value,		0),
	 STRUCT_FLD(field_flags,	0),
	 STRUCT_FLD(old_name,		""),
	 STRUCT_FLD(open_method,	SKIP_OPEN_TABLE)},

#define IDX_COMPRESS_TIME	5
	{STRUCT_FLD(field_name,		"compress_time"),
	 STRUCT_FLD(field_length,	MY_INT32_NUM_DECIMAL_DIGITS),
	 STRUCT_FLD(field_type,		MYSQL_TYPE_LONG),
	 STRUCT_FLD(value,		0),
	 STRUCT_FLD(field_flags,	0),
	 STRUCT_FLD(old_name,		""),
	 STRUCT_FLD(open_method,	SKIP_OPEN_TABLE)},

#define IDX_UNCOMPRESS_OPS	6
	{STRUCT_FLD(field_name,		"uncompress_ops"),
	 STRUCT_FLD(field_length,	MY_INT32_NUM_DECIMAL_DIGITS),
	 STRUCT_FLD(field_type,		MYSQL_TYPE_LONG),
	 STRUCT_FLD(value,		0),
	 STRUCT_FLD(field_flags,	0),
	 STRUCT_FLD(old_name,		""),
	 STRUCT_FLD(open_method,	SKIP_OPEN_TABLE)},

#define IDX_UNCOMPRESS_TIME	7
	{STRUCT_FLD(field_name,		"uncompress_time"),
	 STRUCT_FLD(field_length,	MY_INT32_NUM_DECIMAL_DIGITS),
	 STRUCT_FLD(field_type,		MYSQL_TYPE_LONG),
	 STRUCT_FLD(value,		0),
	 STRUCT_FLD(field_flags,	0),
	 STRUCT_FLD(old_name,		""),
	 STRUCT_FLD(open_method,	SKIP_OPEN_TABLE)},

	END_OF_ST_FIELD_INFO
};

/*******************************************************************//**
Fill the dynamic table
information_schema.innodb_cmp_per_index or
information_schema.innodb_cmp_per_index_reset.
@return 0 on success, 1 on failure */
static
int
i_s_cmp_per_index_fill_low(
/*=======================*/
	THD*		thd,	/*!< in: thread */
	TABLE_LIST*	tables,	/*!< in/out: tables to fill */
	Item*		,	/*!< in: condition (ignored) */
	ibool		reset)	/*!< in: TRUE=reset cumulated counts */
{
	TABLE*	table = tables->table;
	Field**	fields = table->field;
	int	status = 0;

	DBUG_ENTER("i_s_cmp_per_index_fill_low");

	/* deny access to non-superusers */
	if (check_global_access(thd, PROCESS_ACL)) {

		DBUG_RETURN(0);
	}

	RETURN_IF_INNODB_NOT_STARTED(tables->schema_table_name);

	/* Create a snapshot of the stats so we do not bump into lock
	order violations with dict_sys->mutex below. */
	mutex_enter(&page_zip_stat_per_index_mutex);
	page_zip_stat_per_index_t		snap (page_zip_stat_per_index);
	mutex_exit(&page_zip_stat_per_index_mutex);

	mutex_enter(&dict_sys->mutex);

	page_zip_stat_per_index_t::iterator	iter;
	ulint					i;

	for (iter = snap.begin(), i = 0; iter != snap.end(); iter++, i++) {

		char		name[192];
		dict_index_t*	index = dict_index_find_on_id_low(iter->first);

		if (index != NULL) {
			char	db_utf8[MAX_DB_UTF8_LEN];
			char	table_utf8[MAX_TABLE_UTF8_LEN];

			dict_fs2utf8(index->table_name,
				     db_utf8, sizeof(db_utf8),
				     table_utf8, sizeof(table_utf8));

			field_store_string(fields[IDX_DATABASE_NAME], db_utf8);
			field_store_string(fields[IDX_TABLE_NAME], table_utf8);
			field_store_index_name(fields[IDX_INDEX_NAME],
					       index->name);
		} else {
			/* index not found */
			ut_snprintf(name, sizeof(name),
				    "index_id:" IB_ID_FMT, iter->first);
			field_store_string(fields[IDX_DATABASE_NAME],
					   "unknown");
			field_store_string(fields[IDX_TABLE_NAME],
					   "unknown");
			field_store_string(fields[IDX_INDEX_NAME],
					   name);
		}

		fields[IDX_COMPRESS_OPS]->store(
			   iter->second.compressed, true);

		fields[IDX_COMPRESS_OPS_OK]->store(
			   iter->second.compressed_ok, true);

		fields[IDX_COMPRESS_TIME]->store(
			   iter->second.compressed_usec / 1000000, true);

		fields[IDX_UNCOMPRESS_OPS]->store(
			   iter->second.decompressed, true);

		fields[IDX_UNCOMPRESS_TIME]->store(
			   iter->second.decompressed_usec / 1000000, true);

		if (schema_table_store_record(thd, table)) {
			status = 1;
			break;
		}
		/* Release and reacquire the dict mutex to allow other
		threads to proceed. This could eventually result in the
		contents of INFORMATION_SCHEMA.innodb_cmp_per_index being
		inconsistent, but it is an acceptable compromise. */
		if (i % 1000 == 0) {
			mutex_exit(&dict_sys->mutex);
			mutex_enter(&dict_sys->mutex);
		}
	}

	mutex_exit(&dict_sys->mutex);

	if (reset) {
		page_zip_reset_stat_per_index();
	}

	DBUG_RETURN(status);
}

/*******************************************************************//**
Fill the dynamic table information_schema.innodb_cmp_per_index.
@return 0 on success, 1 on failure */
static
int
i_s_cmp_per_index_fill(
/*===================*/
	THD*		thd,	/*!< in: thread */
	TABLE_LIST*	tables,	/*!< in/out: tables to fill */
	Item*		cond)	/*!< in: condition (ignored) */
{
	return(i_s_cmp_per_index_fill_low(thd, tables, cond, FALSE));
}

/*******************************************************************//**
Fill the dynamic table information_schema.innodb_cmp_per_index_reset.
@return 0 on success, 1 on failure */
static
int
i_s_cmp_per_index_reset_fill(
/*=========================*/
	THD*		thd,	/*!< in: thread */
	TABLE_LIST*	tables,	/*!< in/out: tables to fill */
	Item*		cond)	/*!< in: condition (ignored) */
{
	return(i_s_cmp_per_index_fill_low(thd, tables, cond, TRUE));
}

/*******************************************************************//**
Bind the dynamic table information_schema.innodb_cmp_per_index.
@return 0 on success */
static
int
i_s_cmp_per_index_init(
/*===================*/
	void*	p)	/*!< in/out: table schema object */
{
	DBUG_ENTER("i_s_cmp_init");
	ST_SCHEMA_TABLE* schema = (ST_SCHEMA_TABLE*) p;

	schema->fields_info = i_s_cmp_per_index_fields_info;
	schema->fill_table = i_s_cmp_per_index_fill;

	DBUG_RETURN(0);
}

/*******************************************************************//**
Bind the dynamic table information_schema.innodb_cmp_per_index_reset.
@return 0 on success */
static
int
i_s_cmp_per_index_reset_init(
/*=========================*/
	void*	p)	/*!< in/out: table schema object */
{
	DBUG_ENTER("i_s_cmp_reset_init");
	ST_SCHEMA_TABLE* schema = (ST_SCHEMA_TABLE*) p;

	schema->fields_info = i_s_cmp_per_index_fields_info;
	schema->fill_table = i_s_cmp_per_index_reset_fill;

	DBUG_RETURN(0);
}

UNIV_INTERN struct st_maria_plugin	i_s_innodb_cmp_per_index =
{
	/* the plugin type (a MYSQL_XXX_PLUGIN value) */
	/* int */
	STRUCT_FLD(type, MYSQL_INFORMATION_SCHEMA_PLUGIN),

	/* pointer to type-specific plugin descriptor */
	/* void* */
	STRUCT_FLD(info, &i_s_info),

	/* plugin name */
	/* const char* */
	STRUCT_FLD(name, "INNODB_CMP_PER_INDEX"),

	/* plugin author (for SHOW PLUGINS) */
	/* const char* */
	STRUCT_FLD(author, plugin_author),

	/* general descriptive text (for SHOW PLUGINS) */
	/* const char* */
	STRUCT_FLD(descr, "Statistics for the InnoDB compression (per index)"),

	/* the plugin license (PLUGIN_LICENSE_XXX) */
	/* int */
	STRUCT_FLD(license, PLUGIN_LICENSE_GPL),

	/* the function to invoke when plugin is loaded */
	/* int (*)(void*); */
	STRUCT_FLD(init, i_s_cmp_per_index_init),

	/* the function to invoke when plugin is unloaded */
	/* int (*)(void*); */
	STRUCT_FLD(deinit, i_s_common_deinit),

	/* plugin version (for SHOW PLUGINS) */
	/* unsigned int */
	STRUCT_FLD(version, INNODB_VERSION_SHORT),

	/* struct st_mysql_show_var* */
	STRUCT_FLD(status_vars, NULL),

	/* struct st_mysql_sys_var** */
	STRUCT_FLD(system_vars, NULL),

        /* Maria extension */
	STRUCT_FLD(version_info, INNODB_VERSION_STR),
        STRUCT_FLD(maturity, MariaDB_PLUGIN_MATURITY_STABLE),
};

UNIV_INTERN struct st_maria_plugin	i_s_innodb_cmp_per_index_reset =
{
	/* the plugin type (a MYSQL_XXX_PLUGIN value) */
	/* int */
	STRUCT_FLD(type, MYSQL_INFORMATION_SCHEMA_PLUGIN),

	/* pointer to type-specific plugin descriptor */
	/* void* */
	STRUCT_FLD(info, &i_s_info),

	/* plugin name */
	/* const char* */
	STRUCT_FLD(name, "INNODB_CMP_PER_INDEX_RESET"),

	/* plugin author (for SHOW PLUGINS) */
	/* const char* */
	STRUCT_FLD(author, plugin_author),

	/* general descriptive text (for SHOW PLUGINS) */
	/* const char* */
	STRUCT_FLD(descr, "Statistics for the InnoDB compression (per index);"
		   " reset cumulated counts"),

	/* the plugin license (PLUGIN_LICENSE_XXX) */
	/* int */
	STRUCT_FLD(license, PLUGIN_LICENSE_GPL),

	/* the function to invoke when plugin is loaded */
	/* int (*)(void*); */
	STRUCT_FLD(init, i_s_cmp_per_index_reset_init),

	/* the function to invoke when plugin is unloaded */
	/* int (*)(void*); */
	STRUCT_FLD(deinit, i_s_common_deinit),

	/* plugin version (for SHOW PLUGINS) */
	/* unsigned int */
	STRUCT_FLD(version, INNODB_VERSION_SHORT),

	/* struct st_mysql_show_var* */
	STRUCT_FLD(status_vars, NULL),

	/* struct st_mysql_sys_var** */
	STRUCT_FLD(system_vars, NULL),

        /* Maria extension */
	STRUCT_FLD(version_info, INNODB_VERSION_STR),
        STRUCT_FLD(maturity, MariaDB_PLUGIN_MATURITY_STABLE),
};

/* Fields of the dynamic table information_schema.innodb_cmpmem. */
static ST_FIELD_INFO	i_s_cmpmem_fields_info[] =
{
	{STRUCT_FLD(field_name,		"page_size"),
	 STRUCT_FLD(field_length,	5),
	 STRUCT_FLD(field_type,		MYSQL_TYPE_LONG),
	 STRUCT_FLD(value,		0),
	 STRUCT_FLD(field_flags,	0),
	 STRUCT_FLD(old_name,		"Buddy Block Size"),
	 STRUCT_FLD(open_method,	SKIP_OPEN_TABLE)},

	{STRUCT_FLD(field_name,		"buffer_pool_instance"),
	STRUCT_FLD(field_length,	MY_INT32_NUM_DECIMAL_DIGITS),
	STRUCT_FLD(field_type,		MYSQL_TYPE_LONG),
	STRUCT_FLD(value,		0),
	STRUCT_FLD(field_flags,		0),
	STRUCT_FLD(old_name,		"Buffer Pool Id"),
	STRUCT_FLD(open_method,		SKIP_OPEN_TABLE)},

	{STRUCT_FLD(field_name,		"pages_used"),
	 STRUCT_FLD(field_length,	MY_INT32_NUM_DECIMAL_DIGITS),
	 STRUCT_FLD(field_type,		MYSQL_TYPE_LONG),
	 STRUCT_FLD(value,		0),
	 STRUCT_FLD(field_flags,	0),
	 STRUCT_FLD(old_name,		"Currently in Use"),
	 STRUCT_FLD(open_method,	SKIP_OPEN_TABLE)},

	{STRUCT_FLD(field_name,		"pages_free"),
	 STRUCT_FLD(field_length,	MY_INT32_NUM_DECIMAL_DIGITS),
	 STRUCT_FLD(field_type,		MYSQL_TYPE_LONG),
	 STRUCT_FLD(value,		0),
	 STRUCT_FLD(field_flags,	0),
	 STRUCT_FLD(old_name,		"Currently Available"),
	 STRUCT_FLD(open_method,	SKIP_OPEN_TABLE)},

	{STRUCT_FLD(field_name,		"relocation_ops"),
	 STRUCT_FLD(field_length,	MY_INT64_NUM_DECIMAL_DIGITS),
	 STRUCT_FLD(field_type,		MYSQL_TYPE_LONGLONG),
	 STRUCT_FLD(value,		0),
	 STRUCT_FLD(field_flags,	0),
	 STRUCT_FLD(old_name,		"Total Number of Relocations"),
	 STRUCT_FLD(open_method,	SKIP_OPEN_TABLE)},

	{STRUCT_FLD(field_name,		"relocation_time"),
	 STRUCT_FLD(field_length,	MY_INT32_NUM_DECIMAL_DIGITS),
	 STRUCT_FLD(field_type,		MYSQL_TYPE_LONG),
	 STRUCT_FLD(value,		0),
	 STRUCT_FLD(field_flags,	0),
	 STRUCT_FLD(old_name,		"Total Duration of Relocations,"
					" in Seconds"),
	 STRUCT_FLD(open_method,	SKIP_OPEN_TABLE)},

	END_OF_ST_FIELD_INFO
};

/*******************************************************************//**
Fill the dynamic table information_schema.innodb_cmpmem or
innodb_cmpmem_reset.
@return 0 on success, 1 on failure */
static
int
i_s_cmpmem_fill_low(
/*================*/
	THD*		thd,	/*!< in: thread */
	TABLE_LIST*	tables,	/*!< in/out: tables to fill */
	Item*		,	/*!< in: condition (ignored) */
	ibool		reset)	/*!< in: TRUE=reset cumulated counts */
{
	int		status = 0;
	TABLE*	table	= (TABLE*) tables->table;

	DBUG_ENTER("i_s_cmpmem_fill_low");

	/* deny access to non-superusers */
	if (check_global_access(thd, PROCESS_ACL)) {

		DBUG_RETURN(0);
	}

	RETURN_IF_INNODB_NOT_STARTED(tables->schema_table_name);

	for (ulint i = 0; i < srv_buf_pool_instances; i++) {
		buf_pool_t*		buf_pool;
		ulint			zip_free_len_local[BUF_BUDDY_SIZES_MAX + 1];
		buf_buddy_stat_t	buddy_stat_local[BUF_BUDDY_SIZES_MAX + 1];

		status	= 0;

		buf_pool = buf_pool_from_array(i);

		/* Save buddy stats for buffer pool in local variables. */
		buf_pool_mutex_enter(buf_pool);
		for (uint x = 0; x <= BUF_BUDDY_SIZES; x++) {

			zip_free_len_local[x] = (x < BUF_BUDDY_SIZES) ?
				UT_LIST_GET_LEN(buf_pool->zip_free[x]) : 0;

			buddy_stat_local[x] = buf_pool->buddy_stat[x];

			if (reset) {
				/* This is protected by buf_pool->mutex. */
				buf_pool->buddy_stat[x].relocated = 0;
				buf_pool->buddy_stat[x].relocated_usec = 0;
			}
		}
		buf_pool_mutex_exit(buf_pool);

		for (uint x = 0; x <= BUF_BUDDY_SIZES; x++) {
			buf_buddy_stat_t*	buddy_stat;

			buddy_stat = &buddy_stat_local[x];

			table->field[0]->store(BUF_BUDDY_LOW << x);
			table->field[1]->store(i, true);
			table->field[2]->store(buddy_stat->used, true);
			table->field[3]->store(zip_free_len_local[x], true);
			table->field[4]->store(buddy_stat->relocated, true);
			table->field[5]->store(
				buddy_stat->relocated_usec / 1000000, true);

			if (schema_table_store_record(thd, table)) {
				status = 1;
				break;
			}
		}

		if (status) {
			break;
		}
	}

	DBUG_RETURN(status);
}

/*******************************************************************//**
Fill the dynamic table information_schema.innodb_cmpmem.
@return 0 on success, 1 on failure */
static
int
i_s_cmpmem_fill(
/*============*/
	THD*		thd,	/*!< in: thread */
	TABLE_LIST*	tables,	/*!< in/out: tables to fill */
	Item*		cond)	/*!< in: condition (ignored) */
{
	return(i_s_cmpmem_fill_low(thd, tables, cond, FALSE));
}

/*******************************************************************//**
Fill the dynamic table information_schema.innodb_cmpmem_reset.
@return 0 on success, 1 on failure */
static
int
i_s_cmpmem_reset_fill(
/*==================*/
	THD*		thd,	/*!< in: thread */
	TABLE_LIST*	tables,	/*!< in/out: tables to fill */
	Item*		cond)	/*!< in: condition (ignored) */
{
	return(i_s_cmpmem_fill_low(thd, tables, cond, TRUE));
}

/*******************************************************************//**
Bind the dynamic table information_schema.innodb_cmpmem.
@return 0 on success */
static
int
i_s_cmpmem_init(
/*============*/
	void*	p)	/*!< in/out: table schema object */
{
	DBUG_ENTER("i_s_cmpmem_init");
	ST_SCHEMA_TABLE* schema = (ST_SCHEMA_TABLE*) p;

	schema->fields_info = i_s_cmpmem_fields_info;
	schema->fill_table = i_s_cmpmem_fill;

	DBUG_RETURN(0);
}

/*******************************************************************//**
Bind the dynamic table information_schema.innodb_cmpmem_reset.
@return 0 on success */
static
int
i_s_cmpmem_reset_init(
/*==================*/
	void*	p)	/*!< in/out: table schema object */
{
	DBUG_ENTER("i_s_cmpmem_reset_init");
	ST_SCHEMA_TABLE* schema = (ST_SCHEMA_TABLE*) p;

	schema->fields_info = i_s_cmpmem_fields_info;
	schema->fill_table = i_s_cmpmem_reset_fill;

	DBUG_RETURN(0);
}

UNIV_INTERN struct st_maria_plugin	i_s_innodb_cmpmem =
{
	/* the plugin type (a MYSQL_XXX_PLUGIN value) */
	/* int */
	STRUCT_FLD(type, MYSQL_INFORMATION_SCHEMA_PLUGIN),

	/* pointer to type-specific plugin descriptor */
	/* void* */
	STRUCT_FLD(info, &i_s_info),

	/* plugin name */
	/* const char* */
	STRUCT_FLD(name, "INNODB_CMPMEM"),

	/* plugin author (for SHOW PLUGINS) */
	/* const char* */
	STRUCT_FLD(author, plugin_author),

	/* general descriptive text (for SHOW PLUGINS) */
	/* const char* */
	STRUCT_FLD(descr, "Statistics for the InnoDB compressed buffer pool"),

	/* the plugin license (PLUGIN_LICENSE_XXX) */
	/* int */
	STRUCT_FLD(license, PLUGIN_LICENSE_GPL),

	/* the function to invoke when plugin is loaded */
	/* int (*)(void*); */
	STRUCT_FLD(init, i_s_cmpmem_init),

	/* the function to invoke when plugin is unloaded */
	/* int (*)(void*); */
	STRUCT_FLD(deinit, i_s_common_deinit),

	/* plugin version (for SHOW PLUGINS) */
	/* unsigned int */
	STRUCT_FLD(version, INNODB_VERSION_SHORT),

	/* struct st_mysql_show_var* */
	STRUCT_FLD(status_vars, NULL),

	/* struct st_mysql_sys_var** */
	STRUCT_FLD(system_vars, NULL),

        /* Maria extension */
	STRUCT_FLD(version_info, INNODB_VERSION_STR),
        STRUCT_FLD(maturity, MariaDB_PLUGIN_MATURITY_STABLE),
};

UNIV_INTERN struct st_maria_plugin	i_s_innodb_cmpmem_reset =
{
	/* the plugin type (a MYSQL_XXX_PLUGIN value) */
	/* int */
	STRUCT_FLD(type, MYSQL_INFORMATION_SCHEMA_PLUGIN),

	/* pointer to type-specific plugin descriptor */
	/* void* */
	STRUCT_FLD(info, &i_s_info),

	/* plugin name */
	/* const char* */
	STRUCT_FLD(name, "INNODB_CMPMEM_RESET"),

	/* plugin author (for SHOW PLUGINS) */
	/* const char* */
	STRUCT_FLD(author, plugin_author),

	/* general descriptive text (for SHOW PLUGINS) */
	/* const char* */
	STRUCT_FLD(descr, "Statistics for the InnoDB compressed buffer pool;"
		   " reset cumulated counts"),

	/* the plugin license (PLUGIN_LICENSE_XXX) */
	/* int */
	STRUCT_FLD(license, PLUGIN_LICENSE_GPL),

	/* the function to invoke when plugin is loaded */
	/* int (*)(void*); */
	STRUCT_FLD(init, i_s_cmpmem_reset_init),

	/* the function to invoke when plugin is unloaded */
	/* int (*)(void*); */
	STRUCT_FLD(deinit, i_s_common_deinit),

	/* plugin version (for SHOW PLUGINS) */
	/* unsigned int */
	STRUCT_FLD(version, INNODB_VERSION_SHORT),

	/* struct st_mysql_show_var* */
	STRUCT_FLD(status_vars, NULL),

	/* struct st_mysql_sys_var** */
	STRUCT_FLD(system_vars, NULL),

        /* Maria extension */
	STRUCT_FLD(version_info, INNODB_VERSION_STR),
        STRUCT_FLD(maturity, MariaDB_PLUGIN_MATURITY_STABLE),
};

/* Fields of the dynamic table INFORMATION_SCHEMA.innodb_metrics */
static ST_FIELD_INFO	innodb_metrics_fields_info[] =
{
#define	METRIC_NAME		0
	{STRUCT_FLD(field_name,		"NAME"),
	 STRUCT_FLD(field_length,	NAME_LEN + 1),
	 STRUCT_FLD(field_type,		MYSQL_TYPE_STRING),
	 STRUCT_FLD(value,		0),
	 STRUCT_FLD(field_flags,	0),
	 STRUCT_FLD(old_name,		""),
	 STRUCT_FLD(open_method,	SKIP_OPEN_TABLE)},

#define	METRIC_SUBSYS		1
	{STRUCT_FLD(field_name,		"SUBSYSTEM"),
	 STRUCT_FLD(field_length,	NAME_LEN + 1),
	 STRUCT_FLD(field_type,		MYSQL_TYPE_STRING),
	 STRUCT_FLD(value,		0),
	 STRUCT_FLD(field_flags,	0),
	 STRUCT_FLD(old_name,		""),
	 STRUCT_FLD(open_method,	SKIP_OPEN_TABLE)},

#define	METRIC_VALUE_START	2
	{STRUCT_FLD(field_name,		"COUNT"),
	 STRUCT_FLD(field_length,	MY_INT64_NUM_DECIMAL_DIGITS),
	 STRUCT_FLD(field_type,		MYSQL_TYPE_LONGLONG),
	 STRUCT_FLD(value,		0),
	 STRUCT_FLD(field_flags,	0),
	 STRUCT_FLD(old_name,		""),
	 STRUCT_FLD(open_method,	SKIP_OPEN_TABLE)},

#define	METRIC_MAX_VALUE_START	3
	{STRUCT_FLD(field_name,		"MAX_COUNT"),
	 STRUCT_FLD(field_length,	MY_INT64_NUM_DECIMAL_DIGITS),
	 STRUCT_FLD(field_type,		MYSQL_TYPE_LONGLONG),
	 STRUCT_FLD(value,		0),
	 STRUCT_FLD(field_flags,	MY_I_S_MAYBE_NULL),
	 STRUCT_FLD(old_name,		""),
	 STRUCT_FLD(open_method,	SKIP_OPEN_TABLE)},

#define	METRIC_MIN_VALUE_START	4
	{STRUCT_FLD(field_name,		"MIN_COUNT"),
	 STRUCT_FLD(field_length,	MY_INT64_NUM_DECIMAL_DIGITS),
	 STRUCT_FLD(field_type,		MYSQL_TYPE_LONGLONG),
	 STRUCT_FLD(value,		0),
	 STRUCT_FLD(field_flags,	MY_I_S_MAYBE_NULL),
	 STRUCT_FLD(old_name,		""),
	 STRUCT_FLD(open_method,	SKIP_OPEN_TABLE)},

#define	METRIC_AVG_VALUE_START	5
	{STRUCT_FLD(field_name,		"AVG_COUNT"),
	 STRUCT_FLD(field_length,	MAX_FLOAT_STR_LENGTH),
	 STRUCT_FLD(field_type,		MYSQL_TYPE_FLOAT),
	 STRUCT_FLD(value,		0),
	 STRUCT_FLD(field_flags,	MY_I_S_MAYBE_NULL),
	 STRUCT_FLD(old_name,		""),
	 STRUCT_FLD(open_method,	SKIP_OPEN_TABLE)},

#define	METRIC_VALUE_RESET	6
	{STRUCT_FLD(field_name,		"COUNT_RESET"),
	 STRUCT_FLD(field_length,	MY_INT64_NUM_DECIMAL_DIGITS),
	 STRUCT_FLD(field_type,		MYSQL_TYPE_LONGLONG),
	 STRUCT_FLD(value,		0),
	 STRUCT_FLD(field_flags,	0),
	 STRUCT_FLD(old_name,		""),
	 STRUCT_FLD(open_method,	SKIP_OPEN_TABLE)},

#define	METRIC_MAX_VALUE_RESET	7
	{STRUCT_FLD(field_name,		"MAX_COUNT_RESET"),
	 STRUCT_FLD(field_length,	MY_INT64_NUM_DECIMAL_DIGITS),
	 STRUCT_FLD(field_type,		MYSQL_TYPE_LONGLONG),
	 STRUCT_FLD(value,		0),
	 STRUCT_FLD(field_flags,	MY_I_S_MAYBE_NULL),
	 STRUCT_FLD(old_name,		""),
	 STRUCT_FLD(open_method,	SKIP_OPEN_TABLE)},

#define	METRIC_MIN_VALUE_RESET	8
	{STRUCT_FLD(field_name,		"MIN_COUNT_RESET"),
	 STRUCT_FLD(field_length,	MY_INT64_NUM_DECIMAL_DIGITS),
	 STRUCT_FLD(field_type,		MYSQL_TYPE_LONGLONG),
	 STRUCT_FLD(value,		0),
	 STRUCT_FLD(field_flags,	MY_I_S_MAYBE_NULL),
	 STRUCT_FLD(old_name,		""),
	 STRUCT_FLD(open_method,	SKIP_OPEN_TABLE)},

#define	METRIC_AVG_VALUE_RESET	9
	{STRUCT_FLD(field_name,		"AVG_COUNT_RESET"),
	 STRUCT_FLD(field_length,	MAX_FLOAT_STR_LENGTH),
	 STRUCT_FLD(field_type,		MYSQL_TYPE_FLOAT),
	 STRUCT_FLD(value,		0),
	 STRUCT_FLD(field_flags,	MY_I_S_MAYBE_NULL),
	 STRUCT_FLD(old_name,		""),
	 STRUCT_FLD(open_method,	SKIP_OPEN_TABLE)},

#define	METRIC_START_TIME	10
	{STRUCT_FLD(field_name,		"TIME_ENABLED"),
	 STRUCT_FLD(field_length,	0),
	 STRUCT_FLD(field_type,		MYSQL_TYPE_DATETIME),
	 STRUCT_FLD(value,		0),
	 STRUCT_FLD(field_flags,	MY_I_S_MAYBE_NULL),
	 STRUCT_FLD(old_name,		""),
	 STRUCT_FLD(open_method,	SKIP_OPEN_TABLE)},

#define	METRIC_STOP_TIME	11
	{STRUCT_FLD(field_name,		"TIME_DISABLED"),
	 STRUCT_FLD(field_length,	0),
	 STRUCT_FLD(field_type,		MYSQL_TYPE_DATETIME),
	 STRUCT_FLD(value,		0),
	 STRUCT_FLD(field_flags,	MY_I_S_MAYBE_NULL),
	 STRUCT_FLD(old_name,		""),
	 STRUCT_FLD(open_method,	SKIP_OPEN_TABLE)},

#define	METRIC_TIME_ELAPSED	12
	{STRUCT_FLD(field_name,		"TIME_ELAPSED"),
	 STRUCT_FLD(field_length,	MY_INT64_NUM_DECIMAL_DIGITS),
	 STRUCT_FLD(field_type,		MYSQL_TYPE_LONGLONG),
	 STRUCT_FLD(value,		0),
	 STRUCT_FLD(field_flags,	MY_I_S_MAYBE_NULL),
	 STRUCT_FLD(old_name,		""),
	 STRUCT_FLD(open_method,	SKIP_OPEN_TABLE)},

#define	METRIC_RESET_TIME	13
	{STRUCT_FLD(field_name,		"TIME_RESET"),
	 STRUCT_FLD(field_length,	0),
	 STRUCT_FLD(field_type,		MYSQL_TYPE_DATETIME),
	 STRUCT_FLD(value,		0),
	 STRUCT_FLD(field_flags,	MY_I_S_MAYBE_NULL),
	 STRUCT_FLD(old_name,		""),
	 STRUCT_FLD(open_method,	SKIP_OPEN_TABLE)},

#define	METRIC_STATUS		14
	{STRUCT_FLD(field_name,		"STATUS"),
	 STRUCT_FLD(field_length,	NAME_LEN + 1),
	 STRUCT_FLD(field_type,		MYSQL_TYPE_STRING),
	 STRUCT_FLD(value,		0),
	 STRUCT_FLD(field_flags,	0),
	 STRUCT_FLD(old_name,		""),
	 STRUCT_FLD(open_method,	SKIP_OPEN_TABLE)},

#define	METRIC_TYPE		15
	{STRUCT_FLD(field_name,		"TYPE"),
	 STRUCT_FLD(field_length,	NAME_LEN + 1),
	 STRUCT_FLD(field_type,		MYSQL_TYPE_STRING),
	 STRUCT_FLD(value,		0),
	 STRUCT_FLD(field_flags,	0),
	 STRUCT_FLD(old_name,		""),
	 STRUCT_FLD(open_method,	SKIP_OPEN_TABLE)},

#define	METRIC_DESC		16
	{STRUCT_FLD(field_name,		"COMMENT"),
	 STRUCT_FLD(field_length,	NAME_LEN + 1),
	 STRUCT_FLD(field_type,		MYSQL_TYPE_STRING),
	 STRUCT_FLD(value,		0),
	 STRUCT_FLD(field_flags,	0),
	 STRUCT_FLD(old_name,		""),
	 STRUCT_FLD(open_method,	SKIP_OPEN_TABLE)},

	END_OF_ST_FIELD_INFO
};

/**********************************************************************//**
Fill the information schema metrics table.
@return 0 on success */
static
int
i_s_metrics_fill(
/*=============*/
	THD*		thd,		/*!< in: thread */
	TABLE*		table_to_fill)	/*!< in/out: fill this table */
{
	int		count;
	Field**		fields;
	double		time_diff = 0;
	monitor_info_t*	monitor_info;
	mon_type_t	min_val;
	mon_type_t	max_val;

	DBUG_ENTER("i_s_metrics_fill");
	fields = table_to_fill->field;

	for (count = 0; count < NUM_MONITOR; count++) {
		monitor_info = srv_mon_get_info((monitor_id_t) count);

		/* A good place to sanity check the Monitor ID */
		ut_a(count == monitor_info->monitor_id);

		/* If the item refers to a Module, nothing to fill,
		continue. */
		if ((monitor_info->monitor_type & MONITOR_MODULE)
		    || (monitor_info->monitor_type & MONITOR_HIDDEN)) {
			continue;
		}

		/* If this is an existing "status variable", and
		its corresponding counter is still on, we need
		to calculate the result from its corresponding
		counter. */
		if (monitor_info->monitor_type & MONITOR_EXISTING
		    && MONITOR_IS_ON(count)) {
			srv_mon_process_existing_counter((monitor_id_t) count,
							 MONITOR_GET_VALUE);
		}

		/* Fill in counter's basic information */
		OK(field_store_string(fields[METRIC_NAME],
				      monitor_info->monitor_name));

		OK(field_store_string(fields[METRIC_SUBSYS],
				      monitor_info->monitor_module));

		OK(field_store_string(fields[METRIC_DESC],
				      monitor_info->monitor_desc));

		/* Fill in counter values */
		OK(fields[METRIC_VALUE_RESET]->store(
			MONITOR_VALUE(count), FALSE));

		OK(fields[METRIC_VALUE_START]->store(
			MONITOR_VALUE_SINCE_START(count), FALSE));

		/* If the max value is MAX_RESERVED, counter max
		value has not been updated. Set the column value
		to NULL. */
		if (MONITOR_MAX_VALUE(count) == MAX_RESERVED
		    || MONITOR_MAX_MIN_NOT_INIT(count)) {
			fields[METRIC_MAX_VALUE_RESET]->set_null();
		} else {
			OK(fields[METRIC_MAX_VALUE_RESET]->store(
				MONITOR_MAX_VALUE(count), FALSE));
			fields[METRIC_MAX_VALUE_RESET]->set_notnull();
		}

		/* If the min value is MAX_RESERVED, counter min
		value has not been updated. Set the column value
		to NULL. */
		if (MONITOR_MIN_VALUE(count) == MIN_RESERVED
		    || MONITOR_MAX_MIN_NOT_INIT(count)) {
			fields[METRIC_MIN_VALUE_RESET]->set_null();
		} else {
			OK(fields[METRIC_MIN_VALUE_RESET]->store(
				MONITOR_MIN_VALUE(count), FALSE));
			fields[METRIC_MIN_VALUE_RESET]->set_notnull();
		}

		/* Calculate the max value since counter started */
		max_val = srv_mon_calc_max_since_start((monitor_id_t) count);

		if (max_val == MAX_RESERVED
		    || MONITOR_MAX_MIN_NOT_INIT(count)) {
			fields[METRIC_MAX_VALUE_START]->set_null();
		} else {
			OK(fields[METRIC_MAX_VALUE_START]->store(
				max_val, FALSE));
			fields[METRIC_MAX_VALUE_START]->set_notnull();
		}

		/* Calculate the min value since counter started */
		min_val = srv_mon_calc_min_since_start((monitor_id_t) count);

		if (min_val == MIN_RESERVED
		    || MONITOR_MAX_MIN_NOT_INIT(count)) {
			fields[METRIC_MIN_VALUE_START]->set_null();
		} else {
			OK(fields[METRIC_MIN_VALUE_START]->store(
				min_val, FALSE));

			fields[METRIC_MIN_VALUE_START]->set_notnull();
		}

		/* If monitor has been enabled (no matter it is disabled
		or not now), fill METRIC_START_TIME and METRIC_TIME_ELAPSED
		field */
		if (MONITOR_FIELD(count, mon_start_time)) {
			OK(field_store_time_t(fields[METRIC_START_TIME],
				(time_t)MONITOR_FIELD(count, mon_start_time)));
			fields[METRIC_START_TIME]->set_notnull();

			/* If monitor is enabled, the TIME_ELAPSED is the
			time difference between current and time when monitor
			is enabled. Otherwise, it is the time difference
			between time when monitor is enabled and time
			when it is disabled */
			if (MONITOR_IS_ON(count)) {
				time_diff = difftime(time(NULL),
					MONITOR_FIELD(count, mon_start_time));
			} else {
				time_diff =  difftime(
					MONITOR_FIELD(count, mon_stop_time),
					MONITOR_FIELD(count, mon_start_time));
			}

			OK(fields[METRIC_TIME_ELAPSED]->store(
				time_diff));
			fields[METRIC_TIME_ELAPSED]->set_notnull();
		} else {
			fields[METRIC_START_TIME]->set_null();
			fields[METRIC_TIME_ELAPSED]->set_null();
			time_diff = 0;
		}

		/* Unless MONITOR__NO_AVERAGE is marked, we will need
		to calculate the average value. If this is a monitor set
		owner marked by MONITOR_SET_OWNER, divide
		the value by another counter (number of calls) designated
		by monitor_info->monitor_related_id.
		Otherwise average the counter value by the time between the
		time that the counter is enabled and time it is disabled
		or time it is sampled. */
		if (!(monitor_info->monitor_type & MONITOR_NO_AVERAGE)
		    && (monitor_info->monitor_type & MONITOR_SET_OWNER)
		    && monitor_info->monitor_related_id) {
			mon_type_t	value_start
				 = MONITOR_VALUE_SINCE_START(
					monitor_info->monitor_related_id);

			if (value_start) {
				OK(fields[METRIC_AVG_VALUE_START]->store(
					MONITOR_VALUE_SINCE_START(count)
					/ value_start, FALSE));

				fields[METRIC_AVG_VALUE_START]->set_notnull();
			} else {
				fields[METRIC_AVG_VALUE_START]->set_null();
			}

			if (MONITOR_VALUE(monitor_info->monitor_related_id)) {
				OK(fields[METRIC_AVG_VALUE_RESET]->store(
					MONITOR_VALUE(count)
					/ MONITOR_VALUE(
					monitor_info->monitor_related_id),
					FALSE));
			} else {
				fields[METRIC_AVG_VALUE_RESET]->set_null();
			}
		} else if (!(monitor_info->monitor_type & MONITOR_NO_AVERAGE)
			   && !(monitor_info->monitor_type
				& MONITOR_DISPLAY_CURRENT)) {
			if (time_diff != 0) {
				OK(fields[METRIC_AVG_VALUE_START]->store(
					(double) MONITOR_VALUE_SINCE_START(
						count) / time_diff));
				fields[METRIC_AVG_VALUE_START]->set_notnull();
			} else {
				fields[METRIC_AVG_VALUE_START]->set_null();
			}

			if (MONITOR_FIELD(count, mon_reset_time)) {
				/* calculate the time difference since last
				reset */
				if (MONITOR_IS_ON(count)) {
					time_diff = difftime(
						time(NULL), MONITOR_FIELD(
							count, mon_reset_time));
				} else {
					time_diff =  difftime(
					MONITOR_FIELD(count, mon_stop_time),
					MONITOR_FIELD(count, mon_reset_time));
				}
			} else {
				time_diff = 0;
			}

			if (time_diff != 0) {
				OK(fields[METRIC_AVG_VALUE_RESET]->store(
					static_cast<double>(
						MONITOR_VALUE(count) / time_diff)));
				fields[METRIC_AVG_VALUE_RESET]->set_notnull();
			} else {
				fields[METRIC_AVG_VALUE_RESET]->set_null();
			}
		} else {
			fields[METRIC_AVG_VALUE_START]->set_null();
			fields[METRIC_AVG_VALUE_RESET]->set_null();
		}


		if (MONITOR_IS_ON(count)) {
			/* If monitor is on, the stop time will set to NULL */
			fields[METRIC_STOP_TIME]->set_null();

			/* Display latest Monitor Reset Time only if Monitor
			counter is on. */
			if (MONITOR_FIELD(count, mon_reset_time)) {
				OK(field_store_time_t(
					fields[METRIC_RESET_TIME],
					(time_t)MONITOR_FIELD(
						count, mon_reset_time)));
				fields[METRIC_RESET_TIME]->set_notnull();
			} else {
				fields[METRIC_RESET_TIME]->set_null();
			}

			/* Display the monitor status as "enabled" */
			OK(field_store_string(fields[METRIC_STATUS],
					      "enabled"));
		} else {
			if (MONITOR_FIELD(count, mon_stop_time)) {
				OK(field_store_time_t(fields[METRIC_STOP_TIME],
				(time_t)MONITOR_FIELD(count, mon_stop_time)));
				fields[METRIC_STOP_TIME]->set_notnull();
			} else {
				fields[METRIC_STOP_TIME]->set_null();
			}

			fields[METRIC_RESET_TIME]->set_null();

			OK(field_store_string(fields[METRIC_STATUS],
					      "disabled"));
		}

		if (monitor_info->monitor_type & MONITOR_DISPLAY_CURRENT) {
			OK(field_store_string(fields[METRIC_TYPE],
					      "value"));
		} else if (monitor_info->monitor_type & MONITOR_EXISTING) {
			OK(field_store_string(fields[METRIC_TYPE],
					      "status_counter"));
		} else if (monitor_info->monitor_type & MONITOR_SET_OWNER) {
			OK(field_store_string(fields[METRIC_TYPE],
					      "set_owner"));
		} else if ( monitor_info->monitor_type & MONITOR_SET_MEMBER) {
			OK(field_store_string(fields[METRIC_TYPE],
					      "set_member"));
		} else {
			OK(field_store_string(fields[METRIC_TYPE],
					      "counter"));
		}

		OK(schema_table_store_record(thd, table_to_fill));
	}

	DBUG_RETURN(0);
}

/*******************************************************************//**
Function to fill information schema metrics tables.
@return 0 on success */
static
int
i_s_metrics_fill_table(
/*===================*/
	THD*		thd,	/*!< in: thread */
	TABLE_LIST*	tables,	/*!< in/out: tables to fill */
	Item*		)	/*!< in: condition (not used) */
{
	DBUG_ENTER("i_s_metrics_fill_table");

	/* deny access to non-superusers */
	if (check_global_access(thd, PROCESS_ACL)) {
		DBUG_RETURN(0);
	}

	i_s_metrics_fill(thd, tables->table);

	DBUG_RETURN(0);
}
/*******************************************************************//**
Bind the dynamic table INFORMATION_SCHEMA.innodb_metrics
@return 0 on success */
static
int
innodb_metrics_init(
/*================*/
	void*	p)	/*!< in/out: table schema object */
{
	ST_SCHEMA_TABLE*	schema;

	DBUG_ENTER("innodb_metrics_init");

	schema = (ST_SCHEMA_TABLE*) p;

	schema->fields_info = innodb_metrics_fields_info;
	schema->fill_table = i_s_metrics_fill_table;

	DBUG_RETURN(0);
}

UNIV_INTERN struct st_maria_plugin	i_s_innodb_metrics =
{
	/* the plugin type (a MYSQL_XXX_PLUGIN value) */
	/* int */
	STRUCT_FLD(type, MYSQL_INFORMATION_SCHEMA_PLUGIN),

	/* pointer to type-specific plugin descriptor */
	/* void* */
	STRUCT_FLD(info, &i_s_info),

	/* plugin name */
	/* const char* */
	STRUCT_FLD(name, "INNODB_METRICS"),

	/* plugin author (for SHOW PLUGINS) */
	/* const char* */
	STRUCT_FLD(author, plugin_author),

	/* general descriptive text (for SHOW PLUGINS) */
	/* const char* */
	STRUCT_FLD(descr, "InnoDB Metrics Info"),

	/* the plugin license (PLUGIN_LICENSE_XXX) */
	/* int */
	STRUCT_FLD(license, PLUGIN_LICENSE_GPL),

	/* the function to invoke when plugin is loaded */
	/* int (*)(void*); */
	STRUCT_FLD(init, innodb_metrics_init),

	/* the function to invoke when plugin is unloaded */
	/* int (*)(void*); */
	STRUCT_FLD(deinit, i_s_common_deinit),

	/* plugin version (for SHOW PLUGINS) */
	/* unsigned int */
	STRUCT_FLD(version, INNODB_VERSION_SHORT),

	/* struct st_mysql_show_var* */
	STRUCT_FLD(status_vars, NULL),

	/* struct st_mysql_sys_var** */
	STRUCT_FLD(system_vars, NULL),

        /* Maria extension */
	STRUCT_FLD(version_info, INNODB_VERSION_STR),
        STRUCT_FLD(maturity, MariaDB_PLUGIN_MATURITY_STABLE),
};
/* Fields of the dynamic table INFORMATION_SCHEMA.innodb_ft_default_stopword */
static ST_FIELD_INFO	i_s_stopword_fields_info[] =
{
#define STOPWORD_VALUE	0
	{STRUCT_FLD(field_name,		"value"),
	 STRUCT_FLD(field_length,	TRX_ID_MAX_LEN + 1),
	 STRUCT_FLD(field_type,		MYSQL_TYPE_STRING),
	 STRUCT_FLD(value,		0),
	 STRUCT_FLD(field_flags,	0),
	 STRUCT_FLD(old_name,		""),
	 STRUCT_FLD(open_method,	SKIP_OPEN_TABLE)},

	END_OF_ST_FIELD_INFO
};

/*******************************************************************//**
Fill the dynamic table information_schema.innodb_ft_default_stopword.
@return 0 on success, 1 on failure */
static
int
i_s_stopword_fill(
/*==============*/
	THD*		thd,	/*!< in: thread */
	TABLE_LIST*	tables,	/*!< in/out: tables to fill */
	Item*		)	/*!< in: condition (not used) */
{
	Field**	fields;
	ulint	i = 0;
	TABLE*	table = (TABLE*) tables->table;

	DBUG_ENTER("i_s_stopword_fill");

	fields = table->field;

	/* Fill with server default stopword list in array
	fts_default_stopword */
	while (fts_default_stopword[i]) {
		OK(field_store_string(fields[STOPWORD_VALUE],
				      fts_default_stopword[i]));

		OK(schema_table_store_record(thd, table));
		i++;
	}

	DBUG_RETURN(0);
}

/*******************************************************************//**
Bind the dynamic table information_schema.innodb_ft_default_stopword.
@return 0 on success */
static
int
i_s_stopword_init(
/*==============*/
	void*	p)	/*!< in/out: table schema object */
{
	DBUG_ENTER("i_s_stopword_init");
	ST_SCHEMA_TABLE* schema = (ST_SCHEMA_TABLE*) p;

	schema->fields_info = i_s_stopword_fields_info;
	schema->fill_table = i_s_stopword_fill;

	DBUG_RETURN(0);
}

UNIV_INTERN struct st_maria_plugin	i_s_innodb_ft_default_stopword =
{
	/* the plugin type (a MYSQL_XXX_PLUGIN value) */
	/* int */
	STRUCT_FLD(type, MYSQL_INFORMATION_SCHEMA_PLUGIN),

	/* pointer to type-specific plugin descriptor */
	/* void* */
	STRUCT_FLD(info, &i_s_info),

	/* plugin name */
	/* const char* */
	STRUCT_FLD(name, "INNODB_FT_DEFAULT_STOPWORD"),

	/* plugin author (for SHOW PLUGINS) */
	/* const char* */
	STRUCT_FLD(author, plugin_author),

	/* general descriptive text (for SHOW PLUGINS) */
	/* const char* */
	STRUCT_FLD(descr, "Default stopword list for InnoDB Full Text Search"),

	/* the plugin license (PLUGIN_LICENSE_XXX) */
	/* int */
	STRUCT_FLD(license, PLUGIN_LICENSE_GPL),

	/* the function to invoke when plugin is loaded */
	/* int (*)(void*); */
	STRUCT_FLD(init, i_s_stopword_init),

	/* the function to invoke when plugin is unloaded */
	/* int (*)(void*); */
	STRUCT_FLD(deinit, i_s_common_deinit),

	/* plugin version (for SHOW PLUGINS) */
	/* unsigned int */
	STRUCT_FLD(version, INNODB_VERSION_SHORT),

	/* struct st_mysql_show_var* */
	STRUCT_FLD(status_vars, NULL),

	/* struct st_mysql_sys_var** */
	STRUCT_FLD(system_vars, NULL),

        /* Maria extension */
	STRUCT_FLD(version_info, INNODB_VERSION_STR),
        STRUCT_FLD(maturity, MariaDB_PLUGIN_MATURITY_STABLE),
};

/* Fields of the dynamic table INFORMATION_SCHEMA.INNODB_FT_DELETED
INFORMATION_SCHEMA.INNODB_FT_BEING_DELETED */
static ST_FIELD_INFO	i_s_fts_doc_fields_info[] =
{
#define	I_S_FTS_DOC_ID			0
	{STRUCT_FLD(field_name,		"DOC_ID"),
	 STRUCT_FLD(field_length,	MY_INT64_NUM_DECIMAL_DIGITS),
	 STRUCT_FLD(field_type,		MYSQL_TYPE_LONGLONG),
	 STRUCT_FLD(value,		0),
	 STRUCT_FLD(field_flags,	MY_I_S_UNSIGNED),
	 STRUCT_FLD(old_name,		""),
	 STRUCT_FLD(open_method,	SKIP_OPEN_TABLE)},

	END_OF_ST_FIELD_INFO
};

/*******************************************************************//**
Fill the dynamic table INFORMATION_SCHEMA.INNODB_FT_DELETED or
INFORMATION_SCHEMA.INNODB_FT_BEING_DELETED
@return 0 on success, 1 on failure */
static
int
i_s_fts_deleted_generic_fill(
/*=========================*/
	THD*		thd,		/*!< in: thread */
	TABLE_LIST*	tables,		/*!< in/out: tables to fill */
	ibool		being_deleted)	/*!< in: BEING_DELTED table */
{
	Field**			fields;
	TABLE*			table = (TABLE*) tables->table;
	trx_t*			trx;
	fts_table_t		fts_table;
	fts_doc_ids_t*		deleted;
	dict_table_t*		user_table;

	DBUG_ENTER("i_s_fts_deleted_generic_fill");

	/* deny access to non-superusers */
	if (check_global_access(thd, PROCESS_ACL)) {
		DBUG_RETURN(0);
	}

	if (!fts_internal_tbl_name) {
		DBUG_RETURN(0);
	}

	/* Prevent DDL to drop fts aux tables. */
	rw_lock_s_lock(dict_operation_lock);

	user_table = dict_table_open_on_name(
		fts_internal_tbl_name, FALSE, FALSE, DICT_ERR_IGNORE_NONE);

	if (!user_table) {
		rw_lock_s_unlock(dict_operation_lock);

		DBUG_RETURN(0);
	} else if (!dict_table_has_fts_index(user_table)) {
		dict_table_close(user_table, FALSE, FALSE);

		rw_lock_s_unlock(dict_operation_lock);

		DBUG_RETURN(0);
	}

	deleted = fts_doc_ids_create();

	trx = trx_allocate_for_background();
	trx->op_info = "Select for FTS DELETE TABLE";

	FTS_INIT_FTS_TABLE(&fts_table,
			   (being_deleted) ? "BEING_DELETED" : "DELETED",
			   FTS_COMMON_TABLE, user_table);

	fts_table_fetch_doc_ids(trx, &fts_table, deleted);

	fields = table->field;

	int	ret = 0;

	for (ulint j = 0; j < ib_vector_size(deleted->doc_ids); ++j) {
		doc_id_t	doc_id;

		doc_id = *(doc_id_t*) ib_vector_get_const(deleted->doc_ids, j);

		BREAK_IF(ret = fields[I_S_FTS_DOC_ID]->store(doc_id, true));

		BREAK_IF(ret = schema_table_store_record(thd, table));
	}

	trx_free_for_background(trx);

	fts_doc_ids_free(deleted);

	dict_table_close(user_table, FALSE, FALSE);

	rw_lock_s_unlock(dict_operation_lock);

	DBUG_RETURN(ret);
}

/*******************************************************************//**
Fill the dynamic table INFORMATION_SCHEMA.INNODB_FT_DELETED
@return 0 on success, 1 on failure */
static
int
i_s_fts_deleted_fill(
/*=================*/
	THD*		thd,	/*!< in: thread */
	TABLE_LIST*	tables,	/*!< in/out: tables to fill */
	Item*		)	/*!< in: condition (ignored) */
{
	DBUG_ENTER("i_s_fts_deleted_fill");

	DBUG_RETURN(i_s_fts_deleted_generic_fill(thd, tables, FALSE));
}

/*******************************************************************//**
Bind the dynamic table INFORMATION_SCHEMA.INNODB_FT_DELETED
@return 0 on success */
static
int
i_s_fts_deleted_init(
/*=================*/
	void*	p)	/*!< in/out: table schema object */
{
	DBUG_ENTER("i_s_fts_deleted_init");
	ST_SCHEMA_TABLE* schema = (ST_SCHEMA_TABLE*) p;

	schema->fields_info = i_s_fts_doc_fields_info;
	schema->fill_table = i_s_fts_deleted_fill;

	DBUG_RETURN(0);
}

UNIV_INTERN struct st_maria_plugin	i_s_innodb_ft_deleted =
{
	/* the plugin type (a MYSQL_XXX_PLUGIN value) */
	/* int */
	STRUCT_FLD(type, MYSQL_INFORMATION_SCHEMA_PLUGIN),

	/* pointer to type-specific plugin descriptor */
	/* void* */
	STRUCT_FLD(info, &i_s_info),

	/* plugin name */
	/* const char* */
	STRUCT_FLD(name, "INNODB_FT_DELETED"),

	/* plugin author (for SHOW PLUGINS) */
	/* const char* */
	STRUCT_FLD(author, plugin_author),

	/* general descriptive text (for SHOW PLUGINS) */
	/* const char* */
	STRUCT_FLD(descr, "INNODB AUXILIARY FTS DELETED TABLE"),

	/* the plugin license (PLUGIN_LICENSE_XXX) */
	/* int */
	STRUCT_FLD(license, PLUGIN_LICENSE_GPL),

	/* the function to invoke when plugin is loaded */
	/* int (*)(void*); */
	STRUCT_FLD(init, i_s_fts_deleted_init),

	/* the function to invoke when plugin is unloaded */
	/* int (*)(void*); */
	STRUCT_FLD(deinit, i_s_common_deinit),

	/* plugin version (for SHOW PLUGINS) */
	/* unsigned int */
	STRUCT_FLD(version, INNODB_VERSION_SHORT),

	/* struct st_mysql_show_var* */
	STRUCT_FLD(status_vars, NULL),

	/* struct st_mysql_sys_var** */
	STRUCT_FLD(system_vars, NULL),

        /* Maria extension */
	STRUCT_FLD(version_info, INNODB_VERSION_STR),
        STRUCT_FLD(maturity, MariaDB_PLUGIN_MATURITY_STABLE),
};

/*******************************************************************//**
Fill the dynamic table INFORMATION_SCHEMA.INNODB_FT_BEING_DELETED
@return 0 on success, 1 on failure */
static
int
i_s_fts_being_deleted_fill(
/*=======================*/
	THD*		thd,	/*!< in: thread */
	TABLE_LIST*	tables,	/*!< in/out: tables to fill */
	Item*		)	/*!< in: condition (ignored) */
{
	DBUG_ENTER("i_s_fts_being_deleted_fill");

	DBUG_RETURN(i_s_fts_deleted_generic_fill(thd, tables, TRUE));
}

/*******************************************************************//**
Bind the dynamic table INFORMATION_SCHEMA.INNODB_FT_BEING_DELETED
@return 0 on success */
static
int
i_s_fts_being_deleted_init(
/*=======================*/
	void*	p)	/*!< in/out: table schema object */
{
	DBUG_ENTER("i_s_fts_deleted_init");
	ST_SCHEMA_TABLE* schema = (ST_SCHEMA_TABLE*) p;

	schema->fields_info = i_s_fts_doc_fields_info;
	schema->fill_table = i_s_fts_being_deleted_fill;

	DBUG_RETURN(0);
}

UNIV_INTERN struct st_maria_plugin	i_s_innodb_ft_being_deleted =
{
	/* the plugin type (a MYSQL_XXX_PLUGIN value) */
	/* int */
	STRUCT_FLD(type, MYSQL_INFORMATION_SCHEMA_PLUGIN),

	/* pointer to type-specific plugin descriptor */
	/* void* */
	STRUCT_FLD(info, &i_s_info),

	/* plugin name */
	/* const char* */
	STRUCT_FLD(name, "INNODB_FT_BEING_DELETED"),

	/* plugin author (for SHOW PLUGINS) */
	/* const char* */
	STRUCT_FLD(author, plugin_author),

	/* general descriptive text (for SHOW PLUGINS) */
	/* const char* */
	STRUCT_FLD(descr, "INNODB AUXILIARY FTS BEING DELETED TABLE"),

	/* the plugin license (PLUGIN_LICENSE_XXX) */
	/* int */
	STRUCT_FLD(license, PLUGIN_LICENSE_GPL),

	/* the function to invoke when plugin is loaded */
	/* int (*)(void*); */
	STRUCT_FLD(init, i_s_fts_being_deleted_init),

	/* the function to invoke when plugin is unloaded */
	/* int (*)(void*); */
	STRUCT_FLD(deinit, i_s_common_deinit),

	/* plugin version (for SHOW PLUGINS) */
	/* unsigned int */
	STRUCT_FLD(version, INNODB_VERSION_SHORT),

	/* struct st_mysql_show_var* */
	STRUCT_FLD(status_vars, NULL),

	/* struct st_mysql_sys_var** */
	STRUCT_FLD(system_vars, NULL),

        /* Maria extension */
	STRUCT_FLD(version_info, INNODB_VERSION_STR),
        STRUCT_FLD(maturity, MariaDB_PLUGIN_MATURITY_STABLE),
};

/* Fields of the dynamic table INFORMATION_SCHEMA.INNODB_FT_INDEX_CACHED and
INFORMATION_SCHEMA.INNODB_FT_INDEX_TABLE */
static ST_FIELD_INFO	i_s_fts_index_fields_info[] =
{
#define	I_S_FTS_WORD			0
	{STRUCT_FLD(field_name,		"WORD"),
	 STRUCT_FLD(field_length,	FTS_MAX_WORD_LEN + 1),
	 STRUCT_FLD(field_type,		MYSQL_TYPE_STRING),
	 STRUCT_FLD(value,		0),
	 STRUCT_FLD(field_flags,	0),
	 STRUCT_FLD(old_name,		""),
	 STRUCT_FLD(open_method,	SKIP_OPEN_TABLE)},

#define	I_S_FTS_FIRST_DOC_ID		1
	{STRUCT_FLD(field_name,		"FIRST_DOC_ID"),
	 STRUCT_FLD(field_length,	MY_INT64_NUM_DECIMAL_DIGITS),
	 STRUCT_FLD(field_type,		MYSQL_TYPE_LONGLONG),
	 STRUCT_FLD(value,		0),
	 STRUCT_FLD(field_flags,	MY_I_S_UNSIGNED),
	 STRUCT_FLD(old_name,		""),
	 STRUCT_FLD(open_method,	SKIP_OPEN_TABLE)},

#define	I_S_FTS_LAST_DOC_ID		2
	{STRUCT_FLD(field_name,		"LAST_DOC_ID"),
	 STRUCT_FLD(field_length,	MY_INT64_NUM_DECIMAL_DIGITS),
	 STRUCT_FLD(field_type,		MYSQL_TYPE_LONGLONG),
	 STRUCT_FLD(value,		0),
	 STRUCT_FLD(field_flags,	MY_I_S_UNSIGNED),
	 STRUCT_FLD(old_name,		""),
	 STRUCT_FLD(open_method,	SKIP_OPEN_TABLE)},

#define	I_S_FTS_DOC_COUNT		3
	{STRUCT_FLD(field_name,		"DOC_COUNT"),
	 STRUCT_FLD(field_length,	MY_INT64_NUM_DECIMAL_DIGITS),
	 STRUCT_FLD(field_type,		MYSQL_TYPE_LONGLONG),
	 STRUCT_FLD(value,		0),
	 STRUCT_FLD(field_flags,	MY_I_S_UNSIGNED),
	 STRUCT_FLD(old_name,		""),
	 STRUCT_FLD(open_method,	SKIP_OPEN_TABLE)},

#define	I_S_FTS_ILIST_DOC_ID		4
	{STRUCT_FLD(field_name,		"DOC_ID"),
	 STRUCT_FLD(field_length,	MY_INT64_NUM_DECIMAL_DIGITS),
	 STRUCT_FLD(field_type,		MYSQL_TYPE_LONGLONG),
	 STRUCT_FLD(value,		0),
	 STRUCT_FLD(field_flags,	MY_I_S_UNSIGNED),
	 STRUCT_FLD(old_name,		""),
	 STRUCT_FLD(open_method,	SKIP_OPEN_TABLE)},

#define	I_S_FTS_ILIST_DOC_POS		5
	{STRUCT_FLD(field_name,		"POSITION"),
	 STRUCT_FLD(field_length,	MY_INT64_NUM_DECIMAL_DIGITS),
	 STRUCT_FLD(field_type,		MYSQL_TYPE_LONGLONG),
	 STRUCT_FLD(value,		0),
	 STRUCT_FLD(field_flags,	MY_I_S_UNSIGNED),
	 STRUCT_FLD(old_name,		""),
	 STRUCT_FLD(open_method,	SKIP_OPEN_TABLE)},

	END_OF_ST_FIELD_INFO
};

/*******************************************************************//**
Go through the Doc Node and its ilist, fill the dynamic table
INFORMATION_SCHEMA.INNODB_FT_INDEX_CACHED for one FTS index on the table.
@return 0 on success, 1 on failure */
static
int
i_s_fts_index_cache_fill_one_index(
/*===============================*/
	fts_index_cache_t*	index_cache,	/*!< in: FTS index cache */
	THD*			thd,		/*!< in: thread */
	fts_string_t*		conv_str,	/*!< in/out: buffer */
	TABLE_LIST*		tables)		/*!< in/out: tables to fill */
{
	TABLE*			table = (TABLE*) tables->table;
	Field**			fields;
	CHARSET_INFO*		index_charset;
	const ib_rbt_node_t*	rbt_node;
	uint			dummy_errors;
	char*			word_str;

	DBUG_ENTER("i_s_fts_index_cache_fill_one_index");

	fields = table->field;

	index_charset = index_cache->charset;
	conv_str->f_n_char = 0;

	int	ret = 0;

	/* Go through each word in the index cache */
	for (rbt_node = rbt_first(index_cache->words);
	     rbt_node;
	     rbt_node = rbt_next(index_cache->words, rbt_node)) {
		fts_tokenizer_word_t* word;

		word = rbt_value(fts_tokenizer_word_t, rbt_node);

		/* Convert word from index charset to system_charset_info */
		if (index_charset->cset != system_charset_info->cset) {
			conv_str->f_n_char = my_convert(
				reinterpret_cast<char*>(conv_str->f_str),
				static_cast<uint32>(conv_str->f_len),
				system_charset_info,
				reinterpret_cast<char*>(word->text.f_str),
				static_cast<uint32>(word->text.f_len),
				index_charset, &dummy_errors);
			ut_ad(conv_str->f_n_char <= conv_str->f_len);
			conv_str->f_str[conv_str->f_n_char] = 0;
			word_str = reinterpret_cast<char*>(conv_str->f_str);
		} else {
			word_str = reinterpret_cast<char*>(word->text.f_str);
		}

		/* Decrypt the ilist, and display Dod ID and word position */
		for (ulint i = 0; i < ib_vector_size(word->nodes); i++) {
			fts_node_t*	node;
			byte*		ptr;
			ulint		decoded = 0;
			doc_id_t	doc_id = 0;

			node = static_cast<fts_node_t*> (ib_vector_get(
				word->nodes, i));

			ptr = node->ilist;

			while (decoded < node->ilist_size) {
				ulint	pos = fts_decode_vlc(&ptr);

				doc_id += pos;

				/* Get position info */
				while (*ptr) {
					pos = fts_decode_vlc(&ptr);

					OK(field_store_string(
						   fields[I_S_FTS_WORD],
						   word_str));

					OK(fields[I_S_FTS_FIRST_DOC_ID]->store(
						   node->first_doc_id,
						   true));

					OK(fields[I_S_FTS_LAST_DOC_ID]->store(
						   node->last_doc_id,
						   true));

					OK(fields[I_S_FTS_DOC_COUNT]->store(
						   node->doc_count, true));

					OK(fields[I_S_FTS_ILIST_DOC_ID]->store(
						   doc_id, true));

					OK(fields[I_S_FTS_ILIST_DOC_POS]->store(
						   pos, true));

					OK(schema_table_store_record(
						   thd, table));
				}

				++ptr;

				decoded = ptr - (byte*) node->ilist;
			}
		}
	}

	DBUG_RETURN(ret);
}
/*******************************************************************//**
Fill the dynamic table INFORMATION_SCHEMA.INNODB_FT_INDEX_CACHED
@return 0 on success, 1 on failure */
static
int
i_s_fts_index_cache_fill(
/*=====================*/
	THD*		thd,	/*!< in: thread */
	TABLE_LIST*	tables,	/*!< in/out: tables to fill */
	Item*		)	/*!< in: condition (ignored) */
{
	dict_table_t*		user_table;
	fts_cache_t*		cache;

	DBUG_ENTER("i_s_fts_index_cache_fill");

	/* deny access to non-superusers */
	if (check_global_access(thd, PROCESS_ACL)) {
		DBUG_RETURN(0);
	}

	if (!fts_internal_tbl_name) {
		DBUG_RETURN(0);
	}

	user_table = dict_table_open_on_name(
		fts_internal_tbl_name, FALSE, FALSE, DICT_ERR_IGNORE_NONE);

	if (!user_table) {
		DBUG_RETURN(0);
	}

	if (user_table->fts == NULL || user_table->fts->cache == NULL) {
		dict_table_close(user_table, FALSE, FALSE);

		DBUG_RETURN(0);
	}

	cache = user_table->fts->cache;

	ut_a(cache);

	int			ret = 0;
	fts_string_t		conv_str;
	conv_str.f_len = system_charset_info->mbmaxlen
		* FTS_MAX_WORD_LEN_IN_CHAR;
	conv_str.f_str = static_cast<byte*>(ut_malloc_nokey(conv_str.f_len));

	for (ulint i = 0; i < ib_vector_size(cache->indexes); i++) {
		fts_index_cache_t*      index_cache;

		index_cache = static_cast<fts_index_cache_t*> (
			ib_vector_get(cache->indexes, i));

		BREAK_IF(ret = i_s_fts_index_cache_fill_one_index(
				 index_cache, thd, &conv_str, tables));
	}

	ut_free(conv_str.f_str);

	dict_table_close(user_table, FALSE, FALSE);

	DBUG_RETURN(ret);
}

/*******************************************************************//**
Bind the dynamic table INFORMATION_SCHEMA.INNODB_FT_INDEX_CACHE
@return 0 on success */
static
int
i_s_fts_index_cache_init(
/*=====================*/
	void*	p)	/*!< in/out: table schema object */
{
	DBUG_ENTER("i_s_fts_index_cache_init");
	ST_SCHEMA_TABLE* schema = (ST_SCHEMA_TABLE*) p;

	schema->fields_info = i_s_fts_index_fields_info;
	schema->fill_table = i_s_fts_index_cache_fill;

	DBUG_RETURN(0);
}

UNIV_INTERN struct st_maria_plugin	i_s_innodb_ft_index_cache =
{
	/* the plugin type (a MYSQL_XXX_PLUGIN value) */
	/* int */
	STRUCT_FLD(type, MYSQL_INFORMATION_SCHEMA_PLUGIN),

	/* pointer to type-specific plugin descriptor */
	/* void* */
	STRUCT_FLD(info, &i_s_info),

	/* plugin name */
	/* const char* */
	STRUCT_FLD(name, "INNODB_FT_INDEX_CACHE"),

	/* plugin author (for SHOW PLUGINS) */
	/* const char* */
	STRUCT_FLD(author, plugin_author),

	/* general descriptive text (for SHOW PLUGINS) */
	/* const char* */
	STRUCT_FLD(descr, "INNODB AUXILIARY FTS INDEX CACHED"),

	/* the plugin license (PLUGIN_LICENSE_XXX) */
	/* int */
	STRUCT_FLD(license, PLUGIN_LICENSE_GPL),

	/* the function to invoke when plugin is loaded */
	/* int (*)(void*); */
	STRUCT_FLD(init, i_s_fts_index_cache_init),

	/* the function to invoke when plugin is unloaded */
	/* int (*)(void*); */
	STRUCT_FLD(deinit, i_s_common_deinit),

	/* plugin version (for SHOW PLUGINS) */
	/* unsigned int */
	STRUCT_FLD(version, INNODB_VERSION_SHORT),

	/* struct st_mysql_show_var* */
	STRUCT_FLD(status_vars, NULL),

	/* struct st_mysql_sys_var** */
	STRUCT_FLD(system_vars, NULL),

        /* Maria extension */
	STRUCT_FLD(version_info, INNODB_VERSION_STR),
        STRUCT_FLD(maturity, MariaDB_PLUGIN_MATURITY_STABLE),
};

/*******************************************************************//**
Go through a FTS index auxiliary table, fetch its rows and fill
FTS word cache structure.
@return DB_SUCCESS on success, otherwise error code */
static
dberr_t
i_s_fts_index_table_fill_selected(
/*==============================*/
	dict_index_t*		index,		/*!< in: FTS index */
	ib_vector_t*		words,		/*!< in/out: vector to hold
						fetched words */
	ulint			selected,	/*!< in: selected FTS index */
	fts_string_t*		word)		/*!< in: word to select */
{
	pars_info_t*		info;
	fts_table_t		fts_table;
	trx_t*			trx;
	que_t*			graph;
	dberr_t			error;
	fts_fetch_t		fetch;
	char			table_name[MAX_FULL_NAME_LEN];

	info = pars_info_create();

	fetch.read_arg = words;
	fetch.read_record = fts_optimize_index_fetch_node;
	fetch.total_memory = 0;

	DBUG_EXECUTE_IF("fts_instrument_result_cache_limit",
	        fts_result_cache_limit = 8192;
	);

	trx = trx_allocate_for_background();

	trx->op_info = "fetching FTS index nodes";

	pars_info_bind_function(info, "my_func", fetch.read_record, &fetch);
	pars_info_bind_varchar_literal(info, "word", word->f_str, word->f_len);

	FTS_INIT_INDEX_TABLE(&fts_table, fts_get_suffix(selected),
			     FTS_INDEX_TABLE, index);
	fts_get_table_name(&fts_table, table_name);
	pars_info_bind_id(info, true, "table_name", table_name);

	graph = fts_parse_sql(
		&fts_table, info,
		"DECLARE FUNCTION my_func;\n"
		"DECLARE CURSOR c IS"
		" SELECT word, doc_count, first_doc_id, last_doc_id,"
		" ilist\n"
		" FROM $table_name WHERE word >= :word;\n"
		"BEGIN\n"
		"\n"
		"OPEN c;\n"
		"WHILE 1 = 1 LOOP\n"
		"  FETCH c INTO my_func();\n"
		"  IF c % NOTFOUND THEN\n"
		"    EXIT;\n"
		"  END IF;\n"
		"END LOOP;\n"
		"CLOSE c;");

	for (;;) {
		error = fts_eval_sql(trx, graph);

		if (error == DB_SUCCESS) {
			fts_sql_commit(trx);

			break;
		} else {
			fts_sql_rollback(trx);

			if (error == DB_LOCK_WAIT_TIMEOUT) {
				ib::warn() << "Lock wait timeout reading"
					" FTS index. Retrying!";

				trx->error_state = DB_SUCCESS;
			} else {
				ib::error() << "Error occurred while reading"
					" FTS index: " << ut_strerr(error);
				break;
			}
		}
	}

	mutex_enter(&dict_sys->mutex);
	que_graph_free(graph);
	mutex_exit(&dict_sys->mutex);

	trx_free_for_background(trx);

	if (fetch.total_memory >= fts_result_cache_limit) {
		error = DB_FTS_EXCEED_RESULT_CACHE_LIMIT;
	}

	return(error);
}

/*******************************************************************//**
Free words. */
static
void
i_s_fts_index_table_free_one_fetch(
/*===============================*/
	ib_vector_t*		words)		/*!< in: words fetched */
{
	for (ulint i = 0; i < ib_vector_size(words); i++) {
		fts_word_t*	word;

		word = static_cast<fts_word_t*>(ib_vector_get(words, i));

		for (ulint j = 0; j < ib_vector_size(word->nodes); j++) {
			fts_node_t*     node;

			node = static_cast<fts_node_t*> (ib_vector_get(
				word->nodes, j));
			ut_free(node->ilist);
		}

		fts_word_free(word);
	}

	ib_vector_reset(words);
}

/*******************************************************************//**
Go through words, fill INFORMATION_SCHEMA.INNODB_FT_INDEX_TABLE.
@return	0 on success, 1 on failure */
static
int
i_s_fts_index_table_fill_one_fetch(
/*===============================*/
	CHARSET_INFO*		index_charset,	/*!< in: FTS index charset */
	THD*			thd,		/*!< in: thread */
	TABLE_LIST*		tables,		/*!< in/out: tables to fill */
	ib_vector_t*		words,		/*!< in: words fetched */
	fts_string_t*		conv_str,	/*!< in: string for conversion*/
	bool			has_more)	/*!< in: has more to fetch */
{
	TABLE*			table = (TABLE*) tables->table;
	Field**			fields;
	uint			dummy_errors;
	char*			word_str;
	ulint			words_size;
	int			ret = 0;

	DBUG_ENTER("i_s_fts_index_table_fill_one_fetch");

	fields = table->field;

	words_size = ib_vector_size(words);
	if (has_more) {
		/* the last word is not fetched completely. */
		ut_ad(words_size > 1);
		words_size -= 1;
	}

	/* Go through each word in the index cache */
	for (ulint i = 0; i < words_size; i++) {
		fts_word_t*	word;

		word = static_cast<fts_word_t*>(ib_vector_get(words, i));

		word->text.f_str[word->text.f_len] = 0;

		/* Convert word from index charset to system_charset_info */
		if (index_charset->cset != system_charset_info->cset) {
			conv_str->f_n_char = my_convert(
				reinterpret_cast<char*>(conv_str->f_str),
				static_cast<uint32>(conv_str->f_len),
				system_charset_info,
				reinterpret_cast<char*>(word->text.f_str),
				static_cast<uint32>(word->text.f_len),
				index_charset, &dummy_errors);
			ut_ad(conv_str->f_n_char <= conv_str->f_len);
			conv_str->f_str[conv_str->f_n_char] = 0;
			word_str = reinterpret_cast<char*>(conv_str->f_str);
		} else {
			word_str = reinterpret_cast<char*>(word->text.f_str);
		}

		/* Decrypt the ilist, and display Dod ID and word position */
		for (ulint i = 0; i < ib_vector_size(word->nodes); i++) {
			fts_node_t*	node;
			byte*		ptr;
			ulint		decoded = 0;
			doc_id_t	doc_id = 0;

			node = static_cast<fts_node_t*> (ib_vector_get(
				word->nodes, i));

			ptr = node->ilist;

			while (decoded < node->ilist_size) {
				ulint	pos = fts_decode_vlc(&ptr);

				doc_id += pos;

				/* Get position info */
				while (*ptr) {
					pos = fts_decode_vlc(&ptr);

					OK(field_store_string(
						   fields[I_S_FTS_WORD],
						   word_str));

					OK(fields[I_S_FTS_FIRST_DOC_ID]->store(
						longlong(node->first_doc_id), true));

					OK(fields[I_S_FTS_LAST_DOC_ID]->store(
						longlong(node->last_doc_id), true));

					OK(fields[I_S_FTS_DOC_COUNT]->store(
						   node->doc_count, true));

					OK(fields[I_S_FTS_ILIST_DOC_ID]->store(
						longlong(doc_id), true));

					OK(fields[I_S_FTS_ILIST_DOC_POS]->store(
						   pos, true));

					OK(schema_table_store_record(
						   thd, table));
				}

				++ptr;

				decoded = ptr - (byte*) node->ilist;
			}
		}
	}

	DBUG_RETURN(ret);
}

/*******************************************************************//**
Go through a FTS index and its auxiliary tables, fetch rows in each table
and fill INFORMATION_SCHEMA.INNODB_FT_INDEX_TABLE.
@return 0 on success, 1 on failure */
static
int
i_s_fts_index_table_fill_one_index(
/*===============================*/
	dict_index_t*		index,		/*!< in: FTS index */
	THD*			thd,		/*!< in: thread */
	fts_string_t*		conv_str,	/*!< in/out: buffer */
	TABLE_LIST*		tables)		/*!< in/out: tables to fill */
{
	ib_vector_t*		words;
	mem_heap_t*		heap;
	CHARSET_INFO*		index_charset;
	dberr_t			error;
	int			ret = 0;

	DBUG_ENTER("i_s_fts_index_table_fill_one_index");
	DBUG_ASSERT(!dict_index_is_online_ddl(index));

	heap = mem_heap_create(1024);

	words = ib_vector_create(ib_heap_allocator_create(heap),
				 sizeof(fts_word_t), 256);

	index_charset = fts_index_get_charset(index);

	/* Iterate through each auxiliary table as described in
	fts_index_selector */
	for (ulint selected = 0; selected < FTS_NUM_AUX_INDEX; selected++) {
		fts_string_t	word;
		bool		has_more = false;

		word.f_str = NULL;
		word.f_len = 0;
		word.f_n_char = 0;

		do {
			/* Fetch from index */
			error = i_s_fts_index_table_fill_selected(
				index, words, selected, &word);

			if (error == DB_SUCCESS) {
				has_more = false;
			} else if (error == DB_FTS_EXCEED_RESULT_CACHE_LIMIT) {
				has_more = true;
			} else {
				i_s_fts_index_table_free_one_fetch(words);
				ret = 1;
				goto func_exit;
			}

			if (has_more) {
				fts_word_t*	last_word;

				/* Prepare start point for next fetch */
				last_word = static_cast<fts_word_t*>(ib_vector_last(words));
				ut_ad(last_word != NULL);
				fts_string_dup(&word, &last_word->text, heap);
			}

			/* Fill into tables */
			ret = i_s_fts_index_table_fill_one_fetch(
				index_charset, thd, tables, words, conv_str,
				has_more);
			i_s_fts_index_table_free_one_fetch(words);

			if (ret != 0) {
				goto func_exit;
			}
		} while (has_more);
	}

func_exit:
	mem_heap_free(heap);

	DBUG_RETURN(ret);
}
/*******************************************************************//**
Fill the dynamic table INFORMATION_SCHEMA.INNODB_FT_INDEX_TABLE
@return 0 on success, 1 on failure */
static
int
i_s_fts_index_table_fill(
/*=====================*/
	THD*		thd,	/*!< in: thread */
	TABLE_LIST*	tables,	/*!< in/out: tables to fill */
	Item*		)	/*!< in: condition (ignored) */
{
	dict_table_t*		user_table;
	dict_index_t*		index;

	DBUG_ENTER("i_s_fts_index_table_fill");

	/* deny access to non-superusers */
	if (check_global_access(thd, PROCESS_ACL)) {
		DBUG_RETURN(0);
	}

	if (!fts_internal_tbl_name) {
		DBUG_RETURN(0);
	}

	/* Prevent DDL to drop fts aux tables. */
	rw_lock_s_lock(dict_operation_lock);

	user_table = dict_table_open_on_name(
		fts_internal_tbl_name, FALSE, FALSE, DICT_ERR_IGNORE_NONE);

	if (!user_table) {
		rw_lock_s_unlock(dict_operation_lock);

		DBUG_RETURN(0);
	}

	int		ret = 0;
	fts_string_t	conv_str;
	conv_str.f_len = system_charset_info->mbmaxlen
		* FTS_MAX_WORD_LEN_IN_CHAR;
	conv_str.f_str = static_cast<byte*>(ut_malloc_nokey(conv_str.f_len));

	for (index = dict_table_get_first_index(user_table);
	     index; index = dict_table_get_next_index(index)) {
		if (index->type & DICT_FTS) {
			BREAK_IF(ret = i_s_fts_index_table_fill_one_index(
					 index, thd, &conv_str, tables));
		}
	}

	dict_table_close(user_table, FALSE, FALSE);

	rw_lock_s_unlock(dict_operation_lock);

	ut_free(conv_str.f_str);

	DBUG_RETURN(ret);
}

/*******************************************************************//**
Bind the dynamic table INFORMATION_SCHEMA.INNODB_FT_INDEX_TABLE
@return 0 on success */
static
int
i_s_fts_index_table_init(
/*=====================*/
	void*	p)	/*!< in/out: table schema object */
{
	DBUG_ENTER("i_s_fts_index_table_init");
	ST_SCHEMA_TABLE* schema = (ST_SCHEMA_TABLE*) p;

	schema->fields_info = i_s_fts_index_fields_info;
	schema->fill_table = i_s_fts_index_table_fill;

	DBUG_RETURN(0);
}

UNIV_INTERN struct st_maria_plugin	i_s_innodb_ft_index_table =
{
	/* the plugin type (a MYSQL_XXX_PLUGIN value) */
	/* int */
	STRUCT_FLD(type, MYSQL_INFORMATION_SCHEMA_PLUGIN),

	/* pointer to type-specific plugin descriptor */
	/* void* */
	STRUCT_FLD(info, &i_s_info),

	/* plugin name */
	/* const char* */
	STRUCT_FLD(name, "INNODB_FT_INDEX_TABLE"),

	/* plugin author (for SHOW PLUGINS) */
	/* const char* */
	STRUCT_FLD(author, plugin_author),

	/* general descriptive text (for SHOW PLUGINS) */
	/* const char* */
	STRUCT_FLD(descr, "INNODB AUXILIARY FTS INDEX TABLE"),

	/* the plugin license (PLUGIN_LICENSE_XXX) */
	/* int */
	STRUCT_FLD(license, PLUGIN_LICENSE_GPL),

	/* the function to invoke when plugin is loaded */
	/* int (*)(void*); */
	STRUCT_FLD(init, i_s_fts_index_table_init),

	/* the function to invoke when plugin is unloaded */
	/* int (*)(void*); */
	STRUCT_FLD(deinit, i_s_common_deinit),

	/* plugin version (for SHOW PLUGINS) */
	/* unsigned int */
	STRUCT_FLD(version, INNODB_VERSION_SHORT),

	/* struct st_mysql_show_var* */
	STRUCT_FLD(status_vars, NULL),

	/* struct st_mysql_sys_var** */
	STRUCT_FLD(system_vars, NULL),

        /* Maria extension */
	STRUCT_FLD(version_info, INNODB_VERSION_STR),
        STRUCT_FLD(maturity, MariaDB_PLUGIN_MATURITY_STABLE),
};

/* Fields of the dynamic table INFORMATION_SCHEMA.INNODB_FT_CONFIG */
static ST_FIELD_INFO	i_s_fts_config_fields_info[] =
{
#define	FTS_CONFIG_KEY			0
	{STRUCT_FLD(field_name,		"KEY"),
	 STRUCT_FLD(field_length,	NAME_LEN + 1),
	 STRUCT_FLD(field_type,		MYSQL_TYPE_STRING),
	 STRUCT_FLD(value,		0),
	 STRUCT_FLD(field_flags,	0),
	 STRUCT_FLD(old_name,		""),
	 STRUCT_FLD(open_method,	SKIP_OPEN_TABLE)},

#define	FTS_CONFIG_VALUE		1
	{STRUCT_FLD(field_name,		"VALUE"),
	 STRUCT_FLD(field_length,	NAME_LEN + 1),
	 STRUCT_FLD(field_type,		MYSQL_TYPE_STRING),
	 STRUCT_FLD(value,		0),
	 STRUCT_FLD(field_flags,	0),
	 STRUCT_FLD(old_name,		""),
	 STRUCT_FLD(open_method,	SKIP_OPEN_TABLE)},

	END_OF_ST_FIELD_INFO
};

static const char* fts_config_key[] = {
	FTS_OPTIMIZE_LIMIT_IN_SECS,
	FTS_SYNCED_DOC_ID,
	FTS_STOPWORD_TABLE_NAME,
	FTS_USE_STOPWORD,
        NULL
};

/*******************************************************************//**
Fill the dynamic table INFORMATION_SCHEMA.INNODB_FT_CONFIG
@return 0 on success, 1 on failure */
static
int
i_s_fts_config_fill(
/*================*/
	THD*		thd,		/*!< in: thread */
	TABLE_LIST*	tables,		/*!< in/out: tables to fill */
	Item*		)	/*!< in: condition (ignored) */
{
	Field**			fields;
	TABLE*			table = (TABLE*) tables->table;
	trx_t*			trx;
	fts_table_t		fts_table;
	dict_table_t*		user_table;
	ulint			i = 0;
	dict_index_t*		index = NULL;
	unsigned char		str[FTS_MAX_CONFIG_VALUE_LEN + 1];

	DBUG_ENTER("i_s_fts_config_fill");

	/* deny access to non-superusers */
	if (check_global_access(thd, PROCESS_ACL)) {
		DBUG_RETURN(0);
	}

	if (!fts_internal_tbl_name) {
		DBUG_RETURN(0);
	}

	DEBUG_SYNC_C("i_s_fts_config_fille_check");

	fields = table->field;

	/* Prevent DDL to drop fts aux tables. */
	rw_lock_s_lock(dict_operation_lock);

	user_table = dict_table_open_on_name(
		fts_internal_tbl_name, FALSE, FALSE, DICT_ERR_IGNORE_NONE);

	if (!user_table) {
		rw_lock_s_unlock(dict_operation_lock);

		DBUG_RETURN(0);
	} else if (!dict_table_has_fts_index(user_table)) {
		dict_table_close(user_table, FALSE, FALSE);

		rw_lock_s_unlock(dict_operation_lock);

		DBUG_RETURN(0);
	}

	trx = trx_allocate_for_background();
	trx->op_info = "Select for FTS CONFIG TABLE";

	FTS_INIT_FTS_TABLE(&fts_table, "CONFIG", FTS_COMMON_TABLE, user_table);

	if (!ib_vector_is_empty(user_table->fts->indexes)) {
		index = (dict_index_t*) ib_vector_getp_const(
				user_table->fts->indexes, 0);
		DBUG_ASSERT(!dict_index_is_online_ddl(index));
	}

	int	ret = 0;

	while (fts_config_key[i]) {
		fts_string_t	value;
		char*		key_name;
		ulint		allocated = FALSE;

		value.f_len = FTS_MAX_CONFIG_VALUE_LEN;

		value.f_str = str;

		if (index
		    && strcmp(fts_config_key[i], FTS_TOTAL_WORD_COUNT) == 0) {
			key_name = fts_config_create_index_param_name(
				fts_config_key[i], index);
			allocated = TRUE;
		} else {
			key_name = (char*) fts_config_key[i];
		}

		fts_config_get_value(trx, &fts_table, key_name, &value);

		if (allocated) {
			ut_free(key_name);
		}

		BREAK_IF(ret = field_store_string(
				 fields[FTS_CONFIG_KEY], fts_config_key[i]));

		BREAK_IF(ret = field_store_string(
				 fields[FTS_CONFIG_VALUE],
				 reinterpret_cast<const char*>(value.f_str)));

		BREAK_IF(ret = schema_table_store_record(thd, table));

		i++;
	}

	fts_sql_commit(trx);

	trx_free_for_background(trx);

	dict_table_close(user_table, FALSE, FALSE);

	rw_lock_s_unlock(dict_operation_lock);

	DBUG_RETURN(ret);
}

/*******************************************************************//**
Bind the dynamic table INFORMATION_SCHEMA.INNODB_FT_CONFIG
@return 0 on success */
static
int
i_s_fts_config_init(
/*=================*/
	void*	p)	/*!< in/out: table schema object */
{
	DBUG_ENTER("i_s_fts_config_init");
	ST_SCHEMA_TABLE* schema = (ST_SCHEMA_TABLE*) p;

	schema->fields_info = i_s_fts_config_fields_info;
	schema->fill_table = i_s_fts_config_fill;

	DBUG_RETURN(0);
}

UNIV_INTERN struct st_maria_plugin	i_s_innodb_ft_config =
{
	/* the plugin type (a MYSQL_XXX_PLUGIN value) */
	/* int */
	STRUCT_FLD(type, MYSQL_INFORMATION_SCHEMA_PLUGIN),

	/* pointer to type-specific plugin descriptor */
	/* void* */
	STRUCT_FLD(info, &i_s_info),

	/* plugin name */
	/* const char* */
	STRUCT_FLD(name, "INNODB_FT_CONFIG"),

	/* plugin author (for SHOW PLUGINS) */
	/* const char* */
	STRUCT_FLD(author, plugin_author),

	/* general descriptive text (for SHOW PLUGINS) */
	/* const char* */
	STRUCT_FLD(descr, "INNODB AUXILIARY FTS CONFIG TABLE"),

	/* the plugin license (PLUGIN_LICENSE_XXX) */
	/* int */
	STRUCT_FLD(license, PLUGIN_LICENSE_GPL),

	/* the function to invoke when plugin is loaded */
	/* int (*)(void*); */
	STRUCT_FLD(init, i_s_fts_config_init),

	/* the function to invoke when plugin is unloaded */
	/* int (*)(void*); */
	STRUCT_FLD(deinit, i_s_common_deinit),

	/* plugin version (for SHOW PLUGINS) */
	/* unsigned int */
	STRUCT_FLD(version, INNODB_VERSION_SHORT),

	/* struct st_mysql_show_var* */
	STRUCT_FLD(status_vars, NULL),

	/* struct st_mysql_sys_var** */
	STRUCT_FLD(system_vars, NULL),

        /* Maria extension */
	STRUCT_FLD(version_info, INNODB_VERSION_STR),
        STRUCT_FLD(maturity, MariaDB_PLUGIN_MATURITY_STABLE),
};

/* Fields of the dynamic table INNODB_BUFFER_POOL_STATS. */
static ST_FIELD_INFO	i_s_innodb_buffer_stats_fields_info[] =
{
#define IDX_BUF_STATS_POOL_ID		0
	{STRUCT_FLD(field_name,		"POOL_ID"),
	 STRUCT_FLD(field_length,	MY_INT64_NUM_DECIMAL_DIGITS),
	 STRUCT_FLD(field_type,		MYSQL_TYPE_LONGLONG),
	 STRUCT_FLD(value,		0),
	 STRUCT_FLD(field_flags,	MY_I_S_UNSIGNED),
	 STRUCT_FLD(old_name,		""),
	 STRUCT_FLD(open_method,	SKIP_OPEN_TABLE)},

#define IDX_BUF_STATS_POOL_SIZE		1
	{STRUCT_FLD(field_name,		"POOL_SIZE"),
	 STRUCT_FLD(field_length,	MY_INT64_NUM_DECIMAL_DIGITS),
	 STRUCT_FLD(field_type,		MYSQL_TYPE_LONGLONG),
	 STRUCT_FLD(value,		0),
	 STRUCT_FLD(field_flags,	MY_I_S_UNSIGNED),
	 STRUCT_FLD(old_name,		""),
	 STRUCT_FLD(open_method,	SKIP_OPEN_TABLE)},

#define IDX_BUF_STATS_FREE_BUFFERS	2
	{STRUCT_FLD(field_name,		"FREE_BUFFERS"),
	 STRUCT_FLD(field_length,	MY_INT64_NUM_DECIMAL_DIGITS),
	 STRUCT_FLD(field_type,		MYSQL_TYPE_LONGLONG),
	 STRUCT_FLD(value,		0),
	 STRUCT_FLD(field_flags,	MY_I_S_UNSIGNED),
	 STRUCT_FLD(old_name,		""),
	 STRUCT_FLD(open_method,	SKIP_OPEN_TABLE)},

#define IDX_BUF_STATS_LRU_LEN		3
	{STRUCT_FLD(field_name,		"DATABASE_PAGES"),
	 STRUCT_FLD(field_length,	MY_INT64_NUM_DECIMAL_DIGITS),
	 STRUCT_FLD(field_type,		MYSQL_TYPE_LONGLONG),
	 STRUCT_FLD(value,		0),
	 STRUCT_FLD(field_flags,	MY_I_S_UNSIGNED),
	 STRUCT_FLD(old_name,		""),
	 STRUCT_FLD(open_method,	SKIP_OPEN_TABLE)},

#define IDX_BUF_STATS_OLD_LRU_LEN	4
	{STRUCT_FLD(field_name,		"OLD_DATABASE_PAGES"),
	 STRUCT_FLD(field_length,	MY_INT64_NUM_DECIMAL_DIGITS),
	 STRUCT_FLD(field_type,		MYSQL_TYPE_LONGLONG),
	 STRUCT_FLD(value,		0),
	 STRUCT_FLD(field_flags,	MY_I_S_UNSIGNED),
	 STRUCT_FLD(old_name,		""),
	 STRUCT_FLD(open_method,	SKIP_OPEN_TABLE)},

#define IDX_BUF_STATS_FLUSH_LIST_LEN	5
	{STRUCT_FLD(field_name,		"MODIFIED_DATABASE_PAGES"),
	 STRUCT_FLD(field_length,	MY_INT64_NUM_DECIMAL_DIGITS),
	 STRUCT_FLD(field_type,		MYSQL_TYPE_LONGLONG),
	 STRUCT_FLD(value,		0),
	 STRUCT_FLD(field_flags,	MY_I_S_UNSIGNED),
	 STRUCT_FLD(old_name,		""),
	 STRUCT_FLD(open_method,	SKIP_OPEN_TABLE)},

#define IDX_BUF_STATS_PENDING_ZIP	6
	{STRUCT_FLD(field_name,		"PENDING_DECOMPRESS"),
	 STRUCT_FLD(field_length,	MY_INT64_NUM_DECIMAL_DIGITS),
	 STRUCT_FLD(field_type,		MYSQL_TYPE_LONGLONG),
	 STRUCT_FLD(value,		0),
	 STRUCT_FLD(field_flags,	MY_I_S_UNSIGNED),
	 STRUCT_FLD(old_name,		""),
	 STRUCT_FLD(open_method,	SKIP_OPEN_TABLE)},

#define IDX_BUF_STATS_PENDING_READ	7
	{STRUCT_FLD(field_name,		"PENDING_READS"),
	 STRUCT_FLD(field_length,	MY_INT64_NUM_DECIMAL_DIGITS),
	 STRUCT_FLD(field_type,		MYSQL_TYPE_LONGLONG),
	 STRUCT_FLD(value,		0),
	 STRUCT_FLD(field_flags,	MY_I_S_UNSIGNED),
	 STRUCT_FLD(old_name,		""),
	 STRUCT_FLD(open_method,	SKIP_OPEN_TABLE)},

#define IDX_BUF_STATS_FLUSH_LRU		8
	{STRUCT_FLD(field_name,		"PENDING_FLUSH_LRU"),
	 STRUCT_FLD(field_length,	MY_INT64_NUM_DECIMAL_DIGITS),
	 STRUCT_FLD(field_type,		MYSQL_TYPE_LONGLONG),
	 STRUCT_FLD(value,		0),
	 STRUCT_FLD(field_flags,	MY_I_S_UNSIGNED),
	 STRUCT_FLD(old_name,		""),
	 STRUCT_FLD(open_method,	SKIP_OPEN_TABLE)},

#define IDX_BUF_STATS_FLUSH_LIST	9
	{STRUCT_FLD(field_name,		"PENDING_FLUSH_LIST"),
	 STRUCT_FLD(field_length,	MY_INT64_NUM_DECIMAL_DIGITS),
	 STRUCT_FLD(field_type,		MYSQL_TYPE_LONGLONG),
	 STRUCT_FLD(value,		0),
	 STRUCT_FLD(field_flags,	MY_I_S_UNSIGNED),
	 STRUCT_FLD(old_name,		""),
	 STRUCT_FLD(open_method,	SKIP_OPEN_TABLE)},

#define IDX_BUF_STATS_PAGE_YOUNG	10
	{STRUCT_FLD(field_name,		"PAGES_MADE_YOUNG"),
	 STRUCT_FLD(field_length,	MY_INT64_NUM_DECIMAL_DIGITS),
	 STRUCT_FLD(field_type,		MYSQL_TYPE_LONGLONG),
	 STRUCT_FLD(value,		0),
	 STRUCT_FLD(field_flags,	MY_I_S_UNSIGNED),
	 STRUCT_FLD(old_name,		""),
	 STRUCT_FLD(open_method,	SKIP_OPEN_TABLE)},

#define IDX_BUF_STATS_PAGE_NOT_YOUNG	11
	{STRUCT_FLD(field_name,		"PAGES_NOT_MADE_YOUNG"),
	 STRUCT_FLD(field_length,	MY_INT64_NUM_DECIMAL_DIGITS),
	 STRUCT_FLD(field_type,		MYSQL_TYPE_LONGLONG),
	 STRUCT_FLD(value,		0),
	 STRUCT_FLD(field_flags,	MY_I_S_UNSIGNED),
	 STRUCT_FLD(old_name,		""),
	 STRUCT_FLD(open_method,	SKIP_OPEN_TABLE)},

#define	IDX_BUF_STATS_PAGE_YOUNG_RATE	12
	{STRUCT_FLD(field_name,		"PAGES_MADE_YOUNG_RATE"),
	 STRUCT_FLD(field_length,	MAX_FLOAT_STR_LENGTH),
	 STRUCT_FLD(field_type,		MYSQL_TYPE_FLOAT),
	 STRUCT_FLD(value,		0),
	 STRUCT_FLD(field_flags,	0),
	 STRUCT_FLD(old_name,		""),
	 STRUCT_FLD(open_method,	SKIP_OPEN_TABLE)},

#define	IDX_BUF_STATS_PAGE_NOT_YOUNG_RATE 13
	{STRUCT_FLD(field_name,		"PAGES_MADE_NOT_YOUNG_RATE"),
	 STRUCT_FLD(field_length,	MAX_FLOAT_STR_LENGTH),
	 STRUCT_FLD(field_type,		MYSQL_TYPE_FLOAT),
	 STRUCT_FLD(value,		0),
	 STRUCT_FLD(field_flags,	0),
	 STRUCT_FLD(old_name,		""),
	 STRUCT_FLD(open_method,	SKIP_OPEN_TABLE)},

#define IDX_BUF_STATS_PAGE_READ		14
	{STRUCT_FLD(field_name,		"NUMBER_PAGES_READ"),
	 STRUCT_FLD(field_length,	MY_INT64_NUM_DECIMAL_DIGITS),
	 STRUCT_FLD(field_type,		MYSQL_TYPE_LONGLONG),
	 STRUCT_FLD(value,		0),
	 STRUCT_FLD(field_flags,	MY_I_S_UNSIGNED),
	 STRUCT_FLD(old_name,		""),
	 STRUCT_FLD(open_method,	SKIP_OPEN_TABLE)},

#define IDX_BUF_STATS_PAGE_CREATED	15
	{STRUCT_FLD(field_name,		"NUMBER_PAGES_CREATED"),
	 STRUCT_FLD(field_length,	MY_INT64_NUM_DECIMAL_DIGITS),
	 STRUCT_FLD(field_type,		MYSQL_TYPE_LONGLONG),
	 STRUCT_FLD(value,		0),
	 STRUCT_FLD(field_flags,	MY_I_S_UNSIGNED),
	 STRUCT_FLD(old_name,		""),
	 STRUCT_FLD(open_method,	SKIP_OPEN_TABLE)},

#define IDX_BUF_STATS_PAGE_WRITTEN	16
	{STRUCT_FLD(field_name,		"NUMBER_PAGES_WRITTEN"),
	 STRUCT_FLD(field_length,	MY_INT64_NUM_DECIMAL_DIGITS),
	 STRUCT_FLD(field_type,		MYSQL_TYPE_LONGLONG),
	 STRUCT_FLD(value,		0),
	 STRUCT_FLD(field_flags,	MY_I_S_UNSIGNED),
	 STRUCT_FLD(old_name,		""),
	 STRUCT_FLD(open_method,	SKIP_OPEN_TABLE)},

#define	IDX_BUF_STATS_PAGE_READ_RATE	17
	{STRUCT_FLD(field_name,		"PAGES_READ_RATE"),
	 STRUCT_FLD(field_length,	MAX_FLOAT_STR_LENGTH),
	 STRUCT_FLD(field_type,		MYSQL_TYPE_FLOAT),
	 STRUCT_FLD(value,		0),
	 STRUCT_FLD(field_flags,	0),
	 STRUCT_FLD(old_name,		""),
	 STRUCT_FLD(open_method,	SKIP_OPEN_TABLE)},

#define	IDX_BUF_STATS_PAGE_CREATE_RATE	18
	{STRUCT_FLD(field_name,		"PAGES_CREATE_RATE"),
	 STRUCT_FLD(field_length,	MAX_FLOAT_STR_LENGTH),
	 STRUCT_FLD(field_type,		MYSQL_TYPE_FLOAT),
	 STRUCT_FLD(value,		0),
	 STRUCT_FLD(field_flags,	0),
	 STRUCT_FLD(old_name,		""),
	 STRUCT_FLD(open_method,	SKIP_OPEN_TABLE)},

#define	IDX_BUF_STATS_PAGE_WRITTEN_RATE	19
	{STRUCT_FLD(field_name,		"PAGES_WRITTEN_RATE"),
	 STRUCT_FLD(field_length,	MAX_FLOAT_STR_LENGTH),
	 STRUCT_FLD(field_type,		MYSQL_TYPE_FLOAT),
	 STRUCT_FLD(value,		0),
	 STRUCT_FLD(field_flags,	0),
	 STRUCT_FLD(old_name,		""),
	 STRUCT_FLD(open_method,	SKIP_OPEN_TABLE)},

#define IDX_BUF_STATS_GET		20
	{STRUCT_FLD(field_name,		"NUMBER_PAGES_GET"),
	 STRUCT_FLD(field_length,	MY_INT64_NUM_DECIMAL_DIGITS),
	 STRUCT_FLD(field_type,		MYSQL_TYPE_LONGLONG),
	 STRUCT_FLD(value,		0),
	 STRUCT_FLD(field_flags,	MY_I_S_UNSIGNED),
	 STRUCT_FLD(old_name,		""),
	 STRUCT_FLD(open_method,	SKIP_OPEN_TABLE)},

#define IDX_BUF_STATS_HIT_RATE		21
	{STRUCT_FLD(field_name,		"HIT_RATE"),
	 STRUCT_FLD(field_length,	MY_INT64_NUM_DECIMAL_DIGITS),
	 STRUCT_FLD(field_type,		MYSQL_TYPE_LONGLONG),
	 STRUCT_FLD(value,		0),
	 STRUCT_FLD(field_flags,	MY_I_S_UNSIGNED),
	 STRUCT_FLD(old_name,		""),
	 STRUCT_FLD(open_method,	SKIP_OPEN_TABLE)},

#define IDX_BUF_STATS_MADE_YOUNG_PCT	22
	{STRUCT_FLD(field_name,		"YOUNG_MAKE_PER_THOUSAND_GETS"),
	 STRUCT_FLD(field_length,	MY_INT64_NUM_DECIMAL_DIGITS),
	 STRUCT_FLD(field_type,		MYSQL_TYPE_LONGLONG),
	 STRUCT_FLD(value,		0),
	 STRUCT_FLD(field_flags,	MY_I_S_UNSIGNED),
	 STRUCT_FLD(old_name,		""),
	 STRUCT_FLD(open_method,	SKIP_OPEN_TABLE)},

#define IDX_BUF_STATS_NOT_MADE_YOUNG_PCT 23
	{STRUCT_FLD(field_name,		"NOT_YOUNG_MAKE_PER_THOUSAND_GETS"),
	 STRUCT_FLD(field_length,	MY_INT64_NUM_DECIMAL_DIGITS),
	 STRUCT_FLD(field_type,		MYSQL_TYPE_LONGLONG),
	 STRUCT_FLD(value,		0),
	 STRUCT_FLD(field_flags,	MY_I_S_UNSIGNED),
	 STRUCT_FLD(old_name,		""),
	 STRUCT_FLD(open_method,	SKIP_OPEN_TABLE)},

#define IDX_BUF_STATS_READ_AHREAD	24
	{STRUCT_FLD(field_name,		"NUMBER_PAGES_READ_AHEAD"),
	 STRUCT_FLD(field_length,	MY_INT64_NUM_DECIMAL_DIGITS),
	 STRUCT_FLD(field_type,		MYSQL_TYPE_LONGLONG),
	 STRUCT_FLD(value,		0),
	 STRUCT_FLD(field_flags,	MY_I_S_UNSIGNED),
	 STRUCT_FLD(old_name,		""),
	 STRUCT_FLD(open_method,	SKIP_OPEN_TABLE)},

#define IDX_BUF_STATS_READ_AHEAD_EVICTED 25
	{STRUCT_FLD(field_name,		"NUMBER_READ_AHEAD_EVICTED"),
	 STRUCT_FLD(field_length,	MY_INT64_NUM_DECIMAL_DIGITS),
	 STRUCT_FLD(field_type,		MYSQL_TYPE_LONGLONG),
	 STRUCT_FLD(value,		0),
	 STRUCT_FLD(field_flags,	MY_I_S_UNSIGNED),
	 STRUCT_FLD(old_name,		""),
	 STRUCT_FLD(open_method,	SKIP_OPEN_TABLE)},

#define	IDX_BUF_STATS_READ_AHEAD_RATE	26
	{STRUCT_FLD(field_name,		"READ_AHEAD_RATE"),
	 STRUCT_FLD(field_length,	MAX_FLOAT_STR_LENGTH),
	 STRUCT_FLD(field_type,		MYSQL_TYPE_FLOAT),
	 STRUCT_FLD(value,		0),
	 STRUCT_FLD(field_flags,	0),
	 STRUCT_FLD(old_name,		""),
	 STRUCT_FLD(open_method,	SKIP_OPEN_TABLE)},

#define	IDX_BUF_STATS_READ_AHEAD_EVICT_RATE 27
	{STRUCT_FLD(field_name,		"READ_AHEAD_EVICTED_RATE"),
	 STRUCT_FLD(field_length,	MAX_FLOAT_STR_LENGTH),
	 STRUCT_FLD(field_type,		MYSQL_TYPE_FLOAT),
	 STRUCT_FLD(value,		0),
	 STRUCT_FLD(field_flags,	0),
	 STRUCT_FLD(old_name,		""),
	 STRUCT_FLD(open_method,	SKIP_OPEN_TABLE)},

#define IDX_BUF_STATS_LRU_IO_SUM	28
	{STRUCT_FLD(field_name,		"LRU_IO_TOTAL"),
	 STRUCT_FLD(field_length,	MY_INT64_NUM_DECIMAL_DIGITS),
	 STRUCT_FLD(field_type,		MYSQL_TYPE_LONGLONG),
	 STRUCT_FLD(value,		0),
	 STRUCT_FLD(field_flags,	MY_I_S_UNSIGNED),
	 STRUCT_FLD(old_name,		""),
	 STRUCT_FLD(open_method,	SKIP_OPEN_TABLE)},

#define IDX_BUF_STATS_LRU_IO_CUR	29
	{STRUCT_FLD(field_name,		"LRU_IO_CURRENT"),
	 STRUCT_FLD(field_length,	MY_INT64_NUM_DECIMAL_DIGITS),
	 STRUCT_FLD(field_type,		MYSQL_TYPE_LONGLONG),
	 STRUCT_FLD(value,		0),
	 STRUCT_FLD(field_flags,	MY_I_S_UNSIGNED),
	 STRUCT_FLD(old_name,		""),
	 STRUCT_FLD(open_method,	SKIP_OPEN_TABLE)},

#define IDX_BUF_STATS_UNZIP_SUM		30
	{STRUCT_FLD(field_name,		"UNCOMPRESS_TOTAL"),
	 STRUCT_FLD(field_length,	MY_INT64_NUM_DECIMAL_DIGITS),
	 STRUCT_FLD(field_type,		MYSQL_TYPE_LONGLONG),
	 STRUCT_FLD(value,		0),
	 STRUCT_FLD(field_flags,	MY_I_S_UNSIGNED),
	 STRUCT_FLD(old_name,		""),
	 STRUCT_FLD(open_method,	SKIP_OPEN_TABLE)},

#define IDX_BUF_STATS_UNZIP_CUR		31
	{STRUCT_FLD(field_name,		"UNCOMPRESS_CURRENT"),
	 STRUCT_FLD(field_length,	MY_INT64_NUM_DECIMAL_DIGITS),
	 STRUCT_FLD(field_type,		MYSQL_TYPE_LONGLONG),
	 STRUCT_FLD(value,		0),
	 STRUCT_FLD(field_flags,	MY_I_S_UNSIGNED),
	 STRUCT_FLD(old_name,		""),
	 STRUCT_FLD(open_method,	SKIP_OPEN_TABLE)},

	END_OF_ST_FIELD_INFO
};

/*******************************************************************//**
Fill Information Schema table INNODB_BUFFER_POOL_STATS for a particular
buffer pool
@return 0 on success, 1 on failure */
static
int
i_s_innodb_stats_fill(
/*==================*/
	THD*			thd,		/*!< in: thread */
	TABLE_LIST*		tables,		/*!< in/out: tables to fill */
	const buf_pool_info_t*	info)		/*!< in: buffer pool
						information */
{
	TABLE*			table;
	Field**			fields;

	DBUG_ENTER("i_s_innodb_stats_fill");

	table = tables->table;

	fields = table->field;

	OK(fields[IDX_BUF_STATS_POOL_ID]->store(
		   info->pool_unique_id, true));

	OK(fields[IDX_BUF_STATS_POOL_SIZE]->store(
		   info->pool_size, true));

	OK(fields[IDX_BUF_STATS_LRU_LEN]->store(
		   info->lru_len, true));

	OK(fields[IDX_BUF_STATS_OLD_LRU_LEN]->store(
		   info->old_lru_len, true));

	OK(fields[IDX_BUF_STATS_FREE_BUFFERS]->store(
		   info->free_list_len, true));

	OK(fields[IDX_BUF_STATS_FLUSH_LIST_LEN]->store(
		   info->flush_list_len, true));

	OK(fields[IDX_BUF_STATS_PENDING_ZIP]->store(
		   info->n_pend_unzip, true));

	OK(fields[IDX_BUF_STATS_PENDING_READ]->store(
		   info->n_pend_reads, true));

	OK(fields[IDX_BUF_STATS_FLUSH_LRU]->store(
		   info->n_pending_flush_lru, true));

	OK(fields[IDX_BUF_STATS_FLUSH_LIST]->store(
		   info->n_pending_flush_list, true));

	OK(fields[IDX_BUF_STATS_PAGE_YOUNG]->store(
		   info->n_pages_made_young, true));

	OK(fields[IDX_BUF_STATS_PAGE_NOT_YOUNG]->store(
		   info->n_pages_not_made_young, true));

	OK(fields[IDX_BUF_STATS_PAGE_YOUNG_RATE]->store(
		   info->page_made_young_rate));

	OK(fields[IDX_BUF_STATS_PAGE_NOT_YOUNG_RATE]->store(
		   info->page_not_made_young_rate));

	OK(fields[IDX_BUF_STATS_PAGE_READ]->store(
		   info->n_pages_read, true));

	OK(fields[IDX_BUF_STATS_PAGE_CREATED]->store(
		   info->n_pages_created, true));

	OK(fields[IDX_BUF_STATS_PAGE_WRITTEN]->store(
		   info->n_pages_written, true));

	OK(fields[IDX_BUF_STATS_GET]->store(
		   info->n_page_gets, true));

	OK(fields[IDX_BUF_STATS_PAGE_READ_RATE]->store(
		   info->pages_read_rate));

	OK(fields[IDX_BUF_STATS_PAGE_CREATE_RATE]->store(
		   info->pages_created_rate));

	OK(fields[IDX_BUF_STATS_PAGE_WRITTEN_RATE]->store(
		   info->pages_written_rate));

	if (info->n_page_get_delta) {
		if (info->page_read_delta <= info->n_page_get_delta) {
			OK(fields[IDX_BUF_STATS_HIT_RATE]->store(
				static_cast<double>(
					1000 - (1000 * info->page_read_delta
					/ info->n_page_get_delta))));
		} else {
			OK(fields[IDX_BUF_STATS_HIT_RATE]->store(0));
		}

		OK(fields[IDX_BUF_STATS_MADE_YOUNG_PCT]->store(
			   1000 * info->young_making_delta
			   / info->n_page_get_delta, true));

		OK(fields[IDX_BUF_STATS_NOT_MADE_YOUNG_PCT]->store(
			   1000 * info->not_young_making_delta
			   / info->n_page_get_delta, true));
	} else {
		OK(fields[IDX_BUF_STATS_HIT_RATE]->store(0, true));
		OK(fields[IDX_BUF_STATS_MADE_YOUNG_PCT]->store(0, true));
		OK(fields[IDX_BUF_STATS_NOT_MADE_YOUNG_PCT]->store(0, true));
	}

	OK(fields[IDX_BUF_STATS_READ_AHREAD]->store(
		   info->n_ra_pages_read, true));

	OK(fields[IDX_BUF_STATS_READ_AHEAD_EVICTED]->store(
		   info->n_ra_pages_evicted, true));

	OK(fields[IDX_BUF_STATS_READ_AHEAD_RATE]->store(
		   info->pages_readahead_rate));

	OK(fields[IDX_BUF_STATS_READ_AHEAD_EVICT_RATE]->store(
		   info->pages_evicted_rate));

	OK(fields[IDX_BUF_STATS_LRU_IO_SUM]->store(
		   info->io_sum, true));

	OK(fields[IDX_BUF_STATS_LRU_IO_CUR]->store(
		   info->io_cur, true));

	OK(fields[IDX_BUF_STATS_UNZIP_SUM]->store(
		   info->unzip_sum, true));

	OK(fields[IDX_BUF_STATS_UNZIP_CUR]->store(
		   info->unzip_cur, true));

	DBUG_RETURN(schema_table_store_record(thd, table));
}

/*******************************************************************//**
This is the function that loops through each buffer pool and fetch buffer
pool stats to information schema  table: I_S_INNODB_BUFFER_POOL_STATS
@return 0 on success, 1 on failure */
static
int
i_s_innodb_buffer_stats_fill_table(
/*===============================*/
	THD*		thd,		/*!< in: thread */
	TABLE_LIST*	tables,		/*!< in/out: tables to fill */
	Item*		)		/*!< in: condition (ignored) */
{
	int			status	= 0;
	buf_pool_info_t*	pool_info;

	DBUG_ENTER("i_s_innodb_buffer_fill_general");
	RETURN_IF_INNODB_NOT_STARTED(tables->schema_table_name);

	/* Only allow the PROCESS privilege holder to access the stats */
	if (check_global_access(thd, PROCESS_ACL)) {
		DBUG_RETURN(0);
	}

	pool_info = (buf_pool_info_t*) ut_zalloc_nokey(
		srv_buf_pool_instances *  sizeof *pool_info);

	/* Walk through each buffer pool */
	for (ulint i = 0; i < srv_buf_pool_instances; i++) {
		buf_pool_t*		buf_pool;

		buf_pool = buf_pool_from_array(i);

		/* Fetch individual buffer pool info */
		buf_stats_get_pool_info(buf_pool, i, pool_info);

		status = i_s_innodb_stats_fill(thd, tables, &pool_info[i]);

		/* If something goes wrong, break and return */
		if (status) {
			break;
		}
	}

	ut_free(pool_info);

	DBUG_RETURN(status);
}

/*******************************************************************//**
Bind the dynamic table INFORMATION_SCHEMA.INNODB_BUFFER_POOL_STATS.
@return 0 on success, 1 on failure */
static
int
i_s_innodb_buffer_pool_stats_init(
/*==============================*/
	void*	p)	/*!< in/out: table schema object */
{
	ST_SCHEMA_TABLE*	schema;

	DBUG_ENTER("i_s_innodb_buffer_pool_stats_init");

	schema = reinterpret_cast<ST_SCHEMA_TABLE*>(p);

	schema->fields_info = i_s_innodb_buffer_stats_fields_info;
	schema->fill_table = i_s_innodb_buffer_stats_fill_table;

	DBUG_RETURN(0);
}

UNIV_INTERN struct st_maria_plugin	i_s_innodb_buffer_stats =
{
	/* the plugin type (a MYSQL_XXX_PLUGIN value) */
	/* int */
	STRUCT_FLD(type, MYSQL_INFORMATION_SCHEMA_PLUGIN),

	/* pointer to type-specific plugin descriptor */
	/* void* */
	STRUCT_FLD(info, &i_s_info),

	/* plugin name */
	/* const char* */
	STRUCT_FLD(name, "INNODB_BUFFER_POOL_STATS"),

	/* plugin author (for SHOW PLUGINS) */
	/* const char* */
	STRUCT_FLD(author, plugin_author),

	/* general descriptive text (for SHOW PLUGINS) */
	/* const char* */
	STRUCT_FLD(descr, "InnoDB Buffer Pool Statistics Information "),

	/* the plugin license (PLUGIN_LICENSE_XXX) */
	/* int */
	STRUCT_FLD(license, PLUGIN_LICENSE_GPL),

	/* the function to invoke when plugin is loaded */
	/* int (*)(void*); */
	STRUCT_FLD(init, i_s_innodb_buffer_pool_stats_init),

	/* the function to invoke when plugin is unloaded */
	/* int (*)(void*); */
	STRUCT_FLD(deinit, i_s_common_deinit),

	/* plugin version (for SHOW PLUGINS) */
	/* unsigned int */
	STRUCT_FLD(version, INNODB_VERSION_SHORT),

	/* struct st_mysql_show_var* */
	STRUCT_FLD(status_vars, NULL),

	/* struct st_mysql_sys_var** */
	STRUCT_FLD(system_vars, NULL),

        /* Maria extension */
	STRUCT_FLD(version_info, INNODB_VERSION_STR),
        STRUCT_FLD(maturity, MariaDB_PLUGIN_MATURITY_STABLE),
};

/* Fields of the dynamic table INNODB_BUFFER_POOL_PAGE. */
static ST_FIELD_INFO	i_s_innodb_buffer_page_fields_info[] =
{
#define IDX_BUFFER_POOL_ID		0
	{STRUCT_FLD(field_name,		"POOL_ID"),
	 STRUCT_FLD(field_length,	MY_INT64_NUM_DECIMAL_DIGITS),
	 STRUCT_FLD(field_type,		MYSQL_TYPE_LONGLONG),
	 STRUCT_FLD(value,		0),
	 STRUCT_FLD(field_flags,	MY_I_S_UNSIGNED),
	 STRUCT_FLD(old_name,		""),
	 STRUCT_FLD(open_method,	SKIP_OPEN_TABLE)},

#define IDX_BUFFER_BLOCK_ID		1
	{STRUCT_FLD(field_name,		"BLOCK_ID"),
	 STRUCT_FLD(field_length,	MY_INT64_NUM_DECIMAL_DIGITS),
	 STRUCT_FLD(field_type,		MYSQL_TYPE_LONGLONG),
	 STRUCT_FLD(value,		0),
	 STRUCT_FLD(field_flags,	MY_I_S_UNSIGNED),
	 STRUCT_FLD(old_name,		""),
	 STRUCT_FLD(open_method,	SKIP_OPEN_TABLE)},

#define IDX_BUFFER_PAGE_SPACE		2
	{STRUCT_FLD(field_name,		"SPACE"),
	 STRUCT_FLD(field_length,	MY_INT64_NUM_DECIMAL_DIGITS),
	 STRUCT_FLD(field_type,		MYSQL_TYPE_LONGLONG),
	 STRUCT_FLD(value,		0),
	 STRUCT_FLD(field_flags,	MY_I_S_UNSIGNED),
	 STRUCT_FLD(old_name,		""),
	 STRUCT_FLD(open_method,	SKIP_OPEN_TABLE)},

#define IDX_BUFFER_PAGE_NUM		3
	{STRUCT_FLD(field_name,		"PAGE_NUMBER"),
	 STRUCT_FLD(field_length,	MY_INT64_NUM_DECIMAL_DIGITS),
	 STRUCT_FLD(field_type,		MYSQL_TYPE_LONGLONG),
	 STRUCT_FLD(value,		0),
	 STRUCT_FLD(field_flags,	MY_I_S_UNSIGNED),
	 STRUCT_FLD(old_name,		""),
	 STRUCT_FLD(open_method,	SKIP_OPEN_TABLE)},

#define IDX_BUFFER_PAGE_TYPE		4
	{STRUCT_FLD(field_name,		"PAGE_TYPE"),
	 STRUCT_FLD(field_length,	64),
	 STRUCT_FLD(field_type,		MYSQL_TYPE_STRING),
	 STRUCT_FLD(value,		0),
	 STRUCT_FLD(field_flags,	MY_I_S_MAYBE_NULL),
	 STRUCT_FLD(old_name,		""),
	 STRUCT_FLD(open_method,	SKIP_OPEN_TABLE)},

#define IDX_BUFFER_PAGE_FLUSH_TYPE	5
	{STRUCT_FLD(field_name,		"FLUSH_TYPE"),
	 STRUCT_FLD(field_length,	MY_INT64_NUM_DECIMAL_DIGITS),
	 STRUCT_FLD(field_type,		MYSQL_TYPE_LONGLONG),
	 STRUCT_FLD(value,		0),
	 STRUCT_FLD(field_flags,	MY_I_S_UNSIGNED),
	 STRUCT_FLD(old_name,		""),
	 STRUCT_FLD(open_method,	SKIP_OPEN_TABLE)},

#define IDX_BUFFER_PAGE_FIX_COUNT	6
	{STRUCT_FLD(field_name,		"FIX_COUNT"),
	 STRUCT_FLD(field_length,	MY_INT64_NUM_DECIMAL_DIGITS),
	 STRUCT_FLD(field_type,		MYSQL_TYPE_LONGLONG),
	 STRUCT_FLD(value,		0),
	 STRUCT_FLD(field_flags,	MY_I_S_UNSIGNED),
	 STRUCT_FLD(old_name,		""),
	 STRUCT_FLD(open_method,	SKIP_OPEN_TABLE)},

#ifdef BTR_CUR_HASH_ADAPT
#define IDX_BUFFER_PAGE_HASHED		7
	{STRUCT_FLD(field_name,		"IS_HASHED"),
	 STRUCT_FLD(field_length,	3),
	 STRUCT_FLD(field_type,		MYSQL_TYPE_STRING),
	 STRUCT_FLD(value,		0),
	 STRUCT_FLD(field_flags,	MY_I_S_MAYBE_NULL),
	 STRUCT_FLD(old_name,		""),
	 STRUCT_FLD(open_method,	SKIP_OPEN_TABLE)},
#endif /* BTR_CUR_HASH_ADAPT */

#define IDX_BUFFER_PAGE_NEWEST_MOD	7 + I_S_AHI
	{STRUCT_FLD(field_name,		"NEWEST_MODIFICATION"),
	 STRUCT_FLD(field_length,	MY_INT64_NUM_DECIMAL_DIGITS),
	 STRUCT_FLD(field_type,		MYSQL_TYPE_LONGLONG),
	 STRUCT_FLD(value,		0),
	 STRUCT_FLD(field_flags,	MY_I_S_UNSIGNED),
	 STRUCT_FLD(old_name,		""),
	 STRUCT_FLD(open_method,	SKIP_OPEN_TABLE)},

#define IDX_BUFFER_PAGE_OLDEST_MOD	8 + I_S_AHI
	{STRUCT_FLD(field_name,		"OLDEST_MODIFICATION"),
	 STRUCT_FLD(field_length,	MY_INT64_NUM_DECIMAL_DIGITS),
	 STRUCT_FLD(field_type,		MYSQL_TYPE_LONGLONG),
	 STRUCT_FLD(value,		0),
	 STRUCT_FLD(field_flags,	MY_I_S_UNSIGNED),
	 STRUCT_FLD(old_name,		""),
	 STRUCT_FLD(open_method,	SKIP_OPEN_TABLE)},

#define IDX_BUFFER_PAGE_ACCESS_TIME	9 + I_S_AHI
	{STRUCT_FLD(field_name,		"ACCESS_TIME"),
	 STRUCT_FLD(field_length,	MY_INT64_NUM_DECIMAL_DIGITS),
	 STRUCT_FLD(field_type,		MYSQL_TYPE_LONGLONG),
	 STRUCT_FLD(value,		0),
	 STRUCT_FLD(field_flags,	MY_I_S_UNSIGNED),
	 STRUCT_FLD(old_name,		""),
	 STRUCT_FLD(open_method,	SKIP_OPEN_TABLE)},

#define IDX_BUFFER_PAGE_TABLE_NAME	10 + I_S_AHI
	{STRUCT_FLD(field_name,		"TABLE_NAME"),
	 STRUCT_FLD(field_length,	1024),
	 STRUCT_FLD(field_type,		MYSQL_TYPE_STRING),
	 STRUCT_FLD(value,		0),
	 STRUCT_FLD(field_flags,	MY_I_S_MAYBE_NULL),
	 STRUCT_FLD(old_name,		""),
	 STRUCT_FLD(open_method,	SKIP_OPEN_TABLE)},

#define IDX_BUFFER_PAGE_INDEX_NAME	11 + I_S_AHI
	{STRUCT_FLD(field_name,		"INDEX_NAME"),
	 STRUCT_FLD(field_length,	1024),
	 STRUCT_FLD(field_type,		MYSQL_TYPE_STRING),
	 STRUCT_FLD(value,		0),
	 STRUCT_FLD(field_flags,	MY_I_S_MAYBE_NULL),
	 STRUCT_FLD(old_name,		""),
	 STRUCT_FLD(open_method,	SKIP_OPEN_TABLE)},

#define IDX_BUFFER_PAGE_NUM_RECS	12 + I_S_AHI
	{STRUCT_FLD(field_name,		"NUMBER_RECORDS"),
	 STRUCT_FLD(field_length,	MY_INT64_NUM_DECIMAL_DIGITS),
	 STRUCT_FLD(field_type,		MYSQL_TYPE_LONGLONG),
	 STRUCT_FLD(value,		0),
	 STRUCT_FLD(field_flags,	MY_I_S_UNSIGNED),
	 STRUCT_FLD(old_name,		""),
	 STRUCT_FLD(open_method,	SKIP_OPEN_TABLE)},

#define IDX_BUFFER_PAGE_DATA_SIZE	13 + I_S_AHI
	{STRUCT_FLD(field_name,		"DATA_SIZE"),
	 STRUCT_FLD(field_length,	MY_INT64_NUM_DECIMAL_DIGITS),
	 STRUCT_FLD(field_type,		MYSQL_TYPE_LONGLONG),
	 STRUCT_FLD(value,		0),
	 STRUCT_FLD(field_flags,	MY_I_S_UNSIGNED),
	 STRUCT_FLD(old_name,		""),
	 STRUCT_FLD(open_method,	SKIP_OPEN_TABLE)},

#define IDX_BUFFER_PAGE_ZIP_SIZE	14 + I_S_AHI
	{STRUCT_FLD(field_name,		"COMPRESSED_SIZE"),
	 STRUCT_FLD(field_length,	MY_INT64_NUM_DECIMAL_DIGITS),
	 STRUCT_FLD(field_type,		MYSQL_TYPE_LONGLONG),
	 STRUCT_FLD(value,		0),
	 STRUCT_FLD(field_flags,	MY_I_S_UNSIGNED),
	 STRUCT_FLD(old_name,		""),
	 STRUCT_FLD(open_method,	SKIP_OPEN_TABLE)},

#define IDX_BUFFER_PAGE_STATE		15 + I_S_AHI
	{STRUCT_FLD(field_name,		"PAGE_STATE"),
	 STRUCT_FLD(field_length,	64),
	 STRUCT_FLD(field_type,		MYSQL_TYPE_STRING),
	 STRUCT_FLD(value,		0),
	 STRUCT_FLD(field_flags,	MY_I_S_MAYBE_NULL),
	 STRUCT_FLD(old_name,		""),
	 STRUCT_FLD(open_method,	SKIP_OPEN_TABLE)},

#define IDX_BUFFER_PAGE_IO_FIX		16 + I_S_AHI
	{STRUCT_FLD(field_name,		"IO_FIX"),
	 STRUCT_FLD(field_length,	64),
	 STRUCT_FLD(field_type,		MYSQL_TYPE_STRING),
	 STRUCT_FLD(value,		0),
	 STRUCT_FLD(field_flags,	MY_I_S_MAYBE_NULL),
	 STRUCT_FLD(old_name,		""),
	 STRUCT_FLD(open_method,	SKIP_OPEN_TABLE)},

#define IDX_BUFFER_PAGE_IS_OLD		17 + I_S_AHI
	{STRUCT_FLD(field_name,		"IS_OLD"),
	 STRUCT_FLD(field_length,	3),
	 STRUCT_FLD(field_type,		MYSQL_TYPE_STRING),
	 STRUCT_FLD(value,		0),
	 STRUCT_FLD(field_flags,	MY_I_S_MAYBE_NULL),
	 STRUCT_FLD(old_name,		""),
	 STRUCT_FLD(open_method,	SKIP_OPEN_TABLE)},

#define IDX_BUFFER_PAGE_FREE_CLOCK	18 + I_S_AHI
	{STRUCT_FLD(field_name,		"FREE_PAGE_CLOCK"),
	 STRUCT_FLD(field_length,	MY_INT64_NUM_DECIMAL_DIGITS),
	 STRUCT_FLD(field_type,		MYSQL_TYPE_LONGLONG),
	 STRUCT_FLD(value,		0),
	 STRUCT_FLD(field_flags,	MY_I_S_UNSIGNED),
	 STRUCT_FLD(old_name,		""),
	 STRUCT_FLD(open_method,	SKIP_OPEN_TABLE)},

	END_OF_ST_FIELD_INFO
};

/*******************************************************************//**
Fill Information Schema table INNODB_BUFFER_PAGE with information
cached in the buf_page_info_t array
@return 0 on success, 1 on failure */
static
int
i_s_innodb_buffer_page_fill(
/*========================*/
	THD*			thd,		/*!< in: thread */
	TABLE_LIST*		tables,		/*!< in/out: tables to fill */
	const buf_page_info_t*	info_array,	/*!< in: array cached page
						info */
	ulint			num_page)	/*!< in: number of page info
						cached */
{
	TABLE*			table;
	Field**			fields;

	DBUG_ENTER("i_s_innodb_buffer_page_fill");

	table = tables->table;

	fields = table->field;

	/* Iterate through the cached array and fill the I_S table rows */
	for (ulint i = 0; i < num_page; i++) {
		const buf_page_info_t*	page_info;
		char			table_name[MAX_FULL_NAME_LEN + 1];
		const char*		table_name_end = NULL;
		const char*		state_str;
		enum buf_page_state	state;

		page_info = info_array + i;

		state_str = NULL;

		OK(fields[IDX_BUFFER_POOL_ID]->store(
			   page_info->pool_id, true));

		OK(fields[IDX_BUFFER_BLOCK_ID]->store(
			   page_info->block_id, true));

		OK(fields[IDX_BUFFER_PAGE_SPACE]->store(
			   page_info->space_id, true));

		OK(fields[IDX_BUFFER_PAGE_NUM]->store(
			   page_info->page_num, true));

		OK(field_store_string(
			   fields[IDX_BUFFER_PAGE_TYPE],
			   i_s_page_type[page_info->page_type].type_str));

		OK(fields[IDX_BUFFER_PAGE_FLUSH_TYPE]->store(
			   page_info->flush_type, true));

		OK(fields[IDX_BUFFER_PAGE_FIX_COUNT]->store(
			   page_info->fix_count, true));

#ifdef BTR_CUR_HASH_ADAPT
		OK(field_store_string(fields[IDX_BUFFER_PAGE_HASHED],
				      page_info->hashed ? "YES" : "NO"));
#endif /* BTR_CUR_HASH_ADAPT */

		OK(fields[IDX_BUFFER_PAGE_NEWEST_MOD]->store(
			   page_info->newest_mod, true));

		OK(fields[IDX_BUFFER_PAGE_OLDEST_MOD]->store(
			   page_info->oldest_mod, true));

		OK(fields[IDX_BUFFER_PAGE_ACCESS_TIME]->store(
			   page_info->access_time, true));

		fields[IDX_BUFFER_PAGE_TABLE_NAME]->set_null();

		fields[IDX_BUFFER_PAGE_INDEX_NAME]->set_null();

		/* If this is an index page, fetch the index name
		and table name */
		if (page_info->page_type == I_S_PAGE_TYPE_INDEX) {
			bool ret = false;

			mutex_enter(&dict_sys->mutex);

			if (const dict_index_t*	index =
			    dict_index_get_if_in_cache_low(
				    page_info->index_id)) {
				table_name_end = innobase_convert_name(
					table_name, sizeof(table_name),
					index->table_name,
					strlen(index->table_name),
					thd);

				ret = fields[IDX_BUFFER_PAGE_TABLE_NAME]
					->store(table_name,
						static_cast<uint>(
							table_name_end
							- table_name),
						system_charset_info)
					|| field_store_index_name(
						fields
						[IDX_BUFFER_PAGE_INDEX_NAME],
						index->name);
			}

			mutex_exit(&dict_sys->mutex);

			OK(ret);

			fields[IDX_BUFFER_PAGE_TABLE_NAME]->set_notnull();
		}

		OK(fields[IDX_BUFFER_PAGE_NUM_RECS]->store(
			   page_info->num_recs, true));

		OK(fields[IDX_BUFFER_PAGE_DATA_SIZE]->store(
			   page_info->data_size, true));

		OK(fields[IDX_BUFFER_PAGE_ZIP_SIZE]->store(
			   page_info->zip_ssize
			   ? (UNIV_ZIP_SIZE_MIN >> 1) << page_info->zip_ssize
			   : 0, true));

#if BUF_PAGE_STATE_BITS > 3
# error "BUF_PAGE_STATE_BITS > 3, please ensure that all 1<<BUF_PAGE_STATE_BITS values are checked for"
#endif
		state = static_cast<enum buf_page_state>(page_info->page_state);

		switch (state) {
		/* First three states are for compression pages and
		are not states we would get as we scan pages through
		buffer blocks */
		case BUF_BLOCK_POOL_WATCH:
		case BUF_BLOCK_ZIP_PAGE:
		case BUF_BLOCK_ZIP_DIRTY:
			state_str = NULL;
			break;
		case BUF_BLOCK_NOT_USED:
			state_str = "NOT_USED";
			break;
		case BUF_BLOCK_READY_FOR_USE:
			state_str = "READY_FOR_USE";
			break;
		case BUF_BLOCK_FILE_PAGE:
			state_str = "FILE_PAGE";
			break;
		case BUF_BLOCK_MEMORY:
			state_str = "MEMORY";
			break;
		case BUF_BLOCK_REMOVE_HASH:
			state_str = "REMOVE_HASH";
			break;
		};

		OK(field_store_string(fields[IDX_BUFFER_PAGE_STATE],
				      state_str));

		switch (page_info->io_fix) {
		case BUF_IO_NONE:
			state_str = "IO_NONE";
			break;
		case BUF_IO_READ:
			state_str = "IO_READ";
			break;
		case BUF_IO_WRITE:
			state_str = "IO_WRITE";
			break;
		case BUF_IO_PIN:
			state_str = "IO_PIN";
			break;
		}

		OK(field_store_string(fields[IDX_BUFFER_PAGE_IO_FIX],
				      state_str));

		OK(field_store_string(fields[IDX_BUFFER_PAGE_IS_OLD],
				      (page_info->is_old) ? "YES" : "NO"));

		OK(fields[IDX_BUFFER_PAGE_FREE_CLOCK]->store(
			   page_info->freed_page_clock, true));

		OK(schema_table_store_record(thd, table));
	}

	DBUG_RETURN(0);
}

/*******************************************************************//**
Set appropriate page type to a buf_page_info_t structure */
static
void
i_s_innodb_set_page_type(
/*=====================*/
	buf_page_info_t*page_info,	/*!< in/out: structure to fill with
					scanned info */
	ulint		page_type,	/*!< in: page type */
	const byte*	frame)		/*!< in: buffer frame */
{
	if (fil_page_type_is_index(page_type)) {
		const page_t*	page = (const page_t*) frame;

		page_info->index_id = btr_page_get_index_id(page);

		/* FIL_PAGE_INDEX and FIL_PAGE_RTREE are a bit special,
		their values are defined as 17855 and 17854, so we cannot
		use them to index into i_s_page_type[] array, its array index
		in the i_s_page_type[] array is I_S_PAGE_TYPE_INDEX
		(1) for index pages or I_S_PAGE_TYPE_IBUF for
		change buffer index pages */
		if (page_info->index_id
		    == static_cast<index_id_t>(DICT_IBUF_ID_MIN
					       + IBUF_SPACE_ID)) {
			page_info->page_type = I_S_PAGE_TYPE_IBUF;
		} else if (page_type == FIL_PAGE_RTREE) {
			page_info->page_type = I_S_PAGE_TYPE_RTREE;
		} else {
			page_info->page_type = I_S_PAGE_TYPE_INDEX;
		}

		page_info->data_size = unsigned(page_header_get_field(
			page, PAGE_HEAP_TOP) - (page_is_comp(page)
						? PAGE_NEW_SUPREMUM_END
						: PAGE_OLD_SUPREMUM_END)
			- page_header_get_field(page, PAGE_GARBAGE));

		page_info->num_recs = page_get_n_recs(page);
	} else if (page_type > FIL_PAGE_TYPE_LAST) {
		/* Encountered an unknown page type */
		page_info->page_type = I_S_PAGE_TYPE_UNKNOWN;
	} else {
		/* Make sure we get the right index into the
		i_s_page_type[] array */
		ut_a(page_type == i_s_page_type[page_type].type_value);

		page_info->page_type = page_type;
	}

	if (page_info->page_type == FIL_PAGE_TYPE_ZBLOB
	    || page_info->page_type == FIL_PAGE_TYPE_ZBLOB2) {
		page_info->page_num = mach_read_from_4(
			frame + FIL_PAGE_OFFSET);
		page_info->space_id = mach_read_from_4(
			frame + FIL_PAGE_ARCH_LOG_NO_OR_SPACE_ID);
	}
}
/*******************************************************************//**
Scans pages in the buffer cache, and collect their general information
into the buf_page_info_t array which is zero-filled. So any fields
that are not initialized in the function will default to 0 */
static
void
i_s_innodb_buffer_page_get_info(
/*============================*/
	const buf_page_t*bpage,		/*!< in: buffer pool page to scan */
	ulint		pool_id,	/*!< in: buffer pool id */
	ulint		pos,		/*!< in: buffer block position in
					buffer pool or in the LRU list */
	buf_page_info_t*page_info)	/*!< in: zero filled info structure;
					out: structure filled with scanned
					info */
{
	ut_ad(pool_id < MAX_BUFFER_POOLS);

	page_info->pool_id = pool_id;

	page_info->block_id = pos;

	page_info->page_state = buf_page_get_state(bpage);

	/* Only fetch information for buffers that map to a tablespace,
	that is, buffer page with state BUF_BLOCK_ZIP_PAGE,
	BUF_BLOCK_ZIP_DIRTY or BUF_BLOCK_FILE_PAGE */
	if (buf_page_in_file(bpage)) {
		const byte*	frame;
		ulint		page_type;

		page_info->space_id = bpage->id.space();

		page_info->page_num = bpage->id.page_no();

		page_info->flush_type = bpage->flush_type;

		page_info->fix_count = bpage->buf_fix_count;

		page_info->newest_mod = bpage->newest_modification;

		page_info->oldest_mod = bpage->oldest_modification;

		page_info->access_time = bpage->access_time;

		page_info->zip_ssize = bpage->zip.ssize;

		page_info->io_fix = bpage->io_fix;

		page_info->is_old = bpage->old;

		page_info->freed_page_clock = bpage->freed_page_clock;

		switch (buf_page_get_io_fix(bpage)) {
		case BUF_IO_NONE:
		case BUF_IO_WRITE:
		case BUF_IO_PIN:
			break;
		case BUF_IO_READ:
			page_info->page_type = I_S_PAGE_TYPE_UNKNOWN;
			return;
		}

		if (page_info->page_state == BUF_BLOCK_FILE_PAGE) {
			const buf_block_t*block;

			block = reinterpret_cast<const buf_block_t*>(bpage);
			frame = block->frame;
#ifdef BTR_CUR_HASH_ADAPT
			/* Note: this may be a false positive, that
			is, block->index will not always be set to
			NULL when the last adaptive hash index
			reference is dropped. */
			page_info->hashed = (block->index != NULL);
#endif /* BTR_CUR_HASH_ADAPT */
		} else {
			ut_ad(page_info->zip_ssize);
			frame = bpage->zip.data;
		}

		page_type = fil_page_get_type(frame);

		i_s_innodb_set_page_type(page_info, page_type, frame);
	} else {
		page_info->page_type = I_S_PAGE_TYPE_UNKNOWN;
	}
}

/*******************************************************************//**
This is the function that goes through each block of the buffer pool
and fetch information to information schema tables: INNODB_BUFFER_PAGE.
@return 0 on success, 1 on failure */
static
int
i_s_innodb_fill_buffer_pool(
/*========================*/
	THD*			thd,		/*!< in: thread */
	TABLE_LIST*		tables,		/*!< in/out: tables to fill */
	buf_pool_t*		buf_pool,	/*!< in: buffer pool to scan */
	const ulint		pool_id)	/*!< in: buffer pool id */
{
	int			status	= 0;
	mem_heap_t*		heap;

	DBUG_ENTER("i_s_innodb_fill_buffer_pool");

	heap = mem_heap_create(10000);

	/* Go through each chunk of buffer pool. Currently, we only
	have one single chunk for each buffer pool */
	for (ulint n = 0;
	     n < ut_min(buf_pool->n_chunks, buf_pool->n_chunks_new); n++) {
		const buf_block_t*	block;
		ulint			n_blocks;
		buf_page_info_t*	info_buffer;
		ulint			num_page;
		ulint			mem_size;
		ulint			chunk_size;
		ulint			num_to_process = 0;
		ulint			block_id = 0;

		/* Get buffer block of the nth chunk */
		block = buf_get_nth_chunk_block(buf_pool, n, &chunk_size);
		num_page = 0;

		while (chunk_size > 0) {
			/* we cache maximum MAX_BUF_INFO_CACHED number of
			buffer page info */
			num_to_process = ut_min(chunk_size,
				(ulint)MAX_BUF_INFO_CACHED);

			mem_size = num_to_process * sizeof(buf_page_info_t);

			/* For each chunk, we'll pre-allocate information
			structures to cache the page information read from
			the buffer pool. Doing so before obtain any mutex */
			info_buffer = (buf_page_info_t*) mem_heap_zalloc(
				heap, mem_size);

			/* Obtain appropriate mutexes. Since this is diagnostic
			buffer pool info printout, we are not required to
			preserve the overall consistency, so we can
			release mutex periodically */
			buf_pool_mutex_enter(buf_pool);

			/* GO through each block in the chunk */
			for (n_blocks = num_to_process; n_blocks--; block++) {
				i_s_innodb_buffer_page_get_info(
					&block->page, pool_id, block_id,
					info_buffer + num_page);
				block_id++;
				num_page++;
			}

			buf_pool_mutex_exit(buf_pool);

			/* Fill in information schema table with information
			just collected from the buffer chunk scan */
			status = i_s_innodb_buffer_page_fill(
				thd, tables, info_buffer,
				num_page);

			/* If something goes wrong, break and return */
			if (status) {
				break;
			}

			mem_heap_empty(heap);
			chunk_size -= num_to_process;
			num_page = 0;
		}
	}

	mem_heap_free(heap);

	DBUG_RETURN(status);
}

/*******************************************************************//**
Fill page information for pages in InnoDB buffer pool to the
dynamic table INFORMATION_SCHEMA.INNODB_BUFFER_PAGE
@return 0 on success, 1 on failure */
static
int
i_s_innodb_buffer_page_fill_table(
/*==============================*/
	THD*		thd,		/*!< in: thread */
	TABLE_LIST*	tables,		/*!< in/out: tables to fill */
	Item*		)		/*!< in: condition (ignored) */
{
	int	status	= 0;

	DBUG_ENTER("i_s_innodb_buffer_page_fill_table");

	RETURN_IF_INNODB_NOT_STARTED(tables->schema_table_name);

	/* deny access to user without PROCESS privilege */
	if (check_global_access(thd, PROCESS_ACL)) {
		DBUG_RETURN(0);
	}

	/* Walk through each buffer pool */
	for (ulint i = 0; i < srv_buf_pool_instances; i++) {
		buf_pool_t*	buf_pool;

		buf_pool = buf_pool_from_array(i);

		/* Fetch information from pages in this buffer pool,
		and fill the corresponding I_S table */
		status = i_s_innodb_fill_buffer_pool(thd, tables, buf_pool, i);

		/* If something wrong, break and return */
		if (status) {
			break;
		}
	}

	DBUG_RETURN(status);
}

/*******************************************************************//**
Bind the dynamic table INFORMATION_SCHEMA.INNODB_BUFFER_PAGE.
@return 0 on success, 1 on failure */
static
int
i_s_innodb_buffer_page_init(
/*========================*/
	void*	p)	/*!< in/out: table schema object */
{
	ST_SCHEMA_TABLE*	schema;

	DBUG_ENTER("i_s_innodb_buffer_page_init");

	schema = reinterpret_cast<ST_SCHEMA_TABLE*>(p);

	schema->fields_info = i_s_innodb_buffer_page_fields_info;
	schema->fill_table = i_s_innodb_buffer_page_fill_table;

	DBUG_RETURN(0);
}

UNIV_INTERN struct st_maria_plugin	i_s_innodb_buffer_page =
{
	/* the plugin type (a MYSQL_XXX_PLUGIN value) */
	/* int */
	STRUCT_FLD(type, MYSQL_INFORMATION_SCHEMA_PLUGIN),

	/* pointer to type-specific plugin descriptor */
	/* void* */
	STRUCT_FLD(info, &i_s_info),

	/* plugin name */
	/* const char* */
	STRUCT_FLD(name, "INNODB_BUFFER_PAGE"),

	/* plugin author (for SHOW PLUGINS) */
	/* const char* */
	STRUCT_FLD(author, plugin_author),

	/* general descriptive text (for SHOW PLUGINS) */
	/* const char* */
	STRUCT_FLD(descr, "InnoDB Buffer Page Information"),

	/* the plugin license (PLUGIN_LICENSE_XXX) */
	/* int */
	STRUCT_FLD(license, PLUGIN_LICENSE_GPL),

	/* the function to invoke when plugin is loaded */
	/* int (*)(void*); */
	STRUCT_FLD(init, i_s_innodb_buffer_page_init),

	/* the function to invoke when plugin is unloaded */
	/* int (*)(void*); */
	STRUCT_FLD(deinit, i_s_common_deinit),

	/* plugin version (for SHOW PLUGINS) */
	/* unsigned int */
	STRUCT_FLD(version, INNODB_VERSION_SHORT),

	/* struct st_mysql_show_var* */
	STRUCT_FLD(status_vars, NULL),

	/* struct st_mysql_sys_var** */
	STRUCT_FLD(system_vars, NULL),

        /* Maria extension */
	STRUCT_FLD(version_info, INNODB_VERSION_STR),
        STRUCT_FLD(maturity, MariaDB_PLUGIN_MATURITY_STABLE),
};

static ST_FIELD_INFO	i_s_innodb_buf_page_lru_fields_info[] =
{
#define IDX_BUF_LRU_POOL_ID		0
	{STRUCT_FLD(field_name,		"POOL_ID"),
	 STRUCT_FLD(field_length,	MY_INT64_NUM_DECIMAL_DIGITS),
	 STRUCT_FLD(field_type,		MYSQL_TYPE_LONGLONG),
	 STRUCT_FLD(value,		0),
	 STRUCT_FLD(field_flags,	MY_I_S_UNSIGNED),
	 STRUCT_FLD(old_name,		""),
	 STRUCT_FLD(open_method,	SKIP_OPEN_TABLE)},

#define IDX_BUF_LRU_POS			1
	{STRUCT_FLD(field_name,		"LRU_POSITION"),
	 STRUCT_FLD(field_length,	MY_INT64_NUM_DECIMAL_DIGITS),
	 STRUCT_FLD(field_type,		MYSQL_TYPE_LONGLONG),
	 STRUCT_FLD(value,		0),
	 STRUCT_FLD(field_flags,	MY_I_S_UNSIGNED),
	 STRUCT_FLD(old_name,		""),
	 STRUCT_FLD(open_method,	SKIP_OPEN_TABLE)},

#define IDX_BUF_LRU_PAGE_SPACE		2
	{STRUCT_FLD(field_name,		"SPACE"),
	 STRUCT_FLD(field_length,	MY_INT64_NUM_DECIMAL_DIGITS),
	 STRUCT_FLD(field_type,		MYSQL_TYPE_LONGLONG),
	 STRUCT_FLD(value,		0),
	 STRUCT_FLD(field_flags,	MY_I_S_UNSIGNED),
	 STRUCT_FLD(old_name,		""),
	 STRUCT_FLD(open_method,	SKIP_OPEN_TABLE)},

#define IDX_BUF_LRU_PAGE_NUM		3
	{STRUCT_FLD(field_name,		"PAGE_NUMBER"),
	 STRUCT_FLD(field_length,	MY_INT64_NUM_DECIMAL_DIGITS),
	 STRUCT_FLD(field_type,		MYSQL_TYPE_LONGLONG),
	 STRUCT_FLD(value,		0),
	 STRUCT_FLD(field_flags,	MY_I_S_UNSIGNED),
	 STRUCT_FLD(old_name,		""),
	 STRUCT_FLD(open_method,	SKIP_OPEN_TABLE)},

#define IDX_BUF_LRU_PAGE_TYPE		4
	{STRUCT_FLD(field_name,		"PAGE_TYPE"),
	 STRUCT_FLD(field_length,	64),
	 STRUCT_FLD(field_type,		MYSQL_TYPE_STRING),
	 STRUCT_FLD(value,		0),
	 STRUCT_FLD(field_flags,	MY_I_S_MAYBE_NULL),
	 STRUCT_FLD(old_name,		""),
	 STRUCT_FLD(open_method,	SKIP_OPEN_TABLE)},

#define IDX_BUF_LRU_PAGE_FLUSH_TYPE	5
	{STRUCT_FLD(field_name,		"FLUSH_TYPE"),
	 STRUCT_FLD(field_length,	MY_INT64_NUM_DECIMAL_DIGITS),
	 STRUCT_FLD(field_type,		MYSQL_TYPE_LONGLONG),
	 STRUCT_FLD(value,		0),
	 STRUCT_FLD(field_flags,	MY_I_S_UNSIGNED),
	 STRUCT_FLD(old_name,		""),
	 STRUCT_FLD(open_method,	SKIP_OPEN_TABLE)},

#define IDX_BUF_LRU_PAGE_FIX_COUNT	6
	{STRUCT_FLD(field_name,		"FIX_COUNT"),
	 STRUCT_FLD(field_length,	MY_INT64_NUM_DECIMAL_DIGITS),
	 STRUCT_FLD(field_type,		MYSQL_TYPE_LONGLONG),
	 STRUCT_FLD(value,		0),
	 STRUCT_FLD(field_flags,	MY_I_S_UNSIGNED),
	 STRUCT_FLD(old_name,		""),
	 STRUCT_FLD(open_method,	SKIP_OPEN_TABLE)},

#ifdef BTR_CUR_HASH_ADAPT
#define IDX_BUF_LRU_PAGE_HASHED		7
	{STRUCT_FLD(field_name,		"IS_HASHED"),
	 STRUCT_FLD(field_length,	3),
	 STRUCT_FLD(field_type,		MYSQL_TYPE_STRING),
	 STRUCT_FLD(value,		0),
	 STRUCT_FLD(field_flags,	MY_I_S_MAYBE_NULL),
	 STRUCT_FLD(old_name,		""),
	 STRUCT_FLD(open_method,	SKIP_OPEN_TABLE)},
#endif /* BTR_CUR_HASH_ADAPT */

#define IDX_BUF_LRU_PAGE_NEWEST_MOD	7 + I_S_AHI
	{STRUCT_FLD(field_name,		"NEWEST_MODIFICATION"),
	 STRUCT_FLD(field_length,	MY_INT64_NUM_DECIMAL_DIGITS),
	 STRUCT_FLD(field_type,		MYSQL_TYPE_LONGLONG),
	 STRUCT_FLD(value,		0),
	 STRUCT_FLD(field_flags,	MY_I_S_UNSIGNED),
	 STRUCT_FLD(old_name,		""),
	 STRUCT_FLD(open_method,	SKIP_OPEN_TABLE)},

#define IDX_BUF_LRU_PAGE_OLDEST_MOD	8 + I_S_AHI
	{STRUCT_FLD(field_name,		"OLDEST_MODIFICATION"),
	 STRUCT_FLD(field_length,	MY_INT64_NUM_DECIMAL_DIGITS),
	 STRUCT_FLD(field_type,		MYSQL_TYPE_LONGLONG),
	 STRUCT_FLD(value,		0),
	 STRUCT_FLD(field_flags,	MY_I_S_UNSIGNED),
	 STRUCT_FLD(old_name,		""),
	 STRUCT_FLD(open_method,	SKIP_OPEN_TABLE)},

#define IDX_BUF_LRU_PAGE_ACCESS_TIME	9 + I_S_AHI
	{STRUCT_FLD(field_name,		"ACCESS_TIME"),
	 STRUCT_FLD(field_length,	MY_INT64_NUM_DECIMAL_DIGITS),
	 STRUCT_FLD(field_type,		MYSQL_TYPE_LONGLONG),
	 STRUCT_FLD(value,		0),
	 STRUCT_FLD(field_flags,	MY_I_S_UNSIGNED),
	 STRUCT_FLD(old_name,		""),
	 STRUCT_FLD(open_method,	SKIP_OPEN_TABLE)},

#define IDX_BUF_LRU_PAGE_TABLE_NAME	10 + I_S_AHI
	{STRUCT_FLD(field_name,		"TABLE_NAME"),
	 STRUCT_FLD(field_length,	1024),
	 STRUCT_FLD(field_type,		MYSQL_TYPE_STRING),
	 STRUCT_FLD(value,		0),
	 STRUCT_FLD(field_flags,	MY_I_S_MAYBE_NULL),
	 STRUCT_FLD(old_name,		""),
	 STRUCT_FLD(open_method,	SKIP_OPEN_TABLE)},

#define IDX_BUF_LRU_PAGE_INDEX_NAME	11 + I_S_AHI
	{STRUCT_FLD(field_name,		"INDEX_NAME"),
	 STRUCT_FLD(field_length,	1024),
	 STRUCT_FLD(field_type,		MYSQL_TYPE_STRING),
	 STRUCT_FLD(value,		0),
	 STRUCT_FLD(field_flags,	MY_I_S_MAYBE_NULL),
	 STRUCT_FLD(old_name,		""),
	 STRUCT_FLD(open_method,	SKIP_OPEN_TABLE)},

#define IDX_BUF_LRU_PAGE_NUM_RECS	12 + I_S_AHI
	{STRUCT_FLD(field_name,		"NUMBER_RECORDS"),
	 STRUCT_FLD(field_length,	MY_INT64_NUM_DECIMAL_DIGITS),
	 STRUCT_FLD(field_type,		MYSQL_TYPE_LONGLONG),
	 STRUCT_FLD(value,		0),
	 STRUCT_FLD(field_flags,	MY_I_S_UNSIGNED),
	 STRUCT_FLD(old_name,		""),
	 STRUCT_FLD(open_method,	SKIP_OPEN_TABLE)},

#define IDX_BUF_LRU_PAGE_DATA_SIZE	13 + I_S_AHI
	{STRUCT_FLD(field_name,		"DATA_SIZE"),
	 STRUCT_FLD(field_length,	MY_INT64_NUM_DECIMAL_DIGITS),
	 STRUCT_FLD(field_type,		MYSQL_TYPE_LONGLONG),
	 STRUCT_FLD(value,		0),
	 STRUCT_FLD(field_flags,	MY_I_S_UNSIGNED),
	 STRUCT_FLD(old_name,		""),
	 STRUCT_FLD(open_method,	SKIP_OPEN_TABLE)},

#define IDX_BUF_LRU_PAGE_ZIP_SIZE	14 + I_S_AHI
	{STRUCT_FLD(field_name,		"COMPRESSED_SIZE"),
	 STRUCT_FLD(field_length,	MY_INT64_NUM_DECIMAL_DIGITS),
	 STRUCT_FLD(field_type,		MYSQL_TYPE_LONGLONG),
	 STRUCT_FLD(value,		0),
	 STRUCT_FLD(field_flags,	MY_I_S_UNSIGNED),
	 STRUCT_FLD(old_name,		""),
	 STRUCT_FLD(open_method,	SKIP_OPEN_TABLE)},

#define IDX_BUF_LRU_PAGE_STATE		15 + I_S_AHI
	{STRUCT_FLD(field_name,		"COMPRESSED"),
	 STRUCT_FLD(field_length,	3),
	 STRUCT_FLD(field_type,		MYSQL_TYPE_STRING),
	 STRUCT_FLD(value,		0),
	 STRUCT_FLD(field_flags,	MY_I_S_MAYBE_NULL),
	 STRUCT_FLD(old_name,		""),
	 STRUCT_FLD(open_method,	SKIP_OPEN_TABLE)},

#define IDX_BUF_LRU_PAGE_IO_FIX		16 + I_S_AHI
	{STRUCT_FLD(field_name,		"IO_FIX"),
	 STRUCT_FLD(field_length,	64),
	 STRUCT_FLD(field_type,		MYSQL_TYPE_STRING),
	 STRUCT_FLD(value,		0),
	 STRUCT_FLD(field_flags,	MY_I_S_MAYBE_NULL),
	 STRUCT_FLD(old_name,		""),
	 STRUCT_FLD(open_method,	SKIP_OPEN_TABLE)},

#define IDX_BUF_LRU_PAGE_IS_OLD		17 + I_S_AHI
	{STRUCT_FLD(field_name,		"IS_OLD"),
	 STRUCT_FLD(field_length,	3),
	 STRUCT_FLD(field_type,		MYSQL_TYPE_STRING),
	 STRUCT_FLD(value,		0),
	 STRUCT_FLD(field_flags,	MY_I_S_MAYBE_NULL),
	 STRUCT_FLD(old_name,		""),
	 STRUCT_FLD(open_method,	SKIP_OPEN_TABLE)},

#define IDX_BUF_LRU_PAGE_FREE_CLOCK	18 + I_S_AHI
	{STRUCT_FLD(field_name,		"FREE_PAGE_CLOCK"),
	 STRUCT_FLD(field_length,	MY_INT64_NUM_DECIMAL_DIGITS),
	 STRUCT_FLD(field_type,		MYSQL_TYPE_LONGLONG),
	 STRUCT_FLD(value,		0),
	 STRUCT_FLD(field_flags,	MY_I_S_UNSIGNED),
	 STRUCT_FLD(old_name,		""),
	 STRUCT_FLD(open_method,	SKIP_OPEN_TABLE)},

	END_OF_ST_FIELD_INFO
};

/*******************************************************************//**
Fill Information Schema table INNODB_BUFFER_PAGE_LRU with information
cached in the buf_page_info_t array
@return 0 on success, 1 on failure */
static
int
i_s_innodb_buf_page_lru_fill(
/*=========================*/
	THD*			thd,		/*!< in: thread */
	TABLE_LIST*		tables,		/*!< in/out: tables to fill */
	const buf_page_info_t*	info_array,	/*!< in: array cached page
						info */
	ulint			num_page)	/*!< in: number of page info
						 cached */
{
	DBUG_ENTER("i_s_innodb_buf_page_lru_fill");

	TABLE*	table	= tables->table;
	Field**	fields	= table->field;

	/* Iterate through the cached array and fill the I_S table rows */
	for (ulint i = 0; i < num_page; i++) {
		const buf_page_info_t*	page_info;
		char			table_name[MAX_FULL_NAME_LEN + 1];
		const char*		table_name_end = NULL;
		const char*		state_str;
		enum buf_page_state	state;

		state_str = NULL;

		page_info = info_array + i;

		OK(fields[IDX_BUF_LRU_POOL_ID]->store(
			   page_info->pool_id, true));

		OK(fields[IDX_BUF_LRU_POS]->store(
			   page_info->block_id, true));

		OK(fields[IDX_BUF_LRU_PAGE_SPACE]->store(
			   page_info->space_id, true));

		OK(fields[IDX_BUF_LRU_PAGE_NUM]->store(
			   page_info->page_num, true));

		OK(field_store_string(
			   fields[IDX_BUF_LRU_PAGE_TYPE],
			   i_s_page_type[page_info->page_type].type_str));

		OK(fields[IDX_BUF_LRU_PAGE_FLUSH_TYPE]->store(
			   page_info->flush_type, true));

		OK(fields[IDX_BUF_LRU_PAGE_FIX_COUNT]->store(
			   page_info->fix_count, true));

#ifdef BTR_CUR_HASH_ADAPT
		OK(field_store_string(fields[IDX_BUF_LRU_PAGE_HASHED],
				      page_info->hashed ? "YES" : "NO"));
#endif /* BTR_CUR_HASH_ADAPT */

		OK(fields[IDX_BUF_LRU_PAGE_NEWEST_MOD]->store(
			   page_info->newest_mod, true));

		OK(fields[IDX_BUF_LRU_PAGE_OLDEST_MOD]->store(
			   page_info->oldest_mod, true));

		OK(fields[IDX_BUF_LRU_PAGE_ACCESS_TIME]->store(
			   page_info->access_time, true));

		fields[IDX_BUF_LRU_PAGE_TABLE_NAME]->set_null();

		fields[IDX_BUF_LRU_PAGE_INDEX_NAME]->set_null();

		/* If this is an index page, fetch the index name
		and table name */
		if (page_info->page_type == I_S_PAGE_TYPE_INDEX) {
			bool ret = false;

			mutex_enter(&dict_sys->mutex);

			if (const dict_index_t* index =
			    dict_index_get_if_in_cache_low(
				    page_info->index_id)) {
				table_name_end = innobase_convert_name(
					table_name, sizeof(table_name),
					index->table_name,
					strlen(index->table_name),
					thd);

				ret = fields[IDX_BUF_LRU_PAGE_TABLE_NAME]
					->store(table_name,
						static_cast<uint>(
							table_name_end
							- table_name),
						system_charset_info)
					|| field_store_index_name(
						fields
						[IDX_BUF_LRU_PAGE_INDEX_NAME],
						index->name);
			}

			mutex_exit(&dict_sys->mutex);

			OK(ret);

			fields[IDX_BUF_LRU_PAGE_TABLE_NAME]->set_notnull();
		}

		OK(fields[IDX_BUF_LRU_PAGE_NUM_RECS]->store(
			   page_info->num_recs, true));

		OK(fields[IDX_BUF_LRU_PAGE_DATA_SIZE]->store(
			   page_info->data_size, true));

		OK(fields[IDX_BUF_LRU_PAGE_ZIP_SIZE]->store(
			   page_info->zip_ssize
			   ? 512 << page_info->zip_ssize : 0, true));

		state = static_cast<enum buf_page_state>(page_info->page_state);

		switch (state) {
		/* Compressed page */
		case BUF_BLOCK_ZIP_PAGE:
		case BUF_BLOCK_ZIP_DIRTY:
			state_str = "YES";
			break;
		/* Uncompressed page */
		case BUF_BLOCK_FILE_PAGE:
			state_str = "NO";
			break;
		/* We should not see following states */
		case BUF_BLOCK_POOL_WATCH:
		case BUF_BLOCK_READY_FOR_USE:
		case BUF_BLOCK_NOT_USED:
		case BUF_BLOCK_MEMORY:
		case BUF_BLOCK_REMOVE_HASH:
			state_str = NULL;
			break;
		};

		OK(field_store_string(fields[IDX_BUF_LRU_PAGE_STATE],
				      state_str));

		switch (page_info->io_fix) {
		case BUF_IO_NONE:
			state_str = "IO_NONE";
			break;
		case BUF_IO_READ:
			state_str = "IO_READ";
			break;
		case BUF_IO_WRITE:
			state_str = "IO_WRITE";
			break;
		case BUF_IO_PIN:
			state_str = "IO_PIN";
			break;
		}

		OK(field_store_string(fields[IDX_BUF_LRU_PAGE_IO_FIX],
				      state_str));

		OK(field_store_string(fields[IDX_BUF_LRU_PAGE_IS_OLD],
				      page_info->is_old ? "YES" : "NO"));

		OK(fields[IDX_BUF_LRU_PAGE_FREE_CLOCK]->store(
			   page_info->freed_page_clock, true));

		OK(schema_table_store_record(thd, table));
	}

	DBUG_RETURN(0);
}

/*******************************************************************//**
This is the function that goes through buffer pool's LRU list
and fetch information to INFORMATION_SCHEMA.INNODB_BUFFER_PAGE_LRU.
@return 0 on success, 1 on failure */
static
int
i_s_innodb_fill_buffer_lru(
/*=======================*/
	THD*			thd,		/*!< in: thread */
	TABLE_LIST*		tables,		/*!< in/out: tables to fill */
	buf_pool_t*		buf_pool,	/*!< in: buffer pool to scan */
	const ulint		pool_id)	/*!< in: buffer pool id */
{
	int			status = 0;
	buf_page_info_t*	info_buffer;
	ulint			lru_pos = 0;
	const buf_page_t*	bpage;
	ulint			lru_len;

	DBUG_ENTER("i_s_innodb_fill_buffer_lru");

	/* Obtain buf_pool mutex before allocate info_buffer, since
	UT_LIST_GET_LEN(buf_pool->LRU) could change */
	buf_pool_mutex_enter(buf_pool);

	lru_len = UT_LIST_GET_LEN(buf_pool->LRU);

	/* Print error message if malloc fail */
	info_buffer = (buf_page_info_t*) my_malloc(
		lru_len * sizeof *info_buffer, MYF(MY_WME));
	/* JAN: TODO: MySQL 5.7 PSI
	info_buffer = (buf_page_info_t*) my_malloc(PSI_INSTRUMENT_ME,
		lru_len * sizeof *info_buffer, MYF(MY_WME));
	*/

	if (!info_buffer) {
		status = 1;
		goto exit;
	}

	memset(info_buffer, 0, lru_len * sizeof *info_buffer);

	/* Walk through Pool's LRU list and print the buffer page
	information */
	bpage = UT_LIST_GET_LAST(buf_pool->LRU);

	while (bpage != NULL) {
		/* Use the same function that collect buffer info for
		INNODB_BUFFER_PAGE to get buffer page info */
		i_s_innodb_buffer_page_get_info(bpage, pool_id, lru_pos,
						(info_buffer + lru_pos));

		bpage = UT_LIST_GET_PREV(LRU, bpage);

		lru_pos++;
	}

	ut_ad(lru_pos == lru_len);
	ut_ad(lru_pos == UT_LIST_GET_LEN(buf_pool->LRU));

exit:
	buf_pool_mutex_exit(buf_pool);

	if (info_buffer) {
		status = i_s_innodb_buf_page_lru_fill(
			thd, tables, info_buffer, lru_len);

		my_free(info_buffer);
	}

	DBUG_RETURN(status);
}

/*******************************************************************//**
Fill page information for pages in InnoDB buffer pool to the
dynamic table INFORMATION_SCHEMA.INNODB_BUFFER_PAGE_LRU
@return 0 on success, 1 on failure */
static
int
i_s_innodb_buf_page_lru_fill_table(
/*===============================*/
	THD*		thd,		/*!< in: thread */
	TABLE_LIST*	tables,		/*!< in/out: tables to fill */
	Item*		)		/*!< in: condition (ignored) */
{
	int	status	= 0;

	DBUG_ENTER("i_s_innodb_buf_page_lru_fill_table");

	RETURN_IF_INNODB_NOT_STARTED(tables->schema_table_name);

	/* deny access to any users that do not hold PROCESS_ACL */
	if (check_global_access(thd, PROCESS_ACL)) {
		DBUG_RETURN(0);
	}

	/* Walk through each buffer pool */
	for (ulint i = 0; i < srv_buf_pool_instances; i++) {
		buf_pool_t*	buf_pool;

		buf_pool = buf_pool_from_array(i);

		/* Fetch information from pages in this buffer pool's LRU list,
		and fill the corresponding I_S table */
		status = i_s_innodb_fill_buffer_lru(thd, tables, buf_pool, i);

		/* If something wrong, break and return */
		if (status) {
			break;
		}
	}

	DBUG_RETURN(status);
}

/*******************************************************************//**
Bind the dynamic table INFORMATION_SCHEMA.INNODB_BUFFER_PAGE_LRU.
@return 0 on success, 1 on failure */
static
int
i_s_innodb_buffer_page_lru_init(
/*============================*/
	void*	p)	/*!< in/out: table schema object */
{
	ST_SCHEMA_TABLE*	schema;

	DBUG_ENTER("i_s_innodb_buffer_page_lru_init");

	schema = reinterpret_cast<ST_SCHEMA_TABLE*>(p);

	schema->fields_info = i_s_innodb_buf_page_lru_fields_info;
	schema->fill_table = i_s_innodb_buf_page_lru_fill_table;

	DBUG_RETURN(0);
}

UNIV_INTERN struct st_maria_plugin	i_s_innodb_buffer_page_lru =
{
	/* the plugin type (a MYSQL_XXX_PLUGIN value) */
	/* int */
	STRUCT_FLD(type, MYSQL_INFORMATION_SCHEMA_PLUGIN),

	/* pointer to type-specific plugin descriptor */
	/* void* */
	STRUCT_FLD(info, &i_s_info),

	/* plugin name */
	/* const char* */
	STRUCT_FLD(name, "INNODB_BUFFER_PAGE_LRU"),

	/* plugin author (for SHOW PLUGINS) */
	/* const char* */
	STRUCT_FLD(author, plugin_author),

	/* general descriptive text (for SHOW PLUGINS) */
	/* const char* */
	STRUCT_FLD(descr, "InnoDB Buffer Page in LRU"),

	/* the plugin license (PLUGIN_LICENSE_XXX) */
	/* int */
	STRUCT_FLD(license, PLUGIN_LICENSE_GPL),

	/* the function to invoke when plugin is loaded */
	/* int (*)(void*); */
	STRUCT_FLD(init, i_s_innodb_buffer_page_lru_init),

	/* the function to invoke when plugin is unloaded */
	/* int (*)(void*); */
	STRUCT_FLD(deinit, i_s_common_deinit),

	/* plugin version (for SHOW PLUGINS) */
	/* unsigned int */
	STRUCT_FLD(version, INNODB_VERSION_SHORT),

	/* struct st_mysql_show_var* */
	STRUCT_FLD(status_vars, NULL),

	/* struct st_mysql_sys_var** */
	STRUCT_FLD(system_vars, NULL),

        /* Maria extension */
	STRUCT_FLD(version_info, INNODB_VERSION_STR),
        STRUCT_FLD(maturity, MariaDB_PLUGIN_MATURITY_STABLE),
};

/*******************************************************************//**
Unbind a dynamic INFORMATION_SCHEMA table.
@return 0 on success */
static
int
i_s_common_deinit(
/*==============*/
	void*	p)	/*!< in/out: table schema object */
{
	DBUG_ENTER("i_s_common_deinit");

	/* Do nothing */

	DBUG_RETURN(0);
}

/**  SYS_TABLES  ***************************************************/
/* Fields of the dynamic table INFORMATION_SCHEMA.SYS_TABLES */
static ST_FIELD_INFO	innodb_sys_tables_fields_info[] =
{
#define SYS_TABLES_ID			0
	{STRUCT_FLD(field_name,		"TABLE_ID"),
	 STRUCT_FLD(field_length,	MY_INT64_NUM_DECIMAL_DIGITS),
	 STRUCT_FLD(field_type,		MYSQL_TYPE_LONGLONG),
	 STRUCT_FLD(value,		0),
	 STRUCT_FLD(field_flags,	MY_I_S_UNSIGNED),
	 STRUCT_FLD(old_name,		""),
	 STRUCT_FLD(open_method,	SKIP_OPEN_TABLE)},

#define SYS_TABLES_NAME			1
	{STRUCT_FLD(field_name,		"NAME"),
	 STRUCT_FLD(field_length,	MAX_FULL_NAME_LEN + 1),
	 STRUCT_FLD(field_type,		MYSQL_TYPE_STRING),
	 STRUCT_FLD(value,		0),
	 STRUCT_FLD(field_flags,	0),
	 STRUCT_FLD(old_name,		""),
	 STRUCT_FLD(open_method,	SKIP_OPEN_TABLE)},

#define SYS_TABLES_FLAG			2
	{STRUCT_FLD(field_name,		"FLAG"),
	 STRUCT_FLD(field_length,	MY_INT32_NUM_DECIMAL_DIGITS),
	 STRUCT_FLD(field_type,		MYSQL_TYPE_LONG),
	 STRUCT_FLD(value,		0),
	 STRUCT_FLD(field_flags,	0),
	 STRUCT_FLD(old_name,		""),
	 STRUCT_FLD(open_method,	SKIP_OPEN_TABLE)},

#define SYS_TABLES_NUM_COLUMN		3
	{STRUCT_FLD(field_name,		"N_COLS"),
	 STRUCT_FLD(field_length,	MY_INT32_NUM_DECIMAL_DIGITS),
	 STRUCT_FLD(field_type,		MYSQL_TYPE_LONG),
	 STRUCT_FLD(value,		0),
	 STRUCT_FLD(field_flags,	0),
	 STRUCT_FLD(old_name,		""),
	 STRUCT_FLD(open_method,	SKIP_OPEN_TABLE)},

#define SYS_TABLES_SPACE		4
	{STRUCT_FLD(field_name,		"SPACE"),
	 STRUCT_FLD(field_length,	MY_INT32_NUM_DECIMAL_DIGITS),
	 STRUCT_FLD(field_type,		MYSQL_TYPE_LONG),
	 STRUCT_FLD(value,		0),
	 STRUCT_FLD(field_flags,	0),
	 STRUCT_FLD(old_name,		""),
	 STRUCT_FLD(open_method,	SKIP_OPEN_TABLE)},

#define SYS_TABLES_FILE_FORMAT		5
	{STRUCT_FLD(field_name,		"FILE_FORMAT"),
	 STRUCT_FLD(field_length,	10),
	 STRUCT_FLD(field_type,		MYSQL_TYPE_STRING),
	 STRUCT_FLD(value,		0),
	 STRUCT_FLD(field_flags,	MY_I_S_MAYBE_NULL),
	 STRUCT_FLD(old_name,		""),
	 STRUCT_FLD(open_method,	SKIP_OPEN_TABLE)},

#define SYS_TABLES_ROW_FORMAT		6
	{STRUCT_FLD(field_name,		"ROW_FORMAT"),
	 STRUCT_FLD(field_length,	12),
	 STRUCT_FLD(field_type,		MYSQL_TYPE_STRING),
	 STRUCT_FLD(value,		0),
	 STRUCT_FLD(field_flags,	MY_I_S_MAYBE_NULL),
	 STRUCT_FLD(old_name,		""),
	 STRUCT_FLD(open_method,	SKIP_OPEN_TABLE)},

#define SYS_TABLES_ZIP_PAGE_SIZE	7
	{STRUCT_FLD(field_name,		"ZIP_PAGE_SIZE"),
	 STRUCT_FLD(field_length,	MY_INT32_NUM_DECIMAL_DIGITS),
	 STRUCT_FLD(field_type,		MYSQL_TYPE_LONG),
	 STRUCT_FLD(value,		0),
	 STRUCT_FLD(field_flags,	MY_I_S_UNSIGNED),
	 STRUCT_FLD(old_name,		""),
	 STRUCT_FLD(open_method,	SKIP_OPEN_TABLE)},

#define SYS_TABLES_SPACE_TYPE	8
	{STRUCT_FLD(field_name,		"SPACE_TYPE"),
	 STRUCT_FLD(field_length,	10),
	 STRUCT_FLD(field_type,		MYSQL_TYPE_STRING),
	 STRUCT_FLD(value,		0),
	 STRUCT_FLD(field_flags,	MY_I_S_MAYBE_NULL),
	 STRUCT_FLD(old_name,		""),
	 STRUCT_FLD(open_method,	SKIP_OPEN_TABLE)},

	END_OF_ST_FIELD_INFO
};

/**********************************************************************//**
Populate information_schema.innodb_sys_tables table with information
from SYS_TABLES.
@return 0 on success */
static
int
i_s_dict_fill_sys_tables(
/*=====================*/
	THD*		thd,		/*!< in: thread */
	dict_table_t*	table,		/*!< in: table */
	TABLE*		table_to_fill)	/*!< in/out: fill this table */
{
	Field**			fields;
	ulint			compact = DICT_TF_GET_COMPACT(table->flags);
	ulint			atomic_blobs = DICT_TF_HAS_ATOMIC_BLOBS(
								table->flags);
	const page_size_t&	page_size = dict_tf_get_page_size(table->flags);
	const char*		file_format;
	const char*		row_format;
	const char*		space_type;

	file_format = trx_sys_file_format_id_to_name(atomic_blobs);
	if (!compact) {
		row_format = "Redundant";
	} else if (!atomic_blobs) {
		row_format = "Compact";
	} else if (DICT_TF_GET_ZIP_SSIZE(table->flags)) {
		row_format = "Compressed";
	} else {
		row_format = "Dynamic";
	}

	if (is_system_tablespace(table->space)) {
		space_type = "System";
	} else {
		space_type = "Single";
	}

	DBUG_ENTER("i_s_dict_fill_sys_tables");

	fields = table_to_fill->field;

	OK(fields[SYS_TABLES_ID]->store(longlong(table->id), TRUE));

	OK(field_store_string(fields[SYS_TABLES_NAME], table->name.m_name));

	OK(fields[SYS_TABLES_FLAG]->store(table->flags));

	OK(fields[SYS_TABLES_NUM_COLUMN]->store(table->n_cols));

	OK(fields[SYS_TABLES_SPACE]->store(table->space));

	OK(field_store_string(fields[SYS_TABLES_FILE_FORMAT], file_format));

	OK(field_store_string(fields[SYS_TABLES_ROW_FORMAT], row_format));

	OK(fields[SYS_TABLES_ZIP_PAGE_SIZE]->store(
				page_size.is_compressed()
				? page_size.physical()
				: 0, true));

	OK(field_store_string(fields[SYS_TABLES_SPACE_TYPE], space_type));

	OK(schema_table_store_record(thd, table_to_fill));

	DBUG_RETURN(0);
}
/*******************************************************************//**
Function to go through each record in SYS_TABLES table, and fill the
information_schema.innodb_sys_tables table with related table information
@return 0 on success */
static
int
i_s_sys_tables_fill_table(
/*======================*/
	THD*		thd,	/*!< in: thread */
	TABLE_LIST*	tables,	/*!< in/out: tables to fill */
	Item*		)	/*!< in: condition (not used) */
{
	btr_pcur_t	pcur;
	const rec_t*	rec;
	mem_heap_t*	heap;
	mtr_t		mtr;

	DBUG_ENTER("i_s_sys_tables_fill_table");
	RETURN_IF_INNODB_NOT_STARTED(tables->schema_table_name);

	/* deny access to user without PROCESS_ACL privilege */
	if (check_global_access(thd, PROCESS_ACL)) {
		DBUG_RETURN(0);
	}

	heap = mem_heap_create(1000);
	mutex_enter(&dict_sys->mutex);
	mtr_start(&mtr);

	rec = dict_startscan_system(&pcur, &mtr, SYS_TABLES);

	while (rec) {
		const char*	err_msg;
		dict_table_t*	table_rec;

		/* Create and populate a dict_table_t structure with
		information from SYS_TABLES row */
		err_msg = dict_process_sys_tables_rec_and_mtr_commit(
			heap, rec, &table_rec,
			DICT_TABLE_LOAD_FROM_RECORD, &mtr);

		mutex_exit(&dict_sys->mutex);

		if (!err_msg) {
			i_s_dict_fill_sys_tables(thd, table_rec, tables->table);
		} else {
			push_warning_printf(thd, Sql_condition::WARN_LEVEL_WARN,
					    ER_CANT_FIND_SYSTEM_REC, "%s",
					    err_msg);
		}

		/* Since dict_process_sys_tables_rec_and_mtr_commit()
		is called with DICT_TABLE_LOAD_FROM_RECORD, the table_rec
		is created in dict_process_sys_tables_rec(), we will
		need to free it */
		if (table_rec) {
			dict_mem_table_free(table_rec);
		}

		mem_heap_empty(heap);

		/* Get the next record */
		mutex_enter(&dict_sys->mutex);
		mtr_start(&mtr);
		rec = dict_getnext_system(&pcur, &mtr);
	}

	mtr_commit(&mtr);
	mutex_exit(&dict_sys->mutex);
	mem_heap_free(heap);

	DBUG_RETURN(0);
}

/*******************************************************************//**
Bind the dynamic table INFORMATION_SCHEMA.innodb_sys_tables
@return 0 on success */
static
int
innodb_sys_tables_init(
/*===================*/
	void*	p)	/*!< in/out: table schema object */
{
	ST_SCHEMA_TABLE*	schema;

	DBUG_ENTER("innodb_sys_tables_init");

	schema = (ST_SCHEMA_TABLE*) p;

	schema->fields_info = innodb_sys_tables_fields_info;
	schema->fill_table = i_s_sys_tables_fill_table;

	DBUG_RETURN(0);
}

UNIV_INTERN struct st_maria_plugin	i_s_innodb_sys_tables =
{
	/* the plugin type (a MYSQL_XXX_PLUGIN value) */
	/* int */
	STRUCT_FLD(type, MYSQL_INFORMATION_SCHEMA_PLUGIN),

	/* pointer to type-specific plugin descriptor */
	/* void* */
	STRUCT_FLD(info, &i_s_info),

	/* plugin name */
	/* const char* */
	STRUCT_FLD(name, "INNODB_SYS_TABLES"),

	/* plugin author (for SHOW PLUGINS) */
	/* const char* */
	STRUCT_FLD(author, plugin_author),

	/* general descriptive text (for SHOW PLUGINS) */
	/* const char* */
	STRUCT_FLD(descr, "InnoDB SYS_TABLES"),

	/* the plugin license (PLUGIN_LICENSE_XXX) */
	/* int */
	STRUCT_FLD(license, PLUGIN_LICENSE_GPL),

	/* the function to invoke when plugin is loaded */
	/* int (*)(void*); */
	STRUCT_FLD(init, innodb_sys_tables_init),

	/* the function to invoke when plugin is unloaded */
	/* int (*)(void*); */
	STRUCT_FLD(deinit, i_s_common_deinit),

	/* plugin version (for SHOW PLUGINS) */
	/* unsigned int */
	STRUCT_FLD(version, INNODB_VERSION_SHORT),

	/* struct st_mysql_show_var* */
	STRUCT_FLD(status_vars, NULL),

	/* struct st_mysql_sys_var** */
	STRUCT_FLD(system_vars, NULL),

        /* Maria extension */
	STRUCT_FLD(version_info, INNODB_VERSION_STR),
        STRUCT_FLD(maturity, MariaDB_PLUGIN_MATURITY_STABLE),
};

/**  SYS_TABLESTATS  ***********************************************/
/* Fields of the dynamic table INFORMATION_SCHEMA.SYS_TABLESTATS */
static ST_FIELD_INFO	innodb_sys_tablestats_fields_info[] =
{
#define SYS_TABLESTATS_ID		0
	{STRUCT_FLD(field_name,		"TABLE_ID"),
	 STRUCT_FLD(field_length,	MY_INT64_NUM_DECIMAL_DIGITS),
	 STRUCT_FLD(field_type,		MYSQL_TYPE_LONGLONG),
	 STRUCT_FLD(value,		0),
	 STRUCT_FLD(field_flags,	MY_I_S_UNSIGNED),
	 STRUCT_FLD(old_name,		""),
	 STRUCT_FLD(open_method,	SKIP_OPEN_TABLE)},

#define SYS_TABLESTATS_NAME		1
	{STRUCT_FLD(field_name,		"NAME"),
	 STRUCT_FLD(field_length,	NAME_LEN + 1),
	 STRUCT_FLD(field_type,		MYSQL_TYPE_STRING),
	 STRUCT_FLD(value,		0),
	 STRUCT_FLD(field_flags,	0),
	 STRUCT_FLD(old_name,		""),
	 STRUCT_FLD(open_method,	SKIP_OPEN_TABLE)},

#define SYS_TABLESTATS_INIT		2
	{STRUCT_FLD(field_name,		"STATS_INITIALIZED"),
	 STRUCT_FLD(field_length,	NAME_LEN + 1),
	 STRUCT_FLD(field_type,		MYSQL_TYPE_STRING),
	 STRUCT_FLD(value,		0),
	 STRUCT_FLD(field_flags,	0),
	 STRUCT_FLD(old_name,		""),
	 STRUCT_FLD(open_method,	SKIP_OPEN_TABLE)},

#define SYS_TABLESTATS_NROW		3
	{STRUCT_FLD(field_name,		"NUM_ROWS"),
	 STRUCT_FLD(field_length,	MY_INT64_NUM_DECIMAL_DIGITS),
	 STRUCT_FLD(field_type,		MYSQL_TYPE_LONGLONG),
	 STRUCT_FLD(value,		0),
	 STRUCT_FLD(field_flags,	MY_I_S_UNSIGNED),
	 STRUCT_FLD(old_name,		""),
	 STRUCT_FLD(open_method,	SKIP_OPEN_TABLE)},

#define SYS_TABLESTATS_CLUST_SIZE	4
	{STRUCT_FLD(field_name,		"CLUST_INDEX_SIZE"),
	 STRUCT_FLD(field_length,	MY_INT64_NUM_DECIMAL_DIGITS),
	 STRUCT_FLD(field_type,		MYSQL_TYPE_LONGLONG),
	 STRUCT_FLD(value,		0),
	 STRUCT_FLD(field_flags,	MY_I_S_UNSIGNED),
	 STRUCT_FLD(old_name,		""),
	 STRUCT_FLD(open_method,	SKIP_OPEN_TABLE)},

#define SYS_TABLESTATS_INDEX_SIZE	5
	{STRUCT_FLD(field_name,		"OTHER_INDEX_SIZE"),
	 STRUCT_FLD(field_length,	MY_INT64_NUM_DECIMAL_DIGITS),
	 STRUCT_FLD(field_type,		MYSQL_TYPE_LONGLONG),
	 STRUCT_FLD(value,		0),
	 STRUCT_FLD(field_flags,	MY_I_S_UNSIGNED),
	 STRUCT_FLD(old_name,		""),
	 STRUCT_FLD(open_method,	SKIP_OPEN_TABLE)},

#define SYS_TABLESTATS_MODIFIED		6
	{STRUCT_FLD(field_name,		"MODIFIED_COUNTER"),
	 STRUCT_FLD(field_length,	MY_INT64_NUM_DECIMAL_DIGITS),
	 STRUCT_FLD(field_type,		MYSQL_TYPE_LONGLONG),
	 STRUCT_FLD(value,		0),
	 STRUCT_FLD(field_flags,	MY_I_S_UNSIGNED),
	 STRUCT_FLD(old_name,		""),
	 STRUCT_FLD(open_method,	SKIP_OPEN_TABLE)},

#define SYS_TABLESTATS_AUTONINC		7
	{STRUCT_FLD(field_name,		"AUTOINC"),
	 STRUCT_FLD(field_length,	MY_INT64_NUM_DECIMAL_DIGITS),
	 STRUCT_FLD(field_type,		MYSQL_TYPE_LONGLONG),
	 STRUCT_FLD(value,		0),
	 STRUCT_FLD(field_flags,	MY_I_S_UNSIGNED),
	 STRUCT_FLD(old_name,		""),
	 STRUCT_FLD(open_method,	SKIP_OPEN_TABLE)},

#define SYS_TABLESTATS_TABLE_REF_COUNT	8
	{STRUCT_FLD(field_name,		"REF_COUNT"),
	 STRUCT_FLD(field_length,	MY_INT32_NUM_DECIMAL_DIGITS),
	 STRUCT_FLD(field_type,		MYSQL_TYPE_LONG),
	 STRUCT_FLD(value,		0),
	 STRUCT_FLD(field_flags,	0),
	 STRUCT_FLD(old_name,		""),
	 STRUCT_FLD(open_method,	SKIP_OPEN_TABLE)},

	END_OF_ST_FIELD_INFO
};

/** Populate information_schema.innodb_sys_tablestats table with information
from SYS_TABLES.
@param[in]	thd		thread ID
@param[in,out]	table		table
@param[in]	ref_count	table reference count
@param[in,out]	table_to_fill	fill this table
@return 0 on success */
static
int
i_s_dict_fill_sys_tablestats(
	THD*		thd,
	dict_table_t*	table,
	ulint		ref_count,
	TABLE*		table_to_fill)
{
	Field**		fields;

	DBUG_ENTER("i_s_dict_fill_sys_tablestats");

	fields = table_to_fill->field;

	OK(fields[SYS_TABLESTATS_ID]->store(longlong(table->id), TRUE));

	OK(field_store_string(fields[SYS_TABLESTATS_NAME],
			      table->name.m_name));

	dict_table_stats_lock(table, RW_S_LATCH);

	if (table->stat_initialized) {
		OK(field_store_string(fields[SYS_TABLESTATS_INIT],
				      "Initialized"));

		OK(fields[SYS_TABLESTATS_NROW]->store(table->stat_n_rows,
						      true));

		OK(fields[SYS_TABLESTATS_CLUST_SIZE]->store(
			   table->stat_clustered_index_size, true));

		OK(fields[SYS_TABLESTATS_INDEX_SIZE]->store(
			   table->stat_sum_of_other_index_sizes, true));

		OK(fields[SYS_TABLESTATS_MODIFIED]->store(
			   table->stat_modified_counter, true));
	} else {
		OK(field_store_string(fields[SYS_TABLESTATS_INIT],
				      "Uninitialized"));

		OK(fields[SYS_TABLESTATS_NROW]->store(0, true));

		OK(fields[SYS_TABLESTATS_CLUST_SIZE]->store(0, true));

		OK(fields[SYS_TABLESTATS_INDEX_SIZE]->store(0, true));

		OK(fields[SYS_TABLESTATS_MODIFIED]->store(0, true));
	}

	dict_table_stats_unlock(table, RW_S_LATCH);

	OK(fields[SYS_TABLESTATS_AUTONINC]->store(table->autoinc, true));

	OK(fields[SYS_TABLESTATS_TABLE_REF_COUNT]->store(ref_count, true));

	OK(schema_table_store_record(thd, table_to_fill));

	DBUG_RETURN(0);
}

/*******************************************************************//**
Function to go through each record in SYS_TABLES table, and fill the
information_schema.innodb_sys_tablestats table with table statistics
related information
@return 0 on success */
static
int
i_s_sys_tables_fill_table_stats(
/*============================*/
	THD*		thd,	/*!< in: thread */
	TABLE_LIST*	tables,	/*!< in/out: tables to fill */
	Item*		)	/*!< in: condition (not used) */
{
	btr_pcur_t	pcur;
	const rec_t*	rec;
	mem_heap_t*	heap;
	mtr_t		mtr;

	DBUG_ENTER("i_s_sys_tables_fill_table_stats");
	RETURN_IF_INNODB_NOT_STARTED(tables->schema_table_name);

	/* deny access to user without PROCESS_ACL privilege */
	if (check_global_access(thd, PROCESS_ACL)) {
		DBUG_RETURN(0);
	}

	heap = mem_heap_create(1000);
	rw_lock_s_lock(&dict_operation_lock);
	mutex_enter(&dict_sys->mutex);
	mtr_start(&mtr);

	rec = dict_startscan_system(&pcur, &mtr, SYS_TABLES);

	while (rec) {
		const char*	err_msg;
		dict_table_t*	table_rec;
		ulint		ref_count;

		/* Fetch the dict_table_t structure corresponding to
		this SYS_TABLES record */
		err_msg = dict_process_sys_tables_rec_and_mtr_commit(
			heap, rec, &table_rec,
			DICT_TABLE_LOAD_FROM_CACHE, &mtr);

		if (table_rec != NULL) {
			ut_ad(err_msg == NULL);

			ref_count = table_rec->get_ref_count();

			/* Protect the dict_table_t object by incrementing
			the reference count. */
			table_rec->acquire();
		}

		mutex_exit(&dict_sys->mutex);

		DBUG_EXECUTE_IF("test_sys_tablestats", {
			if (strcmp("test/t1", table_rec->name.m_name) == 0 ) {
				DEBUG_SYNC_C("dict_table_not_protected");
			}});

		if (table_rec != NULL) {
			i_s_dict_fill_sys_tablestats(thd, table_rec, ref_count,
						     tables->table);
		} else {
			push_warning_printf(thd, Sql_condition::WARN_LEVEL_WARN,
					    ER_CANT_FIND_SYSTEM_REC, "%s",
					    err_msg);
		}

		rw_lock_s_unlock(&dict_operation_lock);
		mem_heap_empty(heap);

		/* Get the next record */
		rw_lock_s_lock(&dict_operation_lock);
		mutex_enter(&dict_sys->mutex);

		if (table_rec != NULL) {
			table_rec->release();
		}

		mtr_start(&mtr);
		rec = dict_getnext_system(&pcur, &mtr);
	}

	mtr_commit(&mtr);
	mutex_exit(&dict_sys->mutex);
	rw_lock_s_unlock(&dict_operation_lock);
	mem_heap_free(heap);

	DBUG_RETURN(0);
}

/*******************************************************************//**
Bind the dynamic table INFORMATION_SCHEMA.innodb_sys_tablestats
@return 0 on success */
static
int
innodb_sys_tablestats_init(
/*=======================*/
	void*	p)	/*!< in/out: table schema object */
{
	ST_SCHEMA_TABLE*	schema;

	DBUG_ENTER("innodb_sys_tablestats_init");

	schema = (ST_SCHEMA_TABLE*) p;

	schema->fields_info = innodb_sys_tablestats_fields_info;
	schema->fill_table = i_s_sys_tables_fill_table_stats;

	DBUG_RETURN(0);
}

UNIV_INTERN struct st_maria_plugin	i_s_innodb_sys_tablestats =
{
	/* the plugin type (a MYSQL_XXX_PLUGIN value) */
	/* int */
	STRUCT_FLD(type, MYSQL_INFORMATION_SCHEMA_PLUGIN),

	/* pointer to type-specific plugin descriptor */
	/* void* */
	STRUCT_FLD(info, &i_s_info),

	/* plugin name */
	/* const char* */
	STRUCT_FLD(name, "INNODB_SYS_TABLESTATS"),

	/* plugin author (for SHOW PLUGINS) */
	/* const char* */
	STRUCT_FLD(author, plugin_author),

	/* general descriptive text (for SHOW PLUGINS) */
	/* const char* */
	STRUCT_FLD(descr, "InnoDB SYS_TABLESTATS"),

	/* the plugin license (PLUGIN_LICENSE_XXX) */
	/* int */
	STRUCT_FLD(license, PLUGIN_LICENSE_GPL),

	/* the function to invoke when plugin is loaded */
	/* int (*)(void*); */
	STRUCT_FLD(init, innodb_sys_tablestats_init),

	/* the function to invoke when plugin is unloaded */
	/* int (*)(void*); */
	STRUCT_FLD(deinit, i_s_common_deinit),

	/* plugin version (for SHOW PLUGINS) */
	/* unsigned int */
	STRUCT_FLD(version, INNODB_VERSION_SHORT),

	/* struct st_mysql_show_var* */
	STRUCT_FLD(status_vars, NULL),

	/* struct st_mysql_sys_var** */
	STRUCT_FLD(system_vars, NULL),

        /* Maria extension */
	STRUCT_FLD(version_info, INNODB_VERSION_STR),
        STRUCT_FLD(maturity, MariaDB_PLUGIN_MATURITY_STABLE),
};

/**  SYS_INDEXES  **************************************************/
/* Fields of the dynamic table INFORMATION_SCHEMA.SYS_INDEXES */
static ST_FIELD_INFO	innodb_sysindex_fields_info[] =
{
#define SYS_INDEX_ID		0
	{STRUCT_FLD(field_name,		"INDEX_ID"),
	 STRUCT_FLD(field_length,	MY_INT64_NUM_DECIMAL_DIGITS),
	 STRUCT_FLD(field_type,		MYSQL_TYPE_LONGLONG),
	 STRUCT_FLD(value,		0),
	 STRUCT_FLD(field_flags,	MY_I_S_UNSIGNED),
	 STRUCT_FLD(old_name,		""),
	 STRUCT_FLD(open_method,	SKIP_OPEN_TABLE)},

#define SYS_INDEX_NAME		1
	{STRUCT_FLD(field_name,		"NAME"),
	 STRUCT_FLD(field_length,	NAME_LEN + 1),
	 STRUCT_FLD(field_type,		MYSQL_TYPE_STRING),
	 STRUCT_FLD(value,		0),
	 STRUCT_FLD(field_flags,	0),
	 STRUCT_FLD(old_name,		""),
	 STRUCT_FLD(open_method,	SKIP_OPEN_TABLE)},

#define SYS_INDEX_TABLE_ID	2
	{STRUCT_FLD(field_name,		"TABLE_ID"),
	 STRUCT_FLD(field_length,	MY_INT64_NUM_DECIMAL_DIGITS),
	 STRUCT_FLD(field_type,		MYSQL_TYPE_LONGLONG),
	 STRUCT_FLD(value,		0),
	 STRUCT_FLD(field_flags,	MY_I_S_UNSIGNED),
	 STRUCT_FLD(old_name,		""),
	 STRUCT_FLD(open_method,	SKIP_OPEN_TABLE)},

#define SYS_INDEX_TYPE		3
	{STRUCT_FLD(field_name,		"TYPE"),
	 STRUCT_FLD(field_length,	MY_INT32_NUM_DECIMAL_DIGITS),
	 STRUCT_FLD(field_type,		MYSQL_TYPE_LONG),
	 STRUCT_FLD(value,		0),
	 STRUCT_FLD(field_flags,	0),
	 STRUCT_FLD(old_name,		""),
	 STRUCT_FLD(open_method,	SKIP_OPEN_TABLE)},

#define SYS_INDEX_NUM_FIELDS	4
	{STRUCT_FLD(field_name,		"N_FIELDS"),
	 STRUCT_FLD(field_length,	MY_INT32_NUM_DECIMAL_DIGITS),
	 STRUCT_FLD(field_type,		MYSQL_TYPE_LONG),
	 STRUCT_FLD(value,		0),
	 STRUCT_FLD(field_flags,	0),
	 STRUCT_FLD(old_name,		""),
	 STRUCT_FLD(open_method,	SKIP_OPEN_TABLE)},

#define SYS_INDEX_PAGE_NO	5
	{STRUCT_FLD(field_name,		"PAGE_NO"),
	 STRUCT_FLD(field_length,	MY_INT32_NUM_DECIMAL_DIGITS),
	 STRUCT_FLD(field_type,		MYSQL_TYPE_LONG),
	 STRUCT_FLD(value,		0),
	 STRUCT_FLD(field_flags,	0),
	 STRUCT_FLD(old_name,		""),
	 STRUCT_FLD(open_method,	SKIP_OPEN_TABLE)},

#define SYS_INDEX_SPACE		6
	{STRUCT_FLD(field_name,		"SPACE"),
	 STRUCT_FLD(field_length,	MY_INT32_NUM_DECIMAL_DIGITS),
	 STRUCT_FLD(field_type,		MYSQL_TYPE_LONG),
	 STRUCT_FLD(value,		0),
	 STRUCT_FLD(field_flags,	0),
	 STRUCT_FLD(old_name,		""),
	 STRUCT_FLD(open_method,	SKIP_OPEN_TABLE)},

#define SYS_INDEX_MERGE_THRESHOLD 7
	{STRUCT_FLD(field_name,		"MERGE_THRESHOLD"),
	 STRUCT_FLD(field_length,	MY_INT32_NUM_DECIMAL_DIGITS),
	 STRUCT_FLD(field_type,		MYSQL_TYPE_LONG),
	 STRUCT_FLD(value,		0),
	 STRUCT_FLD(field_flags,	0),
	 STRUCT_FLD(old_name,		""),
	 STRUCT_FLD(open_method,	SKIP_OPEN_TABLE)},

	END_OF_ST_FIELD_INFO
};

/**********************************************************************//**
Function to populate the information_schema.innodb_sys_indexes table with
collected index information
@return 0 on success */
static
int
i_s_dict_fill_sys_indexes(
/*======================*/
	THD*		thd,		/*!< in: thread */
	table_id_t	table_id,	/*!< in: table id */
	dict_index_t*	index,		/*!< in: populated dict_index_t
					struct with index info */
	TABLE*		table_to_fill)	/*!< in/out: fill this table */
{
	Field**		fields;

	DBUG_ENTER("i_s_dict_fill_sys_indexes");

	fields = table_to_fill->field;

	OK(field_store_index_name(fields[SYS_INDEX_NAME], index->name));

	OK(fields[SYS_INDEX_ID]->store(longlong(index->id), true));

	OK(fields[SYS_INDEX_TABLE_ID]->store(longlong(table_id), true));

	OK(fields[SYS_INDEX_TYPE]->store(index->type));

	OK(fields[SYS_INDEX_NUM_FIELDS]->store(index->n_fields));

	/* FIL_NULL is ULINT32_UNDEFINED */
	if (index->page == FIL_NULL) {
		OK(fields[SYS_INDEX_PAGE_NO]->store(-1));
	} else {
		OK(fields[SYS_INDEX_PAGE_NO]->store(index->page));
	}

	OK(fields[SYS_INDEX_SPACE]->store(index->space));

	OK(fields[SYS_INDEX_MERGE_THRESHOLD]->store(index->merge_threshold));

	OK(schema_table_store_record(thd, table_to_fill));

	DBUG_RETURN(0);
}
/*******************************************************************//**
Function to go through each record in SYS_INDEXES table, and fill the
information_schema.innodb_sys_indexes table with related index information
@return 0 on success */
static
int
i_s_sys_indexes_fill_table(
/*=======================*/
	THD*		thd,	/*!< in: thread */
	TABLE_LIST*	tables,	/*!< in/out: tables to fill */
	Item*		)	/*!< in: condition (not used) */
{
	btr_pcur_t		pcur;
	const rec_t*		rec;
	mem_heap_t*		heap;
	mtr_t			mtr;

	DBUG_ENTER("i_s_sys_indexes_fill_table");
	RETURN_IF_INNODB_NOT_STARTED(tables->schema_table_name);

	/* deny access to user without PROCESS_ACL privilege */
	if (check_global_access(thd, PROCESS_ACL)) {
		DBUG_RETURN(0);
	}

	heap = mem_heap_create(1000);
	mutex_enter(&dict_sys->mutex);
	mtr_start(&mtr);

	/* Start scan the SYS_INDEXES table */
	rec = dict_startscan_system(&pcur, &mtr, SYS_INDEXES);

	/* Process each record in the table */
	while (rec) {
		const char*	err_msg;
		table_id_t	table_id;
		dict_index_t	index_rec;

		/* Populate a dict_index_t structure with information from
		a SYS_INDEXES row */
		err_msg = dict_process_sys_indexes_rec(heap, rec, &index_rec,
						       &table_id);

		mtr_commit(&mtr);
		mutex_exit(&dict_sys->mutex);

		if (!err_msg) {
			i_s_dict_fill_sys_indexes(thd, table_id, &index_rec,
						 tables->table);
		} else {
			push_warning_printf(thd, Sql_condition::WARN_LEVEL_WARN,
					    ER_CANT_FIND_SYSTEM_REC, "%s",
					    err_msg);
		}

		mem_heap_empty(heap);

		/* Get the next record */
		mutex_enter(&dict_sys->mutex);
		mtr_start(&mtr);
		rec = dict_getnext_system(&pcur, &mtr);
	}

	mtr_commit(&mtr);
	mutex_exit(&dict_sys->mutex);
	mem_heap_free(heap);

	DBUG_RETURN(0);
}
/*******************************************************************//**
Bind the dynamic table INFORMATION_SCHEMA.innodb_sys_indexes
@return 0 on success */
static
int
innodb_sys_indexes_init(
/*====================*/
	void*	p)	/*!< in/out: table schema object */
{
	ST_SCHEMA_TABLE*	schema;

	DBUG_ENTER("innodb_sys_indexes_init");

	schema = (ST_SCHEMA_TABLE*) p;

	schema->fields_info = innodb_sysindex_fields_info;
	schema->fill_table = i_s_sys_indexes_fill_table;

	DBUG_RETURN(0);
}

UNIV_INTERN struct st_maria_plugin	i_s_innodb_sys_indexes =
{
	/* the plugin type (a MYSQL_XXX_PLUGIN value) */
	/* int */
	STRUCT_FLD(type, MYSQL_INFORMATION_SCHEMA_PLUGIN),

	/* pointer to type-specific plugin descriptor */
	/* void* */
	STRUCT_FLD(info, &i_s_info),

	/* plugin name */
	/* const char* */
	STRUCT_FLD(name, "INNODB_SYS_INDEXES"),

	/* plugin author (for SHOW PLUGINS) */
	/* const char* */
	STRUCT_FLD(author, plugin_author),

	/* general descriptive text (for SHOW PLUGINS) */
	/* const char* */
	STRUCT_FLD(descr, "InnoDB SYS_INDEXES"),

	/* the plugin license (PLUGIN_LICENSE_XXX) */
	/* int */
	STRUCT_FLD(license, PLUGIN_LICENSE_GPL),

	/* the function to invoke when plugin is loaded */
	/* int (*)(void*); */
	STRUCT_FLD(init, innodb_sys_indexes_init),

	/* the function to invoke when plugin is unloaded */
	/* int (*)(void*); */
	STRUCT_FLD(deinit, i_s_common_deinit),

	/* plugin version (for SHOW PLUGINS) */
	/* unsigned int */
	STRUCT_FLD(version, INNODB_VERSION_SHORT),

	/* struct st_mysql_show_var* */
	STRUCT_FLD(status_vars, NULL),

	/* struct st_mysql_sys_var** */
	STRUCT_FLD(system_vars, NULL),

        /* Maria extension */
	STRUCT_FLD(version_info, INNODB_VERSION_STR),
        STRUCT_FLD(maturity, MariaDB_PLUGIN_MATURITY_STABLE),
};

/**  SYS_COLUMNS  **************************************************/
/* Fields of the dynamic table INFORMATION_SCHEMA.INNODB_SYS_COLUMNS */
static ST_FIELD_INFO	innodb_sys_columns_fields_info[] =
{
#define SYS_COLUMN_TABLE_ID		0
	{STRUCT_FLD(field_name,		"TABLE_ID"),
	 STRUCT_FLD(field_length,	MY_INT64_NUM_DECIMAL_DIGITS),
	 STRUCT_FLD(field_type,		MYSQL_TYPE_LONGLONG),
	 STRUCT_FLD(value,		0),
	 STRUCT_FLD(field_flags,	MY_I_S_UNSIGNED),
	 STRUCT_FLD(old_name,		""),
	 STRUCT_FLD(open_method,	SKIP_OPEN_TABLE)},

#define SYS_COLUMN_NAME		1
	{STRUCT_FLD(field_name,		"NAME"),
	 STRUCT_FLD(field_length,	NAME_LEN + 1),
	 STRUCT_FLD(field_type,		MYSQL_TYPE_STRING),
	 STRUCT_FLD(value,		0),
	 STRUCT_FLD(field_flags,	0),
	 STRUCT_FLD(old_name,		""),
	 STRUCT_FLD(open_method,	SKIP_OPEN_TABLE)},

#define SYS_COLUMN_POSITION	2
	{STRUCT_FLD(field_name,		"POS"),
	 STRUCT_FLD(field_length,	MY_INT64_NUM_DECIMAL_DIGITS),
	 STRUCT_FLD(field_type,		MYSQL_TYPE_LONGLONG),
	 STRUCT_FLD(value,		0),
	 STRUCT_FLD(field_flags,	MY_I_S_UNSIGNED),
	 STRUCT_FLD(old_name,		""),
	 STRUCT_FLD(open_method,	SKIP_OPEN_TABLE)},

#define SYS_COLUMN_MTYPE		3
	{STRUCT_FLD(field_name,		"MTYPE"),
	 STRUCT_FLD(field_length,	MY_INT32_NUM_DECIMAL_DIGITS),
	 STRUCT_FLD(field_type,		MYSQL_TYPE_LONG),
	 STRUCT_FLD(value,		0),
	 STRUCT_FLD(field_flags,	0),
	 STRUCT_FLD(old_name,		""),
	 STRUCT_FLD(open_method,	SKIP_OPEN_TABLE)},

#define SYS_COLUMN__PRTYPE	4
	{STRUCT_FLD(field_name,		"PRTYPE"),
	 STRUCT_FLD(field_length,	MY_INT32_NUM_DECIMAL_DIGITS),
	 STRUCT_FLD(field_type,		MYSQL_TYPE_LONG),
	 STRUCT_FLD(value,		0),
	 STRUCT_FLD(field_flags,	0),
	 STRUCT_FLD(old_name,		""),
	 STRUCT_FLD(open_method,	SKIP_OPEN_TABLE)},

#define SYS_COLUMN_COLUMN_LEN	5
	{STRUCT_FLD(field_name,		"LEN"),
	 STRUCT_FLD(field_length,	MY_INT32_NUM_DECIMAL_DIGITS),
	 STRUCT_FLD(field_type,		MYSQL_TYPE_LONG),
	 STRUCT_FLD(value,		0),
	 STRUCT_FLD(field_flags,	0),
	 STRUCT_FLD(old_name,		""),
	 STRUCT_FLD(open_method,	SKIP_OPEN_TABLE)},

	END_OF_ST_FIELD_INFO
};

/**********************************************************************//**
Function to populate the information_schema.innodb_sys_columns with
related column information
@return 0 on success */
static
int
i_s_dict_fill_sys_columns(
/*======================*/
	THD*		thd,		/*!< in: thread */
	table_id_t	table_id,	/*!< in: table ID */
	const char*	col_name,	/*!< in: column name */
	dict_col_t*	column,		/*!< in: dict_col_t struct holding
					more column information */
	ulint		nth_v_col,	/*!< in: virtual column, its
					sequence number (nth virtual col) */
	TABLE*		table_to_fill)	/*!< in/out: fill this table */
{
	Field**		fields;

	DBUG_ENTER("i_s_dict_fill_sys_columns");

	fields = table_to_fill->field;

	OK(fields[SYS_COLUMN_TABLE_ID]->store((longlong) table_id, TRUE));

	OK(field_store_string(fields[SYS_COLUMN_NAME], col_name));

	if (dict_col_is_virtual(column)) {
		ulint	pos = dict_create_v_col_pos(nth_v_col, column->ind);
		OK(fields[SYS_COLUMN_POSITION]->store(pos, true));
	} else {
		OK(fields[SYS_COLUMN_POSITION]->store(column->ind, true));
	}

	OK(fields[SYS_COLUMN_MTYPE]->store(column->mtype));

	OK(fields[SYS_COLUMN__PRTYPE]->store(column->prtype));

	OK(fields[SYS_COLUMN_COLUMN_LEN]->store(column->len));

	OK(schema_table_store_record(thd, table_to_fill));

	DBUG_RETURN(0);
}
/*******************************************************************//**
Function to fill information_schema.innodb_sys_columns with information
collected by scanning SYS_COLUMNS table.
@return 0 on success */
static
int
i_s_sys_columns_fill_table(
/*=======================*/
	THD*		thd,	/*!< in: thread */
	TABLE_LIST*	tables,	/*!< in/out: tables to fill */
	Item*		)	/*!< in: condition (not used) */
{
	btr_pcur_t	pcur;
	const rec_t*	rec;
	const char*	col_name;
	mem_heap_t*	heap;
	mtr_t		mtr;

	DBUG_ENTER("i_s_sys_columns_fill_table");
	RETURN_IF_INNODB_NOT_STARTED(tables->schema_table_name);

	/* deny access to user without PROCESS_ACL privilege */
	if (check_global_access(thd, PROCESS_ACL)) {
		DBUG_RETURN(0);
	}

	heap = mem_heap_create(1000);
	mutex_enter(&dict_sys->mutex);
	mtr_start(&mtr);

	rec = dict_startscan_system(&pcur, &mtr, SYS_COLUMNS);

	while (rec) {
		const char*	err_msg;
		dict_col_t	column_rec;
		table_id_t	table_id;
		ulint		nth_v_col;

		/* populate a dict_col_t structure with information from
		a SYS_COLUMNS row */
		err_msg = dict_process_sys_columns_rec(heap, rec, &column_rec,
						       &table_id, &col_name,
						       &nth_v_col);

		mtr_commit(&mtr);
		mutex_exit(&dict_sys->mutex);

		if (!err_msg) {
			i_s_dict_fill_sys_columns(thd, table_id, col_name,
						 &column_rec, nth_v_col,
						 tables->table);
		} else {
			push_warning_printf(thd, Sql_condition::WARN_LEVEL_WARN,
					    ER_CANT_FIND_SYSTEM_REC, "%s",
					    err_msg);
		}

		mem_heap_empty(heap);

		/* Get the next record */
		mutex_enter(&dict_sys->mutex);
		mtr_start(&mtr);
		rec = dict_getnext_system(&pcur, &mtr);
	}

	mtr_commit(&mtr);
	mutex_exit(&dict_sys->mutex);
	mem_heap_free(heap);

	DBUG_RETURN(0);
}
/*******************************************************************//**
Bind the dynamic table INFORMATION_SCHEMA.innodb_sys_columns
@return 0 on success */
static
int
innodb_sys_columns_init(
/*====================*/
	void*	p)	/*!< in/out: table schema object */
{
	ST_SCHEMA_TABLE*	schema;

	DBUG_ENTER("innodb_sys_columns_init");

	schema = (ST_SCHEMA_TABLE*) p;

	schema->fields_info = innodb_sys_columns_fields_info;
	schema->fill_table = i_s_sys_columns_fill_table;

	DBUG_RETURN(0);
}

UNIV_INTERN struct st_maria_plugin	i_s_innodb_sys_columns =
{
	/* the plugin type (a MYSQL_XXX_PLUGIN value) */
	/* int */
	STRUCT_FLD(type, MYSQL_INFORMATION_SCHEMA_PLUGIN),

	/* pointer to type-specific plugin descriptor */
	/* void* */
	STRUCT_FLD(info, &i_s_info),

	/* plugin name */
	/* const char* */
	STRUCT_FLD(name, "INNODB_SYS_COLUMNS"),

	/* plugin author (for SHOW PLUGINS) */
	/* const char* */
	STRUCT_FLD(author, plugin_author),

	/* general descriptive text (for SHOW PLUGINS) */
	/* const char* */
	STRUCT_FLD(descr, "InnoDB SYS_COLUMNS"),

	/* the plugin license (PLUGIN_LICENSE_XXX) */
	/* int */
	STRUCT_FLD(license, PLUGIN_LICENSE_GPL),

	/* the function to invoke when plugin is loaded */
	/* int (*)(void*); */
	STRUCT_FLD(init, innodb_sys_columns_init),

	/* the function to invoke when plugin is unloaded */
	/* int (*)(void*); */
	STRUCT_FLD(deinit, i_s_common_deinit),

	/* plugin version (for SHOW PLUGINS) */
	/* unsigned int */
	STRUCT_FLD(version, INNODB_VERSION_SHORT),

	/* struct st_mysql_show_var* */
	STRUCT_FLD(status_vars, NULL),

	/* struct st_mysql_sys_var** */
	STRUCT_FLD(system_vars, NULL),

        /* Maria extension */
	STRUCT_FLD(version_info, INNODB_VERSION_STR),
        STRUCT_FLD(maturity, MariaDB_PLUGIN_MATURITY_STABLE),
};

/**  SYS_VIRTUAL **************************************************/
/** Fields of the dynamic table INFORMATION_SCHEMA.INNODB_SYS_VIRTUAL */
static ST_FIELD_INFO	innodb_sys_virtual_fields_info[] =
{
#define SYS_VIRTUAL_TABLE_ID		0
	{STRUCT_FLD(field_name,		"TABLE_ID"),
	 STRUCT_FLD(field_length,	MY_INT64_NUM_DECIMAL_DIGITS),
	 STRUCT_FLD(field_type,		MYSQL_TYPE_LONGLONG),
	 STRUCT_FLD(value,		0),
	 STRUCT_FLD(field_flags,	MY_I_S_UNSIGNED),
	 STRUCT_FLD(old_name,		""),
	 STRUCT_FLD(open_method,	SKIP_OPEN_TABLE)},

#define SYS_VIRTUAL_POS			1
	{STRUCT_FLD(field_name,		"POS"),
	 STRUCT_FLD(field_length,	MY_INT32_NUM_DECIMAL_DIGITS),
	 STRUCT_FLD(field_type,		MYSQL_TYPE_LONG),
	 STRUCT_FLD(value,		0),
	 STRUCT_FLD(field_flags,	MY_I_S_UNSIGNED),
	 STRUCT_FLD(old_name,		""),
	 STRUCT_FLD(open_method,	SKIP_OPEN_TABLE)},

#define SYS_VIRTUAL_BASE_POS		2
	{STRUCT_FLD(field_name,		"BASE_POS"),
	 STRUCT_FLD(field_length,	MY_INT32_NUM_DECIMAL_DIGITS),
	 STRUCT_FLD(field_type,		MYSQL_TYPE_LONG),
	 STRUCT_FLD(value,		0),
	 STRUCT_FLD(field_flags,	MY_I_S_UNSIGNED),
	 STRUCT_FLD(old_name,		""),
	 STRUCT_FLD(open_method,	SKIP_OPEN_TABLE)},

	END_OF_ST_FIELD_INFO
};

/** Function to populate the information_schema.innodb_sys_virtual with
related information
param[in]	thd		thread
param[in]	table_id	table ID
param[in]	pos		virtual column position
param[in]	base_pos	base column position
param[in,out]	table_to_fill	fill this table
@return 0 on success */
static
int
i_s_dict_fill_sys_virtual(
	THD*		thd,
	table_id_t	table_id,
	ulint		pos,
	ulint		base_pos,
	TABLE*		table_to_fill)
{
	Field**		fields;

	DBUG_ENTER("i_s_dict_fill_sys_virtual");

	fields = table_to_fill->field;

	OK(fields[SYS_VIRTUAL_TABLE_ID]->store(table_id, true));

	OK(fields[SYS_VIRTUAL_POS]->store(pos, true));

	OK(fields[SYS_VIRTUAL_BASE_POS]->store(base_pos, true));

	OK(schema_table_store_record(thd, table_to_fill));

	DBUG_RETURN(0);
}

/** Function to fill information_schema.innodb_sys_virtual with information
collected by scanning SYS_VIRTUAL table.
param[in]	thd		thread
param[in,out]	tables		tables to fill
param[in]	item		condition (not used)
@return 0 on success */
static
int
i_s_sys_virtual_fill_table(
	THD*		thd,
	TABLE_LIST*	tables,
	Item*		)
{
	btr_pcur_t	pcur;
	const rec_t*	rec;
	ulint		pos;
	ulint		base_pos;
	mem_heap_t*	heap;
	mtr_t		mtr;

	DBUG_ENTER("i_s_sys_virtual_fill_table");
	RETURN_IF_INNODB_NOT_STARTED(tables->schema_table_name);

	/* deny access to user without PROCESS_ACL privilege */
	if (check_global_access(thd, PROCESS_ACL)) {
		DBUG_RETURN(0);
	}

	heap = mem_heap_create(1000);
	mutex_enter(&dict_sys->mutex);
	mtr_start(&mtr);

	rec = dict_startscan_system(&pcur, &mtr, SYS_VIRTUAL);

	while (rec) {
		const char*	err_msg;
		table_id_t	table_id;

		/* populate a dict_col_t structure with information from
		a SYS_VIRTUAL row */
		err_msg = dict_process_sys_virtual_rec(heap, rec,
						       &table_id, &pos,
						       &base_pos);

		mtr_commit(&mtr);
		mutex_exit(&dict_sys->mutex);

		if (!err_msg) {
			i_s_dict_fill_sys_virtual(thd, table_id, pos, base_pos,
						  tables->table);
		} else {
			push_warning_printf(thd, Sql_condition::WARN_LEVEL_WARN,
					    ER_CANT_FIND_SYSTEM_REC, "%s",
					    err_msg);
		}

		mem_heap_empty(heap);

		/* Get the next record */
		mutex_enter(&dict_sys->mutex);
		mtr_start(&mtr);
		rec = dict_getnext_system(&pcur, &mtr);
	}

	mtr_commit(&mtr);
	mutex_exit(&dict_sys->mutex);
	mem_heap_free(heap);

	DBUG_RETURN(0);
}

/** Bind the dynamic table INFORMATION_SCHEMA.innodb_sys_virtual
param[in,out]	p	table schema object
@return 0 on success */
static
int
innodb_sys_virtual_init(
	void*	p)
{
	ST_SCHEMA_TABLE*	schema;

	DBUG_ENTER("innodb_sys_virtual_init");

	schema = (ST_SCHEMA_TABLE*) p;

	schema->fields_info = innodb_sys_virtual_fields_info;
	schema->fill_table = i_s_sys_virtual_fill_table;

	DBUG_RETURN(0);
}

struct st_maria_plugin	i_s_innodb_sys_virtual =
{
	/* the plugin type (a MYSQL_XXX_PLUGIN value) */
	/* int */
	STRUCT_FLD(type, MYSQL_INFORMATION_SCHEMA_PLUGIN),

	/* pointer to type-specific plugin descriptor */
	/* void* */
	STRUCT_FLD(info, &i_s_info),

	/* plugin name */
	/* const char* */
	STRUCT_FLD(name, "INNODB_SYS_VIRTUAL"),

	/* plugin author (for SHOW PLUGINS) */
	/* const char* */
	STRUCT_FLD(author, plugin_author),

	/* general descriptive text (for SHOW PLUGINS) */
	/* const char* */
	STRUCT_FLD(descr, "InnoDB SYS_VIRTUAL"),

	/* the plugin license (PLUGIN_LICENSE_XXX) */
	/* int */
	STRUCT_FLD(license, PLUGIN_LICENSE_GPL),

	/* the function to invoke when plugin is loaded */
	/* int (*)(void*); */
	STRUCT_FLD(init, innodb_sys_virtual_init),

	/* the function to invoke when plugin is unloaded */
	/* int (*)(void*); */
	STRUCT_FLD(deinit, i_s_common_deinit),

	/* plugin version (for SHOW PLUGINS) */
	/* unsigned int */
	STRUCT_FLD(version, INNODB_VERSION_SHORT),

	/* struct st_mysql_show_var* */
	STRUCT_FLD(status_vars, NULL),

	/* struct st_mysql_sys_var** */
	STRUCT_FLD(system_vars, NULL),

	/* Maria extension */
	STRUCT_FLD(version_info, INNODB_VERSION_STR),
	STRUCT_FLD(maturity, MariaDB_PLUGIN_MATURITY_BETA),
};
/**  SYS_FIELDS  ***************************************************/
/* Fields of the dynamic table INFORMATION_SCHEMA.INNODB_SYS_FIELDS */
static ST_FIELD_INFO	innodb_sys_fields_fields_info[] =
{
#define SYS_FIELD_INDEX_ID	0
	{STRUCT_FLD(field_name,		"INDEX_ID"),
	 STRUCT_FLD(field_length,	MY_INT64_NUM_DECIMAL_DIGITS),
	 STRUCT_FLD(field_type,		MYSQL_TYPE_LONGLONG),
	 STRUCT_FLD(value,		0),
	 STRUCT_FLD(field_flags,	MY_I_S_UNSIGNED),
	 STRUCT_FLD(old_name,		""),
	 STRUCT_FLD(open_method,	SKIP_OPEN_TABLE)},

#define SYS_FIELD_NAME		1
	{STRUCT_FLD(field_name,		"NAME"),
	 STRUCT_FLD(field_length,	NAME_LEN + 1),
	 STRUCT_FLD(field_type,		MYSQL_TYPE_STRING),
	 STRUCT_FLD(value,		0),
	 STRUCT_FLD(field_flags,	0),
	 STRUCT_FLD(old_name,		""),
	 STRUCT_FLD(open_method,	SKIP_OPEN_TABLE)},

#define SYS_FIELD_POS		2
	{STRUCT_FLD(field_name,		"POS"),
	 STRUCT_FLD(field_length,	MY_INT32_NUM_DECIMAL_DIGITS),
	 STRUCT_FLD(field_type,		MYSQL_TYPE_LONG),
	 STRUCT_FLD(value,		0),
	 STRUCT_FLD(field_flags,	MY_I_S_UNSIGNED),
	 STRUCT_FLD(old_name,		""),
	 STRUCT_FLD(open_method,	SKIP_OPEN_TABLE)},

	END_OF_ST_FIELD_INFO
};

/**********************************************************************//**
Function to fill information_schema.innodb_sys_fields with information
collected by scanning SYS_FIELDS table.
@return 0 on success */
static
int
i_s_dict_fill_sys_fields(
/*=====================*/
	THD*		thd,		/*!< in: thread */
	index_id_t	index_id,	/*!< in: index id for the field */
	dict_field_t*	field,		/*!< in: table */
	ulint		pos,		/*!< in: Field position */
	TABLE*		table_to_fill)	/*!< in/out: fill this table */
{
	Field**		fields;

	DBUG_ENTER("i_s_dict_fill_sys_fields");

	fields = table_to_fill->field;

	OK(fields[SYS_FIELD_INDEX_ID]->store(index_id, true));

	OK(field_store_string(fields[SYS_FIELD_NAME], field->name));

	OK(fields[SYS_FIELD_POS]->store(pos, true));

	OK(schema_table_store_record(thd, table_to_fill));

	DBUG_RETURN(0);
}
/*******************************************************************//**
Function to go through each record in SYS_FIELDS table, and fill the
information_schema.innodb_sys_fields table with related index field
information
@return 0 on success */
static
int
i_s_sys_fields_fill_table(
/*======================*/
	THD*		thd,	/*!< in: thread */
	TABLE_LIST*	tables,	/*!< in/out: tables to fill */
	Item*		)	/*!< in: condition (not used) */
{
	btr_pcur_t	pcur;
	const rec_t*	rec;
	mem_heap_t*	heap;
	index_id_t	last_id;
	mtr_t		mtr;

	DBUG_ENTER("i_s_sys_fields_fill_table");
	RETURN_IF_INNODB_NOT_STARTED(tables->schema_table_name);

	/* deny access to user without PROCESS_ACL privilege */
	if (check_global_access(thd, PROCESS_ACL)) {

		DBUG_RETURN(0);
	}

	heap = mem_heap_create(1000);
	mutex_enter(&dict_sys->mutex);
	mtr_start(&mtr);

	/* will save last index id so that we know whether we move to
	the next index. This is used to calculate prefix length */
	last_id = 0;

	rec = dict_startscan_system(&pcur, &mtr, SYS_FIELDS);

	while (rec) {
		ulint		pos;
		const char*	err_msg;
		index_id_t	index_id;
		dict_field_t	field_rec;

		/* Populate a dict_field_t structure with information from
		a SYS_FIELDS row */
		err_msg = dict_process_sys_fields_rec(heap, rec, &field_rec,
						      &pos, &index_id, last_id);

		mtr_commit(&mtr);
		mutex_exit(&dict_sys->mutex);

		if (!err_msg) {
			i_s_dict_fill_sys_fields(thd, index_id, &field_rec,
						 pos, tables->table);
			last_id = index_id;
		} else {
			push_warning_printf(thd, Sql_condition::WARN_LEVEL_WARN,
					    ER_CANT_FIND_SYSTEM_REC, "%s",
					    err_msg);
		}

		mem_heap_empty(heap);

		/* Get the next record */
		mutex_enter(&dict_sys->mutex);
		mtr_start(&mtr);
		rec = dict_getnext_system(&pcur, &mtr);
	}

	mtr_commit(&mtr);
	mutex_exit(&dict_sys->mutex);
	mem_heap_free(heap);

	DBUG_RETURN(0);
}
/*******************************************************************//**
Bind the dynamic table INFORMATION_SCHEMA.innodb_sys_fields
@return 0 on success */
static
int
innodb_sys_fields_init(
/*===================*/
	void*   p)	/*!< in/out: table schema object */
{
	ST_SCHEMA_TABLE*	schema;

	DBUG_ENTER("innodb_sys_field_init");

	schema = (ST_SCHEMA_TABLE*) p;

	schema->fields_info = innodb_sys_fields_fields_info;
	schema->fill_table = i_s_sys_fields_fill_table;

	DBUG_RETURN(0);
}

UNIV_INTERN struct st_maria_plugin	i_s_innodb_sys_fields =
{
	/* the plugin type (a MYSQL_XXX_PLUGIN value) */
	/* int */
	STRUCT_FLD(type, MYSQL_INFORMATION_SCHEMA_PLUGIN),

	/* pointer to type-specific plugin descriptor */
	/* void* */
	STRUCT_FLD(info, &i_s_info),

	/* plugin name */
	/* const char* */
	STRUCT_FLD(name, "INNODB_SYS_FIELDS"),

	/* plugin author (for SHOW PLUGINS) */
	/* const char* */
	STRUCT_FLD(author, plugin_author),

	/* general descriptive text (for SHOW PLUGINS) */
	/* const char* */
	STRUCT_FLD(descr, "InnoDB SYS_FIELDS"),

	/* the plugin license (PLUGIN_LICENSE_XXX) */
	/* int */
	STRUCT_FLD(license, PLUGIN_LICENSE_GPL),

	/* the function to invoke when plugin is loaded */
	/* int (*)(void*); */
	STRUCT_FLD(init, innodb_sys_fields_init),

	/* the function to invoke when plugin is unloaded */
	/* int (*)(void*); */
	STRUCT_FLD(deinit, i_s_common_deinit),

	/* plugin version (for SHOW PLUGINS) */
	/* unsigned int */
	STRUCT_FLD(version, INNODB_VERSION_SHORT),

	/* struct st_mysql_show_var* */
	STRUCT_FLD(status_vars, NULL),

	/* struct st_mysql_sys_var** */
	STRUCT_FLD(system_vars, NULL),

        /* Maria extension */
	STRUCT_FLD(version_info, INNODB_VERSION_STR),
        STRUCT_FLD(maturity, MariaDB_PLUGIN_MATURITY_STABLE),
};

/**  SYS_FOREIGN        ********************************************/
/* Fields of the dynamic table INFORMATION_SCHEMA.INNODB_SYS_FOREIGN */
static ST_FIELD_INFO	innodb_sys_foreign_fields_info[] =
{
#define SYS_FOREIGN_ID		0
	{STRUCT_FLD(field_name,		"ID"),
	 STRUCT_FLD(field_length,	NAME_LEN + 1),
	 STRUCT_FLD(field_type,		MYSQL_TYPE_STRING),
	 STRUCT_FLD(value,		0),
	 STRUCT_FLD(field_flags,	0),
	 STRUCT_FLD(old_name,		""),
	 STRUCT_FLD(open_method,	SKIP_OPEN_TABLE)},

#define SYS_FOREIGN_FOR_NAME	1
	{STRUCT_FLD(field_name,		"FOR_NAME"),
	 STRUCT_FLD(field_length,	NAME_LEN + 1),
	 STRUCT_FLD(field_type,		MYSQL_TYPE_STRING),
	 STRUCT_FLD(value,		0),
	 STRUCT_FLD(field_flags,	0),
	 STRUCT_FLD(old_name,		""),
	 STRUCT_FLD(open_method,	SKIP_OPEN_TABLE)},

#define SYS_FOREIGN_REF_NAME	2
	{STRUCT_FLD(field_name,		"REF_NAME"),
	 STRUCT_FLD(field_length,	NAME_LEN + 1),
	 STRUCT_FLD(field_type,		MYSQL_TYPE_STRING),
	 STRUCT_FLD(value,		0),
	 STRUCT_FLD(field_flags,	0),
	 STRUCT_FLD(old_name,		""),
	 STRUCT_FLD(open_method,	SKIP_OPEN_TABLE)},

#define SYS_FOREIGN_NUM_COL	3
	{STRUCT_FLD(field_name,		"N_COLS"),
	 STRUCT_FLD(field_length,	MY_INT32_NUM_DECIMAL_DIGITS),
	 STRUCT_FLD(field_type,		MYSQL_TYPE_LONG),
	 STRUCT_FLD(value,		0),
	 STRUCT_FLD(field_flags,	MY_I_S_UNSIGNED),
	 STRUCT_FLD(old_name,		""),
	 STRUCT_FLD(open_method,	SKIP_OPEN_TABLE)},

#define SYS_FOREIGN_TYPE	4
	{STRUCT_FLD(field_name,		"TYPE"),
	 STRUCT_FLD(field_length,	MY_INT32_NUM_DECIMAL_DIGITS),
	 STRUCT_FLD(field_type,		MYSQL_TYPE_LONG),
	 STRUCT_FLD(value,		0),
	 STRUCT_FLD(field_flags,	MY_I_S_UNSIGNED),
	 STRUCT_FLD(old_name,		""),
	 STRUCT_FLD(open_method,	SKIP_OPEN_TABLE)},

	END_OF_ST_FIELD_INFO
};

/**********************************************************************//**
Function to fill information_schema.innodb_sys_foreign with information
collected by scanning SYS_FOREIGN table.
@return 0 on success */
static
int
i_s_dict_fill_sys_foreign(
/*======================*/
	THD*		thd,		/*!< in: thread */
	dict_foreign_t*	foreign,	/*!< in: table */
	TABLE*		table_to_fill)	/*!< in/out: fill this table */
{
	Field**		fields;

	DBUG_ENTER("i_s_dict_fill_sys_foreign");

	fields = table_to_fill->field;

	OK(field_store_string(fields[SYS_FOREIGN_ID], foreign->id));

	OK(field_store_string(fields[SYS_FOREIGN_FOR_NAME],
			      foreign->foreign_table_name));

	OK(field_store_string(fields[SYS_FOREIGN_REF_NAME],
			      foreign->referenced_table_name));

	OK(fields[SYS_FOREIGN_NUM_COL]->store(foreign->n_fields));

	OK(fields[SYS_FOREIGN_TYPE]->store(foreign->type));

	OK(schema_table_store_record(thd, table_to_fill));

	DBUG_RETURN(0);
}

/*******************************************************************//**
Function to populate INFORMATION_SCHEMA.innodb_sys_foreign table. Loop
through each record in SYS_FOREIGN, and extract the foreign key
information.
@return 0 on success */
static
int
i_s_sys_foreign_fill_table(
/*=======================*/
	THD*		thd,	/*!< in: thread */
	TABLE_LIST*	tables,	/*!< in/out: tables to fill */
	Item*		)	/*!< in: condition (not used) */
{
	btr_pcur_t	pcur;
	const rec_t*	rec;
	mem_heap_t*	heap;
	mtr_t		mtr;

	DBUG_ENTER("i_s_sys_foreign_fill_table");
	RETURN_IF_INNODB_NOT_STARTED(tables->schema_table_name);

	/* deny access to user without PROCESS_ACL privilege */
	if (check_global_access(thd, PROCESS_ACL)) {

		DBUG_RETURN(0);
	}

	heap = mem_heap_create(1000);
	mutex_enter(&dict_sys->mutex);
	mtr_start(&mtr);

	rec = dict_startscan_system(&pcur, &mtr, SYS_FOREIGN);

	while (rec) {
		const char*	err_msg;
		dict_foreign_t	foreign_rec;

		/* Populate a dict_foreign_t structure with information from
		a SYS_FOREIGN row */
		err_msg = dict_process_sys_foreign_rec(heap, rec, &foreign_rec);

		mtr_commit(&mtr);
		mutex_exit(&dict_sys->mutex);

		if (!err_msg) {
			i_s_dict_fill_sys_foreign(thd, &foreign_rec,
						 tables->table);
		} else {
			push_warning_printf(thd, Sql_condition::WARN_LEVEL_WARN,
					    ER_CANT_FIND_SYSTEM_REC, "%s",
					    err_msg);
		}

		mem_heap_empty(heap);

		/* Get the next record */
		mtr_start(&mtr);
		mutex_enter(&dict_sys->mutex);
		rec = dict_getnext_system(&pcur, &mtr);
	}

	mtr_commit(&mtr);
	mutex_exit(&dict_sys->mutex);
	mem_heap_free(heap);

	DBUG_RETURN(0);
}

/*******************************************************************//**
Bind the dynamic table INFORMATION_SCHEMA.innodb_sys_foreign
@return 0 on success */
static
int
innodb_sys_foreign_init(
/*====================*/
	void*   p)	/*!< in/out: table schema object */
{
	ST_SCHEMA_TABLE*	schema;

	DBUG_ENTER("innodb_sys_foreign_init");

	schema = (ST_SCHEMA_TABLE*) p;

	schema->fields_info = innodb_sys_foreign_fields_info;
	schema->fill_table = i_s_sys_foreign_fill_table;

	DBUG_RETURN(0);
}

UNIV_INTERN struct st_maria_plugin	i_s_innodb_sys_foreign =
{
	/* the plugin type (a MYSQL_XXX_PLUGIN value) */
	/* int */
	STRUCT_FLD(type, MYSQL_INFORMATION_SCHEMA_PLUGIN),

	/* pointer to type-specific plugin descriptor */
	/* void* */
	STRUCT_FLD(info, &i_s_info),

	/* plugin name */
	/* const char* */
	STRUCT_FLD(name, "INNODB_SYS_FOREIGN"),

	/* plugin author (for SHOW PLUGINS) */
	/* const char* */
	STRUCT_FLD(author, plugin_author),

	/* general descriptive text (for SHOW PLUGINS) */
	/* const char* */
	STRUCT_FLD(descr, "InnoDB SYS_FOREIGN"),

	/* the plugin license (PLUGIN_LICENSE_XXX) */
	/* int */
	STRUCT_FLD(license, PLUGIN_LICENSE_GPL),

	/* the function to invoke when plugin is loaded */
	/* int (*)(void*); */
	STRUCT_FLD(init, innodb_sys_foreign_init),

	/* the function to invoke when plugin is unloaded */
	/* int (*)(void*); */
	STRUCT_FLD(deinit, i_s_common_deinit),

	/* plugin version (for SHOW PLUGINS) */
	/* unsigned int */
	STRUCT_FLD(version, INNODB_VERSION_SHORT),

	/* struct st_mysql_show_var* */
	STRUCT_FLD(status_vars, NULL),

	/* struct st_mysql_sys_var** */
	STRUCT_FLD(system_vars, NULL),

        /* Maria extension */
	STRUCT_FLD(version_info, INNODB_VERSION_STR),
        STRUCT_FLD(maturity, MariaDB_PLUGIN_MATURITY_STABLE),
};

/**  SYS_FOREIGN_COLS   ********************************************/
/* Fields of the dynamic table INFORMATION_SCHEMA.INNODB_SYS_FOREIGN_COLS */
static ST_FIELD_INFO	innodb_sys_foreign_cols_fields_info[] =
{
#define SYS_FOREIGN_COL_ID		0
	{STRUCT_FLD(field_name,		"ID"),
	 STRUCT_FLD(field_length,	NAME_LEN + 1),
	 STRUCT_FLD(field_type,		MYSQL_TYPE_STRING),
	 STRUCT_FLD(value,		0),
	 STRUCT_FLD(field_flags,	0),
	 STRUCT_FLD(old_name,		""),
	 STRUCT_FLD(open_method,	SKIP_OPEN_TABLE)},

#define SYS_FOREIGN_COL_FOR_NAME	1
	{STRUCT_FLD(field_name,		"FOR_COL_NAME"),
	 STRUCT_FLD(field_length,	NAME_LEN + 1),
	 STRUCT_FLD(field_type,		MYSQL_TYPE_STRING),
	 STRUCT_FLD(value,		0),
	 STRUCT_FLD(field_flags,	0),
	 STRUCT_FLD(old_name,		""),
	 STRUCT_FLD(open_method,	SKIP_OPEN_TABLE)},

#define SYS_FOREIGN_COL_REF_NAME	2
	{STRUCT_FLD(field_name,		"REF_COL_NAME"),
	 STRUCT_FLD(field_length,	NAME_LEN + 1),
	 STRUCT_FLD(field_type,		MYSQL_TYPE_STRING),
	 STRUCT_FLD(value,		0),
	 STRUCT_FLD(field_flags,	0),
	 STRUCT_FLD(old_name,		""),
	 STRUCT_FLD(open_method,	SKIP_OPEN_TABLE)},

#define SYS_FOREIGN_COL_POS		3
	{STRUCT_FLD(field_name,		"POS"),
	 STRUCT_FLD(field_length,	MY_INT32_NUM_DECIMAL_DIGITS),
	 STRUCT_FLD(field_type,		MYSQL_TYPE_LONG),
	 STRUCT_FLD(value,		0),
	 STRUCT_FLD(field_flags,	MY_I_S_UNSIGNED),
	 STRUCT_FLD(old_name,		""),
	 STRUCT_FLD(open_method,	SKIP_OPEN_TABLE)},

	END_OF_ST_FIELD_INFO
};

/**********************************************************************//**
Function to fill information_schema.innodb_sys_foreign_cols with information
collected by scanning SYS_FOREIGN_COLS table.
@return 0 on success */
static
int
i_s_dict_fill_sys_foreign_cols(
/*==========================*/
	THD*		thd,		/*!< in: thread */
	const char*	name,		/*!< in: foreign key constraint name */
	const char*	for_col_name,	/*!< in: referencing column name*/
	const char*	ref_col_name,	/*!< in: referenced column
					name */
	ulint		pos,		/*!< in: column position */
	TABLE*		table_to_fill)	/*!< in/out: fill this table */
{
	Field**		fields;

	DBUG_ENTER("i_s_dict_fill_sys_foreign_cols");

	fields = table_to_fill->field;

	OK(field_store_string(fields[SYS_FOREIGN_COL_ID], name));

	OK(field_store_string(fields[SYS_FOREIGN_COL_FOR_NAME], for_col_name));

	OK(field_store_string(fields[SYS_FOREIGN_COL_REF_NAME], ref_col_name));

	OK(fields[SYS_FOREIGN_COL_POS]->store(pos, true));

	OK(schema_table_store_record(thd, table_to_fill));

	DBUG_RETURN(0);
}
/*******************************************************************//**
Function to populate INFORMATION_SCHEMA.innodb_sys_foreign_cols table. Loop
through each record in SYS_FOREIGN_COLS, and extract the foreign key column
information and fill the INFORMATION_SCHEMA.innodb_sys_foreign_cols table.
@return 0 on success */
static
int
i_s_sys_foreign_cols_fill_table(
/*============================*/
	THD*		thd,	/*!< in: thread */
	TABLE_LIST*	tables,	/*!< in/out: tables to fill */
	Item*		)	/*!< in: condition (not used) */
{
	btr_pcur_t	pcur;
	const rec_t*	rec;
	mem_heap_t*	heap;
	mtr_t		mtr;

	DBUG_ENTER("i_s_sys_foreign_cols_fill_table");
	RETURN_IF_INNODB_NOT_STARTED(tables->schema_table_name);

	/* deny access to user without PROCESS_ACL privilege */
	if (check_global_access(thd, PROCESS_ACL)) {
		DBUG_RETURN(0);
	}

	heap = mem_heap_create(1000);
	mutex_enter(&dict_sys->mutex);
	mtr_start(&mtr);

	rec = dict_startscan_system(&pcur, &mtr, SYS_FOREIGN_COLS);

	while (rec) {
		const char*	err_msg;
		const char*	name;
		const char*	for_col_name;
		const char*	ref_col_name;
		ulint		pos;

		/* Extract necessary information from a SYS_FOREIGN_COLS row */
		err_msg = dict_process_sys_foreign_col_rec(
			heap, rec, &name, &for_col_name, &ref_col_name, &pos);

		mtr_commit(&mtr);
		mutex_exit(&dict_sys->mutex);

		if (!err_msg) {
			i_s_dict_fill_sys_foreign_cols(
				thd, name, for_col_name, ref_col_name, pos,
				tables->table);
		} else {
			push_warning_printf(thd, Sql_condition::WARN_LEVEL_WARN,
					    ER_CANT_FIND_SYSTEM_REC, "%s",
					    err_msg);
		}

		mem_heap_empty(heap);

		/* Get the next record */
		mutex_enter(&dict_sys->mutex);
		mtr_start(&mtr);
		rec = dict_getnext_system(&pcur, &mtr);
	}

	mtr_commit(&mtr);
	mutex_exit(&dict_sys->mutex);
	mem_heap_free(heap);

	DBUG_RETURN(0);
}
/*******************************************************************//**
Bind the dynamic table INFORMATION_SCHEMA.innodb_sys_foreign_cols
@return 0 on success */
static
int
innodb_sys_foreign_cols_init(
/*========================*/
	void*	p)	/*!< in/out: table schema object */
{
	ST_SCHEMA_TABLE*	schema;

	DBUG_ENTER("innodb_sys_foreign_cols_init");

	schema = (ST_SCHEMA_TABLE*) p;

	schema->fields_info = innodb_sys_foreign_cols_fields_info;
	schema->fill_table = i_s_sys_foreign_cols_fill_table;

	DBUG_RETURN(0);
}

UNIV_INTERN struct st_maria_plugin	i_s_innodb_sys_foreign_cols =
{
	/* the plugin type (a MYSQL_XXX_PLUGIN value) */
	/* int */
	STRUCT_FLD(type, MYSQL_INFORMATION_SCHEMA_PLUGIN),

	/* pointer to type-specific plugin descriptor */
	/* void* */
	STRUCT_FLD(info, &i_s_info),

	/* plugin name */
	/* const char* */
	STRUCT_FLD(name, "INNODB_SYS_FOREIGN_COLS"),

	/* plugin author (for SHOW PLUGINS) */
	/* const char* */
	STRUCT_FLD(author, plugin_author),

	/* general descriptive text (for SHOW PLUGINS) */
	/* const char* */
	STRUCT_FLD(descr, "InnoDB SYS_FOREIGN_COLS"),

	/* the plugin license (PLUGIN_LICENSE_XXX) */
	/* int */
	STRUCT_FLD(license, PLUGIN_LICENSE_GPL),

	/* the function to invoke when plugin is loaded */
	/* int (*)(void*); */
	STRUCT_FLD(init, innodb_sys_foreign_cols_init),

	/* the function to invoke when plugin is unloaded */
	/* int (*)(void*); */
	STRUCT_FLD(deinit, i_s_common_deinit),

	/* plugin version (for SHOW PLUGINS) */
	/* unsigned int */
	STRUCT_FLD(version, INNODB_VERSION_SHORT),

	/* struct st_mysql_show_var* */
	STRUCT_FLD(status_vars, NULL),

	/* struct st_mysql_sys_var** */
	STRUCT_FLD(system_vars, NULL),

        /* Maria extension */
	STRUCT_FLD(version_info, INNODB_VERSION_STR),
        STRUCT_FLD(maturity, MariaDB_PLUGIN_MATURITY_STABLE),
};

/**  SYS_TABLESPACES    ********************************************/
/* Fields of the dynamic table INFORMATION_SCHEMA.INNODB_SYS_TABLESPACES */
static ST_FIELD_INFO	innodb_sys_tablespaces_fields_info[] =
{
#define SYS_TABLESPACES_SPACE		0
	{STRUCT_FLD(field_name,		"SPACE"),
	 STRUCT_FLD(field_length,	MY_INT32_NUM_DECIMAL_DIGITS),
	 STRUCT_FLD(field_type,		MYSQL_TYPE_LONG),
	 STRUCT_FLD(value,		0),
	 STRUCT_FLD(field_flags,	MY_I_S_UNSIGNED),
	 STRUCT_FLD(old_name,		""),
	 STRUCT_FLD(open_method,	SKIP_OPEN_TABLE)},

#define SYS_TABLESPACES_NAME		1
	{STRUCT_FLD(field_name,		"NAME"),
	 STRUCT_FLD(field_length,	MAX_FULL_NAME_LEN + 1),
	 STRUCT_FLD(field_type,		MYSQL_TYPE_STRING),
	 STRUCT_FLD(value,		0),
	 STRUCT_FLD(field_flags,	0),
	 STRUCT_FLD(old_name,		""),
	 STRUCT_FLD(open_method,	SKIP_OPEN_TABLE)},

#define SYS_TABLESPACES_FLAGS		2
	{STRUCT_FLD(field_name,		"FLAG"),
	 STRUCT_FLD(field_length,	MY_INT32_NUM_DECIMAL_DIGITS),
	 STRUCT_FLD(field_type,		MYSQL_TYPE_LONG),
	 STRUCT_FLD(value,		0),
	 STRUCT_FLD(field_flags,	MY_I_S_UNSIGNED),
	 STRUCT_FLD(old_name,		""),
	 STRUCT_FLD(open_method,	SKIP_OPEN_TABLE)},

#define SYS_TABLESPACES_FILE_FORMAT	3
	{STRUCT_FLD(field_name,		"FILE_FORMAT"),
	 STRUCT_FLD(field_length,	10),
	 STRUCT_FLD(field_type,		MYSQL_TYPE_STRING),
	 STRUCT_FLD(value,		0),
	 STRUCT_FLD(field_flags,	MY_I_S_MAYBE_NULL),
	 STRUCT_FLD(old_name,		""),
	 STRUCT_FLD(open_method,	SKIP_OPEN_TABLE)},

#define SYS_TABLESPACES_ROW_FORMAT	4
	{STRUCT_FLD(field_name,		"ROW_FORMAT"),
	 STRUCT_FLD(field_length,	22),
	 STRUCT_FLD(field_type,		MYSQL_TYPE_STRING),
	 STRUCT_FLD(value,		0),
	 STRUCT_FLD(field_flags,	MY_I_S_MAYBE_NULL),
	 STRUCT_FLD(old_name,		""),
	 STRUCT_FLD(open_method,	SKIP_OPEN_TABLE)},

#define SYS_TABLESPACES_PAGE_SIZE	5
	{STRUCT_FLD(field_name,		"PAGE_SIZE"),
	 STRUCT_FLD(field_length,	MY_INT32_NUM_DECIMAL_DIGITS),
	 STRUCT_FLD(field_type,		MYSQL_TYPE_LONG),
	 STRUCT_FLD(value,		0),
	 STRUCT_FLD(field_flags,	MY_I_S_UNSIGNED),
	 STRUCT_FLD(old_name,		""),
	 STRUCT_FLD(open_method,	SKIP_OPEN_TABLE)},

#define SYS_TABLESPACES_ZIP_PAGE_SIZE	6
	{STRUCT_FLD(field_name,		"ZIP_PAGE_SIZE"),
	 STRUCT_FLD(field_length,	MY_INT32_NUM_DECIMAL_DIGITS),
	 STRUCT_FLD(field_type,		MYSQL_TYPE_LONG),
	 STRUCT_FLD(value,		0),
	 STRUCT_FLD(field_flags,	MY_I_S_UNSIGNED),
	 STRUCT_FLD(old_name,		""),
	 STRUCT_FLD(open_method,	SKIP_OPEN_TABLE)},

#define SYS_TABLESPACES_SPACE_TYPE	7
	{STRUCT_FLD(field_name,		"SPACE_TYPE"),
	 STRUCT_FLD(field_length,	10),
	 STRUCT_FLD(field_type,		MYSQL_TYPE_STRING),
	 STRUCT_FLD(value,		0),
	 STRUCT_FLD(field_flags,	MY_I_S_MAYBE_NULL),
	 STRUCT_FLD(old_name,		""),
	 STRUCT_FLD(open_method,	SKIP_OPEN_TABLE)},

#define SYS_TABLESPACES_FS_BLOCK_SIZE	8
	{STRUCT_FLD(field_name,		"FS_BLOCK_SIZE"),
	 STRUCT_FLD(field_length,	MY_INT32_NUM_DECIMAL_DIGITS),
	 STRUCT_FLD(field_type,		MYSQL_TYPE_LONG),
	 STRUCT_FLD(value,		0),
	 STRUCT_FLD(field_flags,	MY_I_S_UNSIGNED),
	 STRUCT_FLD(old_name,		""),
	 STRUCT_FLD(open_method,	SKIP_OPEN_TABLE)},

#define SYS_TABLESPACES_FILE_SIZE	9
	{STRUCT_FLD(field_name,		"FILE_SIZE"),
	 STRUCT_FLD(field_length,	MY_INT64_NUM_DECIMAL_DIGITS),
	 STRUCT_FLD(field_type,		MYSQL_TYPE_LONGLONG),
	 STRUCT_FLD(value,		0),
	 STRUCT_FLD(field_flags,	MY_I_S_UNSIGNED),
	 STRUCT_FLD(old_name,		""),
	 STRUCT_FLD(open_method,	SKIP_OPEN_TABLE)},

#define SYS_TABLESPACES_ALLOC_SIZE	10
	{STRUCT_FLD(field_name,		"ALLOCATED_SIZE"),
	 STRUCT_FLD(field_length,	MY_INT64_NUM_DECIMAL_DIGITS),
	 STRUCT_FLD(field_type,		MYSQL_TYPE_LONGLONG),
	 STRUCT_FLD(value,		0),
	 STRUCT_FLD(field_flags,	MY_I_S_UNSIGNED),
	 STRUCT_FLD(old_name,           ""),
	 STRUCT_FLD(open_method,        SKIP_OPEN_TABLE)},

	END_OF_ST_FIELD_INFO

};

/**********************************************************************//**
Function to fill INFORMATION_SCHEMA.INNODB_SYS_TABLESPACES with information
collected by scanning SYS_TABLESPACESS table.
@return 0 on success */
static
int
i_s_dict_fill_sys_tablespaces(
/*==========================*/
	THD*		thd,		/*!< in: thread */
	ulint		space,		/*!< in: space ID */
	const char*	name,		/*!< in: tablespace name */
	ulint		flags,		/*!< in: tablespace flags */
	TABLE*		table_to_fill)	/*!< in/out: fill this table */
{
<<<<<<< HEAD
	Field**		fields;
	ulint		atomic_blobs = FSP_FLAGS_HAS_ATOMIC_BLOBS(flags);
	bool		is_compressed = FSP_FLAGS_GET_ZIP_SSIZE(flags);
	const char*	file_format;
	const char*	row_format;
	const page_size_t	page_size(flags);
	const char*	space_type;
=======
	Field**	fields;
	ulint	atomic_blobs	= FSP_FLAGS_HAS_ATOMIC_BLOBS(flags);
	const char* file_format;
	const char* row_format;
>>>>>>> 2aa51f52

	DBUG_ENTER("i_s_dict_fill_sys_tablespaces");

	file_format = trx_sys_file_format_id_to_name(atomic_blobs);
	if (is_system_tablespace(space)) {
		row_format = "Compact or Redundant";
	} else if (is_compressed) {
		row_format = "Compressed";
	} else if (atomic_blobs) {
		row_format = "Dynamic";
	} else {
		row_format = "Compact or Redundant";
	}

	if (is_system_tablespace(space)) {
		space_type = "System";
	} else  {
		space_type = "Single";
	}

	fields = table_to_fill->field;

	OK(fields[SYS_TABLESPACES_SPACE]->store(space, true));

	OK(field_store_string(fields[SYS_TABLESPACES_NAME], name));

	OK(fields[SYS_TABLESPACES_FLAGS]->store(flags, true));

	OK(field_store_string(fields[SYS_TABLESPACES_FILE_FORMAT],
			      file_format));

	OK(field_store_string(fields[SYS_TABLESPACES_ROW_FORMAT], row_format));

<<<<<<< HEAD
	OK(fields[SYS_TABLESPACES_PAGE_SIZE]->store(
			univ_page_size.physical(), true));

	OK(fields[SYS_TABLESPACES_ZIP_PAGE_SIZE]->store(
				page_size.is_compressed()
				? page_size.physical()
				: 0, true));

	OK(field_store_string(fields[SYS_TABLESPACES_SPACE_TYPE],
			      space_type));

	char*	filepath = NULL;
	if (FSP_FLAGS_HAS_DATA_DIR(flags)) {
		mutex_enter(&dict_sys->mutex);
		filepath = dict_get_first_path(space);
		mutex_exit(&dict_sys->mutex);
	}

	if (filepath == NULL) {
		filepath = fil_make_filepath(NULL, name, IBD, false);
	}

	os_file_stat_t	stat;
	os_file_size_t	file;

	memset(&file, 0xff, sizeof(file));
	memset(&stat, 0x0, sizeof(stat));

	if (filepath != NULL) {

		file = os_file_get_size(filepath);

		/* Get the file system (or Volume) block size. */
		dberr_t	err = os_file_get_status(filepath, &stat, false, false);

		switch(err) {
		case DB_FAIL:
			ib::warn()
				<< "File '" << filepath << "', failed to get "
				<< "stats";
			break;

		case DB_SUCCESS:
		case DB_NOT_FOUND:
			break;

		default:
			ib::error()
				<< "File '" << filepath << "' "
				<< ut_strerr(err);
			break;
		}

		ut_free(filepath);
	}

	if (file.m_total_size == static_cast<os_offset_t>(~0)) {
		stat.block_size = 0;
		file.m_total_size = 0;
		file.m_alloc_size = 0;
	}

	OK(fields[SYS_TABLESPACES_FS_BLOCK_SIZE]->store(stat.block_size, true));

	OK(fields[SYS_TABLESPACES_FILE_SIZE]->store(file.m_total_size, true));

	OK(fields[SYS_TABLESPACES_ALLOC_SIZE]->store(file.m_alloc_size, true));
=======
	ulint cflags = fsp_flags_is_valid(flags, space)
		? flags : fsp_flags_convert_from_101(flags);
	if (cflags != ULINT_UNDEFINED) {
		OK(fields[SYS_TABLESPACES_PAGE_SIZE]->store(
			   fsp_flags_get_page_size(cflags), true));

		OK(fields[SYS_TABLESPACES_ZIP_PAGE_SIZE]->store(
			   fsp_flags_get_zip_size(cflags), true));
	} else {
		fields[SYS_TABLESPACES_PAGE_SIZE]->set_null();
		fields[SYS_TABLESPACES_ZIP_PAGE_SIZE]->set_null();
	}
>>>>>>> 2aa51f52

	OK(schema_table_store_record(thd, table_to_fill));

	DBUG_RETURN(0);
}

/*******************************************************************//**
Function to populate INFORMATION_SCHEMA.INNODB_SYS_TABLESPACES table.
Loop through each record in SYS_TABLESPACES, and extract the column
information and fill the INFORMATION_SCHEMA.INNODB_SYS_TABLESPACES table.
@return 0 on success */
static
int
i_s_sys_tablespaces_fill_table(
/*===========================*/
	THD*		thd,	/*!< in: thread */
	TABLE_LIST*	tables,	/*!< in/out: tables to fill */
	Item*		)	/*!< in: condition (not used) */
{
	btr_pcur_t	pcur;
	const rec_t*	rec;
	mem_heap_t*	heap;
	mtr_t		mtr;

	DBUG_ENTER("i_s_sys_tablespaces_fill_table");
	RETURN_IF_INNODB_NOT_STARTED(tables->schema_table_name);

	/* deny access to user without PROCESS_ACL privilege */
	if (check_global_access(thd, PROCESS_ACL)) {
		DBUG_RETURN(0);
	}

	heap = mem_heap_create(1000);
	mutex_enter(&dict_sys->mutex);
	mtr_start(&mtr);

	for (rec = dict_startscan_system(&pcur, &mtr, SYS_TABLESPACES);
	     rec != NULL;
	     rec = dict_getnext_system(&pcur, &mtr)) {

		const char*	err_msg;
		ulint		space;
		const char*	name;
		ulint		flags;

		/* Extract necessary information from a SYS_TABLESPACES row */
		err_msg = dict_process_sys_tablespaces(
			heap, rec, &space, &name, &flags);

		mtr_commit(&mtr);
		mutex_exit(&dict_sys->mutex);

		if (!err_msg) {
			i_s_dict_fill_sys_tablespaces(
				thd, space, name, flags,
				tables->table);
		} else {
			push_warning_printf(thd, Sql_condition::WARN_LEVEL_WARN,
					    ER_CANT_FIND_SYSTEM_REC, "%s",
					    err_msg);
		}

		mem_heap_empty(heap);

		/* Get the next record */
		mutex_enter(&dict_sys->mutex);
		mtr_start(&mtr);
	}

	mtr_commit(&mtr);
	mutex_exit(&dict_sys->mutex);
	mem_heap_free(heap);

	DBUG_RETURN(0);
}
/*******************************************************************//**
Bind the dynamic table INFORMATION_SCHEMA.INNODB_SYS_TABLESPACES
@return 0 on success */
static
int
innodb_sys_tablespaces_init(
/*========================*/
	void*	p)	/*!< in/out: table schema object */
{
	ST_SCHEMA_TABLE*	schema;

	DBUG_ENTER("innodb_sys_tablespaces_init");

	schema = (ST_SCHEMA_TABLE*) p;

	schema->fields_info = innodb_sys_tablespaces_fields_info;
	schema->fill_table = i_s_sys_tablespaces_fill_table;

	DBUG_RETURN(0);
}

UNIV_INTERN struct st_maria_plugin	i_s_innodb_sys_tablespaces =
{
	/* the plugin type (a MYSQL_XXX_PLUGIN value) */
	/* int */
	STRUCT_FLD(type, MYSQL_INFORMATION_SCHEMA_PLUGIN),

	/* pointer to type-specific plugin descriptor */
	/* void* */
	STRUCT_FLD(info, &i_s_info),

	/* plugin name */
	/* const char* */
	STRUCT_FLD(name, "INNODB_SYS_TABLESPACES"),

	/* plugin author (for SHOW PLUGINS) */
	/* const char* */
	STRUCT_FLD(author, plugin_author),

	/* general descriptive text (for SHOW PLUGINS) */
	/* const char* */
	STRUCT_FLD(descr, "InnoDB SYS_TABLESPACES"),

	/* the plugin license (PLUGIN_LICENSE_XXX) */
	/* int */
	STRUCT_FLD(license, PLUGIN_LICENSE_GPL),

	/* the function to invoke when plugin is loaded */
	/* int (*)(void*); */
	STRUCT_FLD(init, innodb_sys_tablespaces_init),

	/* the function to invoke when plugin is unloaded */
	/* int (*)(void*); */
	STRUCT_FLD(deinit, i_s_common_deinit),

	/* plugin version (for SHOW PLUGINS) */
	/* unsigned int */
	STRUCT_FLD(version, INNODB_VERSION_SHORT),

	/* struct st_mysql_show_var* */
	STRUCT_FLD(status_vars, NULL),

	/* struct st_mysql_sys_var** */
	STRUCT_FLD(system_vars, NULL),

        /* Maria extension */
	STRUCT_FLD(version_info, INNODB_VERSION_STR),
        STRUCT_FLD(maturity, MariaDB_PLUGIN_MATURITY_STABLE),
};

/**  SYS_DATAFILES  ************************************************/
/* Fields of the dynamic table INFORMATION_SCHEMA.INNODB_SYS_DATAFILES */
static ST_FIELD_INFO	innodb_sys_datafiles_fields_info[] =
{
#define SYS_DATAFILES_SPACE		0
	{STRUCT_FLD(field_name,		"SPACE"),
	 STRUCT_FLD(field_length,	MY_INT32_NUM_DECIMAL_DIGITS),
	 STRUCT_FLD(field_type,		MYSQL_TYPE_LONG),
	 STRUCT_FLD(value,		0),
	 STRUCT_FLD(field_flags,	MY_I_S_UNSIGNED),
	 STRUCT_FLD(old_name,		""),
	 STRUCT_FLD(open_method,	SKIP_OPEN_TABLE)},

#define SYS_DATAFILES_PATH		1
	{STRUCT_FLD(field_name,		"PATH"),
	 STRUCT_FLD(field_length,	OS_FILE_MAX_PATH),
	 STRUCT_FLD(field_type,		MYSQL_TYPE_STRING),
	 STRUCT_FLD(value,		0),
	 STRUCT_FLD(field_flags,	0),
	 STRUCT_FLD(old_name,		""),
	 STRUCT_FLD(open_method,	SKIP_OPEN_TABLE)},

	END_OF_ST_FIELD_INFO
};

/**********************************************************************//**
Function to fill INFORMATION_SCHEMA.INNODB_SYS_DATAFILES with information
collected by scanning SYS_DATAFILESS table.
@return 0 on success */
static
int
i_s_dict_fill_sys_datafiles(
/*========================*/
	THD*		thd,		/*!< in: thread */
	ulint		space,		/*!< in: space ID */
	const char*	path,		/*!< in: absolute path */
	TABLE*		table_to_fill)	/*!< in/out: fill this table */
{
	Field**		fields;

	DBUG_ENTER("i_s_dict_fill_sys_datafiles");

	fields = table_to_fill->field;

	OK(field_store_ulint(fields[SYS_DATAFILES_SPACE], space));

	OK(field_store_string(fields[SYS_DATAFILES_PATH], path));

	OK(schema_table_store_record(thd, table_to_fill));

	DBUG_RETURN(0);
}
/*******************************************************************//**
Function to populate INFORMATION_SCHEMA.INNODB_SYS_DATAFILES table.
Loop through each record in SYS_DATAFILES, and extract the column
information and fill the INFORMATION_SCHEMA.INNODB_SYS_DATAFILES table.
@return 0 on success */
static
int
i_s_sys_datafiles_fill_table(
/*=========================*/
	THD*		thd,	/*!< in: thread */
	TABLE_LIST*	tables,	/*!< in/out: tables to fill */
	Item*		)	/*!< in: condition (not used) */
{
	btr_pcur_t	pcur;
	const rec_t*	rec;
	mem_heap_t*	heap;
	mtr_t		mtr;

	DBUG_ENTER("i_s_sys_datafiles_fill_table");
	RETURN_IF_INNODB_NOT_STARTED(tables->schema_table_name);

	/* deny access to user without PROCESS_ACL privilege */
	if (check_global_access(thd, PROCESS_ACL)) {
		DBUG_RETURN(0);
	}

	heap = mem_heap_create(1000);
	mutex_enter(&dict_sys->mutex);
	mtr_start(&mtr);

	rec = dict_startscan_system(&pcur, &mtr, SYS_DATAFILES);

	while (rec) {
		const char*	err_msg;
		ulint		space;
		const char*	path;

		/* Extract necessary information from a SYS_DATAFILES row */
		err_msg = dict_process_sys_datafiles(
			heap, rec, &space, &path);

		mtr_commit(&mtr);
		mutex_exit(&dict_sys->mutex);

		if (!err_msg) {
			i_s_dict_fill_sys_datafiles(
				thd, space, path, tables->table);
		} else {
			push_warning_printf(thd, Sql_condition::WARN_LEVEL_WARN,
					    ER_CANT_FIND_SYSTEM_REC, "%s",
					    err_msg);
		}

		mem_heap_empty(heap);

		/* Get the next record */
		mutex_enter(&dict_sys->mutex);
		mtr_start(&mtr);
		rec = dict_getnext_system(&pcur, &mtr);
	}

	mtr_commit(&mtr);
	mutex_exit(&dict_sys->mutex);
	mem_heap_free(heap);

	DBUG_RETURN(0);
}
/*******************************************************************//**
Bind the dynamic table INFORMATION_SCHEMA.INNODB_SYS_DATAFILES
@return 0 on success */
static
int
innodb_sys_datafiles_init(
/*======================*/
	void*	p)	/*!< in/out: table schema object */
{
	ST_SCHEMA_TABLE*	schema;

	DBUG_ENTER("innodb_sys_datafiles_init");

	schema = (ST_SCHEMA_TABLE*) p;

	schema->fields_info = innodb_sys_datafiles_fields_info;
	schema->fill_table = i_s_sys_datafiles_fill_table;

	DBUG_RETURN(0);
}

UNIV_INTERN struct st_maria_plugin	i_s_innodb_sys_datafiles =
{
	/* the plugin type (a MYSQL_XXX_PLUGIN value) */
	/* int */
	STRUCT_FLD(type, MYSQL_INFORMATION_SCHEMA_PLUGIN),

	/* pointer to type-specific plugin descriptor */
	/* void* */
	STRUCT_FLD(info, &i_s_info),

	/* plugin name */
	/* const char* */
	STRUCT_FLD(name, "INNODB_SYS_DATAFILES"),

	/* plugin author (for SHOW PLUGINS) */
	/* const char* */
	STRUCT_FLD(author, plugin_author),

	/* general descriptive text (for SHOW PLUGINS) */
	/* const char* */
	STRUCT_FLD(descr, "InnoDB SYS_DATAFILES"),

	/* the plugin license (PLUGIN_LICENSE_XXX) */
	/* int */
	STRUCT_FLD(license, PLUGIN_LICENSE_GPL),

	/* the function to invoke when plugin is loaded */
	/* int (*)(void*); */
	STRUCT_FLD(init, innodb_sys_datafiles_init),

	/* the function to invoke when plugin is unloaded */
	/* int (*)(void*); */
	STRUCT_FLD(deinit, i_s_common_deinit),

	/* plugin version (for SHOW PLUGINS) */
	/* unsigned int */
	STRUCT_FLD(version, INNODB_VERSION_SHORT),

	/* struct st_mysql_show_var* */
	STRUCT_FLD(status_vars, NULL),

	/* struct st_mysql_sys_var** */
	STRUCT_FLD(system_vars, NULL),

        /* Maria extension */
	STRUCT_FLD(version_info, INNODB_VERSION_STR),
        STRUCT_FLD(maturity, MariaDB_PLUGIN_MATURITY_STABLE),
};

/**  TABLESPACES_ENCRYPTION    ********************************************/
/* Fields of the table INFORMATION_SCHEMA.INNODB_TABLESPACES_ENCRYPTION */
static ST_FIELD_INFO	innodb_tablespaces_encryption_fields_info[] =
{
#define TABLESPACES_ENCRYPTION_SPACE	0
	{STRUCT_FLD(field_name,		"SPACE"),
	 STRUCT_FLD(field_length,	MY_INT32_NUM_DECIMAL_DIGITS),
	 STRUCT_FLD(field_type,		MYSQL_TYPE_LONG),
	 STRUCT_FLD(value,		0),
	 STRUCT_FLD(field_flags,	MY_I_S_UNSIGNED),
	 STRUCT_FLD(old_name,		""),
	 STRUCT_FLD(open_method,	SKIP_OPEN_TABLE)},

#define TABLESPACES_ENCRYPTION_NAME		1
	{STRUCT_FLD(field_name,		"NAME"),
	 STRUCT_FLD(field_length,	MAX_FULL_NAME_LEN + 1),
	 STRUCT_FLD(field_type,		MYSQL_TYPE_STRING),
	 STRUCT_FLD(value,		0),
	 STRUCT_FLD(field_flags,	MY_I_S_MAYBE_NULL),
	 STRUCT_FLD(old_name,		""),
	 STRUCT_FLD(open_method,	SKIP_OPEN_TABLE)},

#define TABLESPACES_ENCRYPTION_ENCRYPTION_SCHEME	2
	{STRUCT_FLD(field_name,		"ENCRYPTION_SCHEME"),
	 STRUCT_FLD(field_length,	MY_INT32_NUM_DECIMAL_DIGITS),
	 STRUCT_FLD(field_type,		MYSQL_TYPE_LONG),
	 STRUCT_FLD(value,		0),
	 STRUCT_FLD(field_flags,	MY_I_S_UNSIGNED),
	 STRUCT_FLD(old_name,		""),
	 STRUCT_FLD(open_method,	SKIP_OPEN_TABLE)},

#define TABLESPACES_ENCRYPTION_KEYSERVER_REQUESTS	3
	{STRUCT_FLD(field_name,		"KEYSERVER_REQUESTS"),
	 STRUCT_FLD(field_length,	MY_INT32_NUM_DECIMAL_DIGITS),
	 STRUCT_FLD(field_type,		MYSQL_TYPE_LONG),
	 STRUCT_FLD(value,		0),
	 STRUCT_FLD(field_flags,	MY_I_S_UNSIGNED),
	 STRUCT_FLD(old_name,		""),
	 STRUCT_FLD(open_method,	SKIP_OPEN_TABLE)},

#define TABLESPACES_ENCRYPTION_MIN_KEY_VERSION	4
	{STRUCT_FLD(field_name,		"MIN_KEY_VERSION"),
	 STRUCT_FLD(field_length,	MY_INT32_NUM_DECIMAL_DIGITS),
	 STRUCT_FLD(field_type,		MYSQL_TYPE_LONG),
	 STRUCT_FLD(value,		0),
	 STRUCT_FLD(field_flags,	MY_I_S_UNSIGNED),
	 STRUCT_FLD(old_name,		""),
	 STRUCT_FLD(open_method,	SKIP_OPEN_TABLE)},

#define TABLESPACES_ENCRYPTION_CURRENT_KEY_VERSION	5
	{STRUCT_FLD(field_name,		"CURRENT_KEY_VERSION"),
	 STRUCT_FLD(field_length,	MY_INT32_NUM_DECIMAL_DIGITS),
	 STRUCT_FLD(field_type,		MYSQL_TYPE_LONG),
	 STRUCT_FLD(value,		0),
	 STRUCT_FLD(field_flags,	MY_I_S_UNSIGNED),
	 STRUCT_FLD(old_name,		""),
	 STRUCT_FLD(open_method,	SKIP_OPEN_TABLE)},

#define TABLESPACES_ENCRYPTION_KEY_ROTATION_PAGE_NUMBER	6
	{STRUCT_FLD(field_name,		"KEY_ROTATION_PAGE_NUMBER"),
	 STRUCT_FLD(field_length,	MY_INT64_NUM_DECIMAL_DIGITS),
	 STRUCT_FLD(field_type,		MYSQL_TYPE_LONGLONG),
	 STRUCT_FLD(value,		0),
	 STRUCT_FLD(field_flags,	MY_I_S_UNSIGNED | MY_I_S_MAYBE_NULL),
	 STRUCT_FLD(old_name,		""),
	 STRUCT_FLD(open_method,	SKIP_OPEN_TABLE)},

#define TABLESPACES_ENCRYPTION_KEY_ROTATION_MAX_PAGE_NUMBER 7
	{STRUCT_FLD(field_name,		"KEY_ROTATION_MAX_PAGE_NUMBER"),
	 STRUCT_FLD(field_length,	MY_INT64_NUM_DECIMAL_DIGITS),
	 STRUCT_FLD(field_type,		MYSQL_TYPE_LONGLONG),
	 STRUCT_FLD(value,		0),
	 STRUCT_FLD(field_flags,	MY_I_S_UNSIGNED | MY_I_S_MAYBE_NULL),
	 STRUCT_FLD(old_name,		""),
	 STRUCT_FLD(open_method,	SKIP_OPEN_TABLE)},

#define TABLESPACES_ENCRYPTION_CURRENT_KEY_ID	8
	{STRUCT_FLD(field_name,		"CURRENT_KEY_ID"),
	 STRUCT_FLD(field_length,	MY_INT32_NUM_DECIMAL_DIGITS),
	 STRUCT_FLD(field_type,		MYSQL_TYPE_LONG),
	 STRUCT_FLD(value,		0),
	 STRUCT_FLD(field_flags,	MY_I_S_UNSIGNED),
	 STRUCT_FLD(old_name,		""),
	 STRUCT_FLD(open_method,	SKIP_OPEN_TABLE)},

#define TABLESPACES_ENCRYPTION_ROTATING_OR_FLUSHING 9
	{STRUCT_FLD(field_name,		"ROTATING_OR_FLUSHING"),
	 STRUCT_FLD(field_length,	1),
	 STRUCT_FLD(field_type,		MYSQL_TYPE_LONG),
	 STRUCT_FLD(value,		0),
	 STRUCT_FLD(field_flags,	MY_I_S_UNSIGNED),
	 STRUCT_FLD(old_name,		""),
	 STRUCT_FLD(open_method,	SKIP_OPEN_TABLE)},

	END_OF_ST_FIELD_INFO
};

/**********************************************************************//**
Function to fill INFORMATION_SCHEMA.INNODB_TABLESPACES_ENCRYPTION
with information collected by scanning SYS_TABLESPACES table.
@param[in]	thd		thread handle
@param[in]	space		Tablespace
@param[in]	table_to_fill	I_S table to fill
@return 0 on success */
static
int
i_s_dict_fill_tablespaces_encryption(
	THD*		thd,
	fil_space_t*	space,
	TABLE*		table_to_fill)
{
	Field**	fields;
	struct fil_space_crypt_status_t status;

	DBUG_ENTER("i_s_dict_fill_tablespaces_encryption");

	fields = table_to_fill->field;

	fil_space_crypt_get_status(space, &status);

	/* If tablespace id does not match, we did not find
	encryption information for this tablespace. */
	if (!space->crypt_data || space->id != status.space) {
		goto skip;
	}

	OK(fields[TABLESPACES_ENCRYPTION_SPACE]->store(space->id, true));

	OK(field_store_string(fields[TABLESPACES_ENCRYPTION_NAME],
			      space->name));

	OK(fields[TABLESPACES_ENCRYPTION_ENCRYPTION_SCHEME]->store(
		   status.scheme, true));
	OK(fields[TABLESPACES_ENCRYPTION_KEYSERVER_REQUESTS]->store(
		   status.keyserver_requests, true));
	OK(fields[TABLESPACES_ENCRYPTION_MIN_KEY_VERSION]->store(
		   status.min_key_version, true));
	OK(fields[TABLESPACES_ENCRYPTION_CURRENT_KEY_VERSION]->store(
		   status.current_key_version, true));
	OK(fields[TABLESPACES_ENCRYPTION_CURRENT_KEY_ID]->store(
		   status.key_id, true));
	OK(fields[TABLESPACES_ENCRYPTION_ROTATING_OR_FLUSHING]->store(
		   status.rotating || status.flushing, true));

	if (status.rotating) {
		fields[TABLESPACES_ENCRYPTION_KEY_ROTATION_PAGE_NUMBER]->set_notnull();
		OK(fields[TABLESPACES_ENCRYPTION_KEY_ROTATION_PAGE_NUMBER]->store(
			   status.rotate_next_page_number, true));
		fields[TABLESPACES_ENCRYPTION_KEY_ROTATION_MAX_PAGE_NUMBER]->set_notnull();
		OK(fields[TABLESPACES_ENCRYPTION_KEY_ROTATION_MAX_PAGE_NUMBER]->store(
			   status.rotate_max_page_number, true));
	} else {
		fields[TABLESPACES_ENCRYPTION_KEY_ROTATION_PAGE_NUMBER]
			->set_null();
		fields[TABLESPACES_ENCRYPTION_KEY_ROTATION_MAX_PAGE_NUMBER]
			->set_null();
	}

	OK(schema_table_store_record(thd, table_to_fill));

skip:
	DBUG_RETURN(0);
}
/*******************************************************************//**
Function to populate INFORMATION_SCHEMA.INNODB_TABLESPACES_ENCRYPTION table.
Loop through each record in TABLESPACES_ENCRYPTION, and extract the column
information and fill the INFORMATION_SCHEMA.INNODB_TABLESPACES_ENCRYPTION table.
@return 0 on success */
static
int
i_s_tablespaces_encryption_fill_table(
/*===========================*/
	THD*		thd,	/*!< in: thread */
	TABLE_LIST*	tables,	/*!< in/out: tables to fill */
	Item*		)	/*!< in: condition (not used) */
{
	btr_pcur_t	pcur;
	const rec_t*	rec;
	mem_heap_t*	heap;
	mtr_t		mtr;
	bool		found_space_0 = false;

	DBUG_ENTER("i_s_tablespaces_encryption_fill_table");
	RETURN_IF_INNODB_NOT_STARTED(tables->schema_table_name);

	/* deny access to user without PROCESS_ACL privilege */
	if (check_global_access(thd, SUPER_ACL)) {
		DBUG_RETURN(0);
	}

	heap = mem_heap_create(1000);
	mutex_enter(&dict_sys->mutex);
	mtr_start(&mtr);

	rec = dict_startscan_system(&pcur, &mtr, SYS_TABLESPACES);

	while (rec) {
		const char*	err_msg;
		ulint		space_id;
		const char*	name;
		ulint		flags;

		/* Extract necessary information from a SYS_TABLESPACES row */
		err_msg = dict_process_sys_tablespaces(
			heap, rec, &space_id, &name, &flags);

		mtr_commit(&mtr);
		mutex_exit(&dict_sys->mutex);

		if (space_id == 0) {
			found_space_0 = true;
		}

		fil_space_t* space = fil_space_acquire_silent(space_id);

		if (!err_msg && space) {
			i_s_dict_fill_tablespaces_encryption(
				thd, space, tables->table);
		} else {
			push_warning_printf(thd, Sql_condition::WARN_LEVEL_WARN,
					    ER_CANT_FIND_SYSTEM_REC, "%s",
					    err_msg);
		}

		if (space) {
			fil_space_release(space);
		}

		mem_heap_empty(heap);

		/* Get the next record */
		mutex_enter(&dict_sys->mutex);
		mtr_start(&mtr);
		rec = dict_getnext_system(&pcur, &mtr);
	}

	mtr_commit(&mtr);
	mutex_exit(&dict_sys->mutex);
	mem_heap_free(heap);

	if (found_space_0 == false) {
		/* space 0 does for what ever unknown reason not show up
		* in iteration above, add it manually */

		fil_space_t* space = fil_space_acquire_silent(0);

		i_s_dict_fill_tablespaces_encryption(
			thd, space, tables->table);

		fil_space_release(space);
	}

	DBUG_RETURN(0);
}
/*******************************************************************//**
Bind the dynamic table INFORMATION_SCHEMA.INNODB_TABLESPACES_ENCRYPTION
@return 0 on success */
static
int
innodb_tablespaces_encryption_init(
/*========================*/
	void*	p)	/*!< in/out: table schema object */
{
	ST_SCHEMA_TABLE*	schema;

	DBUG_ENTER("innodb_tablespaces_encryption_init");

	schema = (ST_SCHEMA_TABLE*) p;

	schema->fields_info = innodb_tablespaces_encryption_fields_info;
	schema->fill_table = i_s_tablespaces_encryption_fill_table;

	DBUG_RETURN(0);
}

UNIV_INTERN struct st_maria_plugin	i_s_innodb_tablespaces_encryption =
{
	/* the plugin type (a MYSQL_XXX_PLUGIN value) */
	/* int */
	STRUCT_FLD(type, MYSQL_INFORMATION_SCHEMA_PLUGIN),

	/* pointer to type-specific plugin descriptor */
	/* void* */
	STRUCT_FLD(info, &i_s_info),

	/* plugin name */
	/* const char* */
	STRUCT_FLD(name, "INNODB_TABLESPACES_ENCRYPTION"),

	/* plugin author (for SHOW PLUGINS) */
	/* const char* */
	STRUCT_FLD(author, "Google Inc"),

	/* general descriptive text (for SHOW PLUGINS) */
	/* const char* */
	STRUCT_FLD(descr, "InnoDB TABLESPACES_ENCRYPTION"),

	/* the plugin license (PLUGIN_LICENSE_XXX) */
	/* int */
	STRUCT_FLD(license, PLUGIN_LICENSE_BSD),

	/* the function to invoke when plugin is loaded */
	/* int (*)(void*); */
	STRUCT_FLD(init, innodb_tablespaces_encryption_init),

	/* the function to invoke when plugin is unloaded */
	/* int (*)(void*); */
	STRUCT_FLD(deinit, i_s_common_deinit),

	/* plugin version (for SHOW PLUGINS) */
	/* unsigned int */
	STRUCT_FLD(version, INNODB_VERSION_SHORT),

	/* struct st_mysql_show_var* */
	STRUCT_FLD(status_vars, NULL),

	/* struct st_mysql_sys_var** */
	STRUCT_FLD(system_vars, NULL),

	/* Maria extension */
	STRUCT_FLD(version_info, INNODB_VERSION_STR),
	STRUCT_FLD(maturity, MariaDB_PLUGIN_MATURITY_STABLE)
};

/**  TABLESPACES_SCRUBBING    ********************************************/
/* Fields of the table INFORMATION_SCHEMA.INNODB_TABLESPACES_SCRUBBING */
static ST_FIELD_INFO	innodb_tablespaces_scrubbing_fields_info[] =
{
#define TABLESPACES_SCRUBBING_SPACE	0
	{STRUCT_FLD(field_name,		"SPACE"),
	 STRUCT_FLD(field_length,	MY_INT64_NUM_DECIMAL_DIGITS),
	 STRUCT_FLD(field_type,		MYSQL_TYPE_LONGLONG),
	 STRUCT_FLD(value,		0),
	 STRUCT_FLD(field_flags,	MY_I_S_UNSIGNED),
	 STRUCT_FLD(old_name,		""),
	 STRUCT_FLD(open_method,	SKIP_OPEN_TABLE)},

#define TABLESPACES_SCRUBBING_NAME		1
	{STRUCT_FLD(field_name,		"NAME"),
	 STRUCT_FLD(field_length,	MAX_FULL_NAME_LEN + 1),
	 STRUCT_FLD(field_type,		MYSQL_TYPE_STRING),
	 STRUCT_FLD(value,		0),
	 STRUCT_FLD(field_flags,	MY_I_S_MAYBE_NULL),
	 STRUCT_FLD(old_name,		""),
	 STRUCT_FLD(open_method,	SKIP_OPEN_TABLE)},

#define TABLESPACES_SCRUBBING_COMPRESSED	2
	{STRUCT_FLD(field_name,		"COMPRESSED"),
	 STRUCT_FLD(field_length,	MY_INT32_NUM_DECIMAL_DIGITS),
	 STRUCT_FLD(field_type,		MYSQL_TYPE_LONG),
	 STRUCT_FLD(value,		0),
	 STRUCT_FLD(field_flags,	MY_I_S_UNSIGNED),
	 STRUCT_FLD(old_name,		""),
	 STRUCT_FLD(open_method,	SKIP_OPEN_TABLE)},

#define TABLESPACES_SCRUBBING_LAST_SCRUB_COMPLETED	3
	{STRUCT_FLD(field_name,		"LAST_SCRUB_COMPLETED"),
	 STRUCT_FLD(field_length,	0),
	 STRUCT_FLD(field_type,		MYSQL_TYPE_DATETIME),
	 STRUCT_FLD(value,		0),
	 STRUCT_FLD(field_flags,	MY_I_S_MAYBE_NULL),
	 STRUCT_FLD(old_name,		""),
	 STRUCT_FLD(open_method,	SKIP_OPEN_TABLE)},

#define TABLESPACES_SCRUBBING_CURRENT_SCRUB_STARTED	4
	{STRUCT_FLD(field_name,		"CURRENT_SCRUB_STARTED"),
	 STRUCT_FLD(field_length,	0),
	 STRUCT_FLD(field_type,		MYSQL_TYPE_DATETIME),
	 STRUCT_FLD(value,		0),
	 STRUCT_FLD(field_flags,	MY_I_S_MAYBE_NULL),
	 STRUCT_FLD(old_name,		""),
	 STRUCT_FLD(open_method,	SKIP_OPEN_TABLE)},

#define TABLESPACES_SCRUBBING_CURRENT_SCRUB_ACTIVE_THREADS	5
	{STRUCT_FLD(field_name,		"CURRENT_SCRUB_ACTIVE_THREADS"),
	 STRUCT_FLD(field_length,	MY_INT32_NUM_DECIMAL_DIGITS),
	 STRUCT_FLD(field_type,		MYSQL_TYPE_LONG),
	 STRUCT_FLD(value,		0),
	 STRUCT_FLD(field_flags,	MY_I_S_UNSIGNED | MY_I_S_MAYBE_NULL),
	 STRUCT_FLD(old_name,		""),
	 STRUCT_FLD(open_method,	SKIP_OPEN_TABLE)},

#define TABLESPACES_SCRUBBING_CURRENT_SCRUB_PAGE_NUMBER	6
	{STRUCT_FLD(field_name,		"CURRENT_SCRUB_PAGE_NUMBER"),
	 STRUCT_FLD(field_length,	MY_INT64_NUM_DECIMAL_DIGITS),
	 STRUCT_FLD(field_type,		MYSQL_TYPE_LONGLONG),
	 STRUCT_FLD(value,		0),
	 STRUCT_FLD(field_flags,	MY_I_S_UNSIGNED),
	 STRUCT_FLD(old_name,		""),
	 STRUCT_FLD(open_method,	SKIP_OPEN_TABLE)},

#define TABLESPACES_SCRUBBING_CURRENT_SCRUB_MAX_PAGE_NUMBER	7
	{STRUCT_FLD(field_name,		"CURRENT_SCRUB_MAX_PAGE_NUMBER"),
	 STRUCT_FLD(field_length,	MY_INT64_NUM_DECIMAL_DIGITS),
	 STRUCT_FLD(field_type,		MYSQL_TYPE_LONGLONG),
	 STRUCT_FLD(value,		0),
	 STRUCT_FLD(field_flags,	MY_I_S_UNSIGNED),
	 STRUCT_FLD(old_name,		""),
	 STRUCT_FLD(open_method,	SKIP_OPEN_TABLE)},

#define TABLESPACES_ENCRYPTION_ROTATING_OR_FLUSHING 9
	{STRUCT_FLD(field_name,		"ROTATING_OR_FLUSHING"),
	 STRUCT_FLD(field_length,	MY_INT32_NUM_DECIMAL_DIGITS),
	 STRUCT_FLD(field_type,		MYSQL_TYPE_LONG),
	 STRUCT_FLD(value,		0),
	 STRUCT_FLD(field_flags,	MY_I_S_UNSIGNED),
	 STRUCT_FLD(old_name,		""),
	 STRUCT_FLD(open_method,	SKIP_OPEN_TABLE)},

	END_OF_ST_FIELD_INFO
};

/**********************************************************************//**
Function to fill INFORMATION_SCHEMA.INNODB_TABLESPACES_SCRUBBING
with information collected by scanning SYS_TABLESPACES table and
fil_space.
@param[in]	thd		Thread handle
@param[in]	space		Tablespace
@param[in]	table_to_fill	I_S table
@return 0 on success */
static
int
i_s_dict_fill_tablespaces_scrubbing(
	THD*		thd,
	fil_space_t*	space,
	TABLE*		table_to_fill)
{
	Field**	fields;
        struct fil_space_scrub_status_t status;

	DBUG_ENTER("i_s_dict_fill_tablespaces_scrubbing");

	fields = table_to_fill->field;

	fil_space_get_scrub_status(space, &status);

	OK(fields[TABLESPACES_SCRUBBING_SPACE]->store(space->id, true));

	OK(field_store_string(fields[TABLESPACES_SCRUBBING_NAME],
			      space->name));

	OK(fields[TABLESPACES_SCRUBBING_COMPRESSED]->store(
		   status.compressed ? 1 : 0, true));

	if (status.last_scrub_completed == 0) {
		fields[TABLESPACES_SCRUBBING_LAST_SCRUB_COMPLETED]->set_null();
	} else {
		fields[TABLESPACES_SCRUBBING_LAST_SCRUB_COMPLETED]
			->set_notnull();
		OK(field_store_time_t(
			   fields[TABLESPACES_SCRUBBING_LAST_SCRUB_COMPLETED],
			   status.last_scrub_completed));
	}

	int field_numbers[] = {
		TABLESPACES_SCRUBBING_CURRENT_SCRUB_STARTED,
		TABLESPACES_SCRUBBING_CURRENT_SCRUB_ACTIVE_THREADS,
		TABLESPACES_SCRUBBING_CURRENT_SCRUB_PAGE_NUMBER,
		TABLESPACES_SCRUBBING_CURRENT_SCRUB_MAX_PAGE_NUMBER };

	if (status.scrubbing) {
		for (uint i = 0; i < array_elements(field_numbers); i++) {
			fields[field_numbers[i]]->set_notnull();
		}

		OK(field_store_time_t(
			   fields[TABLESPACES_SCRUBBING_CURRENT_SCRUB_STARTED],
			   status.current_scrub_started));
		OK(fields[TABLESPACES_SCRUBBING_CURRENT_SCRUB_ACTIVE_THREADS]
		   ->store(status.current_scrub_active_threads, true));
		OK(fields[TABLESPACES_SCRUBBING_CURRENT_SCRUB_PAGE_NUMBER]
		   ->store(status.current_scrub_page_number, true));
		OK(fields[TABLESPACES_SCRUBBING_CURRENT_SCRUB_MAX_PAGE_NUMBER]
		   ->store(status.current_scrub_max_page_number, true));
	} else {
		for (uint i = 0; i < array_elements(field_numbers); i++) {
			fields[field_numbers[i]]->set_null();
		}
	}

	OK(schema_table_store_record(thd, table_to_fill));

	DBUG_RETURN(0);
}
/*******************************************************************//**
Function to populate INFORMATION_SCHEMA.INNODB_TABLESPACES_SCRUBBING table.
Loop through each record in TABLESPACES_SCRUBBING, and extract the column
information and fill the INFORMATION_SCHEMA.INNODB_TABLESPACES_SCRUBBING table.
@return 0 on success */
static
int
i_s_tablespaces_scrubbing_fill_table(
/*===========================*/
	THD*		thd,	/*!< in: thread */
	TABLE_LIST*	tables,	/*!< in/out: tables to fill */
	Item*		)	/*!< in: condition (not used) */
{
	btr_pcur_t	pcur;
	const rec_t*	rec;
	mem_heap_t*	heap;
	mtr_t		mtr;
	bool		found_space_0 = false;

	DBUG_ENTER("i_s_tablespaces_scrubbing_fill_table");
	RETURN_IF_INNODB_NOT_STARTED(tables->schema_table_name);

	/* deny access to user without SUPER_ACL privilege */
	if (check_global_access(thd, SUPER_ACL)) {
		DBUG_RETURN(0);
	}

	heap = mem_heap_create(1000);
	mutex_enter(&dict_sys->mutex);
	mtr_start(&mtr);

	rec = dict_startscan_system(&pcur, &mtr, SYS_TABLESPACES);

	while (rec) {
		const char*	err_msg;
		ulint		space_id;
		const char*	name;
		ulint		flags;

		/* Extract necessary information from a SYS_TABLESPACES row */
		err_msg = dict_process_sys_tablespaces(
			heap, rec, &space_id, &name, &flags);

		mtr_commit(&mtr);
		mutex_exit(&dict_sys->mutex);

		if (space_id == 0) {
			found_space_0 = true;
		}

		fil_space_t* space = fil_space_acquire_silent(space_id);

		if (!err_msg && space) {
			i_s_dict_fill_tablespaces_scrubbing(
				thd, space, tables->table);
		} else {
			push_warning_printf(thd, Sql_condition::WARN_LEVEL_WARN,
					    ER_CANT_FIND_SYSTEM_REC, "%s",
					    err_msg);
		}

		if (space) {
			fil_space_release(space);
		}

		mem_heap_empty(heap);

		/* Get the next record */
		mutex_enter(&dict_sys->mutex);
		mtr_start(&mtr);
		rec = dict_getnext_system(&pcur, &mtr);
	}

	mtr_commit(&mtr);
	mutex_exit(&dict_sys->mutex);
	mem_heap_free(heap);

	if (found_space_0 == false) {
		/* space 0 does for what ever unknown reason not show up
		* in iteration above, add it manually */
		fil_space_t* space = fil_space_acquire_silent(0);

		i_s_dict_fill_tablespaces_scrubbing(
			thd, space, tables->table);

		fil_space_release(space);
	}

	DBUG_RETURN(0);
}
/*******************************************************************//**
Bind the dynamic table INFORMATION_SCHEMA.INNODB_TABLESPACES_SCRUBBING
@return 0 on success */
static
int
innodb_tablespaces_scrubbing_init(
/*========================*/
	void*	p)	/*!< in/out: table schema object */
{
	ST_SCHEMA_TABLE*	schema;

	DBUG_ENTER("innodb_tablespaces_scrubbing_init");

	schema = (ST_SCHEMA_TABLE*) p;

	schema->fields_info = innodb_tablespaces_scrubbing_fields_info;
	schema->fill_table = i_s_tablespaces_scrubbing_fill_table;

	DBUG_RETURN(0);
}

UNIV_INTERN struct st_maria_plugin	i_s_innodb_tablespaces_scrubbing =
{
	/* the plugin type (a MYSQL_XXX_PLUGIN value) */
	/* int */
	STRUCT_FLD(type, MYSQL_INFORMATION_SCHEMA_PLUGIN),

	/* pointer to type-specific plugin descriptor */
	/* void* */
	STRUCT_FLD(info, &i_s_info),

	/* plugin name */
	/* const char* */
	STRUCT_FLD(name, "INNODB_TABLESPACES_SCRUBBING"),

	/* plugin author (for SHOW PLUGINS) */
	/* const char* */
	STRUCT_FLD(author, "Google Inc"),

	/* general descriptive text (for SHOW PLUGINS) */
	/* const char* */
	STRUCT_FLD(descr, "InnoDB TABLESPACES_SCRUBBING"),

	/* the plugin license (PLUGIN_LICENSE_XXX) */
	/* int */
	STRUCT_FLD(license, PLUGIN_LICENSE_BSD),

	/* the function to invoke when plugin is loaded */
	/* int (*)(void*); */
	STRUCT_FLD(init, innodb_tablespaces_scrubbing_init),

	/* the function to invoke when plugin is unloaded */
	/* int (*)(void*); */
	STRUCT_FLD(deinit, i_s_common_deinit),

	/* plugin version (for SHOW PLUGINS) */
	/* unsigned int */
	STRUCT_FLD(version, INNODB_VERSION_SHORT),

	/* struct st_mysql_show_var* */
	STRUCT_FLD(status_vars, NULL),

	/* struct st_mysql_sys_var** */
	STRUCT_FLD(system_vars, NULL),

	/* Maria extension */
	STRUCT_FLD(version_info, INNODB_VERSION_STR),
	STRUCT_FLD(maturity, MariaDB_PLUGIN_MATURITY_STABLE)
};

/**  INNODB_MUTEXES  *********************************************/
/* Fields of the dynamic table INFORMATION_SCHEMA.INNODB_MUTEXES */
static ST_FIELD_INFO	innodb_mutexes_fields_info[] =
{
#define MUTEXES_NAME			0
	{STRUCT_FLD(field_name,		"NAME"),
	 STRUCT_FLD(field_length,	OS_FILE_MAX_PATH),
	 STRUCT_FLD(field_type,		MYSQL_TYPE_STRING),
	 STRUCT_FLD(value,		0),
	 STRUCT_FLD(field_flags,	0),
	 STRUCT_FLD(old_name,		""),
	 STRUCT_FLD(open_method,	SKIP_OPEN_TABLE)},
#define MUTEXES_CREATE_FILE		1
	{STRUCT_FLD(field_name,		"CREATE_FILE"),
	 STRUCT_FLD(field_length,	OS_FILE_MAX_PATH),
	 STRUCT_FLD(field_type,		MYSQL_TYPE_STRING),
	 STRUCT_FLD(value,		0),
	 STRUCT_FLD(field_flags,	0),
	 STRUCT_FLD(old_name,		""),
	 STRUCT_FLD(open_method,	SKIP_OPEN_TABLE)},
#define MUTEXES_CREATE_LINE		2
	{STRUCT_FLD(field_name,		"CREATE_LINE"),
	 STRUCT_FLD(field_length,	MY_INT32_NUM_DECIMAL_DIGITS),
	 STRUCT_FLD(field_type,		MYSQL_TYPE_LONG),
	 STRUCT_FLD(value,		0),
	 STRUCT_FLD(field_flags,	MY_I_S_UNSIGNED),
	 STRUCT_FLD(old_name,		""),
	 STRUCT_FLD(open_method,	SKIP_OPEN_TABLE)},
#define MUTEXES_OS_WAITS		3
	{STRUCT_FLD(field_name,		"OS_WAITS"),
	 STRUCT_FLD(field_length,	MY_INT64_NUM_DECIMAL_DIGITS),
	 STRUCT_FLD(field_type,		MYSQL_TYPE_LONGLONG),
	 STRUCT_FLD(value,		0),
	 STRUCT_FLD(field_flags,	MY_I_S_UNSIGNED),
	 STRUCT_FLD(old_name,		""),
	 STRUCT_FLD(open_method,	SKIP_OPEN_TABLE)},

	END_OF_ST_FIELD_INFO
};

/*******************************************************************//**
Function to populate INFORMATION_SCHEMA.INNODB_MUTEXES table.
Loop through each record in mutex and rw_lock lists, and extract the column
information and fill the INFORMATION_SCHEMA.INNODB_MUTEXES table.
@return 0 on success */
static
int
i_s_innodb_mutexes_fill_table(
/*==========================*/
	THD*		thd,	/*!< in: thread */
	TABLE_LIST*	tables,	/*!< in/out: tables to fill */
	Item*		)	/*!< in: condition (not used) */
{
	rw_lock_t*	lock;
	ulint		block_lock_oswait_count = 0;
	rw_lock_t*	block_lock = NULL;
	Field**		fields = tables->table->field;

	DBUG_ENTER("i_s_innodb_mutexes_fill_table");
	RETURN_IF_INNODB_NOT_STARTED(tables->schema_table_name);

	/* deny access to user without PROCESS_ACL privilege */
	if (check_global_access(thd, PROCESS_ACL)) {
		DBUG_RETURN(0);
	}

	// mutex_enter(&mutex_list_mutex);

#ifdef JAN_TODO_FIXME
	ib_mutex_t*	mutex;
	ulint		block_mutex_oswait_count = 0;
	ib_mutex_t*	block_mutex = NULL;
	for (mutex = UT_LIST_GET_FIRST(os_mutex_list); mutex != NULL;
	     mutex = UT_LIST_GET_NEXT(list, mutex)) {
		if (mutex->count_os_wait == 0) {
			continue;
		}

		if (buf_pool_is_block_mutex(mutex)) {
			block_mutex = mutex;
			block_mutex_oswait_count += mutex->count_os_wait;
			continue;
		}

		OK(field_store_string(fields[MUTEXES_NAME], mutex->cmutex_name));
		OK(field_store_string(fields[MUTEXES_CREATE_FILE], innobase_basename(mutex->cfile_name)));
		OK(fields[MUTEXES_CREATE_LINE]->store(mutex->cline, true));
		fields[MUTEXES_CREATE_LINE]->set_notnull();
		OK(field_store_ulint(fields[MUTEXES_OS_WAITS], (longlong)mutex->count_os_wait));
		OK(schema_table_store_record(thd, tables->table));
	}

	if (block_mutex) {
		char buf1[IO_SIZE];

		my_snprintf(buf1, sizeof buf1, "combined %s",
			    innobase_basename(block_mutex->cfile_name));

		OK(field_store_string(fields[MUTEXES_NAME], block_mutex->cmutex_name));
		OK(field_store_string(fields[MUTEXES_CREATE_FILE], buf1));
		OK(fields[MUTEXES_CREATE_LINE]->store(block_mutex->cline, true));
		fields[MUTEXES_CREATE_LINE]->set_notnull();
		OK(field_store_ulint(fields[MUTEXES_OS_WAITS], (longlong)block_mutex_oswait_count));
		OK(schema_table_store_record(thd, tables->table));
	}

	mutex_exit(&mutex_list_mutex);
#endif /* JAN_TODO_FIXME */

	mutex_enter(&rw_lock_list_mutex);

	for (lock = UT_LIST_GET_FIRST(rw_lock_list); lock != NULL;
	     lock = UT_LIST_GET_NEXT(list, lock)) {
		if (lock->count_os_wait == 0) {
			continue;
		}

		if (buf_pool_is_block_lock(lock)) {
			block_lock = lock;
			block_lock_oswait_count += lock->count_os_wait;
			continue;
		}

		//OK(field_store_string(fields[MUTEXES_NAME], lock->lock_name));
		OK(field_store_string(fields[MUTEXES_CREATE_FILE], innobase_basename(lock->cfile_name)));
		OK(fields[MUTEXES_CREATE_LINE]->store(lock->cline, true));
		fields[MUTEXES_CREATE_LINE]->set_notnull();
		OK(field_store_ulint(fields[MUTEXES_OS_WAITS], (longlong)lock->count_os_wait));
		OK(schema_table_store_record(thd, tables->table));
	}

	if (block_lock) {
		char buf1[IO_SIZE];

		my_snprintf(buf1, sizeof buf1, "combined %s",
			    innobase_basename(block_lock->cfile_name));

		//OK(field_store_string(fields[MUTEXES_NAME], block_lock->lock_name));
		OK(field_store_string(fields[MUTEXES_CREATE_FILE], buf1));
		OK(fields[MUTEXES_CREATE_LINE]->store(block_lock->cline, true));
		fields[MUTEXES_CREATE_LINE]->set_notnull();
		OK(field_store_ulint(fields[MUTEXES_OS_WAITS], (longlong)block_lock_oswait_count));
		OK(schema_table_store_record(thd, tables->table));
	}

	mutex_exit(&rw_lock_list_mutex);

	DBUG_RETURN(0);
}

/*******************************************************************//**
Bind the dynamic table INFORMATION_SCHEMA.INNODB_MUTEXES
@return 0 on success */
static
int
innodb_mutexes_init(
/*================*/
	void*	p)	/*!< in/out: table schema object */
{
	ST_SCHEMA_TABLE*	schema;

	DBUG_ENTER("innodb_mutexes_init");

	schema = (ST_SCHEMA_TABLE*) p;

	schema->fields_info = innodb_mutexes_fields_info;
	schema->fill_table = i_s_innodb_mutexes_fill_table;

	DBUG_RETURN(0);
}

UNIV_INTERN struct st_maria_plugin	i_s_innodb_mutexes =
{
	/* the plugin type (a MYSQL_XXX_PLUGIN value) */
	/* int */
	STRUCT_FLD(type, MYSQL_INFORMATION_SCHEMA_PLUGIN),

	/* pointer to type-specific plugin descriptor */
	/* void* */
	STRUCT_FLD(info, &i_s_info),

	/* plugin name */
	/* const char* */
	STRUCT_FLD(name, "INNODB_MUTEXES"),

	/* plugin author (for SHOW PLUGINS) */
	/* const char* */
	STRUCT_FLD(author, plugin_author),

	/* general descriptive text (for SHOW PLUGINS) */
	/* const char* */
	STRUCT_FLD(descr, "InnoDB SYS_DATAFILES"),

	/* the plugin license (PLUGIN_LICENSE_XXX) */
	/* int */
	STRUCT_FLD(license, PLUGIN_LICENSE_GPL),

	/* the function to invoke when plugin is loaded */
	/* int (*)(void*); */
	STRUCT_FLD(init, innodb_mutexes_init),

	/* the function to invoke when plugin is unloaded */
	/* int (*)(void*); */
	STRUCT_FLD(deinit, i_s_common_deinit),

	/* plugin version (for SHOW PLUGINS) */
	/* unsigned int */
	STRUCT_FLD(version, INNODB_VERSION_SHORT),

	/* struct st_mysql_show_var* */
	STRUCT_FLD(status_vars, NULL),

	/* struct st_mysql_sys_var** */
	STRUCT_FLD(system_vars, NULL),

        /* Maria extension */
	STRUCT_FLD(version_info, INNODB_VERSION_STR),
        STRUCT_FLD(maturity, MariaDB_PLUGIN_MATURITY_STABLE),
};

/**  SYS_SEMAPHORE_WAITS  ************************************************/
/* Fields of the dynamic table INFORMATION_SCHEMA.INNODB_SYS_SEMAPHORE_WAITS */
static ST_FIELD_INFO	innodb_sys_semaphore_waits_fields_info[] =
{
	// SYS_SEMAPHORE_WAITS_THREAD_ID	0
	{STRUCT_FLD(field_name,		"THREAD_ID"),
	 STRUCT_FLD(field_length,	MY_INT64_NUM_DECIMAL_DIGITS),
	 STRUCT_FLD(field_type,		MYSQL_TYPE_LONGLONG),
	 STRUCT_FLD(value,		0),
	 STRUCT_FLD(field_flags,	MY_I_S_UNSIGNED),
	 STRUCT_FLD(old_name,		""),
	 STRUCT_FLD(open_method,	SKIP_OPEN_TABLE)},

	// SYS_SEMAPHORE_WAITS_OBJECT_NAME	1
	{STRUCT_FLD(field_name,		"OBJECT_NAME"),
	 STRUCT_FLD(field_length,	OS_FILE_MAX_PATH),
	 STRUCT_FLD(field_type,		MYSQL_TYPE_STRING),
	 STRUCT_FLD(value,		0),
	 STRUCT_FLD(field_flags,	MY_I_S_MAYBE_NULL),
	 STRUCT_FLD(old_name,		""),
	 STRUCT_FLD(open_method,	SKIP_OPEN_TABLE)},

	// SYS_SEMAPHORE_WAITS_FILE	2
	{STRUCT_FLD(field_name,		"FILE"),
	 STRUCT_FLD(field_length,	OS_FILE_MAX_PATH),
	 STRUCT_FLD(field_type,		MYSQL_TYPE_STRING),
	 STRUCT_FLD(value,		0),
	 STRUCT_FLD(field_flags,	MY_I_S_MAYBE_NULL),
	 STRUCT_FLD(old_name,		""),
	 STRUCT_FLD(open_method,	SKIP_OPEN_TABLE)},

	// SYS_SEMAPHORE_WAITS_LINE	3
	{STRUCT_FLD(field_name,		"LINE"),
	 STRUCT_FLD(field_length,	MY_INT32_NUM_DECIMAL_DIGITS),
	 STRUCT_FLD(field_type,		MYSQL_TYPE_LONG),
	 STRUCT_FLD(value,		0),
	 STRUCT_FLD(field_flags,	MY_I_S_UNSIGNED),
	 STRUCT_FLD(old_name,		""),
	 STRUCT_FLD(open_method,	SKIP_OPEN_TABLE)},

	// SYS_SEMAPHORE_WAITS_WAIT_TIME	4
	{STRUCT_FLD(field_name,		"WAIT_TIME"),
	 STRUCT_FLD(field_length,	MY_INT64_NUM_DECIMAL_DIGITS),
	 STRUCT_FLD(field_type,		MYSQL_TYPE_LONGLONG),
	 STRUCT_FLD(value,		0),
	 STRUCT_FLD(field_flags,	MY_I_S_UNSIGNED),
	 STRUCT_FLD(old_name,		""),
	 STRUCT_FLD(open_method,	SKIP_OPEN_TABLE)},

	// SYS_SEMAPHORE_WAITS_WAIT_OBJECT	5
	{STRUCT_FLD(field_name,		"WAIT_OBJECT"),
	 STRUCT_FLD(field_length,	MY_INT64_NUM_DECIMAL_DIGITS),
	 STRUCT_FLD(field_type,		MYSQL_TYPE_LONGLONG),
	 STRUCT_FLD(value,		0),
	 STRUCT_FLD(field_flags,	MY_I_S_UNSIGNED),
	 STRUCT_FLD(old_name,		""),
	 STRUCT_FLD(open_method,	SKIP_OPEN_TABLE)},

	// SYS_SEMAPHORE_WAITS_WAIT_TYPE	6
	{STRUCT_FLD(field_name,		"WAIT_TYPE"),
	 STRUCT_FLD(field_length,	16),
	 STRUCT_FLD(field_type,		MYSQL_TYPE_STRING),
	 STRUCT_FLD(value,		0),
	 STRUCT_FLD(field_flags,	MY_I_S_MAYBE_NULL),
	 STRUCT_FLD(old_name,		""),
	 STRUCT_FLD(open_method,	SKIP_OPEN_TABLE)},

	// SYS_SEMAPHORE_WAITS_HOLDER_THREAD_ID	7
	{STRUCT_FLD(field_name,		"HOLDER_THREAD_ID"),
	 STRUCT_FLD(field_length,	MY_INT64_NUM_DECIMAL_DIGITS),
	 STRUCT_FLD(field_type,		MYSQL_TYPE_LONGLONG),
	 STRUCT_FLD(value,		0),
	 STRUCT_FLD(field_flags,	MY_I_S_UNSIGNED),
	 STRUCT_FLD(old_name,		""),
	 STRUCT_FLD(open_method,	SKIP_OPEN_TABLE)},

	// SYS_SEMAPHORE_WAITS_HOLDER_FILE 8
	{STRUCT_FLD(field_name,		"HOLDER_FILE"),
	 STRUCT_FLD(field_length,	OS_FILE_MAX_PATH),
	 STRUCT_FLD(field_type,		MYSQL_TYPE_STRING),
	 STRUCT_FLD(value,		0),
	 STRUCT_FLD(field_flags,	MY_I_S_MAYBE_NULL),
	 STRUCT_FLD(old_name,		""),
	 STRUCT_FLD(open_method,	SKIP_OPEN_TABLE)},

	// SYS_SEMAPHORE_WAITS_HOLDER_LINE 9
	{STRUCT_FLD(field_name,		"HOLDER_LINE"),
	 STRUCT_FLD(field_length,	MY_INT32_NUM_DECIMAL_DIGITS),
	 STRUCT_FLD(field_type,		MYSQL_TYPE_LONG),
	 STRUCT_FLD(value,		0),
	 STRUCT_FLD(field_flags,	MY_I_S_UNSIGNED),
	 STRUCT_FLD(old_name,		""),
	 STRUCT_FLD(open_method,	SKIP_OPEN_TABLE)},

	// SYS_SEMAPHORE_WAITS_CREATED_FILE 10
	{STRUCT_FLD(field_name,		"CREATED_FILE"),
	 STRUCT_FLD(field_length,	OS_FILE_MAX_PATH),
	 STRUCT_FLD(field_type,		MYSQL_TYPE_STRING),
	 STRUCT_FLD(value,		0),
	 STRUCT_FLD(field_flags,	MY_I_S_MAYBE_NULL),
	 STRUCT_FLD(old_name,		""),
	 STRUCT_FLD(open_method,	SKIP_OPEN_TABLE)},

	// SYS_SEMAPHORE_WAITS_CREATED_LINE 11
	{STRUCT_FLD(field_name,		"CREATED_LINE"),
	 STRUCT_FLD(field_length,	MY_INT32_NUM_DECIMAL_DIGITS),
	 STRUCT_FLD(field_type,		MYSQL_TYPE_LONG),
	 STRUCT_FLD(value,		0),
	 STRUCT_FLD(field_flags,	MY_I_S_UNSIGNED),
	 STRUCT_FLD(old_name,		""),
	 STRUCT_FLD(open_method,	SKIP_OPEN_TABLE)},

	// SYS_SEMAPHORE_WAITS_WRITER_THREAD 12
	{STRUCT_FLD(field_name,		"WRITER_THREAD"),
	 STRUCT_FLD(field_length,	MY_INT64_NUM_DECIMAL_DIGITS),
	 STRUCT_FLD(field_type,		MYSQL_TYPE_LONGLONG),
	 STRUCT_FLD(value,		0),
	 STRUCT_FLD(field_flags,	MY_I_S_UNSIGNED),
	 STRUCT_FLD(old_name,		""),
	 STRUCT_FLD(open_method,	SKIP_OPEN_TABLE)},

	// SYS_SEMAPHORE_WAITS_RESERVATION_MODE 13
	{STRUCT_FLD(field_name,		"RESERVATION_MODE"),
	 STRUCT_FLD(field_length,	16),
	 STRUCT_FLD(field_type,		MYSQL_TYPE_STRING),
	 STRUCT_FLD(value,		0),
	 STRUCT_FLD(field_flags,	MY_I_S_MAYBE_NULL),
	 STRUCT_FLD(old_name,		""),
	 STRUCT_FLD(open_method,	SKIP_OPEN_TABLE)},

	// SYS_SEMAPHORE_WAITS_READERS	14
	{STRUCT_FLD(field_name,		"READERS"),
	 STRUCT_FLD(field_length,	MY_INT32_NUM_DECIMAL_DIGITS),
	 STRUCT_FLD(field_type,		MYSQL_TYPE_LONG),
	 STRUCT_FLD(value,		0),
	 STRUCT_FLD(field_flags,	MY_I_S_UNSIGNED),
	 STRUCT_FLD(old_name,		""),
	 STRUCT_FLD(open_method,	SKIP_OPEN_TABLE)},

	// SYS_SEMAPHORE_WAITS_WAITERS_FLAG 15
	{STRUCT_FLD(field_name,		"WAITERS_FLAG"),
	 STRUCT_FLD(field_length,	MY_INT64_NUM_DECIMAL_DIGITS),
	 STRUCT_FLD(field_type,		MYSQL_TYPE_LONGLONG),
	 STRUCT_FLD(value,		0),
	 STRUCT_FLD(field_flags,	MY_I_S_UNSIGNED),
	 STRUCT_FLD(old_name,		""),
	 STRUCT_FLD(open_method,	SKIP_OPEN_TABLE)},

	// SYS_SEMAPHORE_WAITS_LOCK_WORD	16
	{STRUCT_FLD(field_name,		"LOCK_WORD"),
	 STRUCT_FLD(field_length,	MY_INT64_NUM_DECIMAL_DIGITS),
	 STRUCT_FLD(field_type,		MYSQL_TYPE_LONGLONG),
	 STRUCT_FLD(value,		0),
	 STRUCT_FLD(field_flags,	MY_I_S_UNSIGNED),
	 STRUCT_FLD(old_name,		""),
	 STRUCT_FLD(open_method,	SKIP_OPEN_TABLE)},

	// SYS_SEMAPHORE_WAITS_LAST_READER_FILE 17
	{STRUCT_FLD(field_name,		"LAST_READER_FILE"),
	 STRUCT_FLD(field_length,	OS_FILE_MAX_PATH),
	 STRUCT_FLD(field_type,		MYSQL_TYPE_STRING),
	 STRUCT_FLD(value,		0),
	 STRUCT_FLD(field_flags,	MY_I_S_MAYBE_NULL),
	 STRUCT_FLD(old_name,		""),
	 STRUCT_FLD(open_method,	SKIP_OPEN_TABLE)},

	// SYS_SEMAPHORE_WAITS_LAST_READER_LINE 18
	{STRUCT_FLD(field_name,		"LAST_READER_LINE"),
	 STRUCT_FLD(field_length,	MY_INT32_NUM_DECIMAL_DIGITS),
	 STRUCT_FLD(field_type,		MYSQL_TYPE_LONG),
	 STRUCT_FLD(value,		0),
	 STRUCT_FLD(field_flags,	MY_I_S_UNSIGNED),
	 STRUCT_FLD(old_name,		""),
	 STRUCT_FLD(open_method,	SKIP_OPEN_TABLE)},

	// SYS_SEMAPHORE_WAITS_LAST_WRITER_FILE 19
	{STRUCT_FLD(field_name,		"LAST_WRITER_FILE"),
	 STRUCT_FLD(field_length,	OS_FILE_MAX_PATH),
	 STRUCT_FLD(field_type,		MYSQL_TYPE_STRING),
	 STRUCT_FLD(value,		0),
	 STRUCT_FLD(field_flags,	MY_I_S_MAYBE_NULL),
	 STRUCT_FLD(old_name,		""),
	 STRUCT_FLD(open_method,	SKIP_OPEN_TABLE)},

	// SYS_SEMAPHORE_WAITS_LAST_WRITER_LINE 20
	{STRUCT_FLD(field_name,		"LAST_WRITER_LINE"),
	 STRUCT_FLD(field_length,	MY_INT32_NUM_DECIMAL_DIGITS),
	 STRUCT_FLD(field_type,		MYSQL_TYPE_LONG),
	 STRUCT_FLD(value,		0),
	 STRUCT_FLD(field_flags,	MY_I_S_UNSIGNED),
	 STRUCT_FLD(old_name,		""),
	 STRUCT_FLD(open_method,	SKIP_OPEN_TABLE)},

	// SYS_SEMAPHORE_WAITS_OS_WAIT_COUNT 21
	{STRUCT_FLD(field_name,		"OS_WAIT_COUNT"),
	 STRUCT_FLD(field_length,	MY_INT32_NUM_DECIMAL_DIGITS),
	 STRUCT_FLD(field_type,		MYSQL_TYPE_LONG),
	 STRUCT_FLD(value,		0),
	 STRUCT_FLD(field_flags,	MY_I_S_UNSIGNED),
	 STRUCT_FLD(old_name,		""),
	 STRUCT_FLD(open_method,	SKIP_OPEN_TABLE)},

	END_OF_ST_FIELD_INFO
};



/*******************************************************************//**
Bind the dynamic table INFORMATION_SCHEMA.INNODB_SYS_SEMAPHORE_WAITS
@return 0 on success */
static
int
innodb_sys_semaphore_waits_init(
/*============================*/
	void*	p)	/*!< in/out: table schema object */
{
	ST_SCHEMA_TABLE*	schema;

	DBUG_ENTER("innodb_sys_semaphore_waits_init");

	schema = (ST_SCHEMA_TABLE*) p;

	schema->fields_info = innodb_sys_semaphore_waits_fields_info;
	schema->fill_table = sync_arr_fill_sys_semphore_waits_table;

	DBUG_RETURN(0);
}

UNIV_INTERN struct st_maria_plugin	i_s_innodb_sys_semaphore_waits =
{
	/* the plugin type (a MYSQL_XXX_PLUGIN value) */
	/* int */
	STRUCT_FLD(type, MYSQL_INFORMATION_SCHEMA_PLUGIN),

	/* pointer to type-specific plugin descriptor */
	/* void* */
	STRUCT_FLD(info, &i_s_info),

	/* plugin name */
	/* const char* */
	STRUCT_FLD(name, "INNODB_SYS_SEMAPHORE_WAITS"),

	/* plugin author (for SHOW PLUGINS) */
	/* const char* */
	STRUCT_FLD(author, maria_plugin_author),

	/* general descriptive text (for SHOW PLUGINS) */
	/* const char* */
	STRUCT_FLD(descr, "InnoDB SYS_SEMAPHORE_WAITS"),

	/* the plugin license (PLUGIN_LICENSE_XXX) */
	/* int */
	STRUCT_FLD(license, PLUGIN_LICENSE_GPL),

	/* the function to invoke when plugin is loaded */
	/* int (*)(void*); */
	STRUCT_FLD(init, innodb_sys_semaphore_waits_init),

	/* the function to invoke when plugin is unloaded */
	/* int (*)(void*); */
	STRUCT_FLD(deinit, i_s_common_deinit),

	/* plugin version (for SHOW PLUGINS) */
	/* unsigned int */
	STRUCT_FLD(version, INNODB_VERSION_SHORT),

	/* struct st_mysql_show_var* */
	STRUCT_FLD(status_vars, NULL),

	/* struct st_mysql_sys_var** */
	STRUCT_FLD(system_vars, NULL),

        /* Maria extension */
	STRUCT_FLD(version_info, INNODB_VERSION_STR),
        STRUCT_FLD(maturity, MariaDB_PLUGIN_MATURITY_STABLE),
};<|MERGE_RESOLUTION|>--- conflicted
+++ resolved
@@ -6424,7 +6424,7 @@
 	}
 
 	heap = mem_heap_create(1000);
-	rw_lock_s_lock(&dict_operation_lock);
+	rw_lock_s_lock(dict_operation_lock);
 	mutex_enter(&dict_sys->mutex);
 	mtr_start(&mtr);
 
@@ -6467,11 +6467,11 @@
 					    err_msg);
 		}
 
-		rw_lock_s_unlock(&dict_operation_lock);
+		rw_lock_s_unlock(dict_operation_lock);
 		mem_heap_empty(heap);
 
 		/* Get the next record */
-		rw_lock_s_lock(&dict_operation_lock);
+		rw_lock_s_lock(dict_operation_lock);
 		mutex_enter(&dict_sys->mutex);
 
 		if (table_rec != NULL) {
@@ -6484,7 +6484,7 @@
 
 	mtr_commit(&mtr);
 	mutex_exit(&dict_sys->mutex);
-	rw_lock_s_unlock(&dict_operation_lock);
+	rw_lock_s_unlock(dict_operation_lock);
 	mem_heap_free(heap);
 
 	DBUG_RETURN(0);
@@ -8049,27 +8049,17 @@
 	ulint		flags,		/*!< in: tablespace flags */
 	TABLE*		table_to_fill)	/*!< in/out: fill this table */
 {
-<<<<<<< HEAD
-	Field**		fields;
-	ulint		atomic_blobs = FSP_FLAGS_HAS_ATOMIC_BLOBS(flags);
-	bool		is_compressed = FSP_FLAGS_GET_ZIP_SSIZE(flags);
-	const char*	file_format;
-	const char*	row_format;
-	const page_size_t	page_size(flags);
-	const char*	space_type;
-=======
 	Field**	fields;
 	ulint	atomic_blobs	= FSP_FLAGS_HAS_ATOMIC_BLOBS(flags);
 	const char* file_format;
 	const char* row_format;
->>>>>>> 2aa51f52
 
 	DBUG_ENTER("i_s_dict_fill_sys_tablespaces");
 
 	file_format = trx_sys_file_format_id_to_name(atomic_blobs);
 	if (is_system_tablespace(space)) {
-		row_format = "Compact or Redundant";
-	} else if (is_compressed) {
+		row_format = "Compact, Redundant or Dynamic";
+	} else if (FSP_FLAGS_GET_ZIP_SSIZE(flags)) {
 		row_format = "Compressed";
 	} else if (atomic_blobs) {
 		row_format = "Dynamic";
@@ -8077,12 +8067,6 @@
 		row_format = "Compact or Redundant";
 	}
 
-	if (is_system_tablespace(space)) {
-		space_type = "System";
-	} else  {
-		space_type = "Single";
-	}
-
 	fields = table_to_fill->field;
 
 	OK(fields[SYS_TABLESPACES_SPACE]->store(space, true));
@@ -8096,20 +8080,32 @@
 
 	OK(field_store_string(fields[SYS_TABLESPACES_ROW_FORMAT], row_format));
 
-<<<<<<< HEAD
+	OK(field_store_string(fields[SYS_TABLESPACES_SPACE_TYPE],
+			      is_system_tablespace(space)
+			      ? "System" : "Single"));
+
+	ulint cflags = fsp_flags_is_valid(flags, space)
+		? flags : fsp_flags_convert_from_101(flags);
+	if (cflags == ULINT_UNDEFINED) {
+		fields[SYS_TABLESPACES_PAGE_SIZE]->set_null();
+		fields[SYS_TABLESPACES_ZIP_PAGE_SIZE]->set_null();
+		fields[SYS_TABLESPACES_FS_BLOCK_SIZE]->set_null();
+		fields[SYS_TABLESPACES_FILE_SIZE]->set_null();
+		fields[SYS_TABLESPACES_ALLOC_SIZE]->set_null();
+		OK(schema_table_store_record(thd, table_to_fill));
+		DBUG_RETURN(0);
+	}
+
+	const page_size_t page_size(cflags);
+
 	OK(fields[SYS_TABLESPACES_PAGE_SIZE]->store(
-			univ_page_size.physical(), true));
+		   page_size.logical(), true));
 
 	OK(fields[SYS_TABLESPACES_ZIP_PAGE_SIZE]->store(
-				page_size.is_compressed()
-				? page_size.physical()
-				: 0, true));
-
-	OK(field_store_string(fields[SYS_TABLESPACES_SPACE_TYPE],
-			      space_type));
+		   page_size.physical(), true));
 
 	char*	filepath = NULL;
-	if (FSP_FLAGS_HAS_DATA_DIR(flags)) {
+	if (FSP_FLAGS_HAS_DATA_DIR(cflags)) {
 		mutex_enter(&dict_sys->mutex);
 		filepath = dict_get_first_path(space);
 		mutex_exit(&dict_sys->mutex);
@@ -8164,20 +8160,6 @@
 	OK(fields[SYS_TABLESPACES_FILE_SIZE]->store(file.m_total_size, true));
 
 	OK(fields[SYS_TABLESPACES_ALLOC_SIZE]->store(file.m_alloc_size, true));
-=======
-	ulint cflags = fsp_flags_is_valid(flags, space)
-		? flags : fsp_flags_convert_from_101(flags);
-	if (cflags != ULINT_UNDEFINED) {
-		OK(fields[SYS_TABLESPACES_PAGE_SIZE]->store(
-			   fsp_flags_get_page_size(cflags), true));
-
-		OK(fields[SYS_TABLESPACES_ZIP_PAGE_SIZE]->store(
-			   fsp_flags_get_zip_size(cflags), true));
-	} else {
-		fields[SYS_TABLESPACES_PAGE_SIZE]->set_null();
-		fields[SYS_TABLESPACES_ZIP_PAGE_SIZE]->set_null();
-	}
->>>>>>> 2aa51f52
 
 	OK(schema_table_store_record(thd, table_to_fill));
 
