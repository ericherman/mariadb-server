--- conflicted
+++ resolved
@@ -6624,11 +6624,7 @@
 
 	/* general descriptive text (for SHOW PLUGINS) */
 	/* const char* */
-<<<<<<< HEAD
-	STRUCT_FLD(descr, "InnoDB tablespaces"),
-=======
-	"InnoDB SYS_TABLESPACES",
->>>>>>> 2c9f2a4c
+	"InnoDB tablespaces",
 
 	/* the plugin license (PLUGIN_LICENSE_XXX) */
 	/* int */
@@ -6658,188 +6654,6 @@
 };
 
 namespace Show {
-<<<<<<< HEAD
-=======
-/**  SYS_DATAFILES  ************************************************/
-/* Fields of the dynamic table INFORMATION_SCHEMA.INNODB_SYS_DATAFILES */
-static ST_FIELD_INFO innodb_sys_datafiles_fields_info[]=
-{
-#define SYS_DATAFILES_SPACE		0
-  Column("SPACE", ULong(), NOT_NULL),
-
-#define SYS_DATAFILES_PATH		1
-  Column("PATH", Varchar(OS_FILE_MAX_PATH), NOT_NULL),
-
-  CEnd()
-};
-} // namespace Show
-
-/**********************************************************************//**
-Function to fill INFORMATION_SCHEMA.INNODB_SYS_DATAFILES with information
-collected by scanning SYS_DATAFILESS table.
-@return 0 on success */
-static
-int
-i_s_dict_fill_sys_datafiles(
-/*========================*/
-	THD*		thd,		/*!< in: thread */
-	uint32_t	space,		/*!< in: space ID */
-	const char*	path,		/*!< in: absolute path */
-	TABLE*		table_to_fill)	/*!< in/out: fill this table */
-{
-	Field**		fields;
-
-	DBUG_ENTER("i_s_dict_fill_sys_datafiles");
-
-	fields = table_to_fill->field;
-
-	OK(fields[SYS_DATAFILES_SPACE]->store(space, true));
-
-	OK(field_store_string(fields[SYS_DATAFILES_PATH], path));
-
-	OK(schema_table_store_record(thd, table_to_fill));
-
-	DBUG_RETURN(0);
-}
-/*******************************************************************//**
-Function to populate INFORMATION_SCHEMA.INNODB_SYS_DATAFILES table.
-Loop through each record in SYS_DATAFILES, and extract the column
-information and fill the INFORMATION_SCHEMA.INNODB_SYS_DATAFILES table.
-@return 0 on success */
-static
-int
-i_s_sys_datafiles_fill_table(
-/*=========================*/
-	THD*		thd,	/*!< in: thread */
-	TABLE_LIST*	tables,	/*!< in/out: tables to fill */
-	Item*		)	/*!< in: condition (not used) */
-{
-	btr_pcur_t	pcur;
-	const rec_t*	rec;
-	mem_heap_t*	heap;
-	mtr_t		mtr;
-
-	DBUG_ENTER("i_s_sys_datafiles_fill_table");
-	RETURN_IF_INNODB_NOT_STARTED(tables->schema_table_name.str);
-
-	/* deny access to user without PROCESS_ACL privilege */
-	if (check_global_access(thd, PROCESS_ACL)) {
-		DBUG_RETURN(0);
-	}
-
-	heap = mem_heap_create(1000);
-	mutex_enter(&dict_sys.mutex);
-	mtr_start(&mtr);
-
-	rec = dict_startscan_system(&pcur, &mtr, SYS_DATAFILES);
-
-	while (rec) {
-		const char*	err_msg;
-		uint32_t	space;
-		const char*	path;
-
-		/* Extract necessary information from a SYS_DATAFILES row */
-		err_msg = dict_process_sys_datafiles(
-			heap, rec, &space, &path);
-
-		mtr_commit(&mtr);
-		mutex_exit(&dict_sys.mutex);
-
-		if (!err_msg) {
-			i_s_dict_fill_sys_datafiles(
-				thd, space, path, tables->table);
-		} else {
-			push_warning_printf(thd, Sql_condition::WARN_LEVEL_WARN,
-					    ER_CANT_FIND_SYSTEM_REC, "%s",
-					    err_msg);
-		}
-
-		mem_heap_empty(heap);
-
-		/* Get the next record */
-		mutex_enter(&dict_sys.mutex);
-		mtr_start(&mtr);
-		rec = dict_getnext_system(&pcur, &mtr);
-	}
-
-	mtr_commit(&mtr);
-	mutex_exit(&dict_sys.mutex);
-	mem_heap_free(heap);
-
-	DBUG_RETURN(0);
-}
-/*******************************************************************//**
-Bind the dynamic table INFORMATION_SCHEMA.INNODB_SYS_DATAFILES
-@return 0 on success */
-static
-int
-innodb_sys_datafiles_init(
-/*======================*/
-	void*	p)	/*!< in/out: table schema object */
-{
-	ST_SCHEMA_TABLE*	schema;
-
-	DBUG_ENTER("innodb_sys_datafiles_init");
-
-	schema = (ST_SCHEMA_TABLE*) p;
-
-	schema->fields_info = Show::innodb_sys_datafiles_fields_info;
-	schema->fill_table = i_s_sys_datafiles_fill_table;
-
-	DBUG_RETURN(0);
-}
-
-UNIV_INTERN struct st_maria_plugin	i_s_innodb_sys_datafiles =
-{
-	/* the plugin type (a MYSQL_XXX_PLUGIN value) */
-	/* int */
-	MYSQL_INFORMATION_SCHEMA_PLUGIN,
-
-	/* pointer to type-specific plugin descriptor */
-	/* void* */
-	&i_s_info,
-
-	/* plugin name */
-	/* const char* */
-	"INNODB_SYS_DATAFILES",
-
-	/* plugin author (for SHOW PLUGINS) */
-	/* const char* */
-	plugin_author,
-
-	/* general descriptive text (for SHOW PLUGINS) */
-	/* const char* */
-	"InnoDB SYS_DATAFILES",
-
-	/* the plugin license (PLUGIN_LICENSE_XXX) */
-	/* int */
-	PLUGIN_LICENSE_GPL,
-
-	/* the function to invoke when plugin is loaded */
-	/* int (*)(void*); */
-	innodb_sys_datafiles_init,
-
-	/* the function to invoke when plugin is unloaded */
-	/* int (*)(void*); */
-	i_s_common_deinit,
-
-	/* plugin version (for SHOW PLUGINS) */
-	/* unsigned int */
-	INNODB_VERSION_SHORT,
-
-	/* struct st_mysql_show_var* */
-	NULL,
-
-	/* struct st_mysql_sys_var** */
-	NULL,
-
-        /* Maria extension */
-	INNODB_VERSION_STR,
-        MariaDB_PLUGIN_MATURITY_STABLE,
-};
-
-namespace Show {
->>>>>>> 2c9f2a4c
 /**  TABLESPACES_ENCRYPTION    ********************************************/
 /* Fields of the table INFORMATION_SCHEMA.INNODB_TABLESPACES_ENCRYPTION */
 static ST_FIELD_INFO innodb_tablespaces_encryption_fields_info[]=
@@ -7062,326 +6876,6 @@
 	NULL,
 
 	/* Maria extension */
-<<<<<<< HEAD
-	STRUCT_FLD(version_info, INNODB_VERSION_STR),
-	STRUCT_FLD(maturity, MariaDB_PLUGIN_MATURITY_STABLE)
-=======
 	INNODB_VERSION_STR,
 	MariaDB_PLUGIN_MATURITY_STABLE
-};
-
-namespace Show {
-/**  INNODB_MUTEXES  *********************************************/
-/* Fields of the dynamic table INFORMATION_SCHEMA.INNODB_MUTEXES */
-static ST_FIELD_INFO innodb_mutexes_fields_info[]=
-{
-#define MUTEXES_NAME			0
-  Column("NAME", Varchar(OS_FILE_MAX_PATH), NOT_NULL),
-
-#define MUTEXES_CREATE_FILE		1
-  Column("CREATE_FILE", Varchar(OS_FILE_MAX_PATH), NOT_NULL),
-
-#define MUTEXES_CREATE_LINE		2
-  Column("CREATE_LINE", ULong(), NOT_NULL),
-
-#define MUTEXES_OS_WAITS		3
-  Column("OS_WAITS", ULonglong(), NOT_NULL),
-
-  CEnd()
-};
-} // namespace Show
-
-/*******************************************************************//**
-Function to populate INFORMATION_SCHEMA.INNODB_MUTEXES table.
-Loop through each record in mutex and rw_lock lists, and extract the column
-information and fill the INFORMATION_SCHEMA.INNODB_MUTEXES table.
-@return 0 on success */
-static
-int
-i_s_innodb_mutexes_fill_table(
-/*==========================*/
-	THD*		thd,	/*!< in: thread */
-	TABLE_LIST*	tables,	/*!< in/out: tables to fill */
-	Item*		)	/*!< in: condition (not used) */
-{
-	ulint		block_lock_oswait_count = 0;
-	const rw_lock_t* block_lock= nullptr;
-	Field**		fields = tables->table->field;
-
-	DBUG_ENTER("i_s_innodb_mutexes_fill_table");
-	RETURN_IF_INNODB_NOT_STARTED(tables->schema_table_name.str);
-
-	/* deny access to user without PROCESS_ACL privilege */
-	if (check_global_access(thd, PROCESS_ACL)) {
-		DBUG_RETURN(0);
-	} else {
-		struct Locking
-		{
-			Locking() { mutex_enter(&rw_lock_list_mutex); }
-			~Locking() { mutex_exit(&rw_lock_list_mutex); }
-		} locking;
-
-		char lock_name[sizeof "buf0dump.cc:12345"];
-
-		for (const rw_lock_t& lock : rw_lock_list) {
-			if (lock.count_os_wait == 0) {
-				continue;
-			}
-
-			if (buf_pool.is_block_lock(&lock)) {
-				block_lock = &lock;
-				block_lock_oswait_count += lock.count_os_wait;
-				continue;
-			}
-
-			const char* basename = innobase_basename(
-				lock.cfile_name);
-
-			snprintf(lock_name, sizeof lock_name, "%s:%u",
-				 basename, lock.cline);
-
-			OK(field_store_string(fields[MUTEXES_NAME],
-					      lock_name));
-			OK(field_store_string(fields[MUTEXES_CREATE_FILE],
-					      basename));
-			OK(fields[MUTEXES_CREATE_LINE]->store(lock.cline,
-							      true));
-			fields[MUTEXES_CREATE_LINE]->set_notnull();
-			OK(fields[MUTEXES_OS_WAITS]->store(lock.count_os_wait,
-							   true));
-			fields[MUTEXES_OS_WAITS]->set_notnull();
-			OK(schema_table_store_record(thd, tables->table));
-		}
-
-		if (block_lock) {
-			char buf1[IO_SIZE];
-
-			snprintf(buf1, sizeof buf1, "combined %s",
-				 innobase_basename(block_lock->cfile_name));
-
-			OK(field_store_string(fields[MUTEXES_NAME],
-					      "buf_block_t::lock"));
-			OK(field_store_string(fields[MUTEXES_CREATE_FILE],
-					      buf1));
-			OK(fields[MUTEXES_CREATE_LINE]->store(block_lock->cline,
-							      true));
-			fields[MUTEXES_CREATE_LINE]->set_notnull();
-			OK(fields[MUTEXES_OS_WAITS]->store(
-				   block_lock_oswait_count, true));
-			fields[MUTEXES_OS_WAITS]->set_notnull();
-			OK(schema_table_store_record(thd, tables->table));
-		}
-	}
-
-	DBUG_RETURN(0);
-}
-
-/*******************************************************************//**
-Bind the dynamic table INFORMATION_SCHEMA.INNODB_MUTEXES
-@return 0 on success */
-static
-int
-innodb_mutexes_init(
-/*================*/
-	void*	p)	/*!< in/out: table schema object */
-{
-	ST_SCHEMA_TABLE*	schema;
-
-	DBUG_ENTER("innodb_mutexes_init");
-
-	schema = (ST_SCHEMA_TABLE*) p;
-
-	schema->fields_info = Show::innodb_mutexes_fields_info;
-	schema->fill_table = i_s_innodb_mutexes_fill_table;
-
-	DBUG_RETURN(0);
-}
-
-UNIV_INTERN struct st_maria_plugin	i_s_innodb_mutexes =
-{
-	/* the plugin type (a MYSQL_XXX_PLUGIN value) */
-	/* int */
-	MYSQL_INFORMATION_SCHEMA_PLUGIN,
-
-	/* pointer to type-specific plugin descriptor */
-	/* void* */
-	&i_s_info,
-
-	/* plugin name */
-	/* const char* */
-	"INNODB_MUTEXES",
-
-	/* plugin author (for SHOW PLUGINS) */
-	/* const char* */
-	plugin_author,
-
-	/* general descriptive text (for SHOW PLUGINS) */
-	/* const char* */
-	"InnoDB SYS_DATAFILES",
-
-	/* the plugin license (PLUGIN_LICENSE_XXX) */
-	/* int */
-	PLUGIN_LICENSE_GPL,
-
-	/* the function to invoke when plugin is loaded */
-	/* int (*)(void*); */
-	innodb_mutexes_init,
-
-	/* the function to invoke when plugin is unloaded */
-	/* int (*)(void*); */
-	i_s_common_deinit,
-
-	/* plugin version (for SHOW PLUGINS) */
-	/* unsigned int */
-	INNODB_VERSION_SHORT,
-
-	/* struct st_mysql_show_var* */
-	NULL,
-
-	/* struct st_mysql_sys_var** */
-	NULL,
-
-        /* Maria extension */
-	INNODB_VERSION_STR,
-        MariaDB_PLUGIN_MATURITY_STABLE,
-};
-
-namespace Show {
-/* Fields of the dynamic table INFORMATION_SCHEMA.INNODB_SYS_SEMAPHORE_WAITS */
-static ST_FIELD_INFO innodb_sys_semaphore_waits_fields_info[]=
-{
-	// SYS_SEMAPHORE_WAITS_THREAD_ID	0
-  Column("THREAD_ID", ULonglong(), NOT_NULL),
-
-	// SYS_SEMAPHORE_WAITS_OBJECT_NAME	1
-  Column("OBJECT_NAME", Varchar(OS_FILE_MAX_PATH), NULLABLE),
-
-	// SYS_SEMAPHORE_WAITS_FILE	2
-  Column("FILE", Varchar(OS_FILE_MAX_PATH), NULLABLE),
-
-	// SYS_SEMAPHORE_WAITS_LINE	3
-  Column("LINE", ULong(), NOT_NULL),
-
-	// SYS_SEMAPHORE_WAITS_WAIT_TIME	4
-  Column("WAIT_TIME", ULonglong(), NOT_NULL),
-
-	// SYS_SEMAPHORE_WAITS_WAIT_OBJECT	5
-  Column("WAIT_OBJECT", ULonglong(), NOT_NULL),
-
-	// SYS_SEMAPHORE_WAITS_WAIT_TYPE	6
-  Column("WAIT_TYPE", Varchar(16), NULLABLE),
-
-	// SYS_SEMAPHORE_WAITS_HOLDER_THREAD_ID	7
-  Column("HOLDER_THREAD_ID", ULonglong(), NOT_NULL),
-
-	// SYS_SEMAPHORE_WAITS_HOLDER_FILE 8
-  Column("HOLDER_FILE", Varchar(OS_FILE_MAX_PATH), NULLABLE),
-
-	// SYS_SEMAPHORE_WAITS_HOLDER_LINE 9
-  Column("HOLDER_LINE", ULong(), NOT_NULL),
-
-	// SYS_SEMAPHORE_WAITS_CREATED_FILE 10
-  Column("CREATED_FILE", Varchar(OS_FILE_MAX_PATH), NULLABLE),
-
-	// SYS_SEMAPHORE_WAITS_CREATED_LINE 11
-  Column("CREATED_LINE", ULong(), NOT_NULL),
-
-	// SYS_SEMAPHORE_WAITS_WRITER_THREAD 12
-  Column("WRITER_THREAD", ULonglong(), NOT_NULL),
-
-	// SYS_SEMAPHORE_WAITS_RESERVATION_MODE 13
-  Column("RESERVATION_MODE", Varchar(16), NULLABLE),
-
-	// SYS_SEMAPHORE_WAITS_READERS	14
-  Column("READERS", ULong(), NOT_NULL),
-
-	// SYS_SEMAPHORE_WAITS_WAITERS_FLAG 15
-  Column("WAITERS_FLAG", ULonglong(), NOT_NULL),
-
-	// SYS_SEMAPHORE_WAITS_LOCK_WORD	16
-  Column("LOCK_WORD", ULonglong(), NOT_NULL),
-
-	// SYS_SEMAPHORE_WAITS_LAST_WRITER_FILE 17
-  Column("LAST_WRITER_FILE", Varchar(OS_FILE_MAX_PATH), NULLABLE),
-
-	// SYS_SEMAPHORE_WAITS_LAST_WRITER_LINE 18
-  Column("LAST_WRITER_LINE", ULong(), NOT_NULL),
-
-	// SYS_SEMAPHORE_WAITS_OS_WAIT_COUNT 19
-  Column("OS_WAIT_COUNT", ULong(), NOT_NULL),
-
-  CEnd()
-};
-} // namespace Show
-
-
-/*******************************************************************//**
-Bind the dynamic table INFORMATION_SCHEMA.INNODB_SYS_SEMAPHORE_WAITS
-@return 0 on success */
-static
-int
-innodb_sys_semaphore_waits_init(
-/*============================*/
-	void*	p)	/*!< in/out: table schema object */
-{
-	ST_SCHEMA_TABLE*	schema;
-
-	DBUG_ENTER("innodb_sys_semaphore_waits_init");
-
-	schema = (ST_SCHEMA_TABLE*) p;
-
-	schema->fields_info = Show::innodb_sys_semaphore_waits_fields_info;
-	schema->fill_table = sync_arr_fill_sys_semphore_waits_table;
-
-	DBUG_RETURN(0);
-}
-
-UNIV_INTERN struct st_maria_plugin	i_s_innodb_sys_semaphore_waits =
-{
-	/* the plugin type (a MYSQL_XXX_PLUGIN value) */
-	/* int */
-	MYSQL_INFORMATION_SCHEMA_PLUGIN,
-
-	/* pointer to type-specific plugin descriptor */
-	/* void* */
-	&i_s_info,
-
-	/* plugin name */
-	/* const char* */
-	"INNODB_SYS_SEMAPHORE_WAITS",
-
-	/* plugin author (for SHOW PLUGINS) */
-	/* const char* */
-	maria_plugin_author,
-
-	/* general descriptive text (for SHOW PLUGINS) */
-	/* const char* */
-	"InnoDB SYS_SEMAPHORE_WAITS",
-
-	/* the plugin license (PLUGIN_LICENSE_XXX) */
-	/* int */
-	PLUGIN_LICENSE_GPL,
-
-	/* the function to invoke when plugin is loaded */
-	/* int (*)(void*); */
-	innodb_sys_semaphore_waits_init,
-
-	/* the function to invoke when plugin is unloaded */
-	/* int (*)(void*); */
-	i_s_common_deinit,
-
-	/* plugin version (for SHOW PLUGINS) */
-	/* unsigned int */
-	INNODB_VERSION_SHORT,
-
-	/* struct st_mysql_show_var* */
-	NULL,
-
-	/* struct st_mysql_sys_var** */
-	NULL,
-
-        /* Maria extension */
-	INNODB_VERSION_STR,
-        MariaDB_PLUGIN_MATURITY_STABLE,
->>>>>>> 2c9f2a4c
 };