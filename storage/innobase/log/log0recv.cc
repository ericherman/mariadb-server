--- conflicted
+++ resolved
@@ -301,12 +301,10 @@
         ut_ad(*l == OPT_PAGE_CHECKSUM);
         if (page_checksum(block, l + 1))
         {
-          applied= APPLIED_YES;
 page_corrupted:
           sql_print_error("InnoDB: Set innodb_force_recovery=1"
                           " to ignore corruption.");
-          recv_sys.set_corrupt_log();
-          return applied;
+          return APPLIED_CORRUPTED;
         }
         goto next_after_applying;
       }
@@ -347,15 +345,7 @@
           if (UNIV_UNLIKELY(rlen <= 3))
             goto record_corrupted;
           if (undo_append(block, ++l, --rlen) && !srv_force_recovery)
-<<<<<<< HEAD
             goto page_corrupted;
-=======
-          {
-page_corrupted:
-            ib::error() << "Set innodb_force_recovery=1 to ignore corruption.";
-            return APPLIED_CORRUPTED;
-          }
->>>>>>> 244fdc43
           break;
         case INSERT_HEAP_REDUNDANT:
         case INSERT_REUSE_REDUNDANT:
@@ -2869,8 +2859,8 @@
 		}
 
 set_start_lsn:
-<<<<<<< HEAD
-		if (recv_sys.is_corrupt_log() && !srv_force_recovery) {
+		if ((a == log_phys_t::APPLIED_CORRUPTED
+		     || recv_sys.is_corrupt_log()) && !srv_force_recovery) {
 			if (init) {
 				init->created = false;
 				if (space || block->page.id().page_no()) {
@@ -2886,11 +2876,6 @@
 						 buf_page_t::LRU_MASK);
 			block = nullptr;
 			goto done;
-=======
-		if ((a == log_phys_t::APPLIED_CORRUPTED
-		     || recv_sys.found_corrupt_log) && !srv_force_recovery) {
-			break;
->>>>>>> 244fdc43
 		}
 
 		if (!start_lsn) {
