/*****************************************************************************

Copyright (c) 1994, 2016, Oracle and/or its affiliates. All Rights Reserved.
Copyright (c) 2019, MariaDB Corporation.

This program is free software; you can redistribute it and/or modify it under
the terms of the GNU General Public License as published by the Free Software
Foundation; version 2 of the License.

This program is distributed in the hope that it will be useful, but WITHOUT
ANY WARRANTY; without even the implied warranty of MERCHANTABILITY or FITNESS
FOR A PARTICULAR PURPOSE. See the GNU General Public License for more details.

You should have received a copy of the GNU General Public License along with
this program; if not, write to the Free Software Foundation, Inc.,
51 Franklin Street, Fifth Floor, Boston, MA 02110-1335 USA

*****************************************************************************/

/******************************************************************//**
@file include/ut0ut.h
Various utilities

Created 1/20/1994 Heikki Tuuri
***********************************************************************/

#ifndef ut0ut_h
#define ut0ut_h

/* Do not include univ.i because univ.i includes this. */

#include <ostream>
#include <sstream>
#include <string.h>

#ifndef UNIV_INNOCHECKSUM

#include "db0err.h"

#include <time.h>

#ifndef MYSQL_SERVER
#include <ctype.h>
#endif /* MYSQL_SERVER */

#include <stdarg.h>

#include <string>
#include <my_atomic.h>

/** Index name prefix in fast index creation, as a string constant */
#define TEMP_INDEX_PREFIX_STR	"\377"

/** Time stamp */
typedef time_t	ib_time_t;

<<<<<<< HEAD
/*********************************************************************//**
Delays execution for at most max_wait_us microseconds or returns earlier
if cond becomes true.
@param cond in: condition to wait for; evaluated every 2 ms
@param max_wait_us in: maximum delay to wait, in microseconds */
# define UT_WAIT_FOR(cond, max_wait_us)				\
do {								\
	uintmax_t	start_us;					\
	start_us = ut_time_us(NULL);				\
	while (!(cond)						\
	       && ut_time_us(NULL) - start_us < (max_wait_us)) {\
								\
		os_thread_sleep(2000 /* 2 ms */);		\
	}							\
} while (0)
=======
#ifdef HAVE_PAUSE_INSTRUCTION
   /* According to the gcc info page, asm volatile means that the
   instruction has important side-effects and must not be removed.
   Also asm volatile may trigger a memory barrier (spilling all registers
   to memory). */
# ifdef __SUNPRO_CC
#  define UT_RELAX_CPU() asm ("pause" )
# else
#  define UT_RELAX_CPU() __asm__ __volatile__ ("pause")
# endif /* __SUNPRO_CC */

#elif defined(HAVE_FAKE_PAUSE_INSTRUCTION)
# define UT_RELAX_CPU() __asm__ __volatile__ ("rep; nop")
#elif defined _WIN32
   /* In the Win32 API, the x86 PAUSE instruction is executed by calling
   the YieldProcessor macro defined in WinNT.h. It is a CPU architecture-
   independent way by using YieldProcessor. */
# define UT_RELAX_CPU() YieldProcessor()
#elif defined(__powerpc__) && defined __GLIBC__
# include <sys/platform/ppc.h>
# define UT_RELAX_CPU() __ppc_get_timebase()
#else
# define UT_RELAX_CPU() do { \
     volatile int32	volatile_var; \
     int32 oldval= 0; \
     my_atomic_cas32(&volatile_var, &oldval, 1); \
   } while (0)
#endif

#if defined (__GNUC__)
# define UT_COMPILER_BARRIER() __asm__ __volatile__ ("":::"memory")
#elif defined (_MSC_VER)
# define UT_COMPILER_BARRIER() _ReadWriteBarrier()
#else
# define UT_COMPILER_BARRIER()
#endif

#if defined(HAVE_HMT_PRIORITY_INSTRUCTION)
# include <sys/platform/ppc.h>
# define UT_LOW_PRIORITY_CPU() __ppc_set_ppr_low()
# define UT_RESUME_PRIORITY_CPU() __ppc_set_ppr_med()
#else
# define UT_LOW_PRIORITY_CPU() ((void)0)
# define UT_RESUME_PRIORITY_CPU() ((void)0)
#endif
>>>>>>> 8fb39b2c

#define ut_max	std::max
#define ut_min	std::min

/** Calculate the minimum of two pairs.
@param[out]	min_hi	MSB of the minimum pair
@param[out]	min_lo	LSB of the minimum pair
@param[in]	a_hi	MSB of the first pair
@param[in]	a_lo	LSB of the first pair
@param[in]	b_hi	MSB of the second pair
@param[in]	b_lo	LSB of the second pair */
UNIV_INLINE
void
ut_pair_min(
	ulint*	min_hi,
	ulint*	min_lo,
	ulint	a_hi,
	ulint	a_lo,
	ulint	b_hi,
	ulint	b_lo);
/******************************************************//**
Compares two ulints.
@return 1 if a > b, 0 if a == b, -1 if a < b */
UNIV_INLINE
int
ut_ulint_cmp(
/*=========*/
	ulint	a,	/*!< in: ulint */
	ulint	b);	/*!< in: ulint */
/** Compare two pairs of integers.
@param[in]	a_h	more significant part of first pair
@param[in]	a_l	less significant part of first pair
@param[in]	b_h	more significant part of second pair
@param[in]	b_l	less significant part of second pair
@return comparison result of (a_h,a_l) and (b_h,b_l)
@retval -1 if (a_h,a_l) is less than (b_h,b_l)
@retval 0 if (a_h,a_l) is equal to (b_h,b_l)
@retval 1 if (a_h,a_l) is greater than (b_h,b_l) */
UNIV_INLINE
int
ut_pair_cmp(
	ulint	a_h,
	ulint	a_l,
	ulint	b_h,
	ulint	b_l)
	MY_ATTRIBUTE((warn_unused_result));

/*************************************************************//**
Calculates fast the remainder of n/m when m is a power of two.
@param n in: numerator
@param m in: denominator, must be a power of two
@return the remainder of n/m */
template <typename T> inline T ut_2pow_remainder(T n, T m){return n & (m - 1);}
/*************************************************************//**
Calculates the biggest multiple of m that is not bigger than n
when m is a power of two.  In other words, rounds n down to m * k.
@param n in: number to round down
@param m in: alignment, must be a power of two
@return n rounded down to the biggest possible integer multiple of m */
template <typename T> inline T ut_2pow_round(T n, T m) { return n & ~(m - 1); }
/********************************************************//**
Calculates the smallest multiple of m that is not smaller than n
when m is a power of two.  In other words, rounds n up to m * k.
@param n in: number to round up
@param m in: alignment, must be a power of two
@return n rounded up to the smallest possible integer multiple of m */
#define UT_CALC_ALIGN(n, m) ((n + m - 1) & ~(m - 1))
template <typename T> inline T ut_calc_align(T n, T m)
{ return UT_CALC_ALIGN(n, m); }

/*************************************************************//**
Calculates fast the 2-logarithm of a number, rounded upward to an
integer.
@return logarithm in the base 2, rounded upward */
UNIV_INLINE
ulint
ut_2_log(
/*=====*/
	ulint	n);	/*!< in: number */
/*************************************************************//**
Calculates 2 to power n.
@return 2 to power n */
UNIV_INLINE
ulint
ut_2_exp(
/*=====*/
	ulint	n);	/*!< in: number */
/*************************************************************//**
Calculates fast the number rounded up to the nearest power of 2.
@return first power of 2 which is >= n */
ulint
ut_2_power_up(
/*==========*/
	ulint	n)	/*!< in: number != 0 */
	MY_ATTRIBUTE((const));

/** Determine how many bytes (groups of 8 bits) are needed to
store the given number of bits.
@param b in: bits
@return number of bytes (octets) needed to represent b */
#define UT_BITS_IN_BYTES(b) (((b) + 7) / 8)

/**********************************************************//**
Returns system time. We do not specify the format of the time returned:
the only way to manipulate it is to use the function ut_difftime.
@return system time */
ib_time_t
ut_time(void);
/*=========*/

/**********************************************************//**
Returns system time.
Upon successful completion, the value 0 is returned; otherwise the
value -1 is returned and the global variable errno is set to indicate the
error.
@return 0 on success, -1 otherwise */
int
ut_usectime(
/*========*/
	ulint*	sec,	/*!< out: seconds since the Epoch */
	ulint*	ms);	/*!< out: microseconds since the Epoch+*sec */

/**********************************************************//**
Returns the number of milliseconds since some epoch.  The
value may wrap around.  It should only be used for heuristic
purposes.
@return ms since epoch */
ulint
ut_time_ms(void);
/*============*/

/**********************************************************//**
Returns the number of milliseconds since some epoch.  The
value may wrap around.  It should only be used for heuristic
purposes.
@return ms since epoch */
ulint
ut_time_ms(void);
/*============*/

/**********************************************************//**
Returns the difference of two times in seconds.
@return time2 - time1 expressed in seconds */
double
ut_difftime(
/*========*/
	ib_time_t	time2,	/*!< in: time */
	ib_time_t	time1);	/*!< in: time */

#endif /* !UNIV_INNOCHECKSUM */

/** Determines if a number is zero or a power of two.
@param[in]	n	number
@return nonzero if n is zero or a power of two; zero otherwise */
#define ut_is_2pow(n) UNIV_LIKELY(!((n) & ((n) - 1)))

/** Functor that compares two C strings. Can be used as a comparator for
e.g. std::map that uses char* as keys. */
struct ut_strcmp_functor
{
	bool operator()(
		const char*	a,
		const char*	b) const
	{
		return(strcmp(a, b) < 0);
	}
};

/**********************************************************//**
Prints a timestamp to a file. */
void
ut_print_timestamp(
/*===============*/
	FILE*	file)	/*!< in: file where to print */
	ATTRIBUTE_COLD __attribute__((nonnull));

#ifndef UNIV_INNOCHECKSUM

/**********************************************************//**
Sprintfs a timestamp to a buffer, 13..14 chars plus terminating NUL. */
void
ut_sprintf_timestamp(
/*=================*/
	char*	buf); /*!< in: buffer where to sprintf */

/*************************************************************//**
Prints the contents of a memory buffer in hex and ascii. */
void
ut_print_buf(
/*=========*/
	FILE*		file,	/*!< in: file where to print */
	const void*	buf,	/*!< in: memory buffer */
	ulint		len);	/*!< in: length of the buffer */

/*************************************************************//**
Prints the contents of a memory buffer in hex. */
void
ut_print_buf_hex(
/*=============*/
	std::ostream&	o,	/*!< in/out: output stream */
	const void*	buf,	/*!< in: memory buffer */
	ulint		len)	/*!< in: length of the buffer */
	MY_ATTRIBUTE((nonnull));
/*************************************************************//**
Prints the contents of a memory buffer in hex and ascii. */
void
ut_print_buf(
/*=========*/
	std::ostream&	o,	/*!< in/out: output stream */
	const void*	buf,	/*!< in: memory buffer */
	ulint		len)	/*!< in: length of the buffer */
	MY_ATTRIBUTE((nonnull));

/* Forward declaration of transaction handle */
struct trx_t;

/** Get a fixed-length string, quoted as an SQL identifier.
If the string contains a slash '/', the string will be
output as two identifiers separated by a period (.),
as in SQL database_name.identifier.
 @param		[in]	trx		transaction (NULL=no quotes).
 @param		[in]	name		table name.
 @retval	String quoted as an SQL identifier.
*/
std::string
ut_get_name(
	const trx_t*	trx,
	const char*	name);

/**********************************************************************//**
Outputs a fixed-length string, quoted as an SQL identifier.
If the string contains a slash '/', the string will be
output as two identifiers separated by a period (.),
as in SQL database_name.identifier. */
void
ut_print_name(
/*==========*/
	FILE*		ef,	/*!< in: stream */
	const trx_t*	trx,	/*!< in: transaction */
	const char*	name);	/*!< in: table name to print */
/** Format a table name, quoted as an SQL identifier.
If the name contains a slash '/', the result will contain two
identifiers separated by a period (.), as in SQL
database_name.table_name.
@see table_name_t
@param[in]	name		table or index name
@param[out]	formatted	formatted result, will be NUL-terminated
@param[in]	formatted_size	size of the buffer in bytes
@return pointer to 'formatted' */
char*
ut_format_name(
	const char*	name,
	char*		formatted,
	ulint		formatted_size);

/**********************************************************************//**
Catenate files. */
void
ut_copy_file(
/*=========*/
	FILE*	dest,	/*!< in: output file */
	FILE*	src);	/*!< in: input file to be appended to output */

/*************************************************************//**
Convert an error number to a human readable text message. The
returned string is static and should not be freed or modified.
@return string, describing the error */
const char*
ut_strerr(
/*======*/
	dberr_t	num);	/*!< in: error number */

#endif /* !UNIV_INNOCHECKSUM */

#ifdef UNIV_PFS_MEMORY

/** Extract the basename of a file without its extension.
For example, extract "foo0bar" out of "/path/to/foo0bar.cc".
@param[in]	file		file path, e.g. "/path/to/foo0bar.cc"
@param[out]	base		result, e.g. "foo0bar"
@param[in]	base_size	size of the output buffer 'base', if there
is not enough space, then the result will be truncated, but always
'\0'-terminated
@return number of characters that would have been printed if the size
were unlimited (not including the final ‘\0’) */
size_t
ut_basename_noext(
	const char*	file,
	char*		base,
	size_t		base_size);

#endif /* UNIV_PFS_MEMORY */

namespace ib {

/** This is a wrapper class, used to print any unsigned integer type
in hexadecimal format.  The main purpose of this data type is to
overload the global operator<<, so that we can print the given
wrapper value in hex. */
struct hex {
	explicit hex(uintmax_t t): m_val(t) {}
	const uintmax_t	m_val;
};

/** This is an overload of the global operator<< for the user defined type
ib::hex.  The unsigned value held in the ib::hex wrapper class will be printed
into the given output stream in hexadecimal format.
@param[in,out]	lhs	the output stream into which rhs is written.
@param[in]	rhs	the object to be written into lhs.
@retval	reference to the output stream. */
inline
std::ostream&
operator<<(
	std::ostream&	lhs,
	const hex&	rhs)
{
	std::ios_base::fmtflags	ff = lhs.flags();
	lhs << std::showbase << std::hex << rhs.m_val;
	lhs.setf(ff);
	return(lhs);
}

/** The class logger is the base class of all the error log related classes.
It contains a std::ostringstream object.  The main purpose of this class is
to forward operator<< to the underlying std::ostringstream object.  Do not
use this class directly, instead use one of the derived classes. */
class logger {
public:
	template<typename T>
	ATTRIBUTE_COLD
	logger& operator<<(const T& rhs)
	{
		m_oss << rhs;
		return(*this);
	}

	/** Write the given buffer to the internal string stream object.
	@param[in]	buf	the buffer whose contents will be logged.
	@param[in]	count	the length of the buffer buf.
	@return the output stream into which buffer was written. */
	ATTRIBUTE_COLD
	std::ostream&
	write(
		const char*		buf,
		std::streamsize		count)
	{
		return(m_oss.write(buf, count));
	}

	/** Write the given buffer to the internal string stream object.
	@param[in]	buf	the buffer whose contents will be logged.
	@param[in]	count	the length of the buffer buf.
	@return the output stream into which buffer was written. */
	ATTRIBUTE_COLD
	std::ostream&
	write(
		const byte*		buf,
		std::streamsize		count)
	{
		return(m_oss.write(reinterpret_cast<const char*>(buf), count));
	}

	std::ostringstream	m_oss;
protected:
	/* This class must not be used directly, hence making the default
	constructor protected. */
	ATTRIBUTE_COLD
	logger() {}
};

/** The class info is used to emit informational log messages.  It is to be
used similar to std::cout.  But the log messages will be emitted only when
the dtor is called.  The preferred usage of this class is to make use of
unnamed temporaries as follows:

info() << "The server started successfully.";

In the above usage, the temporary object will be destroyed at the end of the
statement and hence the log message will be emitted at the end of the
statement.  If a named object is created, then the log message will be emitted
only when it goes out of scope or destroyed. */
class info : public logger {
public:
	ATTRIBUTE_COLD
	~info();
};

/** The class warn is used to emit warnings.  Refer to the documentation of
class info for further details. */
class warn : public logger {
public:
	ATTRIBUTE_COLD
	~warn();
};

/** The class error is used to emit error messages.  Refer to the
documentation of class info for further details. */
class error : public logger {
public:
	ATTRIBUTE_COLD
	~error();
};

/** The class fatal is used to emit an error message and stop the server
by crashing it.  Use this class when MySQL server needs to be stopped
immediately.  Refer to the documentation of class info for usage details. */
class fatal : public logger {
public:
	ATTRIBUTE_NORETURN
	~fatal();
};

/** Emit an error message if the given predicate is true, otherwise emit a
warning message */
class error_or_warn : public logger {
public:
	ATTRIBUTE_COLD
	error_or_warn(bool	pred)
	: m_error(pred)
	{}

	ATTRIBUTE_COLD
	~error_or_warn();
private:
	const bool	m_error;
};

/** Emit a fatal message if the given predicate is true, otherwise emit a
error message. */
class fatal_or_error : public logger {
public:
	ATTRIBUTE_COLD
	fatal_or_error(bool	pred)
	: m_fatal(pred)
	{}

	ATTRIBUTE_COLD
	~fatal_or_error();
private:
	const bool	m_fatal;
};

} // namespace ib

#include "ut0ut.ic"

#endif
<|MERGE_RESOLUTION|>--- conflicted
+++ resolved
@@ -53,70 +53,6 @@
 
 /** Time stamp */
 typedef time_t	ib_time_t;
-
-<<<<<<< HEAD
-/*********************************************************************//**
-Delays execution for at most max_wait_us microseconds or returns earlier
-if cond becomes true.
-@param cond in: condition to wait for; evaluated every 2 ms
-@param max_wait_us in: maximum delay to wait, in microseconds */
-# define UT_WAIT_FOR(cond, max_wait_us)				\
-do {								\
-	uintmax_t	start_us;					\
-	start_us = ut_time_us(NULL);				\
-	while (!(cond)						\
-	       && ut_time_us(NULL) - start_us < (max_wait_us)) {\
-								\
-		os_thread_sleep(2000 /* 2 ms */);		\
-	}							\
-} while (0)
-=======
-#ifdef HAVE_PAUSE_INSTRUCTION
-   /* According to the gcc info page, asm volatile means that the
-   instruction has important side-effects and must not be removed.
-   Also asm volatile may trigger a memory barrier (spilling all registers
-   to memory). */
-# ifdef __SUNPRO_CC
-#  define UT_RELAX_CPU() asm ("pause" )
-# else
-#  define UT_RELAX_CPU() __asm__ __volatile__ ("pause")
-# endif /* __SUNPRO_CC */
-
-#elif defined(HAVE_FAKE_PAUSE_INSTRUCTION)
-# define UT_RELAX_CPU() __asm__ __volatile__ ("rep; nop")
-#elif defined _WIN32
-   /* In the Win32 API, the x86 PAUSE instruction is executed by calling
-   the YieldProcessor macro defined in WinNT.h. It is a CPU architecture-
-   independent way by using YieldProcessor. */
-# define UT_RELAX_CPU() YieldProcessor()
-#elif defined(__powerpc__) && defined __GLIBC__
-# include <sys/platform/ppc.h>
-# define UT_RELAX_CPU() __ppc_get_timebase()
-#else
-# define UT_RELAX_CPU() do { \
-     volatile int32	volatile_var; \
-     int32 oldval= 0; \
-     my_atomic_cas32(&volatile_var, &oldval, 1); \
-   } while (0)
-#endif
-
-#if defined (__GNUC__)
-# define UT_COMPILER_BARRIER() __asm__ __volatile__ ("":::"memory")
-#elif defined (_MSC_VER)
-# define UT_COMPILER_BARRIER() _ReadWriteBarrier()
-#else
-# define UT_COMPILER_BARRIER()
-#endif
-
-#if defined(HAVE_HMT_PRIORITY_INSTRUCTION)
-# include <sys/platform/ppc.h>
-# define UT_LOW_PRIORITY_CPU() __ppc_set_ppr_low()
-# define UT_RESUME_PRIORITY_CPU() __ppc_set_ppr_med()
-#else
-# define UT_LOW_PRIORITY_CPU() ((void)0)
-# define UT_RESUME_PRIORITY_CPU() ((void)0)
-#endif
->>>>>>> 8fb39b2c
 
 #define ut_max	std::max
 #define ut_min	std::min
