--- conflicted
+++ resolved
@@ -1,11 +1,7 @@
 /*****************************************************************************
 
-<<<<<<< HEAD
 Copyright (c) 2012, 2015, Oracle and/or its affiliates. All Rights Reserved.
-=======
-Copyright (c) 2012, Oracle and/or its affiliates. All Rights Reserved.
 Copyright (c) 2017, MariaDB Corporation.
->>>>>>> 03dca7a3
 
 This program is free software; you can redistribute it and/or modify it under
 the terms of the GNU General Public License as published by the Free Software
@@ -35,7 +31,6 @@
 #include <my_rdtsc.h>
 #include "univ.i"
 #include "os0thread.h"
-<<<<<<< HEAD
 
 /** CPU cache line size */
 #ifdef CPU_LEVEL1_DCACHE_LINESIZE
@@ -43,9 +38,6 @@
 #else
 # error CPU_LEVEL1_DCACHE_LINESIZE is undefined
 #endif /* CPU_LEVEL1_DCACHE_LINESIZE */
-=======
-#include "os0sync.h"
->>>>>>> 03dca7a3
 
 /** Default number of slots to use in ib_counter_t */
 #define IB_N_SLOTS		64
@@ -60,32 +52,12 @@
         }
 };
 
-<<<<<<< HEAD
 /** Use the result of my_timer_cycles(), which mainly uses RDTSC for cycles,
 to index into the counter array. See the comments for my_timer_cycles() */
 template <typename Type=ulint, int N=1>
 struct counter_indexer_t : public generic_indexer_t<Type, N> {
 
 	/** Default constructor/destructor should be OK. */
-=======
-#ifdef HAVE_SCHED_GETCPU
-#include <utmpx.h>
-/** Use the cpu id to index into the counter array. If it fails then
-use the thread id. */
-template <typename Type, int N>
-struct get_sched_indexer_t : public generic_indexer_t<Type, N> {
-	/* @return result from sched_getcpu(), the thread id if it fails. */
-	size_t get_rnd_index() const UNIV_NOTHROW {
-
-		size_t	cpu = sched_getcpu();
-		if (cpu == -1) {
-			cpu = (lint) os_thread_get_curr_id();
-		}
->>>>>>> 03dca7a3
-
-	enum { fast = 1 };
-
-<<<<<<< HEAD
 	/** @return result from RDTSC or similar functions. */
 	static size_t get_rnd_index() UNIV_NOTHROW
 	{
@@ -108,44 +80,6 @@
 	}
 };
 
-/** For counters where N=1 */
-template <typename Type=ulint, int N=1>
-struct single_indexer_t {
-	/** Default constructor/destructor should are OK. */
-
-	enum { fast = 0 };
-
-        /** @return offset within m_counter */
-        static size_t offset(size_t index) UNIV_NOTHROW
-	{
-		ut_ad(N == 1);
-                return((CACHE_LINE_SIZE / sizeof(Type)));
-        }
-
-	/** @return 1 */
-	static size_t get_rnd_index() UNIV_NOTHROW
-	{
-		ut_ad(N == 1);
-		return(1);
-=======
-/** Use the thread id to index into the counter array. */
-template <typename Type, int N>
-struct thread_id_indexer_t : public generic_indexer_t<Type, N> {
-	/* @return a random number, currently we use the thread id. Where
-	thread id is represented as a pointer, it may not work as
-	effectively. */
-	size_t get_rnd_index() const UNIV_NOTHROW {
-		return((lint) os_thread_get_curr_id());
-	}
-
-	/** @return a random offset to the array */
-	size_t get_rnd_offset() const UNIV_NOTHROW
-	{
-		return(generic_indexer_t<Type, N>::offset(get_rnd_index()));
->>>>>>> 03dca7a3
-	}
-};
-
 #define	default_indexer_t	counter_indexer_t
 
 /** Class for using fuzzy counters. The counter is not protected by any
@@ -155,29 +89,12 @@
 template <
 	typename Type,
 	int N = IB_N_SLOTS,
-<<<<<<< HEAD
 	template<typename, int> class Indexer = default_indexer_t>
-class ib_counter_t {
-public:
-	ib_counter_t() { memset(m_counter, 0x0, sizeof(m_counter)); }
-
-	~ib_counter_t()
-	{
-		ut_ad(validate());
-	}
-
-	static bool is_fast() { return(Indexer<Type, N>::fast); }
-
-	bool validate() UNIV_NOTHROW {
-#ifdef UNIV_DEBUG
-=======
-	template<typename, int> class Indexer = thread_id_indexer_t>
 struct MY_ALIGNED(CACHE_LINE_SIZE) ib_counter_t
 {
 #ifdef UNIV_DEBUG
 	~ib_counter_t()
 	{
->>>>>>> 03dca7a3
 		size_t	n = (CACHE_LINE_SIZE / sizeof(Type));
 
 		/* Check that we aren't writing outside our defined bounds. */
@@ -192,33 +109,17 @@
 	/** Increment the counter by 1. */
 	void inc() UNIV_NOTHROW { add(1); }
 
-<<<<<<< HEAD
-	/** If you can't use a good index id.
-	@param n is the amount to increment */
-	void add(Type n) UNIV_NOTHROW {
-		size_t	i = m_policy.offset(m_policy.get_rnd_index());
-
-		ut_ad(i < UT_ARR_SIZE(m_counter));
-=======
 	/** Increment the counter by 1.
 	@param[in]	index	a reasonably thread-unique identifier */
 	void inc(size_t index) UNIV_NOTHROW { add(index, 1); }
->>>>>>> 03dca7a3
 
 	/** Add to the counter.
 	@param[in]	n	amount to be added */
 	void add(Type n) UNIV_NOTHROW { add(m_policy.get_rnd_offset(), n); }
 
-<<<<<<< HEAD
-	/** Use this if you can use a unique identifier, saves a
-	call to get_rnd_index().
-	@param i index into a slot
-	@param n amount to increment */
-=======
 	/** Add to the counter.
 	@param[in]	index	a reasonably thread-unique identifier
 	@param[in]	n	amount to be added */
->>>>>>> 03dca7a3
 	void add(size_t index, Type n) UNIV_NOTHROW {
 		size_t	i = m_policy.offset(index);
 
@@ -227,34 +128,6 @@
 		m_counter[i] += n;
 	}
 
-<<<<<<< HEAD
-	/** If you can't use a good index id. Decrement by 1. */
-	void dec() UNIV_NOTHROW { sub(1); }
-
-	/** If you can't use a good index id.
-	@param n the amount to decrement */
-	void sub(Type n) UNIV_NOTHROW {
-		size_t	i = m_policy.offset(m_policy.get_rnd_index());
-
-		ut_ad(i < UT_ARR_SIZE(m_counter));
-
-		m_counter[i] -= n;
-	}
-
-	/** Use this if you can use a unique identifier, saves a
-	call to get_rnd_index().
-	@param i index into a slot
-	@param n amount to decrement */
-	void sub(size_t index, Type n) UNIV_NOTHROW {
-		size_t	i = m_policy.offset(index);
-
-		ut_ad(i < UT_ARR_SIZE(m_counter));
-
-		m_counter[i] -= n;
-	}
-
-=======
->>>>>>> 03dca7a3
 	/* @return total value - not 100% accurate, since it is not atomic. */
 	operator Type() const UNIV_NOTHROW {
 		Type	total = 0;
