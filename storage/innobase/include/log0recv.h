/*****************************************************************************

Copyright (c) 1997, 2016, Oracle and/or its affiliates. All Rights Reserved.
Copyright (c) 2017, 2022, MariaDB Corporation.

This program is free software; you can redistribute it and/or modify it under
the terms of the GNU General Public License as published by the Free Software
Foundation; version 2 of the License.

This program is distributed in the hope that it will be useful, but WITHOUT
ANY WARRANTY; without even the implied warranty of MERCHANTABILITY or FITNESS
FOR A PARTICULAR PURPOSE. See the GNU General Public License for more details.

You should have received a copy of the GNU General Public License along with
this program; if not, write to the Free Software Foundation, Inc.,
51 Franklin Street, Fifth Floor, Boston, MA 02110-1335 USA

*****************************************************************************/

/**************************************************//**
@file include/log0recv.h
Recovery

Created 9/20/1997 Heikki Tuuri
*******************************************************/

#pragma once

#include "ut0new.h"
#include "buf0types.h"
#include "log0log.h"
#include "mtr0types.h"

#include <deque>
#include <map>

/** @return whether recovery is currently running. */
#define recv_recovery_is_on() UNIV_UNLIKELY(recv_sys.recovery_on)

/** Find the latest checkpoint in the log header.
@param[out]	max_field	LOG_CHECKPOINT_1 or LOG_CHECKPOINT_2
@return error code or DB_SUCCESS */
dberr_t
recv_find_max_checkpoint(ulint* max_field)
	MY_ATTRIBUTE((nonnull, warn_unused_result));

ATTRIBUTE_COLD MY_ATTRIBUTE((nonnull, warn_unused_result))
/** Apply any buffered redo log to a page that was just read from a data file.
@param[in,out]	space	tablespace
@param[in,out]	bpage	buffer pool page
@return whether the page was recovered correctly */
bool recv_recover_page(fil_space_t* space, buf_page_t* bpage);

/** Start recovering from a redo log checkpoint.
@param[in]	flush_lsn	FIL_PAGE_FILE_FLUSH_LSN
of first system tablespace page
@return error code or DB_SUCCESS */
dberr_t
recv_recovery_from_checkpoint_start(
	lsn_t	flush_lsn);

/** Whether to store redo log records in recv_sys.pages */
enum store_t {
	/** Do not store redo log records. */
	STORE_NO,
	/** Store redo log records. */
	STORE_YES,
	/** Store redo log records if the tablespace exists. */
	STORE_IF_EXISTS
};


/** Adds data from a new log block to the parsing buffer of recv_sys if
recv_sys.parse_start_lsn is non-zero.
@param[in]	log_block	log block to add
@param[in]	scanned_lsn	lsn of how far we were able to find
				data in this log block
@return true if more data added */
bool recv_sys_add_to_parsing_buf(const byte* log_block, lsn_t scanned_lsn);

/** Moves the parsing buffer data left to the buffer start */
void recv_sys_justify_left_parsing_buf();

/** Report an operation to create, delete, or rename a file during backup.
@param[in]	space_id	tablespace identifier
@param[in]	type		file operation redo log type
@param[in]	name		file name (not NUL-terminated)
@param[in]	len		length of name, in bytes
@param[in]	new_name	new file name (NULL if not rename)
@param[in]	new_len		length of new_name, in bytes (0 if NULL) */
extern void (*log_file_op)(ulint space_id, int type,
			   const byte* name, ulint len,
			   const byte* new_name, ulint new_len);

<<<<<<< HEAD
/** Report an operation which does INIT_PAGE for page0 during backup.
@param	space_id	tablespace identifier */
extern void (*first_page_init)(ulint space_id);
=======
/** Report an operation which does undo log tablespace truncation
during backup
@param	space_id	undo tablespace identifier */
extern void (*undo_space_trunc)(uint32_t space_id);
>>>>>>> 17858e03

/** Stored redo log record */
struct log_rec_t
{
  log_rec_t(lsn_t lsn) : next(nullptr), lsn(lsn) { ut_ad(lsn); }
  log_rec_t()= delete;
  log_rec_t(const log_rec_t&)= delete;
  log_rec_t &operator=(const log_rec_t&)= delete;

  /** next record */
  log_rec_t *next;
  /** mtr_t::commit_lsn() of the mini-transaction */
  const lsn_t lsn;
};

struct recv_dblwr_t
{
  /** Add a page frame to the doublewrite recovery buffer. */
  void add(byte *page) { pages.push_front(page); }

  /** Validate the page.
  @param page_id  page identifier
  @param page     page contents
  @param space    the tablespace of the page (not available for page 0)
  @param tmp_buf  2*srv_page_size for decrypting and decompressing any
  page_compressed or encrypted pages
  @return whether the page is valid */
  bool validate_page(const page_id_t page_id, const byte *page,
                     const fil_space_t *space, byte *tmp_buf);

  /** Find a doublewrite copy of a page.
  @param page_id  page identifier
  @param space    tablespace (not available for page_id.page_no()==0)
  @param tmp_buf  2*srv_page_size for decrypting and decompressing any
  page_compressed or encrypted pages
  @return page frame
  @retval NULL if no valid page for page_id was found */
  byte* find_page(const page_id_t page_id, const fil_space_t *space= NULL,
                  byte *tmp_buf= NULL);

  typedef std::deque<byte*, ut_allocator<byte*> > list;

  /** Recovered doublewrite buffer page frames */
  list pages;
};

/** the recovery state and buffered records for a page */
struct page_recv_t
{
  /** Recovery state; protected by recv_sys.mutex */
  enum
  {
    /** not yet processed */
    RECV_NOT_PROCESSED,
    /** not processed; the page will be reinitialized */
    RECV_WILL_NOT_READ,
    /** page is being read */
    RECV_BEING_READ,
    /** log records are being applied on the page */
    RECV_BEING_PROCESSED
  } state= RECV_NOT_PROCESSED;
  /** Latest written byte offset when applying the log records.
  @see mtr_t::m_last_offset */
  uint16_t last_offset= 1;
  /** log records for a page */
  class recs_t
  {
    /** The first log record */
    log_rec_t *head= nullptr;
    /** The last log record */
    log_rec_t *tail= nullptr;
    friend struct page_recv_t;
  public:
    /** Append a redo log snippet for the page
    @param recs log snippet */
    void append(log_rec_t* recs)
    {
      if (tail)
        tail->next= recs;
      else
        head= recs;
      tail= recs;
    }

    /** @return the last log snippet */
    const log_rec_t* last() const { return tail; }
    /** @return the last log snippet */
    log_rec_t* last() { return tail; }

    class iterator
    {
      log_rec_t *cur;
    public:
      iterator(log_rec_t* rec) : cur(rec) {}
      log_rec_t* operator*() const { return cur; }
      iterator &operator++() { cur= cur->next; return *this; }
      bool operator!=(const iterator& i) const { return cur != i.cur; }
    };
    iterator begin() { return head; }
    iterator end() { return NULL; }
    bool empty() const { ut_ad(!head == !tail); return !head; }
    /** Clear and free the records; @see recv_sys_t::alloc() */
    inline void clear();
  } log;

  /** Trim old log records for a page.
  @param start_lsn oldest log sequence number to preserve
  @return whether all the log for the page was trimmed */
  inline bool trim(lsn_t start_lsn);
  /** Ignore any earlier redo log records for this page. */
  inline void will_not_read();
  /** @return whether the log records for the page are being processed */
  bool is_being_processed() const { return state == RECV_BEING_PROCESSED; }
};

/** Recovery system data structure */
struct recv_sys_t
{
  /** mutex protecting apply_log_recs and page_recv_t::state */
  mysql_mutex_t mutex;
private:
  /** condition variable for
  !apply_batch_on || pages.empty() || found_corrupt_log || found_corrupt_fs */
  pthread_cond_t cond;
  /** whether recv_apply_hashed_log_recs() is running */
  bool apply_batch_on;
  /** set when finding a corrupt log block or record, or there is a
  log parsing buffer overflow */
  bool found_corrupt_log;
  /** set when an inconsistency with the file system contents is detected
  during log scan or apply */
  bool found_corrupt_fs;
public:
  /** whether we are applying redo log records during crash recovery */
  bool recovery_on;
  /** whether recv_recover_page(), invoked from buf_page_t::read_complete(),
  should apply log records*/
  bool apply_log_recs;
	byte*		buf;	/*!< buffer for parsing log records */
	ulint		len;	/*!< amount of data in buf */
	lsn_t		parse_start_lsn;
				/*!< this is the lsn from which we were able to
				start parsing log records and adding them to
				pages; zero if a suitable
				start point not found yet */
	lsn_t		scanned_lsn;
				/*!< the log data has been scanned up to this
				lsn */
	ulint		scanned_checkpoint_no;
				/*!< the log data has been scanned up to this
				checkpoint number (lowest 4 bytes) */
	ulint		recovered_offset;
				/*!< start offset of non-parsed log records in
				buf */
	lsn_t		recovered_lsn;
				/*!< the log records have been parsed up to
				this lsn */
	lsn_t		mlog_checkpoint_lsn;
				/*!< the LSN of a FILE_CHECKPOINT
				record, or 0 if none was parsed */
	/** the time when progress was last reported */
	time_t		progress_time;

  using map = std::map<const page_id_t, page_recv_t,
                       std::less<const page_id_t>,
                       ut_allocator<std::pair<const page_id_t, page_recv_t>>>;
  /** buffered records waiting to be applied to pages */
  map pages;

private:
  /** Process a record that indicates that a tablespace size is being shrunk.
  @param page_id first page that is not in the file
  @param lsn     log sequence number of the shrink operation */
  inline void trim(const page_id_t page_id, lsn_t lsn);

  /** Undo tablespaces for which truncate has been logged
  (indexed by page_id_t::space() - srv_undo_space_id_start) */
  struct trunc
  {
    /** log sequence number of FILE_CREATE, or 0 if none */
    lsn_t lsn;
    /** truncated size of the tablespace, or 0 if not truncated */
    unsigned pages;
  } truncated_undo_spaces[127];

public:
  /** The contents of the doublewrite buffer */
  recv_dblwr_t dblwr;

  /** Last added LSN to pages. */
  lsn_t last_stored_lsn= 0;

  void read(os_offset_t offset, span<byte> buf);
  inline size_t files_size();
  void close_files() { files.clear(); files.shrink_to_fit(); }

private:
  /** Attempt to initialize a page based on redo log records.
  @param page_id  page identifier
  @param p        iterator pointing to page_id
  @param mtr      mini-transaction
  @param b        pre-allocated buffer pool block
  @return the recovered block
  @retval nullptr if the page cannot be initialized based on log records
  @retval -1      if the page cannot be recovered due to corruption */
  inline buf_block_t *recover_low(const page_id_t page_id, map::iterator &p,
                                  mtr_t &mtr, buf_block_t *b);
  /** Attempt to initialize a page based on redo log records.
  @param page_id  page identifier
  @return the recovered block
  @retval nullptr if the page cannot be initialized based on log records
  @retval -1      if the page cannot be recovered due to corruption */
  buf_block_t *recover_low(const page_id_t page_id);

  /** All found log files (multiple ones are possible if we are upgrading
  from before MariaDB Server 10.5.1) */
  std::vector<log_file_t> files;

  void open_log_files_if_needed();

  /** Base node of the redo block list.
  List elements are linked via buf_block_t::unzip_LRU. */
  UT_LIST_BASE_NODE_T(buf_block_t) blocks;
public:
  /** Check whether the number of read redo log blocks exceeds the maximum.
  Store last_stored_lsn if the recovery is not in the last phase.
  @param[in,out] store    whether to store page operations
  @return whether the memory is exhausted */
  inline bool is_memory_exhausted(store_t *store);
  /** Apply buffered log to persistent data pages.
  @param last_batch     whether it is possible to write more redo log */
  void apply(bool last_batch);

#ifdef UNIV_DEBUG
  /** whether all redo log in the current batch has been applied */
  bool after_apply= false;
#endif
  /** Initialize the redo log recovery subsystem. */
  void create();

  /** Free most recovery data structures. */
  void debug_free();

  /** Clean up after create() */
  void close();

  bool is_initialised() const { return last_stored_lsn != 0; }

  /** Register a redo log snippet for a page.
  @param it       page iterator
  @param start_lsn start LSN of the mini-transaction
  @param lsn      @see mtr_t::commit_lsn()
  @param l        redo log snippet @see log_t::FORMAT_10_5
  @param len      length of l, in bytes */
  inline void add(map::iterator it, lsn_t start_lsn, lsn_t lsn,
                  const byte *l, size_t len);

  /** Parse and register one mini-transaction in log_t::FORMAT_10_5.
  @param checkpoint_lsn  the log sequence number of the latest checkpoint
  @param store           whether to store the records
  @param apply           whether to apply file-level log records
  @return whether FILE_CHECKPOINT record was seen the first time,
  or corruption was noticed */
  bool parse(lsn_t checkpoint_lsn, store_t *store, bool apply);

  /** Clear a fully processed set of stored redo log records. */
  inline void clear();

  /** Determine whether redo log recovery progress should be reported.
  @param time  the current time
  @return whether progress should be reported
  (the last report was at least 15 seconds ago) */
  bool report(time_t time)
  {
    if (time - progress_time < 15)
      return false;

    progress_time= time;
    return true;
  }

  /** The alloc() memory alignment, in bytes */
  static constexpr size_t ALIGNMENT= sizeof(size_t);

  /** Allocate memory for log_rec_t
  @param len  allocation size, in bytes
  @return pointer to len bytes of memory (never NULL) */
  inline void *alloc(size_t len);

  /** Free a redo log snippet.
  @param data buffer returned by alloc() */
  inline void free(const void *data);

  /** Remove records for a corrupted page.
  This function should only be called when innodb_force_recovery is set.
  @param page_id  corrupted page identifier */
  ATTRIBUTE_COLD void free_corrupted_page(page_id_t page_id);

  /** Flag data file corruption during recovery. */
  ATTRIBUTE_COLD void set_corrupt_fs();
  /** Flag log file corruption during recovery. */
  ATTRIBUTE_COLD void set_corrupt_log();
  /** Possibly finish a recovery batch. */
  inline void maybe_finish_batch();

  /** @return whether data file corruption was found */
  bool is_corrupt_fs() const { return UNIV_UNLIKELY(found_corrupt_fs); }
  /** @return whether log file corruption was found */
  bool is_corrupt_log() const { return UNIV_UNLIKELY(found_corrupt_log); }

  /** Attempt to initialize a page based on redo log records.
  @param page_id  page identifier
  @return the recovered block
  @retval nullptr if the page cannot be initialized based on log records
  @retval -1      if the page cannot be recovered due to corruption */
  buf_block_t *recover(const page_id_t page_id)
  {
    return UNIV_UNLIKELY(recovery_on) ? recover_low(page_id) : nullptr;
  }

  /** Try to recover a tablespace that was not readable earlier
  @param p          iterator, initially pointing to page_id_t{space_id,0};
                    the records will be freed and the iterator advanced
  @param name       tablespace file name
  @param free_block spare buffer block
  @return whether recovery failed */
  bool recover_deferred(map::iterator &p, const std::string &name,
                        buf_block_t *&free_block);
};

/** The recovery system */
extern recv_sys_t	recv_sys;

/** If the following is TRUE, the buffer pool file pages must be invalidated
after recovery and no ibuf operations are allowed; this will be set if
recv_sys.pages becomes too full, and log records must be merged
to file pages already before the recovery is finished: in this case no
ibuf operations are allowed, as they could modify the pages read in the
buffer pool before the pages have been recovered to the up-to-date state.

TRUE means that recovery is running and no operations on the log files
are allowed yet: the variable name is misleading. */
extern bool		recv_no_ibuf_operations;
/** TRUE when recv_init_crash_recovery() has been called. */
extern bool		recv_needed_recovery;
#ifdef UNIV_DEBUG
/** TRUE if writing to the redo log (mtr_commit) is forbidden.
Protected by log_sys.mutex. */
extern bool		recv_no_log_write;
#endif /* UNIV_DEBUG */

/** TRUE if buf_page_is_corrupted() should check if the log sequence
number (FIL_PAGE_LSN) is in the future.  Initially FALSE, and set by
recv_recovery_from_checkpoint_start(). */
extern bool		recv_lsn_checks_on;

/** Size of the parsing buffer; it must accommodate RECV_SCAN_SIZE many
times! */
#define RECV_PARSING_BUF_SIZE	(2U << 20)

/** Size of block reads when the log groups are scanned forward to do a
roll-forward */
#define RECV_SCAN_SIZE		(4U << srv_page_size_shift)<|MERGE_RESOLUTION|>--- conflicted
+++ resolved
@@ -92,16 +92,14 @@
 			   const byte* name, ulint len,
 			   const byte* new_name, ulint new_len);
 
-<<<<<<< HEAD
-/** Report an operation which does INIT_PAGE for page0 during backup.
-@param	space_id	tablespace identifier */
-extern void (*first_page_init)(ulint space_id);
-=======
 /** Report an operation which does undo log tablespace truncation
 during backup
 @param	space_id	undo tablespace identifier */
 extern void (*undo_space_trunc)(uint32_t space_id);
->>>>>>> 17858e03
+
+/** Report an operation which does INIT_PAGE for page0 during backup.
+@param	space_id	tablespace identifier */
+extern void (*first_page_init)(ulint space_id);
 
 /** Stored redo log record */
 struct log_rec_t
