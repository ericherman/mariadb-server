/*****************************************************************************

Copyright (c) 1995, 2017, Oracle and/or its affiliates. All Rights Reserved.
Copyright (c) 2013, 2022, MariaDB Corporation.

This program is free software; you can redistribute it and/or modify it under
the terms of the GNU General Public License as published by the Free Software
Foundation; version 2 of the License.

This program is distributed in the hope that it will be useful, but WITHOUT
ANY WARRANTY; without even the implied warranty of MERCHANTABILITY or FITNESS
FOR A PARTICULAR PURPOSE. See the GNU General Public License for more details.

You should have received a copy of the GNU General Public License along with
this program; if not, write to the Free Software Foundation, Inc.,
51 Franklin Street, Fifth Floor, Boston, MA 02110-1335 USA

*****************************************************************************/

/**************************************************//**
@file include/fil0fil.h
The low-level file system

Created 10/25/1995 Heikki Tuuri
*******************************************************/

#pragma once

#include "fsp0types.h"
#include "mach0data.h"
#include "assume_aligned.h"

#ifndef UNIV_INNOCHECKSUM

#include "srw_lock.h"
#include "buf0dblwr.h"
#include "hash0hash.h"
#include "log0recv.h"
#include "dict0types.h"
#include "ilist.h"
#include <set>
#include <mutex>

struct unflushed_spaces_tag_t;
struct default_encrypt_tag_t;
struct space_list_tag_t;
struct named_spaces_tag_t;

using space_list_t= ilist<fil_space_t, space_list_tag_t>;

// Forward declaration
extern my_bool srv_use_doublewrite_buf;

/** Possible values of innodb_flush_method */
enum srv_flush_t
{
  /** fsync, the default */
  SRV_FSYNC= 0,
  /** open log files in O_DSYNC mode */
  SRV_O_DSYNC,
  /** do not call os_file_flush() when writing data files, but do flush
  after writing to log files */
  SRV_LITTLESYNC,
  /** do not flush after writing */
  SRV_NOSYNC,
  /** invoke os_file_set_nocache() on data files. This implies using
  unbuffered I/O but still fdatasync(), because some filesystems might
  not flush meta-data on write completion */
  SRV_O_DIRECT,
  /** Like O_DIRECT, but skip fdatasync(), assuming that the data is
  durable on write completion */
  SRV_O_DIRECT_NO_FSYNC
#ifdef _WIN32
  /** Traditional Windows appoach to open all files without caching,
  and do FileFlushBuffers() */
  ,SRV_ALL_O_DIRECT_FSYNC
#endif
};

/** innodb_flush_method */
extern ulong srv_file_flush_method;

/** Undo tablespaces starts with space_id. */
extern uint32_t srv_undo_space_id_start;
/** The number of UNDO tablespaces that are open and ready to use. */
extern uint32_t srv_undo_tablespaces_open;

/** Check whether given space id is undo tablespace id
@param[in]	space_id	space id to check
@return true if it is undo tablespace else false. */
inline bool srv_is_undo_tablespace(uint32_t space_id)
{
  return srv_undo_space_id_start > 0 &&
    space_id >= srv_undo_space_id_start &&
    space_id < srv_undo_space_id_start + srv_undo_tablespaces_open;
}

class page_id_t;

/** Structure containing encryption specification */
struct fil_space_crypt_t;

/** File types */
enum fil_type_t {
	/** temporary tablespace (temporary undo log or tables) */
	FIL_TYPE_TEMPORARY,
	/** a tablespace that is being imported (no logging until finished) */
	FIL_TYPE_IMPORT,
	/** persistent tablespace (for system, undo log or tables) */
	FIL_TYPE_TABLESPACE,
};

struct fil_node_t;

/** Structure to store first and last value of range */
struct range_t
{
  uint32_t first;
  uint32_t last;
};

/** Sort the range based on first value of the range */
struct range_compare
{
  bool operator() (const range_t lhs, const range_t rhs) const
  {
    return lhs.first < rhs.first;
  }
};

using range_set_t= std::set<range_t, range_compare>;
/** Range to store the set of ranges of integers */
class range_set
{
private:
  range_set_t ranges;

  range_set_t::iterator find(uint32_t value) const
  {
    auto r_offset= ranges.lower_bound({value, value});
    const auto r_end= ranges.end();
    if (r_offset != r_end);
    else if (empty())
      return r_end;
    else
      r_offset= std::prev(r_end);
    if (r_offset->first <= value && r_offset->last >= value)
      return r_offset;
    return r_end;
  }
public:
  /** Merge the current range with previous range.
  @param[in] range      range to be merged
  @param[in] prev_range range to be merged with next */
  void merge_range(range_set_t::iterator range,
		   range_set_t::iterator prev_range)
  {
    if (range->first != prev_range->last + 1)
      return;

    /* Merge the current range with previous range */
    range_t new_range {prev_range->first, range->last};
    ranges.erase(prev_range);
    ranges.erase(range);
    ranges.emplace(new_range);
  }

  /** Split the range and add two more ranges
  @param[in] range	range to be split
  @param[in] value	Value to be removed from range */
  void split_range(range_set_t::iterator range, uint32_t value)
  {
    range_t split1{range->first, value - 1};
    range_t split2{value + 1, range->last};

    /* Remove the existing element */
    ranges.erase(range);

    /* Insert the two elements */
    ranges.emplace(split1);
    ranges.emplace(split2);
  }

  /** Remove the value with the given range
  @param[in,out] range  range to be changed
  @param[in]	 value	value to be removed */
  void remove_within_range(range_set_t::iterator range, uint32_t value)
  {
    range_t new_range{range->first, range->last};
    if (value == range->first)
    {
      if (range->first == range->last)
      {
        ranges.erase(range);
        return;
      }
      else
        new_range.first++;
    }
    else if (value == range->last)
      new_range.last--;
    else if (range->first < value && range->last > value)
      return split_range(range, value);

    ranges.erase(range);
    ranges.emplace(new_range);
  }

  /** Remove the value from the ranges.
  @param[in]	value	Value to be removed. */
  void remove_value(uint32_t value)
  {
    if (empty())
      return;
    range_t new_range {value, value};
    range_set_t::iterator range= ranges.lower_bound(new_range);
    if (range == ranges.end())
      return remove_within_range(std::prev(range), value);

    if (range->first > value && range != ranges.begin())
      /* Iterate the previous ranges to delete */
      return remove_within_range(std::prev(range), value);
    return remove_within_range(range, value);
  }
  /** Add the value within the existing range
  @param[in]	range	range to be modified
  @param[in]	value	value to be added */
  range_set_t::iterator add_within_range(range_set_t::iterator range,
                                         uint32_t value)
  {
    if (range->first <= value && range->last >= value)
      return range;

    range_t new_range{range->first, range->last};
    if (range->last + 1 == value)
      new_range.last++;
    else if (range->first - 1 == value)
      new_range.first--;
    else return ranges.end();
    ranges.erase(range);
    return ranges.emplace(new_range).first;
  }
  /** Add the range in the ranges set
  @param[in]	new_range	range to be added */
  void add_range(range_t new_range)
  {
    auto r_offset= ranges.lower_bound(new_range);
    auto r_begin= ranges.begin();
    auto r_end= ranges.end();
    if (!ranges.size())
    {
new_range:
      ranges.emplace(new_range);
      return;
    }

    if (r_offset == r_end)
    {
      /* last range */
      if (add_within_range(std::prev(r_offset), new_range.first) == r_end)
        goto new_range;
    }
    else if (r_offset == r_begin)
    {
      /* First range */
      if (add_within_range(r_offset, new_range.first) == r_end)
        goto new_range;
    }
    else if (r_offset->first - 1 == new_range.first)
    {
      /* Change starting of the existing range */
      auto r_value= add_within_range(r_offset, new_range.first);
      if (r_value != ranges.begin())
        merge_range(r_value, std::prev(r_value));
    }
    else
    {
      /* previous range last_value alone */
      if (add_within_range(std::prev(r_offset), new_range.first) == r_end)
        goto new_range;
    }
  }

 /** Add the value in the ranges
 @param[in] value  value to be added */
  void add_value(uint32_t value)
  {
    range_t new_range{value, value};
    add_range(new_range);
  }

  bool remove_if_exists(uint32_t value)
  {
    auto r_offset= find(value);
    if (r_offset != ranges.end())
    {
      remove_within_range(r_offset, value);
      return true;
    }
    return false;
  }

  bool contains(uint32_t value) const
  {
    return find(value) != ranges.end();
  }

  ulint size() { return ranges.size(); }
  void clear() { ranges.clear(); }
  bool empty() const { return ranges.empty(); }
  typename range_set_t::iterator begin() { return ranges.begin(); }
  typename range_set_t::iterator end() { return ranges.end(); }
};
#endif

/** Tablespace or log data space */
#ifndef UNIV_INNOCHECKSUM
struct fil_io_t
{
  /** error code */
  dberr_t err;
  /** file; node->space->release() must follow IORequestRead call */
  fil_node_t *node;
};

/** Tablespace encryption mode */
enum fil_encryption_t
{
  /** Encrypted if innodb_encrypt_tables=ON (srv_encrypt_tables) */
  FIL_ENCRYPTION_DEFAULT,
  /** Encrypted */
  FIL_ENCRYPTION_ON,
  /** Not encrypted */
  FIL_ENCRYPTION_OFF
};

struct fil_space_t final : ilist_node<unflushed_spaces_tag_t>,
                           ilist_node<default_encrypt_tag_t>,
                           ilist_node<space_list_tag_t>,
                           ilist_node<named_spaces_tag_t>
#else
struct fil_space_t final
#endif
{
#ifndef UNIV_INNOCHECKSUM
  friend fil_node_t;
  ~fil_space_t()
  {
    ut_ad(!latch_owner);
    ut_ad(!latch_count);
    latch.destroy();
  }

  /** fil_system.spaces chain node */
  fil_space_t *hash;
<<<<<<< HEAD
  /** LSN of the most recent fil_names_write_if_was_clean().
  Reset to 0 by fil_names_clear(). Protected by exclusive log_sys.latch.
  If and only if max_lsn is nonzero, this is in fil_system.named_spaces. */
  lsn_t max_lsn;
  /** tablespace identifier */
  uint32_t id;
	/** whether undo tablespace truncation is in progress */
	bool		is_being_truncated;
=======
	lsn_t		max_lsn;
				/*!< LSN of the most recent
				fil_names_write_if_was_clean().
				Reset to 0 by fil_names_clear().
				Protected by log_sys.mutex.
				If and only if this is nonzero, the
				tablespace will be in named_spaces. */
>>>>>>> 3613fb2a
	fil_type_t	purpose;/*!< purpose */
	UT_LIST_BASE_NODE_T(fil_node_t) chain;
				/*!< base node for the file chain */
	uint32_t	size;	/*!< tablespace file size in pages;
				0 if not known yet */
	uint32_t	size_in_header;
				/* FSP_SIZE in the tablespace header;
				0 if not known yet */
	uint32_t	free_len;
				/*!< length of the FSP_FREE list */
	uint32_t	free_limit;
				/*!< contents of FSP_FREE_LIMIT */
	uint32_t	recv_size;
				/*!< recovered tablespace size in pages;
				0 if no size change was read from the redo log,
				or if the size change was implemented */
	uint32_t	n_reserved_extents;
				/*!< number of reserved free extents for
				ongoing operations like B-tree page split */
private:
#ifdef UNIV_DEBUG
  fil_space_t *next_in_space_list();
  fil_space_t *prev_in_space_list();

  fil_space_t *next_in_unflushed_spaces();
  fil_space_t *prev_in_unflushed_spaces();
#endif

  /** the committed size of the tablespace in pages */
  Atomic_relaxed<uint32_t> committed_size;
  /** Number of pending operations on the file.
  The tablespace cannot be freed while (n_pending & PENDING) != 0. */
  std::atomic<uint32_t> n_pending;
  /** Flag in n_pending that indicates that the tablespace is about to be
  deleted, and no further operations should be performed */
  static constexpr uint32_t STOPPING_READS= 1U << 31;
  /** Flag in n_pending that indicates that the tablespace is being
  deleted, and no further operations should be performed */
  static constexpr uint32_t STOPPING_WRITES= 1U << 30;
  /** Flags in n_pending that indicate that the tablespace is being
  deleted, and no further operations should be performed */
  static constexpr uint32_t STOPPING= STOPPING_READS | STOPPING_WRITES;
  /** Flag in n_pending that indicates that the tablespace is a candidate
  for being closed, and fil_node_t::is_open() can only be trusted after
  acquiring fil_system.mutex and resetting the flag */
  static constexpr uint32_t CLOSING= 1U << 29;
  /** Flag in n_pending that indicates that the tablespace needs fsync().
  This must be the least significant flag bit; @see release_flush() */
  static constexpr uint32_t NEEDS_FSYNC= 1U << 28;
  /** The reference count */
  static constexpr uint32_t PENDING= ~(STOPPING | CLOSING | NEEDS_FSYNC);
  /** latch protecting all page allocation bitmap pages */
  srw_lock latch;
  pthread_t latch_owner;
  ut_d(Atomic_relaxed<uint32_t> latch_count;)
public:
  /** MariaDB encryption data */
  fil_space_crypt_t *crypt_data;

  /** Whether needs_flush(), or this is in fil_system.unflushed_spaces */
  bool is_in_unflushed_spaces;

  /** Whether this in fil_system.default_encrypt_tables (needs key rotation) */
  bool is_in_default_encrypt;

private:
  /** Whether any corrupton of this tablespace has been reported */
  mutable std::atomic_flag is_corrupted;

public:
  /** mutex to protect freed_ranges and last_freed_lsn */
  std::mutex freed_range_mutex;
private:
  /** Ranges of freed page numbers; protected by freed_range_mutex */
  range_set freed_ranges;

  /** LSN of freeing last page; protected by freed_range_mutex */
  lsn_t last_freed_lsn;

  /** LSN of undo tablespace creation or 0; protected by latch */
  lsn_t create_lsn;
public:
  /** @return whether doublewrite buffering is needed */
  inline bool use_doublewrite() const;

  /** @return whether a page has been freed */
  inline bool is_freed(uint32_t page);

  /** Set create_lsn. */
  inline void set_create_lsn(lsn_t lsn);

  /** @return the latest tablespace rebuild LSN, or 0 */
  lsn_t get_create_lsn() const { return create_lsn; }

  /** Apply freed_ranges to the file.
  @param writable whether the file is writable
  @return number of pages written or hole-punched */
  uint32_t flush_freed(bool writable);

	/** Append a file to the chain of files of a space.
	@param[in]	name		file name of a file that is not open
	@param[in]	handle		file handle, or OS_FILE_CLOSED
	@param[in]	size		file size in entire database pages
	@param[in]	is_raw		whether this is a raw device
	@param[in]	atomic_write	true if atomic write could be enabled
	@param[in]	max_pages	maximum number of pages in file,
	or UINT32_MAX for unlimited
	@return file object */
	fil_node_t* add(const char* name, pfs_os_file_t handle,
			uint32_t size, bool is_raw, bool atomic_write,
			uint32_t max_pages = UINT32_MAX);
#ifdef UNIV_DEBUG
	/** Assert that the mini-transaction is compatible with
	updating an allocation bitmap page.
	@param[in]	mtr	mini-transaction */
	void modify_check(const mtr_t& mtr) const;
#endif /* UNIV_DEBUG */

	/** Try to reserve free extents.
	@param[in]	n_free_now	current number of free extents
	@param[in]	n_to_reserve	number of extents to reserve
	@return	whether the reservation succeeded */
	bool reserve_free_extents(uint32_t n_free_now, uint32_t n_to_reserve)
	{
		if (n_reserved_extents + n_to_reserve > n_free_now) {
			return false;
		}

		n_reserved_extents += n_to_reserve;
		return true;
	}

	/** Release the reserved free extents.
	@param[in]	n_reserved	number of reserved extents */
	void release_free_extents(uint32_t n_reserved)
	{
		if (!n_reserved) return;
		ut_a(n_reserved_extents >= n_reserved);
		n_reserved_extents -= n_reserved;
	}

  /** Rename a file.
  @param[in]	path	tablespace file name after renaming
  @param[in]	log	whether to write redo log
  @param[in]	replace	whether to ignore the existence of path
  @return	error code
  @retval	DB_SUCCESS	on success */
  dberr_t rename(const char *path, bool log, bool replace= false)
    MY_ATTRIBUTE((nonnull));

  /** Note that the tablespace has been imported.
  Initially, purpose=FIL_TYPE_IMPORT so that no redo log is
  written while the space ID is being updated in each page. */
  inline void set_imported();

  /** Report the tablespace as corrupted */
  ATTRIBUTE_COLD void set_corrupted() const;

  /** @return whether the storage device is rotational (HDD, not SSD) */
  inline bool is_rotational() const;

  /** Open each file. Never invoked on .ibd files.
  @param create_new_db    whether to skip the call to fil_node_t::read_page0()
  @return whether all files were opened */
  bool open(bool create_new_db);
  /** Close each file. Only invoked on fil_system.temp_space. */
  void close();

  /** Note that operations on the tablespace must stop. */
  inline void set_stopping();

  /** Drop the tablespace and wait for any pending operations to cease
  @param id               tablespace identifier
  @param detached_handle  pointer to file to be closed later, or nullptr
  @return tablespace to invoke fil_space_free() on
  @retval nullptr if no tablespace was found, or it was deleted by
  another concurrent thread */
  static fil_space_t *drop(uint32_t id, pfs_os_file_t *detached_handle);

private:
  MY_ATTRIBUTE((warn_unused_result))
  /** Try to acquire a tablespace reference (increment referenced()).
  @param avoid   when these flags are set, nothing will be acquired
  @return the old reference count */
  uint32_t acquire_low(uint32_t avoid= STOPPING)
  {
    uint32_t n= 0;
    while (!n_pending.compare_exchange_strong(n, n + 1,
                                              std::memory_order_acquire,
                                              std::memory_order_relaxed) &&
           !(n & avoid));
    return n;
  }
public:
  MY_ATTRIBUTE((warn_unused_result))
  /** Acquire a tablespace reference.
  @return whether a tablespace reference was successfully acquired */
  inline bool acquire_if_not_stopped();

  MY_ATTRIBUTE((warn_unused_result))
  /** Acquire a tablespace reference for I/O.
  @param avoid   when these flags are set, nothing will be acquired
  @return whether the file is usable */
  bool acquire(uint32_t avoid= STOPPING | CLOSING)
  {
    const auto flags= acquire_low(avoid) & (avoid);
    return UNIV_LIKELY(!flags) || (flags == CLOSING && acquire_and_prepare());
  }

  /** Acquire a tablespace reference for writing.
  @param avoid   when these flags are set, nothing will be acquired
  @return whether the file is writable */
  bool acquire_for_write() { return acquire(STOPPING_WRITES | CLOSING); }

  /** Acquire another tablespace reference for I/O. */
  inline void reacquire();

  /** Release a tablespace reference.
  @return whether this was the last reference */
  bool release()
  {
    uint32_t n= n_pending.fetch_sub(1, std::memory_order_release);
    ut_ad(n & PENDING);
    return (n & PENDING) == 1;
  }

  /** Clear the NEEDS_FSYNC flag */
  void clear_flush()
  {
#if defined __GNUC__ && (defined __i386__ || defined __x86_64__)
    static_assert(NEEDS_FSYNC == 1U << 28, "compatibility");
    __asm__ __volatile__("lock btrl $28, %0" : "+m" (n_pending));
#elif defined _MSC_VER && (defined _M_IX86 || defined _M_X64)
    static_assert(NEEDS_FSYNC == 1U << 28, "compatibility");
    _interlockedbittestandreset(reinterpret_cast<volatile long*>
                                (&n_pending), 28);
#else
    n_pending.fetch_and(~NEEDS_FSYNC, std::memory_order_release);
#endif
  }

private:
  /** Clear the CLOSING flag */
  void clear_closing()
  {
#if defined __GNUC__ && (defined __i386__ || defined __x86_64__)
    static_assert(CLOSING == 1U << 29, "compatibility");
    __asm__ __volatile__("lock btrl $29, %0" : "+m" (n_pending));
#elif defined _MSC_VER && (defined _M_IX86 || defined _M_X64)
    static_assert(CLOSING == 1U << 29, "compatibility");
    _interlockedbittestandreset(reinterpret_cast<volatile long*>
                                (&n_pending), 29);
#else
    n_pending.fetch_and(~CLOSING, std::memory_order_relaxed);
#endif
  }

  /** @return pending operations (and flags) */
  uint32_t pending()const { return n_pending.load(std::memory_order_acquire); }
public:
  /** @return whether close() of the file handle has been requested */
  bool is_closing() const { return pending() & CLOSING; }
  /** @return whether the tablespace is about to be dropped */
  bool is_stopping() const { return pending() & STOPPING; }
  /** @return whether the tablespace is going to be dropped */
  bool is_stopping_writes() const { return pending() & STOPPING_WRITES; }
  /** @return number of pending operations */
  bool is_ready_to_close() const
  { return (pending() & (PENDING | CLOSING)) == CLOSING; }
  /** @return whether fsync() or similar is needed */
  bool needs_flush() const { return pending() & NEEDS_FSYNC; }
  /** @return whether fsync() or similar is needed, and the tablespace is
  not being dropped  */
  bool needs_flush_not_stopping() const
  { return (pending() & (NEEDS_FSYNC | STOPPING_WRITES)) == NEEDS_FSYNC; }

  uint32_t referenced() const { return pending() & PENDING; }
private:
  MY_ATTRIBUTE((warn_unused_result))
  /** Prepare to close the file handle.
  @return number of pending operations, possibly with NEEDS_FSYNC flag */
  uint32_t set_closing()
  {
    return n_pending.fetch_or(CLOSING, std::memory_order_acquire);
  }

public:
  /** Try to close a file to adhere to the innodb_open_files limit.
  @param print_info   whether to diagnose why a file cannot be closed
  @return whether a file was closed */
  static bool try_to_close(bool print_info);

  /** Close all tablespace files at shutdown */
  static void close_all();

  /** Update last_freed_lsn */
  void update_last_freed_lsn(lsn_t lsn) { last_freed_lsn= lsn; }

  /** Note that the file will need fsync().
  @return whether this needs to be added to fil_system.unflushed_spaces */
  bool set_needs_flush()
  {
    uint32_t n= 1;
    while (!n_pending.compare_exchange_strong(n, n | NEEDS_FSYNC,
                                              std::memory_order_acquire,
                                              std::memory_order_relaxed))
    {
      ut_ad(n & PENDING);
      if (n & (NEEDS_FSYNC | STOPPING_WRITES))
        return false;
    }

    return true;
  }

  /** Clear all freed ranges for undo tablespace when InnoDB
  encounters TRIM redo log record */
  void clear_freed_ranges() { freed_ranges.clear(); }
#endif /* !UNIV_INNOCHECKSUM */
  /** FSP_SPACE_FLAGS and FSP_FLAGS_MEM_ flags;
  check fsp0types.h to more info about flags. */
  uint32_t flags;

  /** Determine if full_crc32 is used for a data file
  @param[in]	flags	tablespace flags (FSP_SPACE_FLAGS)
  @return whether the full_crc32 algorithm is active */
  static bool full_crc32(uint32_t flags)
  { return flags & FSP_FLAGS_FCRC32_MASK_MARKER; }
  /** @return whether innodb_checksum_algorithm=full_crc32 is active */
  bool full_crc32() const { return full_crc32(flags); }
  /** Determine if full_crc32 is used along with PAGE_COMPRESSED */
  static bool is_full_crc32_compressed(uint32_t flags)
  {
    if (!full_crc32(flags))
      return false;
    auto algo= FSP_FLAGS_FCRC32_GET_COMPRESSED_ALGO(flags);
    DBUG_ASSERT(algo <= PAGE_ALGORITHM_LAST);
    return algo != 0;
  }
  /** Determine the logical page size.
  @param flags	tablespace flags (FSP_SPACE_FLAGS)
  @return the logical page size
  @retval 0 if the flags are invalid */
  static unsigned logical_size(uint32_t flags)
  {
    switch (full_crc32(flags)
            ? FSP_FLAGS_FCRC32_GET_PAGE_SSIZE(flags)
            : FSP_FLAGS_GET_PAGE_SSIZE(flags)) {
    case 3: return 4096;
    case 4: return 8192;
    case 5: return full_crc32(flags) ? 16384 : 0;
    case 0: return full_crc32(flags) ? 0 : 16384;
    case 6: return 32768;
    case 7: return 65536;
    default: return 0;
    }
  }
  /** Determine the ROW_FORMAT=COMPRESSED page size.
  @param flags	tablespace flags (FSP_SPACE_FLAGS)
  @return the ROW_FORMAT=COMPRESSED page size
  @retval 0	if ROW_FORMAT=COMPRESSED is not used */
  static unsigned zip_size(uint32_t flags)
  {
    if (full_crc32(flags))
      return 0;
    const uint32_t zip_ssize= FSP_FLAGS_GET_ZIP_SSIZE(flags);
    return zip_ssize ? (UNIV_ZIP_SIZE_MIN >> 1) << zip_ssize : 0;
  }
  /** Determine the physical page size.
  @param flags	tablespace flags (FSP_SPACE_FLAGS)
  @return the physical page size */
  static unsigned physical_size(uint32_t flags)
  {
    if (full_crc32(flags))
      return logical_size(flags);

    const uint32_t zip_ssize= FSP_FLAGS_GET_ZIP_SSIZE(flags);
    return zip_ssize
      ? (UNIV_ZIP_SIZE_MIN >> 1) << zip_ssize
      : unsigned(srv_page_size);
  }

  /** @return the ROW_FORMAT=COMPRESSED page size
  @retval 0  if ROW_FORMAT=COMPRESSED is not used */
  unsigned zip_size() const { return zip_size(flags); }
  /** @return the physical page size */
  unsigned physical_size() const { return physical_size(flags); }

  /** Check whether PAGE_COMPRESSED is enabled.
  @param[in]	flags	tablespace flags */
  static bool is_compressed(uint32_t flags)
  {
    return is_full_crc32_compressed(flags) ||
      FSP_FLAGS_HAS_PAGE_COMPRESSION(flags);
  }
  /** @return whether the compression enabled for the tablespace. */
  bool is_compressed() const { return is_compressed(flags); }

  /** Get the compression algorithm for full crc32 format.
  @param flags contents of FSP_SPACE_FLAGS
  @return PAGE_COMPRESSED algorithm of full_crc32 tablespace
  @retval 0 if not PAGE_COMPRESSED or not full_crc32 */
  static unsigned get_compression_algo(uint32_t flags)
  {
    return full_crc32(flags)
      ? FSP_FLAGS_FCRC32_GET_COMPRESSED_ALGO(flags)
      : 0;
  }
  /** @return the page_compressed algorithm
  @retval 0 if not page_compressed */
  unsigned get_compression_algo() const { return get_compression_algo(flags); }
  /** Determine if the page_compressed page contains an extra byte
  for exact compressed stream length
  @param flags   contents of FSP_SPACE_FLAGS
  @return whether the extra byte is needed */
  static bool full_crc32_page_compressed_len(uint32_t flags)
  {
    DBUG_ASSERT(full_crc32(flags));
    switch (get_compression_algo(flags)) {
    case PAGE_LZ4_ALGORITHM:
    case PAGE_LZO_ALGORITHM:
    case PAGE_SNAPPY_ALGORITHM:
      return true;
    }
    return false;
  }

  /** Whether the full checksum matches with non full checksum flags.
  @param flags    contents of FSP_SPACE_FLAGS
  @param expected expected flags
  @return true if it is equivalent */
  static bool is_flags_full_crc32_equal(uint32_t flags, uint32_t expected)
  {
    ut_ad(full_crc32(flags));
    uint32_t fcrc32_psize= FSP_FLAGS_FCRC32_GET_PAGE_SSIZE(flags);

    if (full_crc32(expected))
      /* The data file may have been created with a
      different innodb_compression_algorithm. But
      we only support one innodb_page_size for all files. */
      return fcrc32_psize == FSP_FLAGS_FCRC32_GET_PAGE_SSIZE(expected);

    uint32_t non_fcrc32_psize = FSP_FLAGS_GET_PAGE_SSIZE(expected);
    if (!non_fcrc32_psize)
      return fcrc32_psize == 5;
    return fcrc32_psize == non_fcrc32_psize;
  }

  /** Whether old tablespace flags match full_crc32 flags.
  @param flags    contents of FSP_SPACE_FLAGS
  @param expected expected flags
  @return true if it is equivalent */
  static bool is_flags_non_full_crc32_equal(uint32_t flags, uint32_t expected)
  {
    ut_ad(!full_crc32(flags));
    if (!full_crc32(expected))
      return false;

    uint32_t non_fcrc32_psize= FSP_FLAGS_GET_PAGE_SSIZE(flags);
    uint32_t fcrc32_psize = FSP_FLAGS_FCRC32_GET_PAGE_SSIZE(expected);

    if (!non_fcrc32_psize)
      return fcrc32_psize == 5;
    return fcrc32_psize == non_fcrc32_psize;
  }

  /** Whether both fsp flags are equivalent */
  static bool is_flags_equal(uint32_t flags, uint32_t expected)
  {
    if (!((flags ^ expected) & ~(1U << FSP_FLAGS_POS_RESERVED)))
      return true;
    return full_crc32(flags)
       ? is_flags_full_crc32_equal(flags, expected)
       : is_flags_non_full_crc32_equal(flags, expected);
  }

  /** Validate the tablespace flags for full crc32 format.
  @param flags contents of FSP_SPACE_FLAGS
  @return whether the flags are correct in full crc32 format */
  static bool is_fcrc32_valid_flags(uint32_t flags)
  {
    ut_ad(flags & FSP_FLAGS_FCRC32_MASK_MARKER);
    const ulint page_ssize= physical_size(flags);
    if (page_ssize < 3 || page_ssize & 8)
      return false;
    flags >>= FSP_FLAGS_FCRC32_POS_COMPRESSED_ALGO;
    return flags <= PAGE_ALGORITHM_LAST;
  }
  /** Validate the tablespace flags.
  @param flags	contents of FSP_SPACE_FLAGS
  @param is_ibd	whether this is an .ibd file (not system tablespace)
  @return whether the flags are correct */
  static bool is_valid_flags(uint32_t flags, bool is_ibd)
  {
    DBUG_EXECUTE_IF("fsp_flags_is_valid_failure", return false;);
    if (full_crc32(flags))
      return is_fcrc32_valid_flags(flags);

    if (flags == 0)
      return true;
    if (~FSP_FLAGS_MASK & flags)
      return false;

    if (FSP_FLAGS_MASK_ATOMIC_BLOBS ==
        (flags & (FSP_FLAGS_MASK_POST_ANTELOPE | FSP_FLAGS_MASK_ATOMIC_BLOBS)))
      /* If the "atomic blobs" flag (indicating
      ROW_FORMAT=DYNAMIC or ROW_FORMAT=COMPRESSED) flag is set, then the
      ROW_FORMAT!=REDUNDANT flag must also be set. */
      return false;

    /* Bits 10..14 should be 0b0000d where d is the DATA_DIR flag
    of MySQL 5.6 and MariaDB 10.0, which we ignore.
    In the buggy FSP_SPACE_FLAGS written by MariaDB 10.1.0 to 10.1.20,
    bits 10..14 would be nonzero 0bsssaa where sss is
    nonzero PAGE_SSIZE (3, 4, 6, or 7)
    and aa is ATOMIC_WRITES (not 0b11). */
    if (FSP_FLAGS_GET_RESERVED(flags) & ~1U)
      return false;

    const uint32_t ssize= FSP_FLAGS_GET_PAGE_SSIZE(flags);
    if (ssize == 1 || ssize == 2 || ssize == 5 || ssize & 8)
      /* the page_size is not between 4k and 64k;
      16k should be encoded as 0, not 5 */
      return false;

    const uint32_t zssize= FSP_FLAGS_GET_ZIP_SSIZE(flags);
    if (zssize == 0)
      /* not ROW_FORMAT=COMPRESSED */;
    else if (zssize > (ssize ? ssize : 5))
      /* Invalid KEY_BLOCK_SIZE */
      return false;
    else if (~flags &
             (FSP_FLAGS_MASK_POST_ANTELOPE | FSP_FLAGS_MASK_ATOMIC_BLOBS))
     /* both these flags must set for ROW_FORMAT=COMPRESSED */
     return false;

    /* The flags do look valid. But, avoid misinterpreting
    buggy MariaDB 10.1 format flags for
    PAGE_COMPRESSED=1 PAGE_COMPRESSION_LEVEL={0,2,3}
    as valid-looking PAGE_SSIZE if this is known to be
    an .ibd file and we are using the default innodb_page_size=16k. */
    return(ssize == 0 || !is_ibd || srv_page_size != UNIV_PAGE_SIZE_ORIG);
  }

#ifndef UNIV_INNOCHECKSUM
  MY_ATTRIBUTE((warn_unused_result))
  /** Create a tablespace in fil_system.
  @param id         tablespace identifier
  @param flags      tablespace flags
  @param purpose    tablespace purpose
  @param crypt_data encryption information
  @param mode       encryption mode
  @param opened     true if space files are opened
  @return pointer to created tablespace, to be filled in with add()
  @retval nullptr on failure (such as when the same tablespace exists) */
  static fil_space_t *create(uint32_t id, uint32_t flags,
                             fil_type_t purpose, fil_space_crypt_t *crypt_data,
                             fil_encryption_t mode= FIL_ENCRYPTION_DEFAULT,
                             bool opened= false);

  MY_ATTRIBUTE((warn_unused_result))
  /** Acquire a tablespace reference.
  @param id      tablespace identifier
  @return tablespace
  @retval nullptr if the tablespace is missing or inaccessible */
  static fil_space_t *get(uint32_t id);
  /** Acquire a tablespace reference for writing.
  @param id      tablespace identifier
  @return tablespace
  @retval nullptr if the tablespace is missing or inaccessible */
  static fil_space_t *get_for_write(uint32_t id);

  /** Add/remove the free page in the freed ranges list.
  @param[in] offset     page number to be added
  @param[in] free       true if page to be freed */
  void free_page(uint32_t offset, bool add=true)
  {
    std::lock_guard<std::mutex> freed_lock(freed_range_mutex);
    if (add)
      return freed_ranges.add_value(offset);

    if (freed_ranges.empty())
      return;

    return freed_ranges.remove_value(offset);
  }

  /** Add the range of freed pages */
  void add_free_ranges(range_set ranges)
  {
    std::lock_guard<std::mutex> freed_lock(freed_range_mutex);
    freed_ranges= std::move(ranges);
  }

  /** Add the set of freed page ranges */
  void add_free_range(const range_t range)
  {
    freed_ranges.add_range(range);
  }

  /** Set the tablespace size in pages */
  void set_sizes(uint32_t s)
  {
    ut_ad(id ? !size : (size >= s));
    size= s; committed_size= s;
  }

  /** Update committed_size in mtr_t::commit() */
  void set_committed_size() { committed_size= size; }

  /** @return the last persisted page number */
  uint32_t last_page_number() const { return committed_size - 1; }

  /** @return the size in pages (0 if unreadable) */
  inline uint32_t get_size();

  /** Read or write data.
  @param type     I/O context
  @param offset   offset in bytes
  @param len      number of bytes
  @param buf      the data to be read or written
  @param bpage    buffer block (for type.is_async() completion callback)
  @return status and file descriptor */
  fil_io_t io(const IORequest &type, os_offset_t offset, size_t len,
              void *buf, buf_page_t *bpage= nullptr);
  /** Flush pending writes from the file system cache to the file. */
  template<bool have_reference> inline void flush();
  /** Flush pending writes from the file system cache to the file. */
  void flush_low();

  /** Read the first page of a data file.
  @return whether the page was found valid */
  bool read_page0();

  /** Determine the next tablespace for encryption key rotation.
  @param space    current tablespace (nullptr to start from the beginning)
  @param recheck  whether the removal condition needs to be rechecked after
                  encryption parameters were changed
  @param encrypt  expected state of innodb_encrypt_tables
  @return the next tablespace
  @retval nullptr upon reaching the end of the iteration */
  static space_list_t::iterator next(space_list_t::iterator space,
                                     bool recheck, bool encrypt);

#ifdef UNIV_DEBUG
  bool is_latched() const { return latch_count != 0; }
#endif
  bool is_owner() const { return latch_owner == pthread_self(); }
  /** Acquire the allocation latch in exclusive mode */
  void x_lock()
  {
    latch.wr_lock(SRW_LOCK_CALL);
    ut_ad(!latch_owner);
    latch_owner= pthread_self();
    ut_ad(!latch_count.fetch_add(1));
  }
  /** Release the allocation latch from exclusive mode */
  void x_unlock()
  {
    ut_ad(latch_count.fetch_sub(1) == 1);
    ut_ad(latch_owner == pthread_self());
    latch_owner= 0;
    latch.wr_unlock();
  }
  /** Acquire the allocation latch in shared mode */
  void s_lock()
  {
    ut_ad(!is_owner());
    latch.rd_lock(SRW_LOCK_CALL);
    ut_ad(!latch_owner);
    ut_d(latch_count.fetch_add(1));
  }
  /** Release the allocation latch from shared mode */
  void s_unlock()
  {
    ut_ad(latch_count.fetch_sub(1));
    ut_ad(!latch_owner);
    latch.rd_unlock();
  }

  typedef span<const char> name_type;

  /** @return the tablespace name (databasename/tablename) */
  name_type name() const;

private:
  /** @return whether the file is usable for io() */
  ATTRIBUTE_COLD bool prepare_acquired();
  /** @return whether the file is usable for io() */
  ATTRIBUTE_COLD bool acquire_and_prepare();
#endif /*!UNIV_INNOCHECKSUM */
};

#ifndef UNIV_INNOCHECKSUM
/** File node of a tablespace or the log data space */
struct fil_node_t final
{
  /** tablespace containing this file */
  fil_space_t *space;
  /** file name; protected by fil_system.mutex and exclusive log_sys.latch */
  char *name;
  /** file handle */
  pfs_os_file_t handle;
  /** whether the file is on non-rotational media (SSD) */
  unsigned on_ssd:1;
  /** how to write page_compressed tables
  (0=do not punch holes but write minimal amount of data, 1=punch holes,
  2=always write the same amount; thinly provisioned storage will compress) */
  unsigned punch_hole:2;
  /** whether this file could use atomic write */
  unsigned atomic_write:1;
  /** whether the file actually is a raw device or disk partition */
  unsigned is_raw_disk:1;
  /** whether the tablespace discovery is being deferred during crash
  recovery due to incompletely written page 0 */
  unsigned deferred:1;

  /** size of the file in database pages (0 if not known yet);
  the possible last incomplete megabyte may be ignored if space->id == 0 */
  uint32_t size;
  /** initial size of the file in database pages;
  FIL_IBD_FILE_INITIAL_SIZE by default */
  uint32_t init_size;
  /** maximum size of the file in database pages (0 if unlimited) */
  uint32_t max_size;
  /** whether the file is currently being extended */
  Atomic_relaxed<bool> being_extended;
  /** link to other files in this tablespace */
  UT_LIST_NODE_T(fil_node_t) chain;

  /** Filesystem block size */
  ulint block_size;

  /** @return whether this file is open */
  bool is_open() const { return handle != OS_FILE_CLOSED; }

  /** Read the first page of a data file.
  @return whether the page was found valid */
  bool read_page0();

  /** Determine some file metadata when creating or reading the file.
  @param file   the file that is being created, or OS_FILE_CLOSED */
  void find_metadata(os_file_t file= OS_FILE_CLOSED
#ifndef _WIN32
                     , bool create= false, struct stat *statbuf= nullptr
#endif
                     );

  /** Close the file handle. */
  void close();
  /** Same as close() but returns file handle instead of closing it. */
  pfs_os_file_t detach() MY_ATTRIBUTE((warn_unused_result));
  /** Prepare to free a file from fil_system.
  @param detach_handle whether to detach instead of closing a handle
  @return detached handle or OS_FILE_CLOSED */
  inline pfs_os_file_t close_to_free(bool detach_handle= false);

  /** Update the data structures on write completion */
  inline void complete_write();

private:
  /** Does stuff common for close() and detach() */
  void prepare_to_close_or_detach();
};

inline bool fil_space_t::use_doublewrite() const
{
  return !UT_LIST_GET_FIRST(chain)->atomic_write && srv_use_doublewrite_buf &&
    buf_dblwr.is_created();
}

inline void fil_space_t::set_imported()
{
  ut_ad(purpose == FIL_TYPE_IMPORT);
  purpose= FIL_TYPE_TABLESPACE;
  UT_LIST_GET_FIRST(chain)->find_metadata();
}

inline bool fil_space_t::is_rotational() const
{
  for (const fil_node_t *node= UT_LIST_GET_FIRST(chain); node;
       node= UT_LIST_GET_NEXT(chain, node))
    if (!node->on_ssd)
      return true;
  return false;
}

/** Common InnoDB file extensions */
enum ib_extention {
	NO_EXT = 0,
	IBD = 1,
	ISL = 2,
	CFG = 3
};
extern const char* dot_ext[];
#define DOT_IBD dot_ext[IBD]
#define DOT_ISL dot_ext[ISL]
#define DOT_CFG dot_ext[CFG]

/** When mariadbd is run, the default directory "." is the mysqld datadir,
but in the MariaDB Embedded Server Library and mysqlbackup it is not the default
directory, and we must set the base file path explicitly */
extern const char*	fil_path_to_mysql_datadir;
#else
# include "univ.i"
#endif /* !UNIV_INNOCHECKSUM */

/** Initial size of a single-table tablespace in pages */
#define FIL_IBD_FILE_INITIAL_SIZE	4U

/** 'null' (undefined) page offset in the context of file spaces */
#define	FIL_NULL	ULINT32_UNDEFINED


#define FIL_ADDR_PAGE	0U	/* first in address is the page offset */
#define	FIL_ADDR_BYTE	4U	/* then comes 2-byte byte offset within page*/
#define	FIL_ADDR_SIZE	6U	/* address size is 6 bytes */

/** File space address */
struct fil_addr_t {
  /** page number within a tablespace */
  uint32_t page;
  /** byte offset within the page */
  uint16_t boffset;
};

/** The byte offsets on a file page for various variables @{ */
#define FIL_PAGE_SPACE_OR_CHKSUM 0	/*!< in < MySQL-4.0.14 space id the
					page belongs to (== 0) but in later
					versions the 'new' checksum of the
					page */
#define FIL_PAGE_OFFSET		4U	/*!< page offset inside space */
#define FIL_PAGE_PREV		8U	/*!< if there is a 'natural'
					predecessor of the page, its
					offset.  Otherwise FIL_NULL.
					This field is not set on BLOB
					pages, which are stored as a
					singly-linked list.  See also
					FIL_PAGE_NEXT. */
#define FIL_PAGE_NEXT		12U	/*!< if there is a 'natural' successor
					of the page, its offset.
					Otherwise FIL_NULL.
					B-tree index pages
					(FIL_PAGE_TYPE contains FIL_PAGE_INDEX)
					on the same PAGE_LEVEL are maintained
					as a doubly linked list via
					FIL_PAGE_PREV and FIL_PAGE_NEXT
					in the collation order of the
					smallest user record on each page. */
#define FIL_PAGE_LSN		16U	/*!< lsn of the end of the newest
					modification log record to the page */
#define	FIL_PAGE_TYPE		24U	/*!< file page type: FIL_PAGE_INDEX,...,
					2 bytes.

					The contents of this field can only
					be trusted in the following case:
					if the page is an uncompressed
					B-tree index page, then it is
					guaranteed that the value is
					FIL_PAGE_INDEX.
					The opposite does not hold.

					In tablespaces created by
					MySQL/InnoDB 5.1.7 or later, the
					contents of this field is valid
					for all uncompressed pages. */

/** For the first page in a system tablespace data file(ibdata*, not *.ibd):
the file has been flushed to disk at least up to this lsn
For other pages of tablespaces not in innodb_checksum_algorithm=full_crc32
format: 32-bit key version used to encrypt the page + 32-bit checksum
or 64 bits of zero if no encryption */
#define FIL_PAGE_FILE_FLUSH_LSN_OR_KEY_VERSION 26U

/** This overloads FIL_PAGE_FILE_FLUSH_LSN for RTREE Split Sequence Number */
#define	FIL_RTREE_SPLIT_SEQ_NUM	FIL_PAGE_FILE_FLUSH_LSN_OR_KEY_VERSION

/** Start of the page_compressed content */
#define FIL_PAGE_COMP_ALGO	FIL_PAGE_FILE_FLUSH_LSN_OR_KEY_VERSION

/** starting from 4.1.x this contains the space id of the page */
#define FIL_PAGE_ARCH_LOG_NO_OR_SPACE_ID  34U

#define FIL_PAGE_SPACE_ID  FIL_PAGE_ARCH_LOG_NO_OR_SPACE_ID

#define FIL_PAGE_DATA		38U	/*!< start of the data on the page */

/** 32-bit key version used to encrypt the page in full_crc32 format.
For non-encrypted page, it contains 0. */
#define FIL_PAGE_FCRC32_KEY_VERSION	0

/** page_compressed without innodb_checksum_algorithm=full_crc32 @{ */
/** Number of bytes used to store actual payload data size on
page_compressed pages when not using full_crc32. */
#define FIL_PAGE_COMP_SIZE		0

/** Number of bytes for FIL_PAGE_COMP_SIZE */
#define FIL_PAGE_COMP_METADATA_LEN		2

/** Number of bytes used to store actual compression method
for encrypted tables when not using full_crc32. */
#define FIL_PAGE_ENCRYPT_COMP_ALGO		2

/** Extra header size for encrypted page_compressed pages when
not using full_crc32 */
#define FIL_PAGE_ENCRYPT_COMP_METADATA_LEN	4
/* @} */

/** File page trailer @{ */
#define FIL_PAGE_END_LSN_OLD_CHKSUM 8	/*!< the low 4 bytes of this are used
					to store the page checksum, the
					last 4 bytes should be identical
					to the last 4 bytes of FIL_PAGE_LSN */
#define FIL_PAGE_DATA_END	8	/*!< size of the page trailer */

/** Store the last 4 bytes of FIL_PAGE_LSN */
#define FIL_PAGE_FCRC32_END_LSN 8

/** Store crc32 checksum at the end of the page */
#define FIL_PAGE_FCRC32_CHECKSUM	4
/* @} */

/** File page types (values of FIL_PAGE_TYPE) @{ */
/** page_compressed, encrypted=YES (not used for full_crc32) */
constexpr uint16_t FIL_PAGE_PAGE_COMPRESSED_ENCRYPTED= 37401;
/** page_compressed (not used for full_crc32) */
constexpr uint16_t FIL_PAGE_PAGE_COMPRESSED= 34354;
/** B-tree index page */
constexpr uint16_t FIL_PAGE_INDEX= 17855;
/** R-tree index page (SPATIAL INDEX) */
constexpr uint16_t FIL_PAGE_RTREE= 17854;
/** Undo log page */
constexpr uint16_t FIL_PAGE_UNDO_LOG= 2;
/** Index node (of file-in-file metadata) */
constexpr uint16_t FIL_PAGE_INODE= 3;
/** Insert buffer free list */
constexpr uint16_t FIL_PAGE_IBUF_FREE_LIST= 4;
/** Freshly allocated page */
constexpr uint16_t FIL_PAGE_TYPE_ALLOCATED= 0;
/** Change buffer bitmap (pages n*innodb_page_size+1) */
constexpr uint16_t FIL_PAGE_IBUF_BITMAP= 5;
/** System page */
constexpr uint16_t FIL_PAGE_TYPE_SYS= 6;
/** Transaction system data */
constexpr uint16_t FIL_PAGE_TYPE_TRX_SYS= 7;
/** Tablespace header (page 0) */
constexpr uint16_t FIL_PAGE_TYPE_FSP_HDR= 8;
/** Extent descriptor page (pages n*innodb_page_size, except 0) */
constexpr uint16_t FIL_PAGE_TYPE_XDES= 9;
/** Uncompressed BLOB page */
constexpr uint16_t FIL_PAGE_TYPE_BLOB= 10;
/** First ROW_FORMAT=COMPRESSED BLOB page */
constexpr uint16_t FIL_PAGE_TYPE_ZBLOB= 11;
/** Subsequent ROW_FORMAT=COMPRESSED BLOB page */
constexpr uint16_t FIL_PAGE_TYPE_ZBLOB2= 12;
/** In old tablespaces, garbage in FIL_PAGE_TYPE is replaced with this
value when flushing pages. */
constexpr uint16_t FIL_PAGE_TYPE_UNKNOWN= 13;

/* File page types introduced in MySQL 5.7, not supported in MariaDB */
//constexpr uint16_t FIL_PAGE_COMPRESSED = 14;
//constexpr uint16_t FIL_PAGE_ENCRYPTED = 15;
//constexpr uint16_t FIL_PAGE_COMPRESSED_AND_ENCRYPTED = 16;
//constexpr FIL_PAGE_ENCRYPTED_RTREE = 17;
/** Clustered index root page after instant ADD COLUMN */
constexpr uint16_t FIL_PAGE_TYPE_INSTANT= 18;

/** Used by i_s.cc to index into the text description.
Note: FIL_PAGE_TYPE_INSTANT maps to the same as FIL_PAGE_INDEX. */
constexpr uint16_t FIL_PAGE_TYPE_LAST= FIL_PAGE_TYPE_UNKNOWN;

/** Set in FIL_PAGE_TYPE for full_crc32 pages in page_compressed format.
If the flag is set, then the following holds for the remaining bits
of FIL_PAGE_TYPE:
Bits 0..7 will contain the compressed page size in bytes.
Bits 8..14 are reserved and must be 0. */
constexpr uint16_t FIL_PAGE_COMPRESS_FCRC32_MARKER= 15;
/* @} */

/** @return whether the page type is B-tree or R-tree index */
inline bool fil_page_type_is_index(uint16_t page_type)
{
	switch (page_type) {
	case FIL_PAGE_TYPE_INSTANT:
	case FIL_PAGE_INDEX:
	case FIL_PAGE_RTREE:
		return(true);
	}
	return(false);
}

/** Check whether the page is index page (either regular Btree index or Rtree
index */
#define fil_page_index_page_check(page)                         \
        fil_page_type_is_index(fil_page_get_type(page))

/** Get the file page type.
@param[in]	page	file page
@return page type */
inline uint16_t fil_page_get_type(const byte *page)
{
  return mach_read_from_2(my_assume_aligned<2>(page + FIL_PAGE_TYPE));
}

#ifndef UNIV_INNOCHECKSUM

/** Number of pending tablespace flushes */
extern Atomic_counter<ulint> fil_n_pending_tablespace_flushes;

/** Look up a tablespace.
The caller should hold an InnoDB table lock or a MDL that prevents
the tablespace from being dropped during the operation,
or the caller should be in single-threaded crash recovery mode
(no user connections that could drop tablespaces).
Normally, fil_space_t::get() should be used instead.
@param[in]	id	tablespace ID
@return tablespace, or NULL if not found */
fil_space_t *fil_space_get(uint32_t id)
  MY_ATTRIBUTE((warn_unused_result));

/** The tablespace memory cache */
struct fil_system_t
{
  /**
    Constructor.

    Some members may require late initialisation, thus we just mark object as
    uninitialised. Real initialisation happens in create().
  */
  fil_system_t() : m_initialised(false) {}

  bool is_initialised() const { return m_initialised; }

  /**
    Create the file system interface at database start.

    @param[in] hash_size	hash table size
  */
  void create(ulint hash_size);

  /** Close the file system interface at shutdown */
  void close();

private:
  bool m_initialised;

  /** Points to the last opened space in space_list. Protected with
  fil_system.mutex. */
  fil_space_t *space_list_last_opened= nullptr;

#ifdef __linux__
  /** available block devices that reside on non-rotational storage */
  std::vector<dev_t> ssd;
public:
  /** @return whether a file system device is on non-rotational storage */
  bool is_ssd(dev_t dev) const
  {
    /* Linux seems to allow up to 15 partitions per block device.
    If the detected ssd carries "partition number 0" (it is the whole device),
    compare the candidate file system number without the partition number. */
    for (const auto s : ssd)
      if (dev == s || (dev & ~15U) == s)
        return true;
    return false;
  }
#endif
public:
  /** Detach a tablespace from the cache and close the files.
  @param space tablespace
  @param detach_handle whether to detach the handle, instead of closing
  @return detached handle
  @retval OS_FILE_CLOSED if no handle was detached */
  pfs_os_file_t detach(fil_space_t *space, bool detach_handle= false);

  /** the mutex protecting most data fields, and some fields of fil_space_t */
  mysql_mutex_t mutex;
	fil_space_t*	sys_space;	/*!< The innodb_system tablespace */
	fil_space_t*	temp_space;	/*!< The innodb_temporary tablespace */
  /** Map of fil_space_t::id to fil_space_t* */
  hash_table_t spaces;
  /** tablespaces for which fil_space_t::needs_flush() holds */
  sized_ilist<fil_space_t, unflushed_spaces_tag_t> unflushed_spaces;
  /** number of currently open files; protected by mutex */
  ulint n_open;
  /** last time we noted n_open exceeding the limit; protected by mutex */
  time_t n_open_exceeded_time;
  /** maximum persistent tablespace id that has ever been assigned */
  uint32_t max_assigned_id;
  /** nonzero if fil_node_open_file_low() should avoid moving the tablespace
  to the end of space_list, for FIFO policy of try_to_close() */
  ulint freeze_space_list;
  /** List of all file spaces, opened spaces should be at the top of the list
  to optimize try_to_close() execution. Protected with fil_system.mutex. */
  ilist<fil_space_t, space_list_tag_t> space_list;
  /** list of all tablespaces for which a FILE_MODIFY record has been written
  since the latest redo log checkpoint.
  Protected only by exclusive log_sys.latch. */
  ilist<fil_space_t, named_spaces_tag_t> named_spaces;

  /** list of all ENCRYPTED=DEFAULT tablespaces that need
  to be converted to the current value of innodb_encrypt_tables */
  ilist<fil_space_t, default_encrypt_tag_t> default_encrypt_tables;

  /** whether fil_space_t::create() has issued a warning about
  potential space_id reuse */
  bool space_id_reuse_warned;

  /** Add the file to the end of opened spaces list in
  fil_system.space_list, so that fil_space_t::try_to_close() should close
  it as a last resort.
  @param space space to add */
  void add_opened_last_to_space_list(fil_space_t *space);

  /** Move the file to the end of opened spaces list in
  fil_system.space_list, so that fil_space_t::try_to_close() should close
  it as a last resort.
  @param space space to move */
  inline void move_opened_last_to_space_list(fil_space_t *space)
  {
    /* In the case when several files of the same space are added in a
    row, there is no need to remove and add a space to the same position
    in space_list. It can be for system or temporary tablespaces. */
    if (freeze_space_list || space_list_last_opened == space)
      return;

    space_list.erase(space_list_t::iterator(space));
    add_opened_last_to_space_list(space);
  }

  /** Move closed file last in fil_system.space_list, so that
  fil_space_t::try_to_close() iterates opened files first in FIFO order,
  i.e. first opened, first closed.
  @param space space to move */
  void move_closed_last_to_space_list(fil_space_t *space)
  {
    if (UNIV_UNLIKELY(freeze_space_list))
      return;

    space_list_t::iterator s= space_list_t::iterator(space);

    if (space_list_last_opened == space)
    {
      ut_ad(s != space_list.begin());
      space_list_t::iterator prev= s;
      space_list_last_opened= &*--prev;
    }

    space_list.erase(s);
    space_list.push_back(*space);
  }

  /** Return the next tablespace from default_encrypt_tables list.
  @param space   previous tablespace (nullptr to start from the start)
  @param recheck whether the removal condition needs to be rechecked after
  the encryption parameters were changed
  @param encrypt expected state of innodb_encrypt_tables
  @return the next tablespace to process (n_pending_ops incremented)
  @retval fil_system.temp_space if there is no work to do
  @retval nullptr upon reaching the end of the iteration */
  inline fil_space_t* default_encrypt_next(fil_space_t *space, bool recheck,
                                           bool encrypt);

  /** Extend all open data files to the recovered size */
  ATTRIBUTE_COLD void extend_to_recv_size();

  /** Determine if a tablespace associated with a file name exists.
  @param path   tablespace file name to look for
  @return a matching tablespace */
  inline fil_space_t *find(const char *path) const;
};

/** The tablespace memory cache. */
extern fil_system_t	fil_system;

inline void fil_space_t::reacquire()
{
  ut_d(uint32_t n=) n_pending.fetch_add(1, std::memory_order_relaxed);
#ifdef SAFE_MUTEX
  if (mysql_mutex_is_owner(&fil_system.mutex)) return;
  ut_ad(n & PENDING);
  ut_ad(UT_LIST_GET_FIRST(chain)->is_open());
#endif /* SAFE_MUTEX */
}

/** Note that operations on the tablespace must stop. */
inline void fil_space_t::set_stopping()
{
  mysql_mutex_assert_owner(&fil_system.mutex);
#if defined __GNUC__ && (defined __i386__ || defined __x86_64__)
  static_assert(STOPPING_WRITES == 1U << 30, "compatibility");
  __asm__ __volatile__("lock btsl $30, %0" : "+m" (n_pending));
#elif defined _MSC_VER && (defined _M_IX86 || defined _M_X64)
  static_assert(STOPPING_WRITES == 1U << 30, "compatibility");
  _interlockedbittestandset(reinterpret_cast<volatile long*>(&n_pending), 30);
#else
  n_pending.fetch_or(STOPPING_WRITES, std::memory_order_relaxed);
#endif
}

/** Flush pending writes from the file system cache to the file. */
template<bool have_reference> inline void fil_space_t::flush()
{
  mysql_mutex_assert_not_owner(&fil_system.mutex);
  ut_ad(!have_reference || (pending() & PENDING));
  ut_ad(purpose == FIL_TYPE_TABLESPACE || purpose == FIL_TYPE_IMPORT);
  if (srv_file_flush_method == SRV_O_DIRECT_NO_FSYNC)
  {
    ut_ad(!is_in_unflushed_spaces);
    ut_ad(!needs_flush());
  }
  else if (have_reference)
    flush_low();
  else
  {
    if (!(acquire_low(STOPPING | CLOSING) & (STOPPING | CLOSING)))
    {
      flush_low();
      release();
    }
  }
}

/** @return the size in pages (0 if unreadable) */
inline uint32_t fil_space_t::get_size()
{
  if (!size)
  {
    mysql_mutex_lock(&fil_system.mutex);
    read_page0();
    mysql_mutex_unlock(&fil_system.mutex);
  }
  return size;
}

#include "fil0crypt.h"

/*******************************************************************//**
Assigns a new space id for a new single-table tablespace. This works simply by
incrementing the global counter. If 4 billion id's is not enough, we may need
to recycle id's.
@return true if assigned, false if not */
bool fil_assign_new_space_id(uint32_t *space_id);

/** Frees a space object from the tablespace memory cache.
Closes the files in the chain but does not delete them.
There must not be any pending i/o's or flushes on the files.
@param id          tablespace identifier
@param x_latched   whether the caller holds exclusive fil_space_t::latch
@return true if success */
bool fil_space_free(uint32_t id, bool x_latched);

/** Set the recovered size of a tablespace in pages.
@param	id	tablespace ID
@param	size	recovered size in pages
@param	flags	tablespace flags */
void fil_space_set_recv_size_and_flags(uint32_t id, uint32_t size,
                                       uint32_t flags);

/*******************************************************************//**
Sets the max tablespace id counter if the given number is bigger than the
previous value. */
void fil_set_max_space_id_if_bigger(uint32_t max_id);

MY_ATTRIBUTE((warn_unused_result))
/** Delete a tablespace and associated .ibd file.
@param id    tablespace identifier
@return detached file handle (to be closed by the caller)
@return	OS_FILE_CLOSED if no file existed */
pfs_os_file_t fil_delete_tablespace(uint32_t id);

/** Close a single-table tablespace on failed IMPORT TABLESPACE.
The tablespace must be cached in the memory cache.
Free all pages used by the tablespace. */
void fil_close_tablespace(uint32_t id);

/*******************************************************************//**
Allocates and builds a file name from a path, a table or tablespace name
and a suffix. The string must be freed by caller with ut_free().
@param[in] path NULL or the directory path or the full path and filename.
@param[in] name {} if path is full, or Table/Tablespace name
@param[in] ext the file extension to use
@param[in] trim_name true if the last name on the path should be trimmed.
@return own: file name */
char* fil_make_filepath(const char *path, const fil_space_t::name_type &name,
                        ib_extention ext, bool trim_name);

char *fil_make_filepath(const char* path, const table_name_t name,
                        ib_extention suffix, bool strip_name);

/** Create a tablespace file.
@param[in]	space_id	Tablespace ID
@param[in]	name		Tablespace name in dbname/tablename format.
@param[in]	path		Path and filename of the datafile to create.
@param[in]	flags		Tablespace flags
@param[in]	size		Initial size of the tablespace file in pages,
must be >= FIL_IBD_FILE_INITIAL_SIZE
@param[in]	mode		MariaDB encryption mode
@param[in]	key_id		MariaDB encryption key_id
@param[out]	err		DB_SUCCESS or error code
@return	the created tablespace
@retval	NULL	on error */
fil_space_t*
fil_ibd_create(
	uint32_t	space_id,
	const table_name_t name,
	const char*	path,
	uint32_t	flags,
	uint32_t	size,
	fil_encryption_t mode,
	uint32_t	key_id,
	dberr_t*	err)
	MY_ATTRIBUTE((nonnull, warn_unused_result));

/** Try to adjust FSP_SPACE_FLAGS if they differ from the expectations.
(Typically when upgrading from MariaDB 10.1.0..10.1.20.)
@param[in,out]	space		tablespace
@param[in]	flags		desired tablespace flags */
void fsp_flags_try_adjust(fil_space_t *space, uint32_t flags);

/********************************************************************//**
Tries to open a single-table tablespace and optionally checks the space id is
right in it. If does not succeed, prints an error message to the .err log. This
function is used to open a tablespace when we start up mysqld, and also in
IMPORT TABLESPACE.
NOTE that we assume this operation is used either at the database startup
or under the protection of dict_sys.latch, so that two users cannot
race here. This operation does not leave the file associated with the
tablespace open, but closes it after we have looked at the space id in it.

If the validate boolean is set, we read the first page of the file and
check that the space id in the file is what we expect. We assume that
this function runs much faster if no check is made, since accessing the
file inode probably is much faster (the OS caches them) than accessing
the first page of the file.  This boolean may be initially false, but if
a remote tablespace is found it will be changed to true.

@param[in]	validate	0=maybe missing, 1=do not validate, 2=validate
@param[in]	purpose		FIL_TYPE_TABLESPACE or FIL_TYPE_TEMPORARY
@param[in]	id		tablespace ID
@param[in]	flags		expected FSP_SPACE_FLAGS
@param[in]	name		table name
If file-per-table, it is the table name in the databasename/tablename format
@param[in]	path_in		expected filepath, usually read from dictionary
@param[out]	err		DB_SUCCESS or error code
@return	tablespace
@retval	NULL	if the tablespace could not be opened */
fil_space_t*
fil_ibd_open(
	unsigned		validate,
	fil_type_t		purpose,
	uint32_t		id,
	uint32_t		flags,
	fil_space_t::name_type	name,
	const char*		path_in,
	dberr_t*		err = NULL)
	MY_ATTRIBUTE((warn_unused_result));

enum fil_load_status {
	/** The tablespace file(s) were found and valid. */
	FIL_LOAD_OK,
	/** The name no longer matches space_id */
	FIL_LOAD_ID_CHANGED,
	/** The file(s) were not found */
	FIL_LOAD_NOT_FOUND,
	/** The file(s) were not valid */
	FIL_LOAD_INVALID,
	/** The tablespace file was deferred to open */
	FIL_LOAD_DEFER
};

/** Open a single-file tablespace and add it to the InnoDB data structures.
@param[in]	space_id	tablespace ID
@param[in]	filename	path/to/databasename/tablename.ibd
@param[out]	space		the tablespace, or NULL on error
@return status of the operation */
enum fil_load_status
fil_ibd_load(uint32_t space_id, const char *filename, fil_space_t *&space)
  MY_ATTRIBUTE((warn_unused_result));

/** Determine if a matching tablespace exists in the InnoDB tablespace
memory cache. Note that if we have not done a crash recovery at the database
startup, there may be many tablespaces which are not yet in the memory cache.
@param[in]	id		Tablespace ID
@param[in]	table_flags	table flags
@return the tablespace
@retval	NULL	if no matching tablespace exists in the memory cache */
fil_space_t *fil_space_for_table_exists_in_mem(uint32_t id,
                                               uint32_t table_flags);

/** Try to extend a tablespace if it is smaller than the specified size.
@param[in,out]	space	tablespace
@param[in]	size	desired size in pages
@return whether the tablespace is at least as big as requested */
bool fil_space_extend(fil_space_t *space, uint32_t size);

/** Flush to disk the writes in file spaces of the given type
possibly cached by the OS. */
void fil_flush_file_spaces();
/******************************************************************//**
Checks the consistency of the tablespace cache.
@return true if ok */
bool fil_validate();
/*********************************************************************//**
Sets the file page type. */
void
fil_page_set_type(
/*==============*/
	byte*	page,	/*!< in/out: file page */
	ulint	type);	/*!< in: type */

/********************************************************************//**
Delete the tablespace file and any related files like .cfg.
This should not be called for temporary tables. */
void
fil_delete_file(
/*============*/
	const char*	path);	/*!< in: filepath of the ibd tablespace */

/** Look up a tablespace.
@param tablespace identifier
@return tablespace
@retval nullptr if not found */
fil_space_t *fil_space_get_by_id(uint32_t id);

/** Note that a non-predefined persistent tablespace has been modified
by redo log.
@param[in,out]	space	tablespace */
void
fil_names_dirty(
	fil_space_t*	space);


bool fil_comp_algo_loaded(ulint comp_algo);

/** On a log checkpoint, reset fil_names_dirty_and_write() flags
and write out FILE_MODIFY if needed, and write FILE_CHECKPOINT.
@param lsn  checkpoint LSN
@return current LSN */
ATTRIBUTE_COLD lsn_t fil_names_clear(lsn_t lsn);

#ifdef UNIV_ENABLE_UNIT_TEST_MAKE_FILEPATH
void test_make_filepath();
#endif /* UNIV_ENABLE_UNIT_TEST_MAKE_FILEPATH */

/** Determine the block size of the data file.
@param[in]	space		tablespace
@param[in]	offset		page number
@return	block size */
ulint fil_space_get_block_size(const fil_space_t* space, unsigned offset);

/** Check whether encryption key found
@param crypt_data Encryption data
@param f_name     File name
@return encryption key found */
bool fil_crypt_check(fil_space_crypt_t *crypt_data, const char *f_name);

#endif /* UNIV_INNOCHECKSUM */<|MERGE_RESOLUTION|>--- conflicted
+++ resolved
@@ -353,24 +353,12 @@
 
   /** fil_system.spaces chain node */
   fil_space_t *hash;
-<<<<<<< HEAD
   /** LSN of the most recent fil_names_write_if_was_clean().
   Reset to 0 by fil_names_clear(). Protected by exclusive log_sys.latch.
   If and only if max_lsn is nonzero, this is in fil_system.named_spaces. */
   lsn_t max_lsn;
   /** tablespace identifier */
   uint32_t id;
-	/** whether undo tablespace truncation is in progress */
-	bool		is_being_truncated;
-=======
-	lsn_t		max_lsn;
-				/*!< LSN of the most recent
-				fil_names_write_if_was_clean().
-				Reset to 0 by fil_names_clear().
-				Protected by log_sys.mutex.
-				If and only if this is nonzero, the
-				tablespace will be in named_spaces. */
->>>>>>> 3613fb2a
 	fil_type_t	purpose;/*!< purpose */
 	UT_LIST_BASE_NODE_T(fil_node_t) chain;
 				/*!< base node for the file chain */
