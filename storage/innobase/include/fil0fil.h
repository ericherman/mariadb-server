/*****************************************************************************

Copyright (c) 1995, 2017, Oracle and/or its affiliates. All Rights Reserved.
Copyright (c) 2013, 2020, MariaDB Corporation.

This program is free software; you can redistribute it and/or modify it under
the terms of the GNU General Public License as published by the Free Software
Foundation; version 2 of the License.

This program is distributed in the hope that it will be useful, but WITHOUT
ANY WARRANTY; without even the implied warranty of MERCHANTABILITY or FITNESS
FOR A PARTICULAR PURPOSE. See the GNU General Public License for more details.

You should have received a copy of the GNU General Public License along with
this program; if not, write to the Free Software Foundation, Inc.,
51 Franklin Street, Fifth Floor, Boston, MA 02110-1335 USA

*****************************************************************************/

/**************************************************//**
@file include/fil0fil.h
The low-level file system

Created 10/25/1995 Heikki Tuuri
*******************************************************/

#ifndef fil0fil_h
#define fil0fil_h

#include "fsp0types.h"
#include "mach0data.h"
#include "assume_aligned.h"

#ifndef UNIV_INNOCHECKSUM

#include "srw_lock.h"
#include "buf0dblwr.h"
#include "hash0hash.h"
#include "log0recv.h"
#include "dict0types.h"
#include "ilist.h"
#include <set>
#include <mutex>

struct unflushed_spaces_tag_t;
struct rotation_list_tag_t;

// Forward declaration
extern my_bool srv_use_doublewrite_buf;

/** Possible values of innodb_flush_method */
enum srv_flush_t
{
  /** fsync, the default */
  SRV_FSYNC= 0,
  /** open log files in O_DSYNC mode */
  SRV_O_DSYNC,
  /** do not call os_file_flush() when writing data files, but do flush
  after writing to log files */
  SRV_LITTLESYNC,
  /** do not flush after writing */
  SRV_NOSYNC,
  /** invoke os_file_set_nocache() on data files. This implies using
  non-buffered IO but still using fsync, the reason for which is that
  some FS do not flush meta-data when unbuffered IO happens */
  SRV_O_DIRECT,
  /** do not use fsync() when using direct IO i.e.: it can be set to
  avoid the fsync() call that we make when using SRV_UNIX_O_DIRECT.
  However, in this case user/DBA should be sure about the integrity of
  the meta-data */
  SRV_O_DIRECT_NO_FSYNC
#ifdef _WIN32
  /** Traditional Windows appoach to open all files without caching,
  and do FileFlushBuffers() */
  ,SRV_ALL_O_DIRECT_FSYNC
#endif
};

/** innodb_flush_method */
extern ulong srv_file_flush_method;

/** Undo tablespaces starts with space_id. */
extern	ulint	srv_undo_space_id_start;
/** The number of UNDO tablespaces that are open and ready to use. */
extern ulint	srv_undo_tablespaces_open;

/** Check whether given space id is undo tablespace id
@param[in]	space_id	space id to check
@return true if it is undo tablespace else false. */
inline bool srv_is_undo_tablespace(ulint space_id)
{
  return srv_undo_space_id_start > 0 &&
    space_id >= srv_undo_space_id_start &&
    space_id < srv_undo_space_id_start + srv_undo_tablespaces_open;
}

class page_id_t;

/** Structure containing encryption specification */
struct fil_space_crypt_t;

/** File types */
enum fil_type_t {
	/** temporary tablespace (temporary undo log or tables) */
	FIL_TYPE_TEMPORARY,
	/** a tablespace that is being imported (no logging until finished) */
	FIL_TYPE_IMPORT,
	/** persistent tablespace (for system, undo log or tables) */
	FIL_TYPE_TABLESPACE,
};

struct fil_node_t;

/** Structure to store first and last value of range */
struct range_t
{
  uint32_t first;
  uint32_t last;
};

/** Sort the range based on first value of the range */
struct range_compare
{
  bool operator() (const range_t lhs, const range_t rhs) const
  {
    return lhs.first < rhs.first;
  }
};

using range_set_t= std::set<range_t, range_compare>;
/** Range to store the set of ranges of integers */
class range_set
{
private:
  range_set_t ranges;

  range_set_t::iterator find(uint32_t value) const
  {
    auto r_offset= ranges.lower_bound({value, value});
    const auto r_end= ranges.end();
    if (r_offset != r_end);
    else if (empty())
      return r_end;
    else
      r_offset= std::prev(r_end);
    if (r_offset->first <= value && r_offset->last >= value)
      return r_offset;
    return r_end;
  }
public:
  /** Merge the current range with previous range.
  @param[in] range      range to be merged
  @param[in] prev_range range to be merged with next */
  void merge_range(range_set_t::iterator range,
		   range_set_t::iterator prev_range)
  {
    if (range->first != prev_range->last + 1)
      return;

    /* Merge the current range with previous range */
    range_t new_range {prev_range->first, range->last};
    ranges.erase(prev_range);
    ranges.erase(range);
    ranges.emplace(new_range);
  }

  /** Split the range and add two more ranges
  @param[in] range	range to be split
  @param[in] value	Value to be removed from range */
  void split_range(range_set_t::iterator range, uint32_t value)
  {
    range_t split1{range->first, value - 1};
    range_t split2{value + 1, range->last};

    /* Remove the existing element */
    ranges.erase(range);

    /* Insert the two elements */
    ranges.emplace(split1);
    ranges.emplace(split2);
  }

  /** Remove the value with the given range
  @param[in,out] range  range to be changed
  @param[in]	 value	value to be removed */
  void remove_within_range(range_set_t::iterator range, uint32_t value)
  {
    range_t new_range{range->first, range->last};
    if (value == range->first)
    {
      if (range->first == range->last)
      {
        ranges.erase(range);
        return;
      }
      else
        new_range.first++;
    }
    else if (value == range->last)
      new_range.last--;
    else if (range->first < value && range->last > value)
      return split_range(range, value);

    ranges.erase(range);
    ranges.emplace(new_range);
  }

  /** Remove the value from the ranges.
  @param[in]	value	Value to be removed. */
  void remove_value(uint32_t value)
  {
    if (empty())
      return;
    range_t new_range {value, value};
    range_set_t::iterator range= ranges.lower_bound(new_range);
    if (range == ranges.end())
      return remove_within_range(std::prev(range), value);

    if (range->first > value && range != ranges.begin())
      /* Iterate the previous ranges to delete */
      return remove_within_range(std::prev(range), value);
    return remove_within_range(range, value);
  }
  /** Add the value within the existing range
  @param[in]	range	range to be modified
  @param[in]	value	value to be added */
  range_set_t::iterator add_within_range(range_set_t::iterator range,
                                         uint32_t value)
  {
    if (range->first <= value && range->last >= value)
      return range;

    range_t new_range{range->first, range->last};
    if (range->last + 1 == value)
      new_range.last++;
    else if (range->first - 1 == value)
      new_range.first--;
    else return ranges.end();
    ranges.erase(range);
    return ranges.emplace(new_range).first;
  }
  /** Add the range in the ranges set
  @param[in]	new_range	range to be added */
  void add_range(range_t new_range)
  {
    auto r_offset= ranges.lower_bound(new_range);
    auto r_begin= ranges.begin();
    auto r_end= ranges.end();
    if (!ranges.size())
    {
new_range:
      ranges.emplace(new_range);
      return;
    }

    if (r_offset == r_end)
    {
      /* last range */
      if (add_within_range(std::prev(r_offset), new_range.first) == r_end)
        goto new_range;
    }
    else if (r_offset == r_begin)
    {
      /* First range */
      if (add_within_range(r_offset, new_range.first) == r_end)
        goto new_range;
    }
    else if (r_offset->first - 1 == new_range.first)
    {
      /* Change starting of the existing range */
      auto r_value= add_within_range(r_offset, new_range.first);
      if (r_value != ranges.begin())
        merge_range(r_value, std::prev(r_value));
    }
    else
    {
      /* previous range last_value alone */
      if (add_within_range(std::prev(r_offset), new_range.first) == r_end)
        goto new_range;
    }
  }

 /** Add the value in the ranges
 @param[in] value  value to be added */
  void add_value(uint32_t value)
  {
    range_t new_range{value, value};
    add_range(new_range);
  }

  bool remove_if_exists(uint32_t value)
  {
    auto r_offset= find(value);
    if (r_offset != ranges.end())
    {
      remove_within_range(r_offset, value);
      return true;
    }
    return false;
  }

  bool contains(uint32_t value) const
  {
    return find(value) != ranges.end();
  }

  ulint size() { return ranges.size(); }
  void clear() { ranges.clear(); }
  bool empty() const { return ranges.empty(); }
  typename range_set_t::iterator begin() { return ranges.begin(); }
  typename range_set_t::iterator end() { return ranges.end(); }
};
#endif

/** Tablespace or log data space */
#ifndef UNIV_INNOCHECKSUM
struct fil_io_t
{
  /** error code */
  dberr_t err;
  /** file; node->space->release() must follow IORequestRead call */
  fil_node_t *node;
};

/** Tablespace encryption mode */
enum fil_encryption_t
{
  /** Encrypted if innodb_encrypt_tables=ON (srv_encrypt_tables) */
  FIL_ENCRYPTION_DEFAULT,
  /** Encrypted */
  FIL_ENCRYPTION_ON,
  /** Not encrypted */
  FIL_ENCRYPTION_OFF
};

struct fil_space_t final :
  ilist_node<unflushed_spaces_tag_t>, ilist_node<rotation_list_tag_t>
#else
struct fil_space_t final
#endif
{
#ifndef UNIV_INNOCHECKSUM
  friend fil_node_t;
  ~fil_space_t()
  {
    ut_ad(!latch_owner);
    ut_ad(!latch_count);
    latch.destroy();
  }
	ulint		id;	/*!< space id */
	hash_node_t	hash;	/*!< hash chain node */
	char*		name;	/*!< Tablespace name */
	lsn_t		max_lsn;
				/*!< LSN of the most recent
				fil_names_write_if_was_clean().
				Reset to 0 by fil_names_clear().
				Protected by log_sys.mutex.
				If and only if this is nonzero, the
				tablespace will be in named_spaces. */
	/** whether undo tablespace truncation is in progress */
	bool		is_being_truncated;
	fil_type_t	purpose;/*!< purpose */
	UT_LIST_BASE_NODE_T(fil_node_t) chain;
				/*!< base node for the file chain */
	uint32_t	size;	/*!< tablespace file size in pages;
				0 if not known yet */
	uint32_t	size_in_header;
				/* FSP_SIZE in the tablespace header;
				0 if not known yet */
	uint32_t	free_len;
				/*!< length of the FSP_FREE list */
	uint32_t	free_limit;
				/*!< contents of FSP_FREE_LIMIT */
	uint32_t	recv_size;
				/*!< recovered tablespace size in pages;
				0 if no size change was read from the redo log,
				or if the size change was implemented */
	uint32_t	n_reserved_extents;
				/*!< number of reserved free extents for
				ongoing operations like B-tree page split */
private:
  /** the committed size of the tablespace in pages */
  Atomic_relaxed<uint32_t> committed_size;
  /** Number of pending operations on the file.
  The tablespace cannot be freed while (n_pending & PENDING) != 0. */
  std::atomic<uint32_t> n_pending;
  /** Flag in n_pending that indicates that the tablespace is being
  deleted, and no further operations should be performed */
  static constexpr uint32_t STOPPING= 1U << 31;
  /** Flag in n_pending that indicates that the tablespace is a candidate
  for being closed, and fil_node_t::is_open() can only be trusted after
  acquiring fil_system.mutex and resetting the flag */
  static constexpr uint32_t CLOSING= 1U << 30;
  /** Flag in n_pending that indicates that the tablespace needs fsync().
  This must be the least significant flag bit; @see release_flush() */
  static constexpr uint32_t NEEDS_FSYNC= 1U << 29;
  /** The reference count */
  static constexpr uint32_t PENDING= ~(STOPPING | CLOSING | NEEDS_FSYNC);
  /** latch protecting all page allocation bitmap pages */
  srw_lock latch;
  ut_d(os_thread_id_t latch_owner;)
  ut_d(Atomic_relaxed<uint32_t> latch_count;)
public:
	UT_LIST_NODE_T(fil_space_t) named_spaces;
				/*!< list of spaces for which FILE_MODIFY
				records have been issued */
	UT_LIST_NODE_T(fil_space_t) space_list;
				/*!< list of all spaces */

	/** MariaDB encryption data */
	fil_space_crypt_t* crypt_data;

	/** Checks that this tablespace in a list of unflushed tablespaces. */
	bool is_in_unflushed_spaces;

	/** Checks that this tablespace needs key rotation. */
	bool is_in_rotation_list;

	/** True if the device this filespace is on supports atomic writes */
	bool		atomic_write_supported;

	/** True if file system storing this tablespace supports
	punch hole */
	bool		punch_hole;

	/** mutex to protect freed ranges */
	std::mutex	freed_range_mutex;

	/** Variables to store freed ranges. This can be used to write
	zeroes/punch the hole in files. Protected by freed_mutex */
	range_set	freed_ranges;

	/** Stores last page freed lsn. Protected by freed_mutex */
	lsn_t		last_freed_lsn;

	ulint		magic_n;/*!< FIL_SPACE_MAGIC_N */

  /** @return whether doublewrite buffering is needed */
  bool use_doublewrite() const
  {
    return !atomic_write_supported && srv_use_doublewrite_buf &&
      buf_dblwr.is_initialised();
  }

	/** Append a file to the chain of files of a space.
	@param[in]	name		file name of a file that is not open
	@param[in]	handle		file handle, or OS_FILE_CLOSED
	@param[in]	size		file size in entire database pages
	@param[in]	is_raw		whether this is a raw device
	@param[in]	atomic_write	true if atomic write could be enabled
	@param[in]	max_pages	maximum number of pages in file,
	or UINT32_MAX for unlimited
	@return file object */
	fil_node_t* add(const char* name, pfs_os_file_t handle,
			uint32_t size, bool is_raw, bool atomic_write,
			uint32_t max_pages = UINT32_MAX);
#ifdef UNIV_DEBUG
	/** Assert that the mini-transaction is compatible with
	updating an allocation bitmap page.
	@param[in]	mtr	mini-transaction */
	void modify_check(const mtr_t& mtr) const;
#endif /* UNIV_DEBUG */

	/** Try to reserve free extents.
	@param[in]	n_free_now	current number of free extents
	@param[in]	n_to_reserve	number of extents to reserve
	@return	whether the reservation succeeded */
	bool reserve_free_extents(uint32_t n_free_now, uint32_t n_to_reserve)
	{
		if (n_reserved_extents + n_to_reserve > n_free_now) {
			return false;
		}

		n_reserved_extents += n_to_reserve;
		return true;
	}

	/** Release the reserved free extents.
	@param[in]	n_reserved	number of reserved extents */
	void release_free_extents(uint32_t n_reserved)
	{
		if (!n_reserved) return;
		ut_a(n_reserved_extents >= n_reserved);
		n_reserved_extents -= n_reserved;
	}

	/** Rename a file.
	@param[in]	name	table name after renaming
	@param[in]	path	tablespace file name after renaming
	@param[in]	log	whether to write redo log
	@param[in]	replace	whether to ignore the existence of path
	@return	error code
	@retval	DB_SUCCESS	on success */
	dberr_t rename(const char* name, const char* path, bool log,
		       bool replace = false);

  /** Note that the tablespace has been imported.
  Initially, purpose=FIL_TYPE_IMPORT so that no redo log is
  written while the space ID is being updated in each page. */
  inline void set_imported();

  /** @return whether the storage device is rotational (HDD, not SSD) */
  inline bool is_rotational() const;

  /** Open each file. Never invoked on .ibd files.
  @param create_new_db    whether to skip the call to fil_node_t::read_page0()
  @return whether all files were opened */
  bool open(bool create_new_db);
  /** Close each file. Only invoked on fil_system.temp_space. */
  void close();

  /** Note that operations on the tablespace must stop or can resume */
  inline void set_stopping(bool stopping);

private:
  MY_ATTRIBUTE((warn_unused_result))
  /** Try to acquire a tablespace reference.
  @return the old reference count (if STOPPING is set, it was not acquired) */
  uint32_t acquire_low()
  {
    uint32_t n= 0;
    while (!n_pending.compare_exchange_strong(n, n + 1,
                                              std::memory_order_acquire,
                                              std::memory_order_relaxed) &&
           !(n & STOPPING));
    return n;
  }
public:
  MY_ATTRIBUTE((warn_unused_result))
  /** Acquire a tablespace reference.
  @return whether a tablespace reference was successfully acquired */
  inline bool acquire_if_not_stopped();

  MY_ATTRIBUTE((warn_unused_result))
  /** Acquire a tablespace reference for I/O.
  @return whether the file is usable */
  bool acquire()
  {
    uint32_t n= acquire_low();
    if (UNIV_LIKELY(!(n & (STOPPING | CLOSING))))
      return true;
    return UNIV_LIKELY(!(n & STOPPING)) && prepare();
  }

  /** Acquire another tablespace reference for I/O. */
  inline void reacquire();

  /** Release a tablespace reference.
  @return whether this was the last reference */
  bool release()
  {
    uint32_t n= n_pending.fetch_sub(1, std::memory_order_release);
    ut_ad(n & PENDING);
    return (n & PENDING) == 1;
  }

  /** Clear the NEEDS_FSYNC flag */
  void clear_flush()
  { n_pending.fetch_and(~NEEDS_FSYNC, std::memory_order_release); }

private:
  /** @return pending operations (and flags) */
  uint32_t pending()const { return n_pending.load(std::memory_order_acquire); }
public:
  /** @return whether close() of the file handle has been requested */
  bool is_closing() const { return pending() & CLOSING; }
  /** @return whether the tablespace is going to be dropped */
  bool is_stopping() const { return pending() & STOPPING; }
  /** @return number of pending operations */
  bool is_ready_to_close() const
  { return (pending() & (PENDING | CLOSING)) == CLOSING; }
  /** @return whether fsync() or similar is needed */
  bool needs_flush() const { return pending() & NEEDS_FSYNC; }
  /** @return whether fsync() or similar is needed, and the tablespace is
  not being dropped  */
  bool needs_flush_not_stopping() const
  { return (pending() & (NEEDS_FSYNC | STOPPING)) == NEEDS_FSYNC; }

  uint32_t referenced() const { return pending() & PENDING; }
private:
  MY_ATTRIBUTE((warn_unused_result))
  /** Prepare to close the file handle.
  @return number of pending operations, possibly with NEEDS_FSYNC flag */
  uint32_t set_closing()
  {
    return n_pending.fetch_or(CLOSING, std::memory_order_acquire) &
      (PENDING | NEEDS_FSYNC);
  }

public:
  /** Try to close a file to adhere to the innodb_open_files limit.
  @param print_info   whether to diagnose why a file cannot be closed
  @return whether a file was closed */
  static bool try_to_close(bool print_info);

  /** Close all tablespace files at shutdown */
  static void close_all();

  /** @return last_freed_lsn */
  lsn_t get_last_freed_lsn() { return last_freed_lsn; }
  /** Update last_freed_lsn */
  void update_last_freed_lsn(lsn_t lsn)
  {
    std::lock_guard<std::mutex> freed_lock(freed_range_mutex);
    last_freed_lsn= lsn;
  }

  /** Note that the file will need fsync().
  @return whether this needs to be added to fil_system.unflushed_spaces */
  bool set_needs_flush()
  {
    uint32_t n= 1;
    while (!n_pending.compare_exchange_strong(n, n | NEEDS_FSYNC,
                                              std::memory_order_acquire,
                                              std::memory_order_relaxed))
    {
      ut_ad(n & PENDING);
      if (n & (NEEDS_FSYNC | STOPPING))
        return false;
    }

    return true;
  }

  /** Clear all freed ranges for undo tablespace when InnoDB
  encounters TRIM redo log record */
  void clear_freed_ranges()
  {
    std::lock_guard<std::mutex> freed_lock(freed_range_mutex);
    freed_ranges.clear();
  }
#endif /* !UNIV_INNOCHECKSUM */
	/** FSP_SPACE_FLAGS and FSP_FLAGS_MEM_ flags;
	check fsp0types.h to more info about flags. */
	ulint		flags;

	/** Determine if full_crc32 is used for a data file
	@param[in]	flags	tablespace flags (FSP_SPACE_FLAGS)
	@return whether the full_crc32 algorithm is active */
	static bool full_crc32(ulint flags) {
		return flags & FSP_FLAGS_FCRC32_MASK_MARKER;
	}
	/** @return whether innodb_checksum_algorithm=full_crc32 is active */
	bool full_crc32() const { return full_crc32(flags); }
	/** Determine the logical page size.
	@param	flags	tablespace flags (FSP_FLAGS)
	@return the logical page size
	@retval 0 if the flags are invalid */
	static unsigned logical_size(ulint flags) {

		ulint page_ssize = 0;

		if (full_crc32(flags)) {
			page_ssize = FSP_FLAGS_FCRC32_GET_PAGE_SSIZE(flags);
		} else {
			page_ssize = FSP_FLAGS_GET_PAGE_SSIZE(flags);
		}

		switch (page_ssize) {
		case 3: return 4096;
		case 4: return 8192;
		case 5:
		{ ut_ad(full_crc32(flags)); return 16384; }
		case 0:
		{ ut_ad(!full_crc32(flags)); return 16384; }
		case 6: return 32768;
		case 7: return 65536;
		default: return 0;
		}
	}
	/** Determine the ROW_FORMAT=COMPRESSED page size.
	@param	flags	tablespace flags (FSP_FLAGS)
	@return the ROW_FORMAT=COMPRESSED page size
	@retval 0	if ROW_FORMAT=COMPRESSED is not used */
	static unsigned zip_size(ulint flags) {

		if (full_crc32(flags)) {
			return 0;
		}

		ulint zip_ssize = FSP_FLAGS_GET_ZIP_SSIZE(flags);
		return zip_ssize
			? (UNIV_ZIP_SIZE_MIN >> 1) << zip_ssize : 0;
	}
	/** Determine the physical page size.
	@param	flags	tablespace flags (FSP_FLAGS)
	@return the physical page size */
	static unsigned physical_size(ulint flags) {

		if (full_crc32(flags)) {
			return logical_size(flags);
		}

		ulint zip_ssize = FSP_FLAGS_GET_ZIP_SSIZE(flags);
		return zip_ssize
			? (UNIV_ZIP_SIZE_MIN >> 1) << zip_ssize
			: unsigned(srv_page_size);
	}
	/** @return the ROW_FORMAT=COMPRESSED page size
	@retval 0	if ROW_FORMAT=COMPRESSED is not used */
	unsigned zip_size() const { return zip_size(flags); }
	/** @return the physical page size */
	unsigned physical_size() const { return physical_size(flags); }
	/** Check whether the compression enabled in tablespace.
	@param[in]	flags	tablespace flags */
	static bool is_compressed(ulint flags) {

		if (full_crc32(flags)) {
			ulint algo = FSP_FLAGS_FCRC32_GET_COMPRESSED_ALGO(
				flags);
			DBUG_ASSERT(algo <= PAGE_ALGORITHM_LAST);
			return algo > 0;
		}

		return FSP_FLAGS_HAS_PAGE_COMPRESSION(flags);
	}
	/** @return whether the compression enabled for the tablespace. */
	bool is_compressed() const { return is_compressed(flags); }

	/** Get the compression algorithm for full crc32 format.
	@param[in]	flags	tablespace flags
	@return algorithm type of tablespace */
	static ulint get_compression_algo(ulint flags)
	{
		return full_crc32(flags)
			? FSP_FLAGS_FCRC32_GET_COMPRESSED_ALGO(flags)
			: 0;
	}
	/** @return the page_compressed algorithm
	@retval 0 if not page_compressed */
	ulint get_compression_algo() const {
		return fil_space_t::get_compression_algo(flags);
	}
	/** Determine if the page_compressed page contains an extra byte
	for exact compressed stream length
	@param[in]	flags	tablespace flags
	@return	whether the extra byte is needed */
	static bool full_crc32_page_compressed_len(ulint flags)
	{
		DBUG_ASSERT(full_crc32(flags));
		switch (get_compression_algo(flags)) {
		case PAGE_LZ4_ALGORITHM:
		case PAGE_LZO_ALGORITHM:
		case PAGE_SNAPPY_ALGORITHM:
			return true;
		}
		return false;
	}

	/** Whether the full checksum matches with non full checksum flags.
	@param[in]	flags		flags present
	@param[in]	expected	expected flags
	@return true if it is equivalent */
	static bool is_flags_full_crc32_equal(ulint flags, ulint expected)
	{
		ut_ad(full_crc32(flags));
		ulint fcrc32_psize = FSP_FLAGS_FCRC32_GET_PAGE_SSIZE(flags);

		if (full_crc32(expected)) {
			/* The data file may have been created with a
			different innodb_compression_algorithm. But
			we only support one innodb_page_size for all files. */
			return fcrc32_psize
			       == FSP_FLAGS_FCRC32_GET_PAGE_SSIZE(expected);
		}

		ulint non_fcrc32_psize = FSP_FLAGS_GET_PAGE_SSIZE(expected);

		if (!non_fcrc32_psize) {
			if (fcrc32_psize != 5) {
				return false;
			}
		} else if (fcrc32_psize != non_fcrc32_psize) {
			return false;
		}

		return true;
	}
	/** Whether old tablespace flags match full_crc32 flags.
	@param[in]	flags		flags present
	@param[in]	expected	expected flags
	@return true if it is equivalent */
	static bool is_flags_non_full_crc32_equal(ulint flags, ulint expected)
	{
		ut_ad(!full_crc32(flags));

		if (!full_crc32(expected)) {
			return false;
		}

		ulint non_fcrc32_psize = FSP_FLAGS_GET_PAGE_SSIZE(flags);
		ulint fcrc32_psize = FSP_FLAGS_FCRC32_GET_PAGE_SSIZE(
			expected);

		if (!non_fcrc32_psize) {
			if (fcrc32_psize != 5) {
				return false;
			}
		} else if (fcrc32_psize != non_fcrc32_psize) {
			return false;
		}

		return true;
	}
	/** Whether both fsp flags are equivalent */
	static bool is_flags_equal(ulint flags, ulint expected)
	{
		if (!((flags ^ expected) & ~(1U << FSP_FLAGS_POS_RESERVED))) {
			return true;
		}

		return full_crc32(flags)
			? is_flags_full_crc32_equal(flags, expected)
			: is_flags_non_full_crc32_equal(flags, expected);
	}
	/** Validate the tablespace flags for full crc32 format.
	@param[in]	flags	the content of FSP_SPACE_FLAGS
	@return whether the flags are correct in full crc32 format */
	static bool is_fcrc32_valid_flags(ulint flags)
	{
		ut_ad(flags & FSP_FLAGS_FCRC32_MASK_MARKER);
		const ulint page_ssize = physical_size(flags);
		if (page_ssize < 3 || page_ssize & 8) {
			return false;
		}

		flags >>= FSP_FLAGS_FCRC32_POS_COMPRESSED_ALGO;

		return flags <= PAGE_ALGORITHM_LAST;
	}
	/** Validate the tablespace flags.
	@param[in]	flags	content of FSP_SPACE_FLAGS
	@param[in]	is_ibd	whether this is an .ibd file
				(not system tablespace)
	@return whether the flags are correct. */
	static bool is_valid_flags(ulint flags, bool is_ibd)
	{
		DBUG_EXECUTE_IF("fsp_flags_is_valid_failure",
				return false;);

		if (full_crc32(flags)) {
			return is_fcrc32_valid_flags(flags);
		}

		if (flags == 0) {
			return true;
		}

		if (flags & ~FSP_FLAGS_MASK) {
			return false;
		}

		if ((flags & (FSP_FLAGS_MASK_POST_ANTELOPE
			      | FSP_FLAGS_MASK_ATOMIC_BLOBS))
		    == FSP_FLAGS_MASK_ATOMIC_BLOBS) {
			/* If the "atomic blobs" flag (indicating
			ROW_FORMAT=DYNAMIC or ROW_FORMAT=COMPRESSED) flag
			is set, then the "post Antelope"
			(ROW_FORMAT!=REDUNDANT) flag must also be set. */
			return false;
		}

		/* Bits 10..14 should be 0b0000d where d is the DATA_DIR flag
		of MySQL 5.6 and MariaDB 10.0, which we ignore.
		In the buggy FSP_SPACE_FLAGS written by MariaDB 10.1.0 to 10.1.20,
		bits 10..14 would be nonzero 0bsssaa where sss is
		nonzero PAGE_SSIZE (3, 4, 6, or 7)
		and aa is ATOMIC_WRITES (not 0b11). */
		if (FSP_FLAGS_GET_RESERVED(flags) & ~1U) {
			return false;
		}

		const ulint	ssize = FSP_FLAGS_GET_PAGE_SSIZE(flags);
		if (ssize == 1 || ssize == 2 || ssize == 5 || ssize & 8) {
			/* the page_size is not between 4k and 64k;
			16k should be encoded as 0, not 5 */
			return false;
		}

		const ulint     zssize = FSP_FLAGS_GET_ZIP_SSIZE(flags);
		if (zssize == 0) {
			/* not ROW_FORMAT=COMPRESSED */
		} else if (zssize > (ssize ? ssize : 5)) {
			/* Invalid KEY_BLOCK_SIZE */
			return false;
		} else if (~flags & (FSP_FLAGS_MASK_POST_ANTELOPE
				     | FSP_FLAGS_MASK_ATOMIC_BLOBS)) {
			/* both these flags should be set for
			ROW_FORMAT=COMPRESSED */
			return false;
		}

		/* The flags do look valid. But, avoid misinterpreting
		buggy MariaDB 10.1 format flags for
		PAGE_COMPRESSED=1 PAGE_COMPRESSION_LEVEL={0,2,3}
		as valid-looking PAGE_SSIZE if this is known to be
		an .ibd file and we are using the default innodb_page_size=16k. */
		return(ssize == 0 || !is_ibd
		       || srv_page_size != UNIV_PAGE_SIZE_ORIG);
	}

#ifndef UNIV_INNOCHECKSUM
  MY_ATTRIBUTE((warn_unused_result))
  /** Create a tablespace in fil_system.
  @param name       tablespace name
  @param id         tablespace identifier
  @param flags      tablespace flags
  @param purpose    tablespace purpose
  @param crypt_data encryption information
  @param mode       encryption mode
  @return pointer to created tablespace, to be filled in with add()
  @retval nullptr on failure (such as when the same tablespace exists) */
  static fil_space_t *create(const char *name, ulint id, ulint flags,
                             fil_type_t purpose, fil_space_crypt_t *crypt_data,
                             fil_encryption_t mode= FIL_ENCRYPTION_DEFAULT);

  MY_ATTRIBUTE((warn_unused_result))
  /** Acquire a tablespace reference.
  @param id      tablespace identifier
  @return tablespace
  @retval nullptr if the tablespace is missing or inaccessible */
  static fil_space_t *get(ulint id);

  /** Add/remove the free page in the freed ranges list.
  @param[in] offset     page number to be added
  @param[in] free       true if page to be freed */
  void free_page(uint32_t offset, bool add=true)
  {
    std::lock_guard<std::mutex> freed_lock(freed_range_mutex);
    if (add)
      return freed_ranges.add_value(offset);

    if (freed_ranges.empty())
      return;

    return freed_ranges.remove_value(offset);
  }

  /** Add the range of freed pages */
  void add_free_ranges(range_set ranges)
  {
    std::lock_guard<std::mutex> freed_lock(freed_range_mutex);
    freed_ranges= std::move(ranges);
  }

  /** Add the set of freed page ranges */
  void add_free_range(const range_t range)
  {
    std::lock_guard<std::mutex> freed_lock(freed_range_mutex);
    freed_ranges.add_range(range);
  }

  /** Set the tablespace size in pages */
  void set_sizes(uint32_t s)
  {
    ut_ad(id ? !size : (size >= s));
    size= s; committed_size= s;
  }

  /** Update committed_size in mtr_t::commit() */
  void set_committed_size() { committed_size= size; }

  /** @return the last persisted page number */
  uint32_t last_page_number() const { return committed_size - 1; }

  /** @return the size in pages (0 if unreadable) */
  inline uint32_t get_size();

  /** Read or write data.
  @param type     I/O context
  @param offset   offset in bytes
  @param len      number of bytes
  @param buf      the data to be read or written
  @param bpage    buffer block (for type.is_async() completion callback)
  @return status and file descriptor */
  fil_io_t io(const IORequest &type, os_offset_t offset, size_t len,
              void *buf, buf_page_t *bpage= nullptr);
  /** Flush pending writes from the file system cache to the file. */
  template<bool have_reference> inline void flush();
  /** Flush pending writes from the file system cache to the file. */
  void flush_low();

  /** Read the first page of a data file.
  @return whether the page was found valid */
  bool read_page0();

  /** Determine the next tablespace for encryption key rotation.
  @param space    current tablespace (nullptr to start from the beginning)
  @param recheck  whether the removal condition needs to be rechecked after
                  encryption parameters were changed
  @param encrypt  expected state of innodb_encrypt_tables
  @return the next tablespace
  @retval nullptr upon reaching the end of the iteration */
  static inline fil_space_t *next(fil_space_t *space, bool recheck,
                                  bool encrypt);

#ifdef UNIV_DEBUG
  bool is_latched() const { return latch_count != 0; }
  bool is_owner() const { return latch_owner == os_thread_get_curr_id(); }
#endif
  /** Acquire the allocation latch in exclusive mode */
  void x_lock()
  {
    latch.wr_lock(SRW_LOCK_CALL);
    ut_ad(!latch_owner);
    ut_d(latch_owner= os_thread_get_curr_id());
    ut_ad(!latch_count.fetch_add(1));
  }
  /** Release the allocation latch from exclusive mode */
  void x_unlock()
  {
    ut_ad(latch_count.fetch_sub(1) == 1);
    ut_ad(latch_owner == os_thread_get_curr_id());
    ut_d(latch_owner= 0);
    latch.wr_unlock();
  }
  /** Acquire the allocation latch in shared mode */
  void s_lock()
  {
    latch.rd_lock(SRW_LOCK_CALL);
    ut_ad(!latch_owner);
    ut_d(latch_count.fetch_add(1));
  }
  /** Release the allocation latch from shared mode */
  void s_unlock()
  {
    ut_ad(latch_count.fetch_sub(1));
    ut_ad(!latch_owner);
    latch.rd_unlock();
  }

private:
  /** @return whether the file is usable for io() */
  ATTRIBUTE_COLD bool prepare(bool have_mutex= false);
#endif /*!UNIV_INNOCHECKSUM */
};

#ifndef UNIV_INNOCHECKSUM
/** Value of fil_space_t::magic_n */
#define	FIL_SPACE_MAGIC_N	89472

/** File node of a tablespace or the log data space */
struct fil_node_t final
{
	/** tablespace containing this file */
	fil_space_t*	space;
	/** file name; protected by fil_system.mutex and log_sys.mutex. */
	char*		name;
	/** file handle (valid if is_open) */
	pfs_os_file_t	handle;
	/** whether the file actually is a raw device or disk partition */
	bool		is_raw_disk;
	/** whether the file is on non-rotational media (SSD) */
	bool		on_ssd;
	/** size of the file in database pages (0 if not known yet);
	the possible last incomplete megabyte may be ignored
	if space->id == 0 */
	uint32_t	size;
	/** initial size of the file in database pages;
	FIL_IBD_FILE_INITIAL_SIZE by default */
	uint32_t	init_size;
	/** maximum size of the file in database pages (0 if unlimited) */
	uint32_t	max_size;
	/** whether the file is currently being extended */
	Atomic_relaxed<bool> being_extended;
	/** link to other files in this tablespace */
	UT_LIST_NODE_T(fil_node_t) chain;

	/** whether this file could use atomic write (data file) */
	bool		atomic_write;

	/** Filesystem block size */
	ulint		block_size;

	/** FIL_NODE_MAGIC_N */
	ulint		magic_n;

	/** @return whether this file is open */
	bool is_open() const
	{
		return(handle != OS_FILE_CLOSED);
	}

	/** Read the first page of a data file.
	@return	whether the page was found valid */
	bool read_page0();

	/** Determine some file metadata when creating or reading the file.
	@param	file	the file that is being created, or OS_FILE_CLOSED */
	void find_metadata(os_file_t file = OS_FILE_CLOSED
#ifdef UNIV_LINUX
			   , struct stat* statbuf = NULL
#endif
			   );

  /** Close the file handle. */
  void close();
  /** Same as close() but returns file handle instead of closing it. */
  pfs_os_file_t detach() MY_ATTRIBUTE((warn_unused_result));
  /** Prepare to free a file from fil_system.
  @param detach_handle whether to detach instead of closing a handle
  @return detached handle or OS_FILE_CLOSED */
  inline pfs_os_file_t close_to_free(bool detach_handle= false);

  /** Update the data structures on write completion */
  inline void complete_write();

private:
  /** Does stuff common for close() and detach() */
  void prepare_to_close_or_detach();
};

/** Value of fil_node_t::magic_n */
#define	FIL_NODE_MAGIC_N	89389

inline void fil_space_t::set_imported()
{
  ut_ad(purpose == FIL_TYPE_IMPORT);
  purpose= FIL_TYPE_TABLESPACE;
  UT_LIST_GET_FIRST(chain)->find_metadata();
}

inline bool fil_space_t::is_rotational() const
{
  for (const fil_node_t *node= UT_LIST_GET_FIRST(chain); node;
       node= UT_LIST_GET_NEXT(chain, node))
    if (!node->on_ssd)
      return true;
  return false;
}

/** Common InnoDB file extensions */
enum ib_extention {
	NO_EXT = 0,
	IBD = 1,
	ISL = 2,
	CFG = 3
};
extern const char* dot_ext[];
#define DOT_IBD dot_ext[IBD]
#define DOT_ISL dot_ext[ISL]
#define DOT_CFG dot_ext[CFG]

/** When mysqld is run, the default directory "." is the mysqld datadir,
but in the MySQL Embedded Server Library and mysqlbackup it is not the default
directory, and we must set the base file path explicitly */
extern const char*	fil_path_to_mysql_datadir;
#else
# include "univ.i"
#endif /* !UNIV_INNOCHECKSUM */

/** Initial size of a single-table tablespace in pages */
#define FIL_IBD_FILE_INITIAL_SIZE	4U

/** 'null' (undefined) page offset in the context of file spaces */
#define	FIL_NULL	ULINT32_UNDEFINED


#define FIL_ADDR_PAGE	0U	/* first in address is the page offset */
#define	FIL_ADDR_BYTE	4U	/* then comes 2-byte byte offset within page*/
#define	FIL_ADDR_SIZE	6U	/* address size is 6 bytes */

/** File space address */
struct fil_addr_t {
  /** page number within a tablespace */
  uint32_t page;
  /** byte offset within the page */
  uint16_t boffset;
};

/** The byte offsets on a file page for various variables @{ */
#define FIL_PAGE_SPACE_OR_CHKSUM 0	/*!< in < MySQL-4.0.14 space id the
					page belongs to (== 0) but in later
					versions the 'new' checksum of the
					page */
#define FIL_PAGE_OFFSET		4U	/*!< page offset inside space */
#define FIL_PAGE_PREV		8U	/*!< if there is a 'natural'
					predecessor of the page, its
					offset.  Otherwise FIL_NULL.
					This field is not set on BLOB
					pages, which are stored as a
					singly-linked list.  See also
					FIL_PAGE_NEXT. */
#define FIL_PAGE_NEXT		12U	/*!< if there is a 'natural' successor
					of the page, its offset.
					Otherwise FIL_NULL.
					B-tree index pages
					(FIL_PAGE_TYPE contains FIL_PAGE_INDEX)
					on the same PAGE_LEVEL are maintained
					as a doubly linked list via
					FIL_PAGE_PREV and FIL_PAGE_NEXT
					in the collation order of the
					smallest user record on each page. */
#define FIL_PAGE_LSN		16U	/*!< lsn of the end of the newest
					modification log record to the page */
#define	FIL_PAGE_TYPE		24U	/*!< file page type: FIL_PAGE_INDEX,...,
					2 bytes.

					The contents of this field can only
					be trusted in the following case:
					if the page is an uncompressed
					B-tree index page, then it is
					guaranteed that the value is
					FIL_PAGE_INDEX.
					The opposite does not hold.

					In tablespaces created by
					MySQL/InnoDB 5.1.7 or later, the
					contents of this field is valid
					for all uncompressed pages. */

/** For the first page in a system tablespace data file(ibdata*, not *.ibd):
the file has been flushed to disk at least up to this lsn
For other pages: 32-bit key version used to encrypt the page + 32-bit checksum
or 64 bites of zero if no encryption */
#define FIL_PAGE_FILE_FLUSH_LSN_OR_KEY_VERSION 26U

/** This overloads FIL_PAGE_FILE_FLUSH_LSN for RTREE Split Sequence Number */
#define	FIL_RTREE_SPLIT_SEQ_NUM	FIL_PAGE_FILE_FLUSH_LSN_OR_KEY_VERSION

/** Start of the page_compressed content */
#define FIL_PAGE_COMP_ALGO	FIL_PAGE_FILE_FLUSH_LSN_OR_KEY_VERSION

/** starting from 4.1.x this contains the space id of the page */
#define FIL_PAGE_ARCH_LOG_NO_OR_SPACE_ID  34U

#define FIL_PAGE_SPACE_ID  FIL_PAGE_ARCH_LOG_NO_OR_SPACE_ID

#define FIL_PAGE_DATA		38U	/*!< start of the data on the page */

/** 32-bit key version used to encrypt the page in full_crc32 format.
For non-encrypted page, it contains 0. */
#define FIL_PAGE_FCRC32_KEY_VERSION	0

/** page_compressed without innodb_checksum_algorithm=full_crc32 @{ */
/** Number of bytes used to store actual payload data size on
page_compressed pages when not using full_crc32. */
#define FIL_PAGE_COMP_SIZE		0

/** Number of bytes for FIL_PAGE_COMP_SIZE */
#define FIL_PAGE_COMP_METADATA_LEN		2

/** Number of bytes used to store actual compression method
for encrypted tables when not using full_crc32. */
#define FIL_PAGE_ENCRYPT_COMP_ALGO		2

/** Extra header size for encrypted page_compressed pages when
not using full_crc32 */
#define FIL_PAGE_ENCRYPT_COMP_METADATA_LEN	4
/* @} */

/** File page trailer @{ */
#define FIL_PAGE_END_LSN_OLD_CHKSUM 8	/*!< the low 4 bytes of this are used
					to store the page checksum, the
					last 4 bytes should be identical
					to the last 4 bytes of FIL_PAGE_LSN */
#define FIL_PAGE_DATA_END	8	/*!< size of the page trailer */

/** Store the last 4 bytes of FIL_PAGE_LSN */
#define FIL_PAGE_FCRC32_END_LSN 8

/** Store crc32 checksum at the end of the page */
#define FIL_PAGE_FCRC32_CHECKSUM	4
/* @} */

/** File page types (values of FIL_PAGE_TYPE) @{ */
/** page_compressed, encrypted=YES (not used for full_crc32) */
constexpr uint16_t FIL_PAGE_PAGE_COMPRESSED_ENCRYPTED= 37401;
/** page_compressed (not used for full_crc32) */
constexpr uint16_t FIL_PAGE_PAGE_COMPRESSED= 34354;
/** B-tree index page */
constexpr uint16_t FIL_PAGE_INDEX= 17855;
/** R-tree index page (SPATIAL INDEX) */
constexpr uint16_t FIL_PAGE_RTREE= 17854;
/** Undo log page */
constexpr uint16_t FIL_PAGE_UNDO_LOG= 2;
/** Index node (of file-in-file metadata) */
constexpr uint16_t FIL_PAGE_INODE= 3;
/** Insert buffer free list */
constexpr uint16_t FIL_PAGE_IBUF_FREE_LIST= 4;
/** Freshly allocated page */
constexpr uint16_t FIL_PAGE_TYPE_ALLOCATED= 0;
/** Change buffer bitmap (pages n*innodb_page_size+1) */
constexpr uint16_t FIL_PAGE_IBUF_BITMAP= 5;
/** System page */
constexpr uint16_t FIL_PAGE_TYPE_SYS= 6;
/** Transaction system data */
constexpr uint16_t FIL_PAGE_TYPE_TRX_SYS= 7;
/** Tablespace header (page 0) */
constexpr uint16_t FIL_PAGE_TYPE_FSP_HDR= 8;
/** Extent descriptor page (pages n*innodb_page_size, except 0) */
constexpr uint16_t FIL_PAGE_TYPE_XDES= 9;
/** Uncompressed BLOB page */
constexpr uint16_t FIL_PAGE_TYPE_BLOB= 10;
/** First ROW_FORMAT=COMPRESSED BLOB page */
constexpr uint16_t FIL_PAGE_TYPE_ZBLOB= 11;
/** Subsequent ROW_FORMAT=COMPRESSED BLOB page */
constexpr uint16_t FIL_PAGE_TYPE_ZBLOB2= 12;
/** In old tablespaces, garbage in FIL_PAGE_TYPE is replaced with this
value when flushing pages. */
constexpr uint16_t FIL_PAGE_TYPE_UNKNOWN= 13;

/* File page types introduced in MySQL 5.7, not supported in MariaDB */
//constexpr uint16_t FIL_PAGE_COMPRESSED = 14;
//constexpr uint16_t FIL_PAGE_ENCRYPTED = 15;
//constexpr uint16_t FIL_PAGE_COMPRESSED_AND_ENCRYPTED = 16;
//constexpr FIL_PAGE_ENCRYPTED_RTREE = 17;
/** Clustered index root page after instant ADD COLUMN */
constexpr uint16_t FIL_PAGE_TYPE_INSTANT= 18;

/** Used by i_s.cc to index into the text description.
Note: FIL_PAGE_TYPE_INSTANT maps to the same as FIL_PAGE_INDEX. */
constexpr uint16_t FIL_PAGE_TYPE_LAST= FIL_PAGE_TYPE_UNKNOWN;

/** Set in FIL_PAGE_TYPE for full_crc32 pages in page_compressed format.
If the flag is set, then the following holds for the remaining bits
of FIL_PAGE_TYPE:
Bits 0..7 will contain the compressed page size in bytes.
Bits 8..14 are reserved and must be 0. */
constexpr uint16_t FIL_PAGE_COMPRESS_FCRC32_MARKER= 15;
/* @} */

/** @return whether the page type is B-tree or R-tree index */
inline bool fil_page_type_is_index(uint16_t page_type)
{
	switch (page_type) {
	case FIL_PAGE_TYPE_INSTANT:
	case FIL_PAGE_INDEX:
	case FIL_PAGE_RTREE:
		return(true);
	}
	return(false);
}

/** Check whether the page is index page (either regular Btree index or Rtree
index */
#define fil_page_index_page_check(page)                         \
        fil_page_type_is_index(fil_page_get_type(page))

/** Get the file page type.
@param[in]	page	file page
@return page type */
inline uint16_t fil_page_get_type(const byte *page)
{
  return mach_read_from_2(my_assume_aligned<2>(page + FIL_PAGE_TYPE));
}

#ifndef UNIV_INNOCHECKSUM

/** Number of pending tablespace flushes */
extern Atomic_counter<ulint> fil_n_pending_tablespace_flushes;

/** Look up a tablespace.
The caller should hold an InnoDB table lock or a MDL that prevents
the tablespace from being dropped during the operation,
or the caller should be in single-threaded crash recovery mode
(no user connections that could drop tablespaces).
Normally, fil_space_t::get() should be used instead.
@param[in]	id	tablespace ID
@return tablespace, or NULL if not found */
fil_space_t*
fil_space_get(
	ulint	id)
	MY_ATTRIBUTE((warn_unused_result));

/** The tablespace memory cache; also the totality of logs (the log
data space) is stored here; below we talk about tablespaces */
struct fil_system_t {
  /**
    Constructor.

    Some members may require late initialisation, thus we just mark object as
    uninitialised. Real initialisation happens in create().
  */
  fil_system_t(): m_initialised(false)
  {
    UT_LIST_INIT(space_list, &fil_space_t::space_list);
    UT_LIST_INIT(named_spaces, &fil_space_t::named_spaces);
  }

  bool is_initialised() const { return m_initialised; }

  /**
    Create the file system interface at database start.

    @param[in] hash_size	hash table size
  */
  void create(ulint hash_size);

  /** Close the file system interface at shutdown */
  void close();

private:
  bool m_initialised;
#ifdef UNIV_LINUX
  /** available block devices that reside on non-rotational storage */
  std::vector<dev_t> ssd;
public:
  /** @return whether a file system device is on non-rotational storage */
  bool is_ssd(dev_t dev) const
  {
    /* Linux seems to allow up to 15 partitions per block device.
    If the detected ssd carries "partition number 0" (it is the whole device),
    compare the candidate file system number without the partition number. */
    for (const auto s : ssd)
      if (dev == s || (dev & ~15U) == s)
        return true;
    return false;
  }
#endif
public:
  /** Detach a tablespace from the cache and close the files.
  @param space tablespace
  @param detach_handle whether to detach or close handles
  @return detached handles or empty vector */
  std::vector<pfs_os_file_t> detach(fil_space_t *space,
                                    bool detach_handle= false);

  /** the mutex protecting most data fields, and some fields of fil_space_t */
  mysql_mutex_t mutex;
	fil_space_t*	sys_space;	/*!< The innodb_system tablespace */
	fil_space_t*	temp_space;	/*!< The innodb_temporary tablespace */
  /** Map of fil_space_t::id to fil_space_t* */
  hash_table_t spaces;
  /** tablespaces for which fil_space_t::needs_flush() holds */
  sized_ilist<fil_space_t, unflushed_spaces_tag_t> unflushed_spaces;
  /** number of currently open files; protected by mutex */
  ulint n_open;
	ulint		max_assigned_id;/*!< maximum space id in the existing
					tables, or assigned during the time
					mysqld has been up; at an InnoDB
					startup we scan the data dictionary
					and set here the maximum of the
					space id's of the tables there */
  /** nonzero if fil_node_open_file_low() should avoid moving the tablespace
  to the end of space_list, for FIFO policy of try_to_close() */
  ulint freeze_space_list;
	UT_LIST_BASE_NODE_T(fil_space_t) space_list;
					/*!< list of all file spaces */
	UT_LIST_BASE_NODE_T(fil_space_t) named_spaces;
					/*!< list of all file spaces
					for which a FILE_MODIFY
					record has been written since
					the latest redo log checkpoint.
					Protected only by log_sys.mutex. */
	ilist<fil_space_t, rotation_list_tag_t> rotation_list;
					/*!< list of all file spaces needing
					key rotation.*/

	bool		space_id_reuse_warned;
					/*!< whether fil_space_t::create()
					has issued a warning about
					potential space_id reuse */

  /** Return the next tablespace from rotation_list.
  @param space   previous tablespace (NULL to start from the start)
  @param recheck whether the removal condition needs to be rechecked after
  the encryption parameters were changed
  @param encrypt expected state of innodb_encrypt_tables
  @return the next tablespace to process (n_pending_ops incremented)
  @retval NULL if this was the last */
  inline fil_space_t* keyrotate_next(fil_space_t *space, bool recheck,
                                     bool encrypt);
};

/** The tablespace memory cache. */
extern fil_system_t	fil_system;

inline void fil_space_t::reacquire()
{
  ut_d(uint32_t n=) n_pending.fetch_add(1, std::memory_order_relaxed);
#ifdef SAFE_MUTEX
  if (mysql_mutex_is_owner(&fil_system.mutex)) return;
  ut_ad(n & PENDING);
  ut_ad(UT_LIST_GET_FIRST(chain)->is_open());
#endif /* SAFE_MUTEX */
}

<<<<<<< HEAD
inline bool fil_space_t::acquire_if_not_stopped(bool have_mutex)
{
#ifdef SAFE_MUTEX
  ut_ad(mysql_mutex_is_owner(&fil_system.mutex) == have_mutex);
#endif
  const uint32_t n= acquire_low();
  if (UNIV_LIKELY(!(n & (STOPPING | CLOSING))))
    return true;
  return UNIV_LIKELY(!(n & CLOSING)) || prepare(have_mutex);
}

=======
>>>>>>> 0c23e32d
/** Note that operations on the tablespace must stop or can resume */
inline void fil_space_t::set_stopping(bool stopping)
{
  mysql_mutex_assert_owner(&fil_system.mutex);
  ut_d(auto n=) n_pending.fetch_xor(STOPPING, std::memory_order_relaxed);
  ut_ad(!(n & STOPPING) == stopping);
}

/** Flush pending writes from the file system cache to the file. */
template<bool have_reference> inline void fil_space_t::flush()
{
  mysql_mutex_assert_not_owner(&fil_system.mutex);
  ut_ad(!have_reference || (pending() & PENDING));
  ut_ad(purpose == FIL_TYPE_TABLESPACE || purpose == FIL_TYPE_IMPORT);
  if (srv_file_flush_method == SRV_O_DIRECT_NO_FSYNC)
  {
    ut_ad(!is_in_unflushed_spaces);
    ut_ad(!needs_flush());
  }
  else if (have_reference)
    flush_low();
  else if (!(acquire_low() & STOPPING))
  {
    flush_low();
    release();
  }
}

/** @return the size in pages (0 if unreadable) */
inline uint32_t fil_space_t::get_size()
{
  if (!size)
  {
    mysql_mutex_lock(&fil_system.mutex);
    read_page0();
    mysql_mutex_unlock(&fil_system.mutex);
  }
  return size;
}

#include "fil0crypt.h"

/*******************************************************************//**
Assigns a new space id for a new single-table tablespace. This works simply by
incrementing the global counter. If 4 billion id's is not enough, we may need
to recycle id's.
@return true if assigned, false if not */
bool
fil_assign_new_space_id(
/*====================*/
	ulint*	space_id);	/*!< in/out: space id */

/** Frees a space object from the tablespace memory cache.
Closes the files in the chain but does not delete them.
There must not be any pending i/o's or flushes on the files.
@param[in]	id		tablespace identifier
@param[in]	x_latched	whether the caller holds X-mode space->latch
@return true if success */
bool
fil_space_free(
	ulint		id,
	bool		x_latched);

/** Set the recovered size of a tablespace in pages.
@param	id	tablespace ID
@param	size	recovered size in pages
@param	flags	tablespace flags */
void fil_space_set_recv_size_and_flags(ulint id, uint32_t size,
                                       uint32_t flags);

/*******************************************************************//**
Sets the max tablespace id counter if the given number is bigger than the
previous value. */
void
fil_set_max_space_id_if_bigger(
/*===========================*/
	ulint	max_id);/*!< in: maximum known id */

/** Write the flushed LSN to the page header of the first page in the
system tablespace.
@param[in]	lsn	flushed LSN
@return DB_SUCCESS or error number */
dberr_t
fil_write_flushed_lsn(
	lsn_t	lsn)
MY_ATTRIBUTE((warn_unused_result));

/** Replay a file rename operation if possible.
@param[in]	space_id	tablespace identifier
@param[in]	name		old file name
@param[in]	new_name	new file name
@return	whether the operation was successfully applied
(the name did not exist, or new_name did not exist and
name was successfully renamed to new_name)  */
bool
fil_op_replay_rename(
	ulint		space_id,
	const char*	name,
	const char*	new_name)
	MY_ATTRIBUTE((warn_unused_result));

/** Delete a tablespace and associated .ibd file.
@param[in]	id		tablespace identifier
@param[in]	if_exists	whether to ignore missing tablespace
@param[out]	leaked_handles	return detached handles here
@return	DB_SUCCESS or error */
dberr_t
fil_delete_tablespace(ulint id, bool if_exists= false,
                      std::vector<pfs_os_file_t> *detached_handles= nullptr);

/** Prepare to truncate an undo tablespace.
@param[in]	space_id	undo tablespace id
@return	the tablespace
@retval	NULL if the tablespace does not exist */
fil_space_t* fil_truncate_prepare(ulint space_id);

/** Close a single-table tablespace on failed IMPORT TABLESPACE.
The tablespace must be cached in the memory cache.
Free all pages used by the tablespace. */
void fil_close_tablespace(ulint id);

/*******************************************************************//**
Allocates and builds a file name from a path, a table or tablespace name
and a suffix. The string must be freed by caller with ut_free().
@param[in] path NULL or the direcory path or the full path and filename.
@param[in] name NULL if path is full, or Table/Tablespace name
@param[in] suffix NULL or the file extention to use.
@return own: file name */
char*
fil_make_filepath(
	const char*	path,
	const char*	name,
	ib_extention	suffix,
	bool		strip_name);

/** Create a tablespace file.
@param[in]	space_id	Tablespace ID
@param[in]	name		Tablespace name in dbname/tablename format.
@param[in]	path		Path and filename of the datafile to create.
@param[in]	flags		Tablespace flags
@param[in]	size		Initial size of the tablespace file in pages,
must be >= FIL_IBD_FILE_INITIAL_SIZE
@param[in]	mode		MariaDB encryption mode
@param[in]	key_id		MariaDB encryption key_id
@param[out]	err		DB_SUCCESS or error code
@return	the created tablespace
@retval	NULL	on error */
fil_space_t*
fil_ibd_create(
	ulint		space_id,
	const char*	name,
	const char*	path,
	ulint		flags,
	uint32_t	size,
	fil_encryption_t mode,
	uint32_t	key_id,
	dberr_t*	err)
	MY_ATTRIBUTE((nonnull(2,8), warn_unused_result));

/** Try to adjust FSP_SPACE_FLAGS if they differ from the expectations.
(Typically when upgrading from MariaDB 10.1.0..10.1.20.)
@param[in,out]	space		tablespace
@param[in]	flags		desired tablespace flags */
void fsp_flags_try_adjust(fil_space_t* space, ulint flags);

/********************************************************************//**
Tries to open a single-table tablespace and optionally checks the space id is
right in it. If does not succeed, prints an error message to the .err log. This
function is used to open a tablespace when we start up mysqld, and also in
IMPORT TABLESPACE.
NOTE that we assume this operation is used either at the database startup
or under the protection of the dictionary mutex, so that two users cannot
race here. This operation does not leave the file associated with the
tablespace open, but closes it after we have looked at the space id in it.

If the validate boolean is set, we read the first page of the file and
check that the space id in the file is what we expect. We assume that
this function runs much faster if no check is made, since accessing the
file inode probably is much faster (the OS caches them) than accessing
the first page of the file.  This boolean may be initially false, but if
a remote tablespace is found it will be changed to true.

If the fix_dict boolean is set, then it is safe to use an internal SQL
statement to update the dictionary tables if they are incorrect.

@param[in]	validate	true if we should validate the tablespace
@param[in]	purpose		FIL_TYPE_TABLESPACE or FIL_TYPE_TEMPORARY
@param[in]	id		tablespace ID
@param[in]	flags		expected FSP_SPACE_FLAGS
@param[in]	tablename	table name
If file-per-table, it is the table name in the databasename/tablename format
@param[in]	path_in		expected filepath, usually read from dictionary
@param[out]	err		DB_SUCCESS or error code
@return	tablespace
@retval	NULL	if the tablespace could not be opened */
fil_space_t*
fil_ibd_open(
	bool			validate,
	fil_type_t		purpose,
	ulint			id,
	ulint			flags,
	const table_name_t&	tablename,
	const char*		path_in,
	dberr_t*		err = NULL)
	MY_ATTRIBUTE((warn_unused_result));

enum fil_load_status {
	/** The tablespace file(s) were found and valid. */
	FIL_LOAD_OK,
	/** The name no longer matches space_id */
	FIL_LOAD_ID_CHANGED,
	/** The file(s) were not found */
	FIL_LOAD_NOT_FOUND,
	/** The file(s) were not valid */
	FIL_LOAD_INVALID
};

/** Open a single-file tablespace and add it to the InnoDB data structures.
@param[in]	space_id	tablespace ID
@param[in]	filename	path/to/databasename/tablename.ibd
@param[out]	space		the tablespace, or NULL on error
@return status of the operation */
enum fil_load_status
fil_ibd_load(
	ulint		space_id,
	const char*	filename,
	fil_space_t*&	space)
	MY_ATTRIBUTE((warn_unused_result));


/***********************************************************************//**
A fault-tolerant function that tries to read the next file name in the
directory. We retry 100 times if os_file_readdir_next_file() returns -1. The
idea is to read as much good data as we can and jump over bad data.
@return 0 if ok, -1 if error even after the retries, 1 if at the end
of the directory */
int
fil_file_readdir_next_file(
/*=======================*/
	dberr_t*	err,	/*!< out: this is set to DB_ERROR if an error
				was encountered, otherwise not changed */
	const char*	dirname,/*!< in: directory name or path */
	os_file_dir_t	dir,	/*!< in: directory stream */
	os_file_stat_t*	info);	/*!< in/out: buffer where the
				info is returned */
/** Determine if a matching tablespace exists in the InnoDB tablespace
memory cache. Note that if we have not done a crash recovery at the database
startup, there may be many tablespaces which are not yet in the memory cache.
@param[in]	id		Tablespace ID
@param[in]	name		Tablespace name used in fil_space_t::create().
@param[in]	table_flags	table flags
@return the tablespace
@retval	NULL	if no matching tablespace exists in the memory cache */
fil_space_t*
fil_space_for_table_exists_in_mem(
	ulint		id,
	const char*	name,
	ulint		table_flags);

/** Try to extend a tablespace if it is smaller than the specified size.
@param[in,out]	space	tablespace
@param[in]	size	desired size in pages
@return whether the tablespace is at least as big as requested */
bool fil_space_extend(fil_space_t *space, uint32_t size);

/** Flush to disk the writes in file spaces of the given type
possibly cached by the OS. */
void fil_flush_file_spaces();
/******************************************************************//**
Checks the consistency of the tablespace cache.
@return true if ok */
bool fil_validate();
/*********************************************************************//**
Sets the file page type. */
void
fil_page_set_type(
/*==============*/
	byte*	page,	/*!< in/out: file page */
	ulint	type);	/*!< in: type */

/********************************************************************//**
Delete the tablespace file and any related files like .cfg.
This should not be called for temporary tables. */
void
fil_delete_file(
/*============*/
	const char*	path);	/*!< in: filepath of the ibd tablespace */

/********************************************************************//**
Looks for a pre-existing fil_space_t with the given tablespace ID
and, if found, returns the name and filepath in newly allocated buffers that the caller must free.
@param[in] space_id The tablespace ID to search for.
@param[out] name Name of the tablespace found.
@param[out] fileapth The filepath of the first datafile for thtablespace found.
@return true if tablespace is found, false if not. */
bool
fil_space_read_name_and_filepath(
	ulint	space_id,
	char**	name,
	char**	filepath);

/** Convert a file name to a tablespace name.
@param[in]	filename	directory/databasename/tablename.ibd
@return database/tablename string, to be freed with ut_free() */
char*
fil_path_to_space_name(
	const char*	filename);

/*******************************************************************//**
Returns the table space by a given id, NULL if not found. */
fil_space_t*
fil_space_get_by_id(
/*================*/
	ulint	id);	/*!< in: space id */

/** Note that a non-predefined persistent tablespace has been modified
by redo log.
@param[in,out]	space	tablespace */
void
fil_names_dirty(
	fil_space_t*	space);

/** Write FILE_MODIFY records when a non-predefined persistent
tablespace was modified for the first time since the latest
fil_names_clear().
@param[in,out]	space	tablespace */
void fil_names_dirty_and_write(fil_space_t* space);

/** Write FILE_MODIFY records if a persistent tablespace was modified
for the first time since the latest fil_names_clear().
@param[in,out]	space	tablespace
@param[in,out]	mtr	mini-transaction
@return whether any FILE_MODIFY record was written */
inline bool fil_names_write_if_was_clean(fil_space_t* space)
{
	mysql_mutex_assert_owner(&log_sys.mutex);

	if (space == NULL) {
		return(false);
	}

	const bool	was_clean = space->max_lsn == 0;
	ut_ad(space->max_lsn <= log_sys.get_lsn());
	space->max_lsn = log_sys.get_lsn();

	if (was_clean) {
		fil_names_dirty_and_write(space);
	}

	return(was_clean);
}

/** On a log checkpoint, reset fil_names_dirty_and_write() flags
and write out FILE_MODIFY and FILE_CHECKPOINT if needed.
@param[in]	lsn		checkpoint LSN
@param[in]	do_write	whether to always write FILE_CHECKPOINT
@return whether anything was written to the redo log
@retval false	if no flags were set and nothing written
@retval true	if anything was written to the redo log */
bool
fil_names_clear(
	lsn_t	lsn,
	bool	do_write);

#ifdef UNIV_ENABLE_UNIT_TEST_MAKE_FILEPATH
void test_make_filepath();
#endif /* UNIV_ENABLE_UNIT_TEST_MAKE_FILEPATH */

/** Determine the block size of the data file.
@param[in]	space		tablespace
@param[in]	offset		page number
@return	block size */
UNIV_INTERN
ulint
fil_space_get_block_size(const fil_space_t* space, unsigned offset);

#include "fil0fil.ic"
#endif /* UNIV_INNOCHECKSUM */

#endif /* fil0fil_h */<|MERGE_RESOLUTION|>--- conflicted
+++ resolved
@@ -1476,20 +1476,6 @@
 #endif /* SAFE_MUTEX */
 }
 
-<<<<<<< HEAD
-inline bool fil_space_t::acquire_if_not_stopped(bool have_mutex)
-{
-#ifdef SAFE_MUTEX
-  ut_ad(mysql_mutex_is_owner(&fil_system.mutex) == have_mutex);
-#endif
-  const uint32_t n= acquire_low();
-  if (UNIV_LIKELY(!(n & (STOPPING | CLOSING))))
-    return true;
-  return UNIV_LIKELY(!(n & CLOSING)) || prepare(have_mutex);
-}
-
-=======
->>>>>>> 0c23e32d
 /** Note that operations on the tablespace must stop or can resume */
 inline void fil_space_t::set_stopping(bool stopping)
 {
