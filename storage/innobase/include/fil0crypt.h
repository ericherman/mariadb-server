/*****************************************************************************
Copyright (C) 2013, 2015, Google Inc. All Rights Reserved.
Copyright (c) 2015, 2021, MariaDB Corporation.

This program is free software; you can redistribute it and/or modify it under
the terms of the GNU General Public License as published by the Free Software
Foundation; version 2 of the License.

This program is distributed in the hope that it will be useful, but WITHOUT
ANY WARRANTY; without even the implied warranty of MERCHANTABILITY or FITNESS
FOR A PARTICULAR PURPOSE. See the GNU General Public License for more details.

You should have received a copy of the GNU General Public License along with
this program; if not, write to the Free Software Foundation, Inc.,
51 Franklin Street, Fifth Floor, Boston, MA 02110-1335 USA

*****************************************************************************/

/**************************************************//**
@file include/fil0crypt.h
The low-level file system encryption support functions

Created 04/01/2015 Jan Lindström
*******************************************************/

#ifndef fil0crypt_h
#define fil0crypt_h

#include "my_crypt.h"
#include "fil0fil.h"

/**
* Magic pattern in start of crypt data on page 0
*/
#define MAGIC_SZ 6

static const unsigned char CRYPT_MAGIC[MAGIC_SZ] = {
	's', 0xE, 0xC, 'R', 'E', 't' };

/* This key will be used if nothing else is given */
#define FIL_DEFAULT_ENCRYPTION_KEY ENCRYPTION_KEY_SYSTEM_DATA

/** Wake up the encryption threads */
void fil_crypt_threads_signal(bool broadcast= false);

/**
 * CRYPT_SCHEME_UNENCRYPTED
 *
 * Used as intermediate state when convering a space from unencrypted
 * to encrypted
 */
/**
 * CRYPT_SCHEME_1
 *
 * xxx is AES_CTR or AES_CBC (or another block cypher with the same key and iv lengths)
 *  L = AES_ECB(KEY, IV)
 *  CRYPT(PAGE) = xxx(KEY=L, IV=C, PAGE)
 */

#define CRYPT_SCHEME_1 1
#define CRYPT_SCHEME_1_IV_LEN 16
#define CRYPT_SCHEME_UNENCRYPTED 0

/* Cached L or key for given key_version */
struct key_struct
{
	uint key_version;			/*!< Version of the key */
	uint key_length;			/*!< Key length */
	unsigned char key[MY_AES_MAX_KEY_LENGTH]; /*!< Cached key
                                                (that is L in CRYPT_SCHEME_1) */
};

/** is encryption enabled */
extern ulong	srv_encrypt_tables;

/** Mutex helper for crypt_data->scheme
@param[in, out]	schme	encryption scheme
@param[in]	exit	should we exit or enter mutex ? */
void
crypt_data_scheme_locker(
	st_encryption_scheme*	scheme,
	int			exit);

struct fil_space_rotate_state_t
{
	time_t start_time;	/*!< time when rotation started */
	ulint active_threads;	/*!< active threads in space */
	uint32_t next_offset;	/*!< next "free" offset */
	uint32_t max_offset;	/*!< max offset needing to be rotated */
	uint  min_key_version_found; /*!< min key version found but not
				     rotated */
	lsn_t end_lsn;		/*!< max lsn created when rotating this
				space */
	bool starting;		/*!< initial write of IV */
	bool flushing;		/*!< space is being flushed at end of rotate */
};

#ifndef UNIV_INNOCHECKSUM

struct fil_space_crypt_t : st_encryption_scheme
{
 public:
	/** Constructor. Does not initialize the members!
	The object is expected to be placed in a buffer that
	has been zero-initialized. */
	fil_space_crypt_t(
		uint new_type,
		uint new_min_key_version,
		uint new_key_id,
		fil_encryption_t new_encryption)
		: st_encryption_scheme(),
		min_key_version(new_min_key_version),
		encryption(new_encryption),
		key_found(0),
		rotate_state()
	{
		key_id = new_key_id;
		my_random_bytes(iv, sizeof(iv));
		mysql_mutex_init(0, &mutex, nullptr);
		locker = crypt_data_scheme_locker;
		type = new_type;

		if (new_encryption == FIL_ENCRYPTION_OFF ||
			(!srv_encrypt_tables &&
			 new_encryption == FIL_ENCRYPTION_DEFAULT)) {
			type = CRYPT_SCHEME_UNENCRYPTED;
		} else {
			type = CRYPT_SCHEME_1;
			min_key_version = key_get_latest_version();
		}

		key_found = min_key_version;
	}

	/** Destructor */
	~fil_space_crypt_t()
	{
		mysql_mutex_destroy(&mutex);
	}

	/** Get latest key version from encryption plugin
	@retval key_version or
	@retval ENCRYPTION_KEY_VERSION_INVALID if used key_id
	is not found from encryption plugin. */
	uint key_get_latest_version(void);

	/** Returns true if key was found from encryption plugin
	and false if not. */
	bool is_key_found() const {
		return key_found != ENCRYPTION_KEY_VERSION_INVALID;
	}

	/** Returns true if tablespace should be encrypted */
	bool should_encrypt() const {
		return ((encryption == FIL_ENCRYPTION_ON) ||
			(srv_encrypt_tables &&
				encryption == FIL_ENCRYPTION_DEFAULT));
	}

	/** Return true if tablespace is encrypted. */
	bool is_encrypted() const {
		return (encryption != FIL_ENCRYPTION_OFF);
	}

	/** Return true if default tablespace encryption is used, */
	bool is_default_encryption() const {
		return (encryption == FIL_ENCRYPTION_DEFAULT);
	}

	/** Return true if tablespace is not encrypted. */
	bool not_encrypted() const {
		return (encryption == FIL_ENCRYPTION_OFF);
	}

	/** Write encryption metadata to the first page.
	@param[in,out]	block	first page of the tablespace
	@param[in,out]	mtr	mini-transaction */
	void write_page0(buf_block_t* block, mtr_t* mtr);

	uint min_key_version; // min key version for this space
	fil_encryption_t encryption; // Encryption setup

	mysql_mutex_t mutex;   // mutex protecting following variables

	/** Return code from encryption_key_get_latest_version.
        If ENCRYPTION_KEY_VERSION_INVALID encryption plugin
	could not find the key and there is no need to call
	get_latest_key_version again as keys are read only
	at startup. */
	uint key_found;

	fil_space_rotate_state_t rotate_state;
};

/** Status info about encryption */
struct fil_space_crypt_status_t {
	ulint space;             /*!< tablespace id */
	ulint scheme;            /*!< encryption scheme */
	uint  min_key_version;   /*!< min key version */
	uint  current_key_version;/*!< current key version */
	uint  keyserver_requests;/*!< no of key requests to key server */
	uint key_id;            /*!< current key_id */
	bool rotating;           /*!< is key rotation ongoing */
	bool flushing;           /*!< is flush at end of rotation ongoing */
	ulint rotate_next_page_number; /*!< next page if key rotating */
	ulint rotate_max_page_number;  /*!< max page if key rotating */
};

/** Statistics about encryption key rotation */
struct fil_crypt_stat_t
{
  ulint pages_read_from_cache= 0;
  ulint pages_read_from_disk= 0;
  ulint pages_modified= 0;
  ulint pages_flushed= 0;
  ulint estimated_iops= 0;
};

/** Init space crypt */
void fil_space_crypt_init();

/** Cleanup space crypt */
void fil_space_crypt_cleanup();

/**
Create a fil_space_crypt_t object
@param[in]	encrypt_mode	FIL_ENCRYPTION_DEFAULT or
				FIL_ENCRYPTION_ON or
				FIL_ENCRYPTION_OFF

@param[in]	key_id		Encryption key id
@return crypt object */
fil_space_crypt_t*
fil_space_create_crypt_data(
	fil_encryption_t	encrypt_mode,
	uint			key_id)
	MY_ATTRIBUTE((warn_unused_result));

/** Initialize encryption parameters from a tablespace header page.
@param[in]	zip_size	ROW_FORMAT=COMPRESSED page size, or 0
@param[in]	page		first page of the tablespace
@return crypt data from page 0
@retval	NULL	if not present or not valid */
fil_space_crypt_t* fil_space_read_crypt_data(ulint zip_size, const byte* page)
	MY_ATTRIBUTE((nonnull, warn_unused_result));

/**
Free a crypt data object
@param[in,out] crypt_data	crypt data to be freed */
void fil_space_destroy_crypt_data(fil_space_crypt_t **crypt_data);

/** Amend encryption information from redo log.
@param[in]	space	tablespace
@param[in]	data	encryption metadata */
void fil_crypt_parse(fil_space_t* space, const byte* data);

/** Encrypt a buffer.
@param[in,out]		crypt_data		Crypt data
@param[in]		space			space_id
@param[in]		offset			Page offset
@param[in]		src_frame		Page to encrypt
@param[in]		zip_size		ROW_FORMAT=COMPRESSED page size, or 0
@param[in,out]		dst_frame		Output buffer
@param[in]		use_full_checksum	full crc32 algo is used
@return encrypted buffer or NULL */
byte*
fil_encrypt_buf(
	fil_space_crypt_t*	crypt_data,
	ulint			space,
	ulint			offset,
	const byte*		src_frame,
	ulint			zip_size,
	byte*			dst_frame,
	bool			use_full_checksum)
	MY_ATTRIBUTE((warn_unused_result));

/**
Encrypt a page.

@param[in]		space		Tablespace
@param[in]		offset		Page offset
@param[in]		src_frame	Page to encrypt
@param[in,out]		dst_frame	Output buffer
@return encrypted buffer or NULL */
byte* fil_space_encrypt(
	const fil_space_t* space,
	ulint		offset,
	byte*		src_frame,
	byte*		dst_frame)
	MY_ATTRIBUTE((warn_unused_result));

/** Decrypt a page.
@param]in]	space_id		space id
@param[in]	fsp_flags		Tablespace flags
@param[in]	crypt_data		crypt_data
@param[in]	tmp_frame		Temporary buffer
@param[in]	physical_size		page size
@param[in,out]	src_frame		Page to decrypt
@return DB_SUCCESS or error */
dberr_t
fil_space_decrypt(
	uint32_t		space_id,
	uint32_t		fsp_flags,
	fil_space_crypt_t*	crypt_data,
	byte*			tmp_frame,
	ulint			physical_size,
<<<<<<< HEAD
	byte*			src_frame,
	dberr_t*		err);
=======
	ulint			fsp_flags,
	byte*			src_frame);
>>>>>>> e0f7c89c

/******************************************************************
Decrypt a page
@param[in]	space			Tablespace
@param[in]	tmp_frame		Temporary buffer used for decrypting
@param[in,out]	src_frame		Page to decrypt
@return decrypted page, or original not encrypted page if decryption is
not needed.*/
byte*
fil_space_decrypt(
	const fil_space_t* space,
	byte*		tmp_frame,
	byte*		src_frame)
	MY_ATTRIBUTE((warn_unused_result));

/*********************************************************************
Adjust thread count for key rotation
@param[in]	enw_cnt		Number of threads to be used */
void fil_crypt_set_thread_cnt(const uint new_cnt);

/*********************************************************************
Adjust max key age
@param[in]	val		New max key age */
void fil_crypt_set_rotate_key_age(uint val);

/*********************************************************************
Adjust rotation iops
@param[in]	val		New max roation iops */
void fil_crypt_set_rotation_iops(uint val);

/*********************************************************************
Adjust encrypt tables
@param[in]	val		New setting for innodb-encrypt-tables */
void fil_crypt_set_encrypt_tables(ulong val);

/*********************************************************************
Init threads for key rotation */
void fil_crypt_threads_init();

/*********************************************************************
Clean up key rotation threads resources */
void fil_crypt_threads_cleanup();

/*********************************************************************
Wait for crypt threads to stop accessing space
@param[in]	space		Tablespace */
void fil_space_crypt_close_tablespace(const fil_space_t *space);

/*********************************************************************
Get crypt status for a space (used by information_schema)
@param[in]	space		Tablespace
@param[out]	status		Crypt status
return 0 if crypt data present */
void
fil_space_crypt_get_status(
	const fil_space_t*			space,
	struct fil_space_crypt_status_t*	status);

/*********************************************************************
Return crypt statistics
@param[out]	stat		Crypt statistics */
void fil_crypt_total_stat(fil_crypt_stat_t *stat);

#include "fil0crypt.ic"
#endif /* !UNIV_INNOCHECKSUM */

/**
Verify that post encryption checksum match calculated checksum.
This function should be called only if tablespace contains crypt_data
metadata (this is strong indication that tablespace is encrypted).
Function also verifies that traditional checksum does not match
calculated checksum as if it does page could be valid unencrypted,
encrypted, or corrupted.

@param[in,out]	page		page frame (checksum is temporarily modified)
@param[in]	zip_size	ROW_FORMAT=COMPRESSED page size, or 0
@return true if page is encrypted AND OK, false otherwise */
bool fil_space_verify_crypt_checksum(const byte* page, ulint zip_size)
	MY_ATTRIBUTE((warn_unused_result));

/** Add the tablespace to the rotation list if
innodb_encrypt_rotate_key_age is 0 or encryption plugin does
not do key version rotation
@return whether the tablespace should be added to rotation list */
bool fil_crypt_must_default_encrypt();

#endif /* fil0crypt_h */<|MERGE_RESOLUTION|>--- conflicted
+++ resolved
@@ -304,13 +304,7 @@
 	fil_space_crypt_t*	crypt_data,
 	byte*			tmp_frame,
 	ulint			physical_size,
-<<<<<<< HEAD
-	byte*			src_frame,
-	dberr_t*		err);
-=======
-	ulint			fsp_flags,
 	byte*			src_frame);
->>>>>>> e0f7c89c
 
 /******************************************************************
 Decrypt a page
