--- conflicted
+++ resolved
@@ -588,20 +588,16 @@
         if (id == high_1)
           ++id;
         else if (next - 1 != page_id.page_no())
-          goto hard_fail;
+          goto fail;
         else
           id.set_page_no(prev);
       }
       else
-<<<<<<< HEAD
-        goto fail; /* Successor or predecessor not in the right order */
-=======
       {
         if (prev + 1 != page_id.page_no())
-          goto hard_fail;
+          goto fail;
         id.set_page_no(next);
       }
->>>>>>> 279d0120
 
       new_low= id - (id.page_no() % buf_read_ahead_area);
       new_high_1= new_low + (buf_read_ahead_area - 1);
