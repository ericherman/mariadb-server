--- conflicted
+++ resolved
@@ -398,12 +398,8 @@
   return count;
 }
 
-<<<<<<< HEAD
 dberr_t buf_read_page(const page_id_t page_id,
-                      buf_pool_t::hash_chain &chain)
-=======
-dberr_t buf_read_page(const page_id_t page_id, bool unzip)
->>>>>>> 3d23adb7
+                      buf_pool_t::hash_chain &chain, bool unzip) noexcept
 {
   fil_space_t *space= fil_space_t::get(page_id.space());
   if (UNIV_UNLIKELY(!space))
@@ -416,7 +412,6 @@
     return DB_TABLESPACE_DELETED;
   }
 
-<<<<<<< HEAD
   /* Our caller should already have ensured that the page does not
   exist in buf_pool.page_hash. */
   buf_block_t *block= nullptr;
@@ -430,7 +425,7 @@
     block= buf_LRU_get_free_block(have_mutex);
     mysql_mutex_unlock(&buf_pool.mutex);
   }
-  else
+  else if (unzip)
   {
     zip_size|= 1;
     goto allocate_block;
@@ -439,11 +434,6 @@
   dberr_t err= buf_read_page_low(page_id, zip_size, chain, space, block, true);
   buf_read_release(block);
   return err;
-=======
-  buf_LRU_stat_inc_io(); /* NOT protected by buf_pool.mutex */
-  return buf_read_page_low(space, true, BUF_READ_ANY_PAGE,
-                           page_id, space->zip_size(), unzip);
->>>>>>> 3d23adb7
 }
 
 /** High-level function which reads a page asynchronously from a file to the
