/*****************************************************************************

Copyright (c) 1995, 2018, Oracle and/or its affiliates. All Rights Reserved.
Copyright (c) 2008, Google Inc.
Copyright (c) 2013, 2019, MariaDB Corporation.

Portions of this file contain modifications contributed and copyrighted by
Google, Inc. Those modifications are gratefully acknowledged and are described
briefly in the InnoDB documentation. The contributions by Google are
incorporated with their permission, and subject to the conditions contained in
the file COPYING.Google.

This program is free software; you can redistribute it and/or modify it under
the terms of the GNU General Public License as published by the Free Software
Foundation; version 2 of the License.

This program is distributed in the hope that it will be useful, but WITHOUT
ANY WARRANTY; without even the implied warranty of MERCHANTABILITY or FITNESS
FOR A PARTICULAR PURPOSE. See the GNU General Public License for more details.

You should have received a copy of the GNU General Public License along with
this program; if not, write to the Free Software Foundation, Inc.,
51 Franklin Street, Fifth Floor, Boston, MA 02110-1335 USA

*****************************************************************************/

/**************************************************//**
@file buf/buf0buf.cc
The database buffer buf_pool

Created 11/5/1995 Heikki Tuuri
*******************************************************/

#include "mtr0types.h"
#include "mach0data.h"
#include "buf0buf.h"
#include "buf0checksum.h"
#include "ut0crc32.h"
#include <string.h>

#ifndef UNIV_INNOCHECKSUM
#include "mem0mem.h"
#include "btr0btr.h"
#include "fil0fil.h"
#include "fil0crypt.h"
#include "buf0buddy.h"
#include "lock0lock.h"
#include "sync0rw.h"
#include "btr0sea.h"
#include "ibuf0ibuf.h"
#include "trx0undo.h"
#include "trx0purge.h"
#include "log0log.h"
#include "dict0stats_bg.h"
#include "srv0srv.h"
#include "srv0start.h"
#include "dict0dict.h"
#include "log0recv.h"
#include "srv0mon.h"
<<<<<<< HEAD
#include "fil0pagecompress.h"
#include "fsp0pagecompress.h"
=======
#include "log0crypt.h"
>>>>>>> 1d45b3b0
#endif /* !UNIV_INNOCHECKSUM */
#include "page0zip.h"
#include "sync0sync.h"
#include "buf0dump.h"
#include <map>
#include <sstream>

#ifdef UNIV_LINUX
#include <stdlib.h>
#endif

#ifdef HAVE_LZO
#include "lzo/lzo1x.h"
#endif

#ifdef HAVE_LIBNUMA
#include <numa.h>
#include <numaif.h>
struct set_numa_interleave_t
{
	set_numa_interleave_t()
	{
		if (srv_numa_interleave) {

			struct bitmask *numa_mems_allowed = numa_get_mems_allowed();
			ib::info() << "Setting NUMA memory policy to"
				" MPOL_INTERLEAVE";
			if (set_mempolicy(MPOL_INTERLEAVE,
					  numa_mems_allowed->maskp,
					  numa_mems_allowed->size) != 0) {

				ib::warn() << "Failed to set NUMA memory"
					" policy to MPOL_INTERLEAVE: "
					<< strerror(errno);
			}
		}
	}

	~set_numa_interleave_t()
	{
		if (srv_numa_interleave) {

			ib::info() << "Setting NUMA memory policy to"
				" MPOL_DEFAULT";
			if (set_mempolicy(MPOL_DEFAULT, NULL, 0) != 0) {
				ib::warn() << "Failed to set NUMA memory"
					" policy to MPOL_DEFAULT: "
					<< strerror(errno);
			}
		}
	}
};

#define NUMA_MEMPOLICY_INTERLEAVE_IN_SCOPE set_numa_interleave_t scoped_numa
#else
#define NUMA_MEMPOLICY_INTERLEAVE_IN_SCOPE
#endif /* HAVE_LIBNUMA */

#ifdef HAVE_SNAPPY
#include "snappy-c.h"
#endif

#ifndef UNIV_INNOCHECKSUM
inline void* aligned_malloc(size_t size, size_t align) {
    void *result;
#ifdef _MSC_VER
    result = _aligned_malloc(size, align);
#elif defined (HAVE_POSIX_MEMALIGN)
    if(posix_memalign(&result, align, size)) {
	    result = 0;
    }
#else
    /* Use unaligned malloc as fallback */
    result = malloc(size);
#endif
    return result;
}

inline void aligned_free(void *ptr) {
#ifdef _MSC_VER
        _aligned_free(ptr);
#else
      free(ptr);
#endif
}

buf_pool_t::io_buf_t::~io_buf_t()
{
	for (buf_tmp_buffer_t* s = slots, *e = slots + n_slots; s != e; s++) {
		aligned_free(s->crypt_buf);
		aligned_free(s->comp_buf);
	}
	ut_free(slots);
}
#endif /* !UNIV_INNOCHECKSUM */

/*
		IMPLEMENTATION OF THE BUFFER POOL
		=================================

Performance improvement:
------------------------
Thread scheduling in NT may be so slow that the OS wait mechanism should
not be used even in waiting for disk reads to complete.
Rather, we should put waiting query threads to the queue of
waiting jobs, and let the OS thread do something useful while the i/o
is processed. In this way we could remove most OS thread switches in
an i/o-intensive benchmark like TPC-C.

A possibility is to put a user space thread library between the database
and NT. User space thread libraries might be very fast.

SQL Server 7.0 can be configured to use 'fibers' which are lightweight
threads in NT. These should be studied.

		Buffer frames and blocks
		------------------------
Following the terminology of Gray and Reuter, we call the memory
blocks where file pages are loaded buffer frames. For each buffer
frame there is a control block, or shortly, a block, in the buffer
control array. The control info which does not need to be stored
in the file along with the file page, resides in the control block.

		Buffer pool struct
		------------------
The buffer buf_pool contains a single mutex which protects all the
control data structures of the buf_pool. The content of a buffer frame is
protected by a separate read-write lock in its control block, though.
These locks can be locked and unlocked without owning the buf_pool->mutex.
The OS events in the buf_pool struct can be waited for without owning the
buf_pool->mutex.

The buf_pool->mutex is a hot-spot in main memory, causing a lot of
memory bus traffic on multiprocessor systems when processors
alternately access the mutex. On our Pentium, the mutex is accessed
maybe every 10 microseconds. We gave up the solution to have mutexes
for each control block, for instance, because it seemed to be
complicated.

A solution to reduce mutex contention of the buf_pool->mutex is to
create a separate mutex for the page hash table. On Pentium,
accessing the hash table takes 2 microseconds, about half
of the total buf_pool->mutex hold time.

		Control blocks
		--------------

The control block contains, for instance, the bufferfix count
which is incremented when a thread wants a file page to be fixed
in a buffer frame. The bufferfix operation does not lock the
contents of the frame, however. For this purpose, the control
block contains a read-write lock.

The buffer frames have to be aligned so that the start memory
address of a frame is divisible by the universal page size, which
is a power of two.

We intend to make the buffer buf_pool size on-line reconfigurable,
that is, the buf_pool size can be changed without closing the database.
Then the database administarator may adjust it to be bigger
at night, for example. The control block array must
contain enough control blocks for the maximum buffer buf_pool size
which is used in the particular database.
If the buf_pool size is cut, we exploit the virtual memory mechanism of
the OS, and just refrain from using frames at high addresses. Then the OS
can swap them to disk.

The control blocks containing file pages are put to a hash table
according to the file address of the page.
We could speed up the access to an individual page by using
"pointer swizzling": we could replace the page references on
non-leaf index pages by direct pointers to the page, if it exists
in the buf_pool. We could make a separate hash table where we could
chain all the page references in non-leaf pages residing in the buf_pool,
using the page reference as the hash key,
and at the time of reading of a page update the pointers accordingly.
Drawbacks of this solution are added complexity and,
possibly, extra space required on non-leaf pages for memory pointers.
A simpler solution is just to speed up the hash table mechanism
in the database, using tables whose size is a power of 2.

		Lists of blocks
		---------------

There are several lists of control blocks.

The free list (buf_pool->free) contains blocks which are currently not
used.

The common LRU list contains all the blocks holding a file page
except those for which the bufferfix count is non-zero.
The pages are in the LRU list roughly in the order of the last
access to the page, so that the oldest pages are at the end of the
list. We also keep a pointer to near the end of the LRU list,
which we can use when we want to artificially age a page in the
buf_pool. This is used if we know that some page is not needed
again for some time: we insert the block right after the pointer,
causing it to be replaced sooner than would normally be the case.
Currently this aging mechanism is used for read-ahead mechanism
of pages, and it can also be used when there is a scan of a full
table which cannot fit in the memory. Putting the pages near the
end of the LRU list, we make sure that most of the buf_pool stays
in the main memory, undisturbed.

The unzip_LRU list contains a subset of the common LRU list.  The
blocks on the unzip_LRU list hold a compressed file page and the
corresponding uncompressed page frame.  A block is in unzip_LRU if and
only if the predicate buf_page_belongs_to_unzip_LRU(&block->page)
holds.  The blocks in unzip_LRU will be in same order as they are in
the common LRU list.  That is, each manipulation of the common LRU
list will result in the same manipulation of the unzip_LRU list.

The chain of modified blocks (buf_pool->flush_list) contains the blocks
holding file pages that have been modified in the memory
but not written to disk yet. The block with the oldest modification
which has not yet been written to disk is at the end of the chain.
The access to this list is protected by buf_pool->flush_list_mutex.

The chain of unmodified compressed blocks (buf_pool->zip_clean)
contains the control blocks (buf_page_t) of those compressed pages
that are not in buf_pool->flush_list and for which no uncompressed
page has been allocated in the buffer pool.  The control blocks for
uncompressed pages are accessible via buf_block_t objects that are
reachable via buf_pool->chunks[].

The chains of free memory blocks (buf_pool->zip_free[]) are used by
the buddy allocator (buf0buddy.cc) to keep track of currently unused
memory blocks of size sizeof(buf_page_t)..srv_page_size / 2.  These
blocks are inside the srv_page_size-sized memory blocks of type
BUF_BLOCK_MEMORY that the buddy allocator requests from the buffer
pool.  The buddy allocator is solely used for allocating control
blocks for compressed pages (buf_page_t) and compressed page frames.

		Loading a file page
		-------------------

First, a victim block for replacement has to be found in the
buf_pool. It is taken from the free list or searched for from the
end of the LRU-list. An exclusive lock is reserved for the frame,
the io_fix field is set in the block fixing the block in buf_pool,
and the io-operation for loading the page is queued. The io-handler thread
releases the X-lock on the frame and resets the io_fix field
when the io operation completes.

A thread may request the above operation using the function
buf_page_get(). It may then continue to request a lock on the frame.
The lock is granted when the io-handler releases the x-lock.

		Read-ahead
		----------

The read-ahead mechanism is intended to be intelligent and
isolated from the semantically higher levels of the database
index management. From the higher level we only need the
information if a file page has a natural successor or
predecessor page. On the leaf level of a B-tree index,
these are the next and previous pages in the natural
order of the pages.

Let us first explain the read-ahead mechanism when the leafs
of a B-tree are scanned in an ascending or descending order.
When a read page is the first time referenced in the buf_pool,
the buffer manager checks if it is at the border of a so-called
linear read-ahead area. The tablespace is divided into these
areas of size 64 blocks, for example. So if the page is at the
border of such an area, the read-ahead mechanism checks if
all the other blocks in the area have been accessed in an
ascending or descending order. If this is the case, the system
looks at the natural successor or predecessor of the page,
checks if that is at the border of another area, and in this case
issues read-requests for all the pages in that area. Maybe
we could relax the condition that all the pages in the area
have to be accessed: if data is deleted from a table, there may
appear holes of unused pages in the area.

A different read-ahead mechanism is used when there appears
to be a random access pattern to a file.
If a new page is referenced in the buf_pool, and several pages
of its random access area (for instance, 32 consecutive pages
in a tablespace) have recently been referenced, we may predict
that the whole area may be needed in the near future, and issue
the read requests for the whole area.
*/

#ifndef UNIV_INNOCHECKSUM
/** Value in microseconds */
static const int WAIT_FOR_READ	= 100;
static const int WAIT_FOR_WRITE = 100;
/** Number of attempts made to read in a page in the buffer pool */
static const ulint	BUF_PAGE_READ_MAX_RETRIES = 100;
/** Number of pages to read ahead */
static const ulint	BUF_READ_AHEAD_PAGES = 64;
/** The maximum portion of the buffer pool that can be used for the
read-ahead buffer.  (Divide buf_pool size by this amount) */
static const ulint	BUF_READ_AHEAD_PORTION = 32;

/** The buffer pools of the database */
buf_pool_t*	buf_pool_ptr;

/** true when resizing buffer pool is in the critical path. */
volatile bool	buf_pool_resizing;

/** true when withdrawing buffer pool pages might cause page relocation */
volatile bool	buf_pool_withdrawing;

/** the clock is incremented every time a pointer to a page may become obsolete;
if the withdrwa clock has not changed, the pointer is still valid in buffer
pool. if changed, the pointer might not be in buffer pool any more. */
volatile ulint	buf_withdraw_clock;

/** Map of buffer pool chunks by its first frame address
This is newly made by initialization of buffer pool and buf_resize_thread.
Currently, no need mutex protection for update. */
typedef std::map<
	const byte*,
	buf_chunk_t*,
	std::less<const byte*>,
	ut_allocator<std::pair<const byte* const, buf_chunk_t*> > >
	buf_pool_chunk_map_t;

static buf_pool_chunk_map_t*			buf_chunk_map_reg;

/** Chunk map to be used to lookup.
The map pointed by this should not be updated */
static buf_pool_chunk_map_t*	buf_chunk_map_ref = NULL;

#ifdef UNIV_DEBUG
/** Disable resizing buffer pool to make assertion code not expensive. */
my_bool			buf_disable_resize_buffer_pool_debug = TRUE;
#endif /* UNIV_DEBUG */

#if defined UNIV_DEBUG || defined UNIV_BUF_DEBUG
/** This is used to insert validation operations in execution
in the debug version */
static ulint	buf_dbg_counter	= 0;
#endif /* UNIV_DEBUG || UNIV_BUF_DEBUG */

#if defined UNIV_PFS_MUTEX || defined UNIV_PFS_RWLOCK
# ifndef PFS_SKIP_BUFFER_MUTEX_RWLOCK

/* Buffer block mutexes and rwlocks can be registered
in one group rather than individually. If PFS_GROUP_BUFFER_SYNC
is defined, register buffer block mutex and rwlock
in one group after their initialization. */
#  define PFS_GROUP_BUFFER_SYNC

/* This define caps the number of mutexes/rwlocks can
be registered with performance schema. Developers can
modify this define if necessary. Please note, this would
be effective only if PFS_GROUP_BUFFER_SYNC is defined. */
#  define PFS_MAX_BUFFER_MUTEX_LOCK_REGISTER	ULINT_MAX

# endif /* !PFS_SKIP_BUFFER_MUTEX_RWLOCK */
#endif /* UNIV_PFS_MUTEX || UNIV_PFS_RWLOCK */

/** Macro to determine whether the read of write counter is used depending
on the io_type */
#define MONITOR_RW_COUNTER(io_type, counter)		\
	((io_type == BUF_IO_READ)			\
	 ? (counter##_READ)				\
	 : (counter##_WRITTEN))


/** Reserve a buffer slot for encryption, decryption or page compression.
@param[in,out]	buf_pool	buffer pool
@return reserved buffer slot */
static buf_tmp_buffer_t* buf_pool_reserve_tmp_slot(buf_pool_t* buf_pool)
{
	buf_tmp_buffer_t* slot = buf_pool->io_buf.reserve();
	ut_a(slot);
	return slot;
}

/** Reserve a buffer for encryption, decryption or decompression.
@param[in,out]	slot	reserved slot */
static void buf_tmp_reserve_crypt_buf(buf_tmp_buffer_t* slot)
{
	if (!slot->crypt_buf) {
		slot->crypt_buf = static_cast<byte*>(
			aligned_malloc(srv_page_size, srv_page_size));
	}
}

/** Reserve a buffer for compression.
@param[in,out]	slot	reserved slot */
static void buf_tmp_reserve_compression_buf(buf_tmp_buffer_t* slot)
{
	if (!slot->comp_buf) {
		/* Both snappy and lzo compression methods require that
		output buffer used for compression is bigger than input
		buffer. Increase the allocated buffer size accordingly. */
		ulint size = srv_page_size;
#ifdef HAVE_LZO
		size += LZO1X_1_15_MEM_COMPRESS;
#elif defined HAVE_SNAPPY
		size = snappy_max_compressed_length(size);
#endif
		slot->comp_buf = static_cast<byte*>(
			aligned_malloc(size, srv_page_size));
	}
}

/** Registers a chunk to buf_pool_chunk_map
@param[in]	chunk	chunk of buffers */
static
void
buf_pool_register_chunk(
	buf_chunk_t*	chunk)
{
	buf_chunk_map_reg->insert(buf_pool_chunk_map_t::value_type(
		chunk->blocks->frame, chunk));
}

/** Decrypt a page for temporary tablespace.
@param[in,out]	tmp_frame	Temporary buffer
@param[in]	src_frame	Page to decrypt
@return true if temporary tablespace decrypted, false if not */
static bool buf_tmp_page_decrypt(byte* tmp_frame, byte* src_frame)
{
	if (buf_page_is_zeroes(src_frame, srv_page_size)) {
		return true;
	}

	/* read space & lsn */
	uint header_len = FIL_PAGE_DATA;

	/* Copy FIL page header, it is not encrypted */
	memcpy(tmp_frame, src_frame, header_len);

	/* Calculate the offset where decryption starts */
	const byte* src = src_frame + header_len;
	byte* dst = tmp_frame + header_len;
	uint srclen = uint(srv_page_size)
		- header_len - FIL_PAGE_DATA_END;
	ulint offset = mach_read_from_4(src_frame + FIL_PAGE_OFFSET);

	if (!log_tmp_block_decrypt(src, srclen, dst,
				   (offset * srv_page_size))) {
		return false;
	}

	memcpy(tmp_frame + srv_page_size - FIL_PAGE_DATA_END,
	       src_frame + srv_page_size - FIL_PAGE_DATA_END,
	       FIL_PAGE_DATA_END);

	memcpy(src_frame, tmp_frame, srv_page_size);
	srv_stats.pages_decrypted.inc();
	srv_stats.n_temp_blocks_decrypted.inc();

	return true; /* page was decrypted */
}

/** Decrypt a page.
@param[in,out]	bpage	Page control block
@param[in,out]	space	tablespace
@return whether the operation was successful */
static bool buf_page_decrypt_after_read(buf_page_t* bpage, fil_space_t* space)
{
	ut_ad(space->pending_io());
	ut_ad(space->id == bpage->id.space());

	byte* dst_frame = bpage->zip.data ? bpage->zip.data :
		((buf_block_t*) bpage)->frame;
	bool page_compressed = space->is_compressed()
		&& buf_page_is_compressed(dst_frame, space->flags);
	buf_pool_t* buf_pool = buf_pool_from_bpage(bpage);

	if (bpage->id.page_no() == 0) {
		/* File header pages are not encrypted/compressed */
		return (true);
	}

	if (space->purpose == FIL_TYPE_TEMPORARY
	    && innodb_encrypt_temporary_tables) {
		buf_tmp_buffer_t* slot = buf_pool_reserve_tmp_slot(buf_pool);
		buf_tmp_reserve_crypt_buf(slot);

		if (!buf_tmp_page_decrypt(slot->crypt_buf, dst_frame)) {
			slot->release();
			ib::error() << "Encrypted page " << bpage->id
				    << " in file " << space->chain.start->name;
			return false;
		}

		slot->release();
		return true;
	}

	/* Page is encrypted if encryption information is found from
	tablespace and page contains used key_version. This is true
	also for pages first compressed and then encrypted. */

	buf_tmp_buffer_t* slot;
	uint key_version = buf_page_get_key_version(dst_frame, space->flags);

	if (page_compressed && !key_version) {
		/* the page we read is unencrypted */
		/* Find free slot from temporary memory array */
decompress:
		if (space->full_crc32()
		    && buf_page_is_corrupted(true, dst_frame, space->flags)) {
			return false;
		}

		slot = buf_pool_reserve_tmp_slot(buf_pool);
		/* For decompression, use crypt_buf. */
		buf_tmp_reserve_crypt_buf(slot);

decompress_with_slot:
		ut_d(fil_page_type_validate(space, dst_frame));

		bpage->write_size = fil_page_decompress(
			slot->crypt_buf, dst_frame, space->flags);
		slot->release();

		ut_ad(!bpage->write_size
		      || fil_page_type_validate(space, dst_frame));

		ut_ad(space->pending_io());

		return bpage->write_size != 0;
	}

	if (key_version && space->crypt_data) {
		/* Verify encryption checksum before we even try to
		decrypt. */
		if (!buf_page_verify_crypt_checksum(dst_frame, space->flags)) {
decrypt_failed:
			ib::error() << "Encrypted page " << bpage->id
				    << " in file " << space->chain.start->name
				    << " looks corrupted; key_version="
				    << key_version;
			/* Mark page encrypted in case it should be. */
			if (space->crypt_data->type
			    != CRYPT_SCHEME_UNENCRYPTED) {
				bpage->encrypted = true;
			}

			return false;
		}

		/* Find free slot from temporary memory array */
		slot = buf_pool_reserve_tmp_slot(buf_pool);
		buf_tmp_reserve_crypt_buf(slot);

		ut_d(fil_page_type_validate(space, dst_frame));

		/* decrypt using crypt_buf to dst_frame */
		if (!fil_space_decrypt(space, slot->crypt_buf,
				       dst_frame, &bpage->encrypted)) {
			slot->release();
			goto decrypt_failed;
		}

		ut_d(fil_page_type_validate(space, dst_frame));

		if ((space->full_crc32() && page_compressed)
		    || fil_page_is_compressed_encrypted(dst_frame)) {
			goto decompress_with_slot;
		}

		slot->release();
	} else if (fil_page_is_compressed_encrypted(dst_frame)) {
		goto decompress;
	}

	ut_ad(space->pending_io());
	return true;
}

/********************************************************************//**
Gets the smallest oldest_modification lsn for any page in the pool. Returns
zero if all modified pages have been flushed to disk.
@return oldest modification in pool, zero if none */
lsn_t
buf_pool_get_oldest_modification(void)
/*==================================*/
{
	lsn_t		lsn = 0;
	lsn_t		oldest_lsn = 0;

	/* When we traverse all the flush lists we don't want another
	thread to add a dirty page to any flush list. */
	log_flush_order_mutex_enter();

	for (ulint i = 0; i < srv_buf_pool_instances; i++) {
		buf_pool_t*	buf_pool;

		buf_pool = buf_pool_from_array(i);

		buf_flush_list_mutex_enter(buf_pool);

		buf_page_t*	bpage;

		/* We don't let log-checkpoint halt because pages from system
		temporary are not yet flushed to the disk. Anyway, object
		residing in system temporary doesn't generate REDO logging. */
		for (bpage = UT_LIST_GET_LAST(buf_pool->flush_list);
		     bpage != NULL
			&& fsp_is_system_temporary(bpage->id.space());
		     bpage = UT_LIST_GET_PREV(list, bpage)) {
			/* Do nothing. */
		}

		if (bpage != NULL) {
			ut_ad(bpage->in_flush_list);
			lsn = bpage->oldest_modification;
		}

		buf_flush_list_mutex_exit(buf_pool);

		if (!oldest_lsn || oldest_lsn > lsn) {
			oldest_lsn = lsn;
		}
	}

	log_flush_order_mutex_exit();

	/* The returned answer may be out of date: the flush_list can
	change after the mutex has been released. */

	return(oldest_lsn);
}

/********************************************************************//**
Get total buffer pool statistics. */
void
buf_get_total_list_len(
/*===================*/
	ulint*		LRU_len,	/*!< out: length of all LRU lists */
	ulint*		free_len,	/*!< out: length of all free lists */
	ulint*		flush_list_len)	/*!< out: length of all flush lists */
{
	ulint		i;

	*LRU_len = 0;
	*free_len = 0;
	*flush_list_len = 0;

	for (i = 0; i < srv_buf_pool_instances; i++) {
		buf_pool_t*	buf_pool;

		buf_pool = buf_pool_from_array(i);

		*LRU_len += UT_LIST_GET_LEN(buf_pool->LRU);
		*free_len += UT_LIST_GET_LEN(buf_pool->free);
		*flush_list_len += UT_LIST_GET_LEN(buf_pool->flush_list);
	}
}

/********************************************************************//**
Get total list size in bytes from all buffer pools. */
void
buf_get_total_list_size_in_bytes(
/*=============================*/
	buf_pools_list_size_t*	buf_pools_list_size)	/*!< out: list sizes
							in all buffer pools */
{
	ut_ad(buf_pools_list_size);
	memset(buf_pools_list_size, 0, sizeof(*buf_pools_list_size));

	for (ulint i = 0; i < srv_buf_pool_instances; i++) {
		buf_pool_t*	buf_pool;

		buf_pool = buf_pool_from_array(i);
		/* We don't need mutex protection since this is
		for statistics purpose */
		buf_pools_list_size->LRU_bytes += buf_pool->stat.LRU_bytes;
		buf_pools_list_size->unzip_LRU_bytes +=
			UT_LIST_GET_LEN(buf_pool->unzip_LRU)
			<< srv_page_size_shift;
		buf_pools_list_size->flush_list_bytes +=
			buf_pool->stat.flush_list_bytes;
	}
}

/********************************************************************//**
Get total buffer pool statistics. */
void
buf_get_total_stat(
/*===============*/
	buf_pool_stat_t*	tot_stat)	/*!< out: buffer pool stats */
{
	ulint			i;

	memset(tot_stat, 0, sizeof(*tot_stat));

	for (i = 0; i < srv_buf_pool_instances; i++) {
		buf_pool_stat_t*buf_stat;
		buf_pool_t*	buf_pool;

		buf_pool = buf_pool_from_array(i);

		buf_stat = &buf_pool->stat;
		tot_stat->n_page_gets += buf_stat->n_page_gets;
		tot_stat->n_pages_read += buf_stat->n_pages_read;
		tot_stat->n_pages_written += buf_stat->n_pages_written;
		tot_stat->n_pages_created += buf_stat->n_pages_created;
		tot_stat->n_ra_pages_read_rnd += buf_stat->n_ra_pages_read_rnd;
		tot_stat->n_ra_pages_read += buf_stat->n_ra_pages_read;
		tot_stat->n_ra_pages_evicted += buf_stat->n_ra_pages_evicted;
		tot_stat->n_pages_made_young += buf_stat->n_pages_made_young;

		tot_stat->n_pages_not_made_young +=
			buf_stat->n_pages_not_made_young;
	}
}

/********************************************************************//**
Allocates a buffer block.
@return own: the allocated block, in state BUF_BLOCK_MEMORY */
buf_block_t*
buf_block_alloc(
/*============*/
	buf_pool_t*	buf_pool)	/*!< in/out: buffer pool instance,
					or NULL for round-robin selection
					of the buffer pool */
{
	buf_block_t*	block;
	ulint		index;
	static ulint	buf_pool_index;

	if (buf_pool == NULL) {
		/* We are allocating memory from any buffer pool, ensure
		we spread the grace on all buffer pool instances. */
		index = buf_pool_index++ % srv_buf_pool_instances;
		buf_pool = buf_pool_from_array(index);
	}

	block = buf_LRU_get_free_block(buf_pool);

	buf_block_set_state(block, BUF_BLOCK_MEMORY);

	return(block);
}
#endif /* !UNIV_INNOCHECKSUM */

/** Checks if the page is in crc32 checksum format.
@param[in]	read_buf		database page
@param[in]	checksum_field1		new checksum field
@param[in]	checksum_field2		old checksum field
@return true if the page is in crc32 checksum format. */
bool
buf_page_is_checksum_valid_crc32(
	const byte*			read_buf,
	ulint				checksum_field1,
	ulint				checksum_field2)
{
	const uint32_t	crc32 = buf_calc_page_crc32(read_buf);

#ifdef UNIV_INNOCHECKSUM
	if (log_file
	    && srv_checksum_algorithm == SRV_CHECKSUM_ALGORITHM_STRICT_CRC32) {
		fprintf(log_file, "page::%llu;"
			" crc32 calculated = %u;"
			" recorded checksum field1 = " ULINTPF " recorded"
			" checksum field2 =" ULINTPF "\n", cur_page_num,
			crc32, checksum_field1, checksum_field2);
	}
#endif /* UNIV_INNOCHECKSUM */

	if (checksum_field1 != checksum_field2) {
		return false;
	}

	return checksum_field1 == crc32;
}

/** Checks if the page is in innodb checksum format.
@param[in]	read_buf	database page
@param[in]	checksum_field1	new checksum field
@param[in]	checksum_field2	old checksum field
@return true if the page is in innodb checksum format. */
bool
buf_page_is_checksum_valid_innodb(
	const byte*			read_buf,
	ulint				checksum_field1,
	ulint				checksum_field2)
{
	/* There are 2 valid formulas for
	checksum_field2 (old checksum field) which algo=innodb could have
	written to the page:

	1. Very old versions of InnoDB only stored 8 byte lsn to the
	start and the end of the page.

	2. Newer InnoDB versions store the old formula checksum
	(buf_calc_page_old_checksum()). */

	ulint	old_checksum = buf_calc_page_old_checksum(read_buf);
	ulint	new_checksum = buf_calc_page_new_checksum(read_buf);

#ifdef UNIV_INNOCHECKSUM
	if (log_file
	    && srv_checksum_algorithm == SRV_CHECKSUM_ALGORITHM_INNODB) {
		fprintf(log_file, "page::%llu;"
			" old style: calculated ="
			" " ULINTPF "; recorded = " ULINTPF "\n",
			cur_page_num, old_checksum,
			checksum_field2);
		fprintf(log_file, "page::%llu;"
			" new style: calculated ="
			" " ULINTPF "; crc32 = %u; recorded = " ULINTPF "\n",
			cur_page_num, new_checksum,
			buf_calc_page_crc32(read_buf), checksum_field1);
	}

	if (log_file
	    && srv_checksum_algorithm == SRV_CHECKSUM_ALGORITHM_STRICT_INNODB) {
		fprintf(log_file, "page::%llu;"
			" old style: calculated ="
			" " ULINTPF "; recorded checksum = " ULINTPF "\n",
			cur_page_num, old_checksum,
			checksum_field2);
		fprintf(log_file, "page::%llu;"
			" new style: calculated ="
			" " ULINTPF "; recorded checksum  = " ULINTPF "\n",
			cur_page_num, new_checksum,
			checksum_field1);
	}
#endif /* UNIV_INNOCHECKSUM */


	if (checksum_field2 != mach_read_from_4(read_buf + FIL_PAGE_LSN)
	    && checksum_field2 != old_checksum) {
		DBUG_LOG("checksum",
			 "Page checksum crc32 not valid"
			 << " field1 " << checksum_field1
			 << " field2 " << checksum_field2
			 << " crc32 " << buf_calc_page_old_checksum(read_buf)
			 << " lsn " << mach_read_from_4(
				 read_buf + FIL_PAGE_LSN));
		return(false);
	}

	/* old field is fine, check the new field */

	/* InnoDB versions < 4.0.14 and < 4.1.1 stored the space id
	(always equal to 0), to FIL_PAGE_SPACE_OR_CHKSUM */

	if (checksum_field1 != 0 && checksum_field1 != new_checksum) {
		DBUG_LOG("checksum",
			 "Page checksum crc32 not valid"
			 << " field1 " << checksum_field1
			 << " field2 " << checksum_field2
			 << " crc32 " << buf_calc_page_new_checksum(read_buf)
			 << " lsn " << mach_read_from_4(
				 read_buf + FIL_PAGE_LSN));
		return(false);
	}

	return(true);
}

/** Checks if the page is in none checksum format.
@param[in]	read_buf	database page
@param[in]	checksum_field1	new checksum field
@param[in]	checksum_field2	old checksum field
@return true if the page is in none checksum format. */
bool
buf_page_is_checksum_valid_none(
	const byte*			read_buf,
	ulint				checksum_field1,
	ulint				checksum_field2)
{
#ifndef DBUG_OFF
	if (checksum_field1 != checksum_field2
	    && checksum_field1 != BUF_NO_CHECKSUM_MAGIC) {
		DBUG_LOG("checksum",
			 "Page checksum crc32 not valid"
			 << " field1 " << checksum_field1
			 << " field2 " << checksum_field2
			 << " crc32 " << BUF_NO_CHECKSUM_MAGIC
			 << " lsn " << mach_read_from_4(read_buf
							+ FIL_PAGE_LSN));
	}
#endif /* DBUG_OFF */

#ifdef UNIV_INNOCHECKSUM
	if (log_file
	    && srv_checksum_algorithm == SRV_CHECKSUM_ALGORITHM_STRICT_NONE) {
		fprintf(log_file,
			"page::%llu; none checksum: calculated"
			" = %lu; recorded checksum_field1 = " ULINTPF
			" recorded checksum_field2 = " ULINTPF "\n",
			cur_page_num, BUF_NO_CHECKSUM_MAGIC,
			checksum_field1, checksum_field2);
	}
#endif /* UNIV_INNOCHECKSUM */

	return(checksum_field1 == checksum_field2
	       && checksum_field1 == BUF_NO_CHECKSUM_MAGIC);
}

/** Checks whether the lsn present in the page is lesser than the
peek current lsn.
@param[in]	check_lsn	lsn to check
@param[in]	read_buf	page. */
static void buf_page_check_lsn(bool check_lsn, const byte* read_buf)
{
#ifndef UNIV_INNOCHECKSUM
	if (check_lsn && recv_lsn_checks_on) {
		lsn_t		current_lsn;
		const lsn_t	page_lsn
			= mach_read_from_8(read_buf + FIL_PAGE_LSN);

		/* Since we are going to reset the page LSN during the import
		phase it makes no sense to spam the log with error messages. */

		if (log_peek_lsn(&current_lsn) && current_lsn < page_lsn) {

			const ulint	space_id = mach_read_from_4(
				read_buf + FIL_PAGE_SPACE_ID);
			const ulint	page_no = mach_read_from_4(
				read_buf + FIL_PAGE_OFFSET);

			ib::error() << "Page " << page_id_t(space_id, page_no)
				<< " log sequence number " << page_lsn
				<< " is in the future! Current system"
				<< " log sequence number "
				<< current_lsn << ".";

			ib::error() << "Your database may be corrupt or"
				" you may have copied the InnoDB"
				" tablespace but not the InnoDB"
				" log files. "
				<< FORCE_RECOVERY_MSG;

		}
	}
#endif /* !UNIV_INNOCHECKSUM */
}

/** Check if a page is all zeroes.
@param[in]	read_buf	database page
@param[in]	page_size	page frame size
@return whether the page is all zeroes */
bool buf_page_is_zeroes(const void* read_buf, size_t page_size)
{
	const ulint* b = reinterpret_cast<const ulint*>(read_buf);
	const ulint* const e = b + page_size / sizeof *b;
	do {
		if (*b++) {
			return false;
		}
	} while (b != e);
	return true;
}

/** Check if a page is all zeroes.
@param[in]	read_buf	database page
@param[in]	page_size	page frame size
@return whether the page is all zeroes */
bool buf_page_is_zeroes(const void* read_buf, size_t page_size)
{
	const ulint* b = reinterpret_cast<const ulint*>(read_buf);
	const ulint* const e = b + page_size / sizeof *b;
	do {
		if (*b++) {
			return false;
		}
	} while (b != e);
	return true;
}

/** Check if a page is corrupt.
@param[in]	check_lsn	whether the LSN should be checked
@param[in]	read_buf	database page
@param[in]	zip_size	ROW_FORMAT=COMPRESSED page size, or 0
@param[in]	space		tablespace
@return whether the page is corrupted */
bool
buf_page_is_corrupted(
	bool			check_lsn,
	const byte*		read_buf,
	ulint			fsp_flags)
{
#ifndef UNIV_INNOCHECKSUM
	DBUG_EXECUTE_IF("buf_page_import_corrupt_failure", return(true); );
#endif
	if (fil_space_t::full_crc32(fsp_flags)) {
		bool compressed = false, corrupted = false;
		const uint size = buf_page_full_crc32_size(
			read_buf, &compressed, &corrupted);
		if (corrupted) {
			return true;
		}
		const byte* end = read_buf + (size - FIL_PAGE_FCRC32_CHECKSUM);
		uint crc32 = mach_read_from_4(end);

		if (!crc32 && size == srv_page_size
		    && buf_page_is_zeroes(read_buf, size)) {
			return false;
		}

		DBUG_EXECUTE_IF(
			"page_intermittent_checksum_mismatch", {
			static int page_counter;
			if (page_counter++ == 2) {
				crc32++;
			}
		});

		if (crc32 != ut_crc32(read_buf,
				      size - FIL_PAGE_FCRC32_CHECKSUM)) {
			return true;
		}
		if (!compressed
		    && !mach_read_from_4(FIL_PAGE_FCRC32_KEY_VERSION
					 + read_buf)
		    && memcmp(read_buf + (FIL_PAGE_LSN + 4),
			      end - (FIL_PAGE_FCRC32_END_LSN
				     - FIL_PAGE_FCRC32_CHECKSUM), 4)) {
			return true;
		}

		buf_page_check_lsn(check_lsn, read_buf);
		return false;
	}

	size_t		checksum_field1 = 0;
	size_t		checksum_field2 = 0;
	uint32_t	crc32 = 0;
	bool		crc32_inited = false;
	ulint		zip_size = 0;
	bool		crc32_chksum = false;

	zip_size = FSP_FLAGS_GET_ZIP_SSIZE(fsp_flags);
	if (zip_size) {
		zip_size = (UNIV_ZIP_SIZE_MIN >> 1) << zip_size;
	}

	ulint page_type = mach_read_from_2(read_buf + FIL_PAGE_TYPE);

	/* We can trust page type if page compression is set on tablespace
	flags because page compression flag means file must have been
	created with 10.1 (later than 5.5 code base). In 10.1 page
	compressed tables do not contain post compression checksum and
	FIL_PAGE_END_LSN_OLD_CHKSUM field stored. Note that space can
	be null if we are in fil_check_first_page() and first page
	is not compressed or encrypted. Page checksum is verified
	after decompression (i.e. normally pages are already
	decompressed at this stage). */
	if ((page_type == FIL_PAGE_PAGE_COMPRESSED ||
	     page_type == FIL_PAGE_PAGE_COMPRESSED_ENCRYPTED)
#ifndef UNIV_INNOCHECKSUM
	    && FSP_FLAGS_HAS_PAGE_COMPRESSION(fsp_flags)
#endif
	) {
		return(false);
	}

	if (!zip_size && memcmp(read_buf + FIL_PAGE_LSN + 4,
				read_buf + srv_page_size
				- FIL_PAGE_END_LSN_OLD_CHKSUM + 4, 4)) {

		/* Stored log sequence numbers at the start and the end
		of page do not match */

		return(true);
	}

	buf_page_check_lsn(check_lsn, read_buf);

	/* Check whether the checksum fields have correct values */

	const srv_checksum_algorithm_t curr_algo =
		static_cast<srv_checksum_algorithm_t>(srv_checksum_algorithm);

	if (curr_algo == SRV_CHECKSUM_ALGORITHM_NONE) {
		return(false);
	}

	if (zip_size) {
		return !page_zip_verify_checksum(read_buf, zip_size);
	}

	checksum_field1 = mach_read_from_4(
		read_buf + FIL_PAGE_SPACE_OR_CHKSUM);

	checksum_field2 = mach_read_from_4(
		read_buf + srv_page_size - FIL_PAGE_END_LSN_OLD_CHKSUM);

	compile_time_assert(!(FIL_PAGE_LSN % 8));

	/* A page filled with NUL bytes is considered not corrupted.
	The FIL_PAGE_FILE_FLUSH_LSN field may be written nonzero for
	the first page of each file of the system tablespace.
	Ignore it for the system tablespace. */
	if (!checksum_field1 && !checksum_field2) {
		ulint i = 0;
		do {
			if (read_buf[i]) {
				return true;
			}
		} while (++i < FIL_PAGE_FILE_FLUSH_LSN_OR_KEY_VERSION);

		/* Ignore FIL_PAGE_FILE_FLUSH_LSN_OR_KEY_VERSION unless
		innodb_checksum_algorithm=full_crc32. */
		i += 8;

		do {
			if (read_buf[i]) {
				return true;
			}
		} while (++i < srv_page_size);
		return false;
	}

	switch (curr_algo) {
	case SRV_CHECKSUM_ALGORITHM_STRICT_FULL_CRC32:
	case SRV_CHECKSUM_ALGORITHM_STRICT_CRC32:
		return !buf_page_is_checksum_valid_crc32(
			read_buf, checksum_field1, checksum_field2);
	case SRV_CHECKSUM_ALGORITHM_STRICT_INNODB:
		return !buf_page_is_checksum_valid_innodb(
			read_buf, checksum_field1, checksum_field2);
	case SRV_CHECKSUM_ALGORITHM_STRICT_NONE:
		return !buf_page_is_checksum_valid_none(
			read_buf, checksum_field1, checksum_field2);
	case SRV_CHECKSUM_ALGORITHM_FULL_CRC32:
	case SRV_CHECKSUM_ALGORITHM_CRC32:
	case SRV_CHECKSUM_ALGORITHM_INNODB:
		if (buf_page_is_checksum_valid_none(read_buf,
			checksum_field1, checksum_field2)) {
#ifdef UNIV_INNOCHECKSUM
			if (log_file) {
				fprintf(log_file, "page::%llu;"
					" old style: calculated = %u;"
					" recorded = " ULINTPF ";\n",
					cur_page_num,
					buf_calc_page_old_checksum(read_buf),
					checksum_field2);
				fprintf(log_file, "page::%llu;"
					" new style: calculated = %u;"
					" crc32 = %u; recorded = " ULINTPF ";\n",
					cur_page_num,
					buf_calc_page_new_checksum(read_buf),
					buf_calc_page_crc32(read_buf),
					checksum_field1);
			}
#endif /* UNIV_INNOCHECKSUM */
			return false;
		}

		crc32_chksum = curr_algo == SRV_CHECKSUM_ALGORITHM_CRC32
			|| curr_algo == SRV_CHECKSUM_ALGORITHM_FULL_CRC32;

		/* Very old versions of InnoDB only stored 8 byte lsn to the
		start and the end of the page. */

		/* Since innodb_checksum_algorithm is not strict_* allow
		any of the algos to match for the old field */

		if (checksum_field2
		    != mach_read_from_4(read_buf + FIL_PAGE_LSN)
		    && checksum_field2 != BUF_NO_CHECKSUM_MAGIC) {

			if (crc32_chksum) {
				crc32 = buf_calc_page_crc32(read_buf);
				crc32_inited = true;

				DBUG_EXECUTE_IF(
					"page_intermittent_checksum_mismatch", {
					static int page_counter;
					if (page_counter++ == 2) {
						crc32++;
					}
				});

				if (checksum_field2 != crc32
				    && checksum_field2
				       != buf_calc_page_old_checksum(read_buf)) {
					return true;
				}
			} else {
				ut_ad(curr_algo
				      == SRV_CHECKSUM_ALGORITHM_INNODB);

				if (checksum_field2
				    != buf_calc_page_old_checksum(read_buf)) {
					crc32 = buf_calc_page_crc32(read_buf);
					crc32_inited = true;

					if (checksum_field2 != crc32) {
						return true;
					}
				}
			}
		}

		if (checksum_field1 == 0
		    || checksum_field1 == BUF_NO_CHECKSUM_MAGIC) {
		} else if (crc32_chksum) {

			if (!crc32_inited) {
				crc32 = buf_calc_page_crc32(read_buf);
				crc32_inited = true;
			}

			if (checksum_field1 != crc32
			    && checksum_field1
			    != buf_calc_page_new_checksum(read_buf)) {
				return true;
			}
		} else {
			ut_ad(curr_algo == SRV_CHECKSUM_ALGORITHM_INNODB);

			if (checksum_field1
			    != buf_calc_page_new_checksum(read_buf)) {

				if (!crc32_inited) {
					crc32 = buf_calc_page_crc32(read_buf);
					crc32_inited = true;
				}

				if (checksum_field1 != crc32) {
					return true;
				}
			}
		}

		if (crc32_inited
		    && ((checksum_field1 == crc32
			 && checksum_field2 != crc32)
			|| (checksum_field1 != crc32
			    && checksum_field2 == crc32))) {
			return true;
		}

		break;
	case SRV_CHECKSUM_ALGORITHM_NONE:
		/* should have returned false earlier */
		break;
	}

	return false;
}

#ifndef UNIV_INNOCHECKSUM

#if defined(DBUG_OFF) && defined(HAVE_MADVISE) &&  defined(MADV_DODUMP)
/** Enable buffers to be dumped to core files

A convience function, not called anyhwere directly however
it is left available for gdb or any debugger to call
in the event that you want all of the memory to be dumped
to a core file.

Returns number of errors found in madvise calls. */
int
buf_madvise_do_dump()
{
	int ret= 0;
	buf_pool_t*	buf_pool;
	buf_chunk_t*	chunk;

	/* mirrors allocation in log_t::create() */
	if (log_sys.buf) {
		ret+= madvise(log_sys.first_in_use
			      ? log_sys.buf
			      : log_sys.buf - srv_log_buffer_size,
			      srv_log_buffer_size * 2,
			      MADV_DODUMP);
	}
	/* mirrors recv_sys_t::create() */
	if (recv_sys.buf)
	{
		ret+= madvise(recv_sys.buf, recv_sys.len, MADV_DODUMP);
	}

	buf_pool_mutex_enter_all();

	for (ulong i= 0; i < srv_buf_pool_instances; i++)
	{
		buf_pool = buf_pool_from_array(i);
		chunk = buf_pool->chunks;

		for (int n = buf_pool->n_chunks; n--; chunk++)
		{
			ret+= madvise(chunk->mem, chunk->mem_size(), MADV_DODUMP);
		}
	}

	buf_pool_mutex_exit_all();

	return ret;
}
#endif

/** Dump a page to stderr.
@param[in]	read_buf	database page
@param[in]	zip_size	compressed page size, or 0 */
void buf_page_print(const byte* read_buf, ulint zip_size)
{
	const ulint size = zip_size ? zip_size : srv_page_size;
	dict_index_t*	index;

#ifndef UNIV_DEBUG
	ib::info() << "Page dump in ascii and hex ("
		<< size << " bytes):";

	ut_print_buf(stderr, read_buf, size);
	fputs("\nInnoDB: End of page dump\n", stderr);
#endif

	if (zip_size) {
		/* Print compressed page. */
		ib::info() << "Compressed page type ("
			<< fil_page_get_type(read_buf)
			<< "); stored checksum in field1 "
			<< mach_read_from_4(
				read_buf + FIL_PAGE_SPACE_OR_CHKSUM)
			<< "; calculated checksums for field1: "
			<< buf_checksum_algorithm_name(
				SRV_CHECKSUM_ALGORITHM_CRC32)
			<< " "
			<< page_zip_calc_checksum(
				read_buf, zip_size,
				SRV_CHECKSUM_ALGORITHM_CRC32)
			<< ", "
			<< buf_checksum_algorithm_name(
				SRV_CHECKSUM_ALGORITHM_INNODB)
			<< " "
			<< page_zip_calc_checksum(
				read_buf, zip_size,
				SRV_CHECKSUM_ALGORITHM_INNODB)
			<< ", "
			<< buf_checksum_algorithm_name(
				SRV_CHECKSUM_ALGORITHM_NONE)
			<< " "
			<< page_zip_calc_checksum(
				read_buf, zip_size,
				SRV_CHECKSUM_ALGORITHM_NONE)
			<< "; page LSN "
			<< mach_read_from_8(read_buf + FIL_PAGE_LSN)
			<< "; page number (if stored to page"
			<< " already) "
			<< mach_read_from_4(read_buf + FIL_PAGE_OFFSET)
			<< "; space id (if stored to page already) "
			<< mach_read_from_4(
				read_buf + FIL_PAGE_ARCH_LOG_NO_OR_SPACE_ID);

	} else {
		const uint32_t	crc32 = buf_calc_page_crc32(read_buf);
		ulint page_type = fil_page_get_type(read_buf);

		ib::info() << "Uncompressed page, stored checksum in field1 "
			<< mach_read_from_4(
				read_buf + FIL_PAGE_SPACE_OR_CHKSUM)
			<< ", calculated checksums for field1: "
			<< buf_checksum_algorithm_name(
				SRV_CHECKSUM_ALGORITHM_CRC32) << " "
			<< crc32
			<< ", "
			<< buf_checksum_algorithm_name(
				SRV_CHECKSUM_ALGORITHM_INNODB) << " "
			<< buf_calc_page_new_checksum(read_buf)
			<< ", "
			<< " page type " << page_type << " == "
			<< fil_get_page_type_name(page_type) << "."
			<< buf_checksum_algorithm_name(
				SRV_CHECKSUM_ALGORITHM_NONE) << " "
			<< BUF_NO_CHECKSUM_MAGIC
			<< ", stored checksum in field2 "
			<< mach_read_from_4(read_buf + srv_page_size
					    - FIL_PAGE_END_LSN_OLD_CHKSUM)
			<< ", calculated checksums for field2: "
			<< buf_checksum_algorithm_name(
				SRV_CHECKSUM_ALGORITHM_CRC32) << " "
			<< crc32
			<< ", "
			<< buf_checksum_algorithm_name(
				SRV_CHECKSUM_ALGORITHM_INNODB) << " "
			<< buf_calc_page_old_checksum(read_buf)
			<< ", "
			<< buf_checksum_algorithm_name(
				SRV_CHECKSUM_ALGORITHM_NONE) << " "
			<< BUF_NO_CHECKSUM_MAGIC
			<< ",  page LSN "
			<< mach_read_from_4(read_buf + FIL_PAGE_LSN)
			<< " "
			<< mach_read_from_4(read_buf + FIL_PAGE_LSN + 4)
			<< ", low 4 bytes of LSN at page end "
			<< mach_read_from_4(read_buf + srv_page_size
					    - FIL_PAGE_END_LSN_OLD_CHKSUM + 4)
			<< ", page number (if stored to page already) "
			<< mach_read_from_4(read_buf + FIL_PAGE_OFFSET)
			<< ", space id (if created with >= MySQL-4.1.1"
			   " and stored already) "
			<< mach_read_from_4(
				read_buf + FIL_PAGE_ARCH_LOG_NO_OR_SPACE_ID);
	}

	switch (fil_page_get_type(read_buf)) {
		index_id_t	index_id;
	case FIL_PAGE_INDEX:
	case FIL_PAGE_TYPE_INSTANT:
	case FIL_PAGE_RTREE:
		index_id = btr_page_get_index_id(read_buf);
		ib::info() << "Page may be an index page where"
			" index id is " << index_id;

		index = dict_index_find_on_id_low(index_id);
		if (index) {
			ib::info()
				<< "Index " << index_id
				<< " is " << index->name
				<< " in table " << index->table->name;
		}
		break;
	case FIL_PAGE_UNDO_LOG:
		fputs("InnoDB: Page may be an undo log page\n", stderr);
		break;
	case FIL_PAGE_INODE:
		fputs("InnoDB: Page may be an 'inode' page\n", stderr);
		break;
	case FIL_PAGE_IBUF_FREE_LIST:
		fputs("InnoDB: Page may be an insert buffer free list page\n",
		      stderr);
		break;
	case FIL_PAGE_TYPE_ALLOCATED:
		fputs("InnoDB: Page may be a freshly allocated page\n",
		      stderr);
		break;
	case FIL_PAGE_IBUF_BITMAP:
		fputs("InnoDB: Page may be an insert buffer bitmap page\n",
		      stderr);
		break;
	case FIL_PAGE_TYPE_SYS:
		fputs("InnoDB: Page may be a system page\n",
		      stderr);
		break;
	case FIL_PAGE_TYPE_TRX_SYS:
		fputs("InnoDB: Page may be a transaction system page\n",
		      stderr);
		break;
	case FIL_PAGE_TYPE_FSP_HDR:
		fputs("InnoDB: Page may be a file space header page\n",
		      stderr);
		break;
	case FIL_PAGE_TYPE_XDES:
		fputs("InnoDB: Page may be an extent descriptor page\n",
		      stderr);
		break;
	case FIL_PAGE_TYPE_BLOB:
		fputs("InnoDB: Page may be a BLOB page\n",
		      stderr);
		break;
	case FIL_PAGE_TYPE_ZBLOB:
	case FIL_PAGE_TYPE_ZBLOB2:
		fputs("InnoDB: Page may be a compressed BLOB page\n",
		      stderr);
		break;
	}
}

# ifdef PFS_GROUP_BUFFER_SYNC
extern mysql_pfs_key_t	buffer_block_mutex_key;

/********************************************************************//**
This function registers mutexes and rwlocks in buffer blocks with
performance schema. If PFS_MAX_BUFFER_MUTEX_LOCK_REGISTER is
defined to be a value less than chunk->size, then only mutexes
and rwlocks in the first PFS_MAX_BUFFER_MUTEX_LOCK_REGISTER
blocks are registered. */
static
void
pfs_register_buffer_block(
/*======================*/
	buf_chunk_t*	chunk)		/*!< in/out: chunk of buffers */
{
	buf_block_t*    block;
	ulint		num_to_register;

	block = chunk->blocks;

	num_to_register = ut_min(
		chunk->size, PFS_MAX_BUFFER_MUTEX_LOCK_REGISTER);

	for (ulint i = 0; i < num_to_register; i++) {
#  ifdef UNIV_PFS_MUTEX
		BPageMutex*	mutex;

		mutex = &block->mutex;
		mutex->pfs_add(buffer_block_mutex_key);
#  endif /* UNIV_PFS_MUTEX */

		rw_lock_t*	rwlock;

#  ifdef UNIV_PFS_RWLOCK
		rwlock = &block->lock;
		ut_a(!rwlock->pfs_psi);
		rwlock->pfs_psi = (PSI_server)
			? PSI_server->init_rwlock(buf_block_lock_key, rwlock)
			: NULL;

#   ifdef UNIV_DEBUG
		rwlock = block->debug_latch;
		ut_a(!rwlock->pfs_psi);
		rwlock->pfs_psi = (PSI_server)
			? PSI_server->init_rwlock(buf_block_debug_latch_key,
						  rwlock)
			: NULL;
#   endif /* UNIV_DEBUG */

#  endif /* UNIV_PFS_RWLOCK */
		block++;
	}
}
# endif /* PFS_GROUP_BUFFER_SYNC */

/********************************************************************//**
Initializes a buffer control block when the buf_pool is created. */
static
void
buf_block_init(
/*===========*/
	buf_pool_t*	buf_pool,	/*!< in: buffer pool instance */
	buf_block_t*	block,		/*!< in: pointer to control block */
	byte*		frame)		/*!< in: pointer to buffer frame */
{
	UNIV_MEM_DESC(frame, srv_page_size);

	/* This function should only be executed at database startup or by
	buf_pool_resize(). Either way, adaptive hash index must not exist. */
	assert_block_ahi_empty_on_init(block);

	block->frame = frame;

	block->page.buf_pool_index = buf_pool_index(buf_pool);
	block->page.flush_type = BUF_FLUSH_LRU;
	block->page.state = BUF_BLOCK_NOT_USED;
	block->page.buf_fix_count = 0;
	block->page.io_fix = BUF_IO_NONE;
	block->page.flush_observer = NULL;
	block->page.encrypted = false;
	block->page.real_size = 0;
	block->page.write_size = 0;
	block->modify_clock = 0;
	block->page.slot = NULL;

	ut_d(block->page.file_page_was_freed = FALSE);

#ifdef BTR_CUR_HASH_ADAPT
	block->index = NULL;
#endif /* BTR_CUR_HASH_ADAPT */
	block->skip_flush_check = false;

	ut_d(block->page.in_page_hash = FALSE);
	ut_d(block->page.in_zip_hash = FALSE);
	ut_d(block->page.in_flush_list = FALSE);
	ut_d(block->page.in_free_list = FALSE);
	ut_d(block->page.in_LRU_list = FALSE);
	ut_d(block->in_unzip_LRU_list = FALSE);
	ut_d(block->in_withdraw_list = FALSE);

	page_zip_des_init(&block->page.zip);

	mutex_create(LATCH_ID_BUF_BLOCK_MUTEX, &block->mutex);
	ut_d(block->debug_latch = (rw_lock_t *) ut_malloc_nokey(sizeof(rw_lock_t)));

#if defined PFS_SKIP_BUFFER_MUTEX_RWLOCK || defined PFS_GROUP_BUFFER_SYNC
	/* If PFS_SKIP_BUFFER_MUTEX_RWLOCK is defined, skip registration
	of buffer block rwlock with performance schema.

	If PFS_GROUP_BUFFER_SYNC is defined, skip the registration
	since buffer block rwlock will be registered later in
	pfs_register_buffer_block(). */

	rw_lock_create(PFS_NOT_INSTRUMENTED, &block->lock, SYNC_LEVEL_VARYING);

	ut_d(rw_lock_create(PFS_NOT_INSTRUMENTED, block->debug_latch,
			    SYNC_LEVEL_VARYING));

#else /* PFS_SKIP_BUFFER_MUTEX_RWLOCK || PFS_GROUP_BUFFER_SYNC */

	rw_lock_create(buf_block_lock_key, &block->lock, SYNC_LEVEL_VARYING);

	ut_d(rw_lock_create(buf_block_debug_latch_key,
			    block->debug_latch, SYNC_LEVEL_VARYING));

#endif /* PFS_SKIP_BUFFER_MUTEX_RWLOCK || PFS_GROUP_BUFFER_SYNC */

	block->lock.is_block_lock = 1;

	ut_ad(rw_lock_validate(&(block->lock)));
}

/********************************************************************//**
Allocates a chunk of buffer frames.
@return chunk, or NULL on failure */
static
buf_chunk_t*
buf_chunk_init(
/*===========*/
	buf_pool_t*	buf_pool,	/*!< in: buffer pool instance */
	buf_chunk_t*	chunk,		/*!< out: chunk of buffers */
	ulint		mem_size)	/*!< in: requested size in bytes */
{
	buf_block_t*	block;
	byte*		frame;
	ulint		i;

	/* Round down to a multiple of page size,
	although it already should be. */
	mem_size = ut_2pow_round<ulint>(mem_size, srv_page_size);

	DBUG_EXECUTE_IF("ib_buf_chunk_init_fails", return(NULL););

	chunk->mem = buf_pool->allocator.allocate_large_dontdump(mem_size, &chunk->mem_pfx);

	if (UNIV_UNLIKELY(chunk->mem == NULL)) {

		return(NULL);
	}

#ifdef HAVE_LIBNUMA
	if (srv_numa_interleave) {
		struct bitmask *numa_mems_allowed = numa_get_mems_allowed();
		int	st = mbind(chunk->mem, chunk->mem_size(),
				   MPOL_INTERLEAVE,
				   numa_mems_allowed->maskp,
				   numa_mems_allowed->size,
				   MPOL_MF_MOVE);
		if (st != 0) {
			ib::warn() << "Failed to set NUMA memory policy of"
				" buffer pool page frames to MPOL_INTERLEAVE"
				" (error: " << strerror(errno) << ").";
		}
	}
#endif /* HAVE_LIBNUMA */


	/* Allocate the block descriptors from
	the start of the memory block. */
	chunk->blocks = (buf_block_t*) chunk->mem;

	/* Align a pointer to the first frame.  Note that when
	opt_large_page_size is smaller than srv_page_size,
	we may allocate one fewer block than requested.  When
	it is bigger, we may allocate more blocks than requested. */

	frame = (byte*) ut_align(chunk->mem, srv_page_size);
	chunk->size = (chunk->mem_pfx.m_size >> srv_page_size_shift)
		- (frame != chunk->mem);

	/* Subtract the space needed for block descriptors. */
	{
		ulint	size = chunk->size;

		while (frame < (byte*) (chunk->blocks + size)) {
			frame += srv_page_size;
			size--;
		}

		chunk->size = size;
	}

	/* Init block structs and assign frames for them. Then we
	assign the frames to the first blocks (we already mapped the
	memory above). */

	block = chunk->blocks;

	for (i = chunk->size; i--; ) {

		buf_block_init(buf_pool, block, frame);
		UNIV_MEM_INVALID(block->frame, srv_page_size);

		/* Add the block to the free list */
		UT_LIST_ADD_LAST(buf_pool->free, &block->page);

		ut_d(block->page.in_free_list = TRUE);
		ut_ad(buf_pool_from_block(block) == buf_pool);

		block++;
		frame += srv_page_size;
	}

	buf_pool_register_chunk(chunk);

#ifdef PFS_GROUP_BUFFER_SYNC
	pfs_register_buffer_block(chunk);
#endif /* PFS_GROUP_BUFFER_SYNC */
	return(chunk);
}

#ifdef UNIV_DEBUG
/*********************************************************************//**
Finds a block in the given buffer chunk that points to a
given compressed page.
@return buffer block pointing to the compressed page, or NULL */
static
buf_block_t*
buf_chunk_contains_zip(
/*===================*/
	buf_chunk_t*	chunk,	/*!< in: chunk being checked */
	const void*	data)	/*!< in: pointer to compressed page */
{
	buf_block_t*	block;
	ulint		i;

	block = chunk->blocks;

	for (i = chunk->size; i--; block++) {
		if (block->page.zip.data == data) {

			return(block);
		}
	}

	return(NULL);
}

/*********************************************************************//**
Finds a block in the buffer pool that points to a
given compressed page.
@return buffer block pointing to the compressed page, or NULL */
buf_block_t*
buf_pool_contains_zip(
/*==================*/
	buf_pool_t*	buf_pool,	/*!< in: buffer pool instance */
	const void*	data)		/*!< in: pointer to compressed page */
{
	ulint		n;
	buf_chunk_t*	chunk = buf_pool->chunks;

	ut_ad(buf_pool);
	ut_ad(buf_pool_mutex_own(buf_pool));
	for (n = buf_pool->n_chunks; n--; chunk++) {

		buf_block_t* block = buf_chunk_contains_zip(chunk, data);

		if (block) {
			return(block);
		}
	}

	return(NULL);
}
#endif /* UNIV_DEBUG */

/*********************************************************************//**
Checks that all file pages in the buffer chunk are in a replaceable state.
@return address of a non-free block, or NULL if all freed */
static
const buf_block_t*
buf_chunk_not_freed(
/*================*/
	buf_chunk_t*	chunk)	/*!< in: chunk being checked */
{
	buf_block_t*	block;
	ulint		i;

	block = chunk->blocks;

	for (i = chunk->size; i--; block++) {
		ibool	ready;

		switch (buf_block_get_state(block)) {
		case BUF_BLOCK_POOL_WATCH:
		case BUF_BLOCK_ZIP_PAGE:
		case BUF_BLOCK_ZIP_DIRTY:
			/* The uncompressed buffer pool should never
			contain compressed block descriptors. */
			ut_error;
			break;
		case BUF_BLOCK_NOT_USED:
		case BUF_BLOCK_READY_FOR_USE:
		case BUF_BLOCK_MEMORY:
		case BUF_BLOCK_REMOVE_HASH:
			/* Skip blocks that are not being used for
			file pages. */
			break;
		case BUF_BLOCK_FILE_PAGE:
			if (srv_read_only_mode) {
				/* The page cleaner is disabled in
				read-only mode.  No pages can be
				dirtied, so all of them must be clean. */
				ut_ad(block->page.oldest_modification
				      == block->page.newest_modification);
				ut_ad(block->page.oldest_modification == 0
				      || block->page.oldest_modification
				      == recv_sys.recovered_lsn
				      || srv_force_recovery
				      == SRV_FORCE_NO_LOG_REDO);
				ut_ad(block->page.buf_fix_count == 0);
				ut_ad(block->page.io_fix == BUF_IO_NONE);
				break;
			}

			buf_page_mutex_enter(block);
			ready = buf_flush_ready_for_replace(&block->page);
			buf_page_mutex_exit(block);

			if (!ready) {
				return(block);
			}

			break;
		}
	}

	return(NULL);
}

/********************************************************************//**
Set buffer pool size variables after resizing it */
static
void
buf_pool_set_sizes(void)
/*====================*/
{
	ulint	i;
	ulint	curr_size = 0;

	buf_pool_mutex_enter_all();

	for (i = 0; i < srv_buf_pool_instances; i++) {
		buf_pool_t*	buf_pool;

		buf_pool = buf_pool_from_array(i);
		curr_size += buf_pool->curr_pool_size;
	}

	srv_buf_pool_curr_size = curr_size;
	srv_buf_pool_old_size = srv_buf_pool_size;
	srv_buf_pool_base_size = srv_buf_pool_size;

	buf_pool_mutex_exit_all();
}

/** Free the synchronization objects of a buffer pool block descriptor
@param[in,out]	block	buffer pool block descriptor */
static void buf_block_free_mutexes(buf_block_t* block)
{
	mutex_free(&block->mutex);
	rw_lock_free(&block->lock);
	ut_d(rw_lock_free(block->debug_latch));
	ut_d(ut_free(block->debug_latch));
}

/********************************************************************//**
Initialize a buffer pool instance.
@return DB_SUCCESS if all goes well. */
static
ulint
buf_pool_init_instance(
/*===================*/
	buf_pool_t*	buf_pool,	/*!< in: buffer pool instance */
	ulint		buf_pool_size,	/*!< in: size in bytes */
	ulint		instance_no)	/*!< in: id of the instance */
{
	ulint		i;
	ulint		chunk_size;
	buf_chunk_t*	chunk;

	ut_ad(buf_pool_size % srv_buf_pool_chunk_unit == 0);

	/* 1. Initialize general fields
	------------------------------- */
	mutex_create(LATCH_ID_BUF_POOL, &buf_pool->mutex);

	mutex_create(LATCH_ID_BUF_POOL_ZIP, &buf_pool->zip_mutex);

	new(&buf_pool->allocator)
		ut_allocator<unsigned char>(mem_key_buf_buf_pool);

	buf_pool_mutex_enter(buf_pool);

	if (buf_pool_size > 0) {
		buf_pool->n_chunks
			= buf_pool_size / srv_buf_pool_chunk_unit;
		chunk_size = srv_buf_pool_chunk_unit;

		buf_pool->chunks =
			reinterpret_cast<buf_chunk_t*>(ut_zalloc_nokey(
				buf_pool->n_chunks * sizeof(*chunk)));
		buf_pool->chunks_old = NULL;

		UT_LIST_INIT(buf_pool->LRU, &buf_page_t::LRU);
		UT_LIST_INIT(buf_pool->free, &buf_page_t::list);
		UT_LIST_INIT(buf_pool->withdraw, &buf_page_t::list);
		buf_pool->withdraw_target = 0;
		UT_LIST_INIT(buf_pool->flush_list, &buf_page_t::list);
		UT_LIST_INIT(buf_pool->unzip_LRU, &buf_block_t::unzip_LRU);

#if defined UNIV_DEBUG || defined UNIV_BUF_DEBUG
		UT_LIST_INIT(buf_pool->zip_clean, &buf_page_t::list);
#endif /* UNIV_DEBUG || UNIV_BUF_DEBUG */

		for (i = 0; i < UT_ARR_SIZE(buf_pool->zip_free); ++i) {
			UT_LIST_INIT(
				buf_pool->zip_free[i], &buf_buddy_free_t::list);
		}

		buf_pool->curr_size = 0;
		chunk = buf_pool->chunks;

		do {
			if (!buf_chunk_init(buf_pool, chunk, chunk_size)) {
				while (--chunk >= buf_pool->chunks) {
					buf_block_t*	block = chunk->blocks;

					for (i = chunk->size; i--; block++) {
						buf_block_free_mutexes(block);
					}

					buf_pool->allocator.deallocate_large_dodump(
						chunk->mem, &chunk->mem_pfx, chunk->mem_size());
				}
				ut_free(buf_pool->chunks);
				buf_pool_mutex_exit(buf_pool);

				return(DB_ERROR);
			}

			buf_pool->curr_size += chunk->size;
		} while (++chunk < buf_pool->chunks + buf_pool->n_chunks);

		buf_pool->instance_no = instance_no;
		buf_pool->read_ahead_area =
			ut_min(BUF_READ_AHEAD_PAGES,
			       ut_2_power_up(buf_pool->curr_size /
					     BUF_READ_AHEAD_PORTION));
		buf_pool->curr_pool_size = buf_pool_size;

		buf_pool->old_size = buf_pool->curr_size;
		buf_pool->n_chunks_new = buf_pool->n_chunks;

		/* Number of locks protecting page_hash must be a
		power of two */
		srv_n_page_hash_locks = static_cast<ulong>(
			 ut_2_power_up(srv_n_page_hash_locks));
		ut_a(srv_n_page_hash_locks != 0);
		ut_a(srv_n_page_hash_locks <= MAX_PAGE_HASH_LOCKS);

		buf_pool->page_hash = ib_create(
			2 * buf_pool->curr_size,
			LATCH_ID_HASH_TABLE_RW_LOCK,
			srv_n_page_hash_locks, MEM_HEAP_FOR_PAGE_HASH);

		buf_pool->page_hash_old = NULL;

		buf_pool->zip_hash = hash_create(2 * buf_pool->curr_size);

		buf_pool->last_printout_time = ut_time();
	}
	/* 2. Initialize flushing fields
	-------------------------------- */

	mutex_create(LATCH_ID_FLUSH_LIST, &buf_pool->flush_list_mutex);

	for (i = BUF_FLUSH_LRU; i < BUF_FLUSH_N_TYPES; i++) {
		buf_pool->no_flush[i] = os_event_create(0);
	}

	buf_pool->watch = (buf_page_t*) ut_zalloc_nokey(
		sizeof(*buf_pool->watch) * BUF_POOL_WATCH_SIZE);
	for (i = 0; i < BUF_POOL_WATCH_SIZE; i++) {
		buf_pool->watch[i].buf_pool_index
			= unsigned(buf_pool->instance_no);
	}

	/* All fields are initialized by ut_zalloc_nokey(). */

	buf_pool->try_LRU_scan = TRUE;

	/* Initialize the hazard pointer for flush_list batches */
	new(&buf_pool->flush_hp)
		FlushHp(buf_pool, &buf_pool->flush_list_mutex);

	/* Initialize the hazard pointer for LRU batches */
	new(&buf_pool->lru_hp) LRUHp(buf_pool, &buf_pool->mutex);

	/* Initialize the iterator for LRU scan search */
	new(&buf_pool->lru_scan_itr) LRUItr(buf_pool, &buf_pool->mutex);

	/* Initialize the iterator for single page scan search */
	new(&buf_pool->single_scan_itr) LRUItr(buf_pool, &buf_pool->mutex);

	/* Initialize the temporal memory array and slots */
	new(&buf_pool->io_buf) buf_pool_t::io_buf_t(
		(srv_n_read_io_threads + srv_n_write_io_threads)
		* (8 * OS_AIO_N_PENDING_IOS_PER_THREAD));

	buf_pool_mutex_exit(buf_pool);

	DBUG_EXECUTE_IF("buf_pool_init_instance_force_oom",
		return(DB_ERROR); );

	return(DB_SUCCESS);
}

/********************************************************************//**
free one buffer pool instance */
static
void
buf_pool_free_instance(
/*===================*/
	buf_pool_t*	buf_pool)	/* in,own: buffer pool instance
					to free */
{
	buf_chunk_t*	chunk;
	buf_chunk_t*	chunks;
	buf_page_t*	bpage;
	buf_page_t*	prev_bpage = 0;

	mutex_free(&buf_pool->mutex);
	mutex_free(&buf_pool->zip_mutex);
	mutex_free(&buf_pool->flush_list_mutex);

	if (buf_pool->flush_rbt) {
		rbt_free(buf_pool->flush_rbt);
		buf_pool->flush_rbt = NULL;
	}

	for (bpage = UT_LIST_GET_LAST(buf_pool->LRU);
	     bpage != NULL;
	     bpage = prev_bpage) {

		prev_bpage = UT_LIST_GET_PREV(LRU, bpage);
		buf_page_state	state = buf_page_get_state(bpage);

		ut_ad(buf_page_in_file(bpage));
		ut_ad(bpage->in_LRU_list);

		if (state != BUF_BLOCK_FILE_PAGE) {
			/* We must not have any dirty block except
			when doing a fast shutdown. */
			ut_ad(state == BUF_BLOCK_ZIP_PAGE
			      || srv_fast_shutdown == 2);
			buf_page_free_descriptor(bpage);
		}
	}

	ut_free(buf_pool->watch);
	buf_pool->watch = NULL;

	chunks = buf_pool->chunks;
	chunk = chunks + buf_pool->n_chunks;

	while (--chunk >= chunks) {
		buf_block_t*	block = chunk->blocks;

		for (ulint i = chunk->size; i--; block++) {
			buf_block_free_mutexes(block);
		}

		buf_pool->allocator.deallocate_large_dodump(
			chunk->mem, &chunk->mem_pfx, chunk->mem_size());
	}

	for (ulint i = BUF_FLUSH_LRU; i < BUF_FLUSH_N_TYPES; ++i) {
		os_event_destroy(buf_pool->no_flush[i]);
	}

	ut_free(buf_pool->chunks);
	ha_clear(buf_pool->page_hash);
	hash_table_free(buf_pool->page_hash);
	hash_table_free(buf_pool->zip_hash);

	buf_pool->io_buf.~io_buf_t();
	buf_pool->allocator.~ut_allocator();
}

/********************************************************************//**
Creates the buffer pool.
@return DB_SUCCESS if success, DB_ERROR if not enough memory or error */
dberr_t
buf_pool_init(
/*==========*/
	ulint	total_size,	/*!< in: size of the total pool in bytes */
	ulint	n_instances)	/*!< in: number of instances */
{
	ulint		i;
	const ulint	size	= total_size / n_instances;

	ut_ad(n_instances > 0);
	ut_ad(n_instances <= MAX_BUFFER_POOLS);
	ut_ad(n_instances == srv_buf_pool_instances);

	NUMA_MEMPOLICY_INTERLEAVE_IN_SCOPE;

	buf_pool_resizing = false;
	buf_pool_withdrawing = false;
	buf_withdraw_clock = 0;

	buf_pool_ptr = (buf_pool_t*) ut_zalloc_nokey(
		n_instances * sizeof *buf_pool_ptr);

	buf_chunk_map_reg = UT_NEW_NOKEY(buf_pool_chunk_map_t());

	for (i = 0; i < n_instances; i++) {
		buf_pool_t*	ptr	= &buf_pool_ptr[i];

		if (buf_pool_init_instance(ptr, size, i) != DB_SUCCESS) {

			/* Free all the instances created so far. */
			buf_pool_free(i);

			return(DB_ERROR);
		}
	}

	buf_chunk_map_ref = buf_chunk_map_reg;

	buf_pool_set_sizes();
	buf_LRU_old_ratio_update(100 * 3/ 8, FALSE);

	btr_search_sys_create(buf_pool_get_curr_size() / sizeof(void*) / 64);

	return(DB_SUCCESS);
}

/********************************************************************//**
Frees the buffer pool at shutdown.  This must not be invoked before
freeing all mutexes. */
void
buf_pool_free(
/*==========*/
	ulint	n_instances)	/*!< in: numbere of instances to free */
{
	for (ulint i = 0; i < n_instances; i++) {
		buf_pool_free_instance(buf_pool_from_array(i));
	}

	UT_DELETE(buf_chunk_map_reg);
	buf_chunk_map_reg = buf_chunk_map_ref = NULL;

	ut_free(buf_pool_ptr);
	buf_pool_ptr = NULL;
}

/** Reallocate a control block.
@param[in]	buf_pool	buffer pool instance
@param[in]	block		pointer to control block
@retval false	if failed because of no free blocks. */
static
bool
buf_page_realloc(
	buf_pool_t*	buf_pool,
	buf_block_t*	block)
{
	buf_block_t*	new_block;

	ut_ad(buf_pool_withdrawing);
	ut_ad(buf_pool_mutex_own(buf_pool));
	ut_ad(buf_block_get_state(block) == BUF_BLOCK_FILE_PAGE);

	new_block = buf_LRU_get_free_only(buf_pool);

	if (new_block == NULL) {
		return(false); /* free_list was not enough */
	}

	rw_lock_t*	hash_lock = buf_page_hash_lock_get(buf_pool, block->page.id);

	rw_lock_x_lock(hash_lock);
	mutex_enter(&block->mutex);

	if (buf_page_can_relocate(&block->page)) {
		mutex_enter(&new_block->mutex);

		memcpy(new_block->frame, block->frame, srv_page_size);
		new (&new_block->page) buf_page_t(block->page);

		/* relocate LRU list */
		ut_ad(block->page.in_LRU_list);
		ut_ad(!block->page.in_zip_hash);
		ut_d(block->page.in_LRU_list = FALSE);

		buf_LRU_adjust_hp(buf_pool, &block->page);

		buf_page_t*	prev_b = UT_LIST_GET_PREV(LRU, &block->page);
		UT_LIST_REMOVE(buf_pool->LRU, &block->page);

		if (prev_b != NULL) {
			UT_LIST_INSERT_AFTER(buf_pool->LRU, prev_b, &new_block->page);
		} else {
			UT_LIST_ADD_FIRST(buf_pool->LRU, &new_block->page);
		}

		if (buf_pool->LRU_old == &block->page) {
			buf_pool->LRU_old = &new_block->page;
		}

		ut_ad(new_block->page.in_LRU_list);

		/* relocate unzip_LRU list */
		if (block->page.zip.data != NULL) {
			ut_ad(block->in_unzip_LRU_list);
			ut_d(new_block->in_unzip_LRU_list = TRUE);
			UNIV_MEM_DESC(&new_block->page.zip.data,
				      page_zip_get_size(&new_block->page.zip));

			buf_block_t*	prev_block = UT_LIST_GET_PREV(unzip_LRU, block);
			UT_LIST_REMOVE(buf_pool->unzip_LRU, block);

			ut_d(block->in_unzip_LRU_list = FALSE);
			block->page.zip.data = NULL;
			page_zip_set_size(&block->page.zip, 0);

			if (prev_block != NULL) {
				UT_LIST_INSERT_AFTER(buf_pool->unzip_LRU, prev_block, new_block);
			} else {
				UT_LIST_ADD_FIRST(buf_pool->unzip_LRU, new_block);
			}
		} else {
			ut_ad(!block->in_unzip_LRU_list);
			ut_d(new_block->in_unzip_LRU_list = FALSE);
		}

		/* relocate buf_pool->page_hash */
		ut_ad(block->page.in_page_hash);
		ut_ad(&block->page == buf_page_hash_get_low(buf_pool,
							    block->page.id));
		ut_d(block->page.in_page_hash = FALSE);
		ulint	fold = block->page.id.fold();
		ut_ad(fold == new_block->page.id.fold());
		HASH_DELETE(buf_page_t, hash, buf_pool->page_hash, fold, (&block->page));
		HASH_INSERT(buf_page_t, hash, buf_pool->page_hash, fold, (&new_block->page));

		ut_ad(new_block->page.in_page_hash);

		buf_block_modify_clock_inc(block);
		memset(block->frame + FIL_PAGE_OFFSET, 0xff, 4);
		memset(block->frame + FIL_PAGE_ARCH_LOG_NO_OR_SPACE_ID, 0xff, 4);
		UNIV_MEM_INVALID(block->frame, srv_page_size);
		buf_block_set_state(block, BUF_BLOCK_REMOVE_HASH);
		block->page.id
		    = page_id_t(ULINT32_UNDEFINED, ULINT32_UNDEFINED);

		/* Relocate buf_pool->flush_list. */
		if (block->page.oldest_modification) {
			buf_flush_relocate_on_flush_list(
				&block->page, &new_block->page);
		}

		/* set other flags of buf_block_t */

#ifdef BTR_CUR_HASH_ADAPT
		/* This code should only be executed by buf_pool_resize(),
		while the adaptive hash index is disabled. */
		assert_block_ahi_empty(block);
		assert_block_ahi_empty_on_init(new_block);
		ut_ad(!block->index);
		new_block->index	= NULL;
		new_block->n_hash_helps	= 0;
		new_block->n_fields	= 1;
		new_block->left_side	= TRUE;
#endif /* BTR_CUR_HASH_ADAPT */

		new_block->lock_hash_val = block->lock_hash_val;
		ut_ad(new_block->lock_hash_val == lock_rec_hash(
			new_block->page.id.space(),
			new_block->page.id.page_no()));

		rw_lock_x_unlock(hash_lock);
		mutex_exit(&new_block->mutex);

		/* free block */
		buf_block_set_state(block, BUF_BLOCK_MEMORY);
		buf_LRU_block_free_non_file_page(block);

		mutex_exit(&block->mutex);
	} else {
		rw_lock_x_unlock(hash_lock);
		mutex_exit(&block->mutex);

		/* free new_block */
		mutex_enter(&new_block->mutex);
		buf_LRU_block_free_non_file_page(new_block);
		mutex_exit(&new_block->mutex);
	}

	return(true); /* free_list was enough */
}

/** Sets the global variable that feeds MySQL's innodb_buffer_pool_resize_status
to the specified string. The format and the following parameters are the
same as the ones used for printf(3).
@param[in]	fmt	format
@param[in]	...	extra parameters according to fmt */
static
void
buf_resize_status(
	const char*	fmt,
	...)
{
	va_list	ap;

	va_start(ap, fmt);

	vsnprintf(
		export_vars.innodb_buffer_pool_resize_status,
		sizeof(export_vars.innodb_buffer_pool_resize_status),
		fmt, ap);

	va_end(ap);

	ib::info() << export_vars.innodb_buffer_pool_resize_status;
}

/** Determines if a block is intended to be withdrawn.
@param[in]	buf_pool	buffer pool instance
@param[in]	block		pointer to control block
@retval true	if will be withdrawn */
bool
buf_block_will_withdrawn(
	buf_pool_t*		buf_pool,
	const buf_block_t*	block)
{
	ut_ad(buf_pool->curr_size < buf_pool->old_size);
	ut_ad(!buf_pool_resizing || buf_pool_mutex_own(buf_pool));

	const buf_chunk_t*	chunk
		= buf_pool->chunks + buf_pool->n_chunks_new;
	const buf_chunk_t*	echunk
		= buf_pool->chunks + buf_pool->n_chunks;

	while (chunk < echunk) {
		if (block >= chunk->blocks
		    && block < chunk->blocks + chunk->size) {
			return(true);
		}
		++chunk;
	}

	return(false);
}

/** Determines if a frame is intended to be withdrawn.
@param[in]	buf_pool	buffer pool instance
@param[in]	ptr		pointer to a frame
@retval true	if will be withdrawn */
bool
buf_frame_will_withdrawn(
	buf_pool_t*	buf_pool,
	const byte*	ptr)
{
	ut_ad(buf_pool->curr_size < buf_pool->old_size);
	ut_ad(!buf_pool_resizing || buf_pool_mutex_own(buf_pool));

	const buf_chunk_t*	chunk
		= buf_pool->chunks + buf_pool->n_chunks_new;
	const buf_chunk_t*	echunk
		= buf_pool->chunks + buf_pool->n_chunks;

	while (chunk < echunk) {
		if (ptr >= chunk->blocks->frame
		    && ptr < (chunk->blocks + chunk->size - 1)->frame
			     + srv_page_size) {
			return(true);
		}
		++chunk;
	}

	return(false);
}

/** Withdraw the buffer pool blocks from end of the buffer pool instance
until withdrawn by buf_pool->withdraw_target.
@param[in]	buf_pool	buffer pool instance
@retval true	if retry is needed */
static
bool
buf_pool_withdraw_blocks(
	buf_pool_t*	buf_pool)
{
	buf_block_t*	block;
	ulint		loop_count = 0;
	ulint		i = buf_pool_index(buf_pool);

	ib::info() << "buffer pool " << i
		<< " : start to withdraw the last "
		<< buf_pool->withdraw_target << " blocks.";

	/* Minimize buf_pool->zip_free[i] lists */
	buf_pool_mutex_enter(buf_pool);
	buf_buddy_condense_free(buf_pool);
	buf_pool_mutex_exit(buf_pool);

	while (UT_LIST_GET_LEN(buf_pool->withdraw)
	       < buf_pool->withdraw_target) {

		/* try to withdraw from free_list */
		ulint	count1 = 0;

		buf_pool_mutex_enter(buf_pool);
		block = reinterpret_cast<buf_block_t*>(
			UT_LIST_GET_FIRST(buf_pool->free));
		while (block != NULL
		       && UT_LIST_GET_LEN(buf_pool->withdraw)
			  < buf_pool->withdraw_target) {
			ut_ad(block->page.in_free_list);
			ut_ad(!block->page.in_flush_list);
			ut_ad(!block->page.in_LRU_list);
			ut_a(!buf_page_in_file(&block->page));

			buf_block_t*	next_block;
			next_block = reinterpret_cast<buf_block_t*>(
				UT_LIST_GET_NEXT(
					list, &block->page));

			if (buf_block_will_withdrawn(buf_pool, block)) {
				/* This should be withdrawn */
				UT_LIST_REMOVE(
					buf_pool->free,
					&block->page);
				UT_LIST_ADD_LAST(
					buf_pool->withdraw,
					&block->page);
				ut_d(block->in_withdraw_list = TRUE);
				count1++;
			}

			block = next_block;
		}
		buf_pool_mutex_exit(buf_pool);

		/* reserve free_list length */
		if (UT_LIST_GET_LEN(buf_pool->withdraw)
		    < buf_pool->withdraw_target) {
			ulint	scan_depth;
			flush_counters_t n;

			/* cap scan_depth with current LRU size. */
			buf_pool_mutex_enter(buf_pool);
			scan_depth = UT_LIST_GET_LEN(buf_pool->LRU);
			buf_pool_mutex_exit(buf_pool);

			scan_depth = ut_min(
				ut_max(buf_pool->withdraw_target
				       - UT_LIST_GET_LEN(buf_pool->withdraw),
				       static_cast<ulint>(srv_LRU_scan_depth)),
				scan_depth);

			buf_flush_do_batch(buf_pool, BUF_FLUSH_LRU,
				scan_depth, 0, &n);
			buf_flush_wait_batch_end(buf_pool, BUF_FLUSH_LRU);

			if (n.flushed) {
				MONITOR_INC_VALUE_CUMULATIVE(
					MONITOR_LRU_BATCH_FLUSH_TOTAL_PAGE,
					MONITOR_LRU_BATCH_FLUSH_COUNT,
					MONITOR_LRU_BATCH_FLUSH_PAGES,
					n.flushed);
			}
		}

		/* relocate blocks/buddies in withdrawn area */
		ulint	count2 = 0;

		buf_pool_mutex_enter(buf_pool);
		buf_page_t*	bpage;
		bpage = UT_LIST_GET_FIRST(buf_pool->LRU);
		while (bpage != NULL) {
			BPageMutex*	block_mutex;
			buf_page_t*	next_bpage;

			block_mutex = buf_page_get_mutex(bpage);
			mutex_enter(block_mutex);

			next_bpage = UT_LIST_GET_NEXT(LRU, bpage);

			if (bpage->zip.data != NULL
			    && buf_frame_will_withdrawn(
				buf_pool,
				static_cast<byte*>(bpage->zip.data))) {

				if (buf_page_can_relocate(bpage)) {
					mutex_exit(block_mutex);
					buf_pool_mutex_exit_forbid(buf_pool);
					if(!buf_buddy_realloc(
						buf_pool, bpage->zip.data,
						page_zip_get_size(
							&bpage->zip))) {

						/* failed to allocate block */
						buf_pool_mutex_exit_allow(
							buf_pool);
						break;
					}
					buf_pool_mutex_exit_allow(buf_pool);
					mutex_enter(block_mutex);
					count2++;
				}
				/* NOTE: if the page is in use,
				not reallocated yet */
			}

			if (buf_page_get_state(bpage)
			    == BUF_BLOCK_FILE_PAGE
			    && buf_block_will_withdrawn(
				buf_pool,
				reinterpret_cast<buf_block_t*>(bpage))) {

				if (buf_page_can_relocate(bpage)) {
					mutex_exit(block_mutex);
					buf_pool_mutex_exit_forbid(buf_pool);
					if(!buf_page_realloc(
						buf_pool,
						reinterpret_cast<buf_block_t*>(
							bpage))) {
						/* failed to allocate block */
						buf_pool_mutex_exit_allow(
							buf_pool);
						break;
					}
					buf_pool_mutex_exit_allow(buf_pool);
					count2++;
				} else {
					mutex_exit(block_mutex);
				}
				/* NOTE: if the page is in use,
				not reallocated yet */
			} else {
				mutex_exit(block_mutex);
			}

			bpage = next_bpage;
		}
		buf_pool_mutex_exit(buf_pool);

		buf_resize_status(
			"buffer pool %lu : withdrawing blocks. (%lu/%lu)",
			i, UT_LIST_GET_LEN(buf_pool->withdraw),
			buf_pool->withdraw_target);

		ib::info() << "buffer pool " << i << " : withdrew "
			<< count1 << " blocks from free list."
			<< " Tried to relocate " << count2 << " pages ("
			<< UT_LIST_GET_LEN(buf_pool->withdraw) << "/"
			<< buf_pool->withdraw_target << ").";

		if (++loop_count >= 10) {
			/* give up for now.
			retried after user threads paused. */

			ib::info() << "buffer pool " << i
				<< " : will retry to withdraw later.";

			/* need retry later */
			return(true);
		}
	}

	/* confirm withdrawn enough */
	const buf_chunk_t*	chunk
		= buf_pool->chunks + buf_pool->n_chunks_new;
	const buf_chunk_t*	echunk
		= buf_pool->chunks + buf_pool->n_chunks;

	while (chunk < echunk) {
		block = chunk->blocks;
		for (ulint j = chunk->size; j--; block++) {
			/* If !=BUF_BLOCK_NOT_USED block in the
			withdrawn area, it means corruption
			something */
			ut_a(buf_block_get_state(block)
				== BUF_BLOCK_NOT_USED);
			ut_ad(block->in_withdraw_list);
		}
		++chunk;
	}

	ib::info() << "buffer pool " << i << " : withdrawn target "
		<< UT_LIST_GET_LEN(buf_pool->withdraw) << " blocks.";

	/* retry is not needed */
	++buf_withdraw_clock;

	return(false);
}

/** resize page_hash and zip_hash for a buffer pool instance.
@param[in]	buf_pool	buffer pool instance */
static
void
buf_pool_resize_hash(
	buf_pool_t*	buf_pool)
{
	hash_table_t*	new_hash_table;

	ut_ad(buf_pool->page_hash_old == NULL);

	/* recreate page_hash */
	new_hash_table = ib_recreate(
		buf_pool->page_hash, 2 * buf_pool->curr_size);

	for (ulint i = 0; i < hash_get_n_cells(buf_pool->page_hash); i++) {
		buf_page_t*	bpage;

		bpage = static_cast<buf_page_t*>(
			HASH_GET_FIRST(
				buf_pool->page_hash, i));

		while (bpage) {
			buf_page_t*	prev_bpage = bpage;
			ulint		fold;

			bpage = static_cast<buf_page_t*>(
				HASH_GET_NEXT(
					hash, prev_bpage));

			fold = prev_bpage->id.fold();

			HASH_DELETE(buf_page_t, hash,
				buf_pool->page_hash, fold,
				prev_bpage);

			HASH_INSERT(buf_page_t, hash,
				new_hash_table, fold,
				prev_bpage);
		}
	}

	buf_pool->page_hash_old = buf_pool->page_hash;
	buf_pool->page_hash = new_hash_table;

	/* recreate zip_hash */
	new_hash_table = hash_create(2 * buf_pool->curr_size);

	for (ulint i = 0; i < hash_get_n_cells(buf_pool->zip_hash); i++) {
		buf_page_t*	bpage;

		bpage = static_cast<buf_page_t*>(
			HASH_GET_FIRST(buf_pool->zip_hash, i));

		while (bpage) {
			buf_page_t*	prev_bpage = bpage;
			ulint		fold;

			bpage = static_cast<buf_page_t*>(
				HASH_GET_NEXT(
					hash, prev_bpage));

			fold = BUF_POOL_ZIP_FOLD(
				reinterpret_cast<buf_block_t*>(
					prev_bpage));

			HASH_DELETE(buf_page_t, hash,
				buf_pool->zip_hash, fold,
				prev_bpage);

			HASH_INSERT(buf_page_t, hash,
				new_hash_table, fold,
				prev_bpage);
		}
	}

	hash_table_free(buf_pool->zip_hash);
	buf_pool->zip_hash = new_hash_table;
}

#ifndef DBUG_OFF
/** This is a debug routine to inject an memory allocation failure error. */
static
void
buf_pool_resize_chunk_make_null(buf_chunk_t** new_chunks)
{
	static int count = 0;

	if (count == 1) {
		ut_free(*new_chunks);
		*new_chunks = NULL;
	}

	count++;
}
#endif // DBUG_OFF

/** Resize the buffer pool based on srv_buf_pool_size from
srv_buf_pool_old_size. */
static
void
buf_pool_resize()
{
	buf_pool_t*	buf_pool;
	ulint		new_instance_size;
	bool		warning = false;

	NUMA_MEMPOLICY_INTERLEAVE_IN_SCOPE;

	ut_ad(!buf_pool_resizing);
	ut_ad(!buf_pool_withdrawing);
	ut_ad(srv_buf_pool_chunk_unit > 0);

	new_instance_size = srv_buf_pool_size / srv_buf_pool_instances;
	new_instance_size >>= srv_page_size_shift;

	buf_resize_status("Resizing buffer pool from " ULINTPF " to "
			  ULINTPF " (unit=" ULINTPF ").",
			  srv_buf_pool_old_size, srv_buf_pool_size,
			  srv_buf_pool_chunk_unit);

	/* set new limit for all buffer pool for resizing */
	for (ulint i = 0; i < srv_buf_pool_instances; i++) {
		buf_pool = buf_pool_from_array(i);
		buf_pool_mutex_enter(buf_pool);

		ut_ad(buf_pool->curr_size == buf_pool->old_size);
		ut_ad(buf_pool->n_chunks_new == buf_pool->n_chunks);
		ut_ad(UT_LIST_GET_LEN(buf_pool->withdraw) == 0);
		ut_ad(buf_pool->flush_rbt == NULL);

		buf_pool->n_chunks_new =
			(new_instance_size << srv_page_size_shift)
			/ srv_buf_pool_chunk_unit;

		buf_pool->curr_size = buf_pool->n_chunks_new * buf_pool->chunks->size;

		buf_pool_mutex_exit(buf_pool);
	}
#ifdef BTR_CUR_HASH_ADAPT
	/* disable AHI if needed */
	bool	btr_search_disabled = false;

	buf_resize_status("Disabling adaptive hash index.");

	btr_search_s_lock_all();
	if (btr_search_enabled) {
		btr_search_s_unlock_all();
		btr_search_disabled = true;
	} else {
		btr_search_s_unlock_all();
	}

	btr_search_disable(true);

	if (btr_search_disabled) {
		ib::info() << "disabled adaptive hash index.";
	}
#endif /* BTR_CUR_HASH_ADAPT */

	/* set withdraw target */
	for (ulint i = 0; i < srv_buf_pool_instances; i++) {
		buf_pool = buf_pool_from_array(i);
		if (buf_pool->curr_size < buf_pool->old_size) {
			ulint	withdraw_target = 0;

			const buf_chunk_t*	chunk
				= buf_pool->chunks + buf_pool->n_chunks_new;
			const buf_chunk_t*	echunk
				= buf_pool->chunks + buf_pool->n_chunks;

			while (chunk < echunk) {
				withdraw_target += chunk->size;
				++chunk;
			}

			ut_ad(buf_pool->withdraw_target == 0);
			buf_pool->withdraw_target = withdraw_target;
			buf_pool_withdrawing = true;
		}
	}

	buf_resize_status("Withdrawing blocks to be shrunken.");

	ib_time_t	withdraw_started = ut_time();
	ulint		message_interval = 60;
	ulint		retry_interval = 1;

withdraw_retry:
	bool	should_retry_withdraw = false;

	/* wait for the number of blocks fit to the new size (if needed)*/
	for (ulint i = 0; i < srv_buf_pool_instances; i++) {
		buf_pool = buf_pool_from_array(i);
		if (buf_pool->curr_size < buf_pool->old_size) {

			should_retry_withdraw |=
				buf_pool_withdraw_blocks(buf_pool);
		}
	}

	if (srv_shutdown_state != SRV_SHUTDOWN_NONE) {
		/* abort to resize for shutdown. */
		buf_pool_withdrawing = false;
		return;
	}

	/* abort buffer pool load */
	buf_load_abort();

	if (should_retry_withdraw
	    && ut_difftime(ut_time(), withdraw_started) >= message_interval) {

		if (message_interval > 900) {
			message_interval = 1800;
		} else {
			message_interval *= 2;
		}

		lock_mutex_enter();
		mutex_enter(&trx_sys.mutex);
		bool	found = false;
		for (trx_t* trx = UT_LIST_GET_FIRST(trx_sys.trx_list);
		     trx != NULL;
		     trx = UT_LIST_GET_NEXT(trx_list, trx)) {
			if (trx->state != TRX_STATE_NOT_STARTED
			    && trx->mysql_thd != NULL
			    && ut_difftime(withdraw_started,
					   trx->start_time) > 0) {
				if (!found) {
					ib::warn() <<
						"The following trx might hold"
						" the blocks in buffer pool to"
					        " be withdrawn. Buffer pool"
						" resizing can complete only"
						" after all the transactions"
						" below release the blocks.";
					found = true;
				}

				lock_trx_print_wait_and_mvcc_state(
					stderr, trx);
			}
		}
		mutex_exit(&trx_sys.mutex);
		lock_mutex_exit();

		withdraw_started = ut_time();
	}

	if (should_retry_withdraw) {
		ib::info() << "Will retry to withdraw " << retry_interval
			<< " seconds later.";
		os_thread_sleep(retry_interval * 1000000);

		if (retry_interval > 5) {
			retry_interval = 10;
		} else {
			retry_interval *= 2;
		}

		goto withdraw_retry;
	}

	buf_pool_withdrawing = false;

	buf_resize_status("Latching whole of buffer pool.");

#ifndef DBUG_OFF
	{
		bool	should_wait = true;

		while (should_wait) {
			should_wait = false;
			DBUG_EXECUTE_IF(
				"ib_buf_pool_resize_wait_before_resize",
				should_wait = true; os_thread_sleep(10000););
		}
	}
#endif /* !DBUG_OFF */

	if (srv_shutdown_state != SRV_SHUTDOWN_NONE) {
		return;
	}

	/* Indicate critical path */
	buf_pool_resizing = true;

	/* Acquire all buf_pool_mutex/hash_lock */
	for (ulint i = 0; i < srv_buf_pool_instances; ++i) {
		buf_pool_t*	buf_pool = buf_pool_from_array(i);

		buf_pool_mutex_enter(buf_pool);
	}
	for (ulint i = 0; i < srv_buf_pool_instances; ++i) {
		buf_pool_t*	buf_pool = buf_pool_from_array(i);

		hash_lock_x_all(buf_pool->page_hash);
	}

	buf_chunk_map_reg = UT_NEW_NOKEY(buf_pool_chunk_map_t());

	/* add/delete chunks */
	for (ulint i = 0; i < srv_buf_pool_instances; ++i) {
		buf_pool_t*	buf_pool = buf_pool_from_array(i);
		buf_chunk_t*	chunk;
		buf_chunk_t*	echunk;

		buf_resize_status("buffer pool %lu :"
			" resizing with chunks %lu to %lu.",
			i, buf_pool->n_chunks, buf_pool->n_chunks_new);

		if (buf_pool->n_chunks_new < buf_pool->n_chunks) {
			/* delete chunks */
			chunk = buf_pool->chunks
				+ buf_pool->n_chunks_new;
			echunk = buf_pool->chunks + buf_pool->n_chunks;

			ulint	sum_freed = 0;

			while (chunk < echunk) {
				buf_block_t*	block = chunk->blocks;

				for (ulint j = chunk->size;
				     j--; block++) {
					buf_block_free_mutexes(block);
				}

				buf_pool->allocator.deallocate_large_dodump(
					chunk->mem, &chunk->mem_pfx, chunk->mem_size());

				sum_freed += chunk->size;

				++chunk;
			}

			/* discard withdraw list */
			UT_LIST_INIT(buf_pool->withdraw,
				     &buf_page_t::list);
			buf_pool->withdraw_target = 0;

			ib::info() << "buffer pool " << i << " : "
				<< buf_pool->n_chunks - buf_pool->n_chunks_new
				<< " chunks (" << sum_freed
				<< " blocks) were freed.";

			buf_pool->n_chunks = buf_pool->n_chunks_new;
		}

		{
			/* reallocate buf_pool->chunks */
			const ulint	new_chunks_size
				= buf_pool->n_chunks_new * sizeof(*chunk);

			buf_chunk_t*	new_chunks
				= reinterpret_cast<buf_chunk_t*>(
					ut_zalloc_nokey_nofatal(new_chunks_size));

			DBUG_EXECUTE_IF("buf_pool_resize_chunk_null",
				buf_pool_resize_chunk_make_null(&new_chunks););

			if (new_chunks == NULL) {
				ib::error() << "buffer pool " << i
					<< " : failed to allocate"
					" the chunk array.";
				buf_pool->n_chunks_new
					= buf_pool->n_chunks;
				warning = true;
				buf_pool->chunks_old = NULL;
				for (ulint j = 0; j < buf_pool->n_chunks_new; j++) {
					buf_pool_register_chunk(&(buf_pool->chunks[j]));
				}
				goto calc_buf_pool_size;
			}

			ulint	n_chunks_copy = ut_min(buf_pool->n_chunks_new,
						       buf_pool->n_chunks);

			memcpy(new_chunks, buf_pool->chunks,
			       n_chunks_copy * sizeof(*chunk));

			for (ulint j = 0; j < n_chunks_copy; j++) {
				buf_pool_register_chunk(&new_chunks[j]);
			}

			buf_pool->chunks_old = buf_pool->chunks;
			buf_pool->chunks = new_chunks;
		}


		if (buf_pool->n_chunks_new > buf_pool->n_chunks) {
			/* add chunks */
			chunk = buf_pool->chunks + buf_pool->n_chunks;
			echunk = buf_pool->chunks
				+ buf_pool->n_chunks_new;

			ulint	sum_added = 0;
			ulint	n_chunks = buf_pool->n_chunks;

			while (chunk < echunk) {
				ulong	unit = srv_buf_pool_chunk_unit;

				if (!buf_chunk_init(buf_pool, chunk, unit)) {

					ib::error() << "buffer pool " << i
						<< " : failed to allocate"
						" new memory.";

					warning = true;

					buf_pool->n_chunks_new
						= n_chunks;

					break;
				}

				sum_added += chunk->size;

				++n_chunks;
				++chunk;
			}

			ib::info() << "buffer pool " << i << " : "
				<< buf_pool->n_chunks_new - buf_pool->n_chunks
				<< " chunks (" << sum_added
				<< " blocks) were added.";

			buf_pool->n_chunks = n_chunks;
		}
calc_buf_pool_size:

		/* recalc buf_pool->curr_size */
		ulint	new_size = 0;

		chunk = buf_pool->chunks;
		do {
			new_size += chunk->size;
		} while (++chunk < buf_pool->chunks
				   + buf_pool->n_chunks);

		buf_pool->curr_size = new_size;
		buf_pool->n_chunks_new = buf_pool->n_chunks;

		if (buf_pool->chunks_old) {
			ut_free(buf_pool->chunks_old);
			buf_pool->chunks_old = NULL;
		}
	}

	buf_pool_chunk_map_t*	chunk_map_old = buf_chunk_map_ref;
	buf_chunk_map_ref = buf_chunk_map_reg;

	/* set instance sizes */
	{
		ulint	curr_size = 0;

		for (ulint i = 0; i < srv_buf_pool_instances; i++) {
			buf_pool = buf_pool_from_array(i);

			ut_ad(UT_LIST_GET_LEN(buf_pool->withdraw) == 0);

			buf_pool->read_ahead_area =
				ut_min(BUF_READ_AHEAD_PAGES,
				       ut_2_power_up(buf_pool->curr_size /
						      BUF_READ_AHEAD_PORTION));
			buf_pool->curr_pool_size
				= buf_pool->n_chunks * srv_buf_pool_chunk_unit;
			curr_size += buf_pool->curr_pool_size;
			buf_pool->old_size = buf_pool->curr_size;
		}
		srv_buf_pool_curr_size = curr_size;
		innodb_set_buf_pool_size(buf_pool_size_align(curr_size));
	}

	const bool	new_size_too_diff
		= srv_buf_pool_base_size > srv_buf_pool_size * 2
			|| srv_buf_pool_base_size * 2 < srv_buf_pool_size;

	/* Normalize page_hash and zip_hash,
	if the new size is too different */
	if (!warning && new_size_too_diff) {

		buf_resize_status("Resizing hash tables.");

		for (ulint i = 0; i < srv_buf_pool_instances; ++i) {
			buf_pool_t*	buf_pool = buf_pool_from_array(i);

			buf_pool_resize_hash(buf_pool);

			ib::info() << "buffer pool " << i
				<< " : hash tables were resized.";
		}
	}

	/* Release all buf_pool_mutex/page_hash */
	for (ulint i = 0; i < srv_buf_pool_instances; ++i) {
		buf_pool_t*	buf_pool = buf_pool_from_array(i);

		hash_unlock_x_all(buf_pool->page_hash);
		buf_pool_mutex_exit(buf_pool);

		if (buf_pool->page_hash_old != NULL) {
			hash_table_free(buf_pool->page_hash_old);
			buf_pool->page_hash_old = NULL;
		}
	}

	UT_DELETE(chunk_map_old);

	buf_pool_resizing = false;

	/* Normalize other components, if the new size is too different */
	if (!warning && new_size_too_diff) {
		srv_buf_pool_base_size = srv_buf_pool_size;

		buf_resize_status("Resizing also other hash tables.");

		/* normalize lock_sys */
		srv_lock_table_size = 5
			* (srv_buf_pool_size >> srv_page_size_shift);
		lock_sys.resize(srv_lock_table_size);

		/* normalize btr_search_sys */
		btr_search_sys_resize(
			buf_pool_get_curr_size() / sizeof(void*) / 64);

		dict_sys.resize();

		ib::info() << "Resized hash tables at lock_sys,"
#ifdef BTR_CUR_HASH_ADAPT
			" adaptive hash index,"
#endif /* BTR_CUR_HASH_ADAPT */
			" dictionary.";
	}

	/* normalize ibuf->max_size */
	ibuf_max_size_update(srv_change_buffer_max_size);

	if (srv_buf_pool_old_size != srv_buf_pool_size) {

		ib::info() << "Completed to resize buffer pool from "
			<< srv_buf_pool_old_size
			<< " to " << srv_buf_pool_size << ".";
		srv_buf_pool_old_size = srv_buf_pool_size;
	}

#ifdef BTR_CUR_HASH_ADAPT
	/* enable AHI if needed */
	if (btr_search_disabled) {
		btr_search_enable();
		ib::info() << "Re-enabled adaptive hash index.";
	}
#endif /* BTR_CUR_HASH_ADAPT */

	char	now[32];

	ut_sprintf_timestamp(now);
	if (!warning) {
		buf_resize_status("Completed resizing buffer pool at %s.",
			now);
	} else {
		buf_resize_status("Resizing buffer pool failed,"
			" finished resizing at %s.", now);
	}

#if defined UNIV_DEBUG || defined UNIV_BUF_DEBUG
	ut_a(buf_validate());
#endif /* UNIV_DEBUG || UNIV_BUF_DEBUG */

	return;
}

/** This is the thread for resizing buffer pool. It waits for an event and
when waked up either performs a resizing and sleeps again.
@return	this function does not return, calls os_thread_exit()
*/
extern "C"
os_thread_ret_t
DECLARE_THREAD(buf_resize_thread)(void*)
{
	my_thread_init();

	while (srv_shutdown_state == SRV_SHUTDOWN_NONE) {
		os_event_wait(srv_buf_resize_event);
		os_event_reset(srv_buf_resize_event);

		if (srv_shutdown_state != SRV_SHUTDOWN_NONE) {
			break;
		}

		buf_pool_mutex_enter_all();
		if (srv_buf_pool_old_size == srv_buf_pool_size) {
			buf_pool_mutex_exit_all();
			std::ostringstream sout;
			sout << "Size did not change (old size = new size = "
				<< srv_buf_pool_size << ". Nothing to do.";
			buf_resize_status(sout.str().c_str());

			/* nothing to do */
			continue;
		}
		buf_pool_mutex_exit_all();

		buf_pool_resize();
	}

	srv_buf_resize_thread_active = false;

	my_thread_end();
	os_thread_exit();

	OS_THREAD_DUMMY_RETURN;
}

#ifdef BTR_CUR_HASH_ADAPT
/** Clear the adaptive hash index on all pages in the buffer pool. */
void
buf_pool_clear_hash_index()
{
	ulint	p;

	ut_ad(btr_search_own_all(RW_LOCK_X));
	ut_ad(!buf_pool_resizing);
	ut_ad(!btr_search_enabled);

	for (p = 0; p < srv_buf_pool_instances; p++) {
		buf_pool_t*	buf_pool = buf_pool_from_array(p);
		buf_chunk_t*	chunks	= buf_pool->chunks;
		buf_chunk_t*	chunk	= chunks + buf_pool->n_chunks;

		while (--chunk >= chunks) {
			buf_block_t*	block	= chunk->blocks;
			ulint		i	= chunk->size;

			for (; i--; block++) {
				dict_index_t*	index	= block->index;
				assert_block_ahi_valid(block);

				/* We can set block->index = NULL
				and block->n_pointers = 0
				when btr_search_own_all(RW_LOCK_X);
				see the comments in buf0buf.h */

				if (!index) {
# if defined UNIV_AHI_DEBUG || defined UNIV_DEBUG
					ut_a(!block->n_pointers);
# endif /* UNIV_AHI_DEBUG || UNIV_DEBUG */
					continue;
				}

				ut_d(buf_page_state state
				     = buf_block_get_state(block));
				/* Another thread may have set the
				state to BUF_BLOCK_REMOVE_HASH in
				buf_LRU_block_remove_hashed().

				The state change in buf_page_realloc()
				is not observable here, because in
				that case we would have !block->index.

				In the end, the entire adaptive hash
				index will be removed. */
				ut_ad(state == BUF_BLOCK_FILE_PAGE
				      || state == BUF_BLOCK_REMOVE_HASH);
# if defined UNIV_AHI_DEBUG || defined UNIV_DEBUG
				block->n_pointers = 0;
# endif /* UNIV_AHI_DEBUG || UNIV_DEBUG */
				block->index = NULL;
			}
		}
	}
}
#endif /* BTR_CUR_HASH_ADAPT */

/********************************************************************//**
Relocate a buffer control block.  Relocates the block on the LRU list
and in buf_pool->page_hash.  Does not relocate bpage->list.
The caller must take care of relocating bpage->list. */
static
void
buf_relocate(
/*=========*/
	buf_page_t*	bpage,	/*!< in/out: control block being relocated;
				buf_page_get_state(bpage) must be
				BUF_BLOCK_ZIP_DIRTY or BUF_BLOCK_ZIP_PAGE */
	buf_page_t*	dpage)	/*!< in/out: destination control block */
{
	buf_page_t*	b;
	buf_pool_t*	buf_pool = buf_pool_from_bpage(bpage);

	ut_ad(buf_pool_mutex_own(buf_pool));
	ut_ad(buf_page_hash_lock_held_x(buf_pool, bpage));
	ut_ad(mutex_own(buf_page_get_mutex(bpage)));
	ut_a(buf_page_get_io_fix(bpage) == BUF_IO_NONE);
	ut_a(bpage->buf_fix_count == 0);
	ut_ad(bpage->in_LRU_list);
	ut_ad(!bpage->in_zip_hash);
	ut_ad(bpage->in_page_hash);
	ut_ad(bpage == buf_page_hash_get_low(buf_pool, bpage->id));

	ut_ad(!buf_pool_watch_is_sentinel(buf_pool, bpage));
#ifdef UNIV_DEBUG
	switch (buf_page_get_state(bpage)) {
	case BUF_BLOCK_POOL_WATCH:
	case BUF_BLOCK_NOT_USED:
	case BUF_BLOCK_READY_FOR_USE:
	case BUF_BLOCK_FILE_PAGE:
	case BUF_BLOCK_MEMORY:
	case BUF_BLOCK_REMOVE_HASH:
		ut_error;
	case BUF_BLOCK_ZIP_DIRTY:
	case BUF_BLOCK_ZIP_PAGE:
		break;
	}
#endif /* UNIV_DEBUG */

	new (dpage) buf_page_t(*bpage);

	/* Important that we adjust the hazard pointer before
	removing bpage from LRU list. */
	buf_LRU_adjust_hp(buf_pool, bpage);

	ut_d(bpage->in_LRU_list = FALSE);
	ut_d(bpage->in_page_hash = FALSE);

	/* relocate buf_pool->LRU */
	b = UT_LIST_GET_PREV(LRU, bpage);
	UT_LIST_REMOVE(buf_pool->LRU, bpage);

	if (b != NULL) {
		UT_LIST_INSERT_AFTER(buf_pool->LRU, b, dpage);
	} else {
		UT_LIST_ADD_FIRST(buf_pool->LRU, dpage);
	}

	if (UNIV_UNLIKELY(buf_pool->LRU_old == bpage)) {
		buf_pool->LRU_old = dpage;
#ifdef UNIV_LRU_DEBUG
		/* buf_pool->LRU_old must be the first item in the LRU list
		whose "old" flag is set. */
		ut_a(buf_pool->LRU_old->old);
		ut_a(!UT_LIST_GET_PREV(LRU, buf_pool->LRU_old)
		     || !UT_LIST_GET_PREV(LRU, buf_pool->LRU_old)->old);
		ut_a(!UT_LIST_GET_NEXT(LRU, buf_pool->LRU_old)
		     || UT_LIST_GET_NEXT(LRU, buf_pool->LRU_old)->old);
	} else {
		/* Check that the "old" flag is consistent in
		the block and its neighbours. */
		buf_page_set_old(dpage, buf_page_is_old(dpage));
#endif /* UNIV_LRU_DEBUG */
	}

        ut_d(CheckInLRUList::validate(buf_pool));

	/* relocate buf_pool->page_hash */
	ulint	fold = bpage->id.fold();
	ut_ad(fold == dpage->id.fold());
	HASH_DELETE(buf_page_t, hash, buf_pool->page_hash, fold, bpage);
	HASH_INSERT(buf_page_t, hash, buf_pool->page_hash, fold, dpage);
}

/** Hazard Pointer implementation. */

/** Set current value
@param bpage	buffer block to be set as hp */
void
HazardPointer::set(buf_page_t* bpage)
{
	ut_ad(mutex_own(m_mutex));
	ut_ad(!bpage || buf_pool_from_bpage(bpage) == m_buf_pool);
	ut_ad(!bpage || buf_page_in_file(bpage));

	m_hp = bpage;
}

/** Checks if a bpage is the hp
@param bpage    buffer block to be compared
@return true if it is hp */

bool
HazardPointer::is_hp(const buf_page_t* bpage)
{
	ut_ad(mutex_own(m_mutex));
	ut_ad(!m_hp || buf_pool_from_bpage(m_hp) == m_buf_pool);
	ut_ad(!bpage || buf_pool_from_bpage(bpage) == m_buf_pool);

	return(bpage == m_hp);
}

/** Adjust the value of hp. This happens when some other thread working
on the same list attempts to remove the hp from the list.
@param bpage	buffer block to be compared */

void
FlushHp::adjust(const buf_page_t* bpage)
{
	ut_ad(bpage != NULL);

	/** We only support reverse traversal for now. */
	if (is_hp(bpage)) {
		m_hp = UT_LIST_GET_PREV(list, m_hp);
	}

	ut_ad(!m_hp || m_hp->in_flush_list);
}

/** Adjust the value of hp. This happens when some other thread working
on the same list attempts to remove the hp from the list.
@param bpage	buffer block to be compared */

void
LRUHp::adjust(const buf_page_t* bpage)
{
	ut_ad(bpage);

	/** We only support reverse traversal for now. */
	if (is_hp(bpage)) {
		m_hp = UT_LIST_GET_PREV(LRU, m_hp);
	}

	ut_ad(!m_hp || m_hp->in_LRU_list);
}

/** Selects from where to start a scan. If we have scanned too deep into
the LRU list it resets the value to the tail of the LRU list.
@return buf_page_t from where to start scan. */

buf_page_t*
LRUItr::start()
{
	ut_ad(mutex_own(m_mutex));

	if (!m_hp || m_hp->old) {
		m_hp = UT_LIST_GET_LAST(m_buf_pool->LRU);
	}

	return(m_hp);
}

/** Determine if a block is a sentinel for a buffer pool watch.
@param[in]	buf_pool	buffer pool instance
@param[in]	bpage		block
@return TRUE if a sentinel for a buffer pool watch, FALSE if not */
ibool
buf_pool_watch_is_sentinel(
	const buf_pool_t*	buf_pool,
	const buf_page_t*	bpage)
{
	/* We must also own the appropriate hash lock. */
	ut_ad(buf_page_hash_lock_held_s_or_x(buf_pool, bpage));
	ut_ad(buf_page_in_file(bpage));

	if (bpage < &buf_pool->watch[0]
	    || bpage >= &buf_pool->watch[BUF_POOL_WATCH_SIZE]) {

		ut_ad(buf_page_get_state(bpage) != BUF_BLOCK_ZIP_PAGE
		      || bpage->zip.data != NULL);

		return(FALSE);
	}

	ut_ad(buf_page_get_state(bpage) == BUF_BLOCK_ZIP_PAGE);
	ut_ad(!bpage->in_zip_hash);
	ut_ad(bpage->in_page_hash);
	ut_ad(bpage->zip.data == NULL);
	return(TRUE);
}

/** Add watch for the given page to be read in. Caller must have
appropriate hash_lock for the bpage. This function may release the
hash_lock and reacquire it.
@param[in]	page_id		page id
@param[in,out]	hash_lock	hash_lock currently latched
@return NULL if watch set, block if the page is in the buffer pool */
static
buf_page_t*
buf_pool_watch_set(
	const page_id_t		page_id,
	rw_lock_t**		hash_lock)
{
	buf_page_t*	bpage;
	ulint		i;
	buf_pool_t*	buf_pool = buf_pool_get(page_id);

	ut_ad(*hash_lock == buf_page_hash_lock_get(buf_pool, page_id));

	ut_ad(rw_lock_own(*hash_lock, RW_LOCK_X));

	bpage = buf_page_hash_get_low(buf_pool, page_id);

	if (bpage != NULL) {
page_found:
		if (!buf_pool_watch_is_sentinel(buf_pool, bpage)) {
			/* The page was loaded meanwhile. */
			return(bpage);
		}

		/* Add to an existing watch. */
		bpage->fix();
		return(NULL);
	}

	/* From this point this function becomes fairly heavy in terms
	of latching. We acquire the buf_pool mutex as well as all the
	hash_locks. buf_pool mutex is needed because any changes to
	the page_hash must be covered by it and hash_locks are needed
	because we don't want to read any stale information in
	buf_pool->watch[]. However, it is not in the critical code path
	as this function will be called only by the purge thread. */

	/* To obey latching order first release the hash_lock. */
	rw_lock_x_unlock(*hash_lock);

	buf_pool_mutex_enter(buf_pool);
	hash_lock_x_all(buf_pool->page_hash);

	/* If not own buf_pool_mutex, page_hash can be changed. */
	*hash_lock = buf_page_hash_lock_get(buf_pool, page_id);

	/* We have to recheck that the page
	was not loaded or a watch set by some other
	purge thread. This is because of the small
	time window between when we release the
	hash_lock to acquire buf_pool mutex above. */

	bpage = buf_page_hash_get_low(buf_pool, page_id);
	if (UNIV_LIKELY_NULL(bpage)) {
		buf_pool_mutex_exit(buf_pool);
		hash_unlock_x_all_but(buf_pool->page_hash, *hash_lock);
		goto page_found;
	}

	/* The maximum number of purge threads should never exceed
	BUF_POOL_WATCH_SIZE. So there is no way for purge thread
	instance to hold a watch when setting another watch. */
	for (i = 0; i < BUF_POOL_WATCH_SIZE; i++) {
		bpage = &buf_pool->watch[i];

		ut_ad(bpage->access_time == 0);
		ut_ad(bpage->newest_modification == 0);
		ut_ad(bpage->oldest_modification == 0);
		ut_ad(bpage->zip.data == NULL);
		ut_ad(!bpage->in_zip_hash);

		switch (bpage->state) {
		case BUF_BLOCK_POOL_WATCH:
			ut_ad(!bpage->in_page_hash);
			ut_ad(bpage->buf_fix_count == 0);

			/* bpage is pointing to buf_pool->watch[],
			which is protected by buf_pool->mutex.
			Normally, buf_page_t objects are protected by
			buf_block_t::mutex or buf_pool->zip_mutex or both. */

			bpage->state = BUF_BLOCK_ZIP_PAGE;
			bpage->id = page_id;
			bpage->buf_fix_count = 1;

			ut_d(bpage->in_page_hash = TRUE);
			HASH_INSERT(buf_page_t, hash, buf_pool->page_hash,
				    page_id.fold(), bpage);

			buf_pool_mutex_exit(buf_pool);
			/* Once the sentinel is in the page_hash we can
			safely release all locks except just the
			relevant hash_lock */
			hash_unlock_x_all_but(buf_pool->page_hash,
						*hash_lock);

			return(NULL);
		case BUF_BLOCK_ZIP_PAGE:
			ut_ad(bpage->in_page_hash);
			ut_ad(bpage->buf_fix_count > 0);
			break;
		default:
			ut_error;
		}
	}

	/* Allocation failed.  Either the maximum number of purge
	threads should never exceed BUF_POOL_WATCH_SIZE, or this code
	should be modified to return a special non-NULL value and the
	caller should purge the record directly. */
	ut_error;

	/* Fix compiler warning */
	return(NULL);
}

/** Remove the sentinel block for the watch before replacing it with a
real block. buf_page_watch_clear() or buf_page_watch_occurred() will notice
that the block has been replaced with the real block.
@param[in,out]	buf_pool	buffer pool instance
@param[in,out]	watch		sentinel for watch
@return reference count, to be added to the replacement block */
static
void
buf_pool_watch_remove(
	buf_pool_t*	buf_pool,
	buf_page_t*	watch)
{
#ifdef UNIV_DEBUG
	/* We must also own the appropriate hash_bucket mutex. */
	rw_lock_t* hash_lock = buf_page_hash_lock_get(buf_pool, watch->id);
	ut_ad(rw_lock_own(hash_lock, RW_LOCK_X));
#endif /* UNIV_DEBUG */

	ut_ad(buf_pool_mutex_own(buf_pool));

	HASH_DELETE(buf_page_t, hash, buf_pool->page_hash, watch->id.fold(),
		    watch);
	ut_d(watch->in_page_hash = FALSE);
	watch->buf_fix_count = 0;
	watch->state = BUF_BLOCK_POOL_WATCH;
}

/** Stop watching if the page has been read in.
buf_pool_watch_set(same_page_id) must have returned NULL before.
@param[in]	page_id	page id */
void buf_pool_watch_unset(const page_id_t page_id)
{
	buf_page_t*	bpage;
	buf_pool_t*	buf_pool = buf_pool_get(page_id);

	/* We only need to have buf_pool mutex in case where we end
	up calling buf_pool_watch_remove but to obey latching order
	we acquire it here before acquiring hash_lock. This should
	not cause too much grief as this function is only ever
	called from the purge thread. */
	buf_pool_mutex_enter(buf_pool);

	rw_lock_t*	hash_lock = buf_page_hash_lock_get(buf_pool, page_id);
	rw_lock_x_lock(hash_lock);

	/* The page must exist because buf_pool_watch_set()
	increments buf_fix_count. */
	bpage = buf_page_hash_get_low(buf_pool, page_id);

	if (bpage->unfix() == 0
	    && buf_pool_watch_is_sentinel(buf_pool, bpage)) {
		buf_pool_watch_remove(buf_pool, bpage);
	}

	buf_pool_mutex_exit(buf_pool);
	rw_lock_x_unlock(hash_lock);
}

/** Check if the page has been read in.
This may only be called after buf_pool_watch_set(same_page_id)
has returned NULL and before invoking buf_pool_watch_unset(same_page_id).
@param[in]	page_id	page id
@return false if the given page was not read in, true if it was */
bool buf_pool_watch_occurred(const page_id_t page_id)
{
	bool		ret;
	buf_page_t*	bpage;
	buf_pool_t*	buf_pool = buf_pool_get(page_id);
	rw_lock_t*	hash_lock = buf_page_hash_lock_get(buf_pool, page_id);

	rw_lock_s_lock(hash_lock);

	/* If not own buf_pool_mutex, page_hash can be changed. */
	hash_lock = buf_page_hash_lock_s_confirm(hash_lock, buf_pool, page_id);

	/* The page must exist because buf_pool_watch_set()
	increments buf_fix_count. */
	bpage = buf_page_hash_get_low(buf_pool, page_id);

	ret = !buf_pool_watch_is_sentinel(buf_pool, bpage);
	rw_lock_s_unlock(hash_lock);

	return(ret);
}

/********************************************************************//**
Moves a page to the start of the buffer pool LRU list. This high-level
function can be used to prevent an important page from slipping out of
the buffer pool. */
void
buf_page_make_young(
/*================*/
	buf_page_t*	bpage)	/*!< in: buffer block of a file page */
{
	buf_pool_t*	buf_pool = buf_pool_from_bpage(bpage);

	buf_pool_mutex_enter(buf_pool);

	ut_a(buf_page_in_file(bpage));

	buf_LRU_make_block_young(bpage);

	buf_pool_mutex_exit(buf_pool);
}

/********************************************************************//**
Moves a page to the start of the buffer pool LRU list if it is too old.
This high-level function can be used to prevent an important page from
slipping out of the buffer pool. */
static
void
buf_page_make_young_if_needed(
/*==========================*/
	buf_page_t*	bpage)		/*!< in/out: buffer block of a
					file page */
{
#ifdef UNIV_DEBUG
	buf_pool_t*	buf_pool = buf_pool_from_bpage(bpage);
	ut_ad(!buf_pool_mutex_own(buf_pool));
#endif /* UNIV_DEBUG */
	ut_a(buf_page_in_file(bpage));

	if (buf_page_peek_if_too_old(bpage)) {
		buf_page_make_young(bpage);
	}
}

#ifdef UNIV_DEBUG

/** Sets file_page_was_freed TRUE if the page is found in the buffer pool.
This function should be called when we free a file page and want the
debug version to check that it is not accessed any more unless
reallocated.
@param[in]	page_id	page id
@return control block if found in page hash table, otherwise NULL */
buf_page_t* buf_page_set_file_page_was_freed(const page_id_t page_id)
{
	buf_page_t*	bpage;
	buf_pool_t*	buf_pool = buf_pool_get(page_id);
	rw_lock_t*	hash_lock;

	bpage = buf_page_hash_get_s_locked(buf_pool, page_id, &hash_lock);

	if (bpage) {
		BPageMutex*	block_mutex = buf_page_get_mutex(bpage);
		ut_ad(!buf_pool_watch_is_sentinel(buf_pool, bpage));
		mutex_enter(block_mutex);
		rw_lock_s_unlock(hash_lock);
		/* bpage->file_page_was_freed can already hold
		when this code is invoked from dict_drop_index_tree() */
		bpage->file_page_was_freed = TRUE;
		mutex_exit(block_mutex);
	}

	return(bpage);
}

/** Sets file_page_was_freed FALSE if the page is found in the buffer pool.
This function should be called when we free a file page and want the
debug version to check that it is not accessed any more unless
reallocated.
@param[in]	page_id	page id
@return control block if found in page hash table, otherwise NULL */
buf_page_t* buf_page_reset_file_page_was_freed(const page_id_t page_id)
{
	buf_page_t*	bpage;
	buf_pool_t*	buf_pool = buf_pool_get(page_id);
	rw_lock_t*	hash_lock;

	bpage = buf_page_hash_get_s_locked(buf_pool, page_id, &hash_lock);
	if (bpage) {
		BPageMutex*	block_mutex = buf_page_get_mutex(bpage);
		ut_ad(!buf_pool_watch_is_sentinel(buf_pool, bpage));
		mutex_enter(block_mutex);
		rw_lock_s_unlock(hash_lock);
		bpage->file_page_was_freed = FALSE;
		mutex_exit(block_mutex);
	}

	return(bpage);
}
#endif /* UNIV_DEBUG */

/** Attempts to discard the uncompressed frame of a compressed page.
The caller should not be holding any mutexes when this function is called.
@param[in]	page_id	page id */
static void buf_block_try_discard_uncompressed(const page_id_t page_id)
{
	buf_page_t*	bpage;
	buf_pool_t*	buf_pool = buf_pool_get(page_id);

	/* Since we need to acquire buf_pool mutex to discard
	the uncompressed frame and because page_hash mutex resides
	below buf_pool mutex in sync ordering therefore we must
	first release the page_hash mutex. This means that the
	block in question can move out of page_hash. Therefore
	we need to check again if the block is still in page_hash. */
	buf_pool_mutex_enter(buf_pool);

	bpage = buf_page_hash_get(buf_pool, page_id);

	if (bpage) {
		buf_LRU_free_page(bpage, false);
	}

	buf_pool_mutex_exit(buf_pool);
}

/** Get read access to a compressed page (usually of type
FIL_PAGE_TYPE_ZBLOB or FIL_PAGE_TYPE_ZBLOB2).
The page must be released with buf_page_release_zip().
NOTE: the page is not protected by any latch.  Mutual exclusion has to
be implemented at a higher level.  In other words, all possible
accesses to a given page through this function must be protected by
the same set of mutexes or latches.
@param[in]	page_id		page id
@param[in]	zip_size	ROW_FORMAT=COMPRESSED page size
@return pointer to the block */
buf_page_t* buf_page_get_zip(const page_id_t page_id, ulint zip_size)
{
	buf_page_t*	bpage;
	BPageMutex*	block_mutex;
	rw_lock_t*	hash_lock;
	ibool		discard_attempted = FALSE;
	ibool		must_read;
	buf_pool_t*	buf_pool = buf_pool_get(page_id);

	ut_ad(zip_size);
	ut_ad(ut_is_2pow(zip_size));
	buf_pool->stat.n_page_gets++;

	for (;;) {
lookup:

		/* The following call will also grab the page_hash
		mutex if the page is found. */
		bpage = buf_page_hash_get_s_locked(buf_pool, page_id,
						   &hash_lock);
		if (bpage) {
			ut_ad(!buf_pool_watch_is_sentinel(buf_pool, bpage));
			break;
		}

		/* Page not in buf_pool: needs to be read from file */

		ut_ad(!hash_lock);
		dberr_t err = buf_read_page(page_id, zip_size);

		if (err != DB_SUCCESS) {
			ib::error() << "Reading compressed page " << page_id
				<< " failed with error: " << ut_strerr(err);

			goto err_exit;
		}

#if defined UNIV_DEBUG || defined UNIV_BUF_DEBUG
		ut_a(++buf_dbg_counter % 5771 || buf_validate());
#endif /* UNIV_DEBUG || UNIV_BUF_DEBUG */
	}

	ut_ad(buf_page_hash_lock_held_s(buf_pool, bpage));

	if (!bpage->zip.data) {
		/* There is no compressed page. */
err_exit:
		rw_lock_s_unlock(hash_lock);
		return(NULL);
	}

	ut_ad(!buf_pool_watch_is_sentinel(buf_pool, bpage));

	switch (buf_page_get_state(bpage)) {
	case BUF_BLOCK_ZIP_PAGE:
	case BUF_BLOCK_ZIP_DIRTY:
		bpage->fix();
		block_mutex = &buf_pool->zip_mutex;
		goto got_block;
	case BUF_BLOCK_FILE_PAGE:
		/* Discard the uncompressed page frame if possible. */
		if (!discard_attempted) {
			rw_lock_s_unlock(hash_lock);
			buf_block_try_discard_uncompressed(page_id);
			discard_attempted = TRUE;
			goto lookup;
		}

		buf_block_buf_fix_inc((buf_block_t*) bpage,
				      __FILE__, __LINE__);

		block_mutex = &((buf_block_t*) bpage)->mutex;
		goto got_block;
	default:
		break;
	}

	ut_error;
	goto err_exit;

got_block:
	mutex_enter(block_mutex);
	must_read = buf_page_get_io_fix(bpage) == BUF_IO_READ;

	rw_lock_s_unlock(hash_lock);

	ut_ad(!bpage->file_page_was_freed);

	buf_page_set_accessed(bpage);

	mutex_exit(block_mutex);

	buf_page_make_young_if_needed(bpage);

#if defined UNIV_DEBUG || defined UNIV_BUF_DEBUG
	ut_a(++buf_dbg_counter % 5771 || buf_validate());
	ut_a(bpage->buf_fix_count > 0);
	ut_a(buf_page_in_file(bpage));
#endif /* UNIV_DEBUG || UNIV_BUF_DEBUG */

	if (must_read) {
		/* Let us wait until the read operation
		completes */

		for (;;) {
			enum buf_io_fix	io_fix;

			mutex_enter(block_mutex);
			io_fix = buf_page_get_io_fix(bpage);
			mutex_exit(block_mutex);

			if (io_fix == BUF_IO_READ) {

				os_thread_sleep(WAIT_FOR_READ);
			} else {
				break;
			}
		}
	}

	return(bpage);
}

/********************************************************************//**
Initialize some fields of a control block. */
UNIV_INLINE
void
buf_block_init_low(
/*===============*/
	buf_block_t*	block)	/*!< in: block to init */
{
	block->skip_flush_check = false;
#ifdef BTR_CUR_HASH_ADAPT
	/* No adaptive hash index entries may point to a previously
	unused (and now freshly allocated) block. */
	assert_block_ahi_empty_on_init(block);
	block->index		= NULL;

	block->n_hash_helps	= 0;
	block->n_fields		= 1;
	block->n_bytes		= 0;
	block->left_side	= TRUE;
#endif /* BTR_CUR_HASH_ADAPT */
}

/********************************************************************//**
Decompress a block.
@return TRUE if successful */
ibool
buf_zip_decompress(
/*===============*/
	buf_block_t*	block,	/*!< in/out: block */
	ibool		check)	/*!< in: TRUE=verify the page checksum */
{
	const byte*	frame = block->page.zip.data;
	ulint		size = page_zip_get_size(&block->page.zip);
	/* The tablespace will not be found if this function is called
	during IMPORT. */
	fil_space_t* space = fil_space_acquire_for_io(block->page.id.space());
	const unsigned key_version = mach_read_from_4(
		frame + FIL_PAGE_FILE_FLUSH_LSN_OR_KEY_VERSION);
	fil_space_crypt_t* crypt_data = space ? space->crypt_data : NULL;
	const bool encrypted = crypt_data
		&& crypt_data->type != CRYPT_SCHEME_UNENCRYPTED
		&& (!crypt_data->is_default_encryption()
		    || srv_encrypt_tables);

	ut_ad(block->zip_size());
	ut_a(block->page.id.space() != 0);

	if (UNIV_UNLIKELY(check && !page_zip_verify_checksum(frame, size))) {

		ib::error() << "Compressed page checksum mismatch for "
			<< (space ? space->chain.start->name : "")
			<< block->page.id << ": stored: "
			<< mach_read_from_4(frame + FIL_PAGE_SPACE_OR_CHKSUM)
			<< ", crc32: "
			<< page_zip_calc_checksum(
				frame, size, SRV_CHECKSUM_ALGORITHM_CRC32)
			<< " innodb: "
			<< page_zip_calc_checksum(
				frame, size, SRV_CHECKSUM_ALGORITHM_INNODB)
			<< ", none: "
			<< page_zip_calc_checksum(
				frame, size, SRV_CHECKSUM_ALGORITHM_NONE);
		goto err_exit;
	}

	switch (fil_page_get_type(frame)) {
	case FIL_PAGE_INDEX:
	case FIL_PAGE_RTREE:
		if (page_zip_decompress(&block->page.zip,
					block->frame, TRUE)) {
			if (space) {
				space->release_for_io();
			}
			return(TRUE);
		}

		ib::error() << "Unable to decompress "
			<< (space ? space->chain.start->name : "")
			<< block->page.id;
		goto err_exit;
	case FIL_PAGE_TYPE_ALLOCATED:
	case FIL_PAGE_INODE:
	case FIL_PAGE_IBUF_BITMAP:
	case FIL_PAGE_TYPE_FSP_HDR:
	case FIL_PAGE_TYPE_XDES:
	case FIL_PAGE_TYPE_ZBLOB:
	case FIL_PAGE_TYPE_ZBLOB2:
		/* Copy to uncompressed storage. */
		memcpy(block->frame, frame, block->zip_size());
		if (space) {
			space->release_for_io();
		}

		return(TRUE);
	}

	ib::error() << "Unknown compressed page type "
		<< fil_page_get_type(frame)
		<< " in " << (space ? space->chain.start->name : "")
		<< block->page.id;

err_exit:
	if (encrypted) {
		ib::info() << "Row compressed page could be encrypted"
			" with key_version " << key_version;
		block->page.encrypted = true;
	}

	if (space) {
		if (encrypted) {
			dict_set_encrypted_by_space(space);
		} else {
			dict_set_corrupted_by_space(space);
		}

		space->release_for_io();
	}

	return(FALSE);
}

#ifdef BTR_CUR_HASH_ADAPT
/** Get a buffer block from an adaptive hash index pointer.
This function does not return if the block is not identified.
@param[in]	ptr	pointer to within a page frame
@return pointer to block, never NULL */
buf_block_t*
buf_block_from_ahi(const byte* ptr)
{
	buf_pool_chunk_map_t::iterator it;

	buf_pool_chunk_map_t*	chunk_map = buf_chunk_map_ref;
	ut_ad(buf_chunk_map_ref == buf_chunk_map_reg);
	ut_ad(!buf_pool_resizing);

	buf_chunk_t*	chunk;
	it = chunk_map->upper_bound(ptr);

	ut_a(it != chunk_map->begin());

	if (it == chunk_map->end()) {
		chunk = chunk_map->rbegin()->second;
	} else {
		chunk = (--it)->second;
	}

	ulint		offs = ulint(ptr - chunk->blocks->frame);

	offs >>= srv_page_size_shift;

	ut_a(offs < chunk->size);

	buf_block_t*	block = &chunk->blocks[offs];

	/* The function buf_chunk_init() invokes buf_block_init() so that
	block[n].frame == block->frame + n * srv_page_size.  Check it. */
	ut_ad(block->frame == page_align(ptr));
	/* Read the state of the block without holding a mutex.
	A state transition from BUF_BLOCK_FILE_PAGE to
	BUF_BLOCK_REMOVE_HASH is possible during this execution. */
	ut_d(const buf_page_state state = buf_block_get_state(block));
	ut_ad(state == BUF_BLOCK_FILE_PAGE || state == BUF_BLOCK_REMOVE_HASH);
	return(block);
}
#endif /* BTR_CUR_HASH_ADAPT */

/********************************************************************//**
Find out if a pointer belongs to a buf_block_t. It can be a pointer to
the buf_block_t itself or a member of it. This functions checks one of
the buffer pool instances.
@return TRUE if ptr belongs to a buf_block_t struct */
static
ibool
buf_pointer_is_block_field_instance(
/*================================*/
	buf_pool_t*	buf_pool,	/*!< in: buffer pool instance */
	const void*	ptr)		/*!< in: pointer not dereferenced */
{
	const buf_chunk_t*		chunk	= buf_pool->chunks;
	const buf_chunk_t* const	echunk	= chunk + ut_min(
		buf_pool->n_chunks, buf_pool->n_chunks_new);

	/* TODO: protect buf_pool->chunks with a mutex (the older pointer will
	currently remain while during buf_pool_resize()) */
	while (chunk < echunk) {
		if (ptr >= (void*) chunk->blocks
		    && ptr < (void*) (chunk->blocks + chunk->size)) {

			return(TRUE);
		}

		chunk++;
	}

	return(FALSE);
}

/********************************************************************//**
Find out if a pointer belongs to a buf_block_t. It can be a pointer to
the buf_block_t itself or a member of it
@return TRUE if ptr belongs to a buf_block_t struct */
ibool
buf_pointer_is_block_field(
/*=======================*/
	const void*	ptr)	/*!< in: pointer not dereferenced */
{
	ulint	i;

	for (i = 0; i < srv_buf_pool_instances; i++) {
		ibool	found;

		found = buf_pointer_is_block_field_instance(
			buf_pool_from_array(i), ptr);
		if (found) {
			return(TRUE);
		}
	}

	return(FALSE);
}

/********************************************************************//**
Find out if a buffer block was created by buf_chunk_init().
@return TRUE if "block" has been added to buf_pool->free by buf_chunk_init() */
static
ibool
buf_block_is_uncompressed(
/*======================*/
	buf_pool_t*		buf_pool,	/*!< in: buffer pool instance */
	const buf_block_t*	block)		/*!< in: pointer to block,
						not dereferenced */
{
	if ((((ulint) block) % sizeof *block) != 0) {
		/* The pointer should be aligned. */
		return(FALSE);
	}

	return(buf_pointer_is_block_field_instance(buf_pool, (void*) block));
}

#if defined UNIV_DEBUG || defined UNIV_IBUF_DEBUG
/********************************************************************//**
Return true if probe is enabled.
@return true if probe enabled. */
static
bool
buf_debug_execute_is_force_flush()
/*==============================*/
{
	DBUG_EXECUTE_IF("ib_buf_force_flush", return(true); );

	/* This is used during queisce testing, we want to ensure maximum
	buffering by the change buffer. */

	if (srv_ibuf_disable_background_merge) {
		return(true);
	}

	return(false);
}
#endif /* UNIV_DEBUG || UNIV_IBUF_DEBUG */

/** Wait for the block to be read in.
@param[in]	block	The block to check */
static
void
buf_wait_for_read(
	buf_block_t*	block)
{
	/* Note:

	We are using the block->lock to check for IO state (and a dirty read).
	We set the IO_READ state under the protection of the hash_lock
	(and block->mutex). This is safe because another thread can only
	access the block (and check for IO state) after the block has been
	added to the page hashtable. */

	if (buf_block_get_io_fix(block) == BUF_IO_READ) {

		/* Wait until the read operation completes */

		BPageMutex*	mutex = buf_page_get_mutex(&block->page);

		for (;;) {
			buf_io_fix	io_fix;

			mutex_enter(mutex);

			io_fix = buf_block_get_io_fix(block);

			mutex_exit(mutex);

			if (io_fix == BUF_IO_READ) {
				/* Wait by temporaly s-latch */
				rw_lock_s_lock(&block->lock);
				rw_lock_s_unlock(&block->lock);
			} else {
				break;
			}
		}
	}
}

/** This is the general function used to get access to a database page.
@param[in]	page_id		page id
@param[in]	zip_size	ROW_FORMAT=COMPRESSED page size, or 0
@param[in]	rw_latch	RW_S_LATCH, RW_X_LATCH, RW_NO_LATCH
@param[in]	guess		guessed block or NULL
@param[in]	mode		BUF_GET, BUF_GET_IF_IN_POOL,
BUF_PEEK_IF_IN_POOL, BUF_GET_NO_LATCH, or BUF_GET_IF_IN_POOL_OR_WATCH
@param[in]	file		file name
@param[in]	line		line where called
@param[in]	mtr		mini-transaction
@param[out]	err		DB_SUCCESS or error code
@return pointer to the block or NULL */
buf_block_t*
buf_page_get_gen(
	const page_id_t		page_id,
	ulint			zip_size,
	ulint			rw_latch,
	buf_block_t*		guess,
	ulint			mode,
	const char*		file,
	unsigned		line,
	mtr_t*			mtr,
	dberr_t*		err)
{
	buf_block_t*	block;
	unsigned	access_time;
	rw_lock_t*	hash_lock;
	buf_block_t*	fix_block;
	ulint		retries = 0;
	buf_pool_t*	buf_pool = buf_pool_get(page_id);

	ut_ad((mtr == NULL) == (mode == BUF_EVICT_IF_IN_POOL));
	ut_ad(!mtr || mtr->is_active());
	ut_ad((rw_latch == RW_S_LATCH)
	      || (rw_latch == RW_X_LATCH)
	      || (rw_latch == RW_SX_LATCH)
	      || (rw_latch == RW_NO_LATCH));

	if (err) {
		*err = DB_SUCCESS;
	}

#ifdef UNIV_DEBUG
	switch (mode) {
	case BUF_EVICT_IF_IN_POOL:
		/* After DISCARD TABLESPACE, the tablespace would not exist,
		but in IMPORT TABLESPACE, PageConverter::operator() must
		replace any old pages, which were not evicted during DISCARD.
		Skip the assertion on space_page_size. */
		break;
	case BUF_PEEK_IF_IN_POOL:
	case BUF_GET_IF_IN_POOL:
		/* The caller may pass a dummy page size,
		because it does not really matter. */
		break;
	default:
		ut_error;
	case BUF_GET_NO_LATCH:
		ut_ad(rw_latch == RW_NO_LATCH);
		/* fall through */
	case BUF_GET:
	case BUF_GET_IF_IN_POOL_OR_WATCH:
	case BUF_GET_POSSIBLY_FREED:
		fil_space_t* s = fil_space_acquire_for_io(page_id.space());
		ut_ad(s);
		ut_ad(s->zip_size() == zip_size);
		s->release_for_io();
	}
#endif /* UNIV_DEBUG */

	ut_ad(!mtr || !ibuf_inside(mtr)
	      || ibuf_page_low(page_id, zip_size, FALSE, file, line, NULL));

	buf_pool->stat.n_page_gets++;
	hash_lock = buf_page_hash_lock_get(buf_pool, page_id);
loop:
	block = guess;

	rw_lock_s_lock(hash_lock);

	/* If not own buf_pool_mutex, page_hash can be changed. */
	hash_lock = buf_page_hash_lock_s_confirm(hash_lock, buf_pool, page_id);

	if (block != NULL) {

		/* If the guess is a compressed page descriptor that
		has been allocated by buf_page_alloc_descriptor(),
		it may have been freed by buf_relocate(). */

		if (!buf_block_is_uncompressed(buf_pool, block)
		    || page_id != block->page.id
		    || buf_block_get_state(block) != BUF_BLOCK_FILE_PAGE) {

			/* Our guess was bogus or things have changed
			since. */
			block = guess = NULL;
		} else {
			ut_ad(!block->page.in_zip_hash);
		}
	}

	if (block == NULL) {
		block = (buf_block_t*) buf_page_hash_get_low(buf_pool, page_id);
	}

	if (!block || buf_pool_watch_is_sentinel(buf_pool, &block->page)) {
		rw_lock_s_unlock(hash_lock);
		block = NULL;
	}

	if (block == NULL) {

		/* Page not in buf_pool: needs to be read from file */

		if (mode == BUF_GET_IF_IN_POOL_OR_WATCH) {
			rw_lock_x_lock(hash_lock);

			/* If not own buf_pool_mutex,
			page_hash can be changed. */
			hash_lock = buf_page_hash_lock_x_confirm(
				hash_lock, buf_pool, page_id);

			block = (buf_block_t*) buf_pool_watch_set(
				page_id, &hash_lock);

			if (block) {
				/* We can release hash_lock after we
				increment the fix count to make
				sure that no state change takes place. */
				fix_block = block;

				if (fsp_is_system_temporary(page_id.space())) {
					/* For temporary tablespace,
					the mutex is being used for
					synchronization between user
					thread and flush thread,
					instead of block->lock. See
					buf_flush_page() for the flush
					thread counterpart. */

					BPageMutex*	fix_mutex
						= buf_page_get_mutex(
							&fix_block->page);
					mutex_enter(fix_mutex);
					fix_block->fix();
					mutex_exit(fix_mutex);
				} else {
					fix_block->fix();
				}

				/* Now safe to release page_hash mutex */
				rw_lock_x_unlock(hash_lock);
				goto got_block;
			}

			rw_lock_x_unlock(hash_lock);
		}

		switch (mode) {
		case BUF_GET_IF_IN_POOL:
		case BUF_GET_IF_IN_POOL_OR_WATCH:
		case BUF_PEEK_IF_IN_POOL:
		case BUF_EVICT_IF_IN_POOL:
			ut_ad(!rw_lock_own_flagged(
				      hash_lock,
				      RW_LOCK_FLAG_X | RW_LOCK_FLAG_S));
			return(NULL);
		}

		/* The call path is buf_read_page() ->
		buf_read_page_low() (fil_io()) ->
		buf_page_io_complete() ->
		buf_decrypt_after_read(). Here fil_space_t* is used
		and we decrypt -> buf_page_check_corrupt() where page
		checksums are compared. Decryption, decompression as
		well as error handling takes place at a lower level.
		Here we only need to know whether the page really is
		corrupted, or if an encrypted page with a valid
		checksum cannot be decypted. */

		dberr_t local_err = buf_read_page(page_id, zip_size);

		if (local_err == DB_SUCCESS) {
			buf_read_ahead_random(page_id, zip_size,
					      ibuf_inside(mtr));

			retries = 0;
		} else if (mode == BUF_GET_POSSIBLY_FREED) {
			if (err) {
				*err = local_err;
			}
			return NULL;
		} else if (retries < BUF_PAGE_READ_MAX_RETRIES) {
			++retries;

			DBUG_EXECUTE_IF(
				"innodb_page_corruption_retries",
				retries = BUF_PAGE_READ_MAX_RETRIES;
			);
		} else {
			if (err) {
				*err = local_err;
			}

			/* Pages whose encryption key is unavailable or used
			key, encryption algorithm or encryption method is
			incorrect are marked as encrypted in
			buf_page_check_corrupt(). Unencrypted page could be
			corrupted in a way where the key_id field is
			nonzero. There is no checksum on field
			FIL_PAGE_FILE_FLUSH_LSN_OR_KEY_VERSION. */
			if (local_err == DB_DECRYPTION_FAILED) {
				return (NULL);
			}

			if (local_err == DB_PAGE_CORRUPTED
			    && srv_force_recovery) {
				return NULL;
			}

			/* Try to set table as corrupted instead of
			asserting. */
			if (page_id.space() == TRX_SYS_SPACE) {
			} else if (page_id.space() == SRV_TMP_SPACE_ID) {
			} else if (fil_space_t* space
				   = fil_space_acquire_for_io(
					   page_id.space())) {
				bool set = dict_set_corrupted_by_space(space);
				space->release_for_io();
				if (set) {
					return NULL;
				}
			}

			ib::fatal() << "Unable to read page " << page_id
				<< " into the buffer pool after "
				<< BUF_PAGE_READ_MAX_RETRIES
				<< ". The most probable cause"
				" of this error may be that the"
				" table has been corrupted."
				" See https://mariadb.com/kb/en/library/innodb-recovery-modes/";
		}

#if defined UNIV_DEBUG || defined UNIV_BUF_DEBUG
		ut_a(++buf_dbg_counter % 5771 || buf_validate());
#endif /* UNIV_DEBUG || UNIV_BUF_DEBUG */
		goto loop;
	} else {
		fix_block = block;
	}

	if (fsp_is_system_temporary(page_id.space())) {
		/* For temporary tablespace, the mutex is being used
		for synchronization between user thread and flush
		thread, instead of block->lock. See buf_flush_page()
		for the flush thread counterpart. */
		BPageMutex*	fix_mutex = buf_page_get_mutex(
			&fix_block->page);
		mutex_enter(fix_mutex);
		fix_block->fix();
		mutex_exit(fix_mutex);
	} else {
		fix_block->fix();
	}

	/* Now safe to release page_hash mutex */
	rw_lock_s_unlock(hash_lock);

got_block:
	switch (mode) {
	default:
		ut_ad(block->zip_size() == zip_size);
		break;
	case BUF_GET_IF_IN_POOL:
	case BUF_PEEK_IF_IN_POOL:
	case BUF_EVICT_IF_IN_POOL:
		buf_page_t*	fix_page = &fix_block->page;
		BPageMutex*	fix_mutex = buf_page_get_mutex(fix_page);
		mutex_enter(fix_mutex);
		const bool	must_read
			= (buf_page_get_io_fix(fix_page) == BUF_IO_READ);
		mutex_exit(fix_mutex);

		if (must_read) {
			/* The page is being read to buffer pool,
			but we cannot wait around for the read to
			complete. */
			fix_block->unfix();

			return(NULL);
		}
	}

	switch (buf_block_get_state(fix_block)) {
		buf_page_t*	bpage;

	case BUF_BLOCK_FILE_PAGE:
		bpage = &block->page;
		if (fsp_is_system_temporary(page_id.space())
		    && buf_page_get_io_fix(bpage) != BUF_IO_NONE) {
			/* This suggests that the page is being flushed.
			Avoid returning reference to this page.
			Instead wait for the flush action to complete. */
			fix_block->unfix();
			os_thread_sleep(WAIT_FOR_WRITE);
			goto loop;
		}

		if (UNIV_UNLIKELY(mode == BUF_EVICT_IF_IN_POOL)) {
evict_from_pool:
			ut_ad(!fix_block->page.oldest_modification);
			buf_pool_mutex_enter(buf_pool);
			fix_block->unfix();

			if (!buf_LRU_free_page(&fix_block->page, true)) {
				ut_ad(0);
			}

			buf_pool_mutex_exit(buf_pool);
			return(NULL);
		}
		break;

	case BUF_BLOCK_ZIP_PAGE:
	case BUF_BLOCK_ZIP_DIRTY:
		if (mode == BUF_PEEK_IF_IN_POOL) {
			/* This mode is only used for dropping an
			adaptive hash index.  There cannot be an
			adaptive hash index for a compressed-only
			page, so do not bother decompressing the page. */
			fix_block->unfix();

			return(NULL);
		}

		bpage = &block->page;

		/* Note: We have already buffer fixed this block. */
		if (bpage->buf_fix_count > 1
		    || buf_page_get_io_fix(bpage) != BUF_IO_NONE) {

			/* This condition often occurs when the buffer
			is not buffer-fixed, but I/O-fixed by
			buf_page_init_for_read(). */
			fix_block->unfix();

			/* The block is buffer-fixed or I/O-fixed.
			Try again later. */
			os_thread_sleep(WAIT_FOR_READ);

			goto loop;
		}

		if (UNIV_UNLIKELY(mode == BUF_EVICT_IF_IN_POOL)) {
			goto evict_from_pool;
		}

		/* Buffer-fix the block so that it cannot be evicted
		or relocated while we are attempting to allocate an
		uncompressed page. */

		block = buf_LRU_get_free_block(buf_pool);

		buf_pool_mutex_enter(buf_pool);

		/* If not own buf_pool_mutex, page_hash can be changed. */
		hash_lock = buf_page_hash_lock_get(buf_pool, page_id);

		rw_lock_x_lock(hash_lock);

		/* Buffer-fixing prevents the page_hash from changing. */
		ut_ad(bpage == buf_page_hash_get_low(buf_pool, page_id));

		fix_block->unfix();

		buf_page_mutex_enter(block);
		mutex_enter(&buf_pool->zip_mutex);

		fix_block = block;

		if (bpage->buf_fix_count > 0
		    || buf_page_get_io_fix(bpage) != BUF_IO_NONE) {

			mutex_exit(&buf_pool->zip_mutex);
			/* The block was buffer-fixed or I/O-fixed while
			buf_pool->mutex was not held by this thread.
			Free the block that was allocated and retry.
			This should be extremely unlikely, for example,
			if buf_page_get_zip() was invoked. */

			buf_LRU_block_free_non_file_page(block);
			buf_pool_mutex_exit(buf_pool);
			rw_lock_x_unlock(hash_lock);
			buf_page_mutex_exit(block);

			/* Try again */
			goto loop;
		}

		/* Move the compressed page from bpage to block,
		and uncompress it. */

		/* Note: this is the uncompressed block and it is not
		accessible by other threads yet because it is not in
		any list or hash table */
		buf_relocate(bpage, &block->page);

		buf_block_init_low(block);

		/* Set after buf_relocate(). */
		block->page.buf_fix_count = 1;

		block->lock_hash_val = lock_rec_hash(page_id.space(),
						     page_id.page_no());

		UNIV_MEM_DESC(&block->page.zip.data,
			      page_zip_get_size(&block->page.zip));

		if (buf_page_get_state(&block->page) == BUF_BLOCK_ZIP_PAGE) {
#if defined UNIV_DEBUG || defined UNIV_BUF_DEBUG
			UT_LIST_REMOVE(buf_pool->zip_clean, &block->page);
#endif /* UNIV_DEBUG || UNIV_BUF_DEBUG */
			ut_ad(!block->page.in_flush_list);
		} else {
			/* Relocate buf_pool->flush_list. */
			buf_flush_relocate_on_flush_list(bpage, &block->page);
		}

		/* Buffer-fix, I/O-fix, and X-latch the block
		for the duration of the decompression.
		Also add the block to the unzip_LRU list. */
		block->page.state = BUF_BLOCK_FILE_PAGE;

		/* Insert at the front of unzip_LRU list */
		buf_unzip_LRU_add_block(block, FALSE);

		buf_block_set_io_fix(block, BUF_IO_READ);
		rw_lock_x_lock_inline(&block->lock, 0, file, line);

		UNIV_MEM_INVALID(bpage, sizeof *bpage);

		rw_lock_x_unlock(hash_lock);
		buf_pool->n_pend_unzip++;
		mutex_exit(&buf_pool->zip_mutex);
		buf_pool_mutex_exit(buf_pool);

		access_time = buf_page_is_accessed(&block->page);

		buf_page_mutex_exit(block);

		buf_page_free_descriptor(bpage);

		/* Decompress the page while not holding
		buf_pool->mutex or block->mutex. */

		{
			bool	success = buf_zip_decompress(block, TRUE);

			if (!success) {
				buf_pool_mutex_enter(buf_pool);
				buf_page_mutex_enter(fix_block);
				buf_block_set_io_fix(fix_block, BUF_IO_NONE);
				buf_page_mutex_exit(fix_block);

				--buf_pool->n_pend_unzip;
				fix_block->unfix();
				buf_pool_mutex_exit(buf_pool);
				rw_lock_x_unlock(&fix_block->lock);

				if (err) {
					*err = DB_PAGE_CORRUPTED;
				}
				return NULL;
			}
		}

		if (!access_time && !recv_no_ibuf_operations) {
			ibuf_merge_or_delete_for_page(
				block, block->page.id, zip_size, true);
		}

		buf_pool_mutex_enter(buf_pool);

		buf_page_mutex_enter(fix_block);

		buf_block_set_io_fix(fix_block, BUF_IO_NONE);

		buf_page_mutex_exit(fix_block);

		--buf_pool->n_pend_unzip;

		buf_pool_mutex_exit(buf_pool);

		rw_lock_x_unlock(&block->lock);

		break;

	case BUF_BLOCK_POOL_WATCH:
	case BUF_BLOCK_NOT_USED:
	case BUF_BLOCK_READY_FOR_USE:
	case BUF_BLOCK_MEMORY:
	case BUF_BLOCK_REMOVE_HASH:
		ut_error;
		break;
	}

	ut_ad(block == fix_block);
	ut_ad(fix_block->page.buf_fix_count > 0);

	ut_ad(!rw_lock_own_flagged(hash_lock,
				   RW_LOCK_FLAG_X | RW_LOCK_FLAG_S));

	ut_ad(buf_block_get_state(fix_block) == BUF_BLOCK_FILE_PAGE);

#if defined UNIV_DEBUG || defined UNIV_IBUF_DEBUG

	if ((mode == BUF_GET_IF_IN_POOL || mode == BUF_GET_IF_IN_POOL_OR_WATCH)
	    && (ibuf_debug || buf_debug_execute_is_force_flush())) {

		/* Try to evict the block from the buffer pool, to use the
		insert buffer (change buffer) as much as possible. */

		buf_pool_mutex_enter(buf_pool);

		fix_block->unfix();

		/* Now we are only holding the buf_pool->mutex,
		not block->mutex or hash_lock. Blocks cannot be
		relocated or enter or exit the buf_pool while we
		are holding the buf_pool->mutex. */

		if (buf_LRU_free_page(&fix_block->page, true)) {

			buf_pool_mutex_exit(buf_pool);

			/* If not own buf_pool_mutex,
			page_hash can be changed. */
			hash_lock = buf_page_hash_lock_get(buf_pool, page_id);

			rw_lock_x_lock(hash_lock);

			/* If not own buf_pool_mutex,
			page_hash can be changed. */
			hash_lock = buf_page_hash_lock_x_confirm(
				hash_lock, buf_pool, page_id);

			if (mode == BUF_GET_IF_IN_POOL_OR_WATCH) {
				/* Set the watch, as it would have
				been set if the page were not in the
				buffer pool in the first place. */
				block = (buf_block_t*) buf_pool_watch_set(
					page_id, &hash_lock);
			} else {
				block = (buf_block_t*) buf_page_hash_get_low(
					buf_pool, page_id);
			}

			rw_lock_x_unlock(hash_lock);

			if (block != NULL) {
				/* Either the page has been read in or
				a watch was set on that in the window
				where we released the buf_pool::mutex
				and before we acquire the hash_lock
				above. Try again. */
				guess = block;

				goto loop;
			}

			return(NULL);
		}

		buf_page_mutex_enter(fix_block);

		if (buf_flush_page_try(buf_pool, fix_block)) {
			guess = fix_block;

			goto loop;
		}

		buf_page_mutex_exit(fix_block);

		fix_block->fix();

		/* Failed to evict the page; change it directly */

		buf_pool_mutex_exit(buf_pool);
	}
#endif /* UNIV_DEBUG || UNIV_IBUF_DEBUG */

	ut_ad(fix_block->page.buf_fix_count > 0);

#ifdef UNIV_DEBUG
	/* We have already buffer fixed the page, and we are committed to
	returning this page to the caller. Register for debugging.
	Avoid debug latching if page/block belongs to system temporary
	tablespace (Not much needed for table with single threaded access.). */
	if (!fsp_is_system_temporary(page_id.space())) {
		ibool   ret;
		ret = rw_lock_s_lock_nowait(
			fix_block->debug_latch, file, line);
		ut_a(ret);
	}
#endif /* UNIV_DEBUG */

	/* While tablespace is reinited the indexes are already freed but the
	blocks related to it still resides in buffer pool. Trying to remove
	such blocks from buffer pool would invoke removal of AHI entries
	associated with these blocks. Logic to remove AHI entry will try to
	load the block but block is already in free state. Handle the said case
	with mode = BUF_PEEK_IF_IN_POOL that is invoked from
	"btr_search_drop_page_hash_when_freed". */
	ut_ad(mode == BUF_GET_POSSIBLY_FREED
	      || mode == BUF_PEEK_IF_IN_POOL
	      || !fix_block->page.file_page_was_freed);

	/* Check if this is the first access to the page */
	access_time = buf_page_is_accessed(&fix_block->page);

	/* This is a heuristic and we don't care about ordering issues. */
	if (access_time == 0) {
		buf_page_mutex_enter(fix_block);

		buf_page_set_accessed(&fix_block->page);

		buf_page_mutex_exit(fix_block);
	}

	if (mode != BUF_PEEK_IF_IN_POOL) {
		buf_page_make_young_if_needed(&fix_block->page);
	}

#if defined UNIV_DEBUG || defined UNIV_BUF_DEBUG
	ut_a(++buf_dbg_counter % 5771 || buf_validate());
	ut_a(buf_block_get_state(fix_block) == BUF_BLOCK_FILE_PAGE);
#endif /* UNIV_DEBUG || UNIV_BUF_DEBUG */

	/* We have to wait here because the IO_READ state was set
	under the protection of the hash_lock and not the block->mutex
	and block->lock. */
	buf_wait_for_read(fix_block);

	if (fix_block->page.id != page_id) {
		fix_block->unfix();

#ifdef UNIV_DEBUG
		if (!fsp_is_system_temporary(page_id.space())) {
			rw_lock_s_unlock(fix_block->debug_latch);
		}
#endif /* UNIV_DEBUG */

		if (err) {
			*err = DB_PAGE_CORRUPTED;
		}

		return NULL;
	}

	mtr_memo_type_t	fix_type;

	switch (rw_latch) {
	case RW_NO_LATCH:

		fix_type = MTR_MEMO_BUF_FIX;
		break;

	case RW_S_LATCH:
		rw_lock_s_lock_inline(&fix_block->lock, 0, file, line);

		fix_type = MTR_MEMO_PAGE_S_FIX;
		break;

	case RW_SX_LATCH:
		rw_lock_sx_lock_inline(&fix_block->lock, 0, file, line);

		fix_type = MTR_MEMO_PAGE_SX_FIX;
		break;

	default:
		ut_ad(rw_latch == RW_X_LATCH);
		rw_lock_x_lock_inline(&fix_block->lock, 0, file, line);

		fix_type = MTR_MEMO_PAGE_X_FIX;
		break;
	}

	mtr_memo_push(mtr, fix_block, fix_type);

	if (mode != BUF_PEEK_IF_IN_POOL && !access_time) {
		/* In the case of a first access, try to apply linear
		read-ahead */

		buf_read_ahead_linear(page_id, zip_size, ibuf_inside(mtr));
	}

	ut_ad(!rw_lock_own_flagged(hash_lock,
				   RW_LOCK_FLAG_X | RW_LOCK_FLAG_S));

	return(fix_block);
}

/********************************************************************//**
This is the general function used to get optimistic access to a database
page.
@return TRUE if success */
ibool
buf_page_optimistic_get(
/*====================*/
	ulint		rw_latch,/*!< in: RW_S_LATCH, RW_X_LATCH */
	buf_block_t*	block,	/*!< in: guessed buffer block */
	ib_uint64_t	modify_clock,/*!< in: modify clock value */
	const char*	file,	/*!< in: file name */
	unsigned	line,	/*!< in: line where called */
	mtr_t*		mtr)	/*!< in: mini-transaction */
{
	buf_pool_t*	buf_pool;
	unsigned	access_time;
	ibool		success;

	ut_ad(block);
	ut_ad(mtr);
	ut_ad(mtr->is_active());
	ut_ad((rw_latch == RW_S_LATCH) || (rw_latch == RW_X_LATCH));

	buf_page_mutex_enter(block);

	if (UNIV_UNLIKELY(buf_block_get_state(block) != BUF_BLOCK_FILE_PAGE)) {

		buf_page_mutex_exit(block);

		return(FALSE);
	}

	buf_block_buf_fix_inc(block, file, line);

	access_time = buf_page_is_accessed(&block->page);

	buf_page_set_accessed(&block->page);

	buf_page_mutex_exit(block);

	buf_page_make_young_if_needed(&block->page);

	ut_ad(!ibuf_inside(mtr)
	      || ibuf_page(block->page.id, block->zip_size(), NULL));

	mtr_memo_type_t	fix_type;

	switch (rw_latch) {
	case RW_S_LATCH:
		success = rw_lock_s_lock_nowait(&block->lock, file, line);

		fix_type = MTR_MEMO_PAGE_S_FIX;
		break;
	case RW_X_LATCH:
		success = rw_lock_x_lock_func_nowait_inline(
			&block->lock, file, line);

		fix_type = MTR_MEMO_PAGE_X_FIX;
		break;
	default:
		ut_error; /* RW_SX_LATCH is not implemented yet */
	}

	if (!success) {
		buf_block_buf_fix_dec(block);
		return(FALSE);
	}

	if (modify_clock != block->modify_clock) {

		buf_block_dbg_add_level(block, SYNC_NO_ORDER_CHECK);

		if (rw_latch == RW_S_LATCH) {
			rw_lock_s_unlock(&block->lock);
		} else {
			rw_lock_x_unlock(&block->lock);
		}

		buf_block_buf_fix_dec(block);
		return(FALSE);
	}

	mtr_memo_push(mtr, block, fix_type);

#if defined UNIV_DEBUG || defined UNIV_BUF_DEBUG
	ut_a(++buf_dbg_counter % 5771 || buf_validate());
	ut_a(block->page.buf_fix_count > 0);
	ut_a(buf_block_get_state(block) == BUF_BLOCK_FILE_PAGE);
#endif /* UNIV_DEBUG || UNIV_BUF_DEBUG */

	ut_d(buf_page_mutex_enter(block));
	ut_ad(!block->page.file_page_was_freed);
	ut_d(buf_page_mutex_exit(block));

	if (!access_time) {
		/* In the case of a first access, try to apply linear
		read-ahead */
		buf_read_ahead_linear(block->page.id, block->zip_size(),
				      ibuf_inside(mtr));
	}

	buf_pool = buf_pool_from_block(block);
	buf_pool->stat.n_page_gets++;

	return(TRUE);
}

/********************************************************************//**
This is used to get access to a known database page, when no waiting can be
done. For example, if a search in an adaptive hash index leads us to this
frame.
@return TRUE if success */
ibool
buf_page_get_known_nowait(
/*======================*/
	ulint		rw_latch,/*!< in: RW_S_LATCH, RW_X_LATCH */
	buf_block_t*	block,	/*!< in: the known page */
	ulint		mode,	/*!< in: BUF_MAKE_YOUNG or BUF_KEEP_OLD */
	const char*	file,	/*!< in: file name */
	unsigned	line,	/*!< in: line where called */
	mtr_t*		mtr)	/*!< in: mini-transaction */
{
	buf_pool_t*	buf_pool;
	ibool		success;

	ut_ad(mtr->is_active());
	ut_ad((rw_latch == RW_S_LATCH) || (rw_latch == RW_X_LATCH));

	buf_page_mutex_enter(block);

	if (buf_block_get_state(block) == BUF_BLOCK_REMOVE_HASH) {
		/* Another thread is just freeing the block from the LRU list
		of the buffer pool: do not try to access this page; this
		attempt to access the page can only come through the hash
		index because when the buffer block state is ..._REMOVE_HASH,
		we have already removed it from the page address hash table
		of the buffer pool. */

		buf_page_mutex_exit(block);

		return(FALSE);
	}

	ut_a(buf_block_get_state(block) == BUF_BLOCK_FILE_PAGE);

	buf_block_buf_fix_inc(block, file, line);

	buf_page_set_accessed(&block->page);

	buf_page_mutex_exit(block);

	buf_pool = buf_pool_from_block(block);

	if (mode == BUF_MAKE_YOUNG) {
		buf_page_make_young_if_needed(&block->page);
	}

	ut_ad(!ibuf_inside(mtr) || mode == BUF_KEEP_OLD);

	mtr_memo_type_t	fix_type;

	switch (rw_latch) {
	case RW_S_LATCH:
		success = rw_lock_s_lock_nowait(&block->lock, file, line);
		fix_type = MTR_MEMO_PAGE_S_FIX;
		break;
	case RW_X_LATCH:
		success = rw_lock_x_lock_func_nowait_inline(
			&block->lock, file, line);

		fix_type = MTR_MEMO_PAGE_X_FIX;
		break;
	default:
		ut_error; /* RW_SX_LATCH is not implemented yet */
	}

	if (!success) {
		buf_block_buf_fix_dec(block);
		return(FALSE);
	}

	mtr_memo_push(mtr, block, fix_type);

#if defined UNIV_DEBUG || defined UNIV_BUF_DEBUG
	ut_a(++buf_dbg_counter % 5771 || buf_validate());
	ut_a(block->page.buf_fix_count > 0);
	ut_a(buf_block_get_state(block) == BUF_BLOCK_FILE_PAGE);
#endif /* UNIV_DEBUG || UNIV_BUF_DEBUG */

#ifdef UNIV_DEBUG
	if (mode != BUF_KEEP_OLD) {
		/* If mode == BUF_KEEP_OLD, we are executing an I/O
		completion routine.  Avoid a bogus assertion failure
		when ibuf_merge_or_delete_for_page() is processing a
		page that was just freed due to DROP INDEX, or
		deleting a record from SYS_INDEXES. This check will be
		skipped in recv_recover_page() as well. */

		buf_page_mutex_enter(block);
		ut_a(!block->page.file_page_was_freed);
		buf_page_mutex_exit(block);
	}
#endif /* UNIV_DEBUG */

	buf_pool->stat.n_page_gets++;

	return(TRUE);
}

/** Given a tablespace id and page number tries to get that page. If the
page is not in the buffer pool it is not loaded and NULL is returned.
Suitable for using when holding the lock_sys_t::mutex.
@param[in]	page_id	page id
@param[in]	file	file name
@param[in]	line	line where called
@param[in]	mtr	mini-transaction
@return pointer to a page or NULL */
buf_block_t*
buf_page_try_get_func(
	const page_id_t		page_id,
	const char*		file,
	unsigned		line,
	mtr_t*			mtr)
{
	buf_block_t*	block;
	ibool		success;
	buf_pool_t*	buf_pool = buf_pool_get(page_id);
	rw_lock_t*	hash_lock;

	ut_ad(mtr);
	ut_ad(mtr->is_active());

	block = buf_block_hash_get_s_locked(buf_pool, page_id, &hash_lock);

	if (!block || buf_block_get_state(block) != BUF_BLOCK_FILE_PAGE) {
		if (block) {
			rw_lock_s_unlock(hash_lock);
		}
		return(NULL);
	}

	ut_ad(!buf_pool_watch_is_sentinel(buf_pool, &block->page));

	buf_page_mutex_enter(block);
	rw_lock_s_unlock(hash_lock);

#if defined UNIV_DEBUG || defined UNIV_BUF_DEBUG
	ut_a(buf_block_get_state(block) == BUF_BLOCK_FILE_PAGE);
	ut_a(page_id == block->page.id);
#endif /* UNIV_DEBUG || UNIV_BUF_DEBUG */

	buf_block_buf_fix_inc(block, file, line);
	buf_page_mutex_exit(block);

	mtr_memo_type_t	fix_type = MTR_MEMO_PAGE_S_FIX;
	success = rw_lock_s_lock_nowait(&block->lock, file, line);

	if (!success) {
		/* Let us try to get an X-latch. If the current thread
		is holding an X-latch on the page, we cannot get an
		S-latch. */

		fix_type = MTR_MEMO_PAGE_X_FIX;
		success = rw_lock_x_lock_func_nowait_inline(&block->lock,
							    file, line);
	}

	if (!success) {
		buf_block_buf_fix_dec(block);
		return(NULL);
	}

	mtr_memo_push(mtr, block, fix_type);

#if defined UNIV_DEBUG || defined UNIV_BUF_DEBUG
	ut_a(++buf_dbg_counter % 5771 || buf_validate());
	ut_a(block->page.buf_fix_count > 0);
	ut_a(buf_block_get_state(block) == BUF_BLOCK_FILE_PAGE);
#endif /* UNIV_DEBUG || UNIV_BUF_DEBUG */

	ut_d(buf_page_mutex_enter(block));
	ut_d(ut_a(!block->page.file_page_was_freed));
	ut_d(buf_page_mutex_exit(block));

	buf_block_dbg_add_level(block, SYNC_NO_ORDER_CHECK);

	buf_pool->stat.n_page_gets++;

	return(block);
}

/********************************************************************//**
Initialize some fields of a control block. */
UNIV_INLINE
void
buf_page_init_low(
/*==============*/
	buf_page_t*	bpage)	/*!< in: block to init */
{
	bpage->flush_type = BUF_FLUSH_LRU;
	bpage->io_fix = BUF_IO_NONE;
	bpage->buf_fix_count = 0;
	bpage->old = 0;
	bpage->freed_page_clock = 0;
	bpage->access_time = 0;
	bpage->newest_modification = 0;
	bpage->oldest_modification = 0;
	bpage->write_size = 0;
	bpage->encrypted = false;
	bpage->real_size = 0;
	bpage->slot = NULL;

	HASH_INVALIDATE(bpage, hash);

	ut_d(bpage->file_page_was_freed = FALSE);
}

/** Inits a page to the buffer buf_pool.
@param[in,out]	buf_pool	buffer pool
@param[in]	page_id		page id
@param[in]	zip_size	ROW_FORMAT=COMPRESSED page size, or 0
@param[in,out]	block		block to init */
static
void
buf_page_init(
	buf_pool_t*		buf_pool,
	const page_id_t		page_id,
	ulint			zip_size,
	buf_block_t*		block)
{
	buf_page_t*	hash_page;

	ut_ad(buf_pool == buf_pool_get(page_id));
	ut_ad(buf_pool_mutex_own(buf_pool));

	ut_ad(buf_page_mutex_own(block));
	ut_a(buf_block_get_state(block) != BUF_BLOCK_FILE_PAGE);

	ut_ad(rw_lock_own(buf_page_hash_lock_get(buf_pool, page_id),
			  RW_LOCK_X));

	/* Set the state of the block */
	buf_block_set_file_page(block, page_id);

#ifdef UNIV_DEBUG_VALGRIND
	if (is_system_tablespace(page_id.space())) {
		/* Silence valid Valgrind warnings about uninitialized
		data being written to data files.  There are some unused
		bytes on some pages that InnoDB does not initialize. */
		UNIV_MEM_VALID(block->frame, srv_page_size);
	}
#endif /* UNIV_DEBUG_VALGRIND */

	buf_block_init_low(block);

	block->lock_hash_val = lock_rec_hash(page_id.space(),
					     page_id.page_no());

	buf_page_init_low(&block->page);

	/* Insert into the hash table of file pages */

	hash_page = buf_page_hash_get_low(buf_pool, page_id);

	if (hash_page == NULL) {
		/* Block not found in hash table */
	} else if (buf_pool_watch_is_sentinel(buf_pool, hash_page)) {
		/* Preserve the reference count. */
		ib_uint32_t	buf_fix_count = hash_page->buf_fix_count;

		ut_a(buf_fix_count > 0);

		block->page.buf_fix_count += buf_fix_count;

		buf_pool_watch_remove(buf_pool, hash_page);
	} else {

		ib::error() << "Page " << page_id
			<< " already found in the hash table: "
			<< hash_page << ", " << block;

		ut_d(buf_page_mutex_exit(block));
		ut_d(buf_pool_mutex_exit(buf_pool));
		ut_d(buf_print());
		ut_d(buf_LRU_print());
		ut_d(buf_validate());
		ut_d(buf_LRU_validate());
		ut_error;
	}

	ut_ad(!block->page.in_zip_hash);
	ut_ad(!block->page.in_page_hash);
	ut_d(block->page.in_page_hash = TRUE);

	block->page.id = page_id;

	HASH_INSERT(buf_page_t, hash, buf_pool->page_hash,
		    page_id.fold(), &block->page);

	page_zip_set_size(&block->page.zip, zip_size);
}

/** Initialize a page for read to the buffer buf_pool. If the page is
(1) already in buf_pool, or
(2) if we specify to read only ibuf pages and the page is not an ibuf page, or
(3) if the space is deleted or being deleted,
then this function does nothing.
Sets the io_fix flag to BUF_IO_READ and sets a non-recursive exclusive lock
on the buffer frame. The io-handler must take care that the flag is cleared
and the lock released later.
@param[out]	err			DB_SUCCESS or DB_TABLESPACE_DELETED
@param[in]	mode			BUF_READ_IBUF_PAGES_ONLY, ...
@param[in]	page_id			page id
@param[in]	zip_size		ROW_FORMAT=COMPRESSED page size, or 0
@param[in]	unzip			whether the uncompressed page is
					requested (for ROW_FORMAT=COMPRESSED)
@return pointer to the block
@retval	NULL	in case of an error */
buf_page_t*
buf_page_init_for_read(
	dberr_t*		err,
	ulint			mode,
	const page_id_t		page_id,
	ulint			zip_size,
	bool			unzip)
{
	buf_block_t*	block;
	buf_page_t*	bpage	= NULL;
	buf_page_t*	watch_page;
	rw_lock_t*	hash_lock;
	mtr_t		mtr;
	bool		lru	= false;
	void*		data;
	buf_pool_t*	buf_pool = buf_pool_get(page_id);

	ut_ad(buf_pool);

	*err = DB_SUCCESS;

	if (mode == BUF_READ_IBUF_PAGES_ONLY) {
		/* It is a read-ahead within an ibuf routine */

		ut_ad(!ibuf_bitmap_page(page_id, zip_size));

		ibuf_mtr_start(&mtr);

		if (!recv_no_ibuf_operations
		    && !ibuf_page(page_id, zip_size, &mtr)) {

			ibuf_mtr_commit(&mtr);

			return(NULL);
		}
	} else {
		ut_ad(mode == BUF_READ_ANY_PAGE);
	}

	if (zip_size && !unzip && !recv_recovery_is_on()) {
		block = NULL;
	} else {
		block = buf_LRU_get_free_block(buf_pool);
		ut_ad(block);
		ut_ad(buf_pool_from_block(block) == buf_pool);
	}

	buf_pool_mutex_enter(buf_pool);

	hash_lock = buf_page_hash_lock_get(buf_pool, page_id);
	rw_lock_x_lock(hash_lock);

	watch_page = buf_page_hash_get_low(buf_pool, page_id);
	if (watch_page && !buf_pool_watch_is_sentinel(buf_pool, watch_page)) {
		/* The page is already in the buffer pool. */
		watch_page = NULL;
		rw_lock_x_unlock(hash_lock);
		if (block) {
			buf_page_mutex_enter(block);
			buf_LRU_block_free_non_file_page(block);
			buf_page_mutex_exit(block);
		}

		bpage = NULL;
		goto func_exit;
	}

	if (block) {
		bpage = &block->page;

		buf_page_mutex_enter(block);

		ut_ad(buf_pool_from_bpage(bpage) == buf_pool);

		buf_page_init(buf_pool, page_id, zip_size, block);

		/* Note: We are using the hash_lock for protection. This is
		safe because no other thread can lookup the block from the
		page hashtable yet. */

		buf_page_set_io_fix(bpage, BUF_IO_READ);

		rw_lock_x_unlock(hash_lock);

		/* The block must be put to the LRU list, to the old blocks */
		buf_LRU_add_block(bpage, TRUE/* to old blocks */);

		/* We set a pass-type x-lock on the frame because then
		the same thread which called for the read operation
		(and is running now at this point of code) can wait
		for the read to complete by waiting for the x-lock on
		the frame; if the x-lock were recursive, the same
		thread would illegally get the x-lock before the page
		read is completed.  The x-lock is cleared by the
		io-handler thread. */

		rw_lock_x_lock_gen(&block->lock, BUF_IO_READ);

		if (zip_size) {
			/* buf_pool->mutex may be released and
			reacquired by buf_buddy_alloc().  Thus, we
			must release block->mutex in order not to
			break the latching order in the reacquisition
			of buf_pool->mutex.  We also must defer this
			operation until after the block descriptor has
			been added to buf_pool->LRU and
			buf_pool->page_hash. */
			buf_page_mutex_exit(block);
			data = buf_buddy_alloc(buf_pool, zip_size, &lru);
			buf_page_mutex_enter(block);
			block->page.zip.data = (page_zip_t*) data;

			/* To maintain the invariant
			block->in_unzip_LRU_list
			== buf_page_belongs_to_unzip_LRU(&block->page)
			we have to add this block to unzip_LRU
			after block->page.zip.data is set. */
			ut_ad(buf_page_belongs_to_unzip_LRU(&block->page));
			buf_unzip_LRU_add_block(block, TRUE);
		}

		buf_page_mutex_exit(block);
	} else {
		rw_lock_x_unlock(hash_lock);

		/* The compressed page must be allocated before the
		control block (bpage), in order to avoid the
		invocation of buf_buddy_relocate_block() on
		uninitialized data. */
		data = buf_buddy_alloc(buf_pool, zip_size, &lru);

		rw_lock_x_lock(hash_lock);

		/* If buf_buddy_alloc() allocated storage from the LRU list,
		it released and reacquired buf_pool->mutex.  Thus, we must
		check the page_hash again, as it may have been modified. */
		if (UNIV_UNLIKELY(lru)) {

			watch_page = buf_page_hash_get_low(buf_pool, page_id);

			if (UNIV_UNLIKELY(watch_page
			    && !buf_pool_watch_is_sentinel(buf_pool,
							   watch_page))) {

				/* The block was added by some other thread. */
				rw_lock_x_unlock(hash_lock);
				watch_page = NULL;
				buf_buddy_free(buf_pool, data, zip_size);

				bpage = NULL;
				goto func_exit;
			}
		}

		bpage = buf_page_alloc_descriptor();

		/* Initialize the buf_pool pointer. */
		bpage->buf_pool_index = buf_pool_index(buf_pool);

		page_zip_des_init(&bpage->zip);
		page_zip_set_size(&bpage->zip, zip_size);
		bpage->zip.data = (page_zip_t*) data;

		mutex_enter(&buf_pool->zip_mutex);
		UNIV_MEM_DESC(bpage->zip.data, zip_size);

		buf_page_init_low(bpage);

		bpage->state = BUF_BLOCK_ZIP_PAGE;
		bpage->id = page_id;
		bpage->flush_observer = NULL;

		ut_d(bpage->in_page_hash = FALSE);
		ut_d(bpage->in_zip_hash = FALSE);
		ut_d(bpage->in_flush_list = FALSE);
		ut_d(bpage->in_free_list = FALSE);
		ut_d(bpage->in_LRU_list = FALSE);

		ut_d(bpage->in_page_hash = TRUE);

		if (watch_page != NULL) {

			/* Preserve the reference count. */
			ib_uint32_t	buf_fix_count;

			buf_fix_count = watch_page->buf_fix_count;

			ut_a(buf_fix_count > 0);

			bpage->buf_fix_count += buf_fix_count;

			ut_ad(buf_pool_watch_is_sentinel(buf_pool, watch_page));
			buf_pool_watch_remove(buf_pool, watch_page);
		}

		HASH_INSERT(buf_page_t, hash, buf_pool->page_hash,
			    bpage->id.fold(), bpage);

		rw_lock_x_unlock(hash_lock);

		/* The block must be put to the LRU list, to the old blocks.
		The zip size is already set into the page zip */
		buf_LRU_add_block(bpage, TRUE/* to old blocks */);
#if defined UNIV_DEBUG || defined UNIV_BUF_DEBUG
		buf_LRU_insert_zip_clean(bpage);
#endif /* UNIV_DEBUG || UNIV_BUF_DEBUG */

		buf_page_set_io_fix(bpage, BUF_IO_READ);

		mutex_exit(&buf_pool->zip_mutex);
	}

	buf_pool->n_pend_reads++;
func_exit:
	buf_pool_mutex_exit(buf_pool);

	if (mode == BUF_READ_IBUF_PAGES_ONLY) {

		ibuf_mtr_commit(&mtr);
	}

	ut_ad(!rw_lock_own_flagged(hash_lock,
				   RW_LOCK_FLAG_X | RW_LOCK_FLAG_S));
	ut_ad(!bpage || buf_page_in_file(bpage));

	return(bpage);
}

/** Initialize a page in the buffer pool. The page is usually not read
from a file even if it cannot be found in the buffer buf_pool. This is one
of the functions which perform to a block a state transition NOT_USED =>
FILE_PAGE (the other is buf_page_get_gen).
@param[in]	page_id		page id
@param[in]	zip_size	ROW_FORMAT=COMPRESSED page size, or 0
@param[in,out]	mtr		mini-transaction
@return pointer to the block, page bufferfixed */
buf_block_t*
buf_page_create(
	const page_id_t		page_id,
	ulint			zip_size,
	mtr_t*			mtr)
{
	buf_frame_t*	frame;
	buf_block_t*	block;
	buf_block_t*	free_block	= NULL;
	buf_pool_t*	buf_pool = buf_pool_get(page_id);
	rw_lock_t*	hash_lock;

	ut_ad(mtr->is_active());
	ut_ad(page_id.space() != 0 || !zip_size);

	free_block = buf_LRU_get_free_block(buf_pool);

	buf_pool_mutex_enter(buf_pool);

	hash_lock = buf_page_hash_lock_get(buf_pool, page_id);
	rw_lock_x_lock(hash_lock);

	block = (buf_block_t*) buf_page_hash_get_low(buf_pool, page_id);

	if (block
	    && buf_page_in_file(&block->page)
	    && !buf_pool_watch_is_sentinel(buf_pool, &block->page)) {
		ut_d(block->page.file_page_was_freed = FALSE);

		/* Page can be found in buf_pool */
		buf_pool_mutex_exit(buf_pool);
		rw_lock_x_unlock(hash_lock);

		buf_block_free(free_block);

		if (!recv_recovery_is_on()) {
			return buf_page_get_with_no_latch(page_id, zip_size,
							  mtr);
		}

		mutex_exit(&recv_sys.mutex);
		block = buf_page_get_with_no_latch(page_id, zip_size, mtr);
		mutex_enter(&recv_sys.mutex);
		return block;
	}

	/* If we get here, the page was not in buf_pool: init it there */

	DBUG_PRINT("ib_buf", ("create page %u:%u",
			      page_id.space(), page_id.page_no()));

	block = free_block;

	buf_page_mutex_enter(block);

	buf_page_init(buf_pool, page_id, zip_size, block);

	rw_lock_x_unlock(hash_lock);

	/* The block must be put to the LRU list */
	buf_LRU_add_block(&block->page, FALSE);

	buf_block_buf_fix_inc(block, __FILE__, __LINE__);
	buf_pool->stat.n_pages_created++;

	if (zip_size) {
		void*	data;
		bool	lru;

		/* Prevent race conditions during buf_buddy_alloc(),
		which may release and reacquire buf_pool->mutex,
		by IO-fixing and X-latching the block. */

		buf_page_set_io_fix(&block->page, BUF_IO_READ);
		rw_lock_x_lock(&block->lock);

		buf_page_mutex_exit(block);
		/* buf_pool->mutex may be released and reacquired by
		buf_buddy_alloc().  Thus, we must release block->mutex
		in order not to break the latching order in
		the reacquisition of buf_pool->mutex.  We also must
		defer this operation until after the block descriptor
		has been added to buf_pool->LRU and buf_pool->page_hash. */
		data = buf_buddy_alloc(buf_pool, zip_size, &lru);
		buf_page_mutex_enter(block);
		block->page.zip.data = (page_zip_t*) data;

		/* To maintain the invariant
		block->in_unzip_LRU_list
		== buf_page_belongs_to_unzip_LRU(&block->page)
		we have to add this block to unzip_LRU after
		block->page.zip.data is set. */
		ut_ad(buf_page_belongs_to_unzip_LRU(&block->page));
		buf_unzip_LRU_add_block(block, FALSE);

		buf_page_set_io_fix(&block->page, BUF_IO_NONE);
		rw_lock_x_unlock(&block->lock);
	}

	buf_pool_mutex_exit(buf_pool);

	mtr_memo_push(mtr, block, MTR_MEMO_BUF_FIX);

	buf_page_set_accessed(&block->page);

	buf_page_mutex_exit(block);

	/* Delete possible entries for the page from the insert buffer:
	such can exist if the page belonged to an index which was dropped */
	if (!recv_recovery_is_on()) {
		ibuf_merge_or_delete_for_page(NULL, page_id, zip_size, true);
	}

	frame = block->frame;

	memset(frame + FIL_PAGE_PREV, 0xff, 4);
	memset(frame + FIL_PAGE_NEXT, 0xff, 4);
	mach_write_to_2(frame + FIL_PAGE_TYPE, FIL_PAGE_TYPE_ALLOCATED);

	/* FIL_PAGE_FILE_FLUSH_LSN_OR_KEY_VERSION is only used on the
	following pages:
	(1) The first page of the InnoDB system tablespace (page 0:0)
	(2) FIL_RTREE_SPLIT_SEQ_NUM on R-tree pages
	(3) key_version on encrypted pages (not page 0:0) */

	memset(frame + FIL_PAGE_FILE_FLUSH_LSN_OR_KEY_VERSION, 0, 8);
	memset(frame + FIL_PAGE_LSN, 0, 8);

#if defined UNIV_DEBUG || defined UNIV_BUF_DEBUG
	ut_a(++buf_dbg_counter % 5771 || buf_validate());
#endif /* UNIV_DEBUG || UNIV_BUF_DEBUG */
	return(block);
}

/********************************************************************//**
Monitor the buffer page read/write activity, and increment corresponding
counter value if MONITOR_MODULE_BUF_PAGE (module_buf_page) module is
enabled. */
static
void
buf_page_monitor(
/*=============*/
	const buf_page_t*	bpage,	/*!< in: pointer to the block */
	enum buf_io_fix		io_type)/*!< in: io_fix types */
{
	const byte*	frame;
	monitor_id_t	counter;

	/* If the counter module is not turned on, just return */
	if (!MONITOR_IS_ON(MONITOR_MODULE_BUF_PAGE)) {
		return;
	}

	ut_a(io_type == BUF_IO_READ || io_type == BUF_IO_WRITE);

	frame = bpage->zip.data
		? bpage->zip.data
		: ((buf_block_t*) bpage)->frame;

	switch (fil_page_get_type(frame)) {
		ulint	level;
	case FIL_PAGE_TYPE_INSTANT:
	case FIL_PAGE_INDEX:
	case FIL_PAGE_RTREE:
		level = btr_page_get_level(frame);

		/* Check if it is an index page for insert buffer */
		if (fil_page_get_type(frame) == FIL_PAGE_INDEX
		    && btr_page_get_index_id(frame)
		    == (index_id_t)(DICT_IBUF_ID_MIN + IBUF_SPACE_ID)) {
			if (level == 0) {
				counter = MONITOR_RW_COUNTER(
					io_type, MONITOR_INDEX_IBUF_LEAF_PAGE);
			} else {
				counter = MONITOR_RW_COUNTER(
					io_type,
					MONITOR_INDEX_IBUF_NON_LEAF_PAGE);
			}
		} else {
			if (level == 0) {
				counter = MONITOR_RW_COUNTER(
					io_type, MONITOR_INDEX_LEAF_PAGE);
			} else {
				counter = MONITOR_RW_COUNTER(
					io_type, MONITOR_INDEX_NON_LEAF_PAGE);
			}
		}
		break;

	case FIL_PAGE_UNDO_LOG:
		counter = MONITOR_RW_COUNTER(io_type, MONITOR_UNDO_LOG_PAGE);
		break;

	case FIL_PAGE_INODE:
		counter = MONITOR_RW_COUNTER(io_type, MONITOR_INODE_PAGE);
		break;

	case FIL_PAGE_IBUF_FREE_LIST:
		counter = MONITOR_RW_COUNTER(io_type,
					     MONITOR_IBUF_FREELIST_PAGE);
		break;

	case FIL_PAGE_IBUF_BITMAP:
		counter = MONITOR_RW_COUNTER(io_type,
					     MONITOR_IBUF_BITMAP_PAGE);
		break;

	case FIL_PAGE_TYPE_SYS:
		counter = MONITOR_RW_COUNTER(io_type, MONITOR_SYSTEM_PAGE);
		break;

	case FIL_PAGE_TYPE_TRX_SYS:
		counter = MONITOR_RW_COUNTER(io_type, MONITOR_TRX_SYSTEM_PAGE);
		break;

	case FIL_PAGE_TYPE_FSP_HDR:
		counter = MONITOR_RW_COUNTER(io_type, MONITOR_FSP_HDR_PAGE);
		break;

	case FIL_PAGE_TYPE_XDES:
		counter = MONITOR_RW_COUNTER(io_type, MONITOR_XDES_PAGE);
		break;

	case FIL_PAGE_TYPE_BLOB:
		counter = MONITOR_RW_COUNTER(io_type, MONITOR_BLOB_PAGE);
		break;

	case FIL_PAGE_TYPE_ZBLOB:
		counter = MONITOR_RW_COUNTER(io_type, MONITOR_ZBLOB_PAGE);
		break;

	case FIL_PAGE_TYPE_ZBLOB2:
		counter = MONITOR_RW_COUNTER(io_type, MONITOR_ZBLOB2_PAGE);
		break;

	default:
		counter = MONITOR_RW_COUNTER(io_type, MONITOR_OTHER_PAGE);
	}

	MONITOR_INC_NOCHECK(counter);
}

/** Mark a table corrupted.
Also remove the bpage from LRU list.
@param[in]	bpage	Corrupted page. */
static void buf_mark_space_corrupt(buf_page_t* bpage, const fil_space_t* space)
{
	/* If block is not encrypted find the table with specified
	space id, and mark it corrupted. Encrypted tables
	are marked unusable later e.g. in ::open(). */
	if (!bpage->encrypted) {
		dict_set_corrupted_by_space(space);
	} else {
		dict_set_encrypted_by_space(space);
	}
}

/** Mark a table corrupted.
@param[in]	bpage	Corrupted page
@param[in]	space	Corrupted page belongs to tablespace
Also remove the bpage from LRU list. */
static
void
buf_corrupt_page_release(buf_page_t* bpage, const fil_space_t* space)
{
	buf_pool_t*	buf_pool = buf_pool_from_bpage(bpage);
	const ibool	uncompressed = (buf_page_get_state(bpage)
					== BUF_BLOCK_FILE_PAGE);
	page_id_t	old_page_id = bpage->id;

	/* First unfix and release lock on the bpage */
	buf_pool_mutex_enter(buf_pool);
	mutex_enter(buf_page_get_mutex(bpage));
	ut_ad(buf_page_get_io_fix(bpage) == BUF_IO_READ);
	ut_ad(bpage->id.space() == space->id);

	/* buf_fix_count can be greater than zero. Because other thread
	can wait in buf_page_wait_read() for the page to be read. */

	bpage->id.set_corrupt_id();
	/* Set BUF_IO_NONE before we remove the block from LRU list */
	buf_page_set_io_fix(bpage, BUF_IO_NONE);

	if (uncompressed) {
		rw_lock_x_unlock_gen(
			&((buf_block_t*) bpage)->lock,
			BUF_IO_READ);
	}

	mutex_exit(buf_page_get_mutex(bpage));

	if (!srv_force_recovery) {
		buf_mark_space_corrupt(bpage, space);
	}

	/* After this point bpage can't be referenced. */
	buf_LRU_free_one_page(bpage, old_page_id);

	ut_ad(buf_pool->n_pend_reads > 0);
	buf_pool->n_pend_reads--;

	buf_pool_mutex_exit(buf_pool);
}

/** Check if the encrypted page is corrupted for the full crc32 format.
@param[in]	space_id	page belongs to space id
@param[in]	dst_frame	page
@param[in]	is_compressed	compressed page
@return true if page is corrupted or false if it isn't */
static bool buf_page_full_crc32_is_corrupted(
	ulint		space_id,
	const byte*	dst_frame,
	bool		is_compressed)
{
	if (!is_compressed
	    && memcmp(dst_frame + FIL_PAGE_LSN + 4,
		      dst_frame + srv_page_size - FIL_PAGE_FCRC32_END_LSN, 4)) {
		return true;
	}

	if (space_id != mach_read_from_4(dst_frame + FIL_PAGE_SPACE_ID)) {
		return true;
	}

	return false;
}

/** Check if page is maybe compressed, encrypted or both when we encounter
corrupted page. Note that we can't be 100% sure if page is corrupted
or decrypt/decompress just failed.
@param[in,out]	bpage		page
@param[in,out]	space		tablespace from fil_space_acquire_for_io()
@return	whether the operation succeeded
@retval	DB_SUCCESS		if page has been read and is not corrupted
@retval	DB_PAGE_CORRUPTED	if page based on checksum check is corrupted
@retval	DB_DECRYPTION_FAILED	if page post encryption checksum matches but
after decryption normal page checksum does not match.
@retval	DB_TABLESPACE_DELETED	if accessed tablespace is not found */
static dberr_t buf_page_check_corrupt(buf_page_t* bpage, fil_space_t* space)
{
	ut_ad(space->pending_io());

	byte* dst_frame = (bpage->zip.data) ? bpage->zip.data :
		((buf_block_t*) bpage)->frame;
	dberr_t err = DB_SUCCESS;
	bool corrupted = false;
	uint key_version = buf_page_get_key_version(dst_frame, space->flags);

	/* In buf_decrypt_after_read we have either decrypted the page if
	page post encryption checksum matches and used key_id is found
	from the encryption plugin. If checksum did not match page was
	not decrypted and it could be either encrypted and corrupted
	or corrupted or good page. If we decrypted, there page could
	still be corrupted if used key does not match. */
	const bool still_encrypted = (!space->full_crc32() && key_version)
		&& space->crypt_data
		&& space->crypt_data->type != CRYPT_SCHEME_UNENCRYPTED
		&& !bpage->encrypted
		&& fil_space_verify_crypt_checksum(dst_frame,
						   bpage->zip_size());

	if (!still_encrypted) {
		/* If traditional checksums match, we assume that page is
		not anymore encrypted. */
		if (space->full_crc32()
		    && !buf_page_is_zeroes(dst_frame, space->physical_size())
		    && (key_version || space->is_compressed())) {
			corrupted = buf_page_full_crc32_is_corrupted(
					space->id, dst_frame,
					space->is_compressed());
		} else {
			corrupted = buf_page_is_corrupted(
				true, dst_frame, space->flags);
		}

		if (!corrupted) {
			bpage->encrypted = false;
		} else {
			err = DB_PAGE_CORRUPTED;
		}
	}

	/* Pages that we think are unencrypted but do not match the checksum
	checks could be corrupted or encrypted or both. */
	if (corrupted && !bpage->encrypted) {
		/* An error will be reported by
		buf_page_io_complete(). */
	} else if (still_encrypted || (bpage->encrypted && corrupted)) {
		bpage->encrypted = true;
		err = DB_DECRYPTION_FAILED;

		ib::error()
			<< "The page " << bpage->id << " in file '"
			<< space->chain.start->name
			<< "' cannot be decrypted.";

		ib::info()
			<< "However key management plugin or used key_version "
			<< key_version
			<< " is not found or"
			" used encryption algorithm or method does not match.";

		if (bpage->id.space() != TRX_SYS_SPACE) {
			ib::info()
				<< "Marking tablespace as missing."
				" You may drop this table or"
				" install correct key management plugin"
				" and key file.";
		}
	}

	return (err);
}

/** Complete a read or write request of a file page to or from the buffer pool.
@param[in,out]	bpage	page to complete
@param[in]	dblwr	whether the doublewrite buffer was used (on write)
@param[in]	evict	whether or not to evict the page from LRU list
@return whether the operation succeeded
@retval	DB_SUCCESS		always when writing, or if a read page was OK
@retval	DB_TABLESPACE_DELETED	if the tablespace does not exist
@retval	DB_PAGE_CORRUPTED	if the checksum fails on a page read
@retval	DB_DECRYPTION_FAILED	if page post encryption checksum matches but
				after decryption normal page checksum does
				not match */
UNIV_INTERN
dberr_t
buf_page_io_complete(buf_page_t* bpage, bool dblwr, bool evict)
{
	enum buf_io_fix	io_type;
	buf_pool_t*	buf_pool = buf_pool_from_bpage(bpage);
	const bool	uncompressed = (buf_page_get_state(bpage)
					== BUF_BLOCK_FILE_PAGE);
	ut_a(buf_page_in_file(bpage));

	/* We do not need protect io_fix here by mutex to read
	it because this is the only function where we can change the value
	from BUF_IO_READ or BUF_IO_WRITE to some other value, and our code
	ensures that this is the only thread that handles the i/o for this
	block. */

	io_type = buf_page_get_io_fix(bpage);
	ut_ad(io_type == BUF_IO_READ || io_type == BUF_IO_WRITE);
	ut_ad(!!bpage->zip.ssize == (bpage->zip.data != NULL));
	ut_ad(uncompressed || bpage->zip.data);

	if (io_type == BUF_IO_READ) {
		ulint	read_page_no = 0;
		ulint	read_space_id = 0;
		uint	key_version = 0;
		byte*	frame = bpage->zip.data
			? bpage->zip.data
			: reinterpret_cast<buf_block_t*>(bpage)->frame;
		ut_ad(frame);
		fil_space_t* space = fil_space_acquire_for_io(
			bpage->id.space());
		if (!space) {
			return DB_TABLESPACE_DELETED;
		}

		dberr_t	err;

		if (!buf_page_decrypt_after_read(bpage, space)) {
			err = DB_DECRYPTION_FAILED;
			goto database_corrupted;
		}

		if (bpage->zip.data && uncompressed) {
			buf_pool->n_pend_unzip++;
			ibool ok = buf_zip_decompress((buf_block_t*) bpage,
						      FALSE);
			buf_pool->n_pend_unzip--;

			if (!ok) {
				ib::info() << "Page "
					   << bpage->id
					   << " zip_decompress failure.";

				err = DB_PAGE_CORRUPTED;
				goto database_corrupted;
			}
		}

		/* If this page is not uninitialized and not in the
		doublewrite buffer, then the page number and space id
		should be the same as in block. */
		read_page_no = mach_read_from_4(frame + FIL_PAGE_OFFSET);
		read_space_id = mach_read_from_4(
			frame + FIL_PAGE_ARCH_LOG_NO_OR_SPACE_ID);
		key_version = buf_page_get_key_version(frame, space->flags);

		if (bpage->id.space() == TRX_SYS_SPACE
		    && buf_dblwr_page_inside(bpage->id.page_no())) {

			ib::error() << "Reading page " << bpage->id
				<< ", which is in the doublewrite buffer!";

		} else if (read_space_id == 0 && read_page_no == 0) {
			/* This is likely an uninitialized page. */
		} else if ((bpage->id.space() != TRX_SYS_SPACE
			    && bpage->id.space() != read_space_id)
			   || bpage->id.page_no() != read_page_no) {
			/* We did not compare space_id to read_space_id
			in the system tablespace, because the field
			was written as garbage before MySQL 4.1.1,
			which did not support innodb_file_per_table. */

			ib::error() << "Space id and page no stored in "
				"the page, read in are "
				<< page_id_t(read_space_id, read_page_no)
				<< ", should be " << bpage->id;
		}

		err = buf_page_check_corrupt(bpage, space);

database_corrupted:

		if (err != DB_SUCCESS) {
			/* Not a real corruption if it was triggered by
			error injection */
			DBUG_EXECUTE_IF(
				"buf_page_import_corrupt_failure",
				if (!is_predefined_tablespace(
					    bpage->id.space())) {
					buf_corrupt_page_release(bpage, space);
					ib::info() << "Simulated IMPORT "
						"corruption";
					space->release_for_io();
					return(err);
				}
				err = DB_SUCCESS;
				goto page_not_corrupt;
			);

			if (err == DB_PAGE_CORRUPTED) {
				ib::error()
					<< "Database page corruption on disk"
					" or a failed file read of tablespace "
					<< space->name << " page " << bpage->id
					<< ". You may have to recover from "
					<< "a backup.";

				buf_page_print(frame, bpage->zip_size());

				ib::info()
					<< "It is also possible that your"
					" operating system has corrupted"
					" its own file cache and rebooting"
					" your computer removes the error."
					" If the corrupt page is an index page."
					" You can also try to fix the"
					" corruption by dumping, dropping,"
					" and reimporting the corrupt table."
					" You can use CHECK TABLE to scan"
					" your table for corruption. "
					<< FORCE_RECOVERY_MSG;
			}

			if (!srv_force_recovery) {

				/* If page space id is larger than TRX_SYS_SPACE
				(0), we will attempt to mark the corresponding
				table as corrupted instead of crashing server */
				if (bpage->id.space() == TRX_SYS_SPACE) {
					ib::fatal() << "Aborting because of"
						" a corrupt database page.";
				}

				buf_corrupt_page_release(bpage, space);
				space->release_for_io();
				return(err);
			}
		}

		DBUG_EXECUTE_IF("buf_page_import_corrupt_failure",
				page_not_corrupt: bpage = bpage; );

		if (err == DB_PAGE_CORRUPTED
		    || err == DB_DECRYPTION_FAILED) {
			const page_id_t corrupt_page_id = bpage->id;

			buf_corrupt_page_release(bpage, space);

			if (recv_recovery_is_on()) {
				recv_recover_corrupt_page(corrupt_page_id);
			}

			space->release_for_io();
			return err;
		}

		if (recv_recovery_is_on()) {
			recv_recover_page(bpage);
		}

		/* If space is being truncated then avoid ibuf operation.
		During re-init we have already freed ibuf entries. */
		if (uncompressed
		    && !recv_no_ibuf_operations
		    && (bpage->id.space() == 0
			|| !is_predefined_tablespace(bpage->id.space()))
		    && fil_page_get_type(frame) == FIL_PAGE_INDEX
		    && page_is_leaf(frame)) {

			if (bpage->encrypted) {
				ib::warn()
					<< "Table in tablespace "
					<< bpage->id.space()
					<< " encrypted. However key "
					"management plugin or used "
					<< "key_version " << key_version
					<< " is not found or"
					" used encryption algorithm or method does not match."
					" Can't continue opening the table.";
			} else {

				ibuf_merge_or_delete_for_page(
					(buf_block_t*) bpage, bpage->id,
					bpage->zip_size(), true);
			}

		}

		space->release_for_io();
	} else {
		/* io_type == BUF_IO_WRITE */
		if (bpage->slot) {
			/* Mark slot free */
			bpage->slot->release();
			bpage->slot = NULL;
		}
	}

	BPageMutex* block_mutex = buf_page_get_mutex(bpage);
	buf_pool_mutex_enter(buf_pool);
	mutex_enter(block_mutex);

	/* Because this thread which does the unlocking is not the same that
	did the locking, we use a pass value != 0 in unlock, which simply
	removes the newest lock debug record, without checking the thread
	id. */

	buf_page_set_io_fix(bpage, BUF_IO_NONE);
	buf_page_monitor(bpage, io_type);

	if (io_type == BUF_IO_READ) {
		/* NOTE that the call to ibuf may have moved the ownership of
		the x-latch to this OS thread: do not let this confuse you in
		debugging! */

		ut_ad(buf_pool->n_pend_reads > 0);
		buf_pool->n_pend_reads--;
		buf_pool->stat.n_pages_read++;

		if (uncompressed) {
			rw_lock_x_unlock_gen(&((buf_block_t*) bpage)->lock,
					     BUF_IO_READ);
		}

		mutex_exit(block_mutex);
	} else {
		/* Write means a flush operation: call the completion
		routine in the flush system */

		buf_flush_write_complete(bpage, dblwr);

		if (uncompressed) {
			rw_lock_sx_unlock_gen(&((buf_block_t*) bpage)->lock,
					      BUF_IO_WRITE);
		}

		buf_pool->stat.n_pages_written++;

		/* We decide whether or not to evict the page from the
		LRU list based on the flush_type.
		* BUF_FLUSH_LIST: don't evict
		* BUF_FLUSH_LRU: always evict
		* BUF_FLUSH_SINGLE_PAGE: eviction preference is passed
		by the caller explicitly. */
		if (buf_page_get_flush_type(bpage) == BUF_FLUSH_LRU) {
			evict = true;
		}

		mutex_exit(block_mutex);

		if (evict) {
			buf_LRU_free_page(bpage, true);
		}
	}

	DBUG_PRINT("ib_buf", ("%s page %u:%u",
			      io_type == BUF_IO_READ ? "read" : "wrote",
			      bpage->id.space(), bpage->id.page_no()));

	buf_pool_mutex_exit(buf_pool);

	return DB_SUCCESS;
}

/*********************************************************************//**
Asserts that all file pages in the buffer are in a replaceable state.
@return TRUE */
static
ibool
buf_all_freed_instance(
/*===================*/
	buf_pool_t*	buf_pool)	/*!< in: buffer pool instancce */
{
	ulint		i;
	buf_chunk_t*	chunk;

	ut_ad(buf_pool);

	buf_pool_mutex_enter(buf_pool);

	chunk = buf_pool->chunks;

	for (i = buf_pool->n_chunks; i--; chunk++) {

		if (const buf_block_t* block = buf_chunk_not_freed(chunk)) {
			ib::fatal() << "Page " << block->page.id
				<< " still fixed or dirty";
		}
	}

	buf_pool_mutex_exit(buf_pool);

	return(TRUE);
}

/** Refreshes the statistics used to print per-second averages.
@param[in,out]	buf_pool	buffer pool instance */
static
void
buf_refresh_io_stats(
	buf_pool_t*	buf_pool)
{
	buf_pool->last_printout_time = ut_time();
	buf_pool->old_stat = buf_pool->stat;
}

/*********************************************************************//**
Invalidates file pages in one buffer pool instance */
static
void
buf_pool_invalidate_instance(
/*=========================*/
	buf_pool_t*	buf_pool)	/*!< in: buffer pool instance */
{
	ulint		i;

	buf_pool_mutex_enter(buf_pool);

	for (i = BUF_FLUSH_LRU; i < BUF_FLUSH_N_TYPES; i++) {

		/* As this function is called during startup and
		during redo application phase during recovery, InnoDB
		is single threaded (apart from IO helper threads) at
		this stage. No new write batch can be in intialization
		stage at this point. */
		ut_ad(buf_pool->init_flush[i] == FALSE);

		/* However, it is possible that a write batch that has
		been posted earlier is still not complete. For buffer
		pool invalidation to proceed we must ensure there is NO
		write activity happening. */
		if (buf_pool->n_flush[i] > 0) {
			buf_flush_t	type = static_cast<buf_flush_t>(i);

			buf_pool_mutex_exit(buf_pool);
			buf_flush_wait_batch_end(buf_pool, type);
			buf_pool_mutex_enter(buf_pool);
		}
	}

	buf_pool_mutex_exit(buf_pool);

	ut_ad(buf_all_freed_instance(buf_pool));

	buf_pool_mutex_enter(buf_pool);

	while (buf_LRU_scan_and_free_block(buf_pool, true)) {
	}

	ut_ad(UT_LIST_GET_LEN(buf_pool->LRU) == 0);
	ut_ad(UT_LIST_GET_LEN(buf_pool->unzip_LRU) == 0);

	buf_pool->freed_page_clock = 0;
	buf_pool->LRU_old = NULL;
	buf_pool->LRU_old_len = 0;

	memset(&buf_pool->stat, 0x00, sizeof(buf_pool->stat));
	buf_refresh_io_stats(buf_pool);

	buf_pool_mutex_exit(buf_pool);
}

/*********************************************************************//**
Invalidates the file pages in the buffer pool when an archive recovery is
completed. All the file pages buffered must be in a replaceable state when
this function is called: not latched and not modified. */
void
buf_pool_invalidate(void)
/*=====================*/
{
	ulint   i;

	for (i = 0; i < srv_buf_pool_instances; i++) {
		buf_pool_invalidate_instance(buf_pool_from_array(i));
	}
}

#if defined UNIV_DEBUG || defined UNIV_BUF_DEBUG
/*********************************************************************//**
Validates data in one buffer pool instance
@return TRUE */
static
ibool
buf_pool_validate_instance(
/*=======================*/
	buf_pool_t*	buf_pool)	/*!< in: buffer pool instance */
{
	buf_page_t*	b;
	buf_chunk_t*	chunk;
	ulint		i;
	ulint		n_lru_flush	= 0;
	ulint		n_page_flush	= 0;
	ulint		n_list_flush	= 0;
	ulint		n_lru		= 0;
	ulint		n_flush		= 0;
	ulint		n_free		= 0;
	ulint		n_zip		= 0;

	ut_ad(buf_pool);

	buf_pool_mutex_enter(buf_pool);
	hash_lock_x_all(buf_pool->page_hash);

	chunk = buf_pool->chunks;

	/* Check the uncompressed blocks. */

	for (i = buf_pool->n_chunks; i--; chunk++) {

		ulint		j;
		buf_block_t*	block = chunk->blocks;

		for (j = chunk->size; j--; block++) {

			buf_page_mutex_enter(block);

			switch (buf_block_get_state(block)) {
			case BUF_BLOCK_POOL_WATCH:
			case BUF_BLOCK_ZIP_PAGE:
			case BUF_BLOCK_ZIP_DIRTY:
				/* These should only occur on
				zip_clean, zip_free[], or flush_list. */
				ut_error;
				break;

			case BUF_BLOCK_FILE_PAGE:
				ut_a(buf_page_hash_get_low(
						buf_pool, block->page.id)
				     == &block->page);

				switch (buf_page_get_io_fix(&block->page)) {
				case BUF_IO_NONE:
					break;

				case BUF_IO_WRITE:
					switch (buf_page_get_flush_type(
							&block->page)) {
					case BUF_FLUSH_LRU:
						n_lru_flush++;
						goto assert_s_latched;
					case BUF_FLUSH_SINGLE_PAGE:
						n_page_flush++;
assert_s_latched:
						ut_a(rw_lock_is_locked(
							     &block->lock,
								     RW_LOCK_S)
						     || rw_lock_is_locked(
								&block->lock,
								RW_LOCK_SX));
						break;
					case BUF_FLUSH_LIST:
						n_list_flush++;
						break;
					default:
						ut_error;
					}

					break;

				case BUF_IO_READ:

					ut_a(rw_lock_is_locked(&block->lock,
							       RW_LOCK_X));
					break;

				case BUF_IO_PIN:
					break;
				}

				n_lru++;
				break;

			case BUF_BLOCK_NOT_USED:
				n_free++;
				break;

			case BUF_BLOCK_READY_FOR_USE:
			case BUF_BLOCK_MEMORY:
			case BUF_BLOCK_REMOVE_HASH:
				/* do nothing */
				break;
			}

			buf_page_mutex_exit(block);
		}
	}

	mutex_enter(&buf_pool->zip_mutex);

	/* Check clean compressed-only blocks. */

	for (b = UT_LIST_GET_FIRST(buf_pool->zip_clean); b;
	     b = UT_LIST_GET_NEXT(list, b)) {
		ut_a(buf_page_get_state(b) == BUF_BLOCK_ZIP_PAGE);
		switch (buf_page_get_io_fix(b)) {
		case BUF_IO_NONE:
		case BUF_IO_PIN:
			/* All clean blocks should be I/O-unfixed. */
			break;
		case BUF_IO_READ:
			/* In buf_LRU_free_page(), we temporarily set
			b->io_fix = BUF_IO_READ for a newly allocated
			control block in order to prevent
			buf_page_get_gen() from decompressing the block. */
			break;
		default:
			ut_error;
			break;
		}

		/* It is OK to read oldest_modification here because
		we have acquired buf_pool->zip_mutex above which acts
		as the 'block->mutex' for these bpages. */
		ut_a(!b->oldest_modification);
		ut_a(buf_page_hash_get_low(buf_pool, b->id) == b);
		n_lru++;
		n_zip++;
	}

	/* Check dirty blocks. */

	buf_flush_list_mutex_enter(buf_pool);
	for (b = UT_LIST_GET_FIRST(buf_pool->flush_list); b;
	     b = UT_LIST_GET_NEXT(list, b)) {
		ut_ad(b->in_flush_list);
		ut_a(b->oldest_modification);
		n_flush++;

		switch (buf_page_get_state(b)) {
		case BUF_BLOCK_ZIP_DIRTY:
			n_lru++;
			n_zip++;
			switch (buf_page_get_io_fix(b)) {
			case BUF_IO_NONE:
			case BUF_IO_READ:
			case BUF_IO_PIN:
				break;
			case BUF_IO_WRITE:
				switch (buf_page_get_flush_type(b)) {
				case BUF_FLUSH_LRU:
					n_lru_flush++;
					break;
				case BUF_FLUSH_SINGLE_PAGE:
					n_page_flush++;
					break;
				case BUF_FLUSH_LIST:
					n_list_flush++;
					break;
				default:
					ut_error;
				}
				break;
			}
			break;
		case BUF_BLOCK_FILE_PAGE:
			/* uncompressed page */
			break;
		case BUF_BLOCK_POOL_WATCH:
		case BUF_BLOCK_ZIP_PAGE:
		case BUF_BLOCK_NOT_USED:
		case BUF_BLOCK_READY_FOR_USE:
		case BUF_BLOCK_MEMORY:
		case BUF_BLOCK_REMOVE_HASH:
			ut_error;
			break;
		}
		ut_a(buf_page_hash_get_low(buf_pool, b->id) == b);
	}

	ut_a(UT_LIST_GET_LEN(buf_pool->flush_list) == n_flush);

	hash_unlock_x_all(buf_pool->page_hash);
	buf_flush_list_mutex_exit(buf_pool);

	mutex_exit(&buf_pool->zip_mutex);

	if (buf_pool->curr_size == buf_pool->old_size
	    && n_lru + n_free > buf_pool->curr_size + n_zip) {

		ib::fatal() << "n_LRU " << n_lru << ", n_free " << n_free
			<< ", pool " << buf_pool->curr_size
			<< " zip " << n_zip << ". Aborting...";
	}

	ut_a(UT_LIST_GET_LEN(buf_pool->LRU) == n_lru);
	if (buf_pool->curr_size == buf_pool->old_size
	    && UT_LIST_GET_LEN(buf_pool->free) != n_free) {

		ib::fatal() << "Free list len "
			<< UT_LIST_GET_LEN(buf_pool->free)
			<< ", free blocks " << n_free << ". Aborting...";
	}

	ut_a(buf_pool->n_flush[BUF_FLUSH_LIST] == n_list_flush);
	ut_a(buf_pool->n_flush[BUF_FLUSH_LRU] == n_lru_flush);
	ut_a(buf_pool->n_flush[BUF_FLUSH_SINGLE_PAGE] == n_page_flush);

	buf_pool_mutex_exit(buf_pool);

	ut_a(buf_LRU_validate());
	ut_a(buf_flush_validate(buf_pool));

	return(TRUE);
}

/*********************************************************************//**
Validates the buffer buf_pool data structure.
@return TRUE */
ibool
buf_validate(void)
/*==============*/
{
	ulint	i;

	for (i = 0; i < srv_buf_pool_instances; i++) {
		buf_pool_t*	buf_pool;

		buf_pool = buf_pool_from_array(i);

		buf_pool_validate_instance(buf_pool);
	}
	return(TRUE);
}

#endif /* UNIV_DEBUG || UNIV_BUF_DEBUG */

#if defined UNIV_DEBUG_PRINT || defined UNIV_DEBUG || defined UNIV_BUF_DEBUG
/*********************************************************************//**
Prints info of the buffer buf_pool data structure for one instance. */
static
void
buf_print_instance(
/*===============*/
	buf_pool_t*	buf_pool)
{
	index_id_t*	index_ids;
	ulint*		counts;
	ulint		size;
	ulint		i;
	ulint		j;
	index_id_t	id;
	ulint		n_found;
	buf_chunk_t*	chunk;
	dict_index_t*	index;

	ut_ad(buf_pool);

	size = buf_pool->curr_size;

	index_ids = static_cast<index_id_t*>(
		ut_malloc_nokey(size * sizeof *index_ids));

	counts = static_cast<ulint*>(ut_malloc_nokey(sizeof(ulint) * size));

	buf_pool_mutex_enter(buf_pool);
	buf_flush_list_mutex_enter(buf_pool);

	ib::info() << *buf_pool;

	buf_flush_list_mutex_exit(buf_pool);

	/* Count the number of blocks belonging to each index in the buffer */

	n_found = 0;

	chunk = buf_pool->chunks;

	for (i = buf_pool->n_chunks; i--; chunk++) {
		buf_block_t*	block		= chunk->blocks;
		ulint		n_blocks	= chunk->size;

		for (; n_blocks--; block++) {
			const buf_frame_t* frame = block->frame;

			if (fil_page_index_page_check(frame)) {

				id = btr_page_get_index_id(frame);

				/* Look for the id in the index_ids array */
				j = 0;

				while (j < n_found) {

					if (index_ids[j] == id) {
						counts[j]++;

						break;
					}
					j++;
				}

				if (j == n_found) {
					n_found++;
					index_ids[j] = id;
					counts[j] = 1;
				}
			}
		}
	}

	buf_pool_mutex_exit(buf_pool);

	for (i = 0; i < n_found; i++) {
		index = dict_index_get_if_in_cache(index_ids[i]);

		if (!index) {
			ib::info() << "Block count for index "
				<< index_ids[i] << " in buffer is about "
				<< counts[i];
		} else {
			ib::info() << "Block count for index " << index_ids[i]
				<< " in buffer is about " << counts[i]
				<< ", index " << index->name
				<< " of table " << index->table->name;
		}
	}

	ut_free(index_ids);
	ut_free(counts);

	ut_a(buf_pool_validate_instance(buf_pool));
}

/*********************************************************************//**
Prints info of the buffer buf_pool data structure. */
void
buf_print(void)
/*===========*/
{
	ulint   i;

	for (i = 0; i < srv_buf_pool_instances; i++) {
		buf_pool_t*	buf_pool;

		buf_pool = buf_pool_from_array(i);
		buf_print_instance(buf_pool);
	}
}
#endif /* UNIV_DEBUG_PRINT || UNIV_DEBUG || UNIV_BUF_DEBUG */

#ifdef UNIV_DEBUG
/*********************************************************************//**
Returns the number of latched pages in the buffer pool.
@return number of latched pages */
static
ulint
buf_get_latched_pages_number_instance(
/*==================================*/
	buf_pool_t*	buf_pool)	/*!< in: buffer pool instance */
{
	buf_page_t*	b;
	ulint		i;
	buf_chunk_t*	chunk;
	ulint		fixed_pages_number = 0;

	buf_pool_mutex_enter(buf_pool);

	chunk = buf_pool->chunks;

	for (i = buf_pool->n_chunks; i--; chunk++) {
		buf_block_t*	block;
		ulint		j;

		block = chunk->blocks;

		for (j = chunk->size; j--; block++) {
			if (buf_block_get_state(block)
			    != BUF_BLOCK_FILE_PAGE) {

				continue;
			}

			buf_page_mutex_enter(block);

			if (block->page.buf_fix_count != 0
			    || buf_page_get_io_fix(&block->page)
			    != BUF_IO_NONE) {
				fixed_pages_number++;
			}

			buf_page_mutex_exit(block);
		}
	}

	mutex_enter(&buf_pool->zip_mutex);

	/* Traverse the lists of clean and dirty compressed-only blocks. */

	for (b = UT_LIST_GET_FIRST(buf_pool->zip_clean); b;
	     b = UT_LIST_GET_NEXT(list, b)) {
		ut_a(buf_page_get_state(b) == BUF_BLOCK_ZIP_PAGE);
		ut_a(buf_page_get_io_fix(b) != BUF_IO_WRITE);

		if (b->buf_fix_count != 0
		    || buf_page_get_io_fix(b) != BUF_IO_NONE) {
			fixed_pages_number++;
		}
	}

	buf_flush_list_mutex_enter(buf_pool);
	for (b = UT_LIST_GET_FIRST(buf_pool->flush_list); b;
	     b = UT_LIST_GET_NEXT(list, b)) {
		ut_ad(b->in_flush_list);

		switch (buf_page_get_state(b)) {
		case BUF_BLOCK_ZIP_DIRTY:
			if (b->buf_fix_count != 0
			    || buf_page_get_io_fix(b) != BUF_IO_NONE) {
				fixed_pages_number++;
			}
			break;
		case BUF_BLOCK_FILE_PAGE:
			/* uncompressed page */
			break;
		case BUF_BLOCK_POOL_WATCH:
		case BUF_BLOCK_ZIP_PAGE:
		case BUF_BLOCK_NOT_USED:
		case BUF_BLOCK_READY_FOR_USE:
		case BUF_BLOCK_MEMORY:
		case BUF_BLOCK_REMOVE_HASH:
			ut_error;
			break;
		}
	}

	buf_flush_list_mutex_exit(buf_pool);
	mutex_exit(&buf_pool->zip_mutex);
	buf_pool_mutex_exit(buf_pool);

	return(fixed_pages_number);
}

/*********************************************************************//**
Returns the number of latched pages in all the buffer pools.
@return number of latched pages */
ulint
buf_get_latched_pages_number(void)
/*==============================*/
{
	ulint	i;
	ulint	total_latched_pages = 0;

	for (i = 0; i < srv_buf_pool_instances; i++) {
		buf_pool_t*	buf_pool;

		buf_pool = buf_pool_from_array(i);

		total_latched_pages += buf_get_latched_pages_number_instance(
			buf_pool);
	}

	return(total_latched_pages);
}

#endif /* UNIV_DEBUG */

/*********************************************************************//**
Returns the number of pending buf pool read ios.
@return number of pending read I/O operations */
ulint
buf_get_n_pending_read_ios(void)
/*============================*/
{
	ulint	pend_ios = 0;

	for (ulint i = 0; i < srv_buf_pool_instances; i++) {
		pend_ios += buf_pool_from_array(i)->n_pend_reads;
	}

	return(pend_ios);
}

/*********************************************************************//**
Returns the ratio in percents of modified pages in the buffer pool /
database pages in the buffer pool.
@return modified page percentage ratio */
double
buf_get_modified_ratio_pct(void)
/*============================*/
{
	double		ratio;
	ulint		lru_len = 0;
	ulint		free_len = 0;
	ulint		flush_list_len = 0;

	buf_get_total_list_len(&lru_len, &free_len, &flush_list_len);

	ratio = static_cast<double>(100 * flush_list_len)
		/ (1 + lru_len + free_len);

	/* 1 + is there to avoid division by zero */

	return(ratio);
}

/*******************************************************************//**
Aggregates a pool stats information with the total buffer pool stats  */
static
void
buf_stats_aggregate_pool_info(
/*==========================*/
	buf_pool_info_t*	total_info,	/*!< in/out: the buffer pool
						info to store aggregated
						result */
	const buf_pool_info_t*	pool_info)	/*!< in: individual buffer pool
						stats info */
{
	ut_a(total_info && pool_info);

	/* Nothing to copy if total_info is the same as pool_info */
	if (total_info == pool_info) {
		return;
	}

	total_info->pool_size += pool_info->pool_size;
	total_info->lru_len += pool_info->lru_len;
	total_info->old_lru_len += pool_info->old_lru_len;
	total_info->free_list_len += pool_info->free_list_len;
	total_info->flush_list_len += pool_info->flush_list_len;
	total_info->n_pend_unzip += pool_info->n_pend_unzip;
	total_info->n_pend_reads += pool_info->n_pend_reads;
	total_info->n_pending_flush_lru += pool_info->n_pending_flush_lru;
	total_info->n_pending_flush_list += pool_info->n_pending_flush_list;
	total_info->n_pages_made_young += pool_info->n_pages_made_young;
	total_info->n_pages_not_made_young += pool_info->n_pages_not_made_young;
	total_info->n_pages_read += pool_info->n_pages_read;
	total_info->n_pages_created += pool_info->n_pages_created;
	total_info->n_pages_written += pool_info->n_pages_written;
	total_info->n_page_gets += pool_info->n_page_gets;
	total_info->n_ra_pages_read_rnd += pool_info->n_ra_pages_read_rnd;
	total_info->n_ra_pages_read += pool_info->n_ra_pages_read;
	total_info->n_ra_pages_evicted += pool_info->n_ra_pages_evicted;
	total_info->page_made_young_rate += pool_info->page_made_young_rate;
	total_info->page_not_made_young_rate +=
		pool_info->page_not_made_young_rate;
	total_info->pages_read_rate += pool_info->pages_read_rate;
	total_info->pages_created_rate += pool_info->pages_created_rate;
	total_info->pages_written_rate += pool_info->pages_written_rate;
	total_info->n_page_get_delta += pool_info->n_page_get_delta;
	total_info->page_read_delta += pool_info->page_read_delta;
	total_info->young_making_delta += pool_info->young_making_delta;
	total_info->not_young_making_delta += pool_info->not_young_making_delta;
	total_info->pages_readahead_rnd_rate += pool_info->pages_readahead_rnd_rate;
	total_info->pages_readahead_rate += pool_info->pages_readahead_rate;
	total_info->pages_evicted_rate += pool_info->pages_evicted_rate;
	total_info->unzip_lru_len += pool_info->unzip_lru_len;
	total_info->io_sum += pool_info->io_sum;
	total_info->io_cur += pool_info->io_cur;
	total_info->unzip_sum += pool_info->unzip_sum;
	total_info->unzip_cur += pool_info->unzip_cur;
}
/*******************************************************************//**
Collect buffer pool stats information for a buffer pool. Also
record aggregated stats if there are more than one buffer pool
in the server */
void
buf_stats_get_pool_info(
/*====================*/
	buf_pool_t*		buf_pool,	/*!< in: buffer pool */
	ulint			pool_id,	/*!< in: buffer pool ID */
	buf_pool_info_t*	all_pool_info)	/*!< in/out: buffer pool info
						to fill */
{
	buf_pool_info_t*	pool_info;
	time_t			current_time;
	double			time_elapsed;

	/* Find appropriate pool_info to store stats for this buffer pool */
	pool_info = &all_pool_info[pool_id];

	buf_pool_mutex_enter(buf_pool);
	buf_flush_list_mutex_enter(buf_pool);

	pool_info->pool_unique_id = pool_id;

	pool_info->pool_size = buf_pool->curr_size;

	pool_info->lru_len = UT_LIST_GET_LEN(buf_pool->LRU);

	pool_info->old_lru_len = buf_pool->LRU_old_len;

	pool_info->free_list_len = UT_LIST_GET_LEN(buf_pool->free);

	pool_info->flush_list_len = UT_LIST_GET_LEN(buf_pool->flush_list);

	pool_info->n_pend_unzip = UT_LIST_GET_LEN(buf_pool->unzip_LRU);

	pool_info->n_pend_reads = buf_pool->n_pend_reads;

	pool_info->n_pending_flush_lru =
		 (buf_pool->n_flush[BUF_FLUSH_LRU]
		  + buf_pool->init_flush[BUF_FLUSH_LRU]);

	pool_info->n_pending_flush_list =
		 (buf_pool->n_flush[BUF_FLUSH_LIST]
		  + buf_pool->init_flush[BUF_FLUSH_LIST]);

	pool_info->n_pending_flush_single_page =
		 (buf_pool->n_flush[BUF_FLUSH_SINGLE_PAGE]
		  + buf_pool->init_flush[BUF_FLUSH_SINGLE_PAGE]);

	buf_flush_list_mutex_exit(buf_pool);

	current_time = time(NULL);
	time_elapsed = 0.001 + difftime(current_time,
					buf_pool->last_printout_time);

	pool_info->n_pages_made_young = buf_pool->stat.n_pages_made_young;

	pool_info->n_pages_not_made_young =
		buf_pool->stat.n_pages_not_made_young;

	pool_info->n_pages_read = buf_pool->stat.n_pages_read;

	pool_info->n_pages_created = buf_pool->stat.n_pages_created;

	pool_info->n_pages_written = buf_pool->stat.n_pages_written;

	pool_info->n_page_gets = buf_pool->stat.n_page_gets;

	pool_info->n_ra_pages_read_rnd = buf_pool->stat.n_ra_pages_read_rnd;
	pool_info->n_ra_pages_read = buf_pool->stat.n_ra_pages_read;

	pool_info->n_ra_pages_evicted = buf_pool->stat.n_ra_pages_evicted;

	pool_info->page_made_young_rate =
		 (buf_pool->stat.n_pages_made_young
		  - buf_pool->old_stat.n_pages_made_young) / time_elapsed;

	pool_info->page_not_made_young_rate =
		 (buf_pool->stat.n_pages_not_made_young
		  - buf_pool->old_stat.n_pages_not_made_young) / time_elapsed;

	pool_info->pages_read_rate =
		(buf_pool->stat.n_pages_read
		  - buf_pool->old_stat.n_pages_read) / time_elapsed;

	pool_info->pages_created_rate =
		(buf_pool->stat.n_pages_created
		 - buf_pool->old_stat.n_pages_created) / time_elapsed;

	pool_info->pages_written_rate =
		(buf_pool->stat.n_pages_written
		 - buf_pool->old_stat.n_pages_written) / time_elapsed;

	pool_info->n_page_get_delta = buf_pool->stat.n_page_gets
				      - buf_pool->old_stat.n_page_gets;

	if (pool_info->n_page_get_delta) {
		pool_info->page_read_delta = buf_pool->stat.n_pages_read
					     - buf_pool->old_stat.n_pages_read;

		pool_info->young_making_delta =
			buf_pool->stat.n_pages_made_young
			- buf_pool->old_stat.n_pages_made_young;

		pool_info->not_young_making_delta =
			buf_pool->stat.n_pages_not_made_young
			- buf_pool->old_stat.n_pages_not_made_young;
	}
	pool_info->pages_readahead_rnd_rate =
		 (buf_pool->stat.n_ra_pages_read_rnd
		  - buf_pool->old_stat.n_ra_pages_read_rnd) / time_elapsed;


	pool_info->pages_readahead_rate =
		 (buf_pool->stat.n_ra_pages_read
		  - buf_pool->old_stat.n_ra_pages_read) / time_elapsed;

	pool_info->pages_evicted_rate =
		(buf_pool->stat.n_ra_pages_evicted
		 - buf_pool->old_stat.n_ra_pages_evicted) / time_elapsed;

	pool_info->unzip_lru_len = UT_LIST_GET_LEN(buf_pool->unzip_LRU);

	pool_info->io_sum = buf_LRU_stat_sum.io;

	pool_info->io_cur = buf_LRU_stat_cur.io;

	pool_info->unzip_sum = buf_LRU_stat_sum.unzip;

	pool_info->unzip_cur = buf_LRU_stat_cur.unzip;

	buf_refresh_io_stats(buf_pool);
	buf_pool_mutex_exit(buf_pool);
}

/*********************************************************************//**
Prints info of the buffer i/o. */
static
void
buf_print_io_instance(
/*==================*/
	buf_pool_info_t*pool_info,	/*!< in: buffer pool info */
	FILE*		file)		/*!< in/out: buffer where to print */
{
	ut_ad(pool_info);

	fprintf(file,
		"Buffer pool size   " ULINTPF "\n"
		"Free buffers       " ULINTPF "\n"
		"Database pages     " ULINTPF "\n"
		"Old database pages " ULINTPF "\n"
		"Modified db pages  " ULINTPF "\n"
		"Percent of dirty pages(LRU & free pages): %.3f\n"
		"Max dirty pages percent: %.3f\n"
		"Pending reads " ULINTPF "\n"
		"Pending writes: LRU " ULINTPF ", flush list " ULINTPF
		", single page " ULINTPF "\n",
		pool_info->pool_size,
		pool_info->free_list_len,
		pool_info->lru_len,
		pool_info->old_lru_len,
		pool_info->flush_list_len,
		(((double) pool_info->flush_list_len) /
		  (pool_info->lru_len + pool_info->free_list_len + 1.0)) * 100.0,
		srv_max_buf_pool_modified_pct,
		pool_info->n_pend_reads,
		pool_info->n_pending_flush_lru,
		pool_info->n_pending_flush_list,
		pool_info->n_pending_flush_single_page);

	fprintf(file,
		"Pages made young " ULINTPF ", not young " ULINTPF "\n"
		"%.2f youngs/s, %.2f non-youngs/s\n"
		"Pages read " ULINTPF ", created " ULINTPF
		", written " ULINTPF "\n"
		"%.2f reads/s, %.2f creates/s, %.2f writes/s\n",
		pool_info->n_pages_made_young,
		pool_info->n_pages_not_made_young,
		pool_info->page_made_young_rate,
		pool_info->page_not_made_young_rate,
		pool_info->n_pages_read,
		pool_info->n_pages_created,
		pool_info->n_pages_written,
		pool_info->pages_read_rate,
		pool_info->pages_created_rate,
		pool_info->pages_written_rate);

	if (pool_info->n_page_get_delta) {
		double hit_rate = double(pool_info->page_read_delta)
			/ pool_info->n_page_get_delta;

		if (hit_rate > 1) {
			hit_rate = 1;
		}

		fprintf(file,
			"Buffer pool hit rate " ULINTPF " / 1000,"
			" young-making rate " ULINTPF " / 1000 not "
			ULINTPF " / 1000\n",
			ulint(1000 * (1 - hit_rate)),
			ulint(1000 * double(pool_info->young_making_delta)
			      / pool_info->n_page_get_delta),
			ulint(1000 * double(pool_info->not_young_making_delta)
			      / pool_info->n_page_get_delta));
	} else {
		fputs("No buffer pool page gets since the last printout\n",
		      file);
	}

	/* Statistics about read ahead algorithm */
	fprintf(file, "Pages read ahead %.2f/s,"
		" evicted without access %.2f/s,"
		" Random read ahead %.2f/s\n",

		pool_info->pages_readahead_rate,
		pool_info->pages_evicted_rate,
		pool_info->pages_readahead_rnd_rate);

	/* Print some values to help us with visualizing what is
	happening with LRU eviction. */
	fprintf(file,
		"LRU len: " ULINTPF ", unzip_LRU len: " ULINTPF "\n"
		"I/O sum[" ULINTPF "]:cur[" ULINTPF "], "
		"unzip sum[" ULINTPF "]:cur[" ULINTPF "]\n",
		pool_info->lru_len, pool_info->unzip_lru_len,
		pool_info->io_sum, pool_info->io_cur,
		pool_info->unzip_sum, pool_info->unzip_cur);
}

/*********************************************************************//**
Prints info of the buffer i/o. */
void
buf_print_io(
/*=========*/
	FILE*	file)	/*!< in/out: buffer where to print */
{
	ulint			i;
	buf_pool_info_t*	pool_info;
	buf_pool_info_t*	pool_info_total;

	/* If srv_buf_pool_instances is greater than 1, allocate
	one extra buf_pool_info_t, the last one stores
	aggregated/total values from all pools */
	if (srv_buf_pool_instances > 1) {
		pool_info = (buf_pool_info_t*) ut_zalloc_nokey((
			srv_buf_pool_instances + 1) * sizeof *pool_info);

		pool_info_total = &pool_info[srv_buf_pool_instances];
	} else {
		ut_a(srv_buf_pool_instances == 1);

		pool_info_total = pool_info =
			static_cast<buf_pool_info_t*>(
				ut_zalloc_nokey(sizeof *pool_info));
	}

	for (i = 0; i < srv_buf_pool_instances; i++) {
		buf_pool_t*	buf_pool;

		buf_pool = buf_pool_from_array(i);

		/* Fetch individual buffer pool info and calculate
		aggregated stats along the way */
		buf_stats_get_pool_info(buf_pool, i, pool_info);

		/* If we have more than one buffer pool, store
		the aggregated stats  */
		if (srv_buf_pool_instances > 1) {
			buf_stats_aggregate_pool_info(pool_info_total,
						      &pool_info[i]);
		}
	}

	/* Print the aggreate buffer pool info */
	buf_print_io_instance(pool_info_total, file);

	/* If there are more than one buffer pool, print each individual pool
	info */
	if (srv_buf_pool_instances > 1) {
		fputs("----------------------\n"
		"INDIVIDUAL BUFFER POOL INFO\n"
		"----------------------\n", file);

		for (i = 0; i < srv_buf_pool_instances; i++) {
			fprintf(file, "---BUFFER POOL " ULINTPF "\n", i);
			buf_print_io_instance(&pool_info[i], file);
		}
	}

	ut_free(pool_info);
}

/**********************************************************************//**
Refreshes the statistics used to print per-second averages. */
void
buf_refresh_io_stats_all(void)
/*==========================*/
{
	for (ulint i = 0; i < srv_buf_pool_instances; i++) {
		buf_pool_t*	buf_pool;

		buf_pool = buf_pool_from_array(i);

		buf_refresh_io_stats(buf_pool);
	}
}

/**********************************************************************//**
Check if all pages in all buffer pools are in a replacable state.
@return FALSE if not */
ibool
buf_all_freed(void)
/*===============*/
{
	for (ulint i = 0; i < srv_buf_pool_instances; i++) {
		buf_pool_t*	buf_pool;

		buf_pool = buf_pool_from_array(i);

		if (!buf_all_freed_instance(buf_pool)) {
			return(FALSE);
		}
	}

	return(TRUE);
}

/** Verify that post encryption checksum match with the calculated checksum.
This function should be called only if tablespace contains crypt data metadata.
@param[in]	page		page frame
@param[in]	fsp_flags	tablespace flags
@return true if true if page is encrypted and OK, false otherwise */
bool buf_page_verify_crypt_checksum(const byte* page, ulint fsp_flags)
{
	if (!fil_space_t::full_crc32(fsp_flags)) {
		return fil_space_verify_crypt_checksum(
			page, fil_space_t::zip_size(fsp_flags));
	}

	return !buf_page_is_corrupted(true, page, fsp_flags);
}

/*********************************************************************//**
Checks that there currently are no pending i/o-operations for the buffer
pool.
@return number of pending i/o */
ulint
buf_pool_check_no_pending_io(void)
/*==============================*/
{
	ulint		i;
	ulint		pending_io = 0;

	buf_pool_mutex_enter_all();

	for (i = 0; i < srv_buf_pool_instances; i++) {
		const buf_pool_t*	buf_pool;

		buf_pool = buf_pool_from_array(i);

		pending_io += buf_pool->n_pend_reads
			      + buf_pool->n_flush[BUF_FLUSH_LRU]
			      + buf_pool->n_flush[BUF_FLUSH_SINGLE_PAGE]
			      + buf_pool->n_flush[BUF_FLUSH_LIST];

	}

	buf_pool_mutex_exit_all();

	return(pending_io);
}

/** Print the given page_id_t object.
@param[in,out]	out	the output stream
@param[in]	page_id	the page_id_t object to be printed
@return the output stream */
std::ostream&
operator<<(
	std::ostream&		out,
	const page_id_t		page_id)
{
	out << "[page id: space=" << page_id.m_space
		<< ", page number=" << page_id.m_page_no << "]";
	return(out);
}

/** Print the given buf_pool_t object.
@param[in,out]	out		the output stream
@param[in]	buf_pool	the buf_pool_t object to be printed
@return the output stream */
std::ostream&
operator<<(
	std::ostream&		out,
	const buf_pool_t&	buf_pool)
{
	out << "[buffer pool instance: "
		<< "buf_pool size=" << buf_pool.curr_size
		<< ", database pages=" << UT_LIST_GET_LEN(buf_pool.LRU)
		<< ", free pages=" << UT_LIST_GET_LEN(buf_pool.free)
		<< ", modified database pages="
		<< UT_LIST_GET_LEN(buf_pool.flush_list)
		<< ", n pending decompressions=" << buf_pool.n_pend_unzip
		<< ", n pending reads=" << buf_pool.n_pend_reads
		<< ", n pending flush LRU=" << buf_pool.n_flush[BUF_FLUSH_LRU]
		<< " list=" << buf_pool.n_flush[BUF_FLUSH_LIST]
		<< " single page=" << buf_pool.n_flush[BUF_FLUSH_SINGLE_PAGE]
		<< ", pages made young=" << buf_pool.stat.n_pages_made_young
		<< ", not young=" << buf_pool.stat.n_pages_not_made_young
		<< ", pages read=" << buf_pool.stat.n_pages_read
		<< ", created=" << buf_pool.stat.n_pages_created
		<< ", written=" << buf_pool.stat.n_pages_written << "]";
	return(out);
}

/** Encrypt a buffer of temporary tablespace
@param[in]	offset		Page offset
@param[in]	src_frame	Page to encrypt
@param[in,out]	dst_frame	Output buffer
@return encrypted buffer or NULL */
static byte* buf_tmp_page_encrypt(
	ulint	offset,
	byte*	src_frame,
	byte*	dst_frame)
{
	uint header_len = FIL_PAGE_DATA;
	/* FIL page header is not encrypted */
	memcpy(dst_frame, src_frame, header_len);

	/* Calculate the start offset in a page */
	uint unencrypted_bytes = header_len + FIL_PAGE_DATA_END;
	uint srclen = srv_page_size - unencrypted_bytes;
	const byte* src = src_frame + header_len;
	byte* dst = dst_frame + header_len;

	if (!log_tmp_block_encrypt(src, srclen, dst, (offset * srv_page_size),
				   true)) {
		return NULL;
	}

	memcpy(dst_frame + srv_page_size - FIL_PAGE_DATA_END,
	       src_frame + srv_page_size - FIL_PAGE_DATA_END,
	       FIL_PAGE_DATA_END);

	/* Handle post encryption checksum */
	mach_write_to_4(dst_frame + FIL_PAGE_FILE_FLUSH_LSN_OR_KEY_VERSION + 4,
			buf_calc_page_crc32(dst_frame));

	srv_stats.pages_encrypted.inc();
	srv_stats.n_temp_blocks_encrypted.inc();
	return dst_frame;
}

/** Encryption and page_compression hook that is called just before
a page is written to disk.
@param[in,out]	space		tablespace
@param[in,out]	bpage		buffer page
@param[in]	src_frame	physical page frame that is being encrypted
@return	page frame to be written to file
(may be src_frame or an encrypted/compressed copy of it) */
UNIV_INTERN
byte*
buf_page_encrypt(
	fil_space_t*	space,
	buf_page_t*	bpage,
	byte*		src_frame)
{
	ut_ad(space->id == bpage->id.space());
	bpage->real_size = srv_page_size;

	ut_d(fil_page_type_validate(space, src_frame));

	switch (bpage->id.page_no()) {
	case 0:
		/* Page 0 of a tablespace is not encrypted/compressed */
		return src_frame;
	case TRX_SYS_PAGE_NO:
		if (bpage->id.space() == TRX_SYS_SPACE) {
			/* don't encrypt/compress page as it contains
			address to dblwr buffer */
			return src_frame;
		}
	}

	fil_space_crypt_t* crypt_data = space->crypt_data;

	bool encrypted, page_compressed;

	if (space->purpose == FIL_TYPE_TEMPORARY) {
		ut_ad(!crypt_data);
		encrypted = innodb_encrypt_temporary_tables;
		page_compressed = false;
	} else {
		encrypted = crypt_data
			&& !crypt_data->not_encrypted()
			&& crypt_data->type != CRYPT_SCHEME_UNENCRYPTED
			&& (!crypt_data->is_default_encryption()
			    || srv_encrypt_tables);

<<<<<<< HEAD
	bool page_compressed = space->is_compressed();
=======
		page_compressed = FSP_FLAGS_HAS_PAGE_COMPRESSION(space->flags);
	}
>>>>>>> 1d45b3b0

	if (!encrypted && !page_compressed) {
		/* No need to encrypt or page compress the page.
		Clear key-version & crypt-checksum. */
		if (space->full_crc32()) {
			memset(src_frame + FIL_PAGE_FCRC32_KEY_VERSION, 0, 4);
		} else {
			memset(src_frame + FIL_PAGE_FILE_FLUSH_LSN_OR_KEY_VERSION,
			       0, 8);
		}

		return src_frame;
	}

	ut_ad(!bpage->zip_size() || !page_compressed);
	buf_pool_t* buf_pool = buf_pool_from_bpage(bpage);
	/* Find free slot from temporary memory array */
	buf_tmp_buffer_t* slot = buf_pool_reserve_tmp_slot(buf_pool);
	slot->out_buf = NULL;
	bpage->slot = slot;

	buf_tmp_reserve_crypt_buf(slot);
	byte *dst_frame = slot->crypt_buf;
	const bool full_crc32 = space->full_crc32();

	if (full_crc32) {
		/* Write LSN for the full crc32 checksum before
		encryption. Because lsn is one of the input for encryption. */
		mach_write_to_8(src_frame + FIL_PAGE_LSN,
				bpage->newest_modification);
		if (!page_compressed) {
			mach_write_to_4(
				src_frame + srv_page_size - FIL_PAGE_FCRC32_END_LSN,
				(ulint) bpage->newest_modification);
		}
	}

	if (!page_compressed) {
not_compressed:
		byte* tmp;
		if (space->purpose == FIL_TYPE_TEMPORARY) {
			/* Encrypt temporary tablespace page content */
			tmp = buf_tmp_page_encrypt(bpage->id.page_no(),
						   src_frame, dst_frame);
		} else {
			/* Encrypt page content */
			tmp = fil_space_encrypt(
					space, bpage->id.page_no(),
					bpage->newest_modification,
					src_frame, dst_frame);
		}

		bpage->real_size = srv_page_size;
		slot->out_buf = dst_frame = tmp;

		ut_d(fil_page_type_validate(space, tmp));
	} else {
		ut_ad(space->purpose != FIL_TYPE_TEMPORARY);
		/* First we compress the page content */
		buf_tmp_reserve_compression_buf(slot);
		byte* tmp = slot->comp_buf;
		ulint out_len = fil_page_compress(
			src_frame, tmp, space->flags,
			fil_space_get_block_size(space, bpage->id.page_no()),
			encrypted);

		if (!out_len) {
			goto not_compressed;
		}

		bpage->real_size = out_len;

		if (full_crc32) {
			ut_d(bool compressed = false);
			out_len = buf_page_full_crc32_size(tmp,
#ifdef UNIV_DEBUG
							   &compressed,
#else
							   NULL,
#endif
							   NULL);
			ut_ad(compressed);
		}

		/* Workaround for MDEV-15527. */
		memset(tmp + out_len, 0 , srv_page_size - out_len);
		ut_d(fil_page_type_validate(space, tmp));

		if (encrypted) {
			/* And then we encrypt the page content */
			tmp = fil_space_encrypt(space,
						bpage->id.page_no(),
						bpage->newest_modification,
						tmp,
						dst_frame);
		}

		if (full_crc32) {
			compile_time_assert(FIL_PAGE_FCRC32_CHECKSUM == 4);
			mach_write_to_4(tmp + out_len - 4,
					ut_crc32(tmp, out_len - 4));
			ut_ad(!buf_page_is_corrupted(true, tmp, space->flags));
		}

		slot->out_buf = dst_frame = tmp;
	}

	ut_d(fil_page_type_validate(space, dst_frame));

	// return dst_frame which will be written
	return dst_frame;
}

/**
Should we punch hole to deallocate unused portion of the page.
@param[in]	bpage		Page control block
@return true if punch hole should be used, false if not */
bool
buf_page_should_punch_hole(
	const buf_page_t* bpage)
{
	return bpage->real_size != bpage->physical_size();
}

/**
Calculate the length of trim (punch_hole) operation.
@param[in]	bpage		Page control block
@param[in]	write_length	Write length
@return length of the trim or zero. */
ulint
buf_page_get_trim_length(
	const buf_page_t*	bpage,
	ulint			write_length)
{
	return bpage->physical_size() - write_length;
}
#endif /* !UNIV_INNOCHECKSUM */<|MERGE_RESOLUTION|>--- conflicted
+++ resolved
@@ -57,12 +57,9 @@
 #include "dict0dict.h"
 #include "log0recv.h"
 #include "srv0mon.h"
-<<<<<<< HEAD
+#include "log0crypt.h"
 #include "fil0pagecompress.h"
 #include "fsp0pagecompress.h"
-=======
-#include "log0crypt.h"
->>>>>>> 1d45b3b0
 #endif /* !UNIV_INNOCHECKSUM */
 #include "page0zip.h"
 #include "sync0sync.h"
@@ -994,22 +991,6 @@
 		}
 	}
 #endif /* !UNIV_INNOCHECKSUM */
-}
-
-/** Check if a page is all zeroes.
-@param[in]	read_buf	database page
-@param[in]	page_size	page frame size
-@return whether the page is all zeroes */
-bool buf_page_is_zeroes(const void* read_buf, size_t page_size)
-{
-	const ulint* b = reinterpret_cast<const ulint*>(read_buf);
-	const ulint* const e = b + page_size / sizeof *b;
-	do {
-		if (*b++) {
-			return false;
-		}
-	} while (b != e);
-	return true;
 }
 
 /** Check if a page is all zeroes.
@@ -1358,10 +1339,10 @@
 @param[in]	zip_size	compressed page size, or 0 */
 void buf_page_print(const byte* read_buf, ulint zip_size)
 {
+	dict_index_t*	index;
+
+#ifndef UNIV_DEBUG
 	const ulint size = zip_size ? zip_size : srv_page_size;
-	dict_index_t*	index;
-
-#ifndef UNIV_DEBUG
 	ib::info() << "Page dump in ascii and hex ("
 		<< size << " bytes):";
 
@@ -7513,13 +7494,8 @@
 			&& crypt_data->type != CRYPT_SCHEME_UNENCRYPTED
 			&& (!crypt_data->is_default_encryption()
 			    || srv_encrypt_tables);
-
-<<<<<<< HEAD
-	bool page_compressed = space->is_compressed();
-=======
-		page_compressed = FSP_FLAGS_HAS_PAGE_COMPRESSION(space->flags);
-	}
->>>>>>> 1d45b3b0
+		page_compressed = space->is_compressed();
+	}
 
 	if (!encrypted && !page_compressed) {
 		/* No need to encrypt or page compress the page.
