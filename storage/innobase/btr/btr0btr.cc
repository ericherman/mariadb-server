--- conflicted
+++ resolved
@@ -3486,13 +3486,9 @@
 		}
 	}
 
-<<<<<<< HEAD
+copied:
 	if (index->has_locking()) {
 		const page_id_t id{block->page.id()};
-=======
-copied:
-	if (!dict_table_is_locking_disabled(index->table)) {
->>>>>>> 0792aff1
 		/* Free predicate page locks on the block */
 		if (index->is_spatial()) {
 			lock_sys.prdt_page_free_from_discard(id);
