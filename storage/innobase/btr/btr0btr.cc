--- conflicted
+++ resolved
@@ -263,15 +263,6 @@
     return nullptr;
   }
 
-<<<<<<< HEAD
-  buf_block_t *block = btr_block_get(*index, index->page, mode, mtr, err);
-  if (block)
-  {
-    if (!btr_root_fseg_validate(FIL_PAGE_DATA + PAGE_BTR_SEG_LEAF,
-                                *block, *index->table->space) ||
-        !btr_root_fseg_validate(FIL_PAGE_DATA + PAGE_BTR_SEG_TOP,
-                                *block, *index->table->space))
-=======
   buf_block_t *block;
 #ifndef BTR_CUR_ADAPT
   static constexpr buf_block_t *guess= nullptr;
@@ -282,7 +273,7 @@
   block=
     buf_page_get_gen(page_id_t{index->table->space->id, index->page},
                      index->table->space->zip_size(), mode, guess, BUF_GET,
-                     mtr, err, false);
+                     mtr, err);
   ut_ad(!block == (*err != DB_SUCCESS));
 
   if (UNIV_LIKELY(block != nullptr))
@@ -296,12 +287,10 @@
       *err= DB_PAGE_CORRUPTED;
       block= nullptr;
     }
-    else if (index->is_ibuf());
     else if (!btr_root_fseg_validate(FIL_PAGE_DATA + PAGE_BTR_SEG_LEAF,
                                      *block, *index->table->space) ||
              !btr_root_fseg_validate(FIL_PAGE_DATA + PAGE_BTR_SEG_TOP,
                                      *block, *index->table->space))
->>>>>>> 7343a2ce
     {
       *err= DB_CORRUPTION;
       block= nullptr;
@@ -533,42 +522,7 @@
   }
 
   ut_ad(mtr->memo_contains_flagged(&index.lock, MTR_MEMO_X_LOCK));
-<<<<<<< HEAD
-#endif
   return btr_block_get(index, id.page_no(), rw_latch, mtr, err);
-=======
-  return btr_block_get(index, id.page_no(), rw_latch, true, mtr, err);
-}
-
-/**************************************************************//**
-Allocates a new file page to be used in an ibuf tree. Takes the page from
-the free list of the tree, which must contain pages!
-@return new allocated block, x-latched */
-static
-buf_block_t*
-btr_page_alloc_for_ibuf(
-/*====================*/
-	dict_index_t*	index,	/*!< in: index tree */
-	mtr_t*		mtr,	/*!< in: mtr */
-	dberr_t*	err)	/*!< out: error code */
-{
-  buf_block_t *root= btr_get_latched_root(*index, mtr);
-  if (UNIV_UNLIKELY(!root))
-    return root;
-  buf_block_t *new_block=
-    buf_page_get_gen(page_id_t(IBUF_SPACE_ID,
-                               mach_read_from_4(PAGE_HEADER +
-                                                PAGE_BTR_IBUF_FREE_LIST +
-                                                FLST_FIRST + FIL_ADDR_PAGE +
-                                                root->page.frame)),
-                     0, RW_X_LATCH, nullptr, BUF_GET, mtr, err);
-  if (new_block)
-    *err= flst_remove(root, PAGE_HEADER + PAGE_BTR_IBUF_FREE_LIST, new_block,
-                PAGE_HEADER + PAGE_BTR_IBUF_FREE_LIST_NODE, mtr);
-  ut_d(if (*err == DB_SUCCESS)
-         flst_validate(root, PAGE_HEADER + PAGE_BTR_IBUF_FREE_LIST, mtr));
-  return new_block;
->>>>>>> 7343a2ce
 }
 
 /**************************************************************//**
@@ -2813,18 +2767,9 @@
 
 	ut_ad(*err == DB_SUCCESS);
 	ut_ad(dtuple_check_typed(tuple));
-<<<<<<< HEAD
 	ut_ad(!cursor->index()->is_spatial());
-=======
 
 	buf_pool.pages_split++;
-
-	if (cursor->index()->is_spatial()) {
-		/* Split rtree page and update parent */
-		return rtr_page_split_and_insert(flags, cursor, offsets, heap,
-						 tuple, n_ext, mtr, err);
-	}
->>>>>>> 7343a2ce
 
 	if (!*heap) {
 		*heap = mem_heap_create(1024);
@@ -3199,21 +3144,6 @@
 	}
 
 func_exit:
-<<<<<<< HEAD
-	MONITOR_INC(MONITOR_INDEX_SPLIT);
-=======
-	/* Insert fit on the page: update the free bits for the
-	left and right pages in the same mtr */
-
-	if (!dict_index_is_clust(page_cursor->index)
-	    && !page_cursor->index->table->is_temporary()
-	    && page_is_leaf(page)) {
-
-		ibuf_update_free_bits_for_two_pages_low(
-			left_block, right_block, mtr);
-	}
->>>>>>> 7343a2ce
-
 	ut_ad(page_validate(buf_block_get_frame(left_block),
 			    page_cursor->index));
 	ut_ad(page_validate(buf_block_get_frame(right_block),
@@ -3249,13 +3179,7 @@
     if (!prev)
     {
       ut_ad(mtr->memo_contains(index.lock, MTR_MEMO_X_LOCK));
-<<<<<<< HEAD
-# endif
       prev= btr_block_get(index, id.page_no(), RW_X_LATCH, mtr, &err);
-=======
-      prev= btr_block_get(index, id.page_no(), RW_X_LATCH,
-                          page_is_leaf(block.page.frame), mtr, &err);
->>>>>>> 7343a2ce
       if (UNIV_UNLIKELY(!prev))
         return err;
     }
@@ -3270,13 +3194,7 @@
     if (!next)
     {
       ut_ad(mtr->memo_contains(index.lock, MTR_MEMO_X_LOCK));
-<<<<<<< HEAD
-# endif
       next= btr_block_get(index, id.page_no(), RW_X_LATCH, mtr, &err);
-=======
-      next= btr_block_get(index, id.page_no(), RW_X_LATCH,
-                          page_is_leaf(block.page.frame), mtr, &err);
->>>>>>> 7343a2ce
       if (UNIV_UNLIKELY(!next))
         return err;
     }
@@ -5046,38 +4964,6 @@
 			}
 		} else if (const rec_t* right_node_ptr
 			   = page_rec_get_next(node_ptr)) {
-<<<<<<< HEAD
-			if (!lockout && rightmost_child) {
-
-				/* To obey latch order of tree blocks,
-				we should release the right_block once to
-				obtain lock of the uncle block. */
-				ut_ad(right_block
-				      == mtr.at_savepoint(savepoint));
-				mtr.rollback_to_savepoint(savepoint,
-							  savepoint + 1);
-
-				if (parent_right_page_no != FIL_NULL) {
-					btr_block_get(*index,
-						      parent_right_page_no,
-						      RW_SX_LATCH, &mtr);
-				}
-
-				right_block = btr_block_get(*index,
-							    right_page_no,
-							    RW_SX_LATCH,
-							    &mtr, &err);
-				if (!right_block) {
-					btr_validate_report1(index, level,
-							     block);
-					fputs("InnoDB: broken FIL_PAGE_NEXT"
-					      " link\n", stderr);
-					goto invalid_page;
-				}
-			}
-
-=======
->>>>>>> 7343a2ce
 			btr_cur_position(
 				index,
 				page_get_infimum_rec(right_block->page.frame),
@@ -5149,22 +5035,6 @@
 
 		mtr.start();
 
-<<<<<<< HEAD
-		if (!lockout) {
-			if (rightmost_child) {
-				if (parent_right_page_no != FIL_NULL) {
-					btr_block_get(*index,
-						      parent_right_page_no,
-						      RW_SX_LATCH, &mtr);
-				}
-			} else if (parent_page_no != FIL_NULL) {
-				btr_block_get(*index, parent_page_no,
-					      RW_SX_LATCH, &mtr);
-			}
-		}
-
-=======
->>>>>>> 7343a2ce
 		block = btr_block_get(*index, right_page_no, RW_SX_LATCH,
 				      &mtr, &err);
 		goto loop;
