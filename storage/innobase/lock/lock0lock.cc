/*****************************************************************************

Copyright (c) 1996, 2022, Oracle and/or its affiliates.
Copyright (c) 2014, 2022, MariaDB Corporation.

This program is free software; you can redistribute it and/or modify it under
the terms of the GNU General Public License as published by the Free Software
Foundation; version 2 of the License.

This program is distributed in the hope that it will be useful, but WITHOUT
ANY WARRANTY; without even the implied warranty of MERCHANTABILITY or FITNESS
FOR A PARTICULAR PURPOSE. See the GNU General Public License for more details.

You should have received a copy of the GNU General Public License along with
this program; if not, write to the Free Software Foundation, Inc.,
51 Franklin Street, Fifth Floor, Boston, MA 02110-1335 USA

*****************************************************************************/

/**************************************************//**
@file lock/lock0lock.cc
The transaction lock system

Created 5/7/1996 Heikki Tuuri
*******************************************************/

#define LOCK_MODULE_IMPLEMENTATION

#include "univ.i"

#include <mysql/service_thd_error_context.h>
#include <sql_class.h>

#include "lock0lock.h"
#include "lock0priv.h"
#include "dict0mem.h"
#include "trx0purge.h"
#include "trx0sys.h"
#include "ut0vec.h"
#include "btr0cur.h"
#include "row0sel.h"
#include "row0mysql.h"
#include "row0vers.h"
#include "pars0pars.h"

#include <set>

#ifdef WITH_WSREP
#include <mysql/service_wsrep.h>
#endif /* WITH_WSREP */

/** Lock scheduling algorithm */
ulong innodb_lock_schedule_algorithm;

/** The value of innodb_deadlock_detect */
my_bool	innobase_deadlock_detect;

/*********************************************************************//**
Checks if a waiting record lock request still has to wait in a queue.
@return lock that is causing the wait */
static
const lock_t*
lock_rec_has_to_wait_in_queue(
/*==========================*/
	const lock_t*	wait_lock);	/*!< in: waiting record lock */

/** Grant a lock to a waiting lock request and release the waiting transaction
after lock_reset_lock_and_trx_wait() has been called. */
static void lock_grant_after_reset(lock_t* lock);

extern "C" void thd_rpl_deadlock_check(MYSQL_THD thd, MYSQL_THD other_thd);
extern "C" int thd_need_wait_reports(const MYSQL_THD thd);
extern "C" int thd_need_ordering_with(const MYSQL_THD thd, const MYSQL_THD other_thd);

/** Pretty-print a table lock.
@param[in,out]	file	output stream
@param[in]	lock	table lock */
static void lock_table_print(FILE* file, const lock_t* lock);

/** Pretty-print a record lock.
@param[in,out]	file	output stream
@param[in]	lock	record lock
@param[in,out]	mtr	mini-transaction for accessing the record */
static void lock_rec_print(FILE* file, const lock_t* lock, mtr_t& mtr);

/** Deadlock checker. */
class DeadlockChecker {
public:
	/** Check if a joining lock request results in a deadlock.
	If a deadlock is found, we will resolve the deadlock by
	choosing a victim transaction and rolling it back.
	We will attempt to resolve all deadlocks.

	@param[in]	lock	the lock request
	@param[in,out]	trx	transaction requesting the lock

	@return trx if it was chosen as victim
	@retval	NULL if another victim was chosen,
	or there is no deadlock (any more) */
	static const trx_t* check_and_resolve(const lock_t* lock, trx_t* trx);

private:
	/** Do a shallow copy. Default destructor OK.
	@param trx the start transaction (start node)
	@param wait_lock lock that a transaction wants
	@param mark_start visited node counter
	@param report_waiters whether to call thd_rpl_deadlock_check() */
	DeadlockChecker(
		const trx_t*	trx,
		const lock_t*	wait_lock,
		ib_uint64_t	mark_start,
		bool report_waiters)
		:
		m_cost(),
		m_start(trx),
		m_too_deep(),
		m_wait_lock(wait_lock),
		m_mark_start(mark_start),
		m_n_elems(),
		m_report_waiters(report_waiters)
	{
	}

	/** Check if the search is too deep. */
	bool is_too_deep() const
	{
		return(m_n_elems > LOCK_MAX_DEPTH_IN_DEADLOCK_CHECK
		       || m_cost > LOCK_MAX_N_STEPS_IN_DEADLOCK_CHECK);
	}

	/** Save current state.
	@param lock lock to push on the stack.
	@param heap_no the heap number to push on the stack.
	@return false if stack is full. */
	bool push(const lock_t*	lock, ulint heap_no)
	{
		ut_ad((lock_get_type_low(lock) & LOCK_REC)
		      || (lock_get_type_low(lock) & LOCK_TABLE));

		ut_ad(((lock_get_type_low(lock) & LOCK_TABLE) != 0)
		      == (heap_no == ULINT_UNDEFINED));

		/* Ensure that the stack is bounded. */
		if (m_n_elems >= UT_ARR_SIZE(s_states)) {
			return(false);
		}

		state_t&	state = s_states[m_n_elems++];

		state.m_lock = lock;
		state.m_wait_lock = m_wait_lock;
		state.m_heap_no =heap_no;

		return(true);
	}

	/** Restore state.
	@param[out] lock current lock
	@param[out] heap_no current heap_no */
	void pop(const lock_t*& lock, ulint& heap_no)
	{
		ut_a(m_n_elems > 0);

		const state_t&	state = s_states[--m_n_elems];

		lock = state.m_lock;
		heap_no = state.m_heap_no;
		m_wait_lock = state.m_wait_lock;
	}

	/** Check whether the node has been visited.
	@param lock lock to check
	@return true if the node has been visited */
	bool is_visited(const lock_t* lock) const
	{
		return(lock->trx->lock.deadlock_mark > m_mark_start);
	}

	/** Get the next lock in the queue that is owned by a transaction
	whose sub-tree has not already been searched.
	Note: "next" here means PREV for table locks.
	@param lock Lock in queue
	@param heap_no heap_no if lock is a record lock else ULINT_UNDEFINED
	@return next lock or NULL if at end of queue */
	const lock_t* get_next_lock(const lock_t* lock, ulint heap_no) const;

	/** Get the first lock to search. The search starts from the current
	wait_lock. What we are really interested in is an edge from the
	current wait_lock's owning transaction to another transaction that has
	a lock ahead in the queue. We skip locks where the owning transaction's
	sub-tree has already been searched.

	Note: The record locks are traversed from the oldest lock to the
	latest. For table locks we go from latest to oldest.

	For record locks, we first position the iterator on first lock on
	the page and then reposition on the actual heap_no. This is required
	due to the way the record lock has is implemented.

	@param[out] heap_no if rec lock, else ULINT_UNDEFINED.

	@return first lock or NULL */
	const lock_t* get_first_lock(ulint* heap_no) const;

	/** Notify that a deadlock has been detected and print the conflicting
	transaction info.
	@param lock lock causing deadlock */
	void notify(const lock_t* lock) const;

	/** Select the victim transaction that should be rolledback.
	@return victim transaction */
	const trx_t* select_victim() const;

	/** Rollback transaction selected as the victim. */
	void trx_rollback();

	/** Looks iteratively for a deadlock. Note: the joining transaction
	may have been granted its lock by the deadlock checks.

	@return 0 if no deadlock else the victim transaction.*/
	const trx_t* search();

	/** Print transaction data to the deadlock file and possibly to stderr.
	@param trx transaction
	@param max_query_len max query length to print */
	static void print(const trx_t* trx, ulint max_query_len);

	/** rewind(3) the file used for storing the latest detected deadlock
	and print a heading message to stderr if printing of all deadlocks to
	stderr is enabled. */
	static void start_print();

	/** Print lock data to the deadlock file and possibly to stderr.
	@param lock record or table type lock */
	static void print(const lock_t* lock);

	/** Print a message to the deadlock file and possibly to stderr.
	@param msg message to print */
	static void print(const char* msg);

	/** Print info about transaction that was rolled back.
	@param trx transaction rolled back
	@param lock lock trx wants */
	static void rollback_print(const trx_t* trx, const lock_t* lock);

private:
	/** DFS state information, used during deadlock checking. */
	struct state_t {
		const lock_t*	m_lock;		/*!< Current lock */
		const lock_t*	m_wait_lock;	/*!< Waiting for lock */
		ulint		m_heap_no;	/*!< heap number if rec lock */
	};

	/** Used in deadlock tracking. Protected by lock_sys.mutex. */
	static ib_uint64_t	s_lock_mark_counter;

	/** Calculation steps thus far. It is the count of the nodes visited. */
	ulint			m_cost;

	/** Joining transaction that is requesting a lock in an
	incompatible mode */
	const trx_t*		m_start;

	/** TRUE if search was too deep and was aborted */
	bool			m_too_deep;

	/** Lock that trx wants */
	const lock_t*		m_wait_lock;

	/**  Value of lock_mark_count at the start of the deadlock check. */
	ib_uint64_t		m_mark_start;

	/** Number of states pushed onto the stack */
	size_t			m_n_elems;

	/** This is to avoid malloc/free calls. */
	static state_t		s_states[MAX_STACK_SIZE];

	/** Set if thd_rpl_deadlock_check() should be called for waits. */
	const bool m_report_waiters;
};

/** Counter to mark visited nodes during deadlock search. */
ib_uint64_t	DeadlockChecker::s_lock_mark_counter = 0;

/** The stack used for deadlock searches. */
DeadlockChecker::state_t	DeadlockChecker::s_states[MAX_STACK_SIZE];

#ifdef UNIV_DEBUG
/*********************************************************************//**
Validates the lock system.
@return TRUE if ok */
static
bool
lock_validate();
/*============*/

/*********************************************************************//**
Validates the record lock queues on a page.
@return TRUE if ok */
static
ibool
lock_rec_validate_page(
/*===================*/
	const buf_block_t*	block)	/*!< in: buffer block */
	MY_ATTRIBUTE((warn_unused_result));
#endif /* UNIV_DEBUG */

/* The lock system */
lock_sys_t lock_sys;

/** We store info on the latest deadlock error to this buffer. InnoDB
Monitor will then fetch it and print */
static bool	lock_deadlock_found = false;

/** Only created if !srv_read_only_mode */
static FILE*		lock_latest_err_file;

/*********************************************************************//**
Reports that a transaction id is insensible, i.e., in the future. */
ATTRIBUTE_COLD
void
lock_report_trx_id_insanity(
/*========================*/
	trx_id_t	trx_id,		/*!< in: trx id */
	const rec_t*	rec,		/*!< in: user record */
	dict_index_t*	index,		/*!< in: index */
	const rec_offs*	offsets,	/*!< in: rec_get_offsets(rec, index) */
	trx_id_t	max_trx_id)	/*!< in: trx_sys.get_max_trx_id() */
{
	ut_ad(rec_offs_validate(rec, index, offsets));
	ut_ad(!rec_is_metadata(rec, *index));

	ib::error()
		<< "Transaction id " << ib::hex(trx_id)
		<< " associated with record" << rec_offsets_print(rec, offsets)
		<< " in index " << index->name
		<< " of table " << index->table->name
		<< " is greater than the global counter " << max_trx_id
		<< "! The table is corrupted.";
}

/*********************************************************************//**
Checks that a transaction id is sensible, i.e., not in the future.
@return true if ok */
bool
lock_check_trx_id_sanity(
/*=====================*/
	trx_id_t	trx_id,		/*!< in: trx id */
	const rec_t*	rec,		/*!< in: user record */
	dict_index_t*	index,		/*!< in: index */
	const rec_offs*	offsets)	/*!< in: rec_get_offsets(rec, index) */
{
  ut_ad(rec_offs_validate(rec, index, offsets));
  ut_ad(!rec_is_metadata(rec, *index));

  trx_id_t max_trx_id= trx_sys.get_max_trx_id();
  ut_ad(max_trx_id || srv_force_recovery >= SRV_FORCE_NO_UNDO_LOG_SCAN);

  if (UNIV_LIKELY(max_trx_id != 0) && UNIV_UNLIKELY(trx_id >= max_trx_id))
  {
    lock_report_trx_id_insanity(trx_id, rec, index, offsets, max_trx_id);
    return false;
  }
  return true;
}

/*********************************************************************//**
Checks that a record is seen in a consistent read.
@return true if sees, or false if an earlier version of the record
should be retrieved */
bool
lock_clust_rec_cons_read_sees(
/*==========================*/
	const rec_t*	rec,	/*!< in: user record which should be read or
				passed over by a read cursor */
	dict_index_t*	index,	/*!< in: clustered index */
	const rec_offs*	offsets,/*!< in: rec_get_offsets(rec, index) */
	ReadView*	view)	/*!< in: consistent read view */
{
	ut_ad(dict_index_is_clust(index));
	ut_ad(page_rec_is_user_rec(rec));
	ut_ad(rec_offs_validate(rec, index, offsets));
	ut_ad(!rec_is_metadata(rec, *index));

	/* Temp-tables are not shared across connections and multiple
	transactions from different connections cannot simultaneously
	operate on same temp-table and so read of temp-table is
	always consistent read. */
	if (index->table->is_temporary()) {
		return(true);
	}

	/* NOTE that we call this function while holding the search
	system latch. */

	trx_id_t	trx_id = row_get_rec_trx_id(rec, index, offsets);

	return(view->changes_visible(trx_id, index->table->name));
}

/*********************************************************************//**
Checks that a non-clustered index record is seen in a consistent read.

NOTE that a non-clustered index page contains so little information on
its modifications that also in the case false, the present version of
rec may be the right, but we must check this from the clustered index
record.

@return true if certainly sees, or false if an earlier version of the
clustered index record might be needed */
bool
lock_sec_rec_cons_read_sees(
/*========================*/
	const rec_t*		rec,	/*!< in: user record which
					should be read or passed over
					by a read cursor */
	const dict_index_t*	index,	/*!< in: index */
	const ReadView*	view)	/*!< in: consistent read view */
{
	ut_ad(page_rec_is_user_rec(rec));
	ut_ad(!index->is_primary());
	ut_ad(!rec_is_metadata(rec, *index));

	/* NOTE that we might call this function while holding the search
	system latch. */

	if (index->table->is_temporary()) {

		/* Temp-tables are not shared across connections and multiple
		transactions from different connections cannot simultaneously
		operate on same temp-table and so read of temp-table is
		always consistent read. */

		return(true);
	}

	trx_id_t	max_trx_id = page_get_max_trx_id(page_align(rec));

	ut_ad(max_trx_id > 0);

	return(view->sees(max_trx_id));
}


/**
  Creates the lock system at database start.

  @param[in] n_cells number of slots in lock hash table
*/
void lock_sys_t::create(ulint n_cells)
{
	ut_ad(this == &lock_sys);

	m_initialised= true;

	waiting_threads = static_cast<srv_slot_t*>
		(ut_zalloc_nokey(srv_max_n_threads * sizeof *waiting_threads));
	last_slot = waiting_threads;

	mutex_create(LATCH_ID_LOCK_SYS, &mutex);

	mutex_create(LATCH_ID_LOCK_SYS_WAIT, &wait_mutex);


	rec_hash.create(n_cells);
	prdt_hash.create(n_cells);
	prdt_page_hash.create(n_cells);

	if (!srv_read_only_mode) {
		lock_latest_err_file = os_file_create_tmpfile();
		ut_a(lock_latest_err_file);
	}
	timeout_timer_active = false;
}

/** Calculates the fold value of a lock: used in migrating the hash table.
@param[in]	lock	record lock object
@return	folded value */
static ulint lock_rec_lock_fold(const lock_t *lock)
{
  return lock->un_member.rec_lock.page_id.fold();
}


/**
  Resize the lock hash table.

  @param[in] n_cells number of slots in lock hash table
*/
void lock_sys_t::resize(ulint n_cells)
{
	ut_ad(this == &lock_sys);

	mutex_enter(&mutex);

	hash_table_t old_hash(rec_hash);
	rec_hash.create(n_cells);
	HASH_MIGRATE(&old_hash, &rec_hash, lock_t, hash,
		     lock_rec_lock_fold);
	old_hash.free();

	old_hash = prdt_hash;
	prdt_hash.create(n_cells);
	HASH_MIGRATE(&old_hash, &prdt_hash, lock_t, hash,
		     lock_rec_lock_fold);
	old_hash.free();

	old_hash = prdt_page_hash;
	prdt_page_hash.create(n_cells);
	HASH_MIGRATE(&old_hash, &prdt_page_hash, lock_t, hash,
		     lock_rec_lock_fold);
	old_hash.free();
	mutex_exit(&mutex);
}


/** Closes the lock system at database shutdown. */
void lock_sys_t::close()
{
	ut_ad(this == &lock_sys);

	if (!m_initialised) return;

	if (lock_latest_err_file != NULL) {
		my_fclose(lock_latest_err_file, MYF(MY_WME));
		lock_latest_err_file = NULL;
	}

	rec_hash.free();
	prdt_hash.free();
	prdt_page_hash.free();

	mutex_destroy(&mutex);
	mutex_destroy(&wait_mutex);

	for (ulint i = srv_max_n_threads; i--; ) {
		if (os_event_t& event = waiting_threads[i].event) {
			os_event_destroy(event);
		}
	}

	ut_free(waiting_threads);
	m_initialised= false;
}

/*********************************************************************//**
Gets the size of a lock struct.
@return size in bytes */
ulint
lock_get_size(void)
/*===============*/
{
	return((ulint) sizeof(lock_t));
}

static inline void lock_grant_have_trx_mutex(lock_t* lock)
{
	lock_reset_lock_and_trx_wait(lock);
	lock_grant_after_reset(lock);
}

/*********************************************************************//**
Gets the gap flag of a record lock.
@return LOCK_GAP or 0 */
UNIV_INLINE
ulint
lock_rec_get_gap(
/*=============*/
	const lock_t*	lock)	/*!< in: record lock */
{
	ut_ad(lock);
	ut_ad(lock_get_type_low(lock) == LOCK_REC);

	return(lock->type_mode & LOCK_GAP);
}

/*********************************************************************//**
Gets the LOCK_REC_NOT_GAP flag of a record lock.
@return LOCK_REC_NOT_GAP or 0 */
UNIV_INLINE
ulint
lock_rec_get_rec_not_gap(
/*=====================*/
	const lock_t*	lock)	/*!< in: record lock */
{
	ut_ad(lock);
	ut_ad(lock_get_type_low(lock) == LOCK_REC);

	return(lock->type_mode & LOCK_REC_NOT_GAP);
}

/*********************************************************************//**
Gets the waiting insert flag of a record lock.
@return LOCK_INSERT_INTENTION or 0 */
UNIV_INLINE
ulint
lock_rec_get_insert_intention(
/*==========================*/
	const lock_t*	lock)	/*!< in: record lock */
{
	ut_ad(lock);
	ut_ad(lock_get_type_low(lock) == LOCK_REC);

	return(lock->type_mode & LOCK_INSERT_INTENTION);
}

#ifdef UNIV_DEBUG
#ifdef WITH_WSREP
/** Check if both conflicting lock transaction and other transaction
requesting record lock are brute force (BF). If they are check is
this BF-BF wait correct and if not report BF wait and assert.

@param[in]	lock_rec	other waiting record lock
@param[in]	trx		trx requesting conflicting record lock
*/
static void wsrep_assert_no_bf_bf_wait(const lock_t *lock, const trx_t *trx)
{
	ut_ad(lock_get_type_low(lock) == LOCK_REC);
	ut_ad(lock_mutex_own());
	trx_t* lock_trx= lock->trx;

	/* Note that we are holding lock_sys->mutex, thus we should
	not acquire THD::LOCK_thd_data mutex below to avoid mutexing
	order violation. */

	if (!trx->is_wsrep() || !lock_trx->is_wsrep())
		return;
	if (UNIV_LIKELY(!wsrep_thd_is_BF(trx->mysql_thd, FALSE))
	    || UNIV_LIKELY(!wsrep_thd_is_BF(lock_trx->mysql_thd, FALSE)))
		return;

	ut_ad(trx->state == TRX_STATE_ACTIVE);

	trx_mutex_enter(lock_trx);
	const trx_state_t trx2_state= lock_trx->state;
	trx_mutex_exit(lock_trx);

	/* If transaction is already committed in memory or
	prepared we should wait. When transaction is committed in
	memory we held trx mutex, but not lock_sys->mutex. Therefore,
	we could end here before transaction has time to do
	lock_release() that is protected with lock_sys->mutex. */
	switch (trx2_state) {
	case TRX_STATE_COMMITTED_IN_MEMORY:
	case TRX_STATE_PREPARED:
		return;
	case TRX_STATE_ACTIVE:
		break;
	default:
		ut_ad("invalid state" == 0);
	}

	/* If BF - BF order is honored, i.e. trx already holding
	record lock should be ordered before this new lock request
	we can keep trx waiting for the lock. If conflicting
	transaction is already aborting or rolling back for replaying
	we can also let new transaction waiting. */
	if (wsrep_thd_order_before(lock_trx->mysql_thd, trx->mysql_thd)
	    || wsrep_thd_is_aborting(lock_trx->mysql_thd)) {
		return;
	}

	mtr_t mtr;

	ib::error() << "Conflicting lock on table: "
		    << lock->index->table->name
		    << " index: "
		    << lock->index->name()
		    << " that has lock ";
	lock_rec_print(stderr, lock, mtr);

	ib::error() << "WSREP state: ";

	wsrep_report_bf_lock_wait(trx->mysql_thd,
				  trx->id);
	wsrep_report_bf_lock_wait(lock_trx->mysql_thd,
				  lock_trx->id);
	/* BF-BF wait is a bug */
	ut_error;
}
#endif /* WITH_WSREP */
#endif /* UNIV_DEBUG */

/*********************************************************************//**
Checks if a lock request for a new lock has to wait for request lock2.
@return TRUE if new lock has to wait for lock2 to be removed */
UNIV_INLINE
bool
lock_rec_has_to_wait(
/*=================*/
	bool		for_locking,
				/*!< in is called locking or releasing */
	const trx_t*	trx,	/*!< in: trx of new lock */
	unsigned	type_mode,/*!< in: precise mode of the new lock
				to set: LOCK_S or LOCK_X, possibly
				ORed to LOCK_GAP or LOCK_REC_NOT_GAP,
				LOCK_INSERT_INTENTION */
	const lock_t*	lock2,	/*!< in: another record lock; NOTE that
				it is assumed that this has a lock bit
				set on the same record as in the new
				lock we are setting */
	bool		lock_is_on_supremum)
				/*!< in: TRUE if we are setting the
				lock on the 'supremum' record of an
				index page: we know then that the lock
				request is really for a 'gap' type lock */
{
	ut_ad(trx && lock2);
	ut_ad(lock_get_type_low(lock2) == LOCK_REC);
	ut_ad(lock_mutex_own());

	if (trx == lock2->trx
	    || lock_mode_compatible(
		       static_cast<lock_mode>(LOCK_MODE_MASK & type_mode),
		       lock_get_mode(lock2))) {
		return false;
	}

	/* We have somewhat complex rules when gap type record locks
	cause waits */

	if ((lock_is_on_supremum || (type_mode & LOCK_GAP))
	    && !(type_mode & LOCK_INSERT_INTENTION)) {

		/* Gap type locks without LOCK_INSERT_INTENTION flag
		do not need to wait for anything. This is because
		different users can have conflicting lock types
		on gaps. */

		return false;
	}

	if (!(type_mode & LOCK_INSERT_INTENTION) && lock_rec_get_gap(lock2)) {

		/* Record lock (LOCK_ORDINARY or LOCK_REC_NOT_GAP
		does not need to wait for a gap type lock */

		return false;
	}

	if ((type_mode & LOCK_GAP) && lock_rec_get_rec_not_gap(lock2)) {

		/* Lock on gap does not need to wait for
		a LOCK_REC_NOT_GAP type lock */

		return false;
	}

	if (lock_rec_get_insert_intention(lock2)) {

		/* No lock request needs to wait for an insert
		intention lock to be removed. This is ok since our
		rules allow conflicting locks on gaps. This eliminates
		a spurious deadlock caused by a next-key lock waiting
		for an insert intention lock; when the insert
		intention lock was granted, the insert deadlocked on
		the waiting next-key lock.

		Also, insert intention locks do not disturb each
		other. */

		return false;
	}

	if ((type_mode & LOCK_GAP || lock_rec_get_gap(lock2))
	    && !thd_need_ordering_with(trx->mysql_thd, lock2->trx->mysql_thd)) {
		/* If the upper server layer has already decided on the
		commit order between the transaction requesting the
		lock and the transaction owning the lock, we do not
		need to wait for gap locks. Such ordeering by the upper
		server layer happens in parallel replication, where the
		commit order is fixed to match the original order on the
		master.

		Such gap locks are mainly needed to get serialisability
		between transactions so that they will be binlogged in
		the correct order so that statement-based replication
		will give the correct results. Since the right order
		was already determined on the master, we do not need
		to enforce it again here.

		Skipping the locks is not essential for correctness,
		since in case of deadlock we will just kill the later
		transaction and retry it. But it can save some
		unnecessary rollbacks and retries. */

		return false;
	}

#ifdef WITH_WSREP
		/* New lock request from a transaction is using unique key
		scan and this transaction is a wsrep high priority transaction
		(brute force). If conflicting transaction is also wsrep high
		priority transaction we should avoid lock conflict because
		ordering of these transactions is already decided and
		conflicting transaction will be later replayed. Note
		that thread holding conflicting lock can't be
		committed or rolled back while we hold
		lock_sys->mutex. */
		if (trx->is_wsrep_UK_scan()
		    && wsrep_thd_is_BF(lock2->trx->mysql_thd, false)) {
			return false;
		}

		/* We very well can let bf to wait normally as other
		BF will be replayed in case of conflict. For debug
		builds we will do additional sanity checks to catch
		unsupported bf wait if any. */
		ut_d(wsrep_assert_no_bf_bf_wait(lock2, trx));
#endif /* WITH_WSREP */

	return true;
}

/*********************************************************************//**
Checks if a lock request lock1 has to wait for request lock2.
@return TRUE if lock1 has to wait for lock2 to be removed */
bool
lock_has_to_wait(
/*=============*/
	const lock_t*	lock1,	/*!< in: waiting lock */
	const lock_t*	lock2)	/*!< in: another lock; NOTE that it is
				assumed that this has a lock bit set
				on the same record as in lock1 if the
				locks are record locks */
{
	ut_ad(lock1 && lock2);

	if (lock1->trx == lock2->trx
	    || lock_mode_compatible(lock_get_mode(lock1),
				    lock_get_mode(lock2))) {
		return false;
	}

	if (lock_get_type_low(lock1) != LOCK_REC) {
		return true;
	}

	ut_ad(lock_get_type_low(lock2) == LOCK_REC);

	if (lock1->type_mode & (LOCK_PREDICATE | LOCK_PRDT_PAGE)) {
		return lock_prdt_has_to_wait(lock1->trx, lock1->type_mode,
					     lock_get_prdt_from_lock(lock1),
					     lock2);
	}

	return lock_rec_has_to_wait(
		false, lock1->trx, lock1->type_mode, lock2,
		lock_rec_get_nth_bit(lock1, PAGE_HEAP_NO_SUPREMUM));
}

/*============== RECORD LOCK BASIC FUNCTIONS ============================*/

/**********************************************************************//**
Looks for a set bit in a record lock bitmap. Returns ULINT_UNDEFINED,
if none found.
@return bit index == heap number of the record, or ULINT_UNDEFINED if
none found */
ulint
lock_rec_find_set_bit(
/*==================*/
	const lock_t*	lock)	/*!< in: record lock with at least one bit set */
{
	for (ulint i = 0; i < lock_rec_get_n_bits(lock); ++i) {

		if (lock_rec_get_nth_bit(lock, i)) {

			return(i);
		}
	}

	return(ULINT_UNDEFINED);
}

/*********************************************************************//**
Resets the record lock bitmap to zero. NOTE: does not touch the wait_lock
pointer in the transaction! This function is used in lock object creation
and resetting. */
static
void
lock_rec_bitmap_reset(
/*==================*/
	lock_t*	lock)	/*!< in: record lock */
{
	ulint	n_bytes;

	ut_ad(lock_get_type_low(lock) == LOCK_REC);

	/* Reset to zero the bitmap which resides immediately after the lock
	struct */

	n_bytes = lock_rec_get_n_bits(lock) / 8;

	ut_ad((lock_rec_get_n_bits(lock) % 8) == 0);

	memset(reinterpret_cast<void*>(&lock[1]), 0, n_bytes);
}

/*********************************************************************//**
Copies a record lock to heap.
@return copy of lock */
static
lock_t*
lock_rec_copy(
/*==========*/
	const lock_t*	lock,	/*!< in: record lock */
	mem_heap_t*	heap)	/*!< in: memory heap */
{
	ulint	size;

	ut_ad(lock_get_type_low(lock) == LOCK_REC);

	size = sizeof(lock_t) + lock_rec_get_n_bits(lock) / 8;

	return(static_cast<lock_t*>(mem_heap_dup(heap, lock, size)));
}

/*********************************************************************//**
Gets the previous record lock set on a record.
@return previous lock on the same record, NULL if none exists */
const lock_t*
lock_rec_get_prev(
/*==============*/
	const lock_t*	in_lock,/*!< in: record lock */
	ulint		heap_no)/*!< in: heap number of the record */
{
	lock_t*		lock;
	lock_t*		found_lock	= NULL;

	ut_ad(lock_mutex_own());
	ut_ad(lock_get_type_low(in_lock) == LOCK_REC);

	for (lock = lock_sys.get_first(*lock_hash_get(in_lock->type_mode),
				       in_lock->un_member.rec_lock.page_id);
	     lock != in_lock;
	     lock = lock_rec_get_next_on_page(lock)) {
		if (lock_rec_get_nth_bit(lock, heap_no)) {
			found_lock = lock;
		}
	}

	return found_lock;
}

/*============= FUNCTIONS FOR ANALYZING RECORD LOCK QUEUE ================*/

/*********************************************************************//**
Checks if a transaction has a GRANTED explicit lock on rec stronger or equal
to precise_mode.
@return lock or NULL */
UNIV_INLINE
lock_t*
lock_rec_has_expl(
/*==============*/
	ulint			precise_mode,/*!< in: LOCK_S or LOCK_X
					possibly ORed to LOCK_GAP or
					LOCK_REC_NOT_GAP, for a
					supremum record we regard this
					always a gap type request */
	const buf_block_t*	block,	/*!< in: buffer block containing
					the record */
	ulint			heap_no,/*!< in: heap number of the record */
	const trx_t*		trx)	/*!< in: transaction */
{
	lock_t*	lock;

	ut_ad(lock_mutex_own());
	ut_ad((precise_mode & LOCK_MODE_MASK) == LOCK_S
	      || (precise_mode & LOCK_MODE_MASK) == LOCK_X);
	ut_ad(!(precise_mode & LOCK_INSERT_INTENTION));

	for (lock = lock_rec_get_first(&lock_sys.rec_hash, block, heap_no);
	     lock != NULL;
	     lock = lock_rec_get_next(heap_no, lock)) {

		if (lock->trx == trx
		    && !lock_rec_get_insert_intention(lock)
		    && lock_mode_stronger_or_eq(
			    lock_get_mode(lock),
			    static_cast<lock_mode>(
				    precise_mode & LOCK_MODE_MASK))
		    && !lock_get_wait(lock)
		    && (!lock_rec_get_rec_not_gap(lock)
			|| (precise_mode & LOCK_REC_NOT_GAP)
			|| heap_no == PAGE_HEAP_NO_SUPREMUM)
		    && (!lock_rec_get_gap(lock)
			|| (precise_mode & LOCK_GAP)
			|| heap_no == PAGE_HEAP_NO_SUPREMUM)) {

			return(lock);
		}
	}

	return(NULL);
}

#ifdef UNIV_DEBUG
/*********************************************************************//**
Checks if some other transaction has a lock request in the queue.
@return lock or NULL */
static
lock_t*
lock_rec_other_has_expl_req(
/*========================*/
	lock_mode		mode,	/*!< in: LOCK_S or LOCK_X */
	const buf_block_t*	block,	/*!< in: buffer block containing
					the record */
	bool			wait,	/*!< in: whether also waiting locks
					are taken into account */
	ulint			heap_no,/*!< in: heap number of the record */
	const trx_t*		trx)	/*!< in: transaction, or NULL if
					requests by all transactions
					are taken into account */
{

	ut_ad(lock_mutex_own());
	ut_ad(mode == LOCK_X || mode == LOCK_S);

	/* Only GAP lock can be on SUPREMUM, and we are not looking for
	GAP lock */
	if (heap_no == PAGE_HEAP_NO_SUPREMUM) {
		return(NULL);
	}

	for (lock_t* lock = lock_rec_get_first(&lock_sys.rec_hash,
					       block, heap_no);
	     lock != NULL;
	     lock = lock_rec_get_next(heap_no, lock)) {

		if (lock->trx != trx
		    && !lock_rec_get_gap(lock)
		    && (wait || !lock_get_wait(lock))
		    && lock_mode_stronger_or_eq(lock_get_mode(lock), mode)) {

			return(lock);
		}
	}

	return(NULL);
}
#endif /* UNIV_DEBUG */

#ifdef WITH_WSREP
static void wsrep_kill_victim(const trx_t * const trx, const lock_t *lock)
{
	ut_ad(lock_mutex_own());
	ut_ad(trx->is_wsrep());
	trx_t* lock_trx = lock->trx;
	ut_ad(trx_mutex_own(lock_trx));
	ut_ad(lock_trx != trx);

	if (!wsrep_thd_is_BF(trx->mysql_thd, FALSE))
		return;

	if (lock_trx->state == TRX_STATE_COMMITTED_IN_MEMORY
	    || lock_trx->lock.was_chosen_as_deadlock_victim)
              return;

	if (!wsrep_thd_is_BF(lock_trx->mysql_thd, FALSE)
	    || wsrep_thd_order_before(trx->mysql_thd, lock_trx->mysql_thd)) {
		if (lock_trx->lock.que_state == TRX_QUE_LOCK_WAIT) {
			if (UNIV_UNLIKELY(wsrep_debug))
				WSREP_INFO("BF victim waiting");
			/* cannot release lock, until our lock
			is in the queue*/
		} else {
			wsrep_innobase_kill_one_trx(trx->mysql_thd,
						    lock_trx, true);
		}
	}
}
#endif /* WITH_WSREP */

/*********************************************************************//**
Checks if some other transaction has a conflicting explicit lock request
in the queue, so that we have to wait.
@return lock or NULL */
static
lock_t*
lock_rec_other_has_conflicting(
/*===========================*/
	unsigned		mode,	/*!< in: LOCK_S or LOCK_X,
					possibly ORed to LOCK_GAP or
					LOC_REC_NOT_GAP,
					LOCK_INSERT_INTENTION */
	const buf_block_t*	block,	/*!< in: buffer block containing
					the record */
	ulint			heap_no,/*!< in: heap number of the record */
	const trx_t*		trx)	/*!< in: our transaction */
{
	lock_t*		lock;

	ut_ad(lock_mutex_own());

	bool	is_supremum = (heap_no == PAGE_HEAP_NO_SUPREMUM);

	for (lock = lock_rec_get_first(&lock_sys.rec_hash, block, heap_no);
	     lock != NULL;
	     lock = lock_rec_get_next(heap_no, lock)) {

		if (lock_rec_has_to_wait(true, trx, mode, lock, is_supremum)) {
#ifdef WITH_WSREP
			if (trx->is_wsrep()) {
				trx_mutex_enter(lock->trx);
				/* Below function will roll back either trx
				or lock->trx depending on priority of the
				transaction. */
				wsrep_kill_victim(const_cast<trx_t*>(trx), lock);
				trx_mutex_exit(lock->trx);
			}
#endif /* WITH_WSREP */
			return(lock);
		}
	}

	return(NULL);
}

/*********************************************************************//**
Checks if some transaction has an implicit x-lock on a record in a secondary
index.
@return transaction id of the transaction which has the x-lock, or 0;
NOTE that this function can return false positives but never false
negatives. The caller must confirm all positive results by calling
trx_is_active(). */
static
trx_t*
lock_sec_rec_some_has_impl(
/*=======================*/
	trx_t*		caller_trx,/*!<in/out: trx of current thread */
	const rec_t*	rec,	/*!< in: user record */
	dict_index_t*	index,	/*!< in: secondary index */
	const rec_offs*	offsets)/*!< in: rec_get_offsets(rec, index) */
{
	trx_t*		trx;
	trx_id_t	max_trx_id;
	const page_t*	page = page_align(rec);

	ut_ad(!lock_mutex_own());
	ut_ad(!dict_index_is_clust(index));
	ut_ad(page_rec_is_user_rec(rec));
	ut_ad(rec_offs_validate(rec, index, offsets));
	ut_ad(!rec_is_metadata(rec, *index));

	max_trx_id = page_get_max_trx_id(page);

	/* Some transaction may have an implicit x-lock on the record only
	if the max trx id for the page >= min trx id for the trx list, or
	database recovery is running. */

	if (max_trx_id < trx_sys.get_min_trx_id()) {

		trx = 0;

	} else if (!lock_check_trx_id_sanity(max_trx_id, rec, index, offsets)) {

		/* The page is corrupt: try to avoid a crash by returning 0 */
		trx = 0;

	/* In this case it is possible that some transaction has an implicit
	x-lock. We have to look in the clustered index. */

	} else {
		trx = row_vers_impl_x_locked(caller_trx, rec, index, offsets);
	}

	return(trx);
}

/*********************************************************************//**
Return approximate number or record locks (bits set in the bitmap) for
this transaction. Since delete-marked records may be removed, the
record count will not be precise.
The caller must be holding lock_sys.mutex. */
ulint
lock_number_of_rows_locked(
/*=======================*/
	const trx_lock_t*	trx_lock)	/*!< in: transaction locks */
{
	ut_ad(lock_mutex_own());

	return(trx_lock->n_rec_locks);
}

/*********************************************************************//**
Return the number of table locks for a transaction.
The caller must be holding lock_sys.mutex. */
ulint
lock_number_of_tables_locked(
/*=========================*/
	const trx_lock_t*	trx_lock)	/*!< in: transaction locks */
{
	const lock_t*	lock;
	ulint		n_tables = 0;

	ut_ad(lock_mutex_own());

	for (lock = UT_LIST_GET_FIRST(trx_lock->trx_locks);
	     lock != NULL;
	     lock = UT_LIST_GET_NEXT(trx_locks, lock)) {

		if (lock_get_type_low(lock) == LOCK_TABLE) {
			n_tables++;
		}
	}

	return(n_tables);
}

/*============== RECORD LOCK CREATION AND QUEUE MANAGEMENT =============*/

#ifdef WITH_WSREP
ATTRIBUTE_COLD
static
void
wsrep_print_wait_locks(
/*===================*/
	lock_t*		c_lock) /* conflicting lock to print */
{
	if (c_lock->trx->lock.wait_lock != c_lock) {
		mtr_t mtr;
		ib::info() << "WSREP: c_lock != wait lock";
		ib::info() << " SQL: "
			   << wsrep_thd_query(c_lock->trx->mysql_thd);

		if (lock_get_type_low(c_lock) & LOCK_TABLE) {
			lock_table_print(stderr, c_lock);
		} else {
			lock_rec_print(stderr, c_lock, mtr);
		}

		if (lock_get_type_low(c_lock->trx->lock.wait_lock) & LOCK_TABLE) {
			lock_table_print(stderr, c_lock->trx->lock.wait_lock);
		} else {
			lock_rec_print(stderr, c_lock->trx->lock.wait_lock,
				       mtr);
		}
	}
}
#endif /* WITH_WSREP */

#ifdef UNIV_DEBUG
/** Check transaction state */
static void check_trx_state(const trx_t *trx)
{
  ut_ad(!trx->auto_commit || trx->will_lock);
  const auto state= trx->state;
  ut_ad(state == TRX_STATE_ACTIVE ||
        state == TRX_STATE_PREPARED_RECOVERED ||
        state == TRX_STATE_PREPARED ||
        state == TRX_STATE_COMMITTED_IN_MEMORY);
}
#endif

/** Create a new record lock and inserts it to the lock queue,
without checking for deadlocks or conflicts.
@param[in]	type_mode	lock mode and wait flag; type will be replaced
				with LOCK_REC
@param[in]	page_id		index page number
@param[in]	page		R-tree index page, or NULL
@param[in]	heap_no		record heap number in the index page
@param[in]	index		the index tree
@param[in,out]	trx		transaction
@param[in]	holds_trx_mutex	whether the caller holds trx->mutex
@return created lock */
lock_t*
lock_rec_create_low(
#ifdef WITH_WSREP
	lock_t*		c_lock,	/*!< conflicting lock */
	que_thr_t*	thr,	/*!< thread owning trx */
#endif
	unsigned	type_mode,
	const page_id_t	page_id,
	const page_t*	page,
	ulint		heap_no,
	dict_index_t*	index,
	trx_t*		trx,
	bool		holds_trx_mutex)
{
	lock_t*		lock;
	ulint		n_bits;
	ulint		n_bytes;

	ut_ad(lock_mutex_own());
	ut_ad(holds_trx_mutex == trx_mutex_own(trx));
	ut_ad(dict_index_is_clust(index) || !dict_index_is_online_ddl(index));

#ifdef UNIV_DEBUG
	/* Non-locking autocommit read-only transactions should not set
	any locks. See comment in trx_set_rw_mode explaining why this
	conditional check is required in debug code. */
	if (holds_trx_mutex) {
		check_trx_state(trx);
	}
#endif /* UNIV_DEBUG */

	/* If rec is the supremum record, then we reset the gap and
	LOCK_REC_NOT_GAP bits, as all locks on the supremum are
	automatically of the gap type */

	if (UNIV_UNLIKELY(heap_no == PAGE_HEAP_NO_SUPREMUM)) {
		ut_ad(!(type_mode & LOCK_REC_NOT_GAP));
		type_mode = type_mode & ~(LOCK_GAP | LOCK_REC_NOT_GAP);
	}

	if (UNIV_LIKELY(!(type_mode & (LOCK_PREDICATE | LOCK_PRDT_PAGE)))) {
		/* Make lock bitmap bigger by a safety margin */
		n_bits = page_dir_get_n_heap(page) + LOCK_PAGE_BITMAP_MARGIN;
		n_bytes = 1 + n_bits / 8;
	} else {
		ut_ad(heap_no == PRDT_HEAPNO);

		/* The lock is always on PAGE_HEAP_NO_INFIMUM (0), so
		we only need 1 bit (which round up to 1 byte) for
		lock bit setting */
		n_bytes = 1;

		if (type_mode & LOCK_PREDICATE) {
			ulint	tmp = UNIV_WORD_SIZE - 1;

			/* We will attach predicate structure after lock.
			Make sure the memory is aligned on 8 bytes,
			the mem_heap_alloc will align it with
			MEM_SPACE_NEEDED anyway. */
			n_bytes = (n_bytes + sizeof(lock_prdt_t) + tmp) & ~tmp;
			ut_ad(n_bytes == sizeof(lock_prdt_t) + UNIV_WORD_SIZE);
		}
	}

	if (trx->lock.rec_cached >= UT_ARR_SIZE(trx->lock.rec_pool)
	    || sizeof *lock + n_bytes > sizeof *trx->lock.rec_pool) {
		lock = static_cast<lock_t*>(
			mem_heap_alloc(trx->lock.lock_heap,
				       sizeof *lock + n_bytes));
	} else {
		lock = &trx->lock.rec_pool[trx->lock.rec_cached++].lock;
	}

	lock->trx = trx;
	lock->type_mode = (type_mode & unsigned(~LOCK_TYPE_MASK)) | LOCK_REC;
	lock->index = index;
	lock->un_member.rec_lock.page_id = page_id;

	if (UNIV_LIKELY(!(type_mode & (LOCK_PREDICATE | LOCK_PRDT_PAGE)))) {
		lock->un_member.rec_lock.n_bits = uint32_t(n_bytes * 8);
	} else {
		/* Predicate lock always on INFIMUM (0) */
		lock->un_member.rec_lock.n_bits = 8;
 	}
	lock_rec_bitmap_reset(lock);
	lock_rec_set_nth_bit(lock, heap_no);
	index->table->n_rec_locks++;
	ut_ad(index->table->get_ref_count() > 0 || !index->table->can_be_evicted);

#ifdef WITH_WSREP
	if (c_lock && trx->is_wsrep()
	    && wsrep_thd_is_BF(trx->mysql_thd, FALSE)) {
		lock_t *hash	= (lock_t *)c_lock->hash;
		lock_t *prev	= NULL;

		while (hash && wsrep_thd_is_BF(hash->trx->mysql_thd, FALSE)
		       && wsrep_thd_order_before(hash->trx->mysql_thd,
						 trx->mysql_thd)) {
			prev = hash;
			hash = (lock_t *)hash->hash;
		}
		lock->hash = hash;
		if (prev) {
			prev->hash = lock;
		} else {
			c_lock->hash = lock;
		}
		/*
		 * delayed conflict resolution '...kill_one_trx' was not called,
		 * if victim was waiting for some other lock
		 */
		trx_mutex_enter(c_lock->trx);
		if (c_lock->trx->lock.que_state == TRX_QUE_LOCK_WAIT) {

			c_lock->trx->lock.was_chosen_as_deadlock_victim = TRUE;

			if (UNIV_UNLIKELY(wsrep_debug)) {
				wsrep_print_wait_locks(c_lock);
			}

			trx->lock.que_state = TRX_QUE_LOCK_WAIT;
			lock_set_lock_and_trx_wait(lock, trx);
			UT_LIST_ADD_LAST(trx->lock.trx_locks, lock);

			trx->lock.wait_thr = thr;
			thr->state = QUE_THR_LOCK_WAIT;

			/* have to release trx mutex for the duration of
			   victim lock release. This will eventually call
			   lock_grant, which wants to grant trx mutex again
			*/
			if (holds_trx_mutex) {
				trx_mutex_exit(trx);
			}
			lock_cancel_waiting_and_release(
				c_lock->trx->lock.wait_lock);

			if (holds_trx_mutex) {
				trx_mutex_enter(trx);
			}

			trx_mutex_exit(c_lock->trx);

			/* have to bail out here to avoid lock_set_lock... */
			return(lock);
		}
		trx_mutex_exit(c_lock->trx);
	} else
#endif /* WITH_WSREP */
	if (!(type_mode & (LOCK_WAIT | LOCK_PREDICATE | LOCK_PRDT_PAGE))
	    && innodb_lock_schedule_algorithm
	    == INNODB_LOCK_SCHEDULE_ALGORITHM_VATS
	    && !thd_is_replication_slave_thread(trx->mysql_thd)) {
		HASH_PREPEND(lock_t, hash, &lock_sys.rec_hash,
			     page_id.fold(), lock);
	} else {
		HASH_INSERT(lock_t, hash, lock_hash_get(type_mode),
			    page_id.fold(), lock);
	}

	if (!holds_trx_mutex) {
		trx_mutex_enter(trx);
	}
	ut_ad(trx_mutex_own(trx));
	if (type_mode & LOCK_WAIT) {
		lock_set_lock_and_trx_wait(lock, trx);
	}
	UT_LIST_ADD_LAST(trx->lock.trx_locks, lock);
	if (!holds_trx_mutex) {
		trx_mutex_exit(trx);
	}
	MONITOR_INC(MONITOR_RECLOCK_CREATED);
	MONITOR_INC(MONITOR_NUM_RECLOCK);

	return lock;
}

/*********************************************************************//**
Check if lock1 has higher priority than lock2.
NULL has lowest priority.
If neither of them is wait lock, the first one has higher priority.
If only one of them is a wait lock, it has lower priority.
If either is a high priority transaction, the lock has higher priority.
Otherwise, the one with an older transaction has higher priority.
@returns true if lock1 has higher priority, false otherwise. */
static bool has_higher_priority(lock_t *lock1, lock_t *lock2)
{
	if (lock1 == NULL) {
		return false;
	} else if (lock2 == NULL) {
		return true;
	}
	// Granted locks has higher priority.
	if (!lock_get_wait(lock1)) {
		return true;
	} else if (!lock_get_wait(lock2)) {
		return false;
	}
	return lock1->trx->start_time_micro <= lock2->trx->start_time_micro;
}

/*********************************************************************//**
Insert a lock to the hash list according to the mode (whether it is a wait
lock) and the age of the transaction the it is associated with.
If the lock is not a wait lock, insert it to the head of the hash list.
Otherwise, insert it to the middle of the wait locks according to the age of
the transaciton. */
static
dberr_t
lock_rec_insert_by_trx_age(
	lock_t	*in_lock) /*!< in: lock to be insert */{
	lock_t*				node;
	lock_t*				next;
	hash_table_t*		hash;
	hash_cell_t*		cell;

	ut_ad(!in_lock->trx->is_wsrep());
	const page_id_t page_id(in_lock->un_member.rec_lock.page_id);
	hash = lock_hash_get(in_lock->type_mode);
	cell = &hash->array[hash->calc_hash(page_id.fold())];

	node = (lock_t *) cell->node;
	// If in_lock is not a wait lock, we insert it to the head of the list.
	if (node == NULL || !lock_get_wait(in_lock) || has_higher_priority(in_lock, node)) {
		cell->node = in_lock;
		in_lock->hash = node;
		if (lock_get_wait(in_lock)) {
			lock_grant_have_trx_mutex(in_lock);
			return DB_SUCCESS_LOCKED_REC;
		}
		return DB_SUCCESS;
	}
	while (node != NULL && has_higher_priority((lock_t *) node->hash,
						   in_lock)) {
		node = (lock_t *) node->hash;
	}
	next = (lock_t *) node->hash;
	node->hash = in_lock;
	in_lock->hash = next;

	if (lock_get_wait(in_lock) && !lock_rec_has_to_wait_in_queue(in_lock)) {
		lock_grant_have_trx_mutex(in_lock);
		if (cell->node != in_lock) {
			// Move it to the front of the queue
			node->hash = in_lock->hash;
			next = (lock_t *) cell->node;
			cell->node = in_lock;
			in_lock->hash = next;
		}
		return DB_SUCCESS_LOCKED_REC;
	}

	return DB_SUCCESS;
}

#ifdef UNIV_DEBUG
static
bool
lock_queue_validate(
	const lock_t	*in_lock) /*!< in: lock whose hash list is to be validated */
{
	hash_table_t*		hash;
	hash_cell_t*		cell;
	lock_t*				next;
	bool				wait_lock __attribute__((unused))= false;

	if (in_lock == NULL) {
		return true;
	}

	const page_id_t	page_id(in_lock->un_member.rec_lock.page_id);
	hash = lock_hash_get(in_lock->type_mode);
	cell = &hash->array[hash->calc_hash(page_id.fold())];
	next = (lock_t *) cell->node;
	while (next != NULL) {
		// If this is a granted lock, check that there's no wait lock before it.
		if (!lock_get_wait(next)) {
			ut_ad(!wait_lock);
		} else {
			wait_lock = true;
		}
		next = next->hash;
	}
	return true;
}
#endif /* UNIV_DEBUG */

static
void
lock_rec_insert_to_head(
	lock_t *in_lock,   /*!< in: lock to be insert */
	ulint	rec_fold)  /*!< in: rec_fold of the page */
{
	hash_table_t*		hash;
	hash_cell_t*		cell;
	lock_t*				node;

	if (in_lock == NULL) {
		return;
	}

	hash = lock_hash_get(in_lock->type_mode);
	cell = &hash->array[hash->calc_hash(rec_fold)];
	node = (lock_t *) cell->node;
	if (node != in_lock) {
		cell->node = in_lock;
		in_lock->hash = node;
	}
}

/** Enqueue a waiting request for a lock which cannot be granted immediately.
Check for deadlocks.
@param[in]	type_mode	the requested lock mode (LOCK_S or LOCK_X)
				possibly ORed with LOCK_GAP or
				LOCK_REC_NOT_GAP, ORed with
				LOCK_INSERT_INTENTION if this
				waiting lock request is set
				when performing an insert of
				an index record
@param[in]	block		leaf page in the index
@param[in]	heap_no		record heap number in the block
@param[in]	index		index tree
@param[in,out]	thr		query thread
@param[in]	prdt		minimum bounding box (spatial index)
@retval	DB_LOCK_WAIT		if the waiting lock was enqueued
@retval	DB_DEADLOCK		if this transaction was chosen as the victim
@retval	DB_SUCCESS_LOCKED_REC	if the other transaction was chosen as a victim
				(or it happened to commit) */
dberr_t
lock_rec_enqueue_waiting(
#ifdef WITH_WSREP
	lock_t*			c_lock,	/*!< conflicting lock */
#endif
	unsigned		type_mode,
	const buf_block_t*	block,
	ulint			heap_no,
	dict_index_t*		index,
	que_thr_t*		thr,
	lock_prdt_t*		prdt)
{
	ut_ad(lock_mutex_own());
	ut_ad(!srv_read_only_mode);
	ut_ad(dict_index_is_clust(index) || !dict_index_is_online_ddl(index));

	trx_t* trx = thr_get_trx(thr);

	ut_ad(trx_mutex_own(trx));
	ut_a(!que_thr_stop(thr));

	switch (trx_get_dict_operation(trx)) {
	case TRX_DICT_OP_NONE:
		break;
	case TRX_DICT_OP_TABLE:
	case TRX_DICT_OP_INDEX:
		ib::error() << "A record lock wait happens in a dictionary"
			" operation. index "
			<< index->name
			<< " of table "
			<< index->table->name
			<< ". " << BUG_REPORT_MSG;
		ut_ad(0);
	}

	if (trx->mysql_thd && thd_lock_wait_timeout(trx->mysql_thd) == 0) {
		trx->error_state = DB_LOCK_WAIT_TIMEOUT;
		return DB_LOCK_WAIT_TIMEOUT;
	}

	/* Enqueue the lock request that will wait to be granted, note that
	we already own the trx mutex. */
	lock_t* lock = lock_rec_create(
#ifdef WITH_WSREP
		c_lock, thr,
#endif
		type_mode | LOCK_WAIT, block, heap_no, index, trx, TRUE);

	if (prdt && type_mode & LOCK_PREDICATE) {
		lock_prdt_set_prdt(lock, prdt);
	}

	if (ut_d(const trx_t* victim =)
	    DeadlockChecker::check_and_resolve(lock, trx)) {
		ut_ad(victim == trx);
		lock_reset_lock_and_trx_wait(lock);
		lock_rec_reset_nth_bit(lock, heap_no);
		return DB_DEADLOCK;
	}

	if (!trx->lock.wait_lock) {
		/* If there was a deadlock but we chose another
		transaction as a victim, it is possible that we
		already have the lock now granted! */
#ifdef WITH_WSREP
		if (UNIV_UNLIKELY(wsrep_debug)) {
			ib::info() << "WSREP: BF thread got lock granted early, ID " << ib::hex(trx->id)
				   << " query: " << wsrep_thd_query(trx->mysql_thd);
		}
#endif
		return DB_SUCCESS_LOCKED_REC;
	}

	trx->lock.que_state = TRX_QUE_LOCK_WAIT;

	trx->lock.was_chosen_as_deadlock_victim = false;
	trx->lock.wait_started = time(NULL);

	ut_a(que_thr_stop(thr));

	DBUG_LOG("ib_lock", "trx " << ib::hex(trx->id)
		 << " waits for lock in index " << index->name
		 << " of table " << index->table->name);

	MONITOR_INC(MONITOR_LOCKREC_WAIT);

	if (innodb_lock_schedule_algorithm
	    == INNODB_LOCK_SCHEDULE_ALGORITHM_VATS
	    && !prdt
	    && !thd_is_replication_slave_thread(lock->trx->mysql_thd)) {
		HASH_DELETE(lock_t, hash, &lock_sys.rec_hash,
			    lock_rec_lock_fold(lock), lock);
		dberr_t res = lock_rec_insert_by_trx_age(lock);
		if (res != DB_SUCCESS) {
			return res;
		}
	}

	return DB_LOCK_WAIT;
}

/*********************************************************************//**
Looks for a suitable type record lock struct by the same trx on the same page.
This can be used to save space when a new record lock should be set on a page:
no new struct is needed, if a suitable old is found.
@return lock or NULL */
static inline
lock_t*
lock_rec_find_similar_on_page(
	ulint           type_mode,      /*!< in: lock type_mode field */
	ulint           heap_no,        /*!< in: heap number of the record */
	lock_t*         lock,           /*!< in: lock_sys.get_first() */
	const trx_t*    trx)            /*!< in: transaction */
{
	ut_ad(lock_mutex_own());

	for (/* No op */;
	     lock != NULL;
	     lock = lock_rec_get_next_on_page(lock)) {

		if (lock->trx == trx
		    && lock->type_mode == type_mode
		    && lock_rec_get_n_bits(lock) > heap_no) {

			return(lock);
		}
	}

	return(NULL);
}

/*********************************************************************//**
Adds a record lock request in the record queue. The request is normally
added as the last in the queue, but if there are no waiting lock requests
on the record, and the request to be added is not a waiting request, we
can reuse a suitable record lock object already existing on the same page,
just setting the appropriate bit in its bitmap. This is a low-level function
which does NOT check for deadlocks or lock compatibility!
@return lock where the bit was set */
static
void
lock_rec_add_to_queue(
/*==================*/
	unsigned		type_mode,/*!< in: lock mode, wait, gap
					etc. flags; type is ignored
					and replaced by LOCK_REC */
	const buf_block_t*	block,	/*!< in: buffer block containing
					the record */
	ulint			heap_no,/*!< in: heap number of the record */
	dict_index_t*		index,	/*!< in: index of record */
	trx_t*			trx,	/*!< in/out: transaction */
	bool			caller_owns_trx_mutex)
					/*!< in: TRUE if caller owns the
					transaction mutex */
{
#ifdef UNIV_DEBUG
	ut_ad(lock_mutex_own());
	ut_ad(caller_owns_trx_mutex == trx_mutex_own(trx));
	ut_ad(dict_index_is_clust(index)
	      || dict_index_get_online_status(index) != ONLINE_INDEX_CREATION);
	switch (type_mode & LOCK_MODE_MASK) {
	case LOCK_X:
	case LOCK_S:
		break;
	default:
		ut_error;
	}

	if (!(type_mode & (LOCK_WAIT | LOCK_GAP))) {
		lock_mode	mode = (type_mode & LOCK_MODE_MASK) == LOCK_S
			? LOCK_X
			: LOCK_S;
		const lock_t*	other_lock
			= lock_rec_other_has_expl_req(
				mode, block, false, heap_no, trx);
#ifdef WITH_WSREP
		if (UNIV_LIKELY_NULL(other_lock) && trx->is_wsrep()) {
			/* Only BF transaction may be granted lock
			before other conflicting lock request. */
			if (!wsrep_thd_is_BF(trx->mysql_thd, FALSE)
			    && !wsrep_thd_is_BF(other_lock->trx->mysql_thd, FALSE)) {
				/* If it is not BF, this case is a bug. */
				wsrep_report_bf_lock_wait(trx->mysql_thd, trx->id);
				wsrep_report_bf_lock_wait(other_lock->trx->mysql_thd, other_lock->trx->id);
				ut_error;
			}
		} else
#endif /* WITH_WSREP */
		ut_ad(!other_lock);
	}
#endif /* UNIV_DEBUG */

	type_mode |= LOCK_REC;

	/* If rec is the supremum record, then we can reset the gap bit, as
	all locks on the supremum are automatically of the gap type, and we
	try to avoid unnecessary memory consumption of a new record lock
	struct for a gap type lock */

	if (heap_no == PAGE_HEAP_NO_SUPREMUM) {
		ut_ad(!(type_mode & LOCK_REC_NOT_GAP));

		/* There should never be LOCK_REC_NOT_GAP on a supremum
		record, but let us play safe */

		type_mode &= ~(LOCK_GAP | LOCK_REC_NOT_GAP);
	}

	lock_t*		lock;
	lock_t*		first_lock;

	/* Look for a waiting lock request on the same record or on a gap */

	for (first_lock = lock = lock_sys.get_first(*lock_hash_get(type_mode),
						    block->page.id());
	     lock != NULL;
	     lock = lock_rec_get_next_on_page(lock)) {

		if (lock_get_wait(lock)
		    && lock_rec_get_nth_bit(lock, heap_no)) {

			break;
		}
	}

	if (lock == NULL && !(type_mode & LOCK_WAIT)) {

		/* Look for a similar record lock on the same page:
		if one is found and there are no waiting lock requests,
		we can just set the bit */

		lock = lock_rec_find_similar_on_page(
			type_mode, heap_no, first_lock, trx);

		if (lock != NULL) {

			lock_rec_set_nth_bit(lock, heap_no);

			return;
		}
	}

	lock_rec_create(
#ifdef WITH_WSREP
		NULL, NULL,
#endif
		type_mode, block, heap_no, index, trx, caller_owns_trx_mutex);
}

/*********************************************************************//**
Tries to lock the specified record in the mode requested. If not immediately
possible, enqueues a waiting lock request. This is a low-level function
which does NOT look at implicit locks! Checks lock compatibility within
explicit locks. This function sets a normal next-key lock, or in the case
of a page supremum record, a gap type lock.
@return DB_SUCCESS, DB_SUCCESS_LOCKED_REC, DB_LOCK_WAIT, or DB_DEADLOCK */
static
dberr_t
lock_rec_lock(
/*==========*/
	bool			impl,	/*!< in: if true, no lock is set
					if no wait is necessary: we
					assume that the caller will
					set an implicit lock */
	unsigned		mode,	/*!< in: lock mode: LOCK_X or
					LOCK_S possibly ORed to either
					LOCK_GAP or LOCK_REC_NOT_GAP */
	const buf_block_t*	block,	/*!< in: buffer block containing
					the record */
	ulint			heap_no,/*!< in: heap number of record */
	dict_index_t*		index,	/*!< in: index of record */
	que_thr_t*		thr)	/*!< in: query thread */
{
  trx_t *trx= thr_get_trx(thr);
  dberr_t err= DB_SUCCESS;

  ut_ad(!srv_read_only_mode);
  ut_ad((LOCK_MODE_MASK & mode) == LOCK_S ||
        (LOCK_MODE_MASK & mode) == LOCK_X);
  ut_ad((mode & LOCK_TYPE_MASK) == LOCK_GAP ||
        (mode & LOCK_TYPE_MASK) == LOCK_REC_NOT_GAP ||
        (mode & LOCK_TYPE_MASK) == 0);
  ut_ad(dict_index_is_clust(index) || !dict_index_is_online_ddl(index));
  DBUG_EXECUTE_IF("innodb_report_deadlock", return DB_DEADLOCK;);

  lock_mutex_enter();
  ut_ad((LOCK_MODE_MASK & mode) != LOCK_S ||
        lock_table_has(trx, index->table, LOCK_IS));
  ut_ad((LOCK_MODE_MASK & mode) != LOCK_X ||
         lock_table_has(trx, index->table, LOCK_IX));

  if (lock_table_has(trx, index->table,
                     static_cast<lock_mode>(LOCK_MODE_MASK & mode)));
  else if (lock_t *lock= lock_sys.get_first(block->page.id()))
  {
    trx_mutex_enter(trx);
    if (lock_rec_get_next_on_page(lock) ||
        lock->trx != trx ||
        lock->type_mode != (ulint(mode) | LOCK_REC) ||
        lock_rec_get_n_bits(lock) <= heap_no)
    {
      /* Do nothing if the trx already has a strong enough lock on rec */
      if (!lock_rec_has_expl(mode, block, heap_no, trx))
      {
        if (
#ifdef WITH_WSREP
	    lock_t *c_lock=
#endif
	    lock_rec_other_has_conflicting(mode, block, heap_no, trx))
        {
          /*
            If another transaction has a non-gap conflicting
            request in the queue, as this transaction does not
            have a lock strong enough already granted on the
	    record, we have to wait. */
	    err = lock_rec_enqueue_waiting(
#ifdef WITH_WSREP
			c_lock,
#endif /* WITH_WSREP */
			mode, block, heap_no, index, thr, NULL);
        }
        else if (!impl)
        {
          /* Set the requested lock on the record. */
          lock_rec_add_to_queue(LOCK_REC | mode, block, heap_no, index, trx,
                                true);
          err= DB_SUCCESS_LOCKED_REC;
        }
      }
    }
    else if (!impl)
    {
      /*
        If the nth bit of the record lock is already set then we do not set
        a new lock bit, otherwise we do set
      */
      if (!lock_rec_get_nth_bit(lock, heap_no))
      {
        lock_rec_set_nth_bit(lock, heap_no);
        err= DB_SUCCESS_LOCKED_REC;
      }
    }
    trx_mutex_exit(trx);
  }
  else
  {
    /*
      Simplified and faster path for the most common cases
      Note that we don't own the trx mutex.
    */
    if (!impl)
      lock_rec_create(
#ifdef WITH_WSREP
         NULL, NULL,
#endif
        mode, block, heap_no, index, trx, false);

    err= DB_SUCCESS_LOCKED_REC;
  }
  lock_mutex_exit();
  MONITOR_ATOMIC_INC(MONITOR_NUM_RECLOCK_REQ);
  return err;
}

/*********************************************************************//**
Checks if a waiting record lock request still has to wait in a queue.
@return lock that is causing the wait */
static
const lock_t*
lock_rec_has_to_wait_in_queue(
/*==========================*/
	const lock_t*	wait_lock)	/*!< in: waiting record lock */
{
	const lock_t*	lock;
	ulint		heap_no;
	ulint		bit_mask;
	ulint		bit_offset;

	ut_ad(wait_lock);
	ut_ad(lock_mutex_own());
	ut_ad(lock_get_wait(wait_lock));
	ut_ad(lock_get_type_low(wait_lock) == LOCK_REC);

	heap_no = lock_rec_find_set_bit(wait_lock);

	bit_offset = heap_no / 8;
	bit_mask = static_cast<ulint>(1) << (heap_no % 8);

	for (lock = lock_sys.get_first(*lock_hash_get(wait_lock->type_mode),
				       wait_lock->un_member.rec_lock.page_id);
	     lock != wait_lock;
	     lock = lock_rec_get_next_on_page_const(lock)) {
		const byte*	p = (const byte*) &lock[1];

		if (heap_no < lock_rec_get_n_bits(lock)
		    && (p[bit_offset] & bit_mask)
		    && lock_has_to_wait(wait_lock, lock)) {
			return(lock);
		}
	}

	return(NULL);
}

/** Grant a lock to a waiting lock request and release the waiting transaction
after lock_reset_lock_and_trx_wait() has been called. */
static void lock_grant_after_reset(lock_t* lock)
{
	ut_ad(lock_mutex_own());
	ut_ad(trx_mutex_own(lock->trx));

	if (lock_get_mode(lock) == LOCK_AUTO_INC) {
		dict_table_t*	table = lock->un_member.tab_lock.table;

		if (table->autoinc_trx == lock->trx) {
			ib::error() << "Transaction already had an"
				<< " AUTO-INC lock!";
		} else {
			table->autoinc_trx = lock->trx;

			ib_vector_push(lock->trx->autoinc_locks, &lock);
		}
	}

	DBUG_PRINT("ib_lock", ("wait for trx " TRX_ID_FMT " ends",
			       trx_get_id_for_print(lock->trx)));

	/* If we are resolving a deadlock by choosing another transaction
	as a victim, then our original transaction may not be in the
	TRX_QUE_LOCK_WAIT state, and there is no need to end the lock wait
	for it */

	if (lock->trx->lock.que_state == TRX_QUE_LOCK_WAIT) {
		que_thr_t*	thr;

		thr = que_thr_end_lock_wait(lock->trx);

		if (thr != NULL) {
			lock_wait_release_thread_if_suspended(thr);
		}
	}
}

/** Grant a lock to a waiting lock request and release the waiting transaction. */
static void lock_grant(lock_t* lock)
{
	lock_reset_lock_and_trx_wait(lock);
	trx_mutex_enter(lock->trx);
	lock_grant_after_reset(lock);
	trx_mutex_exit(lock->trx);
}

/*************************************************************//**
Cancels a waiting record lock request and releases the waiting transaction
that requested it. NOTE: does NOT check if waiting lock requests behind this
one can now be granted! */
static
void
lock_rec_cancel(
/*============*/
	lock_t*	lock)	/*!< in: waiting record lock request */
{
	que_thr_t*	thr;

	ut_ad(lock_mutex_own());
	ut_ad(lock_get_type_low(lock) == LOCK_REC);

	/* Reset the bit (there can be only one set bit) in the lock bitmap */
	lock_rec_reset_nth_bit(lock, lock_rec_find_set_bit(lock));

	/* Reset the wait flag and the back pointer to lock in trx */

	lock_reset_lock_and_trx_wait(lock);

	/* The following function releases the trx from lock wait */

	trx_mutex_enter(lock->trx);

	thr = que_thr_end_lock_wait(lock->trx);

	if (thr != NULL) {
		lock_wait_release_thread_if_suspended(thr);
	}

	trx_mutex_exit(lock->trx);
}

static void lock_grant_and_move_on_page(ulint rec_fold, const page_id_t id)
{
	lock_t*		lock;
	lock_t*		previous = static_cast<lock_t*>(
		lock_sys.rec_hash.array[lock_sys.rec_hash.calc_hash(rec_fold)].
		node);
	if (previous == NULL) {
		return;
	}
	if (previous->un_member.rec_lock.page_id == id) {
		lock = previous;
	}
	else {
		while (previous->hash &&
		       (previous->hash->un_member.rec_lock.page_id != id)) {
			previous = previous->hash;
		}
		lock = previous->hash;
	}

	ut_ad(previous->hash == lock || previous == lock);
	/* Grant locks if there are no conflicting locks ahead.
	 Move granted locks to the head of the list. */
	while (lock) {
		/* If the lock is a wait lock on this page, and it does not need to wait. */
		ut_ad(!lock->trx->is_wsrep());
		if (lock_get_wait(lock)
		    && lock->un_member.rec_lock.page_id == id
		    && !lock_rec_has_to_wait_in_queue(lock)) {
			lock_grant(lock);

			if (previous != NULL) {
				/* Move the lock to the head of the list. */
				HASH_GET_NEXT(hash, previous) = HASH_GET_NEXT(hash, lock);
				lock_rec_insert_to_head(lock, rec_fold);
			} else {
				/* Already at the head of the list. */
				previous = lock;
			}
			/* Move on to the next lock. */
			lock = static_cast<lock_t *>(HASH_GET_NEXT(hash, previous));
		} else {
			previous = lock;
			lock = static_cast<lock_t *>(HASH_GET_NEXT(hash, lock));
		}
	}
}

/** Remove a record lock request, waiting or granted, from the queue and
grant locks to other transactions in the queue if they now are entitled
to a lock. NOTE: all record locks contained in in_lock are removed.
@param[in,out]	in_lock		record lock */
static void lock_rec_dequeue_from_page(lock_t* in_lock)
{
	hash_table_t*	lock_hash;

	ut_ad(lock_mutex_own());
	ut_ad(lock_get_type_low(in_lock) == LOCK_REC);
	/* We may or may not be holding in_lock->trx->mutex here. */

	const page_id_t page_id(in_lock->un_member.rec_lock.page_id);

	in_lock->index->table->n_rec_locks--;

	lock_hash = lock_hash_get(in_lock->type_mode);

	const ulint rec_fold = page_id.fold();

	HASH_DELETE(lock_t, hash, lock_hash, rec_fold, in_lock);
	UT_LIST_REMOVE(in_lock->trx->lock.trx_locks, in_lock);

	MONITOR_INC(MONITOR_RECLOCK_REMOVED);
	MONITOR_DEC(MONITOR_NUM_RECLOCK);

	if (innodb_lock_schedule_algorithm
	    == INNODB_LOCK_SCHEDULE_ALGORITHM_FCFS
	    || lock_hash != &lock_sys.rec_hash
	    || thd_is_replication_slave_thread(in_lock->trx->mysql_thd)) {
		/* Check if waiting locks in the queue can now be granted:
		grant locks if there are no conflicting locks ahead. Stop at
		the first X lock that is waiting or has been granted. */

		for (lock_t* lock = lock_sys.get_first(*lock_hash, page_id);
		     lock != NULL;
		     lock = lock_rec_get_next_on_page(lock)) {

			if (!lock_get_wait(lock)) {
				continue;
			}
			const lock_t* c = lock_rec_has_to_wait_in_queue(lock);
			if (!c) {
				/* Grant the lock */
				ut_ad(lock->trx != in_lock->trx);
				lock_grant(lock);
			}
		}
	} else {
		lock_grant_and_move_on_page(rec_fold, page_id);
	}
}

/*************************************************************//**
Removes a record lock request, waiting or granted, from the queue. */
void
lock_rec_discard(
/*=============*/
	lock_t*		in_lock)	/*!< in: record lock object: all
					record locks which are contained
					in this lock object are removed */
{
	trx_lock_t*	trx_lock;

	ut_ad(lock_mutex_own());
	ut_ad(lock_get_type_low(in_lock) == LOCK_REC);

	trx_lock = &in_lock->trx->lock;

	in_lock->index->table->n_rec_locks--;

	HASH_DELETE(lock_t, hash, lock_hash_get(in_lock->type_mode),
		    in_lock->un_member.rec_lock.page_id.fold(), in_lock);

	UT_LIST_REMOVE(trx_lock->trx_locks, in_lock);

	MONITOR_INC(MONITOR_RECLOCK_REMOVED);
	MONITOR_DEC(MONITOR_NUM_RECLOCK);
}

/*************************************************************//**
Removes record lock objects set on an index page which is discarded. This
function does not move locks, or check for waiting locks, therefore the
lock bitmaps must already be reset when this function is called. */
static void lock_rec_free_all_from_discard_page_low(const page_id_t id,
                                                    hash_table_t *lock_hash)
{
  lock_t *lock= lock_sys.get_first(*lock_hash, id);

  while (lock)
  {
    ut_ad(lock_rec_find_set_bit(lock) == ULINT_UNDEFINED);
    ut_ad(!lock_get_wait(lock));
    lock_t *next_lock= lock_rec_get_next_on_page(lock);
    lock_rec_discard(lock);
    lock= next_lock;
  }
}

/*************************************************************//**
Removes record lock objects set on an index page which is discarded. This
function does not move locks, or check for waiting locks, therefore the
lock bitmaps must already be reset when this function is called. */
void
lock_rec_free_all_from_discard_page(
/*================================*/
	const buf_block_t*	block)	/*!< in: page to be discarded */
{
  const page_id_t page_id(block->page.id());
  lock_rec_free_all_from_discard_page_low(page_id, &lock_sys.rec_hash);
  lock_rec_free_all_from_discard_page_low(page_id, &lock_sys.prdt_hash);
  lock_rec_free_all_from_discard_page_low(page_id, &lock_sys.prdt_page_hash);
}

/*============= RECORD LOCK MOVING AND INHERITING ===================*/

/*************************************************************//**
Resets the lock bits for a single record. Releases transactions waiting for
lock requests here. */
static
void
lock_rec_reset_and_release_wait_low(
/*================================*/
	hash_table_t*		hash,	/*!< in: hash table */
	const buf_block_t*	block,	/*!< in: buffer block containing
					the record */
	ulint			heap_no)/*!< in: heap number of record */
{
	lock_t*	lock;

	ut_ad(lock_mutex_own());

	for (lock = lock_rec_get_first(hash, block, heap_no);
	     lock != NULL;
	     lock = lock_rec_get_next(heap_no, lock)) {

		if (lock_get_wait(lock)) {
			lock_rec_cancel(lock);
		} else {
			lock_rec_reset_nth_bit(lock, heap_no);
		}
	}
}

/*************************************************************//**
Resets the lock bits for a single record. Releases transactions waiting for
lock requests here. */
static
void
lock_rec_reset_and_release_wait(
/*============================*/
	const buf_block_t*	block,	/*!< in: buffer block containing
					the record */
	ulint			heap_no)/*!< in: heap number of record */
{
	lock_rec_reset_and_release_wait_low(
		&lock_sys.rec_hash, block, heap_no);

	lock_rec_reset_and_release_wait_low(
		&lock_sys.prdt_hash, block, PAGE_HEAP_NO_INFIMUM);
	lock_rec_reset_and_release_wait_low(
		&lock_sys.prdt_page_hash, block, PAGE_HEAP_NO_INFIMUM);
}

/*************************************************************//**
Makes a record to inherit the locks (except LOCK_INSERT_INTENTION type)
of another record as gap type locks, but does not reset the lock bits of
the other record. Also waiting lock requests on rec are inherited as
GRANTED gap locks. */
static
void
lock_rec_inherit_to_gap(
/*====================*/
	const buf_block_t*	heir_block,	/*!< in: block containing the
						record which inherits */
	const buf_block_t*	block,		/*!< in: block containing the
						record from which inherited;
						does NOT reset the locks on
						this record */
	ulint			heir_heap_no,	/*!< in: heap_no of the
						inheriting record */
	ulint			heap_no)	/*!< in: heap_no of the
						donating record */
{
	lock_t*	lock;

	ut_ad(lock_mutex_own());

	/* At READ UNCOMMITTED or READ COMMITTED isolation level,
	we do not want locks set
	by an UPDATE or a DELETE to be inherited as gap type locks. But we
	DO want S-locks/X-locks(taken for replace) set by a consistency
	constraint to be inherited also then. */

	for (lock = lock_rec_get_first(&lock_sys.rec_hash, block, heap_no);
	     lock != NULL;
	     lock = lock_rec_get_next(heap_no, lock)) {

		if (!lock_rec_get_insert_intention(lock)
		    && (lock->trx->isolation_level > TRX_ISO_READ_COMMITTED
			|| lock_get_mode(lock) !=
			(lock->trx->duplicates ? LOCK_S : LOCK_X))) {
			lock_rec_add_to_queue(
				LOCK_REC | LOCK_GAP | lock_get_mode(lock),
				heir_block, heir_heap_no, lock->index,
				lock->trx, FALSE);
		}
	}
}

/*************************************************************//**
Makes a record to inherit the gap locks (except LOCK_INSERT_INTENTION type)
of another record as gap type locks, but does not reset the lock bits of the
other record. Also waiting lock requests are inherited as GRANTED gap locks. */
static
void
lock_rec_inherit_to_gap_if_gap_lock(
/*================================*/
	const buf_block_t*	block,		/*!< in: buffer block */
	ulint			heir_heap_no,	/*!< in: heap_no of
						record which inherits */
	ulint			heap_no)	/*!< in: heap_no of record
						from which inherited;
						does NOT reset the locks
						on this record */
{
	lock_t*	lock;

	lock_mutex_enter();

	for (lock = lock_rec_get_first(&lock_sys.rec_hash, block, heap_no);
	     lock != NULL;
	     lock = lock_rec_get_next(heap_no, lock)) {

		if (!lock_rec_get_insert_intention(lock)
		    && (heap_no == PAGE_HEAP_NO_SUPREMUM
			|| !lock_rec_get_rec_not_gap(lock))) {

			lock_rec_add_to_queue(
				LOCK_REC | LOCK_GAP | lock_get_mode(lock),
				block, heir_heap_no, lock->index,
				lock->trx, FALSE);
		}
	}

	lock_mutex_exit();
}

/*************************************************************//**
Moves the locks of a record to another record and resets the lock bits of
the donating record. */
static
void
lock_rec_move_low(
/*==============*/
	hash_table_t*		lock_hash,	/*!< in: hash table to use */
	const buf_block_t*	receiver,	/*!< in: buffer block containing
						the receiving record */
	const buf_block_t*	donator,	/*!< in: buffer block containing
						the donating record */
	ulint			receiver_heap_no,/*!< in: heap_no of the record
						which gets the locks; there
						must be no lock requests
						on it! */
	ulint			donator_heap_no)/*!< in: heap_no of the record
						which gives the locks */
{
	lock_t*	lock;

	ut_ad(lock_mutex_own());

	/* If the lock is predicate lock, it resides on INFIMUM record */
	ut_ad(lock_rec_get_first(
		lock_hash, receiver, receiver_heap_no) == NULL
	      || lock_hash == &lock_sys.prdt_hash
	      || lock_hash == &lock_sys.prdt_page_hash);

	for (lock = lock_rec_get_first(lock_hash,
				       donator, donator_heap_no);
	     lock != NULL;
	     lock = lock_rec_get_next(donator_heap_no, lock)) {

		const auto type_mode = lock->type_mode;

		lock_rec_reset_nth_bit(lock, donator_heap_no);

		if (type_mode & LOCK_WAIT) {
			lock_reset_lock_and_trx_wait(lock);
		}

		/* Note that we FIRST reset the bit, and then set the lock:
		the function works also if donator == receiver */

		lock_rec_add_to_queue(
			type_mode, receiver, receiver_heap_no,
			lock->index, lock->trx, FALSE);
	}

	ut_ad(!lock_rec_get_first(&lock_sys.rec_hash,
				  donator, donator_heap_no));
}

/** Move all the granted locks to the front of the given lock list.
All the waiting locks will be at the end of the list.
@param[in,out]	lock_list	the given lock list.  */
static
void
lock_move_granted_locks_to_front(
	UT_LIST_BASE_NODE_T(lock_t)&	lock_list)
{
	lock_t*	lock;

	bool seen_waiting_lock = false;

	for (lock = UT_LIST_GET_FIRST(lock_list); lock;
	     lock = UT_LIST_GET_NEXT(trx_locks, lock)) {

		if (!seen_waiting_lock) {
			if (lock->is_waiting()) {
				seen_waiting_lock = true;
			}
			continue;
		}

		ut_ad(seen_waiting_lock);

		if (!lock->is_waiting()) {
			lock_t* prev = UT_LIST_GET_PREV(trx_locks, lock);
			ut_a(prev);
			ut_list_move_to_front(lock_list, lock);
			lock = prev;
		}
	}
}

/*************************************************************//**
Moves the locks of a record to another record and resets the lock bits of
the donating record. */
UNIV_INLINE
void
lock_rec_move(
/*==========*/
	const buf_block_t*	receiver,       /*!< in: buffer block containing
						the receiving record */
	const buf_block_t*	donator,        /*!< in: buffer block containing
						the donating record */
	ulint			receiver_heap_no,/*!< in: heap_no of the record
						which gets the locks; there
						must be no lock requests
						on it! */
	ulint			donator_heap_no)/*!< in: heap_no of the record
                                                which gives the locks */
{
	lock_rec_move_low(&lock_sys.rec_hash, receiver, donator,
			  receiver_heap_no, donator_heap_no);
}

/*************************************************************//**
Updates the lock table when we have reorganized a page. NOTE: we copy
also the locks set on the infimum of the page; the infimum may carry
locks if an update of a record is occurring on the page, and its locks
were temporarily stored on the infimum. */
void
lock_move_reorganize_page(
/*======================*/
	const buf_block_t*	block,	/*!< in: old index page, now
					reorganized */
	const buf_block_t*	oblock)	/*!< in: copy of the old, not
					reorganized page */
{
	lock_t*		lock;
	UT_LIST_BASE_NODE_T(lock_t)	old_locks;
	mem_heap_t*	heap		= NULL;
	ulint		comp;

	lock_mutex_enter();

	/* FIXME: This needs to deal with predicate lock too */
	lock = lock_sys.get_first(block->page.id());

	if (lock == NULL) {
		lock_mutex_exit();

		return;
	}

	heap = mem_heap_create(256);

	/* Copy first all the locks on the page to heap and reset the
	bitmaps in the original locks; chain the copies of the locks
	using the trx_locks field in them. */

	UT_LIST_INIT(old_locks, &lock_t::trx_locks);

	do {
		/* Make a copy of the lock */
		lock_t*	old_lock = lock_rec_copy(lock, heap);

		UT_LIST_ADD_LAST(old_locks, old_lock);

		/* Reset bitmap of lock */
		lock_rec_bitmap_reset(lock);

		if (lock_get_wait(lock)) {

			lock_reset_lock_and_trx_wait(lock);
		}

		lock = lock_rec_get_next_on_page(lock);
	} while (lock != NULL);

	comp = page_is_comp(block->frame);
	ut_ad(comp == page_is_comp(oblock->frame));

	lock_move_granted_locks_to_front(old_locks);

	DBUG_EXECUTE_IF("do_lock_reverse_page_reorganize",
			ut_list_reverse(old_locks););

	for (lock = UT_LIST_GET_FIRST(old_locks); lock;
	     lock = UT_LIST_GET_NEXT(trx_locks, lock)) {

		/* NOTE: we copy also the locks set on the infimum and
		supremum of the page; the infimum may carry locks if an
		update of a record is occurring on the page, and its locks
		were temporarily stored on the infimum */
		const rec_t*	rec1 = page_get_infimum_rec(
			buf_block_get_frame(block));
		const rec_t*	rec2 = page_get_infimum_rec(
			buf_block_get_frame(oblock));

		/* Set locks according to old locks */
		for (;;) {
			ulint	old_heap_no;
			ulint	new_heap_no;
			ut_d(const rec_t* const orec = rec1);
			ut_ad(page_rec_is_metadata(rec1)
			      == page_rec_is_metadata(rec2));

			if (comp) {
				old_heap_no = rec_get_heap_no_new(rec2);
				new_heap_no = rec_get_heap_no_new(rec1);

				rec1 = page_rec_get_next_low(rec1, TRUE);
				rec2 = page_rec_get_next_low(rec2, TRUE);
			} else {
				old_heap_no = rec_get_heap_no_old(rec2);
				new_heap_no = rec_get_heap_no_old(rec1);
				ut_ad(!memcmp(rec1, rec2,
					      rec_get_data_size_old(rec2)));

				rec1 = page_rec_get_next_low(rec1, FALSE);
				rec2 = page_rec_get_next_low(rec2, FALSE);
			}

			/* Clear the bit in old_lock. */
			if (old_heap_no < lock->un_member.rec_lock.n_bits
			    && lock_rec_reset_nth_bit(lock, old_heap_no)) {
				ut_ad(!page_rec_is_metadata(orec));

				/* NOTE that the old lock bitmap could be too
				small for the new heap number! */

				lock_rec_add_to_queue(
					lock->type_mode, block, new_heap_no,
					lock->index, lock->trx, FALSE);
			}

			if (new_heap_no == PAGE_HEAP_NO_SUPREMUM) {
				ut_ad(old_heap_no == PAGE_HEAP_NO_SUPREMUM);
				break;
			}
		}

		ut_ad(lock_rec_find_set_bit(lock) == ULINT_UNDEFINED);
	}

	lock_mutex_exit();

	mem_heap_free(heap);

#ifdef UNIV_DEBUG_LOCK_VALIDATE
	ut_ad(lock_rec_validate_page(block));
#endif
}

/*************************************************************//**
Moves the explicit locks on user records to another page if a record
list end is moved to another page. */
void
lock_move_rec_list_end(
/*===================*/
	const buf_block_t*	new_block,	/*!< in: index page to move to */
	const buf_block_t*	block,		/*!< in: index page */
	const rec_t*		rec)		/*!< in: record on page: this
						is the first record moved */
{
	lock_t*		lock;
	const ulint	comp	= page_rec_is_comp(rec);

	ut_ad(buf_block_get_frame(block) == page_align(rec));
	ut_ad(comp == page_is_comp(buf_block_get_frame(new_block)));

	lock_mutex_enter();

	/* Note: when we move locks from record to record, waiting locks
	and possible granted gap type locks behind them are enqueued in
	the original order, because new elements are inserted to a hash
	table to the end of the hash chain, and lock_rec_add_to_queue
	does not reuse locks if there are waiters in the queue. */

	for (lock = lock_sys.get_first(block->page.id());
	     lock;
	     lock = lock_rec_get_next_on_page(lock)) {
		const rec_t*	rec1	= rec;
		const rec_t*	rec2;
		const auto	type_mode = lock->type_mode;

		if (comp) {
			if (page_offset(rec1) == PAGE_NEW_INFIMUM) {
				rec1 = page_rec_get_next_low(rec1, TRUE);
			}

			rec2 = page_rec_get_next_low(
				buf_block_get_frame(new_block)
				+ PAGE_NEW_INFIMUM, TRUE);
		} else {
			if (page_offset(rec1) == PAGE_OLD_INFIMUM) {
				rec1 = page_rec_get_next_low(rec1, FALSE);
			}

			rec2 = page_rec_get_next_low(
				buf_block_get_frame(new_block)
				+ PAGE_OLD_INFIMUM, FALSE);
		}

		/* Copy lock requests on user records to new page and
		reset the lock bits on the old */

		for (;;) {
			ut_ad(page_rec_is_metadata(rec1)
			      == page_rec_is_metadata(rec2));
			ut_d(const rec_t* const orec = rec1);

			ulint	rec1_heap_no;
			ulint	rec2_heap_no;

			if (comp) {
				rec1_heap_no = rec_get_heap_no_new(rec1);

				if (rec1_heap_no == PAGE_HEAP_NO_SUPREMUM) {
					break;
				}

				rec2_heap_no = rec_get_heap_no_new(rec2);
				rec1 = page_rec_get_next_low(rec1, TRUE);
				rec2 = page_rec_get_next_low(rec2, TRUE);
			} else {
				rec1_heap_no = rec_get_heap_no_old(rec1);

				if (rec1_heap_no == PAGE_HEAP_NO_SUPREMUM) {
					break;
				}

				rec2_heap_no = rec_get_heap_no_old(rec2);

				ut_ad(rec_get_data_size_old(rec1)
				      == rec_get_data_size_old(rec2));

				ut_ad(!memcmp(rec1, rec2,
					      rec_get_data_size_old(rec1)));

				rec1 = page_rec_get_next_low(rec1, FALSE);
				rec2 = page_rec_get_next_low(rec2, FALSE);
			}

			if (rec1_heap_no < lock->un_member.rec_lock.n_bits
			    && lock_rec_reset_nth_bit(lock, rec1_heap_no)) {
				ut_ad(!page_rec_is_metadata(orec));

				if (type_mode & LOCK_WAIT) {
					lock_reset_lock_and_trx_wait(lock);
				}

				lock_rec_add_to_queue(
					type_mode, new_block, rec2_heap_no,
					lock->index, lock->trx, FALSE);
			}
		}
	}

	lock_mutex_exit();

#ifdef UNIV_DEBUG_LOCK_VALIDATE
	ut_ad(lock_rec_validate_page(block));
	ut_ad(lock_rec_validate_page(new_block));
#endif
}

/*************************************************************//**
Moves the explicit locks on user records to another page if a record
list start is moved to another page. */
void
lock_move_rec_list_start(
/*=====================*/
	const buf_block_t*	new_block,	/*!< in: index page to
						move to */
	const buf_block_t*	block,		/*!< in: index page */
	const rec_t*		rec,		/*!< in: record on page:
						this is the first
						record NOT copied */
	const rec_t*		old_end)	/*!< in: old
						previous-to-last
						record on new_page
						before the records
						were copied */
{
	lock_t*		lock;
	const ulint	comp	= page_rec_is_comp(rec);

	ut_ad(block->frame == page_align(rec));
	ut_ad(new_block->frame == page_align(old_end));
	ut_ad(comp == page_rec_is_comp(old_end));
	ut_ad(!page_rec_is_metadata(rec));

	lock_mutex_enter();

	for (lock = lock_sys.get_first(block->page.id());
	     lock;
	     lock = lock_rec_get_next_on_page(lock)) {
		const rec_t*	rec1;
		const rec_t*	rec2;
		const auto	type_mode = lock->type_mode;

		if (comp) {
			rec1 = page_rec_get_next_low(
				buf_block_get_frame(block)
				+ PAGE_NEW_INFIMUM, TRUE);
			rec2 = page_rec_get_next_low(old_end, TRUE);
		} else {
			rec1 = page_rec_get_next_low(
				buf_block_get_frame(block)
				+ PAGE_OLD_INFIMUM, FALSE);
			rec2 = page_rec_get_next_low(old_end, FALSE);
		}

		/* Copy lock requests on user records to new page and
		reset the lock bits on the old */

		while (rec1 != rec) {
			ut_ad(page_rec_is_metadata(rec1)
			      == page_rec_is_metadata(rec2));
			ut_d(const rec_t* const prev = rec1);

			ulint	rec1_heap_no;
			ulint	rec2_heap_no;

			if (comp) {
				rec1_heap_no = rec_get_heap_no_new(rec1);
				rec2_heap_no = rec_get_heap_no_new(rec2);

				rec1 = page_rec_get_next_low(rec1, TRUE);
				rec2 = page_rec_get_next_low(rec2, TRUE);
			} else {
				rec1_heap_no = rec_get_heap_no_old(rec1);
				rec2_heap_no = rec_get_heap_no_old(rec2);

				ut_ad(!memcmp(rec1, rec2,
					      rec_get_data_size_old(rec2)));

				rec1 = page_rec_get_next_low(rec1, FALSE);
				rec2 = page_rec_get_next_low(rec2, FALSE);
			}

			if (rec1_heap_no < lock->un_member.rec_lock.n_bits
			    && lock_rec_reset_nth_bit(lock, rec1_heap_no)) {
				ut_ad(!page_rec_is_metadata(prev));

				if (type_mode & LOCK_WAIT) {
					lock_reset_lock_and_trx_wait(lock);
				}

				lock_rec_add_to_queue(
					type_mode, new_block, rec2_heap_no,
					lock->index, lock->trx, FALSE);
			}
		}

#ifdef UNIV_DEBUG
		if (page_rec_is_supremum(rec)) {
			ulint	i;

			for (i = PAGE_HEAP_NO_USER_LOW;
			     i < lock_rec_get_n_bits(lock); i++) {
				if (lock_rec_get_nth_bit(lock, i)) {
					ib::fatal()
						<< "lock_move_rec_list_start():"
						<< i << " not moved in "
						<<  (void*) lock;
				}
			}
		}
#endif /* UNIV_DEBUG */
	}

	lock_mutex_exit();

#ifdef UNIV_DEBUG_LOCK_VALIDATE
	ut_ad(lock_rec_validate_page(block));
#endif
}

/*************************************************************//**
Moves the explicit locks on user records to another page if a record
list start is moved to another page. */
void
lock_rtr_move_rec_list(
/*===================*/
	const buf_block_t*	new_block,	/*!< in: index page to
						move to */
	const buf_block_t*	block,		/*!< in: index page */
	rtr_rec_move_t*		rec_move,       /*!< in: recording records
						moved */
	ulint			num_move)       /*!< in: num of rec to move */
{
	lock_t*		lock;
	ulint		comp;

	if (!num_move) {
		return;
	}

	comp = page_rec_is_comp(rec_move[0].old_rec);

	ut_ad(block->frame == page_align(rec_move[0].old_rec));
	ut_ad(new_block->frame == page_align(rec_move[0].new_rec));
	ut_ad(comp == page_rec_is_comp(rec_move[0].new_rec));

	lock_mutex_enter();

	for (lock = lock_sys.get_first(block->page.id());
	     lock;
	     lock = lock_rec_get_next_on_page(lock)) {
		ulint		moved = 0;
		const rec_t*	rec1;
		const rec_t*	rec2;
		const auto	type_mode = lock->type_mode;

		/* Copy lock requests on user records to new page and
		reset the lock bits on the old */

		while (moved < num_move) {
			ulint	rec1_heap_no;
			ulint	rec2_heap_no;

			rec1 = rec_move[moved].old_rec;
			rec2 = rec_move[moved].new_rec;
			ut_ad(!page_rec_is_metadata(rec1));
			ut_ad(!page_rec_is_metadata(rec2));

			if (comp) {
				rec1_heap_no = rec_get_heap_no_new(rec1);
				rec2_heap_no = rec_get_heap_no_new(rec2);

			} else {
				rec1_heap_no = rec_get_heap_no_old(rec1);
				rec2_heap_no = rec_get_heap_no_old(rec2);

				ut_ad(!memcmp(rec1, rec2,
					      rec_get_data_size_old(rec2)));
			}

			if (rec1_heap_no < lock->un_member.rec_lock.n_bits
			    && lock_rec_reset_nth_bit(lock, rec1_heap_no)) {
				if (type_mode & LOCK_WAIT) {
					lock_reset_lock_and_trx_wait(lock);
				}

				lock_rec_add_to_queue(
					type_mode, new_block, rec2_heap_no,
					lock->index, lock->trx, FALSE);

				rec_move[moved].moved = true;
			}

			moved++;
		}
	}

	lock_mutex_exit();

#ifdef UNIV_DEBUG_LOCK_VALIDATE
	ut_ad(lock_rec_validate_page(block));
#endif
}
/*************************************************************//**
Updates the lock table when a page is split to the right. */
void
lock_update_split_right(
/*====================*/
	const buf_block_t*	right_block,	/*!< in: right page */
	const buf_block_t*	left_block)	/*!< in: left page */
{
	ulint	heap_no = lock_get_min_heap_no(right_block);

	lock_mutex_enter();

	/* Move the locks on the supremum of the left page to the supremum
	of the right page */

	lock_rec_move(right_block, left_block,
		      PAGE_HEAP_NO_SUPREMUM, PAGE_HEAP_NO_SUPREMUM);

	/* Inherit the locks to the supremum of left page from the successor
	of the infimum on right page */

	lock_rec_inherit_to_gap(left_block, right_block,
				PAGE_HEAP_NO_SUPREMUM, heap_no);

	lock_mutex_exit();
}

void lock_update_node_pointer(const buf_block_t *left_block,
                              const buf_block_t *right_block)
{
  const ulint h= lock_get_min_heap_no(right_block);

  lock_mutex_enter();
  lock_rec_inherit_to_gap(right_block, left_block,
                          h, PAGE_HEAP_NO_SUPREMUM);
  lock_mutex_exit();
}

/*************************************************************//**
Updates the lock table when a page is merged to the right. */
void
lock_update_merge_right(
/*====================*/
	const buf_block_t*	right_block,	/*!< in: right page to
						which merged */
	const rec_t*		orig_succ,	/*!< in: original
						successor of infimum
						on the right page
						before merge */
	const buf_block_t*	left_block)	/*!< in: merged index
						page which will be
						discarded */
{
	ut_ad(!page_rec_is_metadata(orig_succ));

	lock_mutex_enter();

	/* Inherit the locks from the supremum of the left page to the
	original successor of infimum on the right page, to which the left
	page was merged */

	lock_rec_inherit_to_gap(right_block, left_block,
				page_rec_get_heap_no(orig_succ),
				PAGE_HEAP_NO_SUPREMUM);

	/* Reset the locks on the supremum of the left page, releasing
	waiting transactions */

	lock_rec_reset_and_release_wait_low(
		&lock_sys.rec_hash, left_block, PAGE_HEAP_NO_SUPREMUM);

	/* there should exist no page lock on the left page,
	otherwise, it will be blocked from merge */
	ut_ad(!lock_sys.get_first_prdt_page(left_block->page.id()));

	lock_rec_free_all_from_discard_page(left_block);

	lock_mutex_exit();
}

/*************************************************************//**
Updates the lock table when the root page is copied to another in
btr_root_raise_and_insert. Note that we leave lock structs on the
root page, even though they do not make sense on other than leaf
pages: the reason is that in a pessimistic update the infimum record
of the root page will act as a dummy carrier of the locks of the record
to be updated. */
void
lock_update_root_raise(
/*===================*/
	const buf_block_t*	block,	/*!< in: index page to which copied */
	const buf_block_t*	root)	/*!< in: root page */
{
	lock_mutex_enter();

	/* Move the locks on the supremum of the root to the supremum
	of block */

	lock_rec_move(block, root,
		      PAGE_HEAP_NO_SUPREMUM, PAGE_HEAP_NO_SUPREMUM);
	lock_mutex_exit();
}

/*************************************************************//**
Updates the lock table when a page is copied to another and the original page
is removed from the chain of leaf pages, except if page is the root! */
void
lock_update_copy_and_discard(
/*=========================*/
	const buf_block_t*	new_block,	/*!< in: index page to
						which copied */
	const buf_block_t*	block)		/*!< in: index page;
						NOT the root! */
{
	lock_mutex_enter();

	/* Move the locks on the supremum of the old page to the supremum
	of new_page */

	lock_rec_move(new_block, block,
		      PAGE_HEAP_NO_SUPREMUM, PAGE_HEAP_NO_SUPREMUM);
	lock_rec_free_all_from_discard_page(block);

	lock_mutex_exit();
}

/*************************************************************//**
Updates the lock table when a page is split to the left. */
void
lock_update_split_left(
/*===================*/
	const buf_block_t*	right_block,	/*!< in: right page */
	const buf_block_t*	left_block)	/*!< in: left page */
{
	ulint	heap_no = lock_get_min_heap_no(right_block);

	lock_mutex_enter();

	/* Inherit the locks to the supremum of the left page from the
	successor of the infimum on the right page */

	lock_rec_inherit_to_gap(left_block, right_block,
				PAGE_HEAP_NO_SUPREMUM, heap_no);

	lock_mutex_exit();
}

/*************************************************************//**
Updates the lock table when a page is merged to the left. */
void
lock_update_merge_left(
/*===================*/
	const buf_block_t*	left_block,	/*!< in: left page to
						which merged */
	const rec_t*		orig_pred,	/*!< in: original predecessor
						of supremum on the left page
						before merge */
	const buf_block_t*	right_block)	/*!< in: merged index page
						which will be discarded */
{
	const rec_t*	left_next_rec;

	ut_ad(left_block->frame == page_align(orig_pred));

	lock_mutex_enter();

	left_next_rec = page_rec_get_next_const(orig_pred);

	if (!page_rec_is_supremum(left_next_rec)) {

		/* Inherit the locks on the supremum of the left page to the
		first record which was moved from the right page */

		lock_rec_inherit_to_gap(left_block, left_block,
					page_rec_get_heap_no(left_next_rec),
					PAGE_HEAP_NO_SUPREMUM);

		/* Reset the locks on the supremum of the left page,
		releasing waiting transactions */

		lock_rec_reset_and_release_wait_low(
			&lock_sys.rec_hash, left_block, PAGE_HEAP_NO_SUPREMUM);
	}

	/* Move the locks from the supremum of right page to the supremum
	of the left page */

	lock_rec_move(left_block, right_block,
		      PAGE_HEAP_NO_SUPREMUM, PAGE_HEAP_NO_SUPREMUM);

	/* there should exist no page lock on the right page,
	otherwise, it will be blocked from merge */
	ut_ad(!lock_sys.get_first_prdt_page(right_block->page.id()));

	lock_rec_free_all_from_discard_page(right_block);

	lock_mutex_exit();
}

/*************************************************************//**
Resets the original locks on heir and replaces them with gap type locks
inherited from rec. */
void
lock_rec_reset_and_inherit_gap_locks(
/*=================================*/
	const buf_block_t*	heir_block,	/*!< in: block containing the
						record which inherits */
	const buf_block_t*	block,		/*!< in: block containing the
						record from which inherited;
						does NOT reset the locks on
						this record */
	ulint			heir_heap_no,	/*!< in: heap_no of the
						inheriting record */
	ulint			heap_no)	/*!< in: heap_no of the
						donating record */
{
	lock_mutex_enter();

	lock_rec_reset_and_release_wait(heir_block, heir_heap_no);

	lock_rec_inherit_to_gap(heir_block, block, heir_heap_no, heap_no);

	lock_mutex_exit();
}

/*************************************************************//**
Updates the lock table when a page is discarded. */
void
lock_update_discard(
/*================*/
	const buf_block_t*	heir_block,	/*!< in: index page
						which will inherit the locks */
	ulint			heir_heap_no,	/*!< in: heap_no of the record
						which will inherit the locks */
	const buf_block_t*	block)		/*!< in: index page
						which will be discarded */
{
	const page_t*	page = block->frame;
	const rec_t*	rec;
	ulint		heap_no;
	const page_id_t	page_id(block->page.id());

	lock_mutex_enter();

	if (lock_sys.get_first(page_id)) {
		ut_ad(!lock_sys.get_first_prdt(page_id));
		ut_ad(!lock_sys.get_first_prdt_page(page_id));
		/* Inherit all the locks on the page to the record and
		reset all the locks on the page */

		if (page_is_comp(page)) {
			rec = page + PAGE_NEW_INFIMUM;

			do {
				heap_no = rec_get_heap_no_new(rec);

				lock_rec_inherit_to_gap(heir_block, block,
							heir_heap_no, heap_no);

				lock_rec_reset_and_release_wait(
					block, heap_no);

				rec = page + rec_get_next_offs(rec, TRUE);
			} while (heap_no != PAGE_HEAP_NO_SUPREMUM);
		} else {
			rec = page + PAGE_OLD_INFIMUM;

			do {
				heap_no = rec_get_heap_no_old(rec);

				lock_rec_inherit_to_gap(heir_block, block,
							heir_heap_no, heap_no);

				lock_rec_reset_and_release_wait(
					block, heap_no);

				rec = page + rec_get_next_offs(rec, FALSE);
			} while (heap_no != PAGE_HEAP_NO_SUPREMUM);
		}

		lock_rec_free_all_from_discard_page_low(page_id,
							&lock_sys.rec_hash);
	} else {
		lock_rec_free_all_from_discard_page_low(page_id,
							&lock_sys.prdt_hash);
		lock_rec_free_all_from_discard_page_low(
			page_id, &lock_sys.prdt_page_hash);
	}

	lock_mutex_exit();
}

/*************************************************************//**
Updates the lock table when a new user record is inserted. */
void
lock_update_insert(
/*===============*/
	const buf_block_t*	block,	/*!< in: buffer block containing rec */
	const rec_t*		rec)	/*!< in: the inserted record */
{
	ulint	receiver_heap_no;
	ulint	donator_heap_no;

	ut_ad(block->frame == page_align(rec));
	ut_ad(!page_rec_is_metadata(rec));

	/* Inherit the gap-locking locks for rec, in gap mode, from the next
	record */

	if (page_rec_is_comp(rec)) {
		receiver_heap_no = rec_get_heap_no_new(rec);
		donator_heap_no = rec_get_heap_no_new(
			page_rec_get_next_low(rec, TRUE));
	} else {
		receiver_heap_no = rec_get_heap_no_old(rec);
		donator_heap_no = rec_get_heap_no_old(
			page_rec_get_next_low(rec, FALSE));
	}

	lock_rec_inherit_to_gap_if_gap_lock(
		block, receiver_heap_no, donator_heap_no);
}

/*************************************************************//**
Updates the lock table when a record is removed. */
void
lock_update_delete(
/*===============*/
	const buf_block_t*	block,	/*!< in: buffer block containing rec */
	const rec_t*		rec)	/*!< in: the record to be removed */
{
	const page_t*	page = block->frame;
	ulint		heap_no;
	ulint		next_heap_no;

	ut_ad(page == page_align(rec));
	ut_ad(!page_rec_is_metadata(rec));

	if (page_is_comp(page)) {
		heap_no = rec_get_heap_no_new(rec);
		next_heap_no = rec_get_heap_no_new(page
						   + rec_get_next_offs(rec,
								       TRUE));
	} else {
		heap_no = rec_get_heap_no_old(rec);
		next_heap_no = rec_get_heap_no_old(page
						   + rec_get_next_offs(rec,
								       FALSE));
	}

	lock_mutex_enter();

	/* Let the next record inherit the locks from rec, in gap mode */

	lock_rec_inherit_to_gap(block, block, next_heap_no, heap_no);

	/* Reset the lock bits on rec and release waiting transactions */

	lock_rec_reset_and_release_wait(block, heap_no);

	lock_mutex_exit();
}

/*********************************************************************//**
Stores on the page infimum record the explicit locks of another record.
This function is used to store the lock state of a record when it is
updated and the size of the record changes in the update. The record
is moved in such an update, perhaps to another page. The infimum record
acts as a dummy carrier record, taking care of lock releases while the
actual record is being moved. */
void
lock_rec_store_on_page_infimum(
/*===========================*/
	const buf_block_t*	block,	/*!< in: buffer block containing rec */
	const rec_t*		rec)	/*!< in: record whose lock state
					is stored on the infimum
					record of the same page; lock
					bits are reset on the
					record */
{
	ulint	heap_no = page_rec_get_heap_no(rec);

	ut_ad(block->frame == page_align(rec));

	lock_mutex_enter();

	lock_rec_move(block, block, PAGE_HEAP_NO_INFIMUM, heap_no);

	lock_mutex_exit();
}

/*********************************************************************//**
Restores the state of explicit lock requests on a single record, where the
state was stored on the infimum of the page. */
void
lock_rec_restore_from_page_infimum(
/*===============================*/
	const buf_block_t*	block,	/*!< in: buffer block containing rec */
	const rec_t*		rec,	/*!< in: record whose lock state
					is restored */
	const buf_block_t*	donator)/*!< in: page (rec is not
					necessarily on this page)
					whose infimum stored the lock
					state; lock bits are reset on
					the infimum */
{
	ulint	heap_no = page_rec_get_heap_no(rec);

	lock_mutex_enter();

	lock_rec_move(block, donator, heap_no, PAGE_HEAP_NO_INFIMUM);

	lock_mutex_exit();
}

/*========================= TABLE LOCKS ==============================*/

/** Functor for accessing the embedded node within a table lock. */
struct TableLockGetNode {
	ut_list_node<lock_t>& operator() (lock_t& elem)
	{
		return(elem.un_member.tab_lock.locks);
	}
};

/*********************************************************************//**
Creates a table lock object and adds it as the last in the lock queue
of the table. Does NOT check for deadlocks or lock compatibility.
@return own: new lock object */
UNIV_INLINE
lock_t*
lock_table_create(
/*==============*/
	dict_table_t*	table,	/*!< in/out: database table
				in dictionary cache */
	unsigned	type_mode,/*!< in: lock mode possibly ORed with
				LOCK_WAIT */
	trx_t*		trx	/*!< in: trx */
#ifdef WITH_WSREP
	, lock_t*	c_lock = NULL	/*!< in: conflicting lock */
#endif
	)
{
	lock_t*		lock;

	ut_ad(table && trx);
	ut_ad(lock_mutex_own());
	ut_ad(trx_mutex_own(trx));
	ut_ad(trx->is_recovered || trx->state == TRX_STATE_ACTIVE);
	ut_ad(!trx->auto_commit || trx->will_lock);

	if ((type_mode & LOCK_MODE_MASK) == LOCK_AUTO_INC) {
		++table->n_waiting_or_granted_auto_inc_locks;
	}

	/* For AUTOINC locking we reuse the lock instance only if
	there is no wait involved else we allocate the waiting lock
	from the transaction lock heap. */
	if (type_mode == LOCK_AUTO_INC) {

		lock = table->autoinc_lock;

		table->autoinc_trx = trx;

		ib_vector_push(trx->autoinc_locks, &lock);

	} else if (trx->lock.table_cached
		   < UT_ARR_SIZE(trx->lock.table_pool)) {
		lock = &trx->lock.table_pool[trx->lock.table_cached++];
	} else {

		lock = static_cast<lock_t*>(
			mem_heap_alloc(trx->lock.lock_heap, sizeof(*lock)));

	}

	lock->type_mode = ib_uint32_t(type_mode | LOCK_TABLE);
	lock->trx = trx;

	lock->un_member.tab_lock.table = table;

	ut_ad(table->get_ref_count() > 0 || !table->can_be_evicted);

	UT_LIST_ADD_LAST(trx->lock.trx_locks, lock);

#ifdef WITH_WSREP
	if (c_lock && trx->is_wsrep()) {
		if (wsrep_thd_is_BF(trx->mysql_thd, FALSE)) {
			ut_list_insert(table->locks, c_lock, lock,
				       TableLockGetNode());
			if (UNIV_UNLIKELY(wsrep_debug)) {
				wsrep_report_bf_lock_wait(trx->mysql_thd, trx->id);
				wsrep_report_bf_lock_wait(c_lock->trx->mysql_thd, c_lock->trx->id);
			}
		} else {
			ut_list_append(table->locks, lock, TableLockGetNode());
		}

		trx_mutex_enter(c_lock->trx);

		if (c_lock->trx->lock.que_state == TRX_QUE_LOCK_WAIT) {
			c_lock->trx->lock.was_chosen_as_deadlock_victim = TRUE;

			if (UNIV_UNLIKELY(wsrep_debug)) {
				wsrep_report_bf_lock_wait(trx->mysql_thd, trx->id);
				wsrep_report_bf_lock_wait(c_lock->trx->mysql_thd, c_lock->trx->id);
				wsrep_print_wait_locks(c_lock);
			}

			/* The lock release will call lock_grant(),
			which would acquire trx->mutex again. */
			trx_mutex_exit(trx);
			lock_cancel_waiting_and_release(
				c_lock->trx->lock.wait_lock);
			trx_mutex_enter(trx);
		}

		trx_mutex_exit(c_lock->trx);
	} else
#endif /* WITH_WSREP */
	ut_list_append(table->locks, lock, TableLockGetNode());

	if (type_mode & LOCK_WAIT) {

		lock_set_lock_and_trx_wait(lock, trx);
	}

	lock->trx->lock.table_locks.push_back(lock);

	MONITOR_INC(MONITOR_TABLELOCK_CREATED);
	MONITOR_INC(MONITOR_NUM_TABLELOCK);

	return(lock);
}

/*************************************************************//**
Pops autoinc lock requests from the transaction's autoinc_locks. We
handle the case where there are gaps in the array and they need to
be popped off the stack. */
UNIV_INLINE
void
lock_table_pop_autoinc_locks(
/*=========================*/
	trx_t*	trx)	/*!< in/out: transaction that owns the AUTOINC locks */
{
	ut_ad(lock_mutex_own());
	ut_ad(!ib_vector_is_empty(trx->autoinc_locks));

	/* Skip any gaps, gaps are NULL lock entries in the
	trx->autoinc_locks vector. */

	do {
		ib_vector_pop(trx->autoinc_locks);

		if (ib_vector_is_empty(trx->autoinc_locks)) {
			return;
		}

	} while (*(lock_t**) ib_vector_get_last(trx->autoinc_locks) == NULL);
}

/*************************************************************//**
Removes an autoinc lock request from the transaction's autoinc_locks. */
UNIV_INLINE
void
lock_table_remove_autoinc_lock(
/*===========================*/
	lock_t*	lock,	/*!< in: table lock */
	trx_t*	trx)	/*!< in/out: transaction that owns the lock */
{
	lock_t*	autoinc_lock;
	lint	i = ib_vector_size(trx->autoinc_locks) - 1;

	ut_ad(lock_mutex_own());
	ut_ad(lock_get_mode(lock) == LOCK_AUTO_INC);
	ut_ad(lock_get_type_low(lock) & LOCK_TABLE);
	ut_ad(!ib_vector_is_empty(trx->autoinc_locks));

	/* With stored functions and procedures the user may drop
	a table within the same "statement". This special case has
	to be handled by deleting only those AUTOINC locks that were
	held by the table being dropped. */

	autoinc_lock = *static_cast<lock_t**>(
		ib_vector_get(trx->autoinc_locks, i));

	/* This is the default fast case. */

	if (autoinc_lock == lock) {
		lock_table_pop_autoinc_locks(trx);
	} else {
		/* The last element should never be NULL */
		ut_a(autoinc_lock != NULL);

		/* Handle freeing the locks from within the stack. */

		while (--i >= 0) {
			autoinc_lock = *static_cast<lock_t**>(
				ib_vector_get(trx->autoinc_locks, i));

			if (autoinc_lock == lock) {
				void*	null_var = NULL;
				ib_vector_set(trx->autoinc_locks, i, &null_var);
				return;
			}
		}

		/* Must find the autoinc lock. */
		ut_error;
	}
}

/*************************************************************//**
Removes a table lock request from the queue and the trx list of locks;
this is a low-level function which does NOT check if waiting requests
can now be granted. */
UNIV_INLINE
void
lock_table_remove_low(
/*==================*/
	lock_t*	lock)	/*!< in/out: table lock */
{
	trx_t*		trx;
	dict_table_t*	table;

	ut_ad(lock_mutex_own());

	trx = lock->trx;
	table = lock->un_member.tab_lock.table;

	/* Remove the table from the transaction's AUTOINC vector, if
	the lock that is being released is an AUTOINC lock. */
	if (lock_get_mode(lock) == LOCK_AUTO_INC) {

		/* The table's AUTOINC lock can get transferred to
		another transaction before we get here. */
		if (table->autoinc_trx == trx) {
			table->autoinc_trx = NULL;
		}

		/* The locks must be freed in the reverse order from
		the one in which they were acquired. This is to avoid
		traversing the AUTOINC lock vector unnecessarily.

		We only store locks that were granted in the
		trx->autoinc_locks vector (see lock_table_create()
		and lock_grant()). Therefore it can be empty and we
		need to check for that. */

		if (!lock_get_wait(lock)
		    && !ib_vector_is_empty(trx->autoinc_locks)) {

			lock_table_remove_autoinc_lock(lock, trx);
		}

		ut_a(table->n_waiting_or_granted_auto_inc_locks > 0);
		table->n_waiting_or_granted_auto_inc_locks--;
	}

	UT_LIST_REMOVE(trx->lock.trx_locks, lock);
	ut_list_remove(table->locks, lock, TableLockGetNode());

	MONITOR_INC(MONITOR_TABLELOCK_REMOVED);
	MONITOR_DEC(MONITOR_NUM_TABLELOCK);
}

/*********************************************************************//**
Enqueues a waiting request for a table lock which cannot be granted
immediately. Checks for deadlocks.
@retval	DB_LOCK_WAIT	if the waiting lock was enqueued
@retval	DB_DEADLOCK	if this transaction was chosen as the victim
@retval	DB_SUCCESS	if the other transaction committed or aborted */
static
dberr_t
lock_table_enqueue_waiting(
/*=======================*/
	unsigned	mode,	/*!< in: lock mode this transaction is
				requesting */
	dict_table_t*	table,	/*!< in/out: table */
	que_thr_t*	thr	/*!< in: query thread */
#ifdef WITH_WSREP
	, lock_t*	c_lock	/*!< in: conflicting lock or NULL */
#endif
)
{
	trx_t*		trx;
	lock_t*		lock;

	ut_ad(lock_mutex_own());
	ut_ad(!srv_read_only_mode);

	trx = thr_get_trx(thr);
	ut_ad(trx_mutex_own(trx));
	ut_a(!que_thr_stop(thr));

	switch (trx_get_dict_operation(trx)) {
	case TRX_DICT_OP_NONE:
		break;
	case TRX_DICT_OP_TABLE:
	case TRX_DICT_OP_INDEX:
		ib::error() << "A table lock wait happens in a dictionary"
			" operation. Table " << table->name
			<< ". " << BUG_REPORT_MSG;
		ut_ad(0);
	}

#ifdef WITH_WSREP
	if (trx->is_wsrep() && trx->lock.was_chosen_as_deadlock_victim) {
		return(DB_DEADLOCK);
	}
#endif /* WITH_WSREP */

	/* Enqueue the lock request that will wait to be granted */
	lock = lock_table_create(table, mode | LOCK_WAIT, trx
#ifdef WITH_WSREP
				 , c_lock
#endif
				 );

	const trx_t*	victim_trx =
		DeadlockChecker::check_and_resolve(lock, trx);

	if (victim_trx != 0) {
		ut_ad(victim_trx == trx);

		/* The order here is important, we don't want to
		lose the state of the lock before calling remove. */
		lock_table_remove_low(lock);
		lock_reset_lock_and_trx_wait(lock);

		return(DB_DEADLOCK);

	} else if (trx->lock.wait_lock == NULL) {
		/* Deadlock resolution chose another transaction as a victim,
		and we accidentally got our lock granted! */

		return(DB_SUCCESS);
	}

	trx->lock.que_state = TRX_QUE_LOCK_WAIT;

	trx->lock.wait_started = time(NULL);
	trx->lock.was_chosen_as_deadlock_victim = false;

	ut_a(que_thr_stop(thr));

	MONITOR_INC(MONITOR_TABLELOCK_WAIT);

	return(DB_LOCK_WAIT);
}

/*********************************************************************//**
Checks if other transactions have an incompatible mode lock request in
the lock queue.
@return lock or NULL */
UNIV_INLINE
lock_t*
lock_table_other_has_incompatible(
/*==============================*/
	const trx_t*		trx,	/*!< in: transaction, or NULL if all
					transactions should be included */
	ulint			wait,	/*!< in: LOCK_WAIT if also
					waiting locks are taken into
					account, or 0 if not */
	const dict_table_t*	table,	/*!< in: table */
	lock_mode		mode)	/*!< in: lock mode */
{
	lock_t*	lock;

	ut_ad(lock_mutex_own());

	for (lock = UT_LIST_GET_LAST(table->locks);
	     lock != NULL;
	     lock = UT_LIST_GET_PREV(un_member.tab_lock.locks, lock)) {

		if (lock->trx != trx
		    && !lock_mode_compatible(lock_get_mode(lock), mode)
		    && (wait || !lock_get_wait(lock))) {

#ifdef WITH_WSREP
			if (lock->trx->is_wsrep()) {
				if (UNIV_UNLIKELY(wsrep_debug)) {
					ib::info() << "WSREP: table lock abort for table:"
						   << table->name;
					ib::info() << " SQL: "
					   << wsrep_thd_query(lock->trx->mysql_thd);
				}
				trx_mutex_enter(lock->trx);
				wsrep_kill_victim((trx_t *)trx, (lock_t *)lock);
				trx_mutex_exit(lock->trx);
			}
#endif /* WITH_WSREP */

			return(lock);
		}
	}

	return(NULL);
}

/*********************************************************************//**
Locks the specified database table in the mode given. If the lock cannot
be granted immediately, the query thread is put to wait.
@return DB_SUCCESS, DB_LOCK_WAIT, or DB_DEADLOCK */
dberr_t
lock_table(
/*=======*/
	unsigned	flags,	/*!< in: if BTR_NO_LOCKING_FLAG bit is set,
				does nothing */
	dict_table_t*	table,	/*!< in/out: database table
				in dictionary cache */
	lock_mode	mode,	/*!< in: lock mode */
	que_thr_t*	thr)	/*!< in: query thread */
{
	trx_t*		trx;
	dberr_t		err;
	lock_t*		wait_for;

	ut_ad(table && thr);

	/* Given limited visibility of temp-table we can avoid
	locking overhead */
	if ((flags & BTR_NO_LOCKING_FLAG)
	    || srv_read_only_mode
	    || table->is_temporary()) {

		return(DB_SUCCESS);
	}

	ut_a(flags == 0);

	trx = thr_get_trx(thr);

	/* Look for equal or stronger locks the same trx already
	has on the table. No need to acquire the lock mutex here
	because only this transacton can add/access table locks
	to/from trx_t::table_locks. */

	if (lock_table_has(trx, table, mode)) {

		return(DB_SUCCESS);
	}

	/* Read only transactions can write to temp tables, we don't want
	to promote them to RW transactions. Their updates cannot be visible
	to other transactions. Therefore we can keep them out
	of the read views. */

	if ((mode == LOCK_IX || mode == LOCK_X)
	    && !trx->read_only
	    && trx->rsegs.m_redo.rseg == 0) {

		trx_set_rw_mode(trx);
	}

	lock_mutex_enter();

	DBUG_EXECUTE_IF("fatal-semaphore-timeout",
		{ os_thread_sleep(3600000000LL); });

	/* We have to check if the new lock is compatible with any locks
	other transactions have in the table lock queue. */

	wait_for = lock_table_other_has_incompatible(
		trx, LOCK_WAIT, table, mode);

	trx_mutex_enter(trx);

	/* Another trx has a request on the table in an incompatible
	mode: this trx may have to wait */

	if (wait_for != NULL) {
		err = lock_table_enqueue_waiting(flags | mode, table,
						 thr
#ifdef WITH_WSREP
						 , wait_for
#endif
						 );
	} else {
		lock_table_create(table, flags | mode, trx);

		ut_a(!flags || mode == LOCK_S || mode == LOCK_X);

		err = DB_SUCCESS;
	}

	lock_mutex_exit();

	trx_mutex_exit(trx);

	return(err);
}

/*********************************************************************//**
Creates a table IX lock object for a resurrected transaction. */
void
lock_table_ix_resurrect(
/*====================*/
	dict_table_t*	table,	/*!< in/out: table */
	trx_t*		trx)	/*!< in/out: transaction */
{
	ut_ad(trx->is_recovered);

	if (lock_table_has(trx, table, LOCK_IX)) {
		return;
	}

	lock_mutex_enter();

	/* We have to check if the new lock is compatible with any locks
	other transactions have in the table lock queue. */

	ut_ad(!lock_table_other_has_incompatible(
		      trx, LOCK_WAIT, table, LOCK_IX));

	trx_mutex_enter(trx);
	lock_table_create(table, LOCK_IX, trx);
	lock_mutex_exit();
	trx_mutex_exit(trx);
}

/*********************************************************************//**
Checks if a waiting table lock request still has to wait in a queue.
@return TRUE if still has to wait */
static
bool
lock_table_has_to_wait_in_queue(
/*============================*/
	const lock_t*	wait_lock)	/*!< in: waiting table lock */
{
	const dict_table_t*	table;
	const lock_t*		lock;

	ut_ad(lock_mutex_own());
	ut_ad(lock_get_wait(wait_lock));

	table = wait_lock->un_member.tab_lock.table;

	for (lock = UT_LIST_GET_FIRST(table->locks);
	     lock != wait_lock;
	     lock = UT_LIST_GET_NEXT(un_member.tab_lock.locks, lock)) {

		if (lock_has_to_wait(wait_lock, lock)) {

			return(true);
		}
	}

	return(false);
}

/*************************************************************//**
Removes a table lock request, waiting or granted, from the queue and grants
locks to other transactions in the queue, if they now are entitled to a
lock. */
static
void
lock_table_dequeue(
/*===============*/
	lock_t*	in_lock)/*!< in/out: table lock object; transactions waiting
			behind will get their lock requests granted, if
			they are now qualified to it */
{
	ut_ad(lock_mutex_own());
	ut_a(lock_get_type_low(in_lock) == LOCK_TABLE);

	lock_t*	lock = UT_LIST_GET_NEXT(un_member.tab_lock.locks, in_lock);

	lock_table_remove_low(in_lock);

	/* Check if waiting locks in the queue can now be granted: grant
	locks if there are no conflicting locks ahead. */

	for (/* No op */;
	     lock != NULL;
	     lock = UT_LIST_GET_NEXT(un_member.tab_lock.locks, lock)) {

		if (lock_get_wait(lock)
		    && !lock_table_has_to_wait_in_queue(lock)) {

			/* Grant the lock */
			ut_ad(in_lock->trx != lock->trx);
			lock_grant(lock);
		}
	}
}

/** Sets a lock on a table based on the given mode.
@param[in]	table	table to lock
@param[in,out]	trx	transaction
@param[in]	mode	LOCK_X or LOCK_S
@return error code or DB_SUCCESS. */
dberr_t
lock_table_for_trx(
	dict_table_t*	table,
	trx_t*		trx,
	enum lock_mode	mode)
{
	mem_heap_t*	heap;
	que_thr_t*	thr;
	dberr_t		err;
	sel_node_t*	node;
	heap = mem_heap_create(512);

	node = sel_node_create(heap);
	thr = pars_complete_graph_for_exec(node, trx, heap, NULL);
	thr->graph->state = QUE_FORK_ACTIVE;

	/* We use the select query graph as the dummy graph needed
	in the lock module call */

	thr = static_cast<que_thr_t*>(
		que_fork_get_first_thr(
			static_cast<que_fork_t*>(que_node_get_parent(thr))));

	thr->start_running();

run_again:
	thr->run_node = thr;
	thr->prev_node = thr->common.parent;

	err = lock_table(0, table, mode, thr);

	trx->error_state = err;

	if (UNIV_LIKELY(err == DB_SUCCESS)) {
		thr->stop_no_error();
	} else {
		que_thr_stop_for_mysql(thr);

		if (row_mysql_handle_errors(&err, trx, thr, NULL)) {
			goto run_again;
		}
	}

	que_graph_free(thr->graph);
	trx->op_info = "";

	return(err);
}

/*=========================== LOCK RELEASE ==============================*/
static
void
lock_grant_and_move_on_rec(
	lock_t*			first_lock,
	ulint			heap_no)
{
	lock_t*		lock;
	const page_id_t	page_id(first_lock->un_member.rec_lock.page_id);
	const ulint	rec_fold= page_id.fold();
	lock_t*		previous = static_cast<lock_t*>(
		lock_sys.rec_hash.array[lock_sys.hash(page_id)]
		.node);
	if (previous == NULL) {
		return;
	}
	if (previous == first_lock) {
		lock = previous;
	} else {
		while (previous->hash &&
				previous->hash != first_lock) {
			previous = previous->hash;
	    }
		lock = previous->hash;
	}
	/* Grant locks if there are no conflicting locks ahead.
	 Move granted locks to the head of the list. */
	while (lock) {
		ut_ad(!lock->trx->is_wsrep());
		/* If the lock is a wait lock on this page, and it does not need to wait. */
		if (lock->un_member.rec_lock.page_id == page_id
			&& lock_rec_get_nth_bit(lock, heap_no)
			&& lock_get_wait(lock)
			&& !lock_rec_has_to_wait_in_queue(lock)) {

			lock_grant(lock);

			if (previous != NULL) {
				/* Move the lock to the head of the list. */
				HASH_GET_NEXT(hash, previous) = HASH_GET_NEXT(hash, lock);
				lock_rec_insert_to_head(lock, rec_fold);
			} else {
				/* Already at the head of the list. */
				previous = lock;
			}
			/* Move on to the next lock. */
			lock = static_cast<lock_t *>(HASH_GET_NEXT(hash, previous));
		} else {
			previous = lock;
			lock = static_cast<lock_t *>(HASH_GET_NEXT(hash, lock));
		}
	}
}

/*************************************************************//**
Removes a granted record lock of a transaction from the queue and grants
locks to other transactions waiting in the queue if they now are entitled
to a lock. */
void
lock_rec_unlock(
/*============*/
	trx_t*			trx,	/*!< in/out: transaction that has
					set a record lock */
	const buf_block_t*	block,	/*!< in: buffer block containing rec */
	const rec_t*		rec,	/*!< in: record */
	lock_mode		lock_mode)/*!< in: LOCK_S or LOCK_X */
{
	lock_t*		first_lock;
	lock_t*		lock;
	ulint		heap_no;

	ut_ad(trx);
	ut_ad(rec);
	ut_ad(block->frame == page_align(rec));
	ut_ad(!trx->lock.wait_lock);
	ut_ad(trx_state_eq(trx, TRX_STATE_ACTIVE));
	ut_ad(!page_rec_is_metadata(rec));

	heap_no = page_rec_get_heap_no(rec);

	lock_mutex_enter();
	trx_mutex_enter(trx);

	first_lock = lock_rec_get_first(&lock_sys.rec_hash, block, heap_no);

	/* Find the last lock with the same lock_mode and transaction
	on the record. */

	for (lock = first_lock; lock != NULL;
	     lock = lock_rec_get_next(heap_no, lock)) {
		if (lock->trx == trx && lock_get_mode(lock) == lock_mode) {
			goto released;
		}
	}

	lock_mutex_exit();
	trx_mutex_exit(trx);

	{
		ib::error	err;
		err << "Unlock row could not find a " << lock_mode
			<< " mode lock on the record. Current statement: ";
		size_t		stmt_len;
		if (const char* stmt = innobase_get_stmt_unsafe(
			    trx->mysql_thd, &stmt_len)) {
			err.write(stmt, stmt_len);
		}
	}

	return;

released:
	ut_a(!lock_get_wait(lock));
	lock_rec_reset_nth_bit(lock, heap_no);

	if (innodb_lock_schedule_algorithm
		== INNODB_LOCK_SCHEDULE_ALGORITHM_FCFS ||
		thd_is_replication_slave_thread(lock->trx->mysql_thd)) {

		/* Check if we can now grant waiting lock requests */

		for (lock = first_lock; lock != NULL;
			 lock = lock_rec_get_next(heap_no, lock)) {
			if (!lock_get_wait(lock)) {
				continue;
			}
			const lock_t* c = lock_rec_has_to_wait_in_queue(lock);
			if (!c) {
				/* Grant the lock */
				ut_ad(trx != lock->trx);
				lock_grant(lock);
			}
		}
	} else {
		lock_grant_and_move_on_rec(first_lock, heap_no);
	}

	lock_mutex_exit();
	trx_mutex_exit(trx);
}

#ifdef UNIV_DEBUG
/*********************************************************************//**
Check if a transaction that has X or IX locks has set the dict_op
code correctly. */
static
void
lock_check_dict_lock(
/*==================*/
	const lock_t*	lock)	/*!< in: lock to check */
{
	if (lock_get_type_low(lock) == LOCK_REC) {
		ut_ad(!lock->index->table->is_temporary());

		/* Check if the transcation locked a record
		in a system table in X mode. It should have set
		the dict_op code correctly if it did. */
		if (lock->index->table->id < DICT_HDR_FIRST_ID
		    && lock_get_mode(lock) == LOCK_X) {

			ut_ad(lock_get_mode(lock) != LOCK_IX);
			ut_ad(lock->trx->dict_operation != TRX_DICT_OP_NONE);
		}
	} else {
		ut_ad(lock_get_type_low(lock) & LOCK_TABLE);

		const dict_table_t* table = lock->un_member.tab_lock.table;
		ut_ad(!table->is_temporary());

		/* Check if the transcation locked a system table
		in IX mode. It should have set the dict_op code
		correctly if it did. */
		if (table->id < DICT_HDR_FIRST_ID
		    && (lock_get_mode(lock) == LOCK_X
			|| lock_get_mode(lock) == LOCK_IX)) {

			ut_ad(lock->trx->dict_operation != TRX_DICT_OP_NONE);
		}
	}
}
#endif /* UNIV_DEBUG */

/** Release the explicit locks of a committing transaction,
and release possible other transactions waiting because of these locks. */
void lock_release(trx_t* trx)
{
#ifdef UNIV_DEBUG
	std::set<table_id_t> to_evict;
	if (innodb_evict_tables_on_commit_debug && !trx->is_recovered)
# if 1 /* if dict_stats_exec_sql() were not playing dirty tricks */
	if (!mutex_own(&dict_sys.mutex))
# else /* this would be more proper way to do it */
	if (!trx->dict_operation_lock_mode && !trx->dict_operation)
# endif
	for (const auto& p : trx->mod_tables)
		if (!p.first->is_temporary())
			to_evict.emplace(p.first->id);
#endif
	ulint		count = 0;
	trx_id_t	max_trx_id = trx_sys.get_max_trx_id();

	lock_mutex_enter();
	ut_ad(!trx_mutex_own(trx));

	for (lock_t* lock = UT_LIST_GET_LAST(trx->lock.trx_locks);
	     lock != NULL;
	     lock = UT_LIST_GET_LAST(trx->lock.trx_locks)) {

		ut_d(lock_check_dict_lock(lock));

		if (lock_get_type_low(lock) == LOCK_REC) {

			lock_rec_dequeue_from_page(lock);
		} else {
			dict_table_t*	table;

			table = lock->un_member.tab_lock.table;

			if (lock_get_mode(lock) != LOCK_IS
			    && trx->undo_no != 0) {

				/* The trx may have modified the table. We
				block the use of the MySQL query cache for
				all currently active transactions. */

				table->query_cache_inv_trx_id = max_trx_id;
			}

			lock_table_dequeue(lock);
		}

		if (count == LOCK_RELEASE_INTERVAL) {
			/* Release the  mutex for a while, so that we
			do not monopolize it */

			lock_mutex_exit();

			lock_mutex_enter();

			count = 0;
		}

		++count;
	}

	lock_mutex_exit();

#ifdef UNIV_DEBUG
	if (to_evict.empty()) {
		return;
	}
	mutex_enter(&dict_sys.mutex);
	lock_mutex_enter();
	for (table_id_t id : to_evict) {
		if (dict_table_t *table = dict_table_open_on_id(
			    id, TRUE, DICT_TABLE_OP_OPEN_ONLY_IF_CACHED)) {
			if (!table->get_ref_count()
			    && !UT_LIST_GET_LEN(table->locks)) {
				dict_sys.remove(table, true);
			}
		}
	}
	lock_mutex_exit();
	mutex_exit(&dict_sys.mutex);
#endif
}

/** Release non-exclusive locks on XA PREPARE,
and release possible other transactions waiting because of these locks. */
void lock_release_on_prepare(trx_t *trx)
{
  ulint count= 0;
  lock_mutex_enter();
  ut_ad(!trx_mutex_own(trx));

  for (lock_t *lock= UT_LIST_GET_LAST(trx->lock.trx_locks); lock; )
  {
    ut_ad(lock->trx == trx);

    if (lock_get_type_low(lock) == LOCK_REC)
    {
      ut_ad(!lock->index->table->is_temporary());
      if (lock_rec_get_gap(lock) || lock_get_mode(lock) != LOCK_X)
        lock_rec_dequeue_from_page(lock);
      else
      {
        ut_ad(trx->dict_operation ||
              lock->index->table->id >= DICT_HDR_FIRST_ID);
retain_lock:
        lock= UT_LIST_GET_PREV(trx_locks, lock);
        continue;
      }
    }
    else
    {
      ut_ad(lock_get_type_low(lock) & LOCK_TABLE);
      ut_d(dict_table_t *table= lock->un_member.tab_lock.table);
      ut_ad(!table->is_temporary());

      switch (lock_get_mode(lock)) {
      case LOCK_IS:
      case LOCK_S:
        lock_table_dequeue(lock);
        break;
      case LOCK_IX:
      case LOCK_X:
        ut_ad(table->id >= DICT_HDR_FIRST_ID || trx->dict_operation);
        /* fall through */
      default:
        goto retain_lock;
      }
    }

    if (++count == LOCK_RELEASE_INTERVAL)
    {
      lock_mutex_exit();
      count= 0;
      lock_mutex_enter();
    }

    lock= UT_LIST_GET_LAST(trx->lock.trx_locks);
  }

  lock_mutex_exit();
}

/* True if a lock mode is S or X */
#define IS_LOCK_S_OR_X(lock) \
	(lock_get_mode(lock) == LOCK_S \
	 || lock_get_mode(lock) == LOCK_X)

/*********************************************************************//**
Removes table locks of the transaction on a table to be dropped. */
static
void
lock_trx_table_locks_remove(
/*========================*/
	const lock_t*	lock_to_remove)		/*!< in: lock to remove */
{
	trx_t*		trx = lock_to_remove->trx;

	ut_ad(lock_mutex_own());

	/* It is safe to read this because we are holding the lock mutex */
	if (!trx->lock.cancel) {
		trx_mutex_enter(trx);
	} else {
		ut_ad(trx_mutex_own(trx));
	}

	for (lock_list::iterator it = trx->lock.table_locks.begin(),
             end = trx->lock.table_locks.end(); it != end; ++it) {
		const lock_t*	lock = *it;

		ut_ad(!lock || trx == lock->trx);
		ut_ad(!lock || lock_get_type_low(lock) & LOCK_TABLE);
		ut_ad(!lock || lock->un_member.tab_lock.table);

		if (lock == lock_to_remove) {
			*it = NULL;

			if (!trx->lock.cancel) {
				trx_mutex_exit(trx);
			}

			return;
		}
	}

	if (!trx->lock.cancel) {
		trx_mutex_exit(trx);
	}

	/* Lock must exist in the vector. */
	ut_error;
}

/*===================== VALIDATION AND DEBUGGING ====================*/

/** Print info of a table lock.
@param[in,out]	file	output stream
@param[in]	lock	table lock */
static
void
lock_table_print(FILE* file, const lock_t* lock)
{
	ut_ad(lock_mutex_own());
	ut_a(lock_get_type_low(lock) == LOCK_TABLE);

	fputs("TABLE LOCK table ", file);
	ut_print_name(file, lock->trx,
		      lock->un_member.tab_lock.table->name.m_name);
	fprintf(file, " trx id " TRX_ID_FMT, trx_get_id_for_print(lock->trx));

	if (lock_get_mode(lock) == LOCK_S) {
		fputs(" lock mode S", file);
	} else if (lock_get_mode(lock) == LOCK_X) {
		ut_ad(lock->trx->id != 0);
		fputs(" lock mode X", file);
	} else if (lock_get_mode(lock) == LOCK_IS) {
		fputs(" lock mode IS", file);
	} else if (lock_get_mode(lock) == LOCK_IX) {
		ut_ad(lock->trx->id != 0);
		fputs(" lock mode IX", file);
	} else if (lock_get_mode(lock) == LOCK_AUTO_INC) {
		fputs(" lock mode AUTO-INC", file);
	} else {
		fprintf(file, " unknown lock mode %lu",
			(ulong) lock_get_mode(lock));
	}

	if (lock_get_wait(lock)) {
		fputs(" waiting", file);
	}

	putc('\n', file);
}

/** Pretty-print a record lock.
@param[in,out]	file	output stream
@param[in]	lock	record lock
@param[in,out]	mtr	mini-transaction for accessing the record */
static void lock_rec_print(FILE* file, const lock_t* lock, mtr_t& mtr)
{
	ut_ad(lock_mutex_own());
	ut_a(lock_get_type_low(lock) == LOCK_REC);

	const page_id_t page_id(lock->un_member.rec_lock.page_id);

	fprintf(file, "RECORD LOCKS space id %u page no %u n bits " ULINTPF
		" index %s of table ",
		page_id.space(), page_id.page_no(),
		lock_rec_get_n_bits(lock),
		lock->index->name());
	ut_print_name(file, lock->trx, lock->index->table->name.m_name);
	fprintf(file, " trx id " TRX_ID_FMT, trx_get_id_for_print(lock->trx));

	if (lock_get_mode(lock) == LOCK_S) {
		fputs(" lock mode S", file);
	} else if (lock_get_mode(lock) == LOCK_X) {
		fputs(" lock_mode X", file);
	} else {
		ut_error;
	}

	if (lock_rec_get_gap(lock)) {
		fputs(" locks gap before rec", file);
	}

	if (lock_rec_get_rec_not_gap(lock)) {
		fputs(" locks rec but not gap", file);
	}

	if (lock_rec_get_insert_intention(lock)) {
		fputs(" insert intention", file);
	}

	if (lock_get_wait(lock)) {
		fputs(" waiting", file);
	}

	putc('\n', file);

	mem_heap_t*		heap		= NULL;
	rec_offs		offsets_[REC_OFFS_NORMAL_SIZE];
	rec_offs*		offsets		= offsets_;
	rec_offs_init(offsets_);

	mtr.start();
	const buf_block_t* block = buf_page_try_get(page_id, &mtr);

	for (ulint i = 0; i < lock_rec_get_n_bits(lock); ++i) {

		if (!lock_rec_get_nth_bit(lock, i)) {
			continue;
		}

		fprintf(file, "Record lock, heap no %lu", (ulong) i);

		if (block) {
			ut_ad(page_is_leaf(block->frame));
			const rec_t*	rec;

			rec = page_find_rec_with_heap_no(
				buf_block_get_frame(block), i);
			ut_ad(!page_rec_is_metadata(rec));

			offsets = rec_get_offsets(
				rec, lock->index, offsets,
				lock->index->n_core_fields,
				ULINT_UNDEFINED, &heap);

			putc(' ', file);
			rec_print_new(file, rec, offsets);
		}

		putc('\n', file);
	}

	mtr.commit();

	if (UNIV_LIKELY_NULL(heap)) {
		mem_heap_free(heap);
	}
}

#ifdef UNIV_DEBUG
/* Print the number of lock structs from lock_print_info_summary() only
in non-production builds for performance reasons, see
http://bugs.mysql.com/36942 */
#define PRINT_NUM_OF_LOCK_STRUCTS
#endif /* UNIV_DEBUG */

#ifdef PRINT_NUM_OF_LOCK_STRUCTS
/*********************************************************************//**
Calculates the number of record lock structs in the record lock hash table.
@return number of record locks */
static ulint lock_get_n_rec_locks()
{
	ulint	n_locks	= 0;
	ulint	i;

	ut_ad(lock_mutex_own());

	for (i = 0; i < lock_sys.rec_hash.n_cells; i++) {
		const lock_t*	lock;

		for (lock = static_cast<const lock_t*>(
			     HASH_GET_FIRST(&lock_sys.rec_hash, i));
		     lock != 0;
		     lock = static_cast<const lock_t*>(
				HASH_GET_NEXT(hash, lock))) {

			n_locks++;
		}
	}

	return(n_locks);
}
#endif /* PRINT_NUM_OF_LOCK_STRUCTS */

/*********************************************************************//**
Prints info of locks for all transactions.
@return FALSE if not able to obtain lock mutex
and exits without printing info */
ibool
lock_print_info_summary(
/*====================*/
	FILE*	file,	/*!< in: file where to print */
	ibool	nowait)	/*!< in: whether to wait for the lock mutex */
{
	/* if nowait is FALSE, wait on the lock mutex,
	otherwise return immediately if fail to obtain the
	mutex. */
	if (!nowait) {
		lock_mutex_enter();
	} else if (lock_mutex_enter_nowait()) {
		fputs("FAIL TO OBTAIN LOCK MUTEX,"
		      " SKIP LOCK INFO PRINTING\n", file);
		return(FALSE);
	}

	if (lock_deadlock_found) {
		fputs("------------------------\n"
		      "LATEST DETECTED DEADLOCK\n"
		      "------------------------\n", file);

		if (!srv_read_only_mode) {
			ut_copy_file(file, lock_latest_err_file);
		}
	}

	fputs("------------\n"
	      "TRANSACTIONS\n"
	      "------------\n", file);

	fprintf(file, "Trx id counter " TRX_ID_FMT "\n",
		trx_sys.get_max_trx_id());

	fprintf(file,
		"Purge done for trx's n:o < " TRX_ID_FMT
		" undo n:o < " TRX_ID_FMT " state: %s\n"
		"History list length %u\n",
		purge_sys.tail.trx_no,
		purge_sys.tail.undo_no,
		purge_sys.enabled()
		? (purge_sys.running() ? "running"
		   : purge_sys.paused() ? "stopped" : "running but idle")
		: "disabled",
		uint32_t{trx_sys.rseg_history_len});

#ifdef PRINT_NUM_OF_LOCK_STRUCTS
	fprintf(file,
		"Total number of lock structs in row lock hash table %lu\n",
		(ulong) lock_get_n_rec_locks());
#endif /* PRINT_NUM_OF_LOCK_STRUCTS */
	return(TRUE);
}

/** Prints transaction lock wait and MVCC state.
@param[in,out]	file	file where to print
@param[in]	trx	transaction
@param[in]	now	current time */
void
lock_trx_print_wait_and_mvcc_state(FILE* file, const trx_t* trx, time_t now)
{
	fprintf(file, "---");

	trx_print_latched(file, trx, 600);
	trx->read_view.print_limits(file);

	if (trx->lock.que_state == TRX_QUE_LOCK_WAIT) {

		fprintf(file,
			"------- TRX HAS BEEN WAITING %lu SEC"
			" FOR THIS LOCK TO BE GRANTED:\n",
			(ulong) difftime(now, trx->lock.wait_started));

		if (lock_get_type_low(trx->lock.wait_lock) == LOCK_REC) {
			mtr_t mtr;
			lock_rec_print(file, trx->lock.wait_lock, mtr);
		} else {
			lock_table_print(file, trx->lock.wait_lock);
		}

		fprintf(file, "------------------\n");
	}
}

/*********************************************************************//**
Prints info of locks for a transaction. */
static
void
lock_trx_print_locks(
/*=================*/
	FILE*		file,		/*!< in/out: File to write */
	const trx_t*	trx)		/*!< in: current transaction */
{
	mtr_t mtr;
	uint32_t i= 0;
	/* Iterate over the transaction's locks. */
	for (lock_t *lock = UT_LIST_GET_FIRST(trx->lock.trx_locks);
	     lock != NULL;
	     lock = UT_LIST_GET_NEXT(trx_locks, lock)) {
		if (lock_get_type_low(lock) == LOCK_REC) {

			lock_rec_print(file, lock, mtr);
		} else {
			ut_ad(lock_get_type_low(lock) & LOCK_TABLE);

			lock_table_print(file, lock);
		}

		if (++i == 10) {

			fprintf(file,
				"10 LOCKS PRINTED FOR THIS TRX:"
				" SUPPRESSING FURTHER PRINTS\n");

			break;
		}
	}
}

/** Functor to display all transactions */
struct lock_print_info
{
  lock_print_info(FILE* file, time_t now) :
    file(file), now(now),
    purge_trx(purge_sys.query ? purge_sys.query->trx : NULL)
  {}

  void operator()(const trx_t &trx) const
  {
    if (UNIV_UNLIKELY(&trx == purge_trx))
      return;
    lock_trx_print_wait_and_mvcc_state(file, &trx, now);

    if (trx.will_lock && srv_print_innodb_lock_monitor)
      lock_trx_print_locks(file, &trx);
  }

  FILE* const file;
  const time_t now;
  const trx_t* const purge_trx;
};

/*********************************************************************//**
Prints info of locks for each transaction. This function assumes that the
caller holds the lock mutex and more importantly it will release the lock
mutex on behalf of the caller. (This should be fixed in the future). */
void
lock_print_info_all_transactions(
/*=============================*/
	FILE*		file)	/*!< in/out: file where to print */
{
	ut_ad(lock_mutex_own());

	fprintf(file, "LIST OF TRANSACTIONS FOR EACH SESSION:\n");

	trx_sys.trx_list.for_each(lock_print_info(file, time(nullptr)));
	lock_mutex_exit();

	ut_ad(lock_validate());
}

#ifdef UNIV_DEBUG
/*********************************************************************//**
Find the the lock in the trx_t::trx_lock_t::table_locks vector.
@return true if found */
static
bool
lock_trx_table_locks_find(
/*======================*/
	trx_t*		trx,		/*!< in: trx to validate */
	const lock_t*	find_lock)	/*!< in: lock to find */
{
	bool		found = false;

	ut_ad(trx_mutex_own(trx));

	for (lock_list::const_iterator it = trx->lock.table_locks.begin(),
             end = trx->lock.table_locks.end(); it != end; ++it) {

		const lock_t*	lock = *it;

		if (lock == NULL) {

			continue;

		} else if (lock == find_lock) {

			/* Can't be duplicates. */
			ut_a(!found);
			found = true;
		}

		ut_a(trx == lock->trx);
		ut_a(lock_get_type_low(lock) & LOCK_TABLE);
		ut_a(lock->un_member.tab_lock.table != NULL);
	}

	return(found);
}

/*********************************************************************//**
Validates the lock queue on a table.
@return TRUE if ok */
static
ibool
lock_table_queue_validate(
/*======================*/
	const dict_table_t*	table)	/*!< in: table */
{
	const lock_t*	lock;

	ut_ad(lock_mutex_own());

	for (lock = UT_LIST_GET_FIRST(table->locks);
	     lock != NULL;
	     lock = UT_LIST_GET_NEXT(un_member.tab_lock.locks, lock)) {

		/* lock->trx->state cannot change from or to NOT_STARTED
		while we are holding the lock_sys.mutex. It may change
		from ACTIVE or PREPARED to PREPARED or COMMITTED. */
		trx_mutex_enter(lock->trx);
		check_trx_state(lock->trx);

		if (lock->trx->state == TRX_STATE_COMMITTED_IN_MEMORY) {
		} else if (!lock_get_wait(lock)) {
			ut_a(!lock_table_other_has_incompatible(
				     lock->trx, 0, table,
				     lock_get_mode(lock)));
		} else {
			ut_a(lock_table_has_to_wait_in_queue(lock));
		}

		ut_a(lock_trx_table_locks_find(lock->trx, lock));
		trx_mutex_exit(lock->trx);
	}

	return(TRUE);
}

/*********************************************************************//**
Validates the lock queue on a single record.
@return TRUE if ok */
static
bool
lock_rec_queue_validate(
/*====================*/
	bool			locked_lock_trx_sys,
					/*!< in: if the caller holds
					both the lock mutex and
					trx_sys_t->lock. */
	const buf_block_t*	block,	/*!< in: buffer block containing rec */
	const rec_t*		rec,	/*!< in: record to look at */
	const dict_index_t*	index,	/*!< in: index, or NULL if not known */
	const rec_offs*		offsets)/*!< in: rec_get_offsets(rec, index) */
{
	const lock_t*	lock;
	ulint		heap_no;

	ut_a(rec);
	ut_a(block->frame == page_align(rec));
	ut_ad(rec_offs_validate(rec, index, offsets));
	ut_ad(!page_rec_is_comp(rec) == !rec_offs_comp(offsets));
	ut_ad(page_rec_is_leaf(rec));
	ut_ad(lock_mutex_own() == locked_lock_trx_sys);
	ut_ad(!index || dict_index_is_clust(index)
	      || !dict_index_is_online_ddl(index));

	heap_no = page_rec_get_heap_no(rec);

	if (!locked_lock_trx_sys) {
		lock_mutex_enter();
	}

	if (!page_rec_is_user_rec(rec)) {

		for (lock = lock_rec_get_first(&lock_sys.rec_hash,
					       block, heap_no);
		     lock != NULL;
		     lock = lock_rec_get_next_const(heap_no, lock)) {

			ut_ad(!index || lock->index == index);

			trx_mutex_enter(lock->trx);
			ut_ad(!lock->trx->read_only
			      || !lock->trx->is_autocommit_non_locking());
			ut_ad(trx_state_eq(lock->trx,
					   TRX_STATE_COMMITTED_IN_MEMORY)
			      || !lock_get_wait(lock)
			      || lock_rec_has_to_wait_in_queue(lock));
			trx_mutex_exit(lock->trx);
		}

func_exit:
		if (!locked_lock_trx_sys) {
			lock_mutex_exit();
		}

		return true;
	}

	ut_ad(page_rec_is_leaf(rec));
	ut_ad(lock_mutex_own());

	const trx_id_t impl_trx_id = index && index->is_primary()
		? lock_clust_rec_some_has_impl(rec, index, offsets)
		: 0;

	if (trx_t *impl_trx = impl_trx_id
	    ? trx_sys.find(current_trx(), impl_trx_id, false)
	    : 0) {
		/* impl_trx could have been committed before we
		acquire its mutex, but not thereafter. */

		mutex_enter(&impl_trx->mutex);
		ut_ad(impl_trx->state != TRX_STATE_NOT_STARTED);
		if (impl_trx->state == TRX_STATE_COMMITTED_IN_MEMORY) {
		} else if (const lock_t* other_lock
			   = lock_rec_other_has_expl_req(
				   LOCK_S, block, true, heap_no,
				   impl_trx)) {
			/* The impl_trx is holding an implicit lock on the
			given record 'rec'. So there cannot be another
			explicit granted lock.  Also, there can be another
			explicit waiting lock only if the impl_trx has an
			explicit granted lock. */

#ifdef WITH_WSREP
			/** Galera record locking rules:
			* If there is no other record lock to the same record, we may grant
			the lock request.
			* If there is other record lock but this requested record lock is
			compatible, we may grant the lock request.
			* If there is other record lock and it is not compatible with
			requested lock, all normal transactions must wait.
			* BF (brute force) additional exceptions :
			** If BF already holds record lock for requested record, we may
			grant new record lock even if there is conflicting record lock(s)
			waiting on a queue.
			** If conflicting transaction holds requested record lock,
			we will cancel this record lock and select conflicting transaction
			for BF abort or kill victim.
			** If conflicting transaction is waiting for requested record lock
			we will cancel this wait and select conflicting transaction
			for BF abort or kill victim.
			** There should not be two BF transactions waiting for same record lock
			*/
			if (other_lock->trx->is_wsrep() && !lock_get_wait(other_lock)) {
				wsrep_report_bf_lock_wait(impl_trx->mysql_thd, impl_trx->id);
				wsrep_report_bf_lock_wait(other_lock->trx->mysql_thd, other_lock->trx->id);

				if (!lock_rec_has_expl(LOCK_X | LOCK_REC_NOT_GAP,
						       block, heap_no,
						       impl_trx)) {
					ib::info() << "WSREP impl BF lock conflict";
				}
			} else
#endif /* WITH_WSREP */
			{
				ut_ad(lock_get_wait(other_lock));
				ut_ad(lock_rec_has_expl(LOCK_X | LOCK_REC_NOT_GAP,
						        block, heap_no, impl_trx));
			}
		}

		mutex_exit(&impl_trx->mutex);
	}

	for (lock = lock_rec_get_first(&lock_sys.rec_hash, block, heap_no);
	     lock != NULL;
	     lock = lock_rec_get_next_const(heap_no, lock)) {
		ut_ad(!lock->trx->read_only
		      || !lock->trx->is_autocommit_non_locking());
		ut_ad(!page_rec_is_metadata(rec));

		if (index) {
			ut_a(lock->index == index);
		}

		if (!lock_rec_get_gap(lock) && !lock_get_wait(lock)) {

			lock_mode	mode;

			if (lock_get_mode(lock) == LOCK_S) {
				mode = LOCK_X;
			} else {
				mode = LOCK_S;
			}

			const lock_t*	other_lock
				= lock_rec_other_has_expl_req(
					mode, block, false, heap_no,
					lock->trx);
#ifdef WITH_WSREP
			if (UNIV_UNLIKELY(other_lock && lock->trx->is_wsrep())) {
				/* Only BF transaction may be granted
				lock before other conflicting lock
				request. */
				if (!wsrep_thd_is_BF(lock->trx->mysql_thd, FALSE)
				    && !wsrep_thd_is_BF(other_lock->trx->mysql_thd, FALSE)) {
					/* If no BF, this case is a bug. */
					wsrep_report_bf_lock_wait(lock->trx->mysql_thd, lock->trx->id);
					wsrep_report_bf_lock_wait(other_lock->trx->mysql_thd, other_lock->trx->id);
					ut_error;
				}
			} else
#endif /* WITH_WSREP */
			ut_ad(!other_lock);
		} else if (lock_get_wait(lock) && !lock_rec_get_gap(lock)) {

			ut_a(lock_rec_has_to_wait_in_queue(lock));
		}
	}

	ut_ad(innodb_lock_schedule_algorithm == INNODB_LOCK_SCHEDULE_ALGORITHM_FCFS ||
		  lock_queue_validate(lock));

	goto func_exit;
}

/*********************************************************************//**
Validates the record lock queues on a page.
@return TRUE if ok */
static
ibool
lock_rec_validate_page(
/*===================*/
	const buf_block_t*	block)	/*!< in: buffer block */
{
	const lock_t*	lock;
	const rec_t*	rec;
	ulint		nth_lock	= 0;
	ulint		nth_bit		= 0;
	ulint		i;
	mem_heap_t*	heap		= NULL;
	rec_offs	offsets_[REC_OFFS_NORMAL_SIZE];
	rec_offs*	offsets		= offsets_;
	rec_offs_init(offsets_);

	lock_mutex_enter();
loop:
	lock = lock_sys.get_first(block->page.id());

	if (!lock) {
		goto function_exit;
	}

	DBUG_ASSERT(block->page.status != buf_page_t::FREED);

	for (i = 0; i < nth_lock; i++) {

		lock = lock_rec_get_next_on_page_const(lock);

		if (!lock) {
			goto function_exit;
		}
	}

	ut_ad(!lock->trx->read_only
	      || !lock->trx->is_autocommit_non_locking());

	/* Only validate the record queues when this thread is not
	holding a space->latch. */
	if (!sync_check_find(SYNC_FSP))
	for (i = nth_bit; i < lock_rec_get_n_bits(lock); i++) {
		bool locked = lock_rec_get_nth_bit(lock, i);
		if (locked || i == PAGE_HEAP_NO_SUPREMUM) {

			rec = page_find_rec_with_heap_no(block->frame, i);
			ut_a(rec);
			ut_ad(!locked || page_rec_is_leaf(rec));

			/* If this thread is holding the file space
			latch (fil_space_t::latch), the following
			check WILL break the latching order and may
			cause a deadlock of threads. */

			if (locked) {
				offsets = rec_get_offsets(rec, lock->index,
					offsets, lock->index->n_core_fields,
					ULINT_UNDEFINED, &heap);
				lock_rec_queue_validate(TRUE, block, rec,
					lock->index, offsets);
			}

			nth_bit = i + 1;

			goto loop;
		}
	}

	nth_bit = 0;
	nth_lock++;

	goto loop;

function_exit:
	lock_mutex_exit();

	if (heap != NULL) {
		mem_heap_free(heap);
	}
	return(TRUE);
}

/*********************************************************************//**
Validate record locks up to a limit.
@return lock at limit or NULL if no more locks in the hash bucket */
static MY_ATTRIBUTE((warn_unused_result))
const lock_t*
lock_rec_validate(
/*==============*/
	ulint		start,		/*!< in: lock_sys.rec_hash
					bucket */
	page_id_t*	limit)		/*!< in/out: upper limit of
					(space, page_no) */
{
	ut_ad(lock_mutex_own());

	for (const lock_t* lock = static_cast<const lock_t*>(
		     HASH_GET_FIRST(&lock_sys.rec_hash, start));
	     lock != NULL;
	     lock = static_cast<const lock_t*>(HASH_GET_NEXT(hash, lock))) {

		ut_ad(!lock->trx->read_only
		      || !lock->trx->is_autocommit_non_locking());
		ut_ad(lock_get_type(lock) == LOCK_REC);

		page_id_t current(lock->un_member.rec_lock.page_id);

		if (current > *limit) {
			*limit = current + 1;
			return(lock);
		}
	}

	return(0);
}

/*********************************************************************//**
Validate a record lock's block */
static void lock_rec_block_validate(const page_id_t page_id)
{
	/* The lock and the block that it is referring to may be freed at
	this point. We pass BUF_GET_POSSIBLY_FREED to skip a debug check.
	If the lock exists in lock_rec_validate_page() we assert
	block->page.status != FREED. */

	buf_block_t*	block;
	mtr_t		mtr;

	/* Transactional locks should never refer to dropped
	tablespaces, because all DDL operations that would drop or
	discard or rebuild a tablespace do hold an exclusive table
	lock, which would conflict with any locks referring to the
	tablespace from other transactions. */
	if (fil_space_t* space = fil_space_t::get(page_id.space())) {
		dberr_t err = DB_SUCCESS;
		mtr_start(&mtr);

		block = buf_page_get_gen(
			page_id,
			space->zip_size(),
			RW_X_LATCH, NULL,
			BUF_GET_POSSIBLY_FREED,
			__FILE__, __LINE__, &mtr, &err);

<<<<<<< HEAD
		if (err != DB_SUCCESS) {
			ib::error() << "Lock rec block validate failed for tablespace "
				   << space->name
				   << page_id << " err " << err;
		}

		if (block && block->page.status != buf_page_t::FREED) {
=======
		if (block) {
>>>>>>> 16cebed5
			buf_block_dbg_add_level(block, SYNC_NO_ORDER_CHECK);

			ut_ad(lock_rec_validate_page(block));
		}

		mtr_commit(&mtr);

		space->release();
	}
}


static my_bool lock_validate_table_locks(rw_trx_hash_element_t *element, void*)
{
  ut_ad(lock_mutex_own());
  mutex_enter(&element->mutex);
  if (element->trx)
  {
    check_trx_state(element->trx);
    for (const lock_t *lock= UT_LIST_GET_FIRST(element->trx->lock.trx_locks);
         lock != NULL;
         lock= UT_LIST_GET_NEXT(trx_locks, lock))
    {
      if (lock_get_type_low(lock) & LOCK_TABLE)
        lock_table_queue_validate(lock->un_member.tab_lock.table);
    }
  }
  mutex_exit(&element->mutex);
  return 0;
}


/*********************************************************************//**
Validates the lock system.
@return TRUE if ok */
static
bool
lock_validate()
/*===========*/
{
	std::set<page_id_t> pages;

	lock_mutex_enter();

	/* Validate table locks */
	trx_sys.rw_trx_hash.iterate(lock_validate_table_locks);

	/* Iterate over all the record locks and validate the locks. We
	don't want to hog the lock_sys_t::mutex. Release it during the
	validation check. */

	for (ulint i = 0; i < lock_sys.rec_hash.n_cells; i++) {
		page_id_t limit(0, 0);

		while (const lock_t* lock = lock_rec_validate(i, &limit)) {
			if (lock_rec_find_set_bit(lock) == ULINT_UNDEFINED) {
				/* The lock bitmap is empty; ignore it. */
				continue;
			}
			pages.insert(lock->un_member.rec_lock.page_id);
		}
	}

	lock_mutex_exit();

	for (page_id_t page_id : pages) {
		lock_rec_block_validate(page_id);
	}

	return(true);
}
#endif /* UNIV_DEBUG */
/*============ RECORD LOCK CHECKS FOR ROW OPERATIONS ====================*/

/*********************************************************************//**
Checks if locks of other transactions prevent an immediate insert of
a record. If they do, first tests if the query thread should anyway
be suspended for some reason; if not, then puts the transaction and
the query thread to the lock wait state and inserts a waiting request
for a gap x-lock to the lock queue.
@return DB_SUCCESS, DB_LOCK_WAIT, or DB_DEADLOCK */
dberr_t
lock_rec_insert_check_and_lock(
/*===========================*/
	ulint		flags,	/*!< in: if BTR_NO_LOCKING_FLAG bit is
				set, does nothing */
	const rec_t*	rec,	/*!< in: record after which to insert */
	buf_block_t*	block,	/*!< in/out: buffer block of rec */
	dict_index_t*	index,	/*!< in: index */
	que_thr_t*	thr,	/*!< in: query thread */
	mtr_t*		mtr,	/*!< in/out: mini-transaction */
	bool*		inherit)/*!< out: set to true if the new
				inserted record maybe should inherit
				LOCK_GAP type locks from the successor
				record */
{
	ut_ad(block->frame == page_align(rec));
	ut_ad(!dict_index_is_online_ddl(index)
	      || index->is_primary()
	      || (flags & BTR_CREATE_FLAG));
	ut_ad(mtr->is_named_space(index->table->space));
	ut_ad(page_rec_is_leaf(rec));

	if (flags & BTR_NO_LOCKING_FLAG) {

		return(DB_SUCCESS);
	}

	ut_ad(!index->table->is_temporary());
	ut_ad(page_is_leaf(block->frame));

	dberr_t		err;
	lock_t*		lock;
	bool		inherit_in = *inherit;
	trx_t*		trx = thr_get_trx(thr);
	const rec_t*	next_rec = page_rec_get_next_const(rec);
	ulint		heap_no = page_rec_get_heap_no(next_rec);
	ut_ad(!rec_is_metadata(next_rec, *index));

	lock_mutex_enter();
	/* Because this code is invoked for a running transaction by
	the thread that is serving the transaction, it is not necessary
	to hold trx->mutex here. */

	/* When inserting a record into an index, the table must be at
	least IX-locked. When we are building an index, we would pass
	BTR_NO_LOCKING_FLAG and skip the locking altogether. */
	ut_ad(lock_table_has(trx, index->table, LOCK_IX));

	lock = lock_rec_get_first(&lock_sys.rec_hash, block, heap_no);

	if (lock == NULL) {
		/* We optimize CPU time usage in the simplest case */

		lock_mutex_exit();

		if (inherit_in && !dict_index_is_clust(index)) {
			/* Update the page max trx id field */
			page_update_max_trx_id(block,
					       buf_block_get_page_zip(block),
					       trx->id, mtr);
		}

		*inherit = false;

		return(DB_SUCCESS);
	}

	/* Spatial index does not use GAP lock protection. It uses
	"predicate lock" to protect the "range" */
	if (dict_index_is_spatial(index)) {
		return(DB_SUCCESS);
	}

	*inherit = true;

	/* If another transaction has an explicit lock request which locks
	the gap, waiting or granted, on the successor, the insert has to wait.

	An exception is the case where the lock by the another transaction
	is a gap type lock which it placed to wait for its turn to insert. We
	do not consider that kind of a lock conflicting with our insert. This
	eliminates an unnecessary deadlock which resulted when 2 transactions
	had to wait for their insert. Both had waiting gap type lock requests
	on the successor, which produced an unnecessary deadlock. */

	const unsigned	type_mode = LOCK_X | LOCK_GAP | LOCK_INSERT_INTENTION;

	if (
#ifdef WITH_WSREP
	    lock_t* c_lock =
#endif /* WITH_WSREP */
	    lock_rec_other_has_conflicting(type_mode, block, heap_no, trx)) {
		/* Note that we may get DB_SUCCESS also here! */
		trx_mutex_enter(trx);

		err = lock_rec_enqueue_waiting(
#ifdef WITH_WSREP
			c_lock,
#endif /* WITH_WSREP */
			type_mode, block, heap_no, index, thr, NULL);

		trx_mutex_exit(trx);
	} else {
		err = DB_SUCCESS;
	}

	lock_mutex_exit();

	switch (err) {
	case DB_SUCCESS_LOCKED_REC:
		err = DB_SUCCESS;
		/* fall through */
	case DB_SUCCESS:
		if (!inherit_in || dict_index_is_clust(index)) {
			break;
		}

		/* Update the page max trx id field */
		page_update_max_trx_id(
			block, buf_block_get_page_zip(block), trx->id, mtr);
	default:
		/* We only care about the two return values. */
		break;
	}

#ifdef UNIV_DEBUG
	{
		mem_heap_t*	heap		= NULL;
		rec_offs	offsets_[REC_OFFS_NORMAL_SIZE];
		const rec_offs*	offsets;
		rec_offs_init(offsets_);

		offsets = rec_get_offsets(next_rec, index, offsets_,
					  index->n_core_fields,
					  ULINT_UNDEFINED, &heap);

		ut_ad(lock_rec_queue_validate(
				FALSE, block, next_rec, index, offsets));

		if (heap != NULL) {
			mem_heap_free(heap);
		}
	}
#endif /* UNIV_DEBUG */

	return(err);
}

/*********************************************************************//**
Creates an explicit record lock for a running transaction that currently only
has an implicit lock on the record. The transaction instance must have a
reference count > 0 so that it can't be committed and freed before this
function has completed. */
static
void
lock_rec_convert_impl_to_expl_for_trx(
/*==================================*/
	const buf_block_t*	block,	/*!< in: buffer block of rec */
	const rec_t*		rec,	/*!< in: user record on page */
	dict_index_t*		index,	/*!< in: index of record */
	trx_t*			trx,	/*!< in/out: active transaction */
	ulint			heap_no)/*!< in: rec heap number to lock */
{
	ut_ad(trx->is_referenced());
	ut_ad(page_rec_is_leaf(rec));
	ut_ad(!rec_is_metadata(rec, *index));

	DEBUG_SYNC_C("before_lock_rec_convert_impl_to_expl_for_trx");
	lock_mutex_enter();
	trx_mutex_enter(trx);
	ut_ad(!trx_state_eq(trx, TRX_STATE_NOT_STARTED));

	if (!trx_state_eq(trx, TRX_STATE_COMMITTED_IN_MEMORY)
	    && !lock_rec_has_expl(LOCK_X | LOCK_REC_NOT_GAP,
				  block, heap_no, trx)) {
		lock_rec_add_to_queue(LOCK_REC | LOCK_X | LOCK_REC_NOT_GAP,
				      block, heap_no, index, trx, true);
	}

	lock_mutex_exit();
	trx_mutex_exit(trx);
	trx->release_reference();

	DEBUG_SYNC_C("after_lock_rec_convert_impl_to_expl_for_trx");
}


#ifdef UNIV_DEBUG
struct lock_rec_other_trx_holds_expl_arg
{
  const ulint heap_no;
  const buf_block_t * const block;
  const trx_t *impl_trx;
};


static my_bool lock_rec_other_trx_holds_expl_callback(
  rw_trx_hash_element_t *element,
  lock_rec_other_trx_holds_expl_arg *arg)
{
  mutex_enter(&element->mutex);
  if (element->trx)
  {
    trx_mutex_enter(element->trx);
    ut_ad(element->trx->state != TRX_STATE_NOT_STARTED);
    lock_t *expl_lock= element->trx->state == TRX_STATE_COMMITTED_IN_MEMORY
      ? NULL : lock_rec_has_expl(LOCK_S | LOCK_REC_NOT_GAP, arg->block,
                                 arg->heap_no, element->trx);
    /*
      An explicit lock is held by trx other than the trx holding the implicit
      lock.
    */
    ut_ad(!expl_lock || expl_lock->trx == arg->impl_trx);
    trx_mutex_exit(element->trx);
  }
  mutex_exit(&element->mutex);
  return 0;
}


/**
  Checks if some transaction, other than given trx_id, has an explicit
  lock on the given rec.

  FIXME: if the current transaction holds implicit lock from INSERT, a
  subsequent locking read should not convert it to explicit. See also
  MDEV-11215.

  @param      caller_trx  trx of current thread
  @param[in]  trx         trx holding implicit lock on rec
  @param[in]  rec         user record
  @param[in]  block       buffer block containing the record
*/

static void lock_rec_other_trx_holds_expl(trx_t *caller_trx, trx_t *trx,
                                          const rec_t *rec,
                                          const buf_block_t *block)
{
  if (trx)
  {
    ut_ad(!page_rec_is_metadata(rec));
    lock_mutex_enter();
    ut_ad(trx->is_referenced());
    trx_mutex_enter(trx);
    const trx_state_t state = trx->state;
    trx_mutex_exit(trx);
    ut_ad(state != TRX_STATE_NOT_STARTED);
    if (state == TRX_STATE_COMMITTED_IN_MEMORY)
    {
      /* The transaction was committed before our lock_mutex_enter(). */
      lock_mutex_exit();
      return;
    }
    lock_rec_other_trx_holds_expl_arg arg= { page_rec_get_heap_no(rec), block,
                                             trx };
    trx_sys.rw_trx_hash.iterate(caller_trx,
                                lock_rec_other_trx_holds_expl_callback, &arg);
    lock_mutex_exit();
  }
}
#endif /* UNIV_DEBUG */


/** If an implicit x-lock exists on a record, convert it to an explicit one.

Often, this is called by a transaction that is about to enter a lock wait
due to the lock conflict. Two explicit locks would be created: first the
exclusive lock on behalf of the lock-holder transaction in this function,
and then a wait request on behalf of caller_trx, in the calling function.

This may also be called by the same transaction that is already holding
an implicit exclusive lock on the record. In this case, no explicit lock
should be created.

@param[in,out]	caller_trx	current transaction
@param[in]	block		index tree leaf page
@param[in]	rec		record on the leaf page
@param[in]	index		the index of the record
@param[in]	offsets		rec_get_offsets(rec,index)
@return	whether caller_trx already holds an exclusive lock on rec */
static
bool
lock_rec_convert_impl_to_expl(
	trx_t*			caller_trx,
	const buf_block_t*	block,
	const rec_t*		rec,
	dict_index_t*		index,
	const rec_offs*		offsets)
{
	trx_t*		trx;

	ut_ad(!lock_mutex_own());
	ut_ad(page_rec_is_user_rec(rec));
	ut_ad(rec_offs_validate(rec, index, offsets));
	ut_ad(!page_rec_is_comp(rec) == !rec_offs_comp(offsets));
	ut_ad(page_rec_is_leaf(rec));
	ut_ad(!rec_is_metadata(rec, *index));

	if (dict_index_is_clust(index)) {
		trx_id_t	trx_id;

		trx_id = lock_clust_rec_some_has_impl(rec, index, offsets);

		if (trx_id == 0) {
			return false;
		}
		if (UNIV_UNLIKELY(trx_id == caller_trx->id)) {
			return true;
		}

		trx = trx_sys.find(caller_trx, trx_id);
	} else {
		ut_ad(!dict_index_is_online_ddl(index));

		trx = lock_sec_rec_some_has_impl(caller_trx, rec, index,
						 offsets);
		if (trx == caller_trx) {
			trx->release_reference();
			return true;
		}

		ut_d(lock_rec_other_trx_holds_expl(caller_trx, trx, rec,
						   block));
	}

	if (trx != 0) {
		ulint	heap_no = page_rec_get_heap_no(rec);

		ut_ad(trx->is_referenced());

		/* If the transaction is still active and has no
		explicit x-lock set on the record, set one for it.
		trx cannot be committed until the ref count is zero. */

		lock_rec_convert_impl_to_expl_for_trx(
			block, rec, index, trx, heap_no);
	}

	return false;
}

/*********************************************************************//**
Checks if locks of other transactions prevent an immediate modify (update,
delete mark, or delete unmark) of a clustered index record. If they do,
first tests if the query thread should anyway be suspended for some
reason; if not, then puts the transaction and the query thread to the
lock wait state and inserts a waiting request for a record x-lock to the
lock queue.
@return DB_SUCCESS, DB_LOCK_WAIT, or DB_DEADLOCK */
dberr_t
lock_clust_rec_modify_check_and_lock(
/*=================================*/
	ulint			flags,	/*!< in: if BTR_NO_LOCKING_FLAG
					bit is set, does nothing */
	const buf_block_t*	block,	/*!< in: buffer block of rec */
	const rec_t*		rec,	/*!< in: record which should be
					modified */
	dict_index_t*		index,	/*!< in: clustered index */
	const rec_offs*		offsets,/*!< in: rec_get_offsets(rec, index) */
	que_thr_t*		thr)	/*!< in: query thread */
{
	dberr_t	err;
	ulint	heap_no;

	ut_ad(rec_offs_validate(rec, index, offsets));
	ut_ad(page_rec_is_leaf(rec));
	ut_ad(dict_index_is_clust(index));
	ut_ad(block->frame == page_align(rec));

	if (flags & BTR_NO_LOCKING_FLAG) {

		return(DB_SUCCESS);
	}
	ut_ad(!rec_is_metadata(rec, *index));
	ut_ad(!index->table->is_temporary());

	heap_no = rec_offs_comp(offsets)
		? rec_get_heap_no_new(rec)
		: rec_get_heap_no_old(rec);

	/* If a transaction has no explicit x-lock set on the record, set one
	for it */

	if (lock_rec_convert_impl_to_expl(thr_get_trx(thr), block, rec, index,
					  offsets)) {
		/* We already hold an implicit exclusive lock. */
		return DB_SUCCESS;
	}

	err = lock_rec_lock(TRUE, LOCK_X | LOCK_REC_NOT_GAP,
			    block, heap_no, index, thr);

	ut_ad(lock_rec_queue_validate(FALSE, block, rec, index, offsets));

	if (err == DB_SUCCESS_LOCKED_REC) {
		err = DB_SUCCESS;
	}

	return(err);
}

/*********************************************************************//**
Checks if locks of other transactions prevent an immediate modify (delete
mark or delete unmark) of a secondary index record.
@return DB_SUCCESS, DB_LOCK_WAIT, or DB_DEADLOCK */
dberr_t
lock_sec_rec_modify_check_and_lock(
/*===============================*/
	ulint		flags,	/*!< in: if BTR_NO_LOCKING_FLAG
				bit is set, does nothing */
	buf_block_t*	block,	/*!< in/out: buffer block of rec */
	const rec_t*	rec,	/*!< in: record which should be
				modified; NOTE: as this is a secondary
				index, we always have to modify the
				clustered index record first: see the
				comment below */
	dict_index_t*	index,	/*!< in: secondary index */
	que_thr_t*	thr,	/*!< in: query thread
				(can be NULL if BTR_NO_LOCKING_FLAG) */
	mtr_t*		mtr)	/*!< in/out: mini-transaction */
{
	dberr_t	err;
	ulint	heap_no;

	ut_ad(!dict_index_is_clust(index));
	ut_ad(!dict_index_is_online_ddl(index) || (flags & BTR_CREATE_FLAG));
	ut_ad(block->frame == page_align(rec));
	ut_ad(mtr->is_named_space(index->table->space));
	ut_ad(page_rec_is_leaf(rec));
	ut_ad(!rec_is_metadata(rec, *index));

	if (flags & BTR_NO_LOCKING_FLAG) {

		return(DB_SUCCESS);
	}
	ut_ad(!index->table->is_temporary());

	heap_no = page_rec_get_heap_no(rec);

#ifdef WITH_WSREP
	trx_t *trx= thr_get_trx(thr);
	/* If transaction scanning an unique secondary key is wsrep
	high priority thread (brute force) this scanning may involve
	GAP-locking in the index. As this locking happens also when
	applying replication events in high priority applier threads,
	there is a probability for lock conflicts between two wsrep
	high priority threads. To avoid this GAP-locking we mark that
	this transaction is using unique key scan here. */
	if (trx->is_wsrep() && wsrep_thd_is_BF(trx->mysql_thd, false))
		trx->wsrep_UK_scan= true;
#endif /* WITH_WSREP */

	/* Another transaction cannot have an implicit lock on the record,
	because when we come here, we already have modified the clustered
	index record, and this would not have been possible if another active
	transaction had modified this secondary index record. */

	err = lock_rec_lock(TRUE, LOCK_X | LOCK_REC_NOT_GAP,
			    block, heap_no, index, thr);

#ifdef WITH_WSREP
	trx->wsrep_UK_scan= false;
#endif /* WITH_WSREP */

#ifdef UNIV_DEBUG
	{
		mem_heap_t*	heap		= NULL;
		rec_offs	offsets_[REC_OFFS_NORMAL_SIZE];
		const rec_offs*	offsets;
		rec_offs_init(offsets_);

		offsets = rec_get_offsets(rec, index, offsets_,
					  index->n_core_fields,
					  ULINT_UNDEFINED, &heap);

		ut_ad(lock_rec_queue_validate(
			FALSE, block, rec, index, offsets));

		if (heap != NULL) {
			mem_heap_free(heap);
		}
	}
#endif /* UNIV_DEBUG */

	if (err == DB_SUCCESS || err == DB_SUCCESS_LOCKED_REC) {
		/* Update the page max trx id field */
		/* It might not be necessary to do this if
		err == DB_SUCCESS (no new lock created),
		but it should not cost too much performance. */
		page_update_max_trx_id(block,
				       buf_block_get_page_zip(block),
				       thr_get_trx(thr)->id, mtr);
		err = DB_SUCCESS;
	}

	return(err);
}

/*********************************************************************//**
Like lock_clust_rec_read_check_and_lock(), but reads a
secondary index record.
@return DB_SUCCESS, DB_SUCCESS_LOCKED_REC, DB_LOCK_WAIT, or DB_DEADLOCK */
dberr_t
lock_sec_rec_read_check_and_lock(
/*=============================*/
	ulint			flags,	/*!< in: if BTR_NO_LOCKING_FLAG
					bit is set, does nothing */
	const buf_block_t*	block,	/*!< in: buffer block of rec */
	const rec_t*		rec,	/*!< in: user record or page
					supremum record which should
					be read or passed over by a
					read cursor */
	dict_index_t*		index,	/*!< in: secondary index */
	const rec_offs*		offsets,/*!< in: rec_get_offsets(rec, index) */
	lock_mode		mode,	/*!< in: mode of the lock which
					the read cursor should set on
					records: LOCK_S or LOCK_X; the
					latter is possible in
					SELECT FOR UPDATE */
	unsigned		gap_mode,/*!< in: LOCK_ORDINARY, LOCK_GAP, or
					LOCK_REC_NOT_GAP */
	que_thr_t*		thr)	/*!< in: query thread */
{
	dberr_t	err;
	ulint	heap_no;

	ut_ad(!dict_index_is_clust(index));
	ut_ad(!dict_index_is_online_ddl(index));
	ut_ad(block->frame == page_align(rec));
	ut_ad(page_rec_is_user_rec(rec) || page_rec_is_supremum(rec));
	ut_ad(rec_offs_validate(rec, index, offsets));
	ut_ad(page_rec_is_leaf(rec));
	ut_ad(mode == LOCK_X || mode == LOCK_S);

	if ((flags & BTR_NO_LOCKING_FLAG)
	    || srv_read_only_mode
	    || index->table->is_temporary()) {

		return(DB_SUCCESS);
	}

	ut_ad(!rec_is_metadata(rec, *index));
	heap_no = page_rec_get_heap_no(rec);

	/* Some transaction may have an implicit x-lock on the record only
	if the max trx id for the page >= min trx id for the trx list or a
	database recovery is running. */

	trx_t *trx = thr_get_trx(thr);
	if (!lock_table_has(trx, index->table, LOCK_X)
	    && !page_rec_is_supremum(rec)
	    && page_get_max_trx_id(block->frame) >= trx_sys.get_min_trx_id()
	    && lock_rec_convert_impl_to_expl(thr_get_trx(thr), block, rec,
					     index, offsets)
	    && gap_mode == LOCK_REC_NOT_GAP) {
		/* We already hold an implicit exclusive lock. */
		return DB_SUCCESS;
	}

#ifdef WITH_WSREP
	/* If transaction scanning an unique secondary key is wsrep
	high priority thread (brute force) this scanning may involve
	GAP-locking in the index. As this locking happens also when
	applying replication events in high priority applier threads,
	there is a probability for lock conflicts between two wsrep
	high priority threads. To avoid this GAP-locking we mark that
	this transaction is using unique key scan here. */
	if (trx->is_wsrep() && wsrep_thd_is_BF(trx->mysql_thd, false))
		trx->wsrep_UK_scan= true;
#endif /* WITH_WSREP */

	err = lock_rec_lock(FALSE, gap_mode | mode,
			    block, heap_no, index, thr);

#ifdef WITH_WSREP
	trx->wsrep_UK_scan= false;
#endif /* WITH_WSREP */

	ut_ad(lock_rec_queue_validate(FALSE, block, rec, index, offsets));

	return(err);
}

/*********************************************************************//**
Checks if locks of other transactions prevent an immediate read, or passing
over by a read cursor, of a clustered index record. If they do, first tests
if the query thread should anyway be suspended for some reason; if not, then
puts the transaction and the query thread to the lock wait state and inserts a
waiting request for a record lock to the lock queue. Sets the requested mode
lock on the record.
@return DB_SUCCESS, DB_SUCCESS_LOCKED_REC, DB_LOCK_WAIT, or DB_DEADLOCK */
dberr_t
lock_clust_rec_read_check_and_lock(
/*===============================*/
	ulint			flags,	/*!< in: if BTR_NO_LOCKING_FLAG
					bit is set, does nothing */
	const buf_block_t*	block,	/*!< in: buffer block of rec */
	const rec_t*		rec,	/*!< in: user record or page
					supremum record which should
					be read or passed over by a
					read cursor */
	dict_index_t*		index,	/*!< in: clustered index */
	const rec_offs*		offsets,/*!< in: rec_get_offsets(rec, index) */
	lock_mode		mode,	/*!< in: mode of the lock which
					the read cursor should set on
					records: LOCK_S or LOCK_X; the
					latter is possible in
					SELECT FOR UPDATE */
	unsigned		gap_mode,/*!< in: LOCK_ORDINARY, LOCK_GAP, or
					LOCK_REC_NOT_GAP */
	que_thr_t*		thr)	/*!< in: query thread */
{
	dberr_t	err;
	ulint	heap_no;

	ut_ad(dict_index_is_clust(index));
	ut_ad(block->frame == page_align(rec));
	ut_ad(page_rec_is_user_rec(rec) || page_rec_is_supremum(rec));
	ut_ad(gap_mode == LOCK_ORDINARY || gap_mode == LOCK_GAP
	      || gap_mode == LOCK_REC_NOT_GAP);
	ut_ad(rec_offs_validate(rec, index, offsets));
	ut_ad(page_rec_is_leaf(rec));
	ut_ad(!rec_is_metadata(rec, *index));

	if ((flags & BTR_NO_LOCKING_FLAG)
	    || srv_read_only_mode
	    || index->table->is_temporary()) {

		return(DB_SUCCESS);
	}

	heap_no = page_rec_get_heap_no(rec);

	trx_t *trx = thr_get_trx(thr);
	if (!lock_table_has(trx, index->table, LOCK_X)
	    && heap_no != PAGE_HEAP_NO_SUPREMUM
	    && lock_rec_convert_impl_to_expl(trx, block, rec,
					     index, offsets)
	    && gap_mode == LOCK_REC_NOT_GAP) {
		/* We already hold an implicit exclusive lock. */
		return DB_SUCCESS;
	}

	err = lock_rec_lock(FALSE, gap_mode | mode,
			    block, heap_no, index, thr);

	ut_ad(lock_rec_queue_validate(FALSE, block, rec, index, offsets));

	DEBUG_SYNC_C("after_lock_clust_rec_read_check_and_lock");

	return(err);
}
/*********************************************************************//**
Checks if locks of other transactions prevent an immediate read, or passing
over by a read cursor, of a clustered index record. If they do, first tests
if the query thread should anyway be suspended for some reason; if not, then
puts the transaction and the query thread to the lock wait state and inserts a
waiting request for a record lock to the lock queue. Sets the requested mode
lock on the record. This is an alternative version of
lock_clust_rec_read_check_and_lock() that does not require the parameter
"offsets".
@return DB_SUCCESS, DB_LOCK_WAIT, or DB_DEADLOCK */
dberr_t
lock_clust_rec_read_check_and_lock_alt(
/*===================================*/
	ulint			flags,	/*!< in: if BTR_NO_LOCKING_FLAG
					bit is set, does nothing */
	const buf_block_t*	block,	/*!< in: buffer block of rec */
	const rec_t*		rec,	/*!< in: user record or page
					supremum record which should
					be read or passed over by a
					read cursor */
	dict_index_t*		index,	/*!< in: clustered index */
	lock_mode		mode,	/*!< in: mode of the lock which
					the read cursor should set on
					records: LOCK_S or LOCK_X; the
					latter is possible in
					SELECT FOR UPDATE */
	unsigned		gap_mode,/*!< in: LOCK_ORDINARY, LOCK_GAP, or
					LOCK_REC_NOT_GAP */
	que_thr_t*		thr)	/*!< in: query thread */
{
	mem_heap_t*	tmp_heap	= NULL;
	rec_offs	offsets_[REC_OFFS_NORMAL_SIZE];
	rec_offs*	offsets		= offsets_;
	dberr_t		err;
	rec_offs_init(offsets_);

	ut_ad(page_rec_is_leaf(rec));
	offsets = rec_get_offsets(rec, index, offsets, index->n_core_fields,
				  ULINT_UNDEFINED, &tmp_heap);
	err = lock_clust_rec_read_check_and_lock(flags, block, rec, index,
						 offsets, mode, gap_mode, thr);
	if (tmp_heap) {
		mem_heap_free(tmp_heap);
	}

	if (err == DB_SUCCESS_LOCKED_REC) {
		err = DB_SUCCESS;
	}

	return(err);
}

/*******************************************************************//**
Release the last lock from the transaction's autoinc locks. */
UNIV_INLINE
void
lock_release_autoinc_last_lock(
/*===========================*/
	ib_vector_t*	autoinc_locks)	/*!< in/out: vector of AUTOINC locks */
{
	ulint		last;
	lock_t*		lock;

	ut_ad(lock_mutex_own());
	ut_a(!ib_vector_is_empty(autoinc_locks));

	/* The lock to be release must be the last lock acquired. */
	last = ib_vector_size(autoinc_locks) - 1;
	lock = *static_cast<lock_t**>(ib_vector_get(autoinc_locks, last));

	/* Should have only AUTOINC locks in the vector. */
	ut_a(lock_get_mode(lock) == LOCK_AUTO_INC);
	ut_a(lock_get_type(lock) == LOCK_TABLE);

	ut_a(lock->un_member.tab_lock.table != NULL);

	/* This will remove the lock from the trx autoinc_locks too. */
	lock_table_dequeue(lock);

	/* Remove from the table vector too. */
	lock_trx_table_locks_remove(lock);
}

/*******************************************************************//**
Check if a transaction holds any autoinc locks.
@return TRUE if the transaction holds any AUTOINC locks. */
static
ibool
lock_trx_holds_autoinc_locks(
/*=========================*/
	const trx_t*	trx)		/*!< in: transaction */
{
	ut_a(trx->autoinc_locks != NULL);

	return(!ib_vector_is_empty(trx->autoinc_locks));
}

/*******************************************************************//**
Release all the transaction's autoinc locks. */
static
void
lock_release_autoinc_locks(
/*=======================*/
	trx_t*		trx)		/*!< in/out: transaction */
{
	ut_ad(lock_mutex_own());
	/* If this is invoked for a running transaction by the thread
	that is serving the transaction, then it is not necessary to
	hold trx->mutex here. */

	ut_a(trx->autoinc_locks != NULL);

	/* We release the locks in the reverse order. This is to
	avoid searching the vector for the element to delete at
	the lower level. See (lock_table_remove_low()) for details. */
	while (!ib_vector_is_empty(trx->autoinc_locks)) {

		/* lock_table_remove_low() will also remove the lock from
		the transaction's autoinc_locks vector. */
		lock_release_autoinc_last_lock(trx->autoinc_locks);
	}

	/* Should release all locks. */
	ut_a(ib_vector_is_empty(trx->autoinc_locks));
}

/*******************************************************************//**
Gets the type of a lock. Non-inline version for using outside of the
lock module.
@return LOCK_TABLE or LOCK_REC */
ulint
lock_get_type(
/*==========*/
	const lock_t*	lock)	/*!< in: lock */
{
	return(lock_get_type_low(lock));
}

/*******************************************************************//**
Gets the id of the transaction owning a lock.
@return transaction id */
trx_id_t
lock_get_trx_id(
/*============*/
	const lock_t*	lock)	/*!< in: lock */
{
	return(trx_get_id_for_print(lock->trx));
}

/*******************************************************************//**
Gets the table on which the lock is.
@return table */
UNIV_INLINE
dict_table_t*
lock_get_table(
/*===========*/
	const lock_t*	lock)	/*!< in: lock */
{
	switch (lock_get_type_low(lock)) {
	case LOCK_REC:
		ut_ad(dict_index_is_clust(lock->index)
		      || !dict_index_is_online_ddl(lock->index));
		return(lock->index->table);
	case LOCK_TABLE:
		return(lock->un_member.tab_lock.table);
	default:
		ut_error;
		return(NULL);
	}
}

/*******************************************************************//**
Gets the id of the table on which the lock is.
@return id of the table */
table_id_t
lock_get_table_id(
/*==============*/
	const lock_t*	lock)	/*!< in: lock */
{
	dict_table_t* table = lock_get_table(lock);
	ut_ad(!table->is_temporary());
	return(table->id);
}

/** Determine which table a lock is associated with.
@param[in]	lock	the lock
@return name of the table */
const table_name_t&
lock_get_table_name(
	const lock_t*	lock)
{
	return(lock_get_table(lock)->name);
}

/*******************************************************************//**
For a record lock, gets the index on which the lock is.
@return index */
const dict_index_t*
lock_rec_get_index(
/*===============*/
	const lock_t*	lock)	/*!< in: lock */
{
	ut_a(lock_get_type_low(lock) == LOCK_REC);
	ut_ad(dict_index_is_clust(lock->index)
	      || !dict_index_is_online_ddl(lock->index));

	return(lock->index);
}

/*******************************************************************//**
For a record lock, gets the name of the index on which the lock is.
The string should not be free()'d or modified.
@return name of the index */
const char*
lock_rec_get_index_name(
/*====================*/
	const lock_t*	lock)	/*!< in: lock */
{
	ut_a(lock_get_type_low(lock) == LOCK_REC);
	ut_ad(dict_index_is_clust(lock->index)
	      || !dict_index_is_online_ddl(lock->index));

	return(lock->index->name);
}

/*********************************************************************//**
Cancels a waiting lock request and releases possible other transactions
waiting behind it. */
void
lock_cancel_waiting_and_release(
/*============================*/
	lock_t*	lock)	/*!< in/out: waiting lock request */
{
	que_thr_t*	thr;

	ut_ad(lock_mutex_own());
	ut_ad(trx_mutex_own(lock->trx));
	ut_ad(lock->trx->state == TRX_STATE_ACTIVE);

	lock->trx->lock.cancel = true;

	if (lock_get_type_low(lock) == LOCK_REC) {

		lock_rec_dequeue_from_page(lock);
	} else {
		ut_ad(lock_get_type_low(lock) & LOCK_TABLE);

		if (lock->trx->autoinc_locks != NULL) {
			/* Release the transaction's AUTOINC locks. */
			lock_release_autoinc_locks(lock->trx);
		}

		lock_table_dequeue(lock);
		/* Remove the lock from table lock vector too. */
		lock_trx_table_locks_remove(lock);
	}

	/* Reset the wait flag and the back pointer to lock in trx. */

	lock_reset_lock_and_trx_wait(lock);

	/* The following function releases the trx from lock wait. */

	thr = que_thr_end_lock_wait(lock->trx);

	if (thr != NULL) {
		lock_wait_release_thread_if_suspended(thr);
	}

	lock->trx->lock.cancel = false;
}

/*********************************************************************//**
Unlocks AUTO_INC type locks that were possibly reserved by a trx. This
function should be called at the the end of an SQL statement, by the
connection thread that owns the transaction (trx->mysql_thd). */
void
lock_unlock_table_autoinc(
/*======================*/
	trx_t*	trx)	/*!< in/out: transaction */
{
	ut_ad(!lock_mutex_own());
	ut_ad(!trx_mutex_own(trx));
	ut_ad(!trx->lock.wait_lock);

	/* This can be invoked on NOT_STARTED, ACTIVE, PREPARED,
	but not COMMITTED transactions. */

	ut_ad(trx_state_eq(trx, TRX_STATE_NOT_STARTED)
	      || !trx_state_eq(trx, TRX_STATE_COMMITTED_IN_MEMORY));

	/* This function is invoked for a running transaction by the
	thread that is serving the transaction. Therefore it is not
	necessary to hold trx->mutex here. */

	if (lock_trx_holds_autoinc_locks(trx)) {
		lock_mutex_enter();

		lock_release_autoinc_locks(trx);

		lock_mutex_exit();
	}
}

static inline dberr_t lock_trx_handle_wait_low(trx_t* trx)
{
	ut_ad(lock_mutex_own());
	ut_ad(trx_mutex_own(trx));

	if (trx->lock.was_chosen_as_deadlock_victim) {
		return DB_DEADLOCK;
	}
	if (!trx->lock.wait_lock) {
		/* The lock was probably granted before we got here. */
		return DB_SUCCESS;
	}

	lock_cancel_waiting_and_release(trx->lock.wait_lock);
	return DB_LOCK_WAIT;
}

/*********************************************************************//**
Check whether the transaction has already been rolled back because it
was selected as a deadlock victim, or if it has to wait then cancel
the wait lock.
@return DB_DEADLOCK, DB_LOCK_WAIT or DB_SUCCESS */
dberr_t
lock_trx_handle_wait(
/*=================*/
	trx_t*	trx)	/*!< in/out: trx lock state */
{
#ifdef WITH_WSREP
	/* We already own mutexes */
	if (trx->lock.was_chosen_as_wsrep_victim) {
		return lock_trx_handle_wait_low(trx);
	}
#endif /* WITH_WSREP */
	lock_mutex_enter();
	trx_mutex_enter(trx);
	dberr_t err = lock_trx_handle_wait_low(trx);
	lock_mutex_exit();
	trx_mutex_exit(trx);
	return err;
}

/*********************************************************************//**
Get the number of locks on a table.
@return number of locks */
ulint
lock_table_get_n_locks(
/*===================*/
	const dict_table_t*	table)	/*!< in: table */
{
	ulint		n_table_locks;

	lock_mutex_enter();

	n_table_locks = UT_LIST_GET_LEN(table->locks);

	lock_mutex_exit();

	return(n_table_locks);
}

#ifdef UNIV_DEBUG
/**
  Do an exhaustive check for any locks (table or rec) against the table.

  @param[in]  table  check if there are any locks held on records in this table
                     or on the table itself
*/

static my_bool lock_table_locks_lookup(rw_trx_hash_element_t *element,
                                       const dict_table_t *table)
{
  ut_ad(lock_mutex_own());
  mutex_enter(&element->mutex);
  if (element->trx)
  {
    trx_mutex_enter(element->trx);
    check_trx_state(element->trx);
    if (element->trx->state != TRX_STATE_COMMITTED_IN_MEMORY)
    {
      for (const lock_t *lock= UT_LIST_GET_FIRST(element->trx->lock.trx_locks);
           lock != NULL;
           lock= UT_LIST_GET_NEXT(trx_locks, lock))
      {
        ut_ad(lock->trx == element->trx);
        if (lock_get_type_low(lock) == LOCK_REC)
        {
          ut_ad(lock->index->online_status != ONLINE_INDEX_CREATION ||
                lock->index->is_primary());
          ut_ad(lock->index->table != table);
        }
        else
          ut_ad(lock->un_member.tab_lock.table != table);
      }
    }
    trx_mutex_exit(element->trx);
  }
  mutex_exit(&element->mutex);
  return 0;
}
#endif /* UNIV_DEBUG */

/*******************************************************************//**
Check if there are any locks (table or rec) against table.
@return true if table has either table or record locks. */
bool
lock_table_has_locks(
/*=================*/
	const dict_table_t*	table)	/*!< in: check if there are any locks
					held on records in this table or on the
					table itself */
{
	ibool			has_locks;

	ut_ad(table != NULL);
	lock_mutex_enter();

	has_locks = UT_LIST_GET_LEN(table->locks) > 0 || table->n_rec_locks > 0;

#ifdef UNIV_DEBUG
	if (!has_locks) {
		trx_sys.rw_trx_hash.iterate(lock_table_locks_lookup, table);
	}
#endif /* UNIV_DEBUG */

	lock_mutex_exit();

	return(has_locks);
}

/*******************************************************************//**
Initialise the table lock list. */
void
lock_table_lock_list_init(
/*======================*/
	table_lock_list_t*	lock_list)	/*!< List to initialise */
{
	UT_LIST_INIT(*lock_list, &lock_table_t::locks);
}

/*******************************************************************//**
Initialise the trx lock list. */
void
lock_trx_lock_list_init(
/*====================*/
	trx_lock_list_t*	lock_list)	/*!< List to initialise */
{
	UT_LIST_INIT(*lock_list, &lock_t::trx_locks);
}


#ifdef UNIV_DEBUG
/*******************************************************************//**
Check if the transaction holds any locks on the sys tables
or its records.
@return the strongest lock found on any sys table or 0 for none */
const lock_t*
lock_trx_has_sys_table_locks(
/*=========================*/
	const trx_t*	trx)	/*!< in: transaction to check */
{
	const lock_t*	strongest_lock = 0;
	lock_mode	strongest = LOCK_NONE;

	lock_mutex_enter();

	const lock_list::const_iterator end = trx->lock.table_locks.end();
	lock_list::const_iterator it = trx->lock.table_locks.begin();

	/* Find a valid mode. Note: ib_vector_size() can be 0. */

	for (/* No op */; it != end; ++it) {
		const lock_t*	lock = *it;

		if (lock != NULL
		    && dict_is_sys_table(lock->un_member.tab_lock.table->id)) {

			strongest = lock_get_mode(lock);
			ut_ad(strongest != LOCK_NONE);
			strongest_lock = lock;
			break;
		}
	}

	if (strongest == LOCK_NONE) {
		lock_mutex_exit();
		return(NULL);
	}

	for (/* No op */; it != end; ++it) {
		const lock_t*	lock = *it;

		if (lock == NULL) {
			continue;
		}

		ut_ad(trx == lock->trx);
		ut_ad(lock_get_type_low(lock) & LOCK_TABLE);
		ut_ad(lock->un_member.tab_lock.table != NULL);

		lock_mode	mode = lock_get_mode(lock);

		if (dict_is_sys_table(lock->un_member.tab_lock.table->id)
		    && lock_mode_stronger_or_eq(mode, strongest)) {

			strongest = mode;
			strongest_lock = lock;
		}
	}

	lock_mutex_exit();

	return(strongest_lock);
}

/** Check if the transaction holds an explicit exclusive lock on a record.
@param[in]	trx	transaction
@param[in]	table	table
@param[in]	block	leaf page
@param[in]	heap_no	heap number identifying the record
@return whether an explicit X-lock is held */
bool
lock_trx_has_expl_x_lock(
	const trx_t*		trx,	/*!< in: transaction to check */
	const dict_table_t*	table,	/*!< in: table to check */
	const buf_block_t*	block,	/*!< in: buffer block of the record */
	ulint			heap_no)/*!< in: record heap number */
{
	ut_ad(heap_no > PAGE_HEAP_NO_SUPREMUM);

	lock_mutex_enter();
	ut_ad(lock_table_has(trx, table, LOCK_IX));
	ut_ad(lock_table_has(trx, table, LOCK_X)
	      || lock_rec_has_expl(LOCK_X | LOCK_REC_NOT_GAP, block, heap_no,
				   trx));
	lock_mutex_exit();
	return(true);
}
#endif /* UNIV_DEBUG */

/** rewind(3) the file used for storing the latest detected deadlock and
print a heading message to stderr if printing of all deadlocks to stderr
is enabled. */
void
DeadlockChecker::start_print()
{
	ut_ad(lock_mutex_own());

	rewind(lock_latest_err_file);
	ut_print_timestamp(lock_latest_err_file);

	if (srv_print_all_deadlocks) {
		ib::info() << "Transactions deadlock detected, dumping"
			" detailed information.";
	}
}

/** Print a message to the deadlock file and possibly to stderr.
@param msg message to print */
void
DeadlockChecker::print(const char* msg)
{
	fputs(msg, lock_latest_err_file);

	if (srv_print_all_deadlocks) {
		ib::info() << msg;
	}
}

/** Print transaction data to the deadlock file and possibly to stderr.
@param trx transaction
@param max_query_len max query length to print */
void
DeadlockChecker::print(const trx_t* trx, ulint max_query_len)
{
	ut_ad(lock_mutex_own());

	ulint	n_rec_locks = lock_number_of_rows_locked(&trx->lock);
	ulint	n_trx_locks = UT_LIST_GET_LEN(trx->lock.trx_locks);
	ulint	heap_size = mem_heap_get_size(trx->lock.lock_heap);

	trx_print_low(lock_latest_err_file, trx, max_query_len,
		      n_rec_locks, n_trx_locks, heap_size);

	if (srv_print_all_deadlocks) {
		trx_print_low(stderr, trx, max_query_len,
			      n_rec_locks, n_trx_locks, heap_size);
	}
}

/** Print lock data to the deadlock file and possibly to stderr.
@param lock record or table type lock */
void
DeadlockChecker::print(const lock_t* lock)
{
	ut_ad(lock_mutex_own());

	if (lock_get_type_low(lock) == LOCK_REC) {
		mtr_t mtr;
		lock_rec_print(lock_latest_err_file, lock, mtr);

		if (srv_print_all_deadlocks) {
			lock_rec_print(stderr, lock, mtr);
		}
	} else {
		lock_table_print(lock_latest_err_file, lock);

		if (srv_print_all_deadlocks) {
			lock_table_print(stderr, lock);
		}
	}
}

/** Get the next lock in the queue that is owned by a transaction whose
sub-tree has not already been searched.
Note: "next" here means PREV for table locks.

@param lock Lock in queue
@param heap_no heap_no if lock is a record lock else ULINT_UNDEFINED

@return next lock or NULL if at end of queue */
const lock_t*
DeadlockChecker::get_next_lock(const lock_t* lock, ulint heap_no) const
{
	ut_ad(lock_mutex_own());

	do {
		if (lock_get_type_low(lock) == LOCK_REC) {
			ut_ad(heap_no != ULINT_UNDEFINED);
			lock = lock_rec_get_next_const(heap_no, lock);
		} else {
			ut_ad(heap_no == ULINT_UNDEFINED);
			ut_ad(lock_get_type_low(lock) == LOCK_TABLE);

			lock = UT_LIST_GET_NEXT(
				un_member.tab_lock.locks, lock);
		}

	} while (lock != NULL && is_visited(lock));

	ut_ad(lock == NULL
	      || lock_get_type_low(lock) == lock_get_type_low(m_wait_lock));

	return(lock);
}

/** Get the first lock to search. The search starts from the current
wait_lock. What we are really interested in is an edge from the
current wait_lock's owning transaction to another transaction that has
a lock ahead in the queue. We skip locks where the owning transaction's
sub-tree has already been searched.

Note: The record locks are traversed from the oldest lock to the
latest. For table locks we go from latest to oldest.

For record locks, we first position the "iterator" on the first lock on
the page and then reposition on the actual heap_no. This is required
due to the way the record lock has is implemented.

@param[out] heap_no if rec lock, else ULINT_UNDEFINED.
@return first lock or NULL */
const lock_t*
DeadlockChecker::get_first_lock(ulint* heap_no) const
{
	ut_ad(lock_mutex_own());

	const lock_t*	lock = m_wait_lock;

	if (lock_get_type_low(lock) == LOCK_REC) {
		/* We are only interested in records that match the heap_no. */
		*heap_no = lock_rec_find_set_bit(lock);

		ut_ad(*heap_no <= 0xffff);
		ut_ad(*heap_no != ULINT_UNDEFINED);

		/* Find the locks on the page. */
		lock = lock_sys.get_first(
			lock->type_mode & LOCK_PREDICATE
			? lock_sys.prdt_hash
			: lock_sys.rec_hash,
			lock->un_member.rec_lock.page_id);

		/* Position on the first lock on the physical record.*/
		if (!lock_rec_get_nth_bit(lock, *heap_no)) {
			lock = lock_rec_get_next_const(*heap_no, lock);
		}

		ut_a(!lock_get_wait(lock));
	} else {
		/* Table locks don't care about the heap_no. */
		*heap_no = ULINT_UNDEFINED;
		ut_ad(lock_get_type_low(lock) == LOCK_TABLE);
		dict_table_t*	table = lock->un_member.tab_lock.table;
		lock = UT_LIST_GET_FIRST(table->locks);
	}

	/* Must find at least two locks, otherwise there cannot be a
	waiting lock, secondly the first lock cannot be the wait_lock. */
	ut_a(lock != NULL);
	ut_a(lock != m_wait_lock ||
	     (innodb_lock_schedule_algorithm
	      	== INNODB_LOCK_SCHEDULE_ALGORITHM_VATS
	      && !thd_is_replication_slave_thread(lock->trx->mysql_thd)));

	/* Check that the lock type doesn't change. */
	ut_ad(lock_get_type_low(lock) == lock_get_type_low(m_wait_lock));

	return(lock);
}

/** Notify that a deadlock has been detected and print the conflicting
transaction info.
@param lock lock causing deadlock */
void
DeadlockChecker::notify(const lock_t* lock) const
{
	ut_ad(lock_mutex_own());

	start_print();

	print("\n*** (1) TRANSACTION:\n");

	print(m_wait_lock->trx, 3000);

	print("*** (1) WAITING FOR THIS LOCK TO BE GRANTED:\n");

	print(m_wait_lock);

	print("*** (2) TRANSACTION:\n");

	print(lock->trx, 3000);

	print("*** (2) HOLDS THE LOCK(S):\n");

	print(lock);

	/* It is possible that the joining transaction was granted its
	lock when we rolled back some other waiting transaction. */

	if (m_start->lock.wait_lock != 0) {
		print("*** (2) WAITING FOR THIS LOCK TO BE GRANTED:\n");

		print(m_start->lock.wait_lock);
	}

	DBUG_PRINT("ib_lock", ("deadlock detected"));
}

/** Select the victim transaction that should be rolledback.
@return victim transaction */
const trx_t*
DeadlockChecker::select_victim() const
{
	ut_ad(lock_mutex_own());
	ut_ad(m_start->lock.wait_lock != 0);
	ut_ad(m_wait_lock->trx != m_start);

	if (trx_weight_ge(m_wait_lock->trx, m_start)) {
		/* The joining transaction is 'smaller',
		choose it as the victim and roll it back. */
#ifdef WITH_WSREP
		if (wsrep_thd_is_BF(m_start->mysql_thd, FALSE)) {
			return(m_wait_lock->trx);
		}
#endif /* WITH_WSREP */
		return(m_start);
	}

#ifdef WITH_WSREP
	if (wsrep_thd_is_BF(m_wait_lock->trx->mysql_thd, FALSE)) {
		return(m_start);
	}
#endif /* WITH_WSREP */

	return(m_wait_lock->trx);
}

/** Looks iteratively for a deadlock. Note: the joining transaction may
have been granted its lock by the deadlock checks.
@return 0 if no deadlock else the victim transaction instance.*/
const trx_t*
DeadlockChecker::search()
{
	ut_ad(lock_mutex_own());
	ut_ad(!trx_mutex_own(m_start));

	ut_ad(m_start != NULL);
	ut_ad(m_wait_lock != NULL);
	ut_ad(!m_wait_lock->trx->auto_commit || m_wait_lock->trx->will_lock);
	ut_d(check_trx_state(m_wait_lock->trx));
	ut_ad(m_mark_start <= s_lock_mark_counter);

	/* Look at the locks ahead of wait_lock in the lock queue. */
	ulint		heap_no;
	const lock_t*	lock = get_first_lock(&heap_no);

	for (;;) {
		/* We should never visit the same sub-tree more than once. */
		ut_ad(lock == NULL || !is_visited(lock));

		while (m_n_elems > 0 && lock == NULL) {

			/* Restore previous search state. */

			pop(lock, heap_no);

			lock = get_next_lock(lock, heap_no);
		}

		if (lock == NULL) {
			break;
		}

		if (lock == m_wait_lock) {

			/* We can mark this subtree as searched */
			ut_ad(lock->trx->lock.deadlock_mark <= m_mark_start);

			lock->trx->lock.deadlock_mark = ++s_lock_mark_counter;

			/* We are not prepared for an overflow. This 64-bit
			counter should never wrap around. At 10^9 increments
			per second, it would take 10^3 years of uptime. */

			ut_ad(s_lock_mark_counter > 0);

			/* Backtrack */
			lock = NULL;
			continue;
		}

		if (!lock_has_to_wait(m_wait_lock, lock)) {
			/* No conflict, next lock */
			lock = get_next_lock(lock, heap_no);
			continue;
		}

		if (lock->trx == m_start) {
			/* Found a cycle. */
			notify(lock);
			return select_victim();
		}

		if (is_too_deep()) {
			/* Search too deep to continue. */
			m_too_deep = true;
			return m_start;
		}

		/* We do not need to report autoinc locks to the upper
		layer. These locks are released before commit, so they
		can not cause deadlocks with binlog-fixed commit
		order. */
		if (m_report_waiters
		    && (lock_get_type_low(lock) != LOCK_TABLE
			|| lock_get_mode(lock) != LOCK_AUTO_INC)) {
			thd_rpl_deadlock_check(m_start->mysql_thd,
					       lock->trx->mysql_thd);
		}

		if (lock->trx->lock.que_state == TRX_QUE_LOCK_WAIT) {
			/* Another trx ahead has requested a lock in an
			incompatible mode, and is itself waiting for a lock. */

			++m_cost;

			if (!push(lock, heap_no)) {
				m_too_deep = true;
				return m_start;
			}

			m_wait_lock = lock->trx->lock.wait_lock;

			lock = get_first_lock(&heap_no);

			if (is_visited(lock)) {
				lock = get_next_lock(lock, heap_no);
			}
		} else {
			lock = get_next_lock(lock, heap_no);
		}
	}

	ut_a(lock == NULL && m_n_elems == 0);

	/* No deadlock found. */
	return(0);
}

/** Print info about transaction that was rolled back.
@param trx transaction rolled back
@param lock lock trx wants */
void
DeadlockChecker::rollback_print(const trx_t* trx, const lock_t* lock)
{
	ut_ad(lock_mutex_own());

	/* If the lock search exceeds the max step
	or the max depth, the current trx will be
	the victim. Print its information. */
	start_print();

	print("TOO DEEP OR LONG SEARCH IN THE LOCK TABLE"
	      " WAITS-FOR GRAPH, WE WILL ROLL BACK"
	      " FOLLOWING TRANSACTION \n\n"
	      "*** TRANSACTION:\n");

	print(trx, 3000);

	print("*** WAITING FOR THIS LOCK TO BE GRANTED:\n");

	print(lock);
}

/** Rollback transaction selected as the victim. */
void
DeadlockChecker::trx_rollback()
{
	ut_ad(lock_mutex_own());

	trx_t*	trx = m_wait_lock->trx;

	print("*** WE ROLL BACK TRANSACTION (1)\n");
#ifdef WITH_WSREP
	if (trx->is_wsrep() && wsrep_thd_is_SR(trx->mysql_thd)) {
		wsrep_handle_SR_rollback(m_start->mysql_thd, trx->mysql_thd);
	}
#endif

	trx_mutex_enter(trx);

	trx->lock.was_chosen_as_deadlock_victim = true;

	lock_cancel_waiting_and_release(trx->lock.wait_lock);

	trx_mutex_exit(trx);
}

/** Check if a joining lock request results in a deadlock.
If a deadlock is found, we will resolve the deadlock by
choosing a victim transaction and rolling it back.
We will attempt to resolve all deadlocks.

@param[in]	lock	the lock request
@param[in,out]	trx	transaction requesting the lock

@return trx if it was chosen as victim
@retval	NULL if another victim was chosen,
or there is no deadlock (any more) */
const trx_t*
DeadlockChecker::check_and_resolve(const lock_t* lock, trx_t* trx)
{
	ut_ad(lock_mutex_own());
	ut_ad(trx_mutex_own(trx));
	ut_ad(trx->state == TRX_STATE_ACTIVE);
	ut_ad(!trx->auto_commit || trx->will_lock);
	ut_ad(!srv_read_only_mode);

	if (!innobase_deadlock_detect) {
		return(NULL);
	}

	/*  Release the mutex to obey the latching order.
	This is safe, because DeadlockChecker::check_and_resolve()
	is invoked when a lock wait is enqueued for the currently
	running transaction. Because m_trx is a running transaction
	(it is not currently suspended because of a lock wait),
	its state can only be changed by this thread, which is
	currently associated with the transaction. */

	trx_mutex_exit(trx);

	const trx_t*	victim_trx;
	const bool	report_waiters = trx->mysql_thd
		&& thd_need_wait_reports(trx->mysql_thd);

	/* Try and resolve as many deadlocks as possible. */
	do {
		DeadlockChecker	checker(trx, lock, s_lock_mark_counter,
					report_waiters);

		victim_trx = checker.search();

		/* Search too deep, we rollback the joining transaction only
		if it is possible to rollback. Otherwise we rollback the
		transaction that is holding the lock that the joining
		transaction wants. */
		if (checker.is_too_deep()) {

			ut_ad(trx == checker.m_start);
			ut_ad(trx == victim_trx);

			rollback_print(victim_trx, lock);

			MONITOR_INC(MONITOR_DEADLOCK);
			srv_stats.lock_deadlock_count.inc();

			break;

		} else if (victim_trx != NULL && victim_trx != trx) {

			ut_ad(victim_trx == checker.m_wait_lock->trx);

			checker.trx_rollback();

			lock_deadlock_found = true;

			MONITOR_INC(MONITOR_DEADLOCK);
			srv_stats.lock_deadlock_count.inc();
		}

	} while (victim_trx != NULL && victim_trx != trx);

	/* If the joining transaction was selected as the victim. */
	if (victim_trx != NULL) {

		print("*** WE ROLL BACK TRANSACTION (2)\n");
#ifdef WITH_WSREP
		if (trx->is_wsrep() && wsrep_thd_is_SR(trx->mysql_thd)) {
			wsrep_handle_SR_rollback(trx->mysql_thd,
						 victim_trx->mysql_thd);
		}
#endif

		lock_deadlock_found = true;
	}

	trx_mutex_enter(trx);

	return(victim_trx);
}

/*************************************************************//**
Updates the lock table when a page is split and merged to
two pages. */
UNIV_INTERN
void
lock_update_split_and_merge(
	const buf_block_t* left_block,	/*!< in: left page to which merged */
	const rec_t* orig_pred,		/*!< in: original predecessor of
					supremum on the left page before merge*/
	const buf_block_t* right_block)	/*!< in: right page from which merged */
{
	const rec_t* left_next_rec;

	ut_ad(page_is_leaf(left_block->frame));
	ut_ad(page_is_leaf(right_block->frame));
	ut_ad(page_align(orig_pred) == left_block->frame);

	lock_mutex_enter();

	left_next_rec = page_rec_get_next_const(orig_pred);
	ut_ad(!page_rec_is_metadata(left_next_rec));

	/* Inherit the locks on the supremum of the left page to the
	first record which was moved from the right page */
	lock_rec_inherit_to_gap(
		left_block, left_block,
		page_rec_get_heap_no(left_next_rec),
		PAGE_HEAP_NO_SUPREMUM);

	/* Reset the locks on the supremum of the left page,
	releasing waiting transactions */
	lock_rec_reset_and_release_wait(left_block,
					PAGE_HEAP_NO_SUPREMUM);

	/* Inherit the locks to the supremum of the left page from the
	successor of the infimum on the right page */
	lock_rec_inherit_to_gap(left_block, right_block,
				PAGE_HEAP_NO_SUPREMUM,
				lock_get_min_heap_no(right_block));

	lock_mutex_exit();
}<|MERGE_RESOLUTION|>--- conflicted
+++ resolved
@@ -5074,17 +5074,7 @@
 			BUF_GET_POSSIBLY_FREED,
 			__FILE__, __LINE__, &mtr, &err);
 
-<<<<<<< HEAD
-		if (err != DB_SUCCESS) {
-			ib::error() << "Lock rec block validate failed for tablespace "
-				   << space->name
-				   << page_id << " err " << err;
-		}
-
 		if (block && block->page.status != buf_page_t::FREED) {
-=======
-		if (block) {
->>>>>>> 16cebed5
 			buf_block_dbg_add_level(block, SYNC_NO_ORDER_CHECK);
 
 			ut_ad(lock_rec_validate_page(block));
