/*****************************************************************************

Copyright (c) 1996, 2017, Oracle and/or its affiliates. All Rights Reserved.
Copyright (c) 2014, 2020, MariaDB Corporation.

This program is free software; you can redistribute it and/or modify it under
the terms of the GNU General Public License as published by the Free Software
Foundation; version 2 of the License.

This program is distributed in the hope that it will be useful, but WITHOUT
ANY WARRANTY; without even the implied warranty of MERCHANTABILITY or FITNESS
FOR A PARTICULAR PURPOSE. See the GNU General Public License for more details.

You should have received a copy of the GNU General Public License along with
this program; if not, write to the Free Software Foundation, Inc.,
51 Franklin Street, Fifth Floor, Boston, MA 02110-1335 USA

*****************************************************************************/

/**************************************************//**
@file lock/lock0lock.cc
The transaction lock system

Created 5/7/1996 Heikki Tuuri
*******************************************************/

#define LOCK_MODULE_IMPLEMENTATION

#include "univ.i"

#include <mysql/service_thd_error_context.h>
#include <sql_class.h>

#include "lock0lock.h"
#include "lock0priv.h"
#include "dict0mem.h"
#include "trx0purge.h"
#include "trx0sys.h"
#include "ut0vec.h"
#include "btr0cur.h"
#include "row0sel.h"
#include "row0mysql.h"
#include "row0vers.h"
#include "pars0pars.h"

#include <set>

#ifdef WITH_WSREP
#include <mysql/service_wsrep.h>
#endif /* WITH_WSREP */

/** Lock scheduling algorithm */
ulong innodb_lock_schedule_algorithm;

/** The value of innodb_deadlock_detect */
my_bool	innobase_deadlock_detect;

/*********************************************************************//**
Checks if a waiting record lock request still has to wait in a queue.
@return lock that is causing the wait */
static
const lock_t*
lock_rec_has_to_wait_in_queue(
/*==========================*/
	const lock_t*	wait_lock);	/*!< in: waiting record lock */

/** Grant a lock to a waiting lock request and release the waiting transaction
after lock_reset_lock_and_trx_wait() has been called. */
static void lock_grant_after_reset(lock_t* lock);

extern "C" void thd_rpl_deadlock_check(MYSQL_THD thd, MYSQL_THD other_thd);
extern "C" int thd_need_wait_reports(const MYSQL_THD thd);
extern "C" int thd_need_ordering_with(const MYSQL_THD thd, const MYSQL_THD other_thd);

/** Pretty-print a table lock.
@param[in,out]	file	output stream
@param[in]	lock	table lock */
static void lock_table_print(FILE* file, const lock_t* lock);

/** Pretty-print a record lock.
@param[in,out]	file	output stream
@param[in]	lock	record lock
@param[in,out]	mtr	mini-transaction for accessing the record */
static void lock_rec_print(FILE* file, const lock_t* lock, mtr_t& mtr);

/** Deadlock checker. */
class DeadlockChecker {
public:
	/** Check if a joining lock request results in a deadlock.
	If a deadlock is found, we will resolve the deadlock by
	choosing a victim transaction and rolling it back.
	We will attempt to resolve all deadlocks.

	@param[in]	lock	the lock request
	@param[in,out]	trx	transaction requesting the lock

	@return trx if it was chosen as victim
	@retval	NULL if another victim was chosen,
	or there is no deadlock (any more) */
	static const trx_t* check_and_resolve(const lock_t* lock, trx_t* trx);

private:
	/** Do a shallow copy. Default destructor OK.
	@param trx the start transaction (start node)
	@param wait_lock lock that a transaction wants
	@param mark_start visited node counter
	@param report_waiters whether to call thd_rpl_deadlock_check() */
	DeadlockChecker(
		const trx_t*	trx,
		const lock_t*	wait_lock,
		ib_uint64_t	mark_start,
		bool report_waiters)
		:
		m_cost(),
		m_start(trx),
		m_too_deep(),
		m_wait_lock(wait_lock),
		m_mark_start(mark_start),
		m_n_elems(),
		m_report_waiters(report_waiters)
	{
	}

	/** Check if the search is too deep. */
	bool is_too_deep() const
	{
		return(m_n_elems > LOCK_MAX_DEPTH_IN_DEADLOCK_CHECK
		       || m_cost > LOCK_MAX_N_STEPS_IN_DEADLOCK_CHECK);
	}

	/** Save current state.
	@param lock lock to push on the stack.
	@param heap_no the heap number to push on the stack.
	@return false if stack is full. */
	bool push(const lock_t*	lock, ulint heap_no)
	{
		ut_ad((lock_get_type_low(lock) & LOCK_REC)
		      || (lock_get_type_low(lock) & LOCK_TABLE));

		ut_ad(((lock_get_type_low(lock) & LOCK_TABLE) != 0)
		      == (heap_no == ULINT_UNDEFINED));

		/* Ensure that the stack is bounded. */
		if (m_n_elems >= UT_ARR_SIZE(s_states)) {
			return(false);
		}

		state_t&	state = s_states[m_n_elems++];

		state.m_lock = lock;
		state.m_wait_lock = m_wait_lock;
		state.m_heap_no =heap_no;

		return(true);
	}

	/** Restore state.
	@param[out] lock current lock
	@param[out] heap_no current heap_no */
	void pop(const lock_t*& lock, ulint& heap_no)
	{
		ut_a(m_n_elems > 0);

		const state_t&	state = s_states[--m_n_elems];

		lock = state.m_lock;
		heap_no = state.m_heap_no;
		m_wait_lock = state.m_wait_lock;
	}

	/** Check whether the node has been visited.
	@param lock lock to check
	@return true if the node has been visited */
	bool is_visited(const lock_t* lock) const
	{
		return(lock->trx->lock.deadlock_mark > m_mark_start);
	}

	/** Get the next lock in the queue that is owned by a transaction
	whose sub-tree has not already been searched.
	Note: "next" here means PREV for table locks.
	@param lock Lock in queue
	@param heap_no heap_no if lock is a record lock else ULINT_UNDEFINED
	@return next lock or NULL if at end of queue */
	const lock_t* get_next_lock(const lock_t* lock, ulint heap_no) const;

	/** Get the first lock to search. The search starts from the current
	wait_lock. What we are really interested in is an edge from the
	current wait_lock's owning transaction to another transaction that has
	a lock ahead in the queue. We skip locks where the owning transaction's
	sub-tree has already been searched.

	Note: The record locks are traversed from the oldest lock to the
	latest. For table locks we go from latest to oldest.

	For record locks, we first position the iterator on first lock on
	the page and then reposition on the actual heap_no. This is required
	due to the way the record lock has is implemented.

	@param[out] heap_no if rec lock, else ULINT_UNDEFINED.

	@return first lock or NULL */
	const lock_t* get_first_lock(ulint* heap_no) const;

	/** Notify that a deadlock has been detected and print the conflicting
	transaction info.
	@param lock lock causing deadlock */
	void notify(const lock_t* lock) const;

	/** Select the victim transaction that should be rolledback.
	@return victim transaction */
	const trx_t* select_victim() const;

	/** Rollback transaction selected as the victim. */
	void trx_rollback();

	/** Looks iteratively for a deadlock. Note: the joining transaction
	may have been granted its lock by the deadlock checks.

	@return 0 if no deadlock else the victim transaction.*/
	const trx_t* search();

	/** Print transaction data to the deadlock file and possibly to stderr.
	@param trx transaction
	@param max_query_len max query length to print */
	static void print(const trx_t* trx, ulint max_query_len);

	/** rewind(3) the file used for storing the latest detected deadlock
	and print a heading message to stderr if printing of all deadlocks to
	stderr is enabled. */
	static void start_print();

	/** Print lock data to the deadlock file and possibly to stderr.
	@param lock record or table type lock */
	static void print(const lock_t* lock);

	/** Print a message to the deadlock file and possibly to stderr.
	@param msg message to print */
	static void print(const char* msg);

	/** Print info about transaction that was rolled back.
	@param trx transaction rolled back
	@param lock lock trx wants */
	static void rollback_print(const trx_t* trx, const lock_t* lock);

private:
	/** DFS state information, used during deadlock checking. */
	struct state_t {
		const lock_t*	m_lock;		/*!< Current lock */
		const lock_t*	m_wait_lock;	/*!< Waiting for lock */
		ulint		m_heap_no;	/*!< heap number if rec lock */
	};

	/** Used in deadlock tracking. Protected by lock_sys.mutex. */
	static ib_uint64_t	s_lock_mark_counter;

	/** Calculation steps thus far. It is the count of the nodes visited. */
	ulint			m_cost;

	/** Joining transaction that is requesting a lock in an
	incompatible mode */
	const trx_t*		m_start;

	/** TRUE if search was too deep and was aborted */
	bool			m_too_deep;

	/** Lock that trx wants */
	const lock_t*		m_wait_lock;

	/**  Value of lock_mark_count at the start of the deadlock check. */
	ib_uint64_t		m_mark_start;

	/** Number of states pushed onto the stack */
	size_t			m_n_elems;

	/** This is to avoid malloc/free calls. */
	static state_t		s_states[MAX_STACK_SIZE];

	/** Set if thd_rpl_deadlock_check() should be called for waits. */
	const bool m_report_waiters;
};

/** Counter to mark visited nodes during deadlock search. */
ib_uint64_t	DeadlockChecker::s_lock_mark_counter = 0;

/** The stack used for deadlock searches. */
DeadlockChecker::state_t	DeadlockChecker::s_states[MAX_STACK_SIZE];

#ifdef UNIV_DEBUG
/*********************************************************************//**
Validates the lock system.
@return TRUE if ok */
static
bool
lock_validate();
/*============*/

/*********************************************************************//**
Validates the record lock queues on a page.
@return TRUE if ok */
static
ibool
lock_rec_validate_page(
/*===================*/
	const buf_block_t*	block)	/*!< in: buffer block */
	MY_ATTRIBUTE((warn_unused_result));
#endif /* UNIV_DEBUG */

/* The lock system */
lock_sys_t lock_sys;

/** We store info on the latest deadlock error to this buffer. InnoDB
Monitor will then fetch it and print */
static bool	lock_deadlock_found = false;

/** Only created if !srv_read_only_mode */
static FILE*		lock_latest_err_file;

/*********************************************************************//**
Reports that a transaction id is insensible, i.e., in the future. */
ATTRIBUTE_COLD
void
lock_report_trx_id_insanity(
/*========================*/
	trx_id_t	trx_id,		/*!< in: trx id */
	const rec_t*	rec,		/*!< in: user record */
	dict_index_t*	index,		/*!< in: index */
	const rec_offs*	offsets,	/*!< in: rec_get_offsets(rec, index) */
	trx_id_t	max_trx_id)	/*!< in: trx_sys.get_max_trx_id() */
{
	ut_ad(rec_offs_validate(rec, index, offsets));
	ut_ad(!rec_is_metadata(rec, *index));

	ib::error()
		<< "Transaction id " << ib::hex(trx_id)
		<< " associated with record" << rec_offsets_print(rec, offsets)
		<< " in index " << index->name
		<< " of table " << index->table->name
		<< " is greater than the global counter " << max_trx_id
		<< "! The table is corrupted.";
}

/*********************************************************************//**
Checks that a transaction id is sensible, i.e., not in the future.
@return true if ok */
bool
lock_check_trx_id_sanity(
/*=====================*/
	trx_id_t	trx_id,		/*!< in: trx id */
	const rec_t*	rec,		/*!< in: user record */
	dict_index_t*	index,		/*!< in: index */
	const rec_offs*	offsets)	/*!< in: rec_get_offsets(rec, index) */
{
  ut_ad(rec_offs_validate(rec, index, offsets));
  ut_ad(!rec_is_metadata(rec, *index));

  trx_id_t max_trx_id= trx_sys.get_max_trx_id();
  ut_ad(max_trx_id || srv_force_recovery >= SRV_FORCE_NO_UNDO_LOG_SCAN);

  if (UNIV_LIKELY(max_trx_id != 0) && UNIV_UNLIKELY(trx_id >= max_trx_id))
  {
    lock_report_trx_id_insanity(trx_id, rec, index, offsets, max_trx_id);
    return false;
  }
  return true;
}

/*********************************************************************//**
Checks that a record is seen in a consistent read.
@return true if sees, or false if an earlier version of the record
should be retrieved */
bool
lock_clust_rec_cons_read_sees(
/*==========================*/
	const rec_t*	rec,	/*!< in: user record which should be read or
				passed over by a read cursor */
	dict_index_t*	index,	/*!< in: clustered index */
	const rec_offs*	offsets,/*!< in: rec_get_offsets(rec, index) */
	ReadView*	view)	/*!< in: consistent read view */
{
	ut_ad(dict_index_is_clust(index));
	ut_ad(page_rec_is_user_rec(rec));
	ut_ad(rec_offs_validate(rec, index, offsets));
	ut_ad(!rec_is_metadata(rec, *index));

	/* Temp-tables are not shared across connections and multiple
	transactions from different connections cannot simultaneously
	operate on same temp-table and so read of temp-table is
	always consistent read. */
	if (index->table->is_temporary()) {
		return(true);
	}

	/* NOTE that we call this function while holding the search
	system latch. */

	trx_id_t	trx_id = row_get_rec_trx_id(rec, index, offsets);

	return(view->changes_visible(trx_id, index->table->name));
}

/*********************************************************************//**
Checks that a non-clustered index record is seen in a consistent read.

NOTE that a non-clustered index page contains so little information on
its modifications that also in the case false, the present version of
rec may be the right, but we must check this from the clustered index
record.

@return true if certainly sees, or false if an earlier version of the
clustered index record might be needed */
bool
lock_sec_rec_cons_read_sees(
/*========================*/
	const rec_t*		rec,	/*!< in: user record which
					should be read or passed over
					by a read cursor */
	const dict_index_t*	index,	/*!< in: index */
	const ReadView*	view)	/*!< in: consistent read view */
{
	ut_ad(page_rec_is_user_rec(rec));
	ut_ad(!index->is_primary());
	ut_ad(!rec_is_metadata(rec, *index));

	/* NOTE that we might call this function while holding the search
	system latch. */

	if (index->table->is_temporary()) {

		/* Temp-tables are not shared across connections and multiple
		transactions from different connections cannot simultaneously
		operate on same temp-table and so read of temp-table is
		always consistent read. */

		return(true);
	}

	trx_id_t	max_trx_id = page_get_max_trx_id(page_align(rec));

	ut_ad(max_trx_id > 0);

	return(view->sees(max_trx_id));
}


/**
  Creates the lock system at database start.

  @param[in] n_cells number of slots in lock hash table
*/
void lock_sys_t::create(ulint n_cells)
{
	ut_ad(this == &lock_sys);

	m_initialised= true;

	waiting_threads = static_cast<srv_slot_t*>
		(ut_zalloc_nokey(srv_max_n_threads * sizeof *waiting_threads));
	last_slot = waiting_threads;

	mutex_create(LATCH_ID_LOCK_SYS, &mutex);

	mutex_create(LATCH_ID_LOCK_SYS_WAIT, &wait_mutex);

	timeout_event = os_event_create(0);

	rec_hash = hash_create(n_cells);
	prdt_hash = hash_create(n_cells);
	prdt_page_hash = hash_create(n_cells);

	if (!srv_read_only_mode) {
		lock_latest_err_file = os_file_create_tmpfile();
		ut_a(lock_latest_err_file);
	}
}

/** Calculates the fold value of a lock: used in migrating the hash table.
@param[in]	lock	record lock object
@return	folded value */
static
ulint
lock_rec_lock_fold(
	const lock_t*	lock)
{
	return(lock_rec_fold(lock->un_member.rec_lock.space,
			     lock->un_member.rec_lock.page_no));
}


/**
  Resize the lock hash table.

  @param[in] n_cells number of slots in lock hash table
*/
void lock_sys_t::resize(ulint n_cells)
{
	ut_ad(this == &lock_sys);

	mutex_enter(&mutex);

	hash_table_t* old_hash = rec_hash;
	rec_hash = hash_create(n_cells);
	HASH_MIGRATE(old_hash, rec_hash, lock_t, hash,
		     lock_rec_lock_fold);
	hash_table_free(old_hash);

	old_hash = prdt_hash;
	prdt_hash = hash_create(n_cells);
	HASH_MIGRATE(old_hash, prdt_hash, lock_t, hash,
		     lock_rec_lock_fold);
	hash_table_free(old_hash);

	old_hash = prdt_page_hash;
	prdt_page_hash = hash_create(n_cells);
	HASH_MIGRATE(old_hash, prdt_page_hash, lock_t, hash,
		     lock_rec_lock_fold);
	hash_table_free(old_hash);

	/* need to update block->lock_hash_val */
	for (ulint i = 0; i < srv_buf_pool_instances; ++i) {
		buf_pool_t*	buf_pool = buf_pool_from_array(i);

		buf_pool_mutex_enter(buf_pool);
		buf_page_t*	bpage;
		bpage = UT_LIST_GET_FIRST(buf_pool->LRU);

		while (bpage != NULL) {
			if (buf_page_get_state(bpage)
			    == BUF_BLOCK_FILE_PAGE) {
				buf_block_t*	block;
				block = reinterpret_cast<buf_block_t*>(
					bpage);

				block->lock_hash_val
					= lock_rec_hash(
						bpage->id.space(),
						bpage->id.page_no());
			}
			bpage = UT_LIST_GET_NEXT(LRU, bpage);
		}
		buf_pool_mutex_exit(buf_pool);
	}

	mutex_exit(&mutex);
}


/** Closes the lock system at database shutdown. */
void lock_sys_t::close()
{
	ut_ad(this == &lock_sys);

	if (!m_initialised) return;

	if (lock_latest_err_file != NULL) {
		fclose(lock_latest_err_file);
		lock_latest_err_file = NULL;
	}

	hash_table_free(rec_hash);
	hash_table_free(prdt_hash);
	hash_table_free(prdt_page_hash);

	os_event_destroy(timeout_event);

	mutex_destroy(&mutex);
	mutex_destroy(&wait_mutex);

	for (ulint i = srv_max_n_threads; i--; ) {
		if (os_event_t& event = waiting_threads[i].event) {
			os_event_destroy(event);
		}
	}

	ut_free(waiting_threads);
	m_initialised= false;
}

/*********************************************************************//**
Gets the size of a lock struct.
@return size in bytes */
ulint
lock_get_size(void)
/*===============*/
{
	return((ulint) sizeof(lock_t));
}

static inline void lock_grant_have_trx_mutex(lock_t* lock)
{
	lock_reset_lock_and_trx_wait(lock);
	lock_grant_after_reset(lock);
}

/*********************************************************************//**
Gets the gap flag of a record lock.
@return LOCK_GAP or 0 */
UNIV_INLINE
ulint
lock_rec_get_gap(
/*=============*/
	const lock_t*	lock)	/*!< in: record lock */
{
	ut_ad(lock);
	ut_ad(lock_get_type_low(lock) == LOCK_REC);

	return(lock->type_mode & LOCK_GAP);
}

/*********************************************************************//**
Gets the LOCK_REC_NOT_GAP flag of a record lock.
@return LOCK_REC_NOT_GAP or 0 */
UNIV_INLINE
ulint
lock_rec_get_rec_not_gap(
/*=====================*/
	const lock_t*	lock)	/*!< in: record lock */
{
	ut_ad(lock);
	ut_ad(lock_get_type_low(lock) == LOCK_REC);

	return(lock->type_mode & LOCK_REC_NOT_GAP);
}

/*********************************************************************//**
Gets the waiting insert flag of a record lock.
@return LOCK_INSERT_INTENTION or 0 */
UNIV_INLINE
ulint
lock_rec_get_insert_intention(
/*==========================*/
	const lock_t*	lock)	/*!< in: record lock */
{
	ut_ad(lock);
	ut_ad(lock_get_type_low(lock) == LOCK_REC);

	return(lock->type_mode & LOCK_INSERT_INTENTION);
}

#ifdef WITH_WSREP
/** Check if both conflicting lock and other record lock are brute force
(BF). This case is a bug so report lock information and wsrep state.
@param[in]	lock_rec1	conflicting waiting record lock or NULL
@param[in]	lock_rec2	other waiting record lock
@param[in]	trx1		lock_rec1 can be NULL, trx
*/
static void wsrep_assert_no_bf_bf_wait(
	const lock_t* lock_rec1,
	const lock_t* lock_rec2,
	const trx_t* trx1)
{
	ut_ad(!lock_rec1 || lock_get_type_low(lock_rec1) == LOCK_REC);
	ut_ad(lock_get_type_low(lock_rec2) == LOCK_REC);

	if (!trx1->is_wsrep() || !lock_rec2->trx->is_wsrep())
		return;
	if (UNIV_LIKELY(!wsrep_thd_is_BF(trx1->mysql_thd, FALSE)))
		return;
	if (UNIV_LIKELY(!wsrep_thd_is_BF(lock_rec2->trx->mysql_thd, FALSE)))
		return;

	mtr_t mtr;

	if (lock_rec1) {
		ib::error() << "Waiting lock on table: "
			    << lock_rec1->index->table->name
			    << " index: "
			    << lock_rec1->index->name()
			    << " that has conflicting lock ";
		lock_rec_print(stderr, lock_rec1, mtr);
	}

	ib::error() << "Conflicting lock on table: "
		    << lock_rec2->index->table->name
		    << " index: "
		    << lock_rec2->index->name()
		    << " that has lock ";
	lock_rec_print(stderr, lock_rec2, mtr);

	ib::error() << "WSREP state: ";

	wsrep_report_bf_lock_wait(trx1->mysql_thd,
				  trx1->id);
	wsrep_report_bf_lock_wait(lock_rec2->trx->mysql_thd,
				  lock_rec2->trx->id);
	/* BF-BF wait is a bug */
	ut_error;
}
#endif /* WITH_WSREP */

/*********************************************************************//**
Checks if a lock request for a new lock has to wait for request lock2.
@return TRUE if new lock has to wait for lock2 to be removed */
UNIV_INLINE
bool
lock_rec_has_to_wait(
/*=================*/
	bool		for_locking,
				/*!< in is called locking or releasing */
	const trx_t*	trx,	/*!< in: trx of new lock */
	ulint		type_mode,/*!< in: precise mode of the new lock
				to set: LOCK_S or LOCK_X, possibly
				ORed to LOCK_GAP or LOCK_REC_NOT_GAP,
				LOCK_INSERT_INTENTION */
	const lock_t*	lock2,	/*!< in: another record lock; NOTE that
				it is assumed that this has a lock bit
				set on the same record as in the new
				lock we are setting */
	bool		lock_is_on_supremum)
				/*!< in: TRUE if we are setting the
				lock on the 'supremum' record of an
				index page: we know then that the lock
				request is really for a 'gap' type lock */
{
	ut_ad(trx && lock2);
	ut_ad(lock_get_type_low(lock2) == LOCK_REC);

	if (trx == lock2->trx
	    || lock_mode_compatible(
		       static_cast<lock_mode>(LOCK_MODE_MASK & type_mode),
		       lock_get_mode(lock2))) {
		return false;
	}

	/* We have somewhat complex rules when gap type record locks
	cause waits */

	if ((lock_is_on_supremum || (type_mode & LOCK_GAP))
	    && !(type_mode & LOCK_INSERT_INTENTION)) {

		/* Gap type locks without LOCK_INSERT_INTENTION flag
		do not need to wait for anything. This is because
		different users can have conflicting lock types
		on gaps. */

		return false;
	}

	if (!(type_mode & LOCK_INSERT_INTENTION) && lock_rec_get_gap(lock2)) {

		/* Record lock (LOCK_ORDINARY or LOCK_REC_NOT_GAP
		does not need to wait for a gap type lock */

		return false;
	}

	if ((type_mode & LOCK_GAP) && lock_rec_get_rec_not_gap(lock2)) {

		/* Lock on gap does not need to wait for
		a LOCK_REC_NOT_GAP type lock */

		return false;
	}

	if (lock_rec_get_insert_intention(lock2)) {

		/* No lock request needs to wait for an insert
		intention lock to be removed. This is ok since our
		rules allow conflicting locks on gaps. This eliminates
		a spurious deadlock caused by a next-key lock waiting
		for an insert intention lock; when the insert
		intention lock was granted, the insert deadlocked on
		the waiting next-key lock.

		Also, insert intention locks do not disturb each
		other. */

		return false;
	}

	if ((type_mode & LOCK_GAP || lock_rec_get_gap(lock2))
	    && !thd_need_ordering_with(trx->mysql_thd, lock2->trx->mysql_thd)) {
		/* If the upper server layer has already decided on the
		commit order between the transaction requesting the
		lock and the transaction owning the lock, we do not
		need to wait for gap locks. Such ordeering by the upper
		server layer happens in parallel replication, where the
		commit order is fixed to match the original order on the
		master.

		Such gap locks are mainly needed to get serialisability
		between transactions so that they will be binlogged in
		the correct order so that statement-based replication
		will give the correct results. Since the right order
		was already determined on the master, we do not need
		to enforce it again here.

		Skipping the locks is not essential for correctness,
		since in case of deadlock we will just kill the later
		transaction and retry it. But it can save some
		unnecessary rollbacks and retries. */

		return false;
	}

#ifdef WITH_WSREP
<<<<<<< HEAD
	/* if BF thread is locking and has conflict with another BF
	   thread, we need to look at trx ordering and lock types */
	if (wsrep_thd_is_BF(trx->mysql_thd, FALSE)
	    && wsrep_thd_is_BF(lock2->trx->mysql_thd, FALSE)) {
		mtr_t mtr;

		if (UNIV_UNLIKELY(wsrep_debug)) {
			ib::info() << "BF-BF lock conflict, locking: "
				   << for_locking;
			lock_rec_print(stderr, lock2, mtr);
			ib::info()
				<< " SQL1: " << wsrep_thd_query(trx->mysql_thd)
				<< " SQL2: "
				<< wsrep_thd_query(lock2->trx->mysql_thd);
		}

		if ((type_mode & LOCK_MODE_MASK) == LOCK_X
		    && (lock2->type_mode & LOCK_MODE_MASK) == LOCK_X) {
			if (for_locking || UNIV_UNLIKELY(wsrep_debug)) {
				/* exclusive lock conflicts are not
				   accepted */
				ib::info()
					<< "BF-BF X lock conflict,mode: "
					<< type_mode
					<< " supremum: " << lock_is_on_supremum
					<< "conflicts states: my "
					<< wsrep_thd_transaction_state_str(
						   trx->mysql_thd)
					<< " locked "
					<< wsrep_thd_transaction_state_str(
						   lock2->trx->mysql_thd);
				lock_rec_print(stderr, lock2, mtr);
				ib::info() << " SQL1: "
					   << wsrep_thd_query(trx->mysql_thd)
					   << " SQL2: "
					   << wsrep_thd_query(
						      lock2->trx->mysql_thd);

				if (for_locking) {
					return false;
				}
			}
		} else {
			/* if lock2->index->n_uniq <=
			   lock2->index->n_user_defined_cols
			   operation is on uniq index
			*/
			if (wsrep_debug) {
				ib::info()
					<< "BF conflict, modes: " << type_mode
					<< ":" << lock2->type_mode
					<< " idx: " << lock2->index->name()
					<< " table: "
					<< lock2->index->table->name
					<< " n_uniq: " << lock2->index->n_uniq
					<< " n_user: "
					<< lock2->index->n_user_defined_cols
					<< " SQL1: "
					<< wsrep_thd_query(trx->mysql_thd)
					<< " SQL2: "
					<< wsrep_thd_query(
						   lock2->trx->mysql_thd);
			}
			return false;
		}
	}
=======
	/* There should not be two conflicting locks that are
	brute force. If there is it is a bug. */
	wsrep_assert_no_bf_bf_wait(NULL, lock2, trx);
>>>>>>> fba6ffe4
#endif /* WITH_WSREP */

	return true;
}

/*********************************************************************//**
Checks if a lock request lock1 has to wait for request lock2.
@return TRUE if lock1 has to wait for lock2 to be removed */
bool
lock_has_to_wait(
/*=============*/
	const lock_t*	lock1,	/*!< in: waiting lock */
	const lock_t*	lock2)	/*!< in: another lock; NOTE that it is
				assumed that this has a lock bit set
				on the same record as in lock1 if the
				locks are record locks */
{
	ut_ad(lock1 && lock2);

	if (lock1->trx == lock2->trx
	    || lock_mode_compatible(lock_get_mode(lock1),
				    lock_get_mode(lock2))) {
		return false;
	}

	if (lock_get_type_low(lock1) != LOCK_REC) {
		return true;
	}

	ut_ad(lock_get_type_low(lock2) == LOCK_REC);

	if (lock1->type_mode & (LOCK_PREDICATE | LOCK_PRDT_PAGE)) {
		return lock_prdt_has_to_wait(lock1->trx, lock1->type_mode,
					     lock_get_prdt_from_lock(lock1),
					     lock2);
	}

	return lock_rec_has_to_wait(
		false, lock1->trx, lock1->type_mode, lock2,
		lock_rec_get_nth_bit(lock1, PAGE_HEAP_NO_SUPREMUM));
}

/*============== RECORD LOCK BASIC FUNCTIONS ============================*/

/**********************************************************************//**
Looks for a set bit in a record lock bitmap. Returns ULINT_UNDEFINED,
if none found.
@return bit index == heap number of the record, or ULINT_UNDEFINED if
none found */
ulint
lock_rec_find_set_bit(
/*==================*/
	const lock_t*	lock)	/*!< in: record lock with at least one bit set */
{
	for (ulint i = 0; i < lock_rec_get_n_bits(lock); ++i) {

		if (lock_rec_get_nth_bit(lock, i)) {

			return(i);
		}
	}

	return(ULINT_UNDEFINED);
}

/*********************************************************************//**
Determines if there are explicit record locks on a page.
@return an explicit record lock on the page, or NULL if there are none */
lock_t*
lock_rec_expl_exist_on_page(
/*========================*/
	ulint	space,	/*!< in: space id */
	ulint	page_no)/*!< in: page number */
{
	lock_t*	lock;

	lock_mutex_enter();
	/* Only used in ibuf pages, so rec_hash is good enough */
	lock = lock_rec_get_first_on_page_addr(lock_sys.rec_hash,
					       space, page_no);
	lock_mutex_exit();

	return(lock);
}

/*********************************************************************//**
Resets the record lock bitmap to zero. NOTE: does not touch the wait_lock
pointer in the transaction! This function is used in lock object creation
and resetting. */
static
void
lock_rec_bitmap_reset(
/*==================*/
	lock_t*	lock)	/*!< in: record lock */
{
	ulint	n_bytes;

	ut_ad(lock_get_type_low(lock) == LOCK_REC);

	/* Reset to zero the bitmap which resides immediately after the lock
	struct */

	n_bytes = lock_rec_get_n_bits(lock) / 8;

	ut_ad((lock_rec_get_n_bits(lock) % 8) == 0);

	memset(&lock[1], 0, n_bytes);
}

/*********************************************************************//**
Copies a record lock to heap.
@return copy of lock */
static
lock_t*
lock_rec_copy(
/*==========*/
	const lock_t*	lock,	/*!< in: record lock */
	mem_heap_t*	heap)	/*!< in: memory heap */
{
	ulint	size;

	ut_ad(lock_get_type_low(lock) == LOCK_REC);

	size = sizeof(lock_t) + lock_rec_get_n_bits(lock) / 8;

	return(static_cast<lock_t*>(mem_heap_dup(heap, lock, size)));
}

/*********************************************************************//**
Gets the previous record lock set on a record.
@return previous lock on the same record, NULL if none exists */
const lock_t*
lock_rec_get_prev(
/*==============*/
	const lock_t*	in_lock,/*!< in: record lock */
	ulint		heap_no)/*!< in: heap number of the record */
{
	lock_t*		lock;
	ulint		space;
	ulint		page_no;
	lock_t*		found_lock	= NULL;
	hash_table_t*	hash;

	ut_ad(lock_mutex_own());
	ut_ad(lock_get_type_low(in_lock) == LOCK_REC);

	space = in_lock->un_member.rec_lock.space;
	page_no = in_lock->un_member.rec_lock.page_no;

	hash = lock_hash_get(in_lock->type_mode);

	for (lock = lock_rec_get_first_on_page_addr(hash, space, page_no);
	     /* No op */;
	     lock = lock_rec_get_next_on_page(lock)) {

		ut_ad(lock);

		if (lock == in_lock) {

			return(found_lock);
		}

		if (lock_rec_get_nth_bit(lock, heap_no)) {

			found_lock = lock;
		}
	}
}

/*============= FUNCTIONS FOR ANALYZING RECORD LOCK QUEUE ================*/

/*********************************************************************//**
Checks if a transaction has a GRANTED explicit lock on rec stronger or equal
to precise_mode.
@return lock or NULL */
UNIV_INLINE
lock_t*
lock_rec_has_expl(
/*==============*/
	ulint			precise_mode,/*!< in: LOCK_S or LOCK_X
					possibly ORed to LOCK_GAP or
					LOCK_REC_NOT_GAP, for a
					supremum record we regard this
					always a gap type request */
	const buf_block_t*	block,	/*!< in: buffer block containing
					the record */
	ulint			heap_no,/*!< in: heap number of the record */
	const trx_t*		trx)	/*!< in: transaction */
{
	lock_t*	lock;

	ut_ad(lock_mutex_own());
	ut_ad((precise_mode & LOCK_MODE_MASK) == LOCK_S
	      || (precise_mode & LOCK_MODE_MASK) == LOCK_X);
	ut_ad(!(precise_mode & LOCK_INSERT_INTENTION));

	for (lock = lock_rec_get_first(lock_sys.rec_hash, block, heap_no);
	     lock != NULL;
	     lock = lock_rec_get_next(heap_no, lock)) {

		if (lock->trx == trx
		    && !lock_rec_get_insert_intention(lock)
		    && lock_mode_stronger_or_eq(
			    lock_get_mode(lock),
			    static_cast<lock_mode>(
				    precise_mode & LOCK_MODE_MASK))
		    && !lock_get_wait(lock)
		    && (!lock_rec_get_rec_not_gap(lock)
			|| (precise_mode & LOCK_REC_NOT_GAP)
			|| heap_no == PAGE_HEAP_NO_SUPREMUM)
		    && (!lock_rec_get_gap(lock)
			|| (precise_mode & LOCK_GAP)
			|| heap_no == PAGE_HEAP_NO_SUPREMUM)) {

			return(lock);
		}
	}

	return(NULL);
}

#ifdef UNIV_DEBUG
/*********************************************************************//**
Checks if some other transaction has a lock request in the queue.
@return lock or NULL */
static
lock_t*
lock_rec_other_has_expl_req(
/*========================*/
	lock_mode		mode,	/*!< in: LOCK_S or LOCK_X */
	const buf_block_t*	block,	/*!< in: buffer block containing
					the record */
	bool			wait,	/*!< in: whether also waiting locks
					are taken into account */
	ulint			heap_no,/*!< in: heap number of the record */
	const trx_t*		trx)	/*!< in: transaction, or NULL if
					requests by all transactions
					are taken into account */
{

	ut_ad(lock_mutex_own());
	ut_ad(mode == LOCK_X || mode == LOCK_S);

	/* Only GAP lock can be on SUPREMUM, and we are not looking for
	GAP lock */
	if (heap_no == PAGE_HEAP_NO_SUPREMUM) {
		return(NULL);
	}

	for (lock_t* lock = lock_rec_get_first(lock_sys.rec_hash,
						     block, heap_no);
	     lock != NULL;
	     lock = lock_rec_get_next(heap_no, lock)) {

		if (lock->trx != trx
		    && !lock_rec_get_gap(lock)
		    && (wait || !lock_get_wait(lock))
		    && lock_mode_stronger_or_eq(lock_get_mode(lock), mode)) {

			return(lock);
		}
	}

	return(NULL);
}
#endif /* UNIV_DEBUG */

#ifdef WITH_WSREP
static
void
wsrep_kill_victim(
/*==============*/
	const trx_t * const trx,
	const lock_t *lock)
{
	ut_ad(lock_mutex_own());
	ut_ad(trx_mutex_own(lock->trx));

	/* quit for native mysql */
	if (!trx->is_wsrep()) return;

	if (!wsrep_thd_is_BF(trx->mysql_thd, FALSE)) {
		return;
	}

	my_bool bf_other = wsrep_thd_is_BF(lock->trx->mysql_thd, FALSE);
	mtr_t mtr;

	if ((!bf_other) ||
		(wsrep_thd_order_before(
			trx->mysql_thd, lock->trx->mysql_thd))) {

		if (lock->trx->lock.que_state == TRX_QUE_LOCK_WAIT) {
			if (UNIV_UNLIKELY(wsrep_debug)) {
				ib::info() << "WSREP: BF victim waiting\n";
			}
			/* cannot release lock, until our lock
			is in the queue*/
		} else if (lock->trx != trx) {
			if (wsrep_log_conflicts) {
				ib::info() << "*** Priority TRANSACTION:";

				trx_print_latched(stderr, trx, 3000);

				if (bf_other) {
					ib::info() << "*** Priority TRANSACTION:";
				} else {
					ib::info() << "*** Victim TRANSACTION:";
				}
                                trx_print_latched(stderr, lock->trx, 3000);

				ib::info() << "*** WAITING FOR THIS LOCK TO BE GRANTED:";

				if (lock_get_type(lock) == LOCK_REC) {
					lock_rec_print(stderr, lock, mtr);
				} else {
					lock_table_print(stderr, lock);
				}

				ib::info() << " SQL1: "
					   << wsrep_thd_query(trx->mysql_thd);
				ib::info() << " SQL2: "
					   << wsrep_thd_query(lock->trx->mysql_thd);
			}

			wsrep_innobase_kill_one_trx(trx->mysql_thd,
						    lock->trx, true);
		}
	}
}
#endif /* WITH_WSREP */

/*********************************************************************//**
Checks if some other transaction has a conflicting explicit lock request
in the queue, so that we have to wait.
@return lock or NULL */
static
lock_t*
lock_rec_other_has_conflicting(
/*===========================*/
	ulint			mode,	/*!< in: LOCK_S or LOCK_X,
					possibly ORed to LOCK_GAP or
					LOC_REC_NOT_GAP,
					LOCK_INSERT_INTENTION */
	const buf_block_t*	block,	/*!< in: buffer block containing
					the record */
	ulint			heap_no,/*!< in: heap number of the record */
	const trx_t*		trx)	/*!< in: our transaction */
{
	lock_t*		lock;

	ut_ad(lock_mutex_own());

	bool	is_supremum = (heap_no == PAGE_HEAP_NO_SUPREMUM);

	for (lock = lock_rec_get_first(lock_sys.rec_hash, block, heap_no);
	     lock != NULL;
	     lock = lock_rec_get_next(heap_no, lock)) {

		if (lock_rec_has_to_wait(true, trx, mode, lock, is_supremum)) {
#ifdef WITH_WSREP
			if (trx->is_wsrep()) {
				trx_mutex_enter(lock->trx);
				/* Below function will roll back either trx
				or lock->trx depending on priority of the
				transaction. */
				wsrep_kill_victim(const_cast<trx_t*>(trx), lock);
				trx_mutex_exit(lock->trx);
			}
#endif /* WITH_WSREP */
			return(lock);
		}
	}

	return(NULL);
}

/*********************************************************************//**
Checks if some transaction has an implicit x-lock on a record in a secondary
index.
@return transaction id of the transaction which has the x-lock, or 0;
NOTE that this function can return false positives but never false
negatives. The caller must confirm all positive results by calling
trx_is_active(). */
static
trx_t*
lock_sec_rec_some_has_impl(
/*=======================*/
	trx_t*		caller_trx,/*!<in/out: trx of current thread */
	const rec_t*	rec,	/*!< in: user record */
	dict_index_t*	index,	/*!< in: secondary index */
	const rec_offs*	offsets)/*!< in: rec_get_offsets(rec, index) */
{
	trx_t*		trx;
	trx_id_t	max_trx_id;
	const page_t*	page = page_align(rec);

	ut_ad(!lock_mutex_own());
	ut_ad(!dict_index_is_clust(index));
	ut_ad(page_rec_is_user_rec(rec));
	ut_ad(rec_offs_validate(rec, index, offsets));
	ut_ad(!rec_is_metadata(rec, *index));

	max_trx_id = page_get_max_trx_id(page);

	/* Some transaction may have an implicit x-lock on the record only
	if the max trx id for the page >= min trx id for the trx list, or
	database recovery is running. */

	if (max_trx_id < trx_sys.get_min_trx_id()) {

		trx = 0;

	} else if (!lock_check_trx_id_sanity(max_trx_id, rec, index, offsets)) {

		/* The page is corrupt: try to avoid a crash by returning 0 */
		trx = 0;

	/* In this case it is possible that some transaction has an implicit
	x-lock. We have to look in the clustered index. */

	} else {
		trx = row_vers_impl_x_locked(caller_trx, rec, index, offsets);
	}

	return(trx);
}

/*********************************************************************//**
Return approximate number or record locks (bits set in the bitmap) for
this transaction. Since delete-marked records may be removed, the
record count will not be precise.
The caller must be holding lock_sys.mutex. */
ulint
lock_number_of_rows_locked(
/*=======================*/
	const trx_lock_t*	trx_lock)	/*!< in: transaction locks */
{
	ut_ad(lock_mutex_own());

	return(trx_lock->n_rec_locks);
}

/*********************************************************************//**
Return the number of table locks for a transaction.
The caller must be holding lock_sys.mutex. */
ulint
lock_number_of_tables_locked(
/*=========================*/
	const trx_lock_t*	trx_lock)	/*!< in: transaction locks */
{
	const lock_t*	lock;
	ulint		n_tables = 0;

	ut_ad(lock_mutex_own());

	for (lock = UT_LIST_GET_FIRST(trx_lock->trx_locks);
	     lock != NULL;
	     lock = UT_LIST_GET_NEXT(trx_locks, lock)) {

		if (lock_get_type_low(lock) == LOCK_TABLE) {
			n_tables++;
		}
	}

	return(n_tables);
}

/*============== RECORD LOCK CREATION AND QUEUE MANAGEMENT =============*/

#ifdef WITH_WSREP
ATTRIBUTE_COLD
static
void
wsrep_print_wait_locks(
/*===================*/
	lock_t*		c_lock) /* conflicting lock to print */
{
	if (c_lock->trx->lock.wait_lock != c_lock) {
		mtr_t mtr;
		ib::info() << "WSREP: c_lock != wait lock";
		ib::info() << " SQL: "
			   << wsrep_thd_query(c_lock->trx->mysql_thd);

		if (lock_get_type_low(c_lock) & LOCK_TABLE) {
			lock_table_print(stderr, c_lock);
		} else {
			lock_rec_print(stderr, c_lock, mtr);
		}

		if (lock_get_type_low(c_lock->trx->lock.wait_lock) & LOCK_TABLE) {
			lock_table_print(stderr, c_lock->trx->lock.wait_lock);
		} else {
			lock_rec_print(stderr, c_lock->trx->lock.wait_lock,
				       mtr);
		}
	}
}
#endif /* WITH_WSREP */

/** Create a new record lock and inserts it to the lock queue,
without checking for deadlocks or conflicts.
@param[in]	type_mode	lock mode and wait flag; type will be replaced
				with LOCK_REC
@param[in]	space		tablespace id
@param[in]	page_no		index page number
@param[in]	page		R-tree index page, or NULL
@param[in]	heap_no		record heap number in the index page
@param[in]	index		the index tree
@param[in,out]	trx		transaction
@param[in]	holds_trx_mutex	whether the caller holds trx->mutex
@return created lock */
lock_t*
lock_rec_create_low(
#ifdef WITH_WSREP
	lock_t*		c_lock,	/*!< conflicting lock */
	que_thr_t*	thr,	/*!< thread owning trx */
#endif
	ulint		type_mode,
	ulint		space,
	ulint		page_no,
	const page_t*	page,
	ulint		heap_no,
	dict_index_t*	index,
	trx_t*		trx,
	bool		holds_trx_mutex)
{
	lock_t*		lock;
	ulint		n_bits;
	ulint		n_bytes;

	ut_ad(lock_mutex_own());
	ut_ad(holds_trx_mutex == trx_mutex_own(trx));
	ut_ad(dict_index_is_clust(index) || !dict_index_is_online_ddl(index));

#ifdef UNIV_DEBUG
	/* Non-locking autocommit read-only transactions should not set
	any locks. See comment in trx_set_rw_mode explaining why this
	conditional check is required in debug code. */
	if (holds_trx_mutex) {
		check_trx_state(trx);
	}
#endif /* UNIV_DEBUG */

	/* If rec is the supremum record, then we reset the gap and
	LOCK_REC_NOT_GAP bits, as all locks on the supremum are
	automatically of the gap type */

	if (UNIV_UNLIKELY(heap_no == PAGE_HEAP_NO_SUPREMUM)) {
		ut_ad(!(type_mode & LOCK_REC_NOT_GAP));
		type_mode = type_mode & ~(LOCK_GAP | LOCK_REC_NOT_GAP);
	}

	if (UNIV_LIKELY(!(type_mode & (LOCK_PREDICATE | LOCK_PRDT_PAGE)))) {
		/* Make lock bitmap bigger by a safety margin */
		n_bits = page_dir_get_n_heap(page) + LOCK_PAGE_BITMAP_MARGIN;
		n_bytes = 1 + n_bits / 8;
	} else {
		ut_ad(heap_no == PRDT_HEAPNO);

		/* The lock is always on PAGE_HEAP_NO_INFIMUM (0), so
		we only need 1 bit (which round up to 1 byte) for
		lock bit setting */
		n_bytes = 1;

		if (type_mode & LOCK_PREDICATE) {
			ulint	tmp = UNIV_WORD_SIZE - 1;

			/* We will attach predicate structure after lock.
			Make sure the memory is aligned on 8 bytes,
			the mem_heap_alloc will align it with
			MEM_SPACE_NEEDED anyway. */
			n_bytes = (n_bytes + sizeof(lock_prdt_t) + tmp) & ~tmp;
			ut_ad(n_bytes == sizeof(lock_prdt_t) + UNIV_WORD_SIZE);
		}
	}

	if (trx->lock.rec_cached >= UT_ARR_SIZE(trx->lock.rec_pool)
	    || sizeof *lock + n_bytes > sizeof *trx->lock.rec_pool) {
		lock = static_cast<lock_t*>(
			mem_heap_alloc(trx->lock.lock_heap,
				       sizeof *lock + n_bytes));
	} else {
		lock = &trx->lock.rec_pool[trx->lock.rec_cached++].lock;
	}

	lock->trx = trx;
	lock->type_mode = (type_mode & ~LOCK_TYPE_MASK) | LOCK_REC;
	lock->index = index;
	lock->un_member.rec_lock.space = uint32_t(space);
	lock->un_member.rec_lock.page_no = uint32_t(page_no);

	if (UNIV_LIKELY(!(type_mode & (LOCK_PREDICATE | LOCK_PRDT_PAGE)))) {
		lock->un_member.rec_lock.n_bits = uint32_t(n_bytes * 8);
	} else {
		/* Predicate lock always on INFIMUM (0) */
		lock->un_member.rec_lock.n_bits = 8;
 	}
	lock_rec_bitmap_reset(lock);
	lock_rec_set_nth_bit(lock, heap_no);
	index->table->n_rec_locks++;
	ut_ad(index->table->get_ref_count() > 0 || !index->table->can_be_evicted);

#ifdef WITH_WSREP
	if (c_lock && trx->is_wsrep()
	    && wsrep_thd_is_BF(trx->mysql_thd, FALSE)) {
		lock_t *hash	= (lock_t *)c_lock->hash;
		lock_t *prev	= NULL;

		while (hash && wsrep_thd_is_BF(hash->trx->mysql_thd, FALSE)
		       && wsrep_thd_order_before(hash->trx->mysql_thd,
						 trx->mysql_thd)) {
			prev = hash;
			hash = (lock_t *)hash->hash;
		}
		lock->hash = hash;
		if (prev) {
			prev->hash = lock;
		} else {
			c_lock->hash = lock;
		}
		/*
		 * delayed conflict resolution '...kill_one_trx' was not called,
		 * if victim was waiting for some other lock
		 */
		trx_mutex_enter(c_lock->trx);
		if (c_lock->trx->lock.que_state == TRX_QUE_LOCK_WAIT) {

			c_lock->trx->lock.was_chosen_as_deadlock_victim = TRUE;

			if (UNIV_UNLIKELY(wsrep_debug)) {
				wsrep_print_wait_locks(c_lock);
			}

			trx->lock.que_state = TRX_QUE_LOCK_WAIT;
			lock_set_lock_and_trx_wait(lock, trx);
			UT_LIST_ADD_LAST(trx->lock.trx_locks, lock);

			trx->lock.wait_thr = thr;
			thr->state = QUE_THR_LOCK_WAIT;

			/* have to release trx mutex for the duration of
			   victim lock release. This will eventually call
			   lock_grant, which wants to grant trx mutex again
			*/
			if (holds_trx_mutex) {
				trx_mutex_exit(trx);
			}
			lock_cancel_waiting_and_release(
				c_lock->trx->lock.wait_lock);

			if (holds_trx_mutex) {
				trx_mutex_enter(trx);
			}

			trx_mutex_exit(c_lock->trx);

			if (UNIV_UNLIKELY(wsrep_debug)) {
				wsrep_report_bf_lock_wait(trx->mysql_thd, trx->id);
				wsrep_report_bf_lock_wait(c_lock->trx->mysql_thd, c_lock->trx->id);
			}

			/* have to bail out here to avoid lock_set_lock... */
			return(lock);
		}
		trx_mutex_exit(c_lock->trx);
	} else
#endif /* WITH_WSREP */
	if (!(type_mode & (LOCK_WAIT | LOCK_PREDICATE | LOCK_PRDT_PAGE))
	    && innodb_lock_schedule_algorithm
	    == INNODB_LOCK_SCHEDULE_ALGORITHM_VATS
	    && !thd_is_replication_slave_thread(trx->mysql_thd)) {
		HASH_PREPEND(lock_t, hash, lock_sys.rec_hash,
			     lock_rec_fold(space, page_no), lock);
	} else {
		HASH_INSERT(lock_t, hash, lock_hash_get(type_mode),
			    lock_rec_fold(space, page_no), lock);
	}

	if (!holds_trx_mutex) {
		trx_mutex_enter(trx);
	}
	ut_ad(trx_mutex_own(trx));
	if (type_mode & LOCK_WAIT) {
		lock_set_lock_and_trx_wait(lock, trx);
	}
	UT_LIST_ADD_LAST(trx->lock.trx_locks, lock);
	if (!holds_trx_mutex) {
		trx_mutex_exit(trx);
	}
	MONITOR_INC(MONITOR_RECLOCK_CREATED);
	MONITOR_INC(MONITOR_NUM_RECLOCK);

	return lock;
}

/*********************************************************************//**
Check if lock1 has higher priority than lock2.
NULL has lowest priority.
If neither of them is wait lock, the first one has higher priority.
If only one of them is a wait lock, it has lower priority.
If either is a high priority transaction, the lock has higher priority.
Otherwise, the one with an older transaction has higher priority.
@returns true if lock1 has higher priority, false otherwise. */
static bool has_higher_priority(lock_t *lock1, lock_t *lock2)
{
	if (lock1 == NULL) {
		return false;
	} else if (lock2 == NULL) {
		return true;
	}
	// Granted locks has higher priority.
	if (!lock_get_wait(lock1)) {
		return true;
	} else if (!lock_get_wait(lock2)) {
		return false;
	}
	return lock1->trx->start_time_micro <= lock2->trx->start_time_micro;
}

/*********************************************************************//**
Insert a lock to the hash list according to the mode (whether it is a wait
lock) and the age of the transaction the it is associated with.
If the lock is not a wait lock, insert it to the head of the hash list.
Otherwise, insert it to the middle of the wait locks according to the age of
the transaciton. */
static
dberr_t
lock_rec_insert_by_trx_age(
	lock_t	*in_lock) /*!< in: lock to be insert */{
	ulint				space;
	ulint				page_no;
	ulint				rec_fold;
	lock_t*				node;
	lock_t*				next;
	hash_table_t*		hash;
	hash_cell_t*		cell;

	ut_ad(!in_lock->trx->is_wsrep());
	space = in_lock->un_member.rec_lock.space;
	page_no = in_lock->un_member.rec_lock.page_no;
	rec_fold = lock_rec_fold(space, page_no);
	hash = lock_hash_get(in_lock->type_mode);
	cell = hash_get_nth_cell(hash,
				 hash_calc_hash(rec_fold, hash));

	node = (lock_t *) cell->node;
	// If in_lock is not a wait lock, we insert it to the head of the list.
	if (node == NULL || !lock_get_wait(in_lock) || has_higher_priority(in_lock, node)) {
		cell->node = in_lock;
		in_lock->hash = node;
		if (lock_get_wait(in_lock)) {
			lock_grant_have_trx_mutex(in_lock);
			return DB_SUCCESS_LOCKED_REC;
		}
		return DB_SUCCESS;
	}
	while (node != NULL && has_higher_priority((lock_t *) node->hash,
						   in_lock)) {
		node = (lock_t *) node->hash;
	}
	next = (lock_t *) node->hash;
	node->hash = in_lock;
	in_lock->hash = next;

	if (lock_get_wait(in_lock) && !lock_rec_has_to_wait_in_queue(in_lock)) {
		lock_grant_have_trx_mutex(in_lock);
		if (cell->node != in_lock) {
			// Move it to the front of the queue
			node->hash = in_lock->hash;
			next = (lock_t *) cell->node;
			cell->node = in_lock;
			in_lock->hash = next;
		}
		return DB_SUCCESS_LOCKED_REC;
	}

	return DB_SUCCESS;
}

#ifdef UNIV_DEBUG
static
bool
lock_queue_validate(
	const lock_t	*in_lock) /*!< in: lock whose hash list is to be validated */
{
	ulint				space;
	ulint				page_no;
	ulint				rec_fold;
	hash_table_t*		hash;
	hash_cell_t*		cell;
	lock_t*				next;
	bool				wait_lock __attribute__((unused))= false;

	if (in_lock == NULL) {
		return true;
	}

	space = in_lock->un_member.rec_lock.space;
	page_no = in_lock->un_member.rec_lock.page_no;
	rec_fold = lock_rec_fold(space, page_no);
	hash = lock_hash_get(in_lock->type_mode);
	cell = hash_get_nth_cell(hash,
			hash_calc_hash(rec_fold, hash));
	next = (lock_t *) cell->node;
	while (next != NULL) {
		// If this is a granted lock, check that there's no wait lock before it.
		if (!lock_get_wait(next)) {
			ut_ad(!wait_lock);
		} else {
			wait_lock = true;
		}
		next = next->hash;
	}
	return true;
}
#endif /* UNIV_DEBUG */

static
void
lock_rec_insert_to_head(
	lock_t *in_lock,   /*!< in: lock to be insert */
	ulint	rec_fold)  /*!< in: rec_fold of the page */
{
	hash_table_t*		hash;
	hash_cell_t*		cell;
	lock_t*				node;

	if (in_lock == NULL) {
		return;
	}

	hash = lock_hash_get(in_lock->type_mode);
	cell = hash_get_nth_cell(hash,
			hash_calc_hash(rec_fold, hash));
	node = (lock_t *) cell->node;
	if (node != in_lock) {
		cell->node = in_lock;
		in_lock->hash = node;
	}
}

/** Enqueue a waiting request for a lock which cannot be granted immediately.
Check for deadlocks.
@param[in]	type_mode	the requested lock mode (LOCK_S or LOCK_X)
				possibly ORed with LOCK_GAP or
				LOCK_REC_NOT_GAP, ORed with
				LOCK_INSERT_INTENTION if this
				waiting lock request is set
				when performing an insert of
				an index record
@param[in]	block		leaf page in the index
@param[in]	heap_no		record heap number in the block
@param[in]	index		index tree
@param[in,out]	thr		query thread
@param[in]	prdt		minimum bounding box (spatial index)
@retval	DB_LOCK_WAIT		if the waiting lock was enqueued
@retval	DB_DEADLOCK		if this transaction was chosen as the victim
@retval	DB_SUCCESS_LOCKED_REC	if the other transaction was chosen as a victim
				(or it happened to commit) */
dberr_t
lock_rec_enqueue_waiting(
#ifdef WITH_WSREP
	lock_t*			c_lock,	/*!< conflicting lock */
#endif
	ulint			type_mode,
	const buf_block_t*	block,
	ulint			heap_no,
	dict_index_t*		index,
	que_thr_t*		thr,
	lock_prdt_t*		prdt)
{
	ut_ad(lock_mutex_own());
	ut_ad(!srv_read_only_mode);
	ut_ad(dict_index_is_clust(index) || !dict_index_is_online_ddl(index));

	trx_t* trx = thr_get_trx(thr);

	ut_ad(trx_mutex_own(trx));
	ut_a(!que_thr_stop(thr));

	switch (trx_get_dict_operation(trx)) {
	case TRX_DICT_OP_NONE:
		break;
	case TRX_DICT_OP_TABLE:
	case TRX_DICT_OP_INDEX:
		ib::error() << "A record lock wait happens in a dictionary"
			" operation. index "
			<< index->name
			<< " of table "
			<< index->table->name
			<< ". " << BUG_REPORT_MSG;
		ut_ad(0);
	}

	if (trx->mysql_thd && thd_lock_wait_timeout(trx->mysql_thd) == 0) {
		trx->error_state = DB_LOCK_WAIT_TIMEOUT;
		return DB_LOCK_WAIT_TIMEOUT;
	}

	/* Enqueue the lock request that will wait to be granted, note that
	we already own the trx mutex. */
	lock_t* lock = lock_rec_create(
#ifdef WITH_WSREP
		c_lock, thr,
#endif
		type_mode | LOCK_WAIT, block, heap_no, index, trx, TRUE);

	if (prdt && type_mode & LOCK_PREDICATE) {
		lock_prdt_set_prdt(lock, prdt);
	}

	if (ut_d(const trx_t* victim =)
	    DeadlockChecker::check_and_resolve(lock, trx)) {
		ut_ad(victim == trx);
		lock_reset_lock_and_trx_wait(lock);
		lock_rec_reset_nth_bit(lock, heap_no);
		return DB_DEADLOCK;
	}

	if (!trx->lock.wait_lock) {
		/* If there was a deadlock but we chose another
		transaction as a victim, it is possible that we
		already have the lock now granted! */
#ifdef WITH_WSREP
		if (UNIV_UNLIKELY(wsrep_debug)) {
			ib::info() << "WSREP: BF thread got lock granted early, ID " << ib::hex(trx->id)
				   << " query: " << wsrep_thd_query(trx->mysql_thd);
		}
#endif
		return DB_SUCCESS_LOCKED_REC;
	}

	trx->lock.que_state = TRX_QUE_LOCK_WAIT;

	trx->lock.was_chosen_as_deadlock_victim = false;
	trx->lock.wait_started = time(NULL);

	ut_a(que_thr_stop(thr));

	DBUG_LOG("ib_lock", "trx " << ib::hex(trx->id)
		 << " waits for lock in index " << index->name
		 << " of table " << index->table->name);

	MONITOR_INC(MONITOR_LOCKREC_WAIT);

	if (innodb_lock_schedule_algorithm
	    == INNODB_LOCK_SCHEDULE_ALGORITHM_VATS
	    && !prdt
	    && !thd_is_replication_slave_thread(lock->trx->mysql_thd)) {
		HASH_DELETE(lock_t, hash, lock_sys.rec_hash,
			    lock_rec_lock_fold(lock), lock);
		dberr_t res = lock_rec_insert_by_trx_age(lock);
		if (res != DB_SUCCESS) {
			return res;
		}
	}

	return DB_LOCK_WAIT;
}

/*********************************************************************//**
Adds a record lock request in the record queue. The request is normally
added as the last in the queue, but if there are no waiting lock requests
on the record, and the request to be added is not a waiting request, we
can reuse a suitable record lock object already existing on the same page,
just setting the appropriate bit in its bitmap. This is a low-level function
which does NOT check for deadlocks or lock compatibility!
@return lock where the bit was set */
static
void
lock_rec_add_to_queue(
/*==================*/
	ulint			type_mode,/*!< in: lock mode, wait, gap
					etc. flags; type is ignored
					and replaced by LOCK_REC */
	const buf_block_t*	block,	/*!< in: buffer block containing
					the record */
	ulint			heap_no,/*!< in: heap number of the record */
	dict_index_t*		index,	/*!< in: index of record */
	trx_t*			trx,	/*!< in/out: transaction */
	bool			caller_owns_trx_mutex)
					/*!< in: TRUE if caller owns the
					transaction mutex */
{
#ifdef UNIV_DEBUG
	ut_ad(lock_mutex_own());
	ut_ad(caller_owns_trx_mutex == trx_mutex_own(trx));
	ut_ad(dict_index_is_clust(index)
	      || dict_index_get_online_status(index) != ONLINE_INDEX_CREATION);
	switch (type_mode & LOCK_MODE_MASK) {
	case LOCK_X:
	case LOCK_S:
		break;
	default:
		ut_error;
	}

	if (!(type_mode & (LOCK_WAIT | LOCK_GAP))) {
		lock_mode	mode = (type_mode & LOCK_MODE_MASK) == LOCK_S
			? LOCK_X
			: LOCK_S;
		const lock_t*	other_lock
			= lock_rec_other_has_expl_req(
				mode, block, false, heap_no, trx);
#ifdef WITH_WSREP
<<<<<<< HEAD
		if (other_lock && trx->is_wsrep() &&
			!wsrep_thd_is_BF(trx->mysql_thd, FALSE) &&
			!wsrep_thd_is_BF(other_lock->trx->mysql_thd, FALSE)) {

			ib::info() << "WSREP BF lock conflict for my lock:\n BF:" <<
				((wsrep_thd_is_BF(trx->mysql_thd, FALSE)) ? "BF" : "normal") << " exec: " <<
				wsrep_thd_client_state_str(trx->mysql_thd) << " conflict: " <<
				wsrep_thd_transaction_state_str(trx->mysql_thd) << " seqno: " <<
				wsrep_thd_trx_seqno(trx->mysql_thd) << " SQL: " <<
				wsrep_thd_query(trx->mysql_thd);
			trx_t* otrx = other_lock->trx;
			ib::info() << "WSREP other lock:\n BF:" <<
				((wsrep_thd_is_BF(otrx->mysql_thd, FALSE)) ? "BF" : "normal") << " exec: " <<
				wsrep_thd_client_state_str(otrx->mysql_thd) << " conflict: " <<
				wsrep_thd_transaction_state_str(otrx->mysql_thd) << " seqno: " <<
				wsrep_thd_trx_seqno(otrx->mysql_thd) << " SQL: " <<
				wsrep_thd_query(otrx->mysql_thd);
		}
#else
		ut_a(!other_lock);
=======
		if (UNIV_UNLIKELY(other_lock && trx->is_wsrep())) {
			/* Only BF transaction may be granted lock
			before other conflicting lock request. */
			if (!wsrep_thd_is_BF(trx->mysql_thd, FALSE)
			    && !wsrep_thd_is_BF(other_lock->trx->mysql_thd, FALSE)) {
				/* If it is not BF, this case is a bug. */
				wsrep_report_bf_lock_wait(trx->mysql_thd, trx->id);
				wsrep_report_bf_lock_wait(other_lock->trx->mysql_thd, other_lock->trx->id);
				ut_error;
			}
		} else
>>>>>>> fba6ffe4
#endif /* WITH_WSREP */
		ut_ad(!other_lock);
	}
#endif /* UNIV_DEBUG */

	type_mode |= LOCK_REC;

	/* If rec is the supremum record, then we can reset the gap bit, as
	all locks on the supremum are automatically of the gap type, and we
	try to avoid unnecessary memory consumption of a new record lock
	struct for a gap type lock */

	if (heap_no == PAGE_HEAP_NO_SUPREMUM) {
		ut_ad(!(type_mode & LOCK_REC_NOT_GAP));

		/* There should never be LOCK_REC_NOT_GAP on a supremum
		record, but let us play safe */

		type_mode &= ~(LOCK_GAP | LOCK_REC_NOT_GAP);
	}

	lock_t*		lock;
	lock_t*		first_lock;
	hash_table_t*	hash = lock_hash_get(type_mode);

	/* Look for a waiting lock request on the same record or on a gap */

	for (first_lock = lock = lock_rec_get_first_on_page(hash, block);
	     lock != NULL;
	     lock = lock_rec_get_next_on_page(lock)) {

		if (lock_get_wait(lock)
		    && lock_rec_get_nth_bit(lock, heap_no)) {

			break;
		}
	}

	if (lock == NULL && !(type_mode & LOCK_WAIT)) {

		/* Look for a similar record lock on the same page:
		if one is found and there are no waiting lock requests,
		we can just set the bit */

		lock = lock_rec_find_similar_on_page(
			type_mode, heap_no, first_lock, trx);

		if (lock != NULL) {

			lock_rec_set_nth_bit(lock, heap_no);

			return;
		}
	}

	lock_rec_create(
#ifdef WITH_WSREP
		NULL, NULL,
#endif
		type_mode, block, heap_no, index, trx, caller_owns_trx_mutex);
}

/*********************************************************************//**
Tries to lock the specified record in the mode requested. If not immediately
possible, enqueues a waiting lock request. This is a low-level function
which does NOT look at implicit locks! Checks lock compatibility within
explicit locks. This function sets a normal next-key lock, or in the case
of a page supremum record, a gap type lock.
@return DB_SUCCESS, DB_SUCCESS_LOCKED_REC, DB_LOCK_WAIT, or DB_DEADLOCK */
static
dberr_t
lock_rec_lock(
/*==========*/
	bool			impl,	/*!< in: if true, no lock is set
					if no wait is necessary: we
					assume that the caller will
					set an implicit lock */
	ulint			mode,	/*!< in: lock mode: LOCK_X or
					LOCK_S possibly ORed to either
					LOCK_GAP or LOCK_REC_NOT_GAP */
	const buf_block_t*	block,	/*!< in: buffer block containing
					the record */
	ulint			heap_no,/*!< in: heap number of record */
	dict_index_t*		index,	/*!< in: index of record */
	que_thr_t*		thr)	/*!< in: query thread */
{
  trx_t *trx= thr_get_trx(thr);
  dberr_t err= DB_SUCCESS;

  ut_ad(!srv_read_only_mode);
  ut_ad((LOCK_MODE_MASK & mode) == LOCK_S ||
        (LOCK_MODE_MASK & mode) == LOCK_X);
  ut_ad((mode & LOCK_TYPE_MASK) == LOCK_GAP ||
        (mode & LOCK_TYPE_MASK) == LOCK_REC_NOT_GAP ||
        (mode & LOCK_TYPE_MASK) == 0);
  ut_ad(dict_index_is_clust(index) || !dict_index_is_online_ddl(index));
  DBUG_EXECUTE_IF("innodb_report_deadlock", return DB_DEADLOCK;);

  lock_mutex_enter();
  ut_ad((LOCK_MODE_MASK & mode) != LOCK_S ||
        lock_table_has(trx, index->table, LOCK_IS));
  ut_ad((LOCK_MODE_MASK & mode) != LOCK_X ||
         lock_table_has(trx, index->table, LOCK_IX));

  if (lock_t *lock= lock_rec_get_first_on_page(lock_sys.rec_hash, block))
  {
    trx_mutex_enter(trx);
    if (lock_rec_get_next_on_page(lock) ||
        lock->trx != trx ||
        lock->type_mode != (ulint(mode) | LOCK_REC) ||
        lock_rec_get_n_bits(lock) <= heap_no)
    {
      /* Do nothing if the trx already has a strong enough lock on rec */
      if (!lock_rec_has_expl(mode, block, heap_no, trx))
      {
        if (
#ifdef WITH_WSREP
	    lock_t *c_lock=
#endif
	    lock_rec_other_has_conflicting(mode, block, heap_no, trx))
        {
          /*
            If another transaction has a non-gap conflicting
            request in the queue, as this transaction does not
            have a lock strong enough already granted on the
	    record, we have to wait. */
	    err = lock_rec_enqueue_waiting(
#ifdef WITH_WSREP
			c_lock,
#endif /* WITH_WSREP */
			mode, block, heap_no, index, thr, NULL);
        }
        else if (!impl)
        {
          /* Set the requested lock on the record. */
          lock_rec_add_to_queue(LOCK_REC | mode, block, heap_no, index, trx,
                                true);
          err= DB_SUCCESS_LOCKED_REC;
        }
      }
    }
    else if (!impl)
    {
      /*
        If the nth bit of the record lock is already set then we do not set
        a new lock bit, otherwise we do set
      */
      if (!lock_rec_get_nth_bit(lock, heap_no))
      {
        lock_rec_set_nth_bit(lock, heap_no);
        err= DB_SUCCESS_LOCKED_REC;
      }
    }
    trx_mutex_exit(trx);
  }
  else
  {
    /*
      Simplified and faster path for the most common cases
      Note that we don't own the trx mutex.
    */
    if (!impl)
      lock_rec_create(
#ifdef WITH_WSREP
         NULL, NULL,
#endif
        mode, block, heap_no, index, trx, false);

    err= DB_SUCCESS_LOCKED_REC;
  }
  lock_mutex_exit();
  MONITOR_ATOMIC_INC(MONITOR_NUM_RECLOCK_REQ);
  return err;
}

/*********************************************************************//**
Checks if a waiting record lock request still has to wait in a queue.
@return lock that is causing the wait */
static
const lock_t*
lock_rec_has_to_wait_in_queue(
/*==========================*/
	const lock_t*	wait_lock)	/*!< in: waiting record lock */
{
	const lock_t*	lock;
	ulint		space;
	ulint		page_no;
	ulint		heap_no;
	ulint		bit_mask;
	ulint		bit_offset;
	hash_table_t*	hash;

	ut_ad(wait_lock);
	ut_ad(lock_mutex_own());
	ut_ad(lock_get_wait(wait_lock));
	ut_ad(lock_get_type_low(wait_lock) == LOCK_REC);

	space = wait_lock->un_member.rec_lock.space;
	page_no = wait_lock->un_member.rec_lock.page_no;
	heap_no = lock_rec_find_set_bit(wait_lock);

	bit_offset = heap_no / 8;
	bit_mask = static_cast<ulint>(1) << (heap_no % 8);

	hash = lock_hash_get(wait_lock->type_mode);

	for (lock = lock_rec_get_first_on_page_addr(hash, space, page_no);
	     lock != wait_lock;
	     lock = lock_rec_get_next_on_page_const(lock)) {
		const byte*	p = (const byte*) &lock[1];

		if (heap_no < lock_rec_get_n_bits(lock)
		    && (p[bit_offset] & bit_mask)
		    && lock_has_to_wait(wait_lock, lock)) {
			return(lock);
		}
	}

	return(NULL);
}

/** Grant a lock to a waiting lock request and release the waiting transaction
after lock_reset_lock_and_trx_wait() has been called. */
static void lock_grant_after_reset(lock_t* lock)
{
	ut_ad(lock_mutex_own());
	ut_ad(trx_mutex_own(lock->trx));

	if (lock_get_mode(lock) == LOCK_AUTO_INC) {
		dict_table_t*	table = lock->un_member.tab_lock.table;

		if (table->autoinc_trx == lock->trx) {
			ib::error() << "Transaction already had an"
				<< " AUTO-INC lock!";
		} else {
			table->autoinc_trx = lock->trx;

			ib_vector_push(lock->trx->autoinc_locks, &lock);
		}
	}

	DBUG_PRINT("ib_lock", ("wait for trx " TRX_ID_FMT " ends",
			       trx_get_id_for_print(lock->trx)));

	/* If we are resolving a deadlock by choosing another transaction
	as a victim, then our original transaction may not be in the
	TRX_QUE_LOCK_WAIT state, and there is no need to end the lock wait
	for it */

	if (lock->trx->lock.que_state == TRX_QUE_LOCK_WAIT) {
		que_thr_t*	thr;

		thr = que_thr_end_lock_wait(lock->trx);

		if (thr != NULL) {
			lock_wait_release_thread_if_suspended(thr);
		}
	}
}

/** Grant a lock to a waiting lock request and release the waiting transaction. */
static void lock_grant(lock_t* lock)
{
	lock_reset_lock_and_trx_wait(lock);
	trx_mutex_enter(lock->trx);
	lock_grant_after_reset(lock);
	trx_mutex_exit(lock->trx);
}

/*************************************************************//**
Cancels a waiting record lock request and releases the waiting transaction
that requested it. NOTE: does NOT check if waiting lock requests behind this
one can now be granted! */
static
void
lock_rec_cancel(
/*============*/
	lock_t*	lock)	/*!< in: waiting record lock request */
{
	que_thr_t*	thr;

	ut_ad(lock_mutex_own());
	ut_ad(lock_get_type_low(lock) == LOCK_REC);

	/* Reset the bit (there can be only one set bit) in the lock bitmap */
	lock_rec_reset_nth_bit(lock, lock_rec_find_set_bit(lock));

	/* Reset the wait flag and the back pointer to lock in trx */

	lock_reset_lock_and_trx_wait(lock);

	/* The following function releases the trx from lock wait */

	trx_mutex_enter(lock->trx);

	thr = que_thr_end_lock_wait(lock->trx);

	if (thr != NULL) {
		lock_wait_release_thread_if_suspended(thr);
	}

	trx_mutex_exit(lock->trx);
}

static
void
lock_grant_and_move_on_page(ulint rec_fold, ulint space, ulint page_no)
{
	lock_t*		lock;
	lock_t*		previous = static_cast<lock_t*>(
		hash_get_nth_cell(lock_sys.rec_hash,
				  hash_calc_hash(rec_fold, lock_sys.rec_hash))
		->node);
	if (previous == NULL) {
		return;
	}
	if (previous->un_member.rec_lock.space == space &&
		previous->un_member.rec_lock.page_no == page_no) {
		lock = previous;
	}
	else {
		while (previous->hash &&
				(previous->hash->un_member.rec_lock.space != space ||
				previous->hash->un_member.rec_lock.page_no != page_no)) {
					previous = previous->hash;
		}
		lock = previous->hash;
	}

	ut_ad(!lock->trx->is_wsrep());
	ut_ad(previous->hash == lock || previous == lock);
	/* Grant locks if there are no conflicting locks ahead.
	 Move granted locks to the head of the list. */
	while (lock) {
		/* If the lock is a wait lock on this page, and it does not need to wait. */
		if (lock_get_wait(lock)
		    && lock->un_member.rec_lock.space == space
		    && lock->un_member.rec_lock.page_no == page_no
		    && !lock_rec_has_to_wait_in_queue(lock)) {
			lock_grant(lock);

			if (previous != NULL) {
				/* Move the lock to the head of the list. */
				HASH_GET_NEXT(hash, previous) = HASH_GET_NEXT(hash, lock);
				lock_rec_insert_to_head(lock, rec_fold);
			} else {
				/* Already at the head of the list. */
				previous = lock;
			}
			/* Move on to the next lock. */
			lock = static_cast<lock_t *>(HASH_GET_NEXT(hash, previous));
		} else {
			previous = lock;
			lock = static_cast<lock_t *>(HASH_GET_NEXT(hash, lock));
		}
	}
}

/** Remove a record lock request, waiting or granted, from the queue and
grant locks to other transactions in the queue if they now are entitled
to a lock. NOTE: all record locks contained in in_lock are removed.
@param[in,out]	in_lock		record lock */
static void lock_rec_dequeue_from_page(lock_t* in_lock)
{
	ulint		space;
	ulint		page_no;
	hash_table_t*	lock_hash;

	ut_ad(lock_mutex_own());
	ut_ad(lock_get_type_low(in_lock) == LOCK_REC);
	/* We may or may not be holding in_lock->trx->mutex here. */

	space = in_lock->un_member.rec_lock.space;
	page_no = in_lock->un_member.rec_lock.page_no;

	in_lock->index->table->n_rec_locks--;

	lock_hash = lock_hash_get(in_lock->type_mode);

	ulint rec_fold = lock_rec_fold(space, page_no);

	HASH_DELETE(lock_t, hash, lock_hash, rec_fold, in_lock);
	UT_LIST_REMOVE(in_lock->trx->lock.trx_locks, in_lock);

	MONITOR_INC(MONITOR_RECLOCK_REMOVED);
	MONITOR_DEC(MONITOR_NUM_RECLOCK);

	if (innodb_lock_schedule_algorithm
	    == INNODB_LOCK_SCHEDULE_ALGORITHM_FCFS
	    || lock_hash != lock_sys.rec_hash
	    || thd_is_replication_slave_thread(in_lock->trx->mysql_thd)) {
		/* Check if waiting locks in the queue can now be granted:
		grant locks if there are no conflicting locks ahead. Stop at
		the first X lock that is waiting or has been granted. */

		for (lock_t* lock = lock_rec_get_first_on_page_addr(
			     lock_hash, space, page_no);
		     lock != NULL;
		     lock = lock_rec_get_next_on_page(lock)) {

			if (!lock_get_wait(lock)) {
				continue;
			}
			const lock_t* c = lock_rec_has_to_wait_in_queue(lock);
			if (!c) {
				/* Grant the lock */
				ut_ad(lock->trx != in_lock->trx);
				lock_grant(lock);
#ifdef WITH_WSREP
			} else {
				wsrep_assert_no_bf_bf_wait(c, lock, c->trx);
#endif /* WITH_WSREP */
			}
		}
	} else {
		lock_grant_and_move_on_page(rec_fold, space, page_no);
	}
}

/*************************************************************//**
Removes a record lock request, waiting or granted, from the queue. */
void
lock_rec_discard(
/*=============*/
	lock_t*		in_lock)	/*!< in: record lock object: all
					record locks which are contained
					in this lock object are removed */
{
	ulint		space;
	ulint		page_no;
	trx_lock_t*	trx_lock;

	ut_ad(lock_mutex_own());
	ut_ad(lock_get_type_low(in_lock) == LOCK_REC);

	trx_lock = &in_lock->trx->lock;

	space = in_lock->un_member.rec_lock.space;
	page_no = in_lock->un_member.rec_lock.page_no;

	in_lock->index->table->n_rec_locks--;

	HASH_DELETE(lock_t, hash, lock_hash_get(in_lock->type_mode),
			    lock_rec_fold(space, page_no), in_lock);

	UT_LIST_REMOVE(trx_lock->trx_locks, in_lock);

	MONITOR_INC(MONITOR_RECLOCK_REMOVED);
	MONITOR_DEC(MONITOR_NUM_RECLOCK);
}

/*************************************************************//**
Removes record lock objects set on an index page which is discarded. This
function does not move locks, or check for waiting locks, therefore the
lock bitmaps must already be reset when this function is called. */
static
void
lock_rec_free_all_from_discard_page_low(
/*====================================*/
	ulint		space,
	ulint		page_no,
	hash_table_t*	lock_hash)
{
	lock_t*	lock;
	lock_t*	next_lock;

	lock = lock_rec_get_first_on_page_addr(lock_hash, space, page_no);

	while (lock != NULL) {
		ut_ad(lock_rec_find_set_bit(lock) == ULINT_UNDEFINED);
		ut_ad(!lock_get_wait(lock));

		next_lock = lock_rec_get_next_on_page(lock);

		lock_rec_discard(lock);

		lock = next_lock;
	}
}

/*************************************************************//**
Removes record lock objects set on an index page which is discarded. This
function does not move locks, or check for waiting locks, therefore the
lock bitmaps must already be reset when this function is called. */
void
lock_rec_free_all_from_discard_page(
/*================================*/
	const buf_block_t*	block)	/*!< in: page to be discarded */
{
	ulint	space;
	ulint	page_no;

	ut_ad(lock_mutex_own());

	space = block->page.id.space();
	page_no = block->page.id.page_no();

	lock_rec_free_all_from_discard_page_low(
		space, page_no, lock_sys.rec_hash);
	lock_rec_free_all_from_discard_page_low(
		space, page_no, lock_sys.prdt_hash);
	lock_rec_free_all_from_discard_page_low(
		space, page_no, lock_sys.prdt_page_hash);
}

/*============= RECORD LOCK MOVING AND INHERITING ===================*/

/*************************************************************//**
Resets the lock bits for a single record. Releases transactions waiting for
lock requests here. */
static
void
lock_rec_reset_and_release_wait_low(
/*================================*/
	hash_table_t*		hash,	/*!< in: hash table */
	const buf_block_t*	block,	/*!< in: buffer block containing
					the record */
	ulint			heap_no)/*!< in: heap number of record */
{
	lock_t*	lock;

	ut_ad(lock_mutex_own());

	for (lock = lock_rec_get_first(hash, block, heap_no);
	     lock != NULL;
	     lock = lock_rec_get_next(heap_no, lock)) {

		if (lock_get_wait(lock)) {
			lock_rec_cancel(lock);
		} else {
			lock_rec_reset_nth_bit(lock, heap_no);
		}
	}
}

/*************************************************************//**
Resets the lock bits for a single record. Releases transactions waiting for
lock requests here. */
static
void
lock_rec_reset_and_release_wait(
/*============================*/
	const buf_block_t*	block,	/*!< in: buffer block containing
					the record */
	ulint			heap_no)/*!< in: heap number of record */
{
	lock_rec_reset_and_release_wait_low(
		lock_sys.rec_hash, block, heap_no);

	lock_rec_reset_and_release_wait_low(
		lock_sys.prdt_hash, block, PAGE_HEAP_NO_INFIMUM);
	lock_rec_reset_and_release_wait_low(
		lock_sys.prdt_page_hash, block, PAGE_HEAP_NO_INFIMUM);
}

/*************************************************************//**
Makes a record to inherit the locks (except LOCK_INSERT_INTENTION type)
of another record as gap type locks, but does not reset the lock bits of
the other record. Also waiting lock requests on rec are inherited as
GRANTED gap locks. */
static
void
lock_rec_inherit_to_gap(
/*====================*/
	const buf_block_t*	heir_block,	/*!< in: block containing the
						record which inherits */
	const buf_block_t*	block,		/*!< in: block containing the
						record from which inherited;
						does NOT reset the locks on
						this record */
	ulint			heir_heap_no,	/*!< in: heap_no of the
						inheriting record */
	ulint			heap_no)	/*!< in: heap_no of the
						donating record */
{
	lock_t*	lock;

	ut_ad(lock_mutex_own());

	/* If srv_locks_unsafe_for_binlog is TRUE or session is using
	READ COMMITTED isolation level, we do not want locks set
	by an UPDATE or a DELETE to be inherited as gap type locks. But we
	DO want S-locks/X-locks(taken for replace) set by a consistency
	constraint to be inherited also then. */

	for (lock = lock_rec_get_first(lock_sys.rec_hash, block, heap_no);
	     lock != NULL;
	     lock = lock_rec_get_next(heap_no, lock)) {

		if (!lock_rec_get_insert_intention(lock)
		    && !((srv_locks_unsafe_for_binlog
			  || lock->trx->isolation_level
			  <= TRX_ISO_READ_COMMITTED)
			 && lock_get_mode(lock) ==
			 (lock->trx->duplicates ? LOCK_S : LOCK_X))) {
			lock_rec_add_to_queue(
				LOCK_REC | LOCK_GAP
				| ulint(lock_get_mode(lock)),
				heir_block, heir_heap_no, lock->index,
				lock->trx, FALSE);
		}
	}
}

/*************************************************************//**
Makes a record to inherit the gap locks (except LOCK_INSERT_INTENTION type)
of another record as gap type locks, but does not reset the lock bits of the
other record. Also waiting lock requests are inherited as GRANTED gap locks. */
static
void
lock_rec_inherit_to_gap_if_gap_lock(
/*================================*/
	const buf_block_t*	block,		/*!< in: buffer block */
	ulint			heir_heap_no,	/*!< in: heap_no of
						record which inherits */
	ulint			heap_no)	/*!< in: heap_no of record
						from which inherited;
						does NOT reset the locks
						on this record */
{
	lock_t*	lock;

	lock_mutex_enter();

	for (lock = lock_rec_get_first(lock_sys.rec_hash, block, heap_no);
	     lock != NULL;
	     lock = lock_rec_get_next(heap_no, lock)) {

		if (!lock_rec_get_insert_intention(lock)
		    && (heap_no == PAGE_HEAP_NO_SUPREMUM
			|| !lock_rec_get_rec_not_gap(lock))) {

			lock_rec_add_to_queue(
				LOCK_REC | LOCK_GAP
				| ulint(lock_get_mode(lock)),
				block, heir_heap_no, lock->index,
				lock->trx, FALSE);
		}
	}

	lock_mutex_exit();
}

/*************************************************************//**
Moves the locks of a record to another record and resets the lock bits of
the donating record. */
static
void
lock_rec_move_low(
/*==============*/
	hash_table_t*		lock_hash,	/*!< in: hash table to use */
	const buf_block_t*	receiver,	/*!< in: buffer block containing
						the receiving record */
	const buf_block_t*	donator,	/*!< in: buffer block containing
						the donating record */
	ulint			receiver_heap_no,/*!< in: heap_no of the record
						which gets the locks; there
						must be no lock requests
						on it! */
	ulint			donator_heap_no)/*!< in: heap_no of the record
						which gives the locks */
{
	lock_t*	lock;

	ut_ad(lock_mutex_own());

	/* If the lock is predicate lock, it resides on INFIMUM record */
	ut_ad(lock_rec_get_first(
		lock_hash, receiver, receiver_heap_no) == NULL
	      || lock_hash == lock_sys.prdt_hash
	      || lock_hash == lock_sys.prdt_page_hash);

	for (lock = lock_rec_get_first(lock_hash,
				       donator, donator_heap_no);
	     lock != NULL;
	     lock = lock_rec_get_next(donator_heap_no, lock)) {

		const ulint	type_mode = lock->type_mode;

		lock_rec_reset_nth_bit(lock, donator_heap_no);

		if (type_mode & LOCK_WAIT) {
			lock_reset_lock_and_trx_wait(lock);
		}

		/* Note that we FIRST reset the bit, and then set the lock:
		the function works also if donator == receiver */

		lock_rec_add_to_queue(
			type_mode, receiver, receiver_heap_no,
			lock->index, lock->trx, FALSE);
	}

	ut_ad(lock_rec_get_first(lock_sys.rec_hash,
				 donator, donator_heap_no) == NULL);
}

/** Move all the granted locks to the front of the given lock list.
All the waiting locks will be at the end of the list.
@param[in,out]	lock_list	the given lock list.  */
static
void
lock_move_granted_locks_to_front(
	UT_LIST_BASE_NODE_T(lock_t)&	lock_list)
{
	lock_t*	lock;

	bool seen_waiting_lock = false;

	for (lock = UT_LIST_GET_FIRST(lock_list); lock;
	     lock = UT_LIST_GET_NEXT(trx_locks, lock)) {

		if (!seen_waiting_lock) {
			if (lock->is_waiting()) {
				seen_waiting_lock = true;
			}
			continue;
		}

		ut_ad(seen_waiting_lock);

		if (!lock->is_waiting()) {
			lock_t* prev = UT_LIST_GET_PREV(trx_locks, lock);
			ut_a(prev);
			ut_list_move_to_front(lock_list, lock);
			lock = prev;
		}
	}
}

/*************************************************************//**
Moves the locks of a record to another record and resets the lock bits of
the donating record. */
UNIV_INLINE
void
lock_rec_move(
/*==========*/
	const buf_block_t*	receiver,       /*!< in: buffer block containing
						the receiving record */
	const buf_block_t*	donator,        /*!< in: buffer block containing
						the donating record */
	ulint			receiver_heap_no,/*!< in: heap_no of the record
						which gets the locks; there
						must be no lock requests
						on it! */
	ulint			donator_heap_no)/*!< in: heap_no of the record
                                                which gives the locks */
{
	lock_rec_move_low(lock_sys.rec_hash, receiver, donator,
			  receiver_heap_no, donator_heap_no);
}

/*************************************************************//**
Updates the lock table when we have reorganized a page. NOTE: we copy
also the locks set on the infimum of the page; the infimum may carry
locks if an update of a record is occurring on the page, and its locks
were temporarily stored on the infimum. */
void
lock_move_reorganize_page(
/*======================*/
	const buf_block_t*	block,	/*!< in: old index page, now
					reorganized */
	const buf_block_t*	oblock)	/*!< in: copy of the old, not
					reorganized page */
{
	lock_t*		lock;
	UT_LIST_BASE_NODE_T(lock_t)	old_locks;
	mem_heap_t*	heap		= NULL;
	ulint		comp;

	lock_mutex_enter();

	/* FIXME: This needs to deal with predicate lock too */
	lock = lock_rec_get_first_on_page(lock_sys.rec_hash, block);

	if (lock == NULL) {
		lock_mutex_exit();

		return;
	}

	heap = mem_heap_create(256);

	/* Copy first all the locks on the page to heap and reset the
	bitmaps in the original locks; chain the copies of the locks
	using the trx_locks field in them. */

	UT_LIST_INIT(old_locks, &lock_t::trx_locks);

	do {
		/* Make a copy of the lock */
		lock_t*	old_lock = lock_rec_copy(lock, heap);

		UT_LIST_ADD_LAST(old_locks, old_lock);

		/* Reset bitmap of lock */
		lock_rec_bitmap_reset(lock);

		if (lock_get_wait(lock)) {

			lock_reset_lock_and_trx_wait(lock);
		}

		lock = lock_rec_get_next_on_page(lock);
	} while (lock != NULL);

	comp = page_is_comp(block->frame);
	ut_ad(comp == page_is_comp(oblock->frame));

	lock_move_granted_locks_to_front(old_locks);

	DBUG_EXECUTE_IF("do_lock_reverse_page_reorganize",
			ut_list_reverse(old_locks););

	for (lock = UT_LIST_GET_FIRST(old_locks); lock;
	     lock = UT_LIST_GET_NEXT(trx_locks, lock)) {

		/* NOTE: we copy also the locks set on the infimum and
		supremum of the page; the infimum may carry locks if an
		update of a record is occurring on the page, and its locks
		were temporarily stored on the infimum */
		const rec_t*	rec1 = page_get_infimum_rec(
			buf_block_get_frame(block));
		const rec_t*	rec2 = page_get_infimum_rec(
			buf_block_get_frame(oblock));

		/* Set locks according to old locks */
		for (;;) {
			ulint	old_heap_no;
			ulint	new_heap_no;
			ut_d(const rec_t* const orec = rec1);
			ut_ad(page_rec_is_metadata(rec1)
			      == page_rec_is_metadata(rec2));

			if (comp) {
				old_heap_no = rec_get_heap_no_new(rec2);
				new_heap_no = rec_get_heap_no_new(rec1);

				rec1 = page_rec_get_next_low(rec1, TRUE);
				rec2 = page_rec_get_next_low(rec2, TRUE);
			} else {
				old_heap_no = rec_get_heap_no_old(rec2);
				new_heap_no = rec_get_heap_no_old(rec1);
				ut_ad(!memcmp(rec1, rec2,
					      rec_get_data_size_old(rec2)));

				rec1 = page_rec_get_next_low(rec1, FALSE);
				rec2 = page_rec_get_next_low(rec2, FALSE);
			}

			/* Clear the bit in old_lock. */
			if (old_heap_no < lock->un_member.rec_lock.n_bits
			    && lock_rec_reset_nth_bit(lock, old_heap_no)) {
				ut_ad(!page_rec_is_metadata(orec));

				/* NOTE that the old lock bitmap could be too
				small for the new heap number! */

				lock_rec_add_to_queue(
					lock->type_mode, block, new_heap_no,
					lock->index, lock->trx, FALSE);
			}

			if (new_heap_no == PAGE_HEAP_NO_SUPREMUM) {
				ut_ad(old_heap_no == PAGE_HEAP_NO_SUPREMUM);
				break;
			}
		}

		ut_ad(lock_rec_find_set_bit(lock) == ULINT_UNDEFINED);
	}

	lock_mutex_exit();

	mem_heap_free(heap);

#ifdef UNIV_DEBUG_LOCK_VALIDATE
	ut_ad(lock_rec_validate_page(block));
#endif
}

/*************************************************************//**
Moves the explicit locks on user records to another page if a record
list end is moved to another page. */
void
lock_move_rec_list_end(
/*===================*/
	const buf_block_t*	new_block,	/*!< in: index page to move to */
	const buf_block_t*	block,		/*!< in: index page */
	const rec_t*		rec)		/*!< in: record on page: this
						is the first record moved */
{
	lock_t*		lock;
	const ulint	comp	= page_rec_is_comp(rec);

	ut_ad(buf_block_get_frame(block) == page_align(rec));
	ut_ad(comp == page_is_comp(buf_block_get_frame(new_block)));

	lock_mutex_enter();

	/* Note: when we move locks from record to record, waiting locks
	and possible granted gap type locks behind them are enqueued in
	the original order, because new elements are inserted to a hash
	table to the end of the hash chain, and lock_rec_add_to_queue
	does not reuse locks if there are waiters in the queue. */

	for (lock = lock_rec_get_first_on_page(lock_sys.rec_hash, block); lock;
	     lock = lock_rec_get_next_on_page(lock)) {
		const rec_t*	rec1	= rec;
		const rec_t*	rec2;
		const ulint	type_mode = lock->type_mode;

		if (comp) {
			if (page_offset(rec1) == PAGE_NEW_INFIMUM) {
				rec1 = page_rec_get_next_low(rec1, TRUE);
			}

			rec2 = page_rec_get_next_low(
				buf_block_get_frame(new_block)
				+ PAGE_NEW_INFIMUM, TRUE);
		} else {
			if (page_offset(rec1) == PAGE_OLD_INFIMUM) {
				rec1 = page_rec_get_next_low(rec1, FALSE);
			}

			rec2 = page_rec_get_next_low(
				buf_block_get_frame(new_block)
				+ PAGE_OLD_INFIMUM, FALSE);
		}

		/* Copy lock requests on user records to new page and
		reset the lock bits on the old */

		for (;;) {
			ut_ad(page_rec_is_metadata(rec1)
			      == page_rec_is_metadata(rec2));
			ut_d(const rec_t* const orec = rec1);

			ulint	rec1_heap_no;
			ulint	rec2_heap_no;

			if (comp) {
				rec1_heap_no = rec_get_heap_no_new(rec1);

				if (rec1_heap_no == PAGE_HEAP_NO_SUPREMUM) {
					break;
				}

				rec2_heap_no = rec_get_heap_no_new(rec2);
				rec1 = page_rec_get_next_low(rec1, TRUE);
				rec2 = page_rec_get_next_low(rec2, TRUE);
			} else {
				rec1_heap_no = rec_get_heap_no_old(rec1);

				if (rec1_heap_no == PAGE_HEAP_NO_SUPREMUM) {
					break;
				}

				rec2_heap_no = rec_get_heap_no_old(rec2);

				ut_ad(rec_get_data_size_old(rec1)
				      == rec_get_data_size_old(rec2));

				ut_ad(!memcmp(rec1, rec2,
					      rec_get_data_size_old(rec1)));

				rec1 = page_rec_get_next_low(rec1, FALSE);
				rec2 = page_rec_get_next_low(rec2, FALSE);
			}

			if (rec1_heap_no < lock->un_member.rec_lock.n_bits
			    && lock_rec_reset_nth_bit(lock, rec1_heap_no)) {
				ut_ad(!page_rec_is_metadata(orec));

				if (type_mode & LOCK_WAIT) {
					lock_reset_lock_and_trx_wait(lock);
				}

				lock_rec_add_to_queue(
					type_mode, new_block, rec2_heap_no,
					lock->index, lock->trx, FALSE);
			}
		}
	}

	lock_mutex_exit();

#ifdef UNIV_DEBUG_LOCK_VALIDATE
	ut_ad(lock_rec_validate_page(block));
	ut_ad(lock_rec_validate_page(new_block));
#endif
}

/*************************************************************//**
Moves the explicit locks on user records to another page if a record
list start is moved to another page. */
void
lock_move_rec_list_start(
/*=====================*/
	const buf_block_t*	new_block,	/*!< in: index page to
						move to */
	const buf_block_t*	block,		/*!< in: index page */
	const rec_t*		rec,		/*!< in: record on page:
						this is the first
						record NOT copied */
	const rec_t*		old_end)	/*!< in: old
						previous-to-last
						record on new_page
						before the records
						were copied */
{
	lock_t*		lock;
	const ulint	comp	= page_rec_is_comp(rec);

	ut_ad(block->frame == page_align(rec));
	ut_ad(new_block->frame == page_align(old_end));
	ut_ad(comp == page_rec_is_comp(old_end));
	ut_ad(!page_rec_is_metadata(rec));

	lock_mutex_enter();

	for (lock = lock_rec_get_first_on_page(lock_sys.rec_hash, block); lock;
	     lock = lock_rec_get_next_on_page(lock)) {
		const rec_t*	rec1;
		const rec_t*	rec2;
		const ulint	type_mode = lock->type_mode;

		if (comp) {
			rec1 = page_rec_get_next_low(
				buf_block_get_frame(block)
				+ PAGE_NEW_INFIMUM, TRUE);
			rec2 = page_rec_get_next_low(old_end, TRUE);
		} else {
			rec1 = page_rec_get_next_low(
				buf_block_get_frame(block)
				+ PAGE_OLD_INFIMUM, FALSE);
			rec2 = page_rec_get_next_low(old_end, FALSE);
		}

		/* Copy lock requests on user records to new page and
		reset the lock bits on the old */

		while (rec1 != rec) {
			ut_ad(page_rec_is_metadata(rec1)
			      == page_rec_is_metadata(rec2));
			ut_d(const rec_t* const prev = rec1);

			ulint	rec1_heap_no;
			ulint	rec2_heap_no;

			if (comp) {
				rec1_heap_no = rec_get_heap_no_new(rec1);
				rec2_heap_no = rec_get_heap_no_new(rec2);

				rec1 = page_rec_get_next_low(rec1, TRUE);
				rec2 = page_rec_get_next_low(rec2, TRUE);
			} else {
				rec1_heap_no = rec_get_heap_no_old(rec1);
				rec2_heap_no = rec_get_heap_no_old(rec2);

				ut_ad(!memcmp(rec1, rec2,
					      rec_get_data_size_old(rec2)));

				rec1 = page_rec_get_next_low(rec1, FALSE);
				rec2 = page_rec_get_next_low(rec2, FALSE);
			}

			if (rec1_heap_no < lock->un_member.rec_lock.n_bits
			    && lock_rec_reset_nth_bit(lock, rec1_heap_no)) {
				ut_ad(!page_rec_is_metadata(prev));

				if (type_mode & LOCK_WAIT) {
					lock_reset_lock_and_trx_wait(lock);
				}

				lock_rec_add_to_queue(
					type_mode, new_block, rec2_heap_no,
					lock->index, lock->trx, FALSE);
			}
		}

#ifdef UNIV_DEBUG
		if (page_rec_is_supremum(rec)) {
			ulint	i;

			for (i = PAGE_HEAP_NO_USER_LOW;
			     i < lock_rec_get_n_bits(lock); i++) {
				if (lock_rec_get_nth_bit(lock, i)) {
					ib::fatal()
						<< "lock_move_rec_list_start():"
						<< i << " not moved in "
						<<  (void*) lock;
				}
			}
		}
#endif /* UNIV_DEBUG */
	}

	lock_mutex_exit();

#ifdef UNIV_DEBUG_LOCK_VALIDATE
	ut_ad(lock_rec_validate_page(block));
#endif
}

/*************************************************************//**
Moves the explicit locks on user records to another page if a record
list start is moved to another page. */
void
lock_rtr_move_rec_list(
/*===================*/
	const buf_block_t*	new_block,	/*!< in: index page to
						move to */
	const buf_block_t*	block,		/*!< in: index page */
	rtr_rec_move_t*		rec_move,       /*!< in: recording records
						moved */
	ulint			num_move)       /*!< in: num of rec to move */
{
	lock_t*		lock;
	ulint		comp;

	if (!num_move) {
		return;
	}

	comp = page_rec_is_comp(rec_move[0].old_rec);

	ut_ad(block->frame == page_align(rec_move[0].old_rec));
	ut_ad(new_block->frame == page_align(rec_move[0].new_rec));
	ut_ad(comp == page_rec_is_comp(rec_move[0].new_rec));

	lock_mutex_enter();

	for (lock = lock_rec_get_first_on_page(lock_sys.rec_hash, block); lock;
	     lock = lock_rec_get_next_on_page(lock)) {
		ulint		moved = 0;
		const rec_t*	rec1;
		const rec_t*	rec2;
		const ulint	type_mode = lock->type_mode;

		/* Copy lock requests on user records to new page and
		reset the lock bits on the old */

		while (moved < num_move) {
			ulint	rec1_heap_no;
			ulint	rec2_heap_no;

			rec1 = rec_move[moved].old_rec;
			rec2 = rec_move[moved].new_rec;
			ut_ad(!page_rec_is_metadata(rec1));
			ut_ad(!page_rec_is_metadata(rec2));

			if (comp) {
				rec1_heap_no = rec_get_heap_no_new(rec1);
				rec2_heap_no = rec_get_heap_no_new(rec2);

			} else {
				rec1_heap_no = rec_get_heap_no_old(rec1);
				rec2_heap_no = rec_get_heap_no_old(rec2);

				ut_ad(!memcmp(rec1, rec2,
					      rec_get_data_size_old(rec2)));
			}

			if (rec1_heap_no < lock->un_member.rec_lock.n_bits
			    && lock_rec_reset_nth_bit(lock, rec1_heap_no)) {
				if (type_mode & LOCK_WAIT) {
					lock_reset_lock_and_trx_wait(lock);
				}

				lock_rec_add_to_queue(
					type_mode, new_block, rec2_heap_no,
					lock->index, lock->trx, FALSE);

				rec_move[moved].moved = true;
			}

			moved++;
		}
	}

	lock_mutex_exit();

#ifdef UNIV_DEBUG_LOCK_VALIDATE
	ut_ad(lock_rec_validate_page(block));
#endif
}
/*************************************************************//**
Updates the lock table when a page is split to the right. */
void
lock_update_split_right(
/*====================*/
	const buf_block_t*	right_block,	/*!< in: right page */
	const buf_block_t*	left_block)	/*!< in: left page */
{
	ulint	heap_no = lock_get_min_heap_no(right_block);

	lock_mutex_enter();

	/* Move the locks on the supremum of the left page to the supremum
	of the right page */

	lock_rec_move(right_block, left_block,
		      PAGE_HEAP_NO_SUPREMUM, PAGE_HEAP_NO_SUPREMUM);

	/* Inherit the locks to the supremum of left page from the successor
	of the infimum on right page */

	lock_rec_inherit_to_gap(left_block, right_block,
				PAGE_HEAP_NO_SUPREMUM, heap_no);

	lock_mutex_exit();
}

/*************************************************************//**
Updates the lock table when a page is merged to the right. */
void
lock_update_merge_right(
/*====================*/
	const buf_block_t*	right_block,	/*!< in: right page to
						which merged */
	const rec_t*		orig_succ,	/*!< in: original
						successor of infimum
						on the right page
						before merge */
	const buf_block_t*	left_block)	/*!< in: merged index
						page which will be
						discarded */
{
	ut_ad(!page_rec_is_metadata(orig_succ));

	lock_mutex_enter();

	/* Inherit the locks from the supremum of the left page to the
	original successor of infimum on the right page, to which the left
	page was merged */

	lock_rec_inherit_to_gap(right_block, left_block,
				page_rec_get_heap_no(orig_succ),
				PAGE_HEAP_NO_SUPREMUM);

	/* Reset the locks on the supremum of the left page, releasing
	waiting transactions */

	lock_rec_reset_and_release_wait_low(
		lock_sys.rec_hash, left_block, PAGE_HEAP_NO_SUPREMUM);

	/* there should exist no page lock on the left page,
	otherwise, it will be blocked from merge */
	ut_ad(!lock_rec_get_first_on_page_addr(lock_sys.prdt_page_hash,
					       left_block->page.id.space(),
					       left_block->page.id.page_no()));

	lock_rec_free_all_from_discard_page(left_block);

	lock_mutex_exit();
}

/*************************************************************//**
Updates the lock table when the root page is copied to another in
btr_root_raise_and_insert. Note that we leave lock structs on the
root page, even though they do not make sense on other than leaf
pages: the reason is that in a pessimistic update the infimum record
of the root page will act as a dummy carrier of the locks of the record
to be updated. */
void
lock_update_root_raise(
/*===================*/
	const buf_block_t*	block,	/*!< in: index page to which copied */
	const buf_block_t*	root)	/*!< in: root page */
{
	lock_mutex_enter();

	/* Move the locks on the supremum of the root to the supremum
	of block */

	lock_rec_move(block, root,
		      PAGE_HEAP_NO_SUPREMUM, PAGE_HEAP_NO_SUPREMUM);
	lock_mutex_exit();
}

/*************************************************************//**
Updates the lock table when a page is copied to another and the original page
is removed from the chain of leaf pages, except if page is the root! */
void
lock_update_copy_and_discard(
/*=========================*/
	const buf_block_t*	new_block,	/*!< in: index page to
						which copied */
	const buf_block_t*	block)		/*!< in: index page;
						NOT the root! */
{
	lock_mutex_enter();

	/* Move the locks on the supremum of the old page to the supremum
	of new_page */

	lock_rec_move(new_block, block,
		      PAGE_HEAP_NO_SUPREMUM, PAGE_HEAP_NO_SUPREMUM);
	lock_rec_free_all_from_discard_page(block);

	lock_mutex_exit();
}

/*************************************************************//**
Updates the lock table when a page is split to the left. */
void
lock_update_split_left(
/*===================*/
	const buf_block_t*	right_block,	/*!< in: right page */
	const buf_block_t*	left_block)	/*!< in: left page */
{
	ulint	heap_no = lock_get_min_heap_no(right_block);

	lock_mutex_enter();

	/* Inherit the locks to the supremum of the left page from the
	successor of the infimum on the right page */

	lock_rec_inherit_to_gap(left_block, right_block,
				PAGE_HEAP_NO_SUPREMUM, heap_no);

	lock_mutex_exit();
}

/*************************************************************//**
Updates the lock table when a page is merged to the left. */
void
lock_update_merge_left(
/*===================*/
	const buf_block_t*	left_block,	/*!< in: left page to
						which merged */
	const rec_t*		orig_pred,	/*!< in: original predecessor
						of supremum on the left page
						before merge */
	const buf_block_t*	right_block)	/*!< in: merged index page
						which will be discarded */
{
	const rec_t*	left_next_rec;

	ut_ad(left_block->frame == page_align(orig_pred));

	lock_mutex_enter();

	left_next_rec = page_rec_get_next_const(orig_pred);

	if (!page_rec_is_supremum(left_next_rec)) {

		/* Inherit the locks on the supremum of the left page to the
		first record which was moved from the right page */

		lock_rec_inherit_to_gap(left_block, left_block,
					page_rec_get_heap_no(left_next_rec),
					PAGE_HEAP_NO_SUPREMUM);

		/* Reset the locks on the supremum of the left page,
		releasing waiting transactions */

		lock_rec_reset_and_release_wait_low(
			lock_sys.rec_hash, left_block, PAGE_HEAP_NO_SUPREMUM);
	}

	/* Move the locks from the supremum of right page to the supremum
	of the left page */

	lock_rec_move(left_block, right_block,
		      PAGE_HEAP_NO_SUPREMUM, PAGE_HEAP_NO_SUPREMUM);

	/* there should exist no page lock on the right page,
	otherwise, it will be blocked from merge */
	ut_ad(!lock_rec_get_first_on_page_addr(
		      lock_sys.prdt_page_hash,
		      right_block->page.id.space(),
		      right_block->page.id.page_no()));

	lock_rec_free_all_from_discard_page(right_block);

	lock_mutex_exit();
}

/*************************************************************//**
Resets the original locks on heir and replaces them with gap type locks
inherited from rec. */
void
lock_rec_reset_and_inherit_gap_locks(
/*=================================*/
	const buf_block_t*	heir_block,	/*!< in: block containing the
						record which inherits */
	const buf_block_t*	block,		/*!< in: block containing the
						record from which inherited;
						does NOT reset the locks on
						this record */
	ulint			heir_heap_no,	/*!< in: heap_no of the
						inheriting record */
	ulint			heap_no)	/*!< in: heap_no of the
						donating record */
{
	lock_mutex_enter();

	lock_rec_reset_and_release_wait(heir_block, heir_heap_no);

	lock_rec_inherit_to_gap(heir_block, block, heir_heap_no, heap_no);

	lock_mutex_exit();
}

/*************************************************************//**
Updates the lock table when a page is discarded. */
void
lock_update_discard(
/*================*/
	const buf_block_t*	heir_block,	/*!< in: index page
						which will inherit the locks */
	ulint			heir_heap_no,	/*!< in: heap_no of the record
						which will inherit the locks */
	const buf_block_t*	block)		/*!< in: index page
						which will be discarded */
{
	const page_t*	page = block->frame;
	const rec_t*	rec;
	ulint		heap_no;

	lock_mutex_enter();

	if (lock_rec_get_first_on_page(lock_sys.rec_hash, block)) {
		ut_ad(!lock_rec_get_first_on_page(lock_sys.prdt_hash, block));
		ut_ad(!lock_rec_get_first_on_page(lock_sys.prdt_page_hash,
						  block));
		/* Inherit all the locks on the page to the record and
		reset all the locks on the page */

		if (page_is_comp(page)) {
			rec = page + PAGE_NEW_INFIMUM;

			do {
				heap_no = rec_get_heap_no_new(rec);

				lock_rec_inherit_to_gap(heir_block, block,
							heir_heap_no, heap_no);

				lock_rec_reset_and_release_wait(
					block, heap_no);

				rec = page + rec_get_next_offs(rec, TRUE);
			} while (heap_no != PAGE_HEAP_NO_SUPREMUM);
		} else {
			rec = page + PAGE_OLD_INFIMUM;

			do {
				heap_no = rec_get_heap_no_old(rec);

				lock_rec_inherit_to_gap(heir_block, block,
							heir_heap_no, heap_no);

				lock_rec_reset_and_release_wait(
					block, heap_no);

				rec = page + rec_get_next_offs(rec, FALSE);
			} while (heap_no != PAGE_HEAP_NO_SUPREMUM);
		}

		lock_rec_free_all_from_discard_page_low(
			block->page.id.space(), block->page.id.page_no(),
			lock_sys.rec_hash);
	} else {
		lock_rec_free_all_from_discard_page_low(
			block->page.id.space(), block->page.id.page_no(),
			lock_sys.prdt_hash);
		lock_rec_free_all_from_discard_page_low(
			block->page.id.space(), block->page.id.page_no(),
			lock_sys.prdt_page_hash);
	}

	lock_mutex_exit();
}

/*************************************************************//**
Updates the lock table when a new user record is inserted. */
void
lock_update_insert(
/*===============*/
	const buf_block_t*	block,	/*!< in: buffer block containing rec */
	const rec_t*		rec)	/*!< in: the inserted record */
{
	ulint	receiver_heap_no;
	ulint	donator_heap_no;

	ut_ad(block->frame == page_align(rec));
	ut_ad(!page_rec_is_metadata(rec));

	/* Inherit the gap-locking locks for rec, in gap mode, from the next
	record */

	if (page_rec_is_comp(rec)) {
		receiver_heap_no = rec_get_heap_no_new(rec);
		donator_heap_no = rec_get_heap_no_new(
			page_rec_get_next_low(rec, TRUE));
	} else {
		receiver_heap_no = rec_get_heap_no_old(rec);
		donator_heap_no = rec_get_heap_no_old(
			page_rec_get_next_low(rec, FALSE));
	}

	lock_rec_inherit_to_gap_if_gap_lock(
		block, receiver_heap_no, donator_heap_no);
}

/*************************************************************//**
Updates the lock table when a record is removed. */
void
lock_update_delete(
/*===============*/
	const buf_block_t*	block,	/*!< in: buffer block containing rec */
	const rec_t*		rec)	/*!< in: the record to be removed */
{
	const page_t*	page = block->frame;
	ulint		heap_no;
	ulint		next_heap_no;

	ut_ad(page == page_align(rec));
	ut_ad(!page_rec_is_metadata(rec));

	if (page_is_comp(page)) {
		heap_no = rec_get_heap_no_new(rec);
		next_heap_no = rec_get_heap_no_new(page
						   + rec_get_next_offs(rec,
								       TRUE));
	} else {
		heap_no = rec_get_heap_no_old(rec);
		next_heap_no = rec_get_heap_no_old(page
						   + rec_get_next_offs(rec,
								       FALSE));
	}

	lock_mutex_enter();

	/* Let the next record inherit the locks from rec, in gap mode */

	lock_rec_inherit_to_gap(block, block, next_heap_no, heap_no);

	/* Reset the lock bits on rec and release waiting transactions */

	lock_rec_reset_and_release_wait(block, heap_no);

	lock_mutex_exit();
}

/*********************************************************************//**
Stores on the page infimum record the explicit locks of another record.
This function is used to store the lock state of a record when it is
updated and the size of the record changes in the update. The record
is moved in such an update, perhaps to another page. The infimum record
acts as a dummy carrier record, taking care of lock releases while the
actual record is being moved. */
void
lock_rec_store_on_page_infimum(
/*===========================*/
	const buf_block_t*	block,	/*!< in: buffer block containing rec */
	const rec_t*		rec)	/*!< in: record whose lock state
					is stored on the infimum
					record of the same page; lock
					bits are reset on the
					record */
{
	ulint	heap_no = page_rec_get_heap_no(rec);

	ut_ad(block->frame == page_align(rec));

	lock_mutex_enter();

	lock_rec_move(block, block, PAGE_HEAP_NO_INFIMUM, heap_no);

	lock_mutex_exit();
}

/*********************************************************************//**
Restores the state of explicit lock requests on a single record, where the
state was stored on the infimum of the page. */
void
lock_rec_restore_from_page_infimum(
/*===============================*/
	const buf_block_t*	block,	/*!< in: buffer block containing rec */
	const rec_t*		rec,	/*!< in: record whose lock state
					is restored */
	const buf_block_t*	donator)/*!< in: page (rec is not
					necessarily on this page)
					whose infimum stored the lock
					state; lock bits are reset on
					the infimum */
{
	ulint	heap_no = page_rec_get_heap_no(rec);

	lock_mutex_enter();

	lock_rec_move(block, donator, heap_no, PAGE_HEAP_NO_INFIMUM);

	lock_mutex_exit();
}

/*========================= TABLE LOCKS ==============================*/

/** Functor for accessing the embedded node within a table lock. */
struct TableLockGetNode {
	ut_list_node<lock_t>& operator() (lock_t& elem)
	{
		return(elem.un_member.tab_lock.locks);
	}
};

/*********************************************************************//**
Creates a table lock object and adds it as the last in the lock queue
of the table. Does NOT check for deadlocks or lock compatibility.
@return own: new lock object */
UNIV_INLINE
lock_t*
lock_table_create(
/*==============*/
	dict_table_t*	table,	/*!< in/out: database table
				in dictionary cache */
	ulint		type_mode,/*!< in: lock mode possibly ORed with
				LOCK_WAIT */
	trx_t*		trx	/*!< in: trx */
#ifdef WITH_WSREP
	, lock_t*	c_lock = NULL	/*!< in: conflicting lock */
#endif
	)
{
	lock_t*		lock;

	ut_ad(table && trx);
	ut_ad(lock_mutex_own());
	ut_ad(trx_mutex_own(trx));

	check_trx_state(trx);

	if ((type_mode & LOCK_MODE_MASK) == LOCK_AUTO_INC) {
		++table->n_waiting_or_granted_auto_inc_locks;
	}

	/* For AUTOINC locking we reuse the lock instance only if
	there is no wait involved else we allocate the waiting lock
	from the transaction lock heap. */
	if (type_mode == LOCK_AUTO_INC) {

		lock = table->autoinc_lock;

		table->autoinc_trx = trx;

		ib_vector_push(trx->autoinc_locks, &lock);

	} else if (trx->lock.table_cached
		   < UT_ARR_SIZE(trx->lock.table_pool)) {
		lock = &trx->lock.table_pool[trx->lock.table_cached++];
	} else {

		lock = static_cast<lock_t*>(
			mem_heap_alloc(trx->lock.lock_heap, sizeof(*lock)));

	}

	lock->type_mode = ib_uint32_t(type_mode | LOCK_TABLE);
	lock->trx = trx;

	lock->un_member.tab_lock.table = table;

	ut_ad(table->get_ref_count() > 0 || !table->can_be_evicted);

	UT_LIST_ADD_LAST(trx->lock.trx_locks, lock);

#ifdef WITH_WSREP
	if (c_lock && trx->is_wsrep()) {
		if (wsrep_thd_is_BF(trx->mysql_thd, FALSE)) {
			ut_list_insert(table->locks, c_lock, lock,
				       TableLockGetNode());
			if (UNIV_UNLIKELY(wsrep_debug)) {
				wsrep_report_bf_lock_wait(trx->mysql_thd, trx->id);
				wsrep_report_bf_lock_wait(c_lock->trx->mysql_thd, c_lock->trx->id);
			}
		} else {
			ut_list_append(table->locks, lock, TableLockGetNode());
		}

		trx_mutex_enter(c_lock->trx);

		if (c_lock->trx->lock.que_state == TRX_QUE_LOCK_WAIT) {
			c_lock->trx->lock.was_chosen_as_deadlock_victim = TRUE;

			if (UNIV_UNLIKELY(wsrep_debug)) {
				wsrep_report_bf_lock_wait(trx->mysql_thd, trx->id);
				wsrep_report_bf_lock_wait(c_lock->trx->mysql_thd, c_lock->trx->id);
				wsrep_print_wait_locks(c_lock);
			}

			/* The lock release will call lock_grant(),
			which would acquire trx->mutex again. */
			trx_mutex_exit(trx);
			lock_cancel_waiting_and_release(
				c_lock->trx->lock.wait_lock);
			trx_mutex_enter(trx);
		}

		trx_mutex_exit(c_lock->trx);
	} else
#endif /* WITH_WSREP */
	ut_list_append(table->locks, lock, TableLockGetNode());

	if (type_mode & LOCK_WAIT) {

		lock_set_lock_and_trx_wait(lock, trx);
	}

	lock->trx->lock.table_locks.push_back(lock);

	MONITOR_INC(MONITOR_TABLELOCK_CREATED);
	MONITOR_INC(MONITOR_NUM_TABLELOCK);

	return(lock);
}

/*************************************************************//**
Pops autoinc lock requests from the transaction's autoinc_locks. We
handle the case where there are gaps in the array and they need to
be popped off the stack. */
UNIV_INLINE
void
lock_table_pop_autoinc_locks(
/*=========================*/
	trx_t*	trx)	/*!< in/out: transaction that owns the AUTOINC locks */
{
	ut_ad(lock_mutex_own());
	ut_ad(!ib_vector_is_empty(trx->autoinc_locks));

	/* Skip any gaps, gaps are NULL lock entries in the
	trx->autoinc_locks vector. */

	do {
		ib_vector_pop(trx->autoinc_locks);

		if (ib_vector_is_empty(trx->autoinc_locks)) {
			return;
		}

	} while (*(lock_t**) ib_vector_get_last(trx->autoinc_locks) == NULL);
}

/*************************************************************//**
Removes an autoinc lock request from the transaction's autoinc_locks. */
UNIV_INLINE
void
lock_table_remove_autoinc_lock(
/*===========================*/
	lock_t*	lock,	/*!< in: table lock */
	trx_t*	trx)	/*!< in/out: transaction that owns the lock */
{
	lock_t*	autoinc_lock;
	lint	i = ib_vector_size(trx->autoinc_locks) - 1;

	ut_ad(lock_mutex_own());
	ut_ad(lock_get_mode(lock) == LOCK_AUTO_INC);
	ut_ad(lock_get_type_low(lock) & LOCK_TABLE);
	ut_ad(!ib_vector_is_empty(trx->autoinc_locks));

	/* With stored functions and procedures the user may drop
	a table within the same "statement". This special case has
	to be handled by deleting only those AUTOINC locks that were
	held by the table being dropped. */

	autoinc_lock = *static_cast<lock_t**>(
		ib_vector_get(trx->autoinc_locks, i));

	/* This is the default fast case. */

	if (autoinc_lock == lock) {
		lock_table_pop_autoinc_locks(trx);
	} else {
		/* The last element should never be NULL */
		ut_a(autoinc_lock != NULL);

		/* Handle freeing the locks from within the stack. */

		while (--i >= 0) {
			autoinc_lock = *static_cast<lock_t**>(
				ib_vector_get(trx->autoinc_locks, i));

			if (autoinc_lock == lock) {
				void*	null_var = NULL;
				ib_vector_set(trx->autoinc_locks, i, &null_var);
				return;
			}
		}

		/* Must find the autoinc lock. */
		ut_error;
	}
}

/*************************************************************//**
Removes a table lock request from the queue and the trx list of locks;
this is a low-level function which does NOT check if waiting requests
can now be granted. */
UNIV_INLINE
void
lock_table_remove_low(
/*==================*/
	lock_t*	lock)	/*!< in/out: table lock */
{
	trx_t*		trx;
	dict_table_t*	table;

	ut_ad(lock_mutex_own());

	trx = lock->trx;
	table = lock->un_member.tab_lock.table;

	/* Remove the table from the transaction's AUTOINC vector, if
	the lock that is being released is an AUTOINC lock. */
	if (lock_get_mode(lock) == LOCK_AUTO_INC) {

		/* The table's AUTOINC lock can get transferred to
		another transaction before we get here. */
		if (table->autoinc_trx == trx) {
			table->autoinc_trx = NULL;
		}

		/* The locks must be freed in the reverse order from
		the one in which they were acquired. This is to avoid
		traversing the AUTOINC lock vector unnecessarily.

		We only store locks that were granted in the
		trx->autoinc_locks vector (see lock_table_create()
		and lock_grant()). Therefore it can be empty and we
		need to check for that. */

		if (!lock_get_wait(lock)
		    && !ib_vector_is_empty(trx->autoinc_locks)) {

			lock_table_remove_autoinc_lock(lock, trx);
		}

		ut_a(table->n_waiting_or_granted_auto_inc_locks > 0);
		table->n_waiting_or_granted_auto_inc_locks--;
	}

	UT_LIST_REMOVE(trx->lock.trx_locks, lock);
	ut_list_remove(table->locks, lock, TableLockGetNode());

	MONITOR_INC(MONITOR_TABLELOCK_REMOVED);
	MONITOR_DEC(MONITOR_NUM_TABLELOCK);
}

/*********************************************************************//**
Enqueues a waiting request for a table lock which cannot be granted
immediately. Checks for deadlocks.
@retval	DB_LOCK_WAIT	if the waiting lock was enqueued
@retval	DB_DEADLOCK	if this transaction was chosen as the victim
@retval	DB_SUCCESS	if the other transaction committed or aborted */
static
dberr_t
lock_table_enqueue_waiting(
/*=======================*/
	ulint		mode,	/*!< in: lock mode this transaction is
				requesting */
	dict_table_t*	table,	/*!< in/out: table */
	que_thr_t*	thr	/*!< in: query thread */
#ifdef WITH_WSREP
	, lock_t*	c_lock	/*!< in: conflicting lock or NULL */
#endif
)
{
	trx_t*		trx;
	lock_t*		lock;

	ut_ad(lock_mutex_own());
	ut_ad(!srv_read_only_mode);

	trx = thr_get_trx(thr);
	ut_ad(trx_mutex_own(trx));
	ut_a(!que_thr_stop(thr));

	switch (trx_get_dict_operation(trx)) {
	case TRX_DICT_OP_NONE:
		break;
	case TRX_DICT_OP_TABLE:
	case TRX_DICT_OP_INDEX:
		ib::error() << "A table lock wait happens in a dictionary"
			" operation. Table " << table->name
			<< ". " << BUG_REPORT_MSG;
		ut_ad(0);
	}

#ifdef WITH_WSREP
	if (trx->is_wsrep() && trx->lock.was_chosen_as_deadlock_victim) {
		return(DB_DEADLOCK);
	}
#endif /* WITH_WSREP */

	/* Enqueue the lock request that will wait to be granted */
	lock = lock_table_create(table, ulint(mode) | LOCK_WAIT, trx
#ifdef WITH_WSREP
				 , c_lock
#endif
				 );

	const trx_t*	victim_trx =
		DeadlockChecker::check_and_resolve(lock, trx);

	if (victim_trx != 0) {
		ut_ad(victim_trx == trx);

		/* The order here is important, we don't want to
		lose the state of the lock before calling remove. */
		lock_table_remove_low(lock);
		lock_reset_lock_and_trx_wait(lock);

		return(DB_DEADLOCK);

	} else if (trx->lock.wait_lock == NULL) {
		/* Deadlock resolution chose another transaction as a victim,
		and we accidentally got our lock granted! */

		return(DB_SUCCESS);
	}

	trx->lock.que_state = TRX_QUE_LOCK_WAIT;

	trx->lock.wait_started = time(NULL);
	trx->lock.was_chosen_as_deadlock_victim = false;

	ut_a(que_thr_stop(thr));

	MONITOR_INC(MONITOR_TABLELOCK_WAIT);

	return(DB_LOCK_WAIT);
}

/*********************************************************************//**
Checks if other transactions have an incompatible mode lock request in
the lock queue.
@return lock or NULL */
UNIV_INLINE
lock_t*
lock_table_other_has_incompatible(
/*==============================*/
	const trx_t*		trx,	/*!< in: transaction, or NULL if all
					transactions should be included */
	ulint			wait,	/*!< in: LOCK_WAIT if also
					waiting locks are taken into
					account, or 0 if not */
	const dict_table_t*	table,	/*!< in: table */
	lock_mode		mode)	/*!< in: lock mode */
{
	lock_t*	lock;

	ut_ad(lock_mutex_own());

	for (lock = UT_LIST_GET_LAST(table->locks);
	     lock != NULL;
	     lock = UT_LIST_GET_PREV(un_member.tab_lock.locks, lock)) {

		if (lock->trx != trx
		    && !lock_mode_compatible(lock_get_mode(lock), mode)
		    && (wait || !lock_get_wait(lock))) {

#ifdef WITH_WSREP
			if (lock->trx->is_wsrep()) {
				if (UNIV_UNLIKELY(wsrep_debug)) {
					ib::info() << "WSREP: table lock abort for table:"
						   << table->name;
					ib::info() << " SQL: "
					   << wsrep_thd_query(lock->trx->mysql_thd);
				}
				trx_mutex_enter(lock->trx);
				wsrep_kill_victim((trx_t *)trx, (lock_t *)lock);
				trx_mutex_exit(lock->trx);
			}
#endif /* WITH_WSREP */

			return(lock);
		}
	}

	return(NULL);
}

/*********************************************************************//**
Locks the specified database table in the mode given. If the lock cannot
be granted immediately, the query thread is put to wait.
@return DB_SUCCESS, DB_LOCK_WAIT, or DB_DEADLOCK */
dberr_t
lock_table(
/*=======*/
	ulint		flags,	/*!< in: if BTR_NO_LOCKING_FLAG bit is set,
				does nothing */
	dict_table_t*	table,	/*!< in/out: database table
				in dictionary cache */
	lock_mode	mode,	/*!< in: lock mode */
	que_thr_t*	thr)	/*!< in: query thread */
{
	trx_t*		trx;
	dberr_t		err;
	lock_t*		wait_for;

	ut_ad(table && thr);

	/* Given limited visibility of temp-table we can avoid
	locking overhead */
	if ((flags & BTR_NO_LOCKING_FLAG)
	    || srv_read_only_mode
	    || table->is_temporary()) {

		return(DB_SUCCESS);
	}

	ut_a(flags == 0);

	trx = thr_get_trx(thr);

	/* Look for equal or stronger locks the same trx already
	has on the table. No need to acquire the lock mutex here
	because only this transacton can add/access table locks
	to/from trx_t::table_locks. */

	if (lock_table_has(trx, table, mode)) {

		return(DB_SUCCESS);
	}

	/* Read only transactions can write to temp tables, we don't want
	to promote them to RW transactions. Their updates cannot be visible
	to other transactions. Therefore we can keep them out
	of the read views. */

	if ((mode == LOCK_IX || mode == LOCK_X)
	    && !trx->read_only
	    && trx->rsegs.m_redo.rseg == 0) {

		trx_set_rw_mode(trx);
	}

	lock_mutex_enter();

	DBUG_EXECUTE_IF("fatal-semaphore-timeout",
		{ os_thread_sleep(3600000000LL); });

	/* We have to check if the new lock is compatible with any locks
	other transactions have in the table lock queue. */

	wait_for = lock_table_other_has_incompatible(
		trx, LOCK_WAIT, table, mode);

	trx_mutex_enter(trx);

	/* Another trx has a request on the table in an incompatible
	mode: this trx may have to wait */

	if (wait_for != NULL) {
		err = lock_table_enqueue_waiting(ulint(mode) | flags, table,
						 thr
#ifdef WITH_WSREP
						 , wait_for
#endif
						 );
	} else {
		lock_table_create(table, ulint(mode) | flags, trx);

		ut_a(!flags || mode == LOCK_S || mode == LOCK_X);

		err = DB_SUCCESS;
	}

	lock_mutex_exit();

	trx_mutex_exit(trx);

	return(err);
}

/*********************************************************************//**
Creates a table IX lock object for a resurrected transaction. */
void
lock_table_ix_resurrect(
/*====================*/
	dict_table_t*	table,	/*!< in/out: table */
	trx_t*		trx)	/*!< in/out: transaction */
{
	ut_ad(trx->is_recovered);

	if (lock_table_has(trx, table, LOCK_IX)) {
		return;
	}

	lock_mutex_enter();

	/* We have to check if the new lock is compatible with any locks
	other transactions have in the table lock queue. */

	ut_ad(!lock_table_other_has_incompatible(
		      trx, LOCK_WAIT, table, LOCK_IX));

	trx_mutex_enter(trx);
	lock_table_create(table, LOCK_IX, trx);
	lock_mutex_exit();
	trx_mutex_exit(trx);
}

/*********************************************************************//**
Checks if a waiting table lock request still has to wait in a queue.
@return TRUE if still has to wait */
static
bool
lock_table_has_to_wait_in_queue(
/*============================*/
	const lock_t*	wait_lock)	/*!< in: waiting table lock */
{
	const dict_table_t*	table;
	const lock_t*		lock;

	ut_ad(lock_mutex_own());
	ut_ad(lock_get_wait(wait_lock));

	table = wait_lock->un_member.tab_lock.table;

	for (lock = UT_LIST_GET_FIRST(table->locks);
	     lock != wait_lock;
	     lock = UT_LIST_GET_NEXT(un_member.tab_lock.locks, lock)) {

		if (lock_has_to_wait(wait_lock, lock)) {

			return(true);
		}
	}

	return(false);
}

/*************************************************************//**
Removes a table lock request, waiting or granted, from the queue and grants
locks to other transactions in the queue, if they now are entitled to a
lock. */
static
void
lock_table_dequeue(
/*===============*/
	lock_t*	in_lock)/*!< in/out: table lock object; transactions waiting
			behind will get their lock requests granted, if
			they are now qualified to it */
{
	ut_ad(lock_mutex_own());
	ut_a(lock_get_type_low(in_lock) == LOCK_TABLE);

	lock_t*	lock = UT_LIST_GET_NEXT(un_member.tab_lock.locks, in_lock);

	lock_table_remove_low(in_lock);

	/* Check if waiting locks in the queue can now be granted: grant
	locks if there are no conflicting locks ahead. */

	for (/* No op */;
	     lock != NULL;
	     lock = UT_LIST_GET_NEXT(un_member.tab_lock.locks, lock)) {

		if (lock_get_wait(lock)
		    && !lock_table_has_to_wait_in_queue(lock)) {

			/* Grant the lock */
			ut_ad(in_lock->trx != lock->trx);
			lock_grant(lock);
		}
	}
}

/** Sets a lock on a table based on the given mode.
@param[in]	table	table to lock
@param[in,out]	trx	transaction
@param[in]	mode	LOCK_X or LOCK_S
@return error code or DB_SUCCESS. */
dberr_t
lock_table_for_trx(
	dict_table_t*	table,
	trx_t*		trx,
	enum lock_mode	mode)
{
	mem_heap_t*	heap;
	que_thr_t*	thr;
	dberr_t		err;
	sel_node_t*	node;
	heap = mem_heap_create(512);

	node = sel_node_create(heap);
	thr = pars_complete_graph_for_exec(node, trx, heap, NULL);
	thr->graph->state = QUE_FORK_ACTIVE;

	/* We use the select query graph as the dummy graph needed
	in the lock module call */

	thr = static_cast<que_thr_t*>(
		que_fork_get_first_thr(
			static_cast<que_fork_t*>(que_node_get_parent(thr))));

	que_thr_move_to_run_state_for_mysql(thr, trx);

run_again:
	thr->run_node = thr;
	thr->prev_node = thr->common.parent;

	err = lock_table(0, table, mode, thr);

	trx->error_state = err;

	if (UNIV_LIKELY(err == DB_SUCCESS)) {
		que_thr_stop_for_mysql_no_error(thr, trx);
	} else {
		que_thr_stop_for_mysql(thr);

		if (row_mysql_handle_errors(&err, trx, thr, NULL)) {
			goto run_again;
		}
	}

	que_graph_free(thr->graph);
	trx->op_info = "";

	return(err);
}

/*=========================== LOCK RELEASE ==============================*/
static
void
lock_grant_and_move_on_rec(
	hash_table_t*	lock_hash,
	lock_t*			first_lock,
	ulint			heap_no)
{
	lock_t*		lock;
	lock_t*		previous;
	ulint		space;
	ulint		page_no;
	ulint		rec_fold;

	space = first_lock->un_member.rec_lock.space;
	page_no = first_lock->un_member.rec_lock.page_no;
	rec_fold = lock_rec_fold(space, page_no);

	previous = (lock_t *) hash_get_nth_cell(lock_hash,
							hash_calc_hash(rec_fold, lock_hash))->node;
	if (previous == NULL) {
		return;
	}
	if (previous == first_lock) {
		lock = previous;
	} else {
		while (previous->hash &&
				previous->hash != first_lock) {
			previous = previous->hash;
	    }
		lock = previous->hash;
	}
	ut_ad(!lock->trx->is_wsrep());
	/* Grant locks if there are no conflicting locks ahead.
	 Move granted locks to the head of the list. */
	for (;lock != NULL;) {

		/* If the lock is a wait lock on this page, and it does not need to wait. */
		if (lock->un_member.rec_lock.space == space
			&& lock->un_member.rec_lock.page_no == page_no
			&& lock_rec_get_nth_bit(lock, heap_no)
			&& lock_get_wait(lock)
			&& !lock_rec_has_to_wait_in_queue(lock)) {

			lock_grant(lock);

			if (previous != NULL) {
				/* Move the lock to the head of the list. */
				HASH_GET_NEXT(hash, previous) = HASH_GET_NEXT(hash, lock);
				lock_rec_insert_to_head(lock, rec_fold);
			} else {
				/* Already at the head of the list. */
				previous = lock;
			}
			/* Move on to the next lock. */
			lock = static_cast<lock_t *>(HASH_GET_NEXT(hash, previous));
		} else {
			previous = lock;
			lock = static_cast<lock_t *>(HASH_GET_NEXT(hash, lock));
		}
	}
}

/*************************************************************//**
Removes a granted record lock of a transaction from the queue and grants
locks to other transactions waiting in the queue if they now are entitled
to a lock. */
void
lock_rec_unlock(
/*============*/
	trx_t*			trx,	/*!< in/out: transaction that has
					set a record lock */
	const buf_block_t*	block,	/*!< in: buffer block containing rec */
	const rec_t*		rec,	/*!< in: record */
	lock_mode		lock_mode)/*!< in: LOCK_S or LOCK_X */
{
	lock_t*		first_lock;
	lock_t*		lock;
	ulint		heap_no;

	ut_ad(trx);
	ut_ad(rec);
	ut_ad(block->frame == page_align(rec));
	ut_ad(!trx->lock.wait_lock);
	ut_ad(trx_state_eq(trx, TRX_STATE_ACTIVE));
	ut_ad(!page_rec_is_metadata(rec));

	heap_no = page_rec_get_heap_no(rec);

	lock_mutex_enter();
	trx_mutex_enter(trx);

	first_lock = lock_rec_get_first(lock_sys.rec_hash, block, heap_no);

	/* Find the last lock with the same lock_mode and transaction
	on the record. */

	for (lock = first_lock; lock != NULL;
	     lock = lock_rec_get_next(heap_no, lock)) {
		if (lock->trx == trx && lock_get_mode(lock) == lock_mode) {
			goto released;
		}
	}

	lock_mutex_exit();
	trx_mutex_exit(trx);

	{
		ib::error	err;
		err << "Unlock row could not find a " << lock_mode
			<< " mode lock on the record. Current statement: ";
		size_t		stmt_len;
		if (const char* stmt = innobase_get_stmt_unsafe(
			    trx->mysql_thd, &stmt_len)) {
			err.write(stmt, stmt_len);
		}
	}

	return;

released:
	ut_a(!lock_get_wait(lock));
	lock_rec_reset_nth_bit(lock, heap_no);

	if (innodb_lock_schedule_algorithm
		== INNODB_LOCK_SCHEDULE_ALGORITHM_FCFS ||
		thd_is_replication_slave_thread(lock->trx->mysql_thd)) {

		/* Check if we can now grant waiting lock requests */

		for (lock = first_lock; lock != NULL;
			 lock = lock_rec_get_next(heap_no, lock)) {
			if (!lock_get_wait(lock)) {
				continue;
			}
			const lock_t* c = lock_rec_has_to_wait_in_queue(lock);
			if (!c) {
				/* Grant the lock */
				ut_ad(trx != lock->trx);
				lock_grant(lock);
#ifdef WITH_WSREP
			} else {
				wsrep_assert_no_bf_bf_wait(c, lock, c->trx);
#endif /* WITH_WSREP */
			}
		}
	} else {
		lock_grant_and_move_on_rec(lock_sys.rec_hash, first_lock, heap_no);
	}

	lock_mutex_exit();
	trx_mutex_exit(trx);
}

#ifdef UNIV_DEBUG
/*********************************************************************//**
Check if a transaction that has X or IX locks has set the dict_op
code correctly. */
static
void
lock_check_dict_lock(
/*==================*/
	const lock_t*	lock)	/*!< in: lock to check */
{
	if (lock_get_type_low(lock) == LOCK_REC) {
		ut_ad(!lock->index->table->is_temporary());

		/* Check if the transcation locked a record
		in a system table in X mode. It should have set
		the dict_op code correctly if it did. */
		if (lock->index->table->id < DICT_HDR_FIRST_ID
		    && lock_get_mode(lock) == LOCK_X) {

			ut_ad(lock_get_mode(lock) != LOCK_IX);
			ut_ad(lock->trx->dict_operation != TRX_DICT_OP_NONE);
		}
	} else {
		ut_ad(lock_get_type_low(lock) & LOCK_TABLE);

		const dict_table_t* table = lock->un_member.tab_lock.table;
		ut_ad(!table->is_temporary());

		/* Check if the transcation locked a system table
		in IX mode. It should have set the dict_op code
		correctly if it did. */
		if (table->id < DICT_HDR_FIRST_ID
		    && (lock_get_mode(lock) == LOCK_X
			|| lock_get_mode(lock) == LOCK_IX)) {

			ut_ad(lock->trx->dict_operation != TRX_DICT_OP_NONE);
		}
	}
}
#endif /* UNIV_DEBUG */

/** Release the explicit locks of a committing transaction,
and release possible other transactions waiting because of these locks. */
void lock_release(trx_t* trx)
{
	ulint		count = 0;
	trx_id_t	max_trx_id = trx_sys.get_max_trx_id();

	lock_mutex_enter();
	ut_ad(!trx_mutex_own(trx));

	for (lock_t* lock = UT_LIST_GET_LAST(trx->lock.trx_locks);
	     lock != NULL;
	     lock = UT_LIST_GET_LAST(trx->lock.trx_locks)) {

		ut_d(lock_check_dict_lock(lock));

		if (lock_get_type_low(lock) == LOCK_REC) {

			lock_rec_dequeue_from_page(lock);
		} else {
			dict_table_t*	table;

			table = lock->un_member.tab_lock.table;

			if (lock_get_mode(lock) != LOCK_IS
			    && trx->undo_no != 0) {

				/* The trx may have modified the table. We
				block the use of the MySQL query cache for
				all currently active transactions. */

				table->query_cache_inv_trx_id = max_trx_id;
			}

			lock_table_dequeue(lock);
		}

		if (count == LOCK_RELEASE_INTERVAL) {
			/* Release the  mutex for a while, so that we
			do not monopolize it */

			lock_mutex_exit();

			lock_mutex_enter();

			count = 0;
		}

		++count;
	}

	lock_mutex_exit();
}

/* True if a lock mode is S or X */
#define IS_LOCK_S_OR_X(lock) \
	(lock_get_mode(lock) == LOCK_S \
	 || lock_get_mode(lock) == LOCK_X)

/*********************************************************************//**
Removes table locks of the transaction on a table to be dropped. */
static
void
lock_trx_table_locks_remove(
/*========================*/
	const lock_t*	lock_to_remove)		/*!< in: lock to remove */
{
	trx_t*		trx = lock_to_remove->trx;

	ut_ad(lock_mutex_own());

	/* It is safe to read this because we are holding the lock mutex */
	if (!trx->lock.cancel) {
		trx_mutex_enter(trx);
	} else {
		ut_ad(trx_mutex_own(trx));
	}

	for (lock_list::iterator it = trx->lock.table_locks.begin(),
             end = trx->lock.table_locks.end(); it != end; ++it) {
		const lock_t*	lock = *it;

		ut_ad(!lock || trx == lock->trx);
		ut_ad(!lock || lock_get_type_low(lock) & LOCK_TABLE);
		ut_ad(!lock || lock->un_member.tab_lock.table);

		if (lock == lock_to_remove) {
			*it = NULL;

			if (!trx->lock.cancel) {
				trx_mutex_exit(trx);
			}

			return;
		}
	}

	if (!trx->lock.cancel) {
		trx_mutex_exit(trx);
	}

	/* Lock must exist in the vector. */
	ut_error;
}

/*===================== VALIDATION AND DEBUGGING ====================*/

/** Print info of a table lock.
@param[in,out]	file	output stream
@param[in]	lock	table lock */
static
void
lock_table_print(FILE* file, const lock_t* lock)
{
	ut_ad(lock_mutex_own());
	ut_a(lock_get_type_low(lock) == LOCK_TABLE);

	fputs("TABLE LOCK table ", file);
	ut_print_name(file, lock->trx,
		      lock->un_member.tab_lock.table->name.m_name);
	fprintf(file, " trx id " TRX_ID_FMT, trx_get_id_for_print(lock->trx));

	if (lock_get_mode(lock) == LOCK_S) {
		fputs(" lock mode S", file);
	} else if (lock_get_mode(lock) == LOCK_X) {
		ut_ad(lock->trx->id != 0);
		fputs(" lock mode X", file);
	} else if (lock_get_mode(lock) == LOCK_IS) {
		fputs(" lock mode IS", file);
	} else if (lock_get_mode(lock) == LOCK_IX) {
		ut_ad(lock->trx->id != 0);
		fputs(" lock mode IX", file);
	} else if (lock_get_mode(lock) == LOCK_AUTO_INC) {
		fputs(" lock mode AUTO-INC", file);
	} else {
		fprintf(file, " unknown lock mode %lu",
			(ulong) lock_get_mode(lock));
	}

	if (lock_get_wait(lock)) {
		fputs(" waiting", file);
	}

	putc('\n', file);
}

/** Pretty-print a record lock.
@param[in,out]	file	output stream
@param[in]	lock	record lock
@param[in,out]	mtr	mini-transaction for accessing the record */
static void lock_rec_print(FILE* file, const lock_t* lock, mtr_t& mtr)
{
	ulint			space;
	ulint			page_no;

	ut_ad(lock_mutex_own());
	ut_a(lock_get_type_low(lock) == LOCK_REC);

	space = lock->un_member.rec_lock.space;
	page_no = lock->un_member.rec_lock.page_no;

	fprintf(file, "RECORD LOCKS space id %lu page no %lu n bits %lu "
		"index %s of table ",
		(ulong) space, (ulong) page_no,
		(ulong) lock_rec_get_n_bits(lock),
		lock->index->name());
	ut_print_name(file, lock->trx, lock->index->table->name.m_name);
	fprintf(file, " trx id " TRX_ID_FMT, trx_get_id_for_print(lock->trx));

	if (lock_get_mode(lock) == LOCK_S) {
		fputs(" lock mode S", file);
	} else if (lock_get_mode(lock) == LOCK_X) {
		fputs(" lock_mode X", file);
	} else {
		ut_error;
	}

	if (lock_rec_get_gap(lock)) {
		fputs(" locks gap before rec", file);
	}

	if (lock_rec_get_rec_not_gap(lock)) {
		fputs(" locks rec but not gap", file);
	}

	if (lock_rec_get_insert_intention(lock)) {
		fputs(" insert intention", file);
	}

	if (lock_get_wait(lock)) {
		fputs(" waiting", file);
	}

	putc('\n', file);

	mem_heap_t*		heap		= NULL;
	rec_offs		offsets_[REC_OFFS_NORMAL_SIZE];
	rec_offs*		offsets		= offsets_;
	rec_offs_init(offsets_);

	mtr.start();
	const buf_block_t* block = buf_page_try_get(page_id_t(space, page_no),
						    &mtr);

	for (ulint i = 0; i < lock_rec_get_n_bits(lock); ++i) {

		if (!lock_rec_get_nth_bit(lock, i)) {
			continue;
		}

		fprintf(file, "Record lock, heap no %lu", (ulong) i);

		if (block) {
			ut_ad(page_is_leaf(block->frame));
			const rec_t*	rec;

			rec = page_find_rec_with_heap_no(
				buf_block_get_frame(block), i);
			ut_ad(!page_rec_is_metadata(rec));

			offsets = rec_get_offsets(
				rec, lock->index, offsets, true,
				ULINT_UNDEFINED, &heap);

			putc(' ', file);
			rec_print_new(file, rec, offsets);
		}

		putc('\n', file);
	}

	mtr.commit();

	if (UNIV_LIKELY_NULL(heap)) {
		mem_heap_free(heap);
	}
}

#ifdef UNIV_DEBUG
/* Print the number of lock structs from lock_print_info_summary() only
in non-production builds for performance reasons, see
http://bugs.mysql.com/36942 */
#define PRINT_NUM_OF_LOCK_STRUCTS
#endif /* UNIV_DEBUG */

#ifdef PRINT_NUM_OF_LOCK_STRUCTS
/*********************************************************************//**
Calculates the number of record lock structs in the record lock hash table.
@return number of record locks */
static
ulint
lock_get_n_rec_locks(void)
/*======================*/
{
	ulint	n_locks	= 0;
	ulint	i;

	ut_ad(lock_mutex_own());

	for (i = 0; i < hash_get_n_cells(lock_sys.rec_hash); i++) {
		const lock_t*	lock;

		for (lock = static_cast<const lock_t*>(
				HASH_GET_FIRST(lock_sys.rec_hash, i));
		     lock != 0;
		     lock = static_cast<const lock_t*>(
				HASH_GET_NEXT(hash, lock))) {

			n_locks++;
		}
	}

	return(n_locks);
}
#endif /* PRINT_NUM_OF_LOCK_STRUCTS */

/*********************************************************************//**
Prints info of locks for all transactions.
@return FALSE if not able to obtain lock mutex
and exits without printing info */
ibool
lock_print_info_summary(
/*====================*/
	FILE*	file,	/*!< in: file where to print */
	ibool	nowait)	/*!< in: whether to wait for the lock mutex */
{
	/* if nowait is FALSE, wait on the lock mutex,
	otherwise return immediately if fail to obtain the
	mutex. */
	if (!nowait) {
		lock_mutex_enter();
	} else if (lock_mutex_enter_nowait()) {
		fputs("FAIL TO OBTAIN LOCK MUTEX,"
		      " SKIP LOCK INFO PRINTING\n", file);
		return(FALSE);
	}

	if (lock_deadlock_found) {
		fputs("------------------------\n"
		      "LATEST DETECTED DEADLOCK\n"
		      "------------------------\n", file);

		if (!srv_read_only_mode) {
			ut_copy_file(file, lock_latest_err_file);
		}
	}

	fputs("------------\n"
	      "TRANSACTIONS\n"
	      "------------\n", file);

	fprintf(file, "Trx id counter " TRX_ID_FMT "\n",
		trx_sys.get_max_trx_id());

	fprintf(file,
		"Purge done for trx's n:o < " TRX_ID_FMT
		" undo n:o < " TRX_ID_FMT " state: %s\n"
		"History list length %u\n",
		purge_sys.tail.trx_no(),
		purge_sys.tail.undo_no,
		purge_sys.enabled()
		? (purge_sys.running() ? "running"
		   : purge_sys.paused() ? "stopped" : "running but idle")
		: "disabled",
		uint32_t{trx_sys.rseg_history_len});

#ifdef PRINT_NUM_OF_LOCK_STRUCTS
	fprintf(file,
		"Total number of lock structs in row lock hash table %lu\n",
		(ulong) lock_get_n_rec_locks());
#endif /* PRINT_NUM_OF_LOCK_STRUCTS */
	return(TRUE);
}

/** Prints transaction lock wait and MVCC state.
@param[in,out]	file	file where to print
@param[in]	trx	transaction
@param[in]	now	current time */
void
lock_trx_print_wait_and_mvcc_state(FILE* file, const trx_t* trx, time_t now)
{
	fprintf(file, "---");

	trx_print_latched(file, trx, 600);

	/* Note: read_view->get_state() check is race condition. But it
	should "kind of work" because read_view is freed only at shutdown.
	Worst thing that may happen is that it'll get transferred to
	another thread and print wrong values. */

	if (trx->read_view.get_state() == READ_VIEW_STATE_OPEN) {
		trx->read_view.print_limits(file);
	}

	if (trx->lock.que_state == TRX_QUE_LOCK_WAIT) {

		fprintf(file,
			"------- TRX HAS BEEN WAITING %lu SEC"
			" FOR THIS LOCK TO BE GRANTED:\n",
			(ulong) difftime(now, trx->lock.wait_started));

		if (lock_get_type_low(trx->lock.wait_lock) == LOCK_REC) {
			mtr_t mtr;
			lock_rec_print(file, trx->lock.wait_lock, mtr);
		} else {
			lock_table_print(file, trx->lock.wait_lock);
		}

		fprintf(file, "------------------\n");
	}
}

/*********************************************************************//**
Prints info of locks for a transaction. */
static
void
lock_trx_print_locks(
/*=================*/
	FILE*		file,		/*!< in/out: File to write */
	const trx_t*	trx)		/*!< in: current transaction */
{
	mtr_t mtr;
	uint32_t i= 0;
	/* Iterate over the transaction's locks. */
	for (lock_t *lock = UT_LIST_GET_FIRST(trx->lock.trx_locks);
	     lock != NULL;
	     lock = UT_LIST_GET_NEXT(trx_locks, lock)) {
		if (lock_get_type_low(lock) == LOCK_REC) {

			lock_rec_print(file, lock, mtr);
		} else {
			ut_ad(lock_get_type_low(lock) & LOCK_TABLE);

			lock_table_print(file, lock);
		}

		if (++i == 10) {

			fprintf(file,
				"10 LOCKS PRINTED FOR THIS TRX:"
				" SUPPRESSING FURTHER PRINTS\n");

			break;
		}
	}
}

/** Functor to display all transactions */
struct lock_print_info
{
  lock_print_info(FILE* file, time_t now) :
    file(file), now(now),
    purge_trx(purge_sys.query ? purge_sys.query->trx : NULL)
  {}

  void operator()(const trx_t* trx) const
  {
    ut_ad(mutex_own(&trx_sys.mutex));
    if (UNIV_UNLIKELY(trx == purge_trx))
      return;
    lock_trx_print_wait_and_mvcc_state(file, trx, now);

    if (trx->will_lock && srv_print_innodb_lock_monitor)
      lock_trx_print_locks(file, trx);
  }

  FILE* const file;
  const time_t now;
  const trx_t* const purge_trx;
};

/*********************************************************************//**
Prints info of locks for each transaction. This function assumes that the
caller holds the lock mutex and more importantly it will release the lock
mutex on behalf of the caller. (This should be fixed in the future). */
void
lock_print_info_all_transactions(
/*=============================*/
	FILE*		file)	/*!< in/out: file where to print */
{
	ut_ad(lock_mutex_own());

	fprintf(file, "LIST OF TRANSACTIONS FOR EACH SESSION:\n");
	const time_t now = time(NULL);

	mutex_enter(&trx_sys.mutex);
	ut_list_map(trx_sys.trx_list, lock_print_info(file, now));
	mutex_exit(&trx_sys.mutex);
	lock_mutex_exit();

	ut_ad(lock_validate());
}

#ifdef UNIV_DEBUG
/*********************************************************************//**
Find the the lock in the trx_t::trx_lock_t::table_locks vector.
@return true if found */
static
bool
lock_trx_table_locks_find(
/*======================*/
	trx_t*		trx,		/*!< in: trx to validate */
	const lock_t*	find_lock)	/*!< in: lock to find */
{
	bool		found = false;

	ut_ad(trx_mutex_own(trx));

	for (lock_list::const_iterator it = trx->lock.table_locks.begin(),
             end = trx->lock.table_locks.end(); it != end; ++it) {

		const lock_t*	lock = *it;

		if (lock == NULL) {

			continue;

		} else if (lock == find_lock) {

			/* Can't be duplicates. */
			ut_a(!found);
			found = true;
		}

		ut_a(trx == lock->trx);
		ut_a(lock_get_type_low(lock) & LOCK_TABLE);
		ut_a(lock->un_member.tab_lock.table != NULL);
	}

	return(found);
}

/*********************************************************************//**
Validates the lock queue on a table.
@return TRUE if ok */
static
ibool
lock_table_queue_validate(
/*======================*/
	const dict_table_t*	table)	/*!< in: table */
{
	const lock_t*	lock;

	ut_ad(lock_mutex_own());

	for (lock = UT_LIST_GET_FIRST(table->locks);
	     lock != NULL;
	     lock = UT_LIST_GET_NEXT(un_member.tab_lock.locks, lock)) {

		/* lock->trx->state cannot change from or to NOT_STARTED
		while we are holding the lock_sys.mutex. It may change
		from ACTIVE or PREPARED to PREPARED or COMMITTED. */
		trx_mutex_enter(lock->trx);
		check_trx_state(lock->trx);

		if (lock->trx->state == TRX_STATE_COMMITTED_IN_MEMORY) {
		} else if (!lock_get_wait(lock)) {
			ut_a(!lock_table_other_has_incompatible(
				     lock->trx, 0, table,
				     lock_get_mode(lock)));
		} else {
			ut_a(lock_table_has_to_wait_in_queue(lock));
		}

		ut_a(lock_trx_table_locks_find(lock->trx, lock));
		trx_mutex_exit(lock->trx);
	}

	return(TRUE);
}

/*********************************************************************//**
Validates the lock queue on a single record.
@return TRUE if ok */
static
bool
lock_rec_queue_validate(
/*====================*/
	bool			locked_lock_trx_sys,
					/*!< in: if the caller holds
					both the lock mutex and
					trx_sys_t->lock. */
	const buf_block_t*	block,	/*!< in: buffer block containing rec */
	const rec_t*		rec,	/*!< in: record to look at */
	const dict_index_t*	index,	/*!< in: index, or NULL if not known */
	const rec_offs*		offsets)/*!< in: rec_get_offsets(rec, index) */
{
	const lock_t*	lock;
	ulint		heap_no;

	ut_a(rec);
	ut_a(block->frame == page_align(rec));
	ut_ad(rec_offs_validate(rec, index, offsets));
	ut_ad(!page_rec_is_comp(rec) == !rec_offs_comp(offsets));
	ut_ad(page_rec_is_leaf(rec));
	ut_ad(lock_mutex_own() == locked_lock_trx_sys);
	ut_ad(!index || dict_index_is_clust(index)
	      || !dict_index_is_online_ddl(index));

	heap_no = page_rec_get_heap_no(rec);

	if (!locked_lock_trx_sys) {
		lock_mutex_enter();
	}

	if (!page_rec_is_user_rec(rec)) {

		for (lock = lock_rec_get_first(lock_sys.rec_hash,
					       block, heap_no);
		     lock != NULL;
		     lock = lock_rec_get_next_const(heap_no, lock)) {

			ut_ad(!index || lock->index == index);

			trx_mutex_enter(lock->trx);
			ut_ad(!trx_is_ac_nl_ro(lock->trx));
			ut_ad(trx_state_eq(lock->trx,
					   TRX_STATE_COMMITTED_IN_MEMORY)
			      || !lock_get_wait(lock)
			      || lock_rec_has_to_wait_in_queue(lock));
			trx_mutex_exit(lock->trx);
		}

func_exit:
		if (!locked_lock_trx_sys) {
			lock_mutex_exit();
		}

		return true;
	}

	ut_ad(page_rec_is_leaf(rec));
	ut_ad(lock_mutex_own());

	const trx_id_t impl_trx_id = index && index->is_primary()
		? lock_clust_rec_some_has_impl(rec, index, offsets)
		: 0;

	if (trx_t *impl_trx = impl_trx_id
	    ? trx_sys.find(current_trx(), impl_trx_id, false)
	    : 0) {
		/* impl_trx could have been committed before we
		acquire its mutex, but not thereafter. */

		mutex_enter(&impl_trx->mutex);
		ut_ad(impl_trx->state != TRX_STATE_NOT_STARTED);
		if (impl_trx->state == TRX_STATE_COMMITTED_IN_MEMORY) {
		} else if (const lock_t* other_lock
			   = lock_rec_other_has_expl_req(
				   LOCK_S, block, true, heap_no,
				   impl_trx)) {
			/* The impl_trx is holding an implicit lock on the
			given record 'rec'. So there cannot be another
			explicit granted lock.  Also, there can be another
			explicit waiting lock only if the impl_trx has an
			explicit granted lock. */

#ifdef WITH_WSREP
<<<<<<< HEAD
			if (other_lock->trx->is_wsrep()) {
				if (!lock_get_wait(other_lock) ) {
					ib::info() << "WSREP impl BF lock conflict for my impl lock:\n BF:" <<
						((wsrep_thd_is_BF(impl_trx->mysql_thd, FALSE)) ? "BF" : "normal") << " exec: " <<
						wsrep_thd_client_state_str(impl_trx->mysql_thd) << " conflict: " <<
						wsrep_thd_transaction_state_str(impl_trx->mysql_thd) << " seqno: " <<
						wsrep_thd_trx_seqno(impl_trx->mysql_thd) << " SQL: " <<
						wsrep_thd_query(impl_trx->mysql_thd);

					trx_t* otrx = other_lock->trx;

					ib::info() << "WSREP other lock:\n BF:" <<
						((wsrep_thd_is_BF(otrx->mysql_thd, FALSE)) ? "BF" : "normal")  << " exec: " <<
						wsrep_thd_client_state_str(otrx->mysql_thd) << " conflict: " <<
						wsrep_thd_transaction_state_str(otrx->mysql_thd) << " seqno: " <<
						wsrep_thd_trx_seqno(otrx->mysql_thd) << " SQL: " <<
						wsrep_thd_query(otrx->mysql_thd);
				}
=======
			/** Galera record locking rules:
			* If there is no other record lock to the same record, we may grant
			the lock request.
			* If there is other record lock but this requested record lock is
			compatible, we may grant the lock request.
			* If there is other record lock and it is not compatible with
			requested lock, all normal transactions must wait.
			* BF (brute force) additional exceptions :
			** If BF already holds record lock for requested record, we may
			grant new record lock even if there is conflicting record lock(s)
			waiting on a queue.
			** If conflicting transaction holds requested record lock,
			we will cancel this record lock and select conflicting transaction
			for BF abort or kill victim.
			** If conflicting transaction is waiting for requested record lock
			we will cancel this wait and select conflicting transaction
			for BF abort or kill victim.
			** There should not be two BF transactions waiting for same record lock
			*/
			if (other_lock->trx->is_wsrep() && !lock_get_wait(other_lock)) {
				wsrep_report_bf_lock_wait(impl_trx->mysql_thd, impl_trx->id);
				wsrep_report_bf_lock_wait(other_lock->trx->mysql_thd, other_lock->trx->id);
>>>>>>> fba6ffe4

				if (!lock_rec_has_expl(LOCK_X | LOCK_REC_NOT_GAP,
						       block, heap_no,
						       impl_trx)) {
					ib::info() << "WSREP impl BF lock conflict";
				}
			} else
#endif /* WITH_WSREP */
			{
				ut_ad(lock_get_wait(other_lock));
				ut_ad(lock_rec_has_expl(LOCK_X | LOCK_REC_NOT_GAP,
						        block, heap_no, impl_trx));
			}
		}

		mutex_exit(&impl_trx->mutex);
	}

	for (lock = lock_rec_get_first(lock_sys.rec_hash, block, heap_no);
	     lock != NULL;
	     lock = lock_rec_get_next_const(heap_no, lock)) {

		ut_ad(!trx_is_ac_nl_ro(lock->trx));
		ut_ad(!page_rec_is_metadata(rec));

		if (index) {
			ut_a(lock->index == index);
		}

		if (!lock_rec_get_gap(lock) && !lock_get_wait(lock)) {

			lock_mode	mode;

			if (lock_get_mode(lock) == LOCK_S) {
				mode = LOCK_X;
			} else {
				mode = LOCK_S;
			}

			const lock_t*	other_lock
				= lock_rec_other_has_expl_req(
					mode, block, false, heap_no,
					lock->trx);
#ifdef WITH_WSREP
			if (UNIV_UNLIKELY(other_lock && lock->trx->is_wsrep())) {
				/* Only BF transaction may be granted
				lock before other conflicting lock
				request. */
				if (!wsrep_thd_is_BF(lock->trx->mysql_thd, FALSE)
				    && !wsrep_thd_is_BF(other_lock->trx->mysql_thd, FALSE)) {
					/* If no BF, this case is a bug. */
					wsrep_report_bf_lock_wait(lock->trx->mysql_thd, lock->trx->id);
					wsrep_report_bf_lock_wait(other_lock->trx->mysql_thd, other_lock->trx->id);
					ut_error;
				}
			} else
#endif /* WITH_WSREP */
			ut_ad(!other_lock);
		} else if (lock_get_wait(lock) && !lock_rec_get_gap(lock)) {

			ut_a(lock_rec_has_to_wait_in_queue(lock));
		}
	}

	ut_ad(innodb_lock_schedule_algorithm == INNODB_LOCK_SCHEDULE_ALGORITHM_FCFS ||
		  lock_queue_validate(lock));

	goto func_exit;
}

/*********************************************************************//**
Validates the record lock queues on a page.
@return TRUE if ok */
static
ibool
lock_rec_validate_page(
/*===================*/
	const buf_block_t*	block)	/*!< in: buffer block */
{
	const lock_t*	lock;
	const rec_t*	rec;
	ulint		nth_lock	= 0;
	ulint		nth_bit		= 0;
	ulint		i;
	mem_heap_t*	heap		= NULL;
	rec_offs	offsets_[REC_OFFS_NORMAL_SIZE];
	rec_offs*	offsets		= offsets_;
	rec_offs_init(offsets_);

	ut_ad(!lock_mutex_own());

	lock_mutex_enter();
loop:
	lock = lock_rec_get_first_on_page_addr(
		lock_sys.rec_hash,
		block->page.id.space(), block->page.id.page_no());

	if (!lock) {
		goto function_exit;
	}

	ut_ad(!block->page.file_page_was_freed);

	for (i = 0; i < nth_lock; i++) {

		lock = lock_rec_get_next_on_page_const(lock);

		if (!lock) {
			goto function_exit;
		}
	}

	ut_ad(!trx_is_ac_nl_ro(lock->trx));

	/* Only validate the record queues when this thread is not
	holding a space->latch. */
	if (!sync_check_find(SYNC_FSP))
	for (i = nth_bit; i < lock_rec_get_n_bits(lock); i++) {

		if (i == PAGE_HEAP_NO_SUPREMUM
		    || lock_rec_get_nth_bit(lock, i)) {

			rec = page_find_rec_with_heap_no(block->frame, i);
			ut_a(rec);
			ut_ad(!lock_rec_get_nth_bit(lock, i)
			      || page_rec_is_leaf(rec));
			offsets = rec_get_offsets(rec, lock->index, offsets,
						  true, ULINT_UNDEFINED,
						  &heap);

			/* If this thread is holding the file space
			latch (fil_space_t::latch), the following
			check WILL break the latching order and may
			cause a deadlock of threads. */

			lock_rec_queue_validate(
				TRUE, block, rec, lock->index, offsets);

			nth_bit = i + 1;

			goto loop;
		}
	}

	nth_bit = 0;
	nth_lock++;

	goto loop;

function_exit:
	lock_mutex_exit();

	if (heap != NULL) {
		mem_heap_free(heap);
	}
	return(TRUE);
}

/*********************************************************************//**
Validate record locks up to a limit.
@return lock at limit or NULL if no more locks in the hash bucket */
static MY_ATTRIBUTE((warn_unused_result))
const lock_t*
lock_rec_validate(
/*==============*/
	ulint		start,		/*!< in: lock_sys.rec_hash
					bucket */
	ib_uint64_t*	limit)		/*!< in/out: upper limit of
					(space, page_no) */
{
	ut_ad(lock_mutex_own());

	for (const lock_t* lock = static_cast<const lock_t*>(
			HASH_GET_FIRST(lock_sys.rec_hash, start));
	     lock != NULL;
	     lock = static_cast<const lock_t*>(HASH_GET_NEXT(hash, lock))) {

		ib_uint64_t	current;

		ut_ad(!trx_is_ac_nl_ro(lock->trx));
		ut_ad(lock_get_type(lock) == LOCK_REC);

		current = ut_ull_create(
			lock->un_member.rec_lock.space,
			lock->un_member.rec_lock.page_no);

		if (current > *limit) {
			*limit = current + 1;
			return(lock);
		}
	}

	return(0);
}

/*********************************************************************//**
Validate a record lock's block */
static
void
lock_rec_block_validate(
/*====================*/
	ulint		space_id,
	ulint		page_no)
{
	/* The lock and the block that it is referring to may be freed at
	this point. We pass BUF_GET_POSSIBLY_FREED to skip a debug check.
	If the lock exists in lock_rec_validate_page() we assert
	!block->page.file_page_was_freed. */

	buf_block_t*	block;
	mtr_t		mtr;

	/* Transactional locks should never refer to dropped
	tablespaces, because all DDL operations that would drop or
	discard or rebuild a tablespace do hold an exclusive table
	lock, which would conflict with any locks referring to the
	tablespace from other transactions. */
	if (fil_space_t* space = fil_space_acquire(space_id)) {
		dberr_t err = DB_SUCCESS;
		mtr_start(&mtr);

		block = buf_page_get_gen(
			page_id_t(space_id, page_no),
			space->zip_size(),
			RW_X_LATCH, NULL,
			BUF_GET_POSSIBLY_FREED,
			__FILE__, __LINE__, &mtr, &err);

		if (err != DB_SUCCESS) {
			ib::error() << "Lock rec block validate failed for tablespace "
				   << space->name
				   << " space_id " << space_id
				   << " page_no " << page_no << " err " << err;
		}

		if (block) {
			buf_block_dbg_add_level(block, SYNC_NO_ORDER_CHECK);

			ut_ad(lock_rec_validate_page(block));
		}

		mtr_commit(&mtr);

		space->release();
	}
}


static my_bool lock_validate_table_locks(rw_trx_hash_element_t *element, void*)
{
  ut_ad(lock_mutex_own());
  mutex_enter(&element->mutex);
  if (element->trx)
  {
    check_trx_state(element->trx);
    for (const lock_t *lock= UT_LIST_GET_FIRST(element->trx->lock.trx_locks);
         lock != NULL;
         lock= UT_LIST_GET_NEXT(trx_locks, lock))
    {
      if (lock_get_type_low(lock) & LOCK_TABLE)
        lock_table_queue_validate(lock->un_member.tab_lock.table);
    }
  }
  mutex_exit(&element->mutex);
  return 0;
}


/*********************************************************************//**
Validates the lock system.
@return TRUE if ok */
static
bool
lock_validate()
/*===========*/
{
	typedef	std::pair<ulint, ulint>		page_addr_t;
	typedef std::set<
		page_addr_t,
		std::less<page_addr_t>,
		ut_allocator<page_addr_t> >	page_addr_set;

	page_addr_set	pages;

	lock_mutex_enter();

	/* Validate table locks */
	trx_sys.rw_trx_hash.iterate(reinterpret_cast<my_hash_walk_action>
				    (lock_validate_table_locks), 0);

	/* Iterate over all the record locks and validate the locks. We
	don't want to hog the lock_sys_t::mutex and the trx_sys_t::mutex.
	Release both mutexes during the validation check. */

	for (ulint i = 0; i < hash_get_n_cells(lock_sys.rec_hash); i++) {
		ib_uint64_t	limit = 0;

		while (const lock_t* lock = lock_rec_validate(i, &limit)) {
			if (lock_rec_find_set_bit(lock) == ULINT_UNDEFINED) {
				/* The lock bitmap is empty; ignore it. */
				continue;
			}
			const lock_rec_t& l = lock->un_member.rec_lock;
			pages.insert(std::make_pair(l.space, l.page_no));
		}
	}

	lock_mutex_exit();

	for (page_addr_set::const_iterator it = pages.begin();
	     it != pages.end();
	     ++it) {
		lock_rec_block_validate((*it).first, (*it).second);
	}

	return(true);
}
#endif /* UNIV_DEBUG */
/*============ RECORD LOCK CHECKS FOR ROW OPERATIONS ====================*/

/*********************************************************************//**
Checks if locks of other transactions prevent an immediate insert of
a record. If they do, first tests if the query thread should anyway
be suspended for some reason; if not, then puts the transaction and
the query thread to the lock wait state and inserts a waiting request
for a gap x-lock to the lock queue.
@return DB_SUCCESS, DB_LOCK_WAIT, or DB_DEADLOCK */
dberr_t
lock_rec_insert_check_and_lock(
/*===========================*/
	ulint		flags,	/*!< in: if BTR_NO_LOCKING_FLAG bit is
				set, does nothing */
	const rec_t*	rec,	/*!< in: record after which to insert */
	buf_block_t*	block,	/*!< in/out: buffer block of rec */
	dict_index_t*	index,	/*!< in: index */
	que_thr_t*	thr,	/*!< in: query thread */
	mtr_t*		mtr,	/*!< in/out: mini-transaction */
	bool*		inherit)/*!< out: set to true if the new
				inserted record maybe should inherit
				LOCK_GAP type locks from the successor
				record */
{
	ut_ad(block->frame == page_align(rec));
	ut_ad(!dict_index_is_online_ddl(index)
	      || index->is_primary()
	      || (flags & BTR_CREATE_FLAG));
	ut_ad(mtr->is_named_space(index->table->space));
	ut_ad(page_rec_is_leaf(rec));

	if (flags & BTR_NO_LOCKING_FLAG) {

		return(DB_SUCCESS);
	}

	ut_ad(!index->table->is_temporary());
	ut_ad(page_is_leaf(block->frame));

	dberr_t		err;
	lock_t*		lock;
	bool		inherit_in = *inherit;
	trx_t*		trx = thr_get_trx(thr);
	const rec_t*	next_rec = page_rec_get_next_const(rec);
	ulint		heap_no = page_rec_get_heap_no(next_rec);
	ut_ad(!rec_is_metadata(next_rec, *index));

	lock_mutex_enter();
	/* Because this code is invoked for a running transaction by
	the thread that is serving the transaction, it is not necessary
	to hold trx->mutex here. */

	/* When inserting a record into an index, the table must be at
	least IX-locked. When we are building an index, we would pass
	BTR_NO_LOCKING_FLAG and skip the locking altogether. */
	ut_ad(lock_table_has(trx, index->table, LOCK_IX));

	lock = lock_rec_get_first(lock_sys.rec_hash, block, heap_no);

	if (lock == NULL) {
		/* We optimize CPU time usage in the simplest case */

		lock_mutex_exit();

		if (inherit_in && !dict_index_is_clust(index)) {
			/* Update the page max trx id field */
			page_update_max_trx_id(block,
					       buf_block_get_page_zip(block),
					       trx->id, mtr);
		}

		*inherit = false;

		return(DB_SUCCESS);
	}

	/* Spatial index does not use GAP lock protection. It uses
	"predicate lock" to protect the "range" */
	if (dict_index_is_spatial(index)) {
		return(DB_SUCCESS);
	}

	*inherit = true;

	/* If another transaction has an explicit lock request which locks
	the gap, waiting or granted, on the successor, the insert has to wait.

	An exception is the case where the lock by the another transaction
	is a gap type lock which it placed to wait for its turn to insert. We
	do not consider that kind of a lock conflicting with our insert. This
	eliminates an unnecessary deadlock which resulted when 2 transactions
	had to wait for their insert. Both had waiting gap type lock requests
	on the successor, which produced an unnecessary deadlock. */

	const ulint	type_mode = LOCK_X | LOCK_GAP | LOCK_INSERT_INTENTION;

	if (
#ifdef WITH_WSREP
	    lock_t* c_lock =
#endif /* WITH_WSREP */
	    lock_rec_other_has_conflicting(type_mode, block, heap_no, trx)) {
		/* Note that we may get DB_SUCCESS also here! */
		trx_mutex_enter(trx);

		err = lock_rec_enqueue_waiting(
#ifdef WITH_WSREP
			c_lock,
#endif /* WITH_WSREP */
			type_mode, block, heap_no, index, thr, NULL);

		trx_mutex_exit(trx);
	} else {
		err = DB_SUCCESS;
	}

	lock_mutex_exit();

	switch (err) {
	case DB_SUCCESS_LOCKED_REC:
		err = DB_SUCCESS;
		/* fall through */
	case DB_SUCCESS:
		if (!inherit_in || dict_index_is_clust(index)) {
			break;
		}

		/* Update the page max trx id field */
		page_update_max_trx_id(
			block, buf_block_get_page_zip(block), trx->id, mtr);
	default:
		/* We only care about the two return values. */
		break;
	}

#ifdef UNIV_DEBUG
	{
		mem_heap_t*	heap		= NULL;
		rec_offs	offsets_[REC_OFFS_NORMAL_SIZE];
		const rec_offs*	offsets;
		rec_offs_init(offsets_);

		offsets = rec_get_offsets(next_rec, index, offsets_, true,
					  ULINT_UNDEFINED, &heap);

		ut_ad(lock_rec_queue_validate(
				FALSE, block, next_rec, index, offsets));

		if (heap != NULL) {
			mem_heap_free(heap);
		}
	}
#endif /* UNIV_DEBUG */

	return(err);
}

/*********************************************************************//**
Creates an explicit record lock for a running transaction that currently only
has an implicit lock on the record. The transaction instance must have a
reference count > 0 so that it can't be committed and freed before this
function has completed. */
static
void
lock_rec_convert_impl_to_expl_for_trx(
/*==================================*/
	const buf_block_t*	block,	/*!< in: buffer block of rec */
	const rec_t*		rec,	/*!< in: user record on page */
	dict_index_t*		index,	/*!< in: index of record */
	trx_t*			trx,	/*!< in/out: active transaction */
	ulint			heap_no)/*!< in: rec heap number to lock */
{
	ut_ad(trx->is_referenced());
	ut_ad(page_rec_is_leaf(rec));
	ut_ad(!rec_is_metadata(rec, *index));

	DEBUG_SYNC_C("before_lock_rec_convert_impl_to_expl_for_trx");
	lock_mutex_enter();
	trx_mutex_enter(trx);
	ut_ad(!trx_state_eq(trx, TRX_STATE_NOT_STARTED));

	if (!trx_state_eq(trx, TRX_STATE_COMMITTED_IN_MEMORY)
	    && !lock_rec_has_expl(LOCK_X | LOCK_REC_NOT_GAP,
				  block, heap_no, trx)) {
		lock_rec_add_to_queue(LOCK_REC | LOCK_X | LOCK_REC_NOT_GAP,
				      block, heap_no, index, trx, true);
	}

	lock_mutex_exit();
	trx_mutex_exit(trx);
	trx->release_reference();

	DEBUG_SYNC_C("after_lock_rec_convert_impl_to_expl_for_trx");
}


#ifdef UNIV_DEBUG
struct lock_rec_other_trx_holds_expl_arg
{
  const ulint heap_no;
  const buf_block_t * const block;
  const trx_t *impl_trx;
};


static my_bool lock_rec_other_trx_holds_expl_callback(
  rw_trx_hash_element_t *element,
  lock_rec_other_trx_holds_expl_arg *arg)
{
  mutex_enter(&element->mutex);
  if (element->trx)
  {
    trx_mutex_enter(element->trx);
    ut_ad(element->trx->state != TRX_STATE_NOT_STARTED);
    lock_t *expl_lock= element->trx->state == TRX_STATE_COMMITTED_IN_MEMORY
      ? NULL : lock_rec_has_expl(LOCK_S | LOCK_REC_NOT_GAP, arg->block,
                                 arg->heap_no, element->trx);
    /*
      An explicit lock is held by trx other than the trx holding the implicit
      lock.
    */
    ut_ad(!expl_lock || expl_lock->trx == arg->impl_trx);
    trx_mutex_exit(element->trx);
  }
  mutex_exit(&element->mutex);
  return 0;
}


/**
  Checks if some transaction, other than given trx_id, has an explicit
  lock on the given rec.

  FIXME: if the current transaction holds implicit lock from INSERT, a
  subsequent locking read should not convert it to explicit. See also
  MDEV-11215.

  @param      caller_trx  trx of current thread
  @param[in]  trx         trx holding implicit lock on rec
  @param[in]  rec         user record
  @param[in]  block       buffer block containing the record
*/

static void lock_rec_other_trx_holds_expl(trx_t *caller_trx, trx_t *trx,
                                          const rec_t *rec,
                                          const buf_block_t *block)
{
  if (trx)
  {
    ut_ad(!page_rec_is_metadata(rec));
    lock_mutex_enter();
    ut_ad(trx->is_referenced());
    trx_mutex_enter(trx);
    const trx_state_t state = trx->state;
    trx_mutex_exit(trx);
    ut_ad(state != TRX_STATE_NOT_STARTED);
    if (state == TRX_STATE_COMMITTED_IN_MEMORY)
    {
      /* The transaction was committed before our lock_mutex_enter(). */
      lock_mutex_exit();
      return;
    }
    lock_rec_other_trx_holds_expl_arg arg= { page_rec_get_heap_no(rec), block,
                                             trx };
    trx_sys.rw_trx_hash.iterate(caller_trx,
                                reinterpret_cast<my_hash_walk_action>
                                (lock_rec_other_trx_holds_expl_callback),
                                &arg);
    lock_mutex_exit();
  }
}
#endif /* UNIV_DEBUG */


/** If an implicit x-lock exists on a record, convert it to an explicit one.

Often, this is called by a transaction that is about to enter a lock wait
due to the lock conflict. Two explicit locks would be created: first the
exclusive lock on behalf of the lock-holder transaction in this function,
and then a wait request on behalf of caller_trx, in the calling function.

This may also be called by the same transaction that is already holding
an implicit exclusive lock on the record. In this case, no explicit lock
should be created.

@param[in,out]	caller_trx	current transaction
@param[in]	block		index tree leaf page
@param[in]	rec		record on the leaf page
@param[in]	index		the index of the record
@param[in]	offsets		rec_get_offsets(rec,index)
@return	whether caller_trx already holds an exclusive lock on rec */
static
bool
lock_rec_convert_impl_to_expl(
	trx_t*			caller_trx,
	const buf_block_t*	block,
	const rec_t*		rec,
	dict_index_t*		index,
	const rec_offs*		offsets)
{
	trx_t*		trx;

	ut_ad(!lock_mutex_own());
	ut_ad(page_rec_is_user_rec(rec));
	ut_ad(rec_offs_validate(rec, index, offsets));
	ut_ad(!page_rec_is_comp(rec) == !rec_offs_comp(offsets));
	ut_ad(page_rec_is_leaf(rec));
	ut_ad(!rec_is_metadata(rec, *index));

	if (dict_index_is_clust(index)) {
		trx_id_t	trx_id;

		trx_id = lock_clust_rec_some_has_impl(rec, index, offsets);

		if (trx_id == 0) {
			return false;
		}
		if (UNIV_UNLIKELY(trx_id == caller_trx->id)) {
			return true;
		}

		trx = trx_sys.find(caller_trx, trx_id);
	} else {
		ut_ad(!dict_index_is_online_ddl(index));

		trx = lock_sec_rec_some_has_impl(caller_trx, rec, index,
						 offsets);
		if (trx == caller_trx) {
			trx->release_reference();
			return true;
		}

		ut_d(lock_rec_other_trx_holds_expl(caller_trx, trx, rec,
						   block));
	}

	if (trx != 0) {
		ulint	heap_no = page_rec_get_heap_no(rec);

		ut_ad(trx->is_referenced());

		/* If the transaction is still active and has no
		explicit x-lock set on the record, set one for it.
		trx cannot be committed until the ref count is zero. */

		lock_rec_convert_impl_to_expl_for_trx(
			block, rec, index, trx, heap_no);
	}

	return false;
}

/*********************************************************************//**
Checks if locks of other transactions prevent an immediate modify (update,
delete mark, or delete unmark) of a clustered index record. If they do,
first tests if the query thread should anyway be suspended for some
reason; if not, then puts the transaction and the query thread to the
lock wait state and inserts a waiting request for a record x-lock to the
lock queue.
@return DB_SUCCESS, DB_LOCK_WAIT, or DB_DEADLOCK */
dberr_t
lock_clust_rec_modify_check_and_lock(
/*=================================*/
	ulint			flags,	/*!< in: if BTR_NO_LOCKING_FLAG
					bit is set, does nothing */
	const buf_block_t*	block,	/*!< in: buffer block of rec */
	const rec_t*		rec,	/*!< in: record which should be
					modified */
	dict_index_t*		index,	/*!< in: clustered index */
	const rec_offs*		offsets,/*!< in: rec_get_offsets(rec, index) */
	que_thr_t*		thr)	/*!< in: query thread */
{
	dberr_t	err;
	ulint	heap_no;

	ut_ad(rec_offs_validate(rec, index, offsets));
	ut_ad(page_rec_is_leaf(rec));
	ut_ad(dict_index_is_clust(index));
	ut_ad(block->frame == page_align(rec));

	if (flags & BTR_NO_LOCKING_FLAG) {

		return(DB_SUCCESS);
	}
	ut_ad(!rec_is_metadata(rec, *index));
	ut_ad(!index->table->is_temporary());

	heap_no = rec_offs_comp(offsets)
		? rec_get_heap_no_new(rec)
		: rec_get_heap_no_old(rec);

	/* If a transaction has no explicit x-lock set on the record, set one
	for it */

	if (lock_rec_convert_impl_to_expl(thr_get_trx(thr), block, rec, index,
					  offsets)) {
		/* We already hold an implicit exclusive lock. */
		return DB_SUCCESS;
	}

	err = lock_rec_lock(TRUE, LOCK_X | LOCK_REC_NOT_GAP,
			    block, heap_no, index, thr);

	ut_ad(lock_rec_queue_validate(FALSE, block, rec, index, offsets));

	if (err == DB_SUCCESS_LOCKED_REC) {
		err = DB_SUCCESS;
	}

	return(err);
}

/*********************************************************************//**
Checks if locks of other transactions prevent an immediate modify (delete
mark or delete unmark) of a secondary index record.
@return DB_SUCCESS, DB_LOCK_WAIT, or DB_DEADLOCK */
dberr_t
lock_sec_rec_modify_check_and_lock(
/*===============================*/
	ulint		flags,	/*!< in: if BTR_NO_LOCKING_FLAG
				bit is set, does nothing */
	buf_block_t*	block,	/*!< in/out: buffer block of rec */
	const rec_t*	rec,	/*!< in: record which should be
				modified; NOTE: as this is a secondary
				index, we always have to modify the
				clustered index record first: see the
				comment below */
	dict_index_t*	index,	/*!< in: secondary index */
	que_thr_t*	thr,	/*!< in: query thread
				(can be NULL if BTR_NO_LOCKING_FLAG) */
	mtr_t*		mtr)	/*!< in/out: mini-transaction */
{
	dberr_t	err;
	ulint	heap_no;

	ut_ad(!dict_index_is_clust(index));
	ut_ad(!dict_index_is_online_ddl(index) || (flags & BTR_CREATE_FLAG));
	ut_ad(block->frame == page_align(rec));
	ut_ad(mtr->is_named_space(index->table->space));
	ut_ad(page_rec_is_leaf(rec));
	ut_ad(!rec_is_metadata(rec, *index));

	if (flags & BTR_NO_LOCKING_FLAG) {

		return(DB_SUCCESS);
	}
	ut_ad(!index->table->is_temporary());

	heap_no = page_rec_get_heap_no(rec);

	/* Another transaction cannot have an implicit lock on the record,
	because when we come here, we already have modified the clustered
	index record, and this would not have been possible if another active
	transaction had modified this secondary index record. */

	err = lock_rec_lock(TRUE, LOCK_X | LOCK_REC_NOT_GAP,
			    block, heap_no, index, thr);

#ifdef UNIV_DEBUG
	{
		mem_heap_t*	heap		= NULL;
		rec_offs	offsets_[REC_OFFS_NORMAL_SIZE];
		const rec_offs*	offsets;
		rec_offs_init(offsets_);

		offsets = rec_get_offsets(rec, index, offsets_, true,
					  ULINT_UNDEFINED, &heap);

		ut_ad(lock_rec_queue_validate(
			FALSE, block, rec, index, offsets));

		if (heap != NULL) {
			mem_heap_free(heap);
		}
	}
#endif /* UNIV_DEBUG */

	if (err == DB_SUCCESS || err == DB_SUCCESS_LOCKED_REC) {
		/* Update the page max trx id field */
		/* It might not be necessary to do this if
		err == DB_SUCCESS (no new lock created),
		but it should not cost too much performance. */
		page_update_max_trx_id(block,
				       buf_block_get_page_zip(block),
				       thr_get_trx(thr)->id, mtr);
		err = DB_SUCCESS;
	}

	return(err);
}

/*********************************************************************//**
Like lock_clust_rec_read_check_and_lock(), but reads a
secondary index record.
@return DB_SUCCESS, DB_SUCCESS_LOCKED_REC, DB_LOCK_WAIT, or DB_DEADLOCK */
dberr_t
lock_sec_rec_read_check_and_lock(
/*=============================*/
	ulint			flags,	/*!< in: if BTR_NO_LOCKING_FLAG
					bit is set, does nothing */
	const buf_block_t*	block,	/*!< in: buffer block of rec */
	const rec_t*		rec,	/*!< in: user record or page
					supremum record which should
					be read or passed over by a
					read cursor */
	dict_index_t*		index,	/*!< in: secondary index */
	const rec_offs*		offsets,/*!< in: rec_get_offsets(rec, index) */
	lock_mode		mode,	/*!< in: mode of the lock which
					the read cursor should set on
					records: LOCK_S or LOCK_X; the
					latter is possible in
					SELECT FOR UPDATE */
	ulint			gap_mode,/*!< in: LOCK_ORDINARY, LOCK_GAP, or
					LOCK_REC_NOT_GAP */
	que_thr_t*		thr)	/*!< in: query thread */
{
	dberr_t	err;
	ulint	heap_no;

	ut_ad(!dict_index_is_clust(index));
	ut_ad(!dict_index_is_online_ddl(index));
	ut_ad(block->frame == page_align(rec));
	ut_ad(page_rec_is_user_rec(rec) || page_rec_is_supremum(rec));
	ut_ad(rec_offs_validate(rec, index, offsets));
	ut_ad(page_rec_is_leaf(rec));
	ut_ad(mode == LOCK_X || mode == LOCK_S);

	if ((flags & BTR_NO_LOCKING_FLAG)
	    || srv_read_only_mode
	    || index->table->is_temporary()) {

		return(DB_SUCCESS);
	}

	ut_ad(!rec_is_metadata(rec, *index));
	heap_no = page_rec_get_heap_no(rec);

	/* Some transaction may have an implicit x-lock on the record only
	if the max trx id for the page >= min trx id for the trx list or a
	database recovery is running. */

	if (!page_rec_is_supremum(rec)
	    && page_get_max_trx_id(block->frame) >= trx_sys.get_min_trx_id()
	    && lock_rec_convert_impl_to_expl(thr_get_trx(thr), block, rec,
					     index, offsets)) {
		/* We already hold an implicit exclusive lock. */
		return DB_SUCCESS;
	}

	err = lock_rec_lock(FALSE, ulint(mode) | gap_mode,
			    block, heap_no, index, thr);

	ut_ad(lock_rec_queue_validate(FALSE, block, rec, index, offsets));

	return(err);
}

/*********************************************************************//**
Checks if locks of other transactions prevent an immediate read, or passing
over by a read cursor, of a clustered index record. If they do, first tests
if the query thread should anyway be suspended for some reason; if not, then
puts the transaction and the query thread to the lock wait state and inserts a
waiting request for a record lock to the lock queue. Sets the requested mode
lock on the record.
@return DB_SUCCESS, DB_SUCCESS_LOCKED_REC, DB_LOCK_WAIT, or DB_DEADLOCK */
dberr_t
lock_clust_rec_read_check_and_lock(
/*===============================*/
	ulint			flags,	/*!< in: if BTR_NO_LOCKING_FLAG
					bit is set, does nothing */
	const buf_block_t*	block,	/*!< in: buffer block of rec */
	const rec_t*		rec,	/*!< in: user record or page
					supremum record which should
					be read or passed over by a
					read cursor */
	dict_index_t*		index,	/*!< in: clustered index */
	const rec_offs*		offsets,/*!< in: rec_get_offsets(rec, index) */
	lock_mode		mode,	/*!< in: mode of the lock which
					the read cursor should set on
					records: LOCK_S or LOCK_X; the
					latter is possible in
					SELECT FOR UPDATE */
	ulint			gap_mode,/*!< in: LOCK_ORDINARY, LOCK_GAP, or
					LOCK_REC_NOT_GAP */
	que_thr_t*		thr)	/*!< in: query thread */
{
	dberr_t	err;
	ulint	heap_no;

	ut_ad(dict_index_is_clust(index));
	ut_ad(block->frame == page_align(rec));
	ut_ad(page_rec_is_user_rec(rec) || page_rec_is_supremum(rec));
	ut_ad(gap_mode == LOCK_ORDINARY || gap_mode == LOCK_GAP
	      || gap_mode == LOCK_REC_NOT_GAP);
	ut_ad(rec_offs_validate(rec, index, offsets));
	ut_ad(page_rec_is_leaf(rec));
	ut_ad(!rec_is_metadata(rec, *index));

	if ((flags & BTR_NO_LOCKING_FLAG)
	    || srv_read_only_mode
	    || index->table->is_temporary()) {

		return(DB_SUCCESS);
	}

	heap_no = page_rec_get_heap_no(rec);

	if (heap_no != PAGE_HEAP_NO_SUPREMUM
	    && lock_rec_convert_impl_to_expl(thr_get_trx(thr), block, rec,
					     index, offsets)) {
		/* We already hold an implicit exclusive lock. */
		return DB_SUCCESS;
	}

	err = lock_rec_lock(FALSE, ulint(mode) | gap_mode,
			    block, heap_no, index, thr);

	ut_ad(lock_rec_queue_validate(FALSE, block, rec, index, offsets));

	DEBUG_SYNC_C("after_lock_clust_rec_read_check_and_lock");

	return(err);
}
/*********************************************************************//**
Checks if locks of other transactions prevent an immediate read, or passing
over by a read cursor, of a clustered index record. If they do, first tests
if the query thread should anyway be suspended for some reason; if not, then
puts the transaction and the query thread to the lock wait state and inserts a
waiting request for a record lock to the lock queue. Sets the requested mode
lock on the record. This is an alternative version of
lock_clust_rec_read_check_and_lock() that does not require the parameter
"offsets".
@return DB_SUCCESS, DB_LOCK_WAIT, or DB_DEADLOCK */
dberr_t
lock_clust_rec_read_check_and_lock_alt(
/*===================================*/
	ulint			flags,	/*!< in: if BTR_NO_LOCKING_FLAG
					bit is set, does nothing */
	const buf_block_t*	block,	/*!< in: buffer block of rec */
	const rec_t*		rec,	/*!< in: user record or page
					supremum record which should
					be read or passed over by a
					read cursor */
	dict_index_t*		index,	/*!< in: clustered index */
	lock_mode		mode,	/*!< in: mode of the lock which
					the read cursor should set on
					records: LOCK_S or LOCK_X; the
					latter is possible in
					SELECT FOR UPDATE */
	ulint			gap_mode,/*!< in: LOCK_ORDINARY, LOCK_GAP, or
					LOCK_REC_NOT_GAP */
	que_thr_t*		thr)	/*!< in: query thread */
{
	mem_heap_t*	tmp_heap	= NULL;
	rec_offs	offsets_[REC_OFFS_NORMAL_SIZE];
	rec_offs*	offsets		= offsets_;
	dberr_t		err;
	rec_offs_init(offsets_);

	ut_ad(page_rec_is_leaf(rec));
	offsets = rec_get_offsets(rec, index, offsets, true,
				  ULINT_UNDEFINED, &tmp_heap);
	err = lock_clust_rec_read_check_and_lock(flags, block, rec, index,
						 offsets, mode, gap_mode, thr);
	if (tmp_heap) {
		mem_heap_free(tmp_heap);
	}

	if (err == DB_SUCCESS_LOCKED_REC) {
		err = DB_SUCCESS;
	}

	return(err);
}

/*******************************************************************//**
Release the last lock from the transaction's autoinc locks. */
UNIV_INLINE
void
lock_release_autoinc_last_lock(
/*===========================*/
	ib_vector_t*	autoinc_locks)	/*!< in/out: vector of AUTOINC locks */
{
	ulint		last;
	lock_t*		lock;

	ut_ad(lock_mutex_own());
	ut_a(!ib_vector_is_empty(autoinc_locks));

	/* The lock to be release must be the last lock acquired. */
	last = ib_vector_size(autoinc_locks) - 1;
	lock = *static_cast<lock_t**>(ib_vector_get(autoinc_locks, last));

	/* Should have only AUTOINC locks in the vector. */
	ut_a(lock_get_mode(lock) == LOCK_AUTO_INC);
	ut_a(lock_get_type(lock) == LOCK_TABLE);

	ut_a(lock->un_member.tab_lock.table != NULL);

	/* This will remove the lock from the trx autoinc_locks too. */
	lock_table_dequeue(lock);

	/* Remove from the table vector too. */
	lock_trx_table_locks_remove(lock);
}

/*******************************************************************//**
Check if a transaction holds any autoinc locks.
@return TRUE if the transaction holds any AUTOINC locks. */
static
ibool
lock_trx_holds_autoinc_locks(
/*=========================*/
	const trx_t*	trx)		/*!< in: transaction */
{
	ut_a(trx->autoinc_locks != NULL);

	return(!ib_vector_is_empty(trx->autoinc_locks));
}

/*******************************************************************//**
Release all the transaction's autoinc locks. */
static
void
lock_release_autoinc_locks(
/*=======================*/
	trx_t*		trx)		/*!< in/out: transaction */
{
	ut_ad(lock_mutex_own());
	/* If this is invoked for a running transaction by the thread
	that is serving the transaction, then it is not necessary to
	hold trx->mutex here. */

	ut_a(trx->autoinc_locks != NULL);

	/* We release the locks in the reverse order. This is to
	avoid searching the vector for the element to delete at
	the lower level. See (lock_table_remove_low()) for details. */
	while (!ib_vector_is_empty(trx->autoinc_locks)) {

		/* lock_table_remove_low() will also remove the lock from
		the transaction's autoinc_locks vector. */
		lock_release_autoinc_last_lock(trx->autoinc_locks);
	}

	/* Should release all locks. */
	ut_a(ib_vector_is_empty(trx->autoinc_locks));
}

/*******************************************************************//**
Gets the type of a lock. Non-inline version for using outside of the
lock module.
@return LOCK_TABLE or LOCK_REC */
ulint
lock_get_type(
/*==========*/
	const lock_t*	lock)	/*!< in: lock */
{
	return(lock_get_type_low(lock));
}

/*******************************************************************//**
Gets the id of the transaction owning a lock.
@return transaction id */
trx_id_t
lock_get_trx_id(
/*============*/
	const lock_t*	lock)	/*!< in: lock */
{
	return(trx_get_id_for_print(lock->trx));
}

/*******************************************************************//**
Gets the mode of a lock in a human readable string.
The string should not be free()'d or modified.
@return lock mode */
const char*
lock_get_mode_str(
/*==============*/
	const lock_t*	lock)	/*!< in: lock */
{
	ibool	is_gap_lock;

	is_gap_lock = lock_get_type_low(lock) == LOCK_REC
		&& lock_rec_get_gap(lock);

	switch (lock_get_mode(lock)) {
	case LOCK_S:
		if (is_gap_lock) {
			return("S,GAP");
		} else {
			return("S");
		}
	case LOCK_X:
		if (is_gap_lock) {
			return("X,GAP");
		} else {
			return("X");
		}
	case LOCK_IS:
		if (is_gap_lock) {
			return("IS,GAP");
		} else {
			return("IS");
		}
	case LOCK_IX:
		if (is_gap_lock) {
			return("IX,GAP");
		} else {
			return("IX");
		}
	case LOCK_AUTO_INC:
		return("AUTO_INC");
	default:
		return("UNKNOWN");
	}
}

/*******************************************************************//**
Gets the type of a lock in a human readable string.
The string should not be free()'d or modified.
@return lock type */
const char*
lock_get_type_str(
/*==============*/
	const lock_t*	lock)	/*!< in: lock */
{
	switch (lock_get_type_low(lock)) {
	case LOCK_REC:
		return("RECORD");
	case LOCK_TABLE:
		return("TABLE");
	default:
		return("UNKNOWN");
	}
}

/*******************************************************************//**
Gets the table on which the lock is.
@return table */
UNIV_INLINE
dict_table_t*
lock_get_table(
/*===========*/
	const lock_t*	lock)	/*!< in: lock */
{
	switch (lock_get_type_low(lock)) {
	case LOCK_REC:
		ut_ad(dict_index_is_clust(lock->index)
		      || !dict_index_is_online_ddl(lock->index));
		return(lock->index->table);
	case LOCK_TABLE:
		return(lock->un_member.tab_lock.table);
	default:
		ut_error;
		return(NULL);
	}
}

/*******************************************************************//**
Gets the id of the table on which the lock is.
@return id of the table */
table_id_t
lock_get_table_id(
/*==============*/
	const lock_t*	lock)	/*!< in: lock */
{
	dict_table_t* table = lock_get_table(lock);
	ut_ad(!table->is_temporary());
	return(table->id);
}

/** Determine which table a lock is associated with.
@param[in]	lock	the lock
@return name of the table */
const table_name_t&
lock_get_table_name(
	const lock_t*	lock)
{
	return(lock_get_table(lock)->name);
}

/*******************************************************************//**
For a record lock, gets the index on which the lock is.
@return index */
const dict_index_t*
lock_rec_get_index(
/*===============*/
	const lock_t*	lock)	/*!< in: lock */
{
	ut_a(lock_get_type_low(lock) == LOCK_REC);
	ut_ad(dict_index_is_clust(lock->index)
	      || !dict_index_is_online_ddl(lock->index));

	return(lock->index);
}

/*******************************************************************//**
For a record lock, gets the name of the index on which the lock is.
The string should not be free()'d or modified.
@return name of the index */
const char*
lock_rec_get_index_name(
/*====================*/
	const lock_t*	lock)	/*!< in: lock */
{
	ut_a(lock_get_type_low(lock) == LOCK_REC);
	ut_ad(dict_index_is_clust(lock->index)
	      || !dict_index_is_online_ddl(lock->index));

	return(lock->index->name);
}

/*******************************************************************//**
For a record lock, gets the tablespace number on which the lock is.
@return tablespace number */
ulint
lock_rec_get_space_id(
/*==================*/
	const lock_t*	lock)	/*!< in: lock */
{
	ut_a(lock_get_type_low(lock) == LOCK_REC);

	return(lock->un_member.rec_lock.space);
}

/*******************************************************************//**
For a record lock, gets the page number on which the lock is.
@return page number */
ulint
lock_rec_get_page_no(
/*=================*/
	const lock_t*	lock)	/*!< in: lock */
{
	ut_a(lock_get_type_low(lock) == LOCK_REC);

	return(lock->un_member.rec_lock.page_no);
}

/*********************************************************************//**
Cancels a waiting lock request and releases possible other transactions
waiting behind it. */
void
lock_cancel_waiting_and_release(
/*============================*/
	lock_t*	lock)	/*!< in/out: waiting lock request */
{
	que_thr_t*	thr;

	ut_ad(lock_mutex_own());
	ut_ad(trx_mutex_own(lock->trx));

	lock->trx->lock.cancel = true;

	if (lock_get_type_low(lock) == LOCK_REC) {

		lock_rec_dequeue_from_page(lock);
	} else {
		ut_ad(lock_get_type_low(lock) & LOCK_TABLE);

		if (lock->trx->autoinc_locks != NULL) {
			/* Release the transaction's AUTOINC locks. */
			lock_release_autoinc_locks(lock->trx);
		}

		lock_table_dequeue(lock);
		/* Remove the lock from table lock vector too. */
		lock_trx_table_locks_remove(lock);
	}

	/* Reset the wait flag and the back pointer to lock in trx. */

	lock_reset_lock_and_trx_wait(lock);

	/* The following function releases the trx from lock wait. */

	thr = que_thr_end_lock_wait(lock->trx);

	if (thr != NULL) {
		lock_wait_release_thread_if_suspended(thr);
	}

	lock->trx->lock.cancel = false;
}

/*********************************************************************//**
Unlocks AUTO_INC type locks that were possibly reserved by a trx. This
function should be called at the the end of an SQL statement, by the
connection thread that owns the transaction (trx->mysql_thd). */
void
lock_unlock_table_autoinc(
/*======================*/
	trx_t*	trx)	/*!< in/out: transaction */
{
	ut_ad(!lock_mutex_own());
	ut_ad(!trx_mutex_own(trx));
	ut_ad(!trx->lock.wait_lock);

	/* This can be invoked on NOT_STARTED, ACTIVE, PREPARED,
	but not COMMITTED transactions. */

	ut_ad(trx_state_eq(trx, TRX_STATE_NOT_STARTED)
	      || !trx_state_eq(trx, TRX_STATE_COMMITTED_IN_MEMORY));

	/* This function is invoked for a running transaction by the
	thread that is serving the transaction. Therefore it is not
	necessary to hold trx->mutex here. */

	if (lock_trx_holds_autoinc_locks(trx)) {
		lock_mutex_enter();

		lock_release_autoinc_locks(trx);

		lock_mutex_exit();
	}
}

static inline dberr_t lock_trx_handle_wait_low(trx_t* trx)
{
	ut_ad(lock_mutex_own());
	ut_ad(trx_mutex_own(trx));

	if (trx->lock.was_chosen_as_deadlock_victim) {
		return DB_DEADLOCK;
	}
	if (!trx->lock.wait_lock) {
		/* The lock was probably granted before we got here. */
		return DB_SUCCESS;
	}

	lock_cancel_waiting_and_release(trx->lock.wait_lock);
	return DB_LOCK_WAIT;
}

/*********************************************************************//**
Check whether the transaction has already been rolled back because it
was selected as a deadlock victim, or if it has to wait then cancel
the wait lock.
@return DB_DEADLOCK, DB_LOCK_WAIT or DB_SUCCESS */
dberr_t
lock_trx_handle_wait(
/*=================*/
	trx_t*	trx)	/*!< in/out: trx lock state */
{
#ifdef WITH_WSREP
	/* We already own mutexes */
	if (trx->lock.was_chosen_as_wsrep_victim) {
		return lock_trx_handle_wait_low(trx);
	}
#endif /* WITH_WSREP */
	lock_mutex_enter();
	trx_mutex_enter(trx);
	dberr_t err = lock_trx_handle_wait_low(trx);
	lock_mutex_exit();
	trx_mutex_exit(trx);
	return err;
}

/*********************************************************************//**
Get the number of locks on a table.
@return number of locks */
ulint
lock_table_get_n_locks(
/*===================*/
	const dict_table_t*	table)	/*!< in: table */
{
	ulint		n_table_locks;

	lock_mutex_enter();

	n_table_locks = UT_LIST_GET_LEN(table->locks);

	lock_mutex_exit();

	return(n_table_locks);
}

#ifdef UNIV_DEBUG
/**
  Do an exhaustive check for any locks (table or rec) against the table.

  @param[in]  table  check if there are any locks held on records in this table
                     or on the table itself
*/

static my_bool lock_table_locks_lookup(rw_trx_hash_element_t *element,
                                       const dict_table_t *table)
{
  ut_ad(lock_mutex_own());
  mutex_enter(&element->mutex);
  if (element->trx)
  {
    trx_mutex_enter(element->trx);
    check_trx_state(element->trx);
    if (element->trx->state != TRX_STATE_COMMITTED_IN_MEMORY)
    {
      for (const lock_t *lock= UT_LIST_GET_FIRST(element->trx->lock.trx_locks);
           lock != NULL;
           lock= UT_LIST_GET_NEXT(trx_locks, lock))
      {
        ut_ad(lock->trx == element->trx);
        if (lock_get_type_low(lock) == LOCK_REC)
        {
          ut_ad(lock->index->online_status != ONLINE_INDEX_CREATION ||
                lock->index->is_primary());
          ut_ad(lock->index->table != table);
        }
        else
          ut_ad(lock->un_member.tab_lock.table != table);
      }
    }
    trx_mutex_exit(element->trx);
  }
  mutex_exit(&element->mutex);
  return 0;
}
#endif /* UNIV_DEBUG */

/*******************************************************************//**
Check if there are any locks (table or rec) against table.
@return true if table has either table or record locks. */
bool
lock_table_has_locks(
/*=================*/
	const dict_table_t*	table)	/*!< in: check if there are any locks
					held on records in this table or on the
					table itself */
{
	ibool			has_locks;

	ut_ad(table != NULL);
	lock_mutex_enter();

	has_locks = UT_LIST_GET_LEN(table->locks) > 0 || table->n_rec_locks > 0;

#ifdef UNIV_DEBUG
	if (!has_locks) {
		trx_sys.rw_trx_hash.iterate(
			reinterpret_cast<my_hash_walk_action>
			(lock_table_locks_lookup),
			const_cast<dict_table_t*>(table));
	}
#endif /* UNIV_DEBUG */

	lock_mutex_exit();

	return(has_locks);
}

/*******************************************************************//**
Initialise the table lock list. */
void
lock_table_lock_list_init(
/*======================*/
	table_lock_list_t*	lock_list)	/*!< List to initialise */
{
	UT_LIST_INIT(*lock_list, &lock_table_t::locks);
}

/*******************************************************************//**
Initialise the trx lock list. */
void
lock_trx_lock_list_init(
/*====================*/
	trx_lock_list_t*	lock_list)	/*!< List to initialise */
{
	UT_LIST_INIT(*lock_list, &lock_t::trx_locks);
}

/*******************************************************************//**
Set the lock system timeout event. */
void
lock_set_timeout_event()
/*====================*/
{
	os_event_set(lock_sys.timeout_event);
}

#ifdef UNIV_DEBUG
/*******************************************************************//**
Check if the transaction holds any locks on the sys tables
or its records.
@return the strongest lock found on any sys table or 0 for none */
const lock_t*
lock_trx_has_sys_table_locks(
/*=========================*/
	const trx_t*	trx)	/*!< in: transaction to check */
{
	const lock_t*	strongest_lock = 0;
	lock_mode	strongest = LOCK_NONE;

	lock_mutex_enter();

	const lock_list::const_iterator end = trx->lock.table_locks.end();
	lock_list::const_iterator it = trx->lock.table_locks.begin();

	/* Find a valid mode. Note: ib_vector_size() can be 0. */

	for (/* No op */; it != end; ++it) {
		const lock_t*	lock = *it;

		if (lock != NULL
		    && dict_is_sys_table(lock->un_member.tab_lock.table->id)) {

			strongest = lock_get_mode(lock);
			ut_ad(strongest != LOCK_NONE);
			strongest_lock = lock;
			break;
		}
	}

	if (strongest == LOCK_NONE) {
		lock_mutex_exit();
		return(NULL);
	}

	for (/* No op */; it != end; ++it) {
		const lock_t*	lock = *it;

		if (lock == NULL) {
			continue;
		}

		ut_ad(trx == lock->trx);
		ut_ad(lock_get_type_low(lock) & LOCK_TABLE);
		ut_ad(lock->un_member.tab_lock.table != NULL);

		lock_mode	mode = lock_get_mode(lock);

		if (dict_is_sys_table(lock->un_member.tab_lock.table->id)
		    && lock_mode_stronger_or_eq(mode, strongest)) {

			strongest = mode;
			strongest_lock = lock;
		}
	}

	lock_mutex_exit();

	return(strongest_lock);
}

/** Check if the transaction holds an explicit exclusive lock on a record.
@param[in]	trx	transaction
@param[in]	table	table
@param[in]	block	leaf page
@param[in]	heap_no	heap number identifying the record
@return whether an explicit X-lock is held */
bool
lock_trx_has_expl_x_lock(
	const trx_t*		trx,	/*!< in: transaction to check */
	const dict_table_t*	table,	/*!< in: table to check */
	const buf_block_t*	block,	/*!< in: buffer block of the record */
	ulint			heap_no)/*!< in: record heap number */
{
	ut_ad(heap_no > PAGE_HEAP_NO_SUPREMUM);

	lock_mutex_enter();
	ut_ad(lock_table_has(trx, table, LOCK_IX));
	ut_ad(lock_rec_has_expl(LOCK_X | LOCK_REC_NOT_GAP, block, heap_no,
				trx));
	lock_mutex_exit();
	return(true);
}
#endif /* UNIV_DEBUG */

/** rewind(3) the file used for storing the latest detected deadlock and
print a heading message to stderr if printing of all deadlocks to stderr
is enabled. */
void
DeadlockChecker::start_print()
{
	ut_ad(lock_mutex_own());

	rewind(lock_latest_err_file);
	ut_print_timestamp(lock_latest_err_file);

	if (srv_print_all_deadlocks) {
		ib::info() << "Transactions deadlock detected, dumping"
			" detailed information.";
	}
}

/** Print a message to the deadlock file and possibly to stderr.
@param msg message to print */
void
DeadlockChecker::print(const char* msg)
{
	fputs(msg, lock_latest_err_file);

	if (srv_print_all_deadlocks) {
		ib::info() << msg;
	}
}

/** Print transaction data to the deadlock file and possibly to stderr.
@param trx transaction
@param max_query_len max query length to print */
void
DeadlockChecker::print(const trx_t* trx, ulint max_query_len)
{
	ut_ad(lock_mutex_own());

	ulint	n_rec_locks = lock_number_of_rows_locked(&trx->lock);
	ulint	n_trx_locks = UT_LIST_GET_LEN(trx->lock.trx_locks);
	ulint	heap_size = mem_heap_get_size(trx->lock.lock_heap);

	trx_print_low(lock_latest_err_file, trx, max_query_len,
		      n_rec_locks, n_trx_locks, heap_size);

	if (srv_print_all_deadlocks) {
		trx_print_low(stderr, trx, max_query_len,
			      n_rec_locks, n_trx_locks, heap_size);
	}
}

/** Print lock data to the deadlock file and possibly to stderr.
@param lock record or table type lock */
void
DeadlockChecker::print(const lock_t* lock)
{
	ut_ad(lock_mutex_own());

	if (lock_get_type_low(lock) == LOCK_REC) {
		mtr_t mtr;
		lock_rec_print(lock_latest_err_file, lock, mtr);

		if (srv_print_all_deadlocks) {
			lock_rec_print(stderr, lock, mtr);
		}
	} else {
		lock_table_print(lock_latest_err_file, lock);

		if (srv_print_all_deadlocks) {
			lock_table_print(stderr, lock);
		}
	}
}

/** Get the next lock in the queue that is owned by a transaction whose
sub-tree has not already been searched.
Note: "next" here means PREV for table locks.

@param lock Lock in queue
@param heap_no heap_no if lock is a record lock else ULINT_UNDEFINED

@return next lock or NULL if at end of queue */
const lock_t*
DeadlockChecker::get_next_lock(const lock_t* lock, ulint heap_no) const
{
	ut_ad(lock_mutex_own());

	do {
		if (lock_get_type_low(lock) == LOCK_REC) {
			ut_ad(heap_no != ULINT_UNDEFINED);
			lock = lock_rec_get_next_const(heap_no, lock);
		} else {
			ut_ad(heap_no == ULINT_UNDEFINED);
			ut_ad(lock_get_type_low(lock) == LOCK_TABLE);

			lock = UT_LIST_GET_NEXT(
				un_member.tab_lock.locks, lock);
		}

	} while (lock != NULL && is_visited(lock));

	ut_ad(lock == NULL
	      || lock_get_type_low(lock) == lock_get_type_low(m_wait_lock));

	return(lock);
}

/** Get the first lock to search. The search starts from the current
wait_lock. What we are really interested in is an edge from the
current wait_lock's owning transaction to another transaction that has
a lock ahead in the queue. We skip locks where the owning transaction's
sub-tree has already been searched.

Note: The record locks are traversed from the oldest lock to the
latest. For table locks we go from latest to oldest.

For record locks, we first position the "iterator" on the first lock on
the page and then reposition on the actual heap_no. This is required
due to the way the record lock has is implemented.

@param[out] heap_no if rec lock, else ULINT_UNDEFINED.
@return first lock or NULL */
const lock_t*
DeadlockChecker::get_first_lock(ulint* heap_no) const
{
	ut_ad(lock_mutex_own());

	const lock_t*	lock = m_wait_lock;

	if (lock_get_type_low(lock) == LOCK_REC) {
		hash_table_t*	lock_hash;

		lock_hash = lock->type_mode & LOCK_PREDICATE
			? lock_sys.prdt_hash
			: lock_sys.rec_hash;

		/* We are only interested in records that match the heap_no. */
		*heap_no = lock_rec_find_set_bit(lock);

		ut_ad(*heap_no <= 0xffff);
		ut_ad(*heap_no != ULINT_UNDEFINED);

		/* Find the locks on the page. */
		lock = lock_rec_get_first_on_page_addr(
			lock_hash,
			lock->un_member.rec_lock.space,
			lock->un_member.rec_lock.page_no);

		/* Position on the first lock on the physical record.*/
		if (!lock_rec_get_nth_bit(lock, *heap_no)) {
			lock = lock_rec_get_next_const(*heap_no, lock);
		}

		ut_a(!lock_get_wait(lock));
	} else {
		/* Table locks don't care about the heap_no. */
		*heap_no = ULINT_UNDEFINED;
		ut_ad(lock_get_type_low(lock) == LOCK_TABLE);
		dict_table_t*	table = lock->un_member.tab_lock.table;
		lock = UT_LIST_GET_FIRST(table->locks);
	}

	/* Must find at least two locks, otherwise there cannot be a
	waiting lock, secondly the first lock cannot be the wait_lock. */
	ut_a(lock != NULL);
	ut_a(lock != m_wait_lock ||
	     (innodb_lock_schedule_algorithm
	      	== INNODB_LOCK_SCHEDULE_ALGORITHM_VATS
	      && !thd_is_replication_slave_thread(lock->trx->mysql_thd)));

	/* Check that the lock type doesn't change. */
	ut_ad(lock_get_type_low(lock) == lock_get_type_low(m_wait_lock));

	return(lock);
}

/** Notify that a deadlock has been detected and print the conflicting
transaction info.
@param lock lock causing deadlock */
void
DeadlockChecker::notify(const lock_t* lock) const
{
	ut_ad(lock_mutex_own());

	start_print();

	print("\n*** (1) TRANSACTION:\n");

	print(m_wait_lock->trx, 3000);

	print("*** (1) WAITING FOR THIS LOCK TO BE GRANTED:\n");

	print(m_wait_lock);

	print("*** (2) TRANSACTION:\n");

	print(lock->trx, 3000);

	print("*** (2) HOLDS THE LOCK(S):\n");

	print(lock);

	/* It is possible that the joining transaction was granted its
	lock when we rolled back some other waiting transaction. */

	if (m_start->lock.wait_lock != 0) {
		print("*** (2) WAITING FOR THIS LOCK TO BE GRANTED:\n");

		print(m_start->lock.wait_lock);
	}

	DBUG_PRINT("ib_lock", ("deadlock detected"));
}

/** Select the victim transaction that should be rolledback.
@return victim transaction */
const trx_t*
DeadlockChecker::select_victim() const
{
	ut_ad(lock_mutex_own());
	ut_ad(m_start->lock.wait_lock != 0);
	ut_ad(m_wait_lock->trx != m_start);

	if (trx_weight_ge(m_wait_lock->trx, m_start)) {
		/* The joining transaction is 'smaller',
		choose it as the victim and roll it back. */
#ifdef WITH_WSREP
		if (wsrep_thd_is_BF(m_start->mysql_thd, FALSE)) {
			return(m_wait_lock->trx);
		}
#endif /* WITH_WSREP */
		return(m_start);
	}

#ifdef WITH_WSREP
	if (wsrep_thd_is_BF(m_wait_lock->trx->mysql_thd, FALSE)) {
		return(m_start);
	}
#endif /* WITH_WSREP */

	return(m_wait_lock->trx);
}

/** Looks iteratively for a deadlock. Note: the joining transaction may
have been granted its lock by the deadlock checks.
@return 0 if no deadlock else the victim transaction instance.*/
const trx_t*
DeadlockChecker::search()
{
	ut_ad(lock_mutex_own());
	ut_ad(!trx_mutex_own(m_start));

	ut_ad(m_start != NULL);
	ut_ad(m_wait_lock != NULL);
	check_trx_state(m_wait_lock->trx);
	ut_ad(m_mark_start <= s_lock_mark_counter);

	/* Look at the locks ahead of wait_lock in the lock queue. */
	ulint		heap_no;
	const lock_t*	lock = get_first_lock(&heap_no);

	for (;;) {
		/* We should never visit the same sub-tree more than once. */
		ut_ad(lock == NULL || !is_visited(lock));

		while (m_n_elems > 0 && lock == NULL) {

			/* Restore previous search state. */

			pop(lock, heap_no);

			lock = get_next_lock(lock, heap_no);
		}

		if (lock == NULL) {
			break;
		}

		if (lock == m_wait_lock) {

			/* We can mark this subtree as searched */
			ut_ad(lock->trx->lock.deadlock_mark <= m_mark_start);

			lock->trx->lock.deadlock_mark = ++s_lock_mark_counter;

			/* We are not prepared for an overflow. This 64-bit
			counter should never wrap around. At 10^9 increments
			per second, it would take 10^3 years of uptime. */

			ut_ad(s_lock_mark_counter > 0);

			/* Backtrack */
			lock = NULL;
			continue;
		}

		if (!lock_has_to_wait(m_wait_lock, lock)) {
			/* No conflict, next lock */
			lock = get_next_lock(lock, heap_no);
			continue;
		}

		if (lock->trx == m_start) {
			/* Found a cycle. */
			notify(lock);
			return select_victim();
		}

		if (is_too_deep()) {
			/* Search too deep to continue. */
			m_too_deep = true;
			return m_start;
		}

		/* We do not need to report autoinc locks to the upper
		layer. These locks are released before commit, so they
		can not cause deadlocks with binlog-fixed commit
		order. */
		if (m_report_waiters
		    && (lock_get_type_low(lock) != LOCK_TABLE
			|| lock_get_mode(lock) != LOCK_AUTO_INC)) {
			thd_rpl_deadlock_check(m_start->mysql_thd,
					       lock->trx->mysql_thd);
		}

		if (lock->trx->lock.que_state == TRX_QUE_LOCK_WAIT) {
			/* Another trx ahead has requested a lock in an
			incompatible mode, and is itself waiting for a lock. */

			++m_cost;

			if (!push(lock, heap_no)) {
				m_too_deep = true;
				return m_start;
			}

			m_wait_lock = lock->trx->lock.wait_lock;

			lock = get_first_lock(&heap_no);

			if (is_visited(lock)) {
				lock = get_next_lock(lock, heap_no);
			}
		} else {
			lock = get_next_lock(lock, heap_no);
		}
	}

	ut_a(lock == NULL && m_n_elems == 0);

	/* No deadlock found. */
	return(0);
}

/** Print info about transaction that was rolled back.
@param trx transaction rolled back
@param lock lock trx wants */
void
DeadlockChecker::rollback_print(const trx_t* trx, const lock_t* lock)
{
	ut_ad(lock_mutex_own());

	/* If the lock search exceeds the max step
	or the max depth, the current trx will be
	the victim. Print its information. */
	start_print();

	print("TOO DEEP OR LONG SEARCH IN THE LOCK TABLE"
	      " WAITS-FOR GRAPH, WE WILL ROLL BACK"
	      " FOLLOWING TRANSACTION \n\n"
	      "*** TRANSACTION:\n");

	print(trx, 3000);

	print("*** WAITING FOR THIS LOCK TO BE GRANTED:\n");

	print(lock);
}

/** Rollback transaction selected as the victim. */
void
DeadlockChecker::trx_rollback()
{
	ut_ad(lock_mutex_own());

	trx_t*	trx = m_wait_lock->trx;

	print("*** WE ROLL BACK TRANSACTION (1)\n");
#ifdef WITH_WSREP
	if (trx->is_wsrep() && wsrep_thd_is_SR(trx->mysql_thd)) {
		wsrep_handle_SR_rollback(m_start->mysql_thd, trx->mysql_thd);
	}
#endif

	trx_mutex_enter(trx);

	trx->lock.was_chosen_as_deadlock_victim = true;

	lock_cancel_waiting_and_release(trx->lock.wait_lock);

	trx_mutex_exit(trx);
}

/** Check if a joining lock request results in a deadlock.
If a deadlock is found, we will resolve the deadlock by
choosing a victim transaction and rolling it back.
We will attempt to resolve all deadlocks.

@param[in]	lock	the lock request
@param[in,out]	trx	transaction requesting the lock

@return trx if it was chosen as victim
@retval	NULL if another victim was chosen,
or there is no deadlock (any more) */
const trx_t*
DeadlockChecker::check_and_resolve(const lock_t* lock, trx_t* trx)
{
	ut_ad(lock_mutex_own());
	ut_ad(trx_mutex_own(trx));
	check_trx_state(trx);
	ut_ad(!srv_read_only_mode);

	if (!innobase_deadlock_detect) {
		return(NULL);
	}

	/*  Release the mutex to obey the latching order.
	This is safe, because DeadlockChecker::check_and_resolve()
	is invoked when a lock wait is enqueued for the currently
	running transaction. Because m_trx is a running transaction
	(it is not currently suspended because of a lock wait),
	its state can only be changed by this thread, which is
	currently associated with the transaction. */

	trx_mutex_exit(trx);

	const trx_t*	victim_trx;
	const bool	report_waiters = trx->mysql_thd
		&& thd_need_wait_reports(trx->mysql_thd);

	/* Try and resolve as many deadlocks as possible. */
	do {
		DeadlockChecker	checker(trx, lock, s_lock_mark_counter,
					report_waiters);

		victim_trx = checker.search();

		/* Search too deep, we rollback the joining transaction only
		if it is possible to rollback. Otherwise we rollback the
		transaction that is holding the lock that the joining
		transaction wants. */
		if (checker.is_too_deep()) {

			ut_ad(trx == checker.m_start);
			ut_ad(trx == victim_trx);

			rollback_print(victim_trx, lock);

			MONITOR_INC(MONITOR_DEADLOCK);

			break;

		} else if (victim_trx != NULL && victim_trx != trx) {

			ut_ad(victim_trx == checker.m_wait_lock->trx);

			checker.trx_rollback();

			lock_deadlock_found = true;

			MONITOR_INC(MONITOR_DEADLOCK);
		}

	} while (victim_trx != NULL && victim_trx != trx);

	/* If the joining transaction was selected as the victim. */
	if (victim_trx != NULL) {

		print("*** WE ROLL BACK TRANSACTION (2)\n");
#ifdef WITH_WSREP
		if (trx->is_wsrep() && wsrep_thd_is_SR(trx->mysql_thd)) {
			wsrep_handle_SR_rollback(trx->mysql_thd,
						 victim_trx->mysql_thd);
		}
#endif

		lock_deadlock_found = true;
	}

	trx_mutex_enter(trx);

	return(victim_trx);
}

/*************************************************************//**
Updates the lock table when a page is split and merged to
two pages. */
UNIV_INTERN
void
lock_update_split_and_merge(
	const buf_block_t* left_block,	/*!< in: left page to which merged */
	const rec_t* orig_pred,		/*!< in: original predecessor of
					supremum on the left page before merge*/
	const buf_block_t* right_block)	/*!< in: right page from which merged */
{
	const rec_t* left_next_rec;

	ut_ad(page_is_leaf(left_block->frame));
	ut_ad(page_is_leaf(right_block->frame));
	ut_ad(page_align(orig_pred) == left_block->frame);

	lock_mutex_enter();

	left_next_rec = page_rec_get_next_const(orig_pred);
	ut_ad(!page_rec_is_metadata(left_next_rec));

	/* Inherit the locks on the supremum of the left page to the
	first record which was moved from the right page */
	lock_rec_inherit_to_gap(
		left_block, left_block,
		page_rec_get_heap_no(left_next_rec),
		PAGE_HEAP_NO_SUPREMUM);

	/* Reset the locks on the supremum of the left page,
	releasing waiting transactions */
	lock_rec_reset_and_release_wait(left_block,
					PAGE_HEAP_NO_SUPREMUM);

	/* Inherit the locks to the supremum of the left page from the
	successor of the infimum on the right page */
	lock_rec_inherit_to_gap(left_block, right_block,
				PAGE_HEAP_NO_SUPREMUM,
				lock_get_min_heap_no(right_block));

	lock_mutex_exit();
}<|MERGE_RESOLUTION|>--- conflicted
+++ resolved
@@ -794,78 +794,9 @@
 	}
 
 #ifdef WITH_WSREP
-<<<<<<< HEAD
-	/* if BF thread is locking and has conflict with another BF
-	   thread, we need to look at trx ordering and lock types */
-	if (wsrep_thd_is_BF(trx->mysql_thd, FALSE)
-	    && wsrep_thd_is_BF(lock2->trx->mysql_thd, FALSE)) {
-		mtr_t mtr;
-
-		if (UNIV_UNLIKELY(wsrep_debug)) {
-			ib::info() << "BF-BF lock conflict, locking: "
-				   << for_locking;
-			lock_rec_print(stderr, lock2, mtr);
-			ib::info()
-				<< " SQL1: " << wsrep_thd_query(trx->mysql_thd)
-				<< " SQL2: "
-				<< wsrep_thd_query(lock2->trx->mysql_thd);
-		}
-
-		if ((type_mode & LOCK_MODE_MASK) == LOCK_X
-		    && (lock2->type_mode & LOCK_MODE_MASK) == LOCK_X) {
-			if (for_locking || UNIV_UNLIKELY(wsrep_debug)) {
-				/* exclusive lock conflicts are not
-				   accepted */
-				ib::info()
-					<< "BF-BF X lock conflict,mode: "
-					<< type_mode
-					<< " supremum: " << lock_is_on_supremum
-					<< "conflicts states: my "
-					<< wsrep_thd_transaction_state_str(
-						   trx->mysql_thd)
-					<< " locked "
-					<< wsrep_thd_transaction_state_str(
-						   lock2->trx->mysql_thd);
-				lock_rec_print(stderr, lock2, mtr);
-				ib::info() << " SQL1: "
-					   << wsrep_thd_query(trx->mysql_thd)
-					   << " SQL2: "
-					   << wsrep_thd_query(
-						      lock2->trx->mysql_thd);
-
-				if (for_locking) {
-					return false;
-				}
-			}
-		} else {
-			/* if lock2->index->n_uniq <=
-			   lock2->index->n_user_defined_cols
-			   operation is on uniq index
-			*/
-			if (wsrep_debug) {
-				ib::info()
-					<< "BF conflict, modes: " << type_mode
-					<< ":" << lock2->type_mode
-					<< " idx: " << lock2->index->name()
-					<< " table: "
-					<< lock2->index->table->name
-					<< " n_uniq: " << lock2->index->n_uniq
-					<< " n_user: "
-					<< lock2->index->n_user_defined_cols
-					<< " SQL1: "
-					<< wsrep_thd_query(trx->mysql_thd)
-					<< " SQL2: "
-					<< wsrep_thd_query(
-						   lock2->trx->mysql_thd);
-			}
-			return false;
-		}
-	}
-=======
 	/* There should not be two conflicting locks that are
 	brute force. If there is it is a bug. */
 	wsrep_assert_no_bf_bf_wait(NULL, lock2, trx);
->>>>>>> fba6ffe4
 #endif /* WITH_WSREP */
 
 	return true;
@@ -1872,29 +1803,7 @@
 			= lock_rec_other_has_expl_req(
 				mode, block, false, heap_no, trx);
 #ifdef WITH_WSREP
-<<<<<<< HEAD
-		if (other_lock && trx->is_wsrep() &&
-			!wsrep_thd_is_BF(trx->mysql_thd, FALSE) &&
-			!wsrep_thd_is_BF(other_lock->trx->mysql_thd, FALSE)) {
-
-			ib::info() << "WSREP BF lock conflict for my lock:\n BF:" <<
-				((wsrep_thd_is_BF(trx->mysql_thd, FALSE)) ? "BF" : "normal") << " exec: " <<
-				wsrep_thd_client_state_str(trx->mysql_thd) << " conflict: " <<
-				wsrep_thd_transaction_state_str(trx->mysql_thd) << " seqno: " <<
-				wsrep_thd_trx_seqno(trx->mysql_thd) << " SQL: " <<
-				wsrep_thd_query(trx->mysql_thd);
-			trx_t* otrx = other_lock->trx;
-			ib::info() << "WSREP other lock:\n BF:" <<
-				((wsrep_thd_is_BF(otrx->mysql_thd, FALSE)) ? "BF" : "normal") << " exec: " <<
-				wsrep_thd_client_state_str(otrx->mysql_thd) << " conflict: " <<
-				wsrep_thd_transaction_state_str(otrx->mysql_thd) << " seqno: " <<
-				wsrep_thd_trx_seqno(otrx->mysql_thd) << " SQL: " <<
-				wsrep_thd_query(otrx->mysql_thd);
-		}
-#else
-		ut_a(!other_lock);
-=======
-		if (UNIV_UNLIKELY(other_lock && trx->is_wsrep())) {
+		if (UNIV_LIKELY_NULL(other_lock) && trx->is_wsrep()) {
 			/* Only BF transaction may be granted lock
 			before other conflicting lock request. */
 			if (!wsrep_thd_is_BF(trx->mysql_thd, FALSE)
@@ -1905,7 +1814,6 @@
 				ut_error;
 			}
 		} else
->>>>>>> fba6ffe4
 #endif /* WITH_WSREP */
 		ut_ad(!other_lock);
 	}
@@ -4944,26 +4852,6 @@
 			explicit granted lock. */
 
 #ifdef WITH_WSREP
-<<<<<<< HEAD
-			if (other_lock->trx->is_wsrep()) {
-				if (!lock_get_wait(other_lock) ) {
-					ib::info() << "WSREP impl BF lock conflict for my impl lock:\n BF:" <<
-						((wsrep_thd_is_BF(impl_trx->mysql_thd, FALSE)) ? "BF" : "normal") << " exec: " <<
-						wsrep_thd_client_state_str(impl_trx->mysql_thd) << " conflict: " <<
-						wsrep_thd_transaction_state_str(impl_trx->mysql_thd) << " seqno: " <<
-						wsrep_thd_trx_seqno(impl_trx->mysql_thd) << " SQL: " <<
-						wsrep_thd_query(impl_trx->mysql_thd);
-
-					trx_t* otrx = other_lock->trx;
-
-					ib::info() << "WSREP other lock:\n BF:" <<
-						((wsrep_thd_is_BF(otrx->mysql_thd, FALSE)) ? "BF" : "normal")  << " exec: " <<
-						wsrep_thd_client_state_str(otrx->mysql_thd) << " conflict: " <<
-						wsrep_thd_transaction_state_str(otrx->mysql_thd) << " seqno: " <<
-						wsrep_thd_trx_seqno(otrx->mysql_thd) << " SQL: " <<
-						wsrep_thd_query(otrx->mysql_thd);
-				}
-=======
 			/** Galera record locking rules:
 			* If there is no other record lock to the same record, we may grant
 			the lock request.
@@ -4986,7 +4874,6 @@
 			if (other_lock->trx->is_wsrep() && !lock_get_wait(other_lock)) {
 				wsrep_report_bf_lock_wait(impl_trx->mysql_thd, impl_trx->id);
 				wsrep_report_bf_lock_wait(other_lock->trx->mysql_thd, other_lock->trx->id);
->>>>>>> fba6ffe4
 
 				if (!lock_rec_has_expl(LOCK_X | LOCK_REC_NOT_GAP,
 						       block, heap_no,
