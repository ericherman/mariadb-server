/*****************************************************************************

Copyright (c) 1997, 2017, Oracle and/or its affiliates. All Rights Reserved.
Copyright (c) 2008, Google Inc.
Copyright (c) 2015, 2021, MariaDB Corporation.

Portions of this file contain modifications contributed and copyrighted by
Google, Inc. Those modifications are gratefully acknowledged and are described
briefly in the InnoDB documentation. The contributions by Google are
incorporated with their permission, and subject to the conditions contained in
the file COPYING.Google.

This program is free software; you can redistribute it and/or modify it under
the terms of the GNU General Public License as published by the Free Software
Foundation; version 2 of the License.

This program is distributed in the hope that it will be useful, but WITHOUT
ANY WARRANTY; without even the implied warranty of MERCHANTABILITY or FITNESS
FOR A PARTICULAR PURPOSE. See the GNU General Public License for more details.

You should have received a copy of the GNU General Public License along with
this program; if not, write to the Free Software Foundation, Inc.,
51 Franklin Street, Fifth Floor, Boston, MA 02110-1335 USA

*****************************************************************************/

/***************************************************//**
@file row/row0sel.cc
Select

Created 12/19/1997 Heikki Tuuri
*******************************************************/

#include "row0sel.h"
#include "dict0dict.h"
#include "dict0boot.h"
#include "trx0undo.h"
#include "trx0trx.h"
#include "btr0btr.h"
#include "btr0cur.h"
#include "btr0sea.h"
#include "gis0rtree.h"
#include "mach0data.h"
#include "que0que.h"
#include "row0upd.h"
#include "row0row.h"
#include "row0vers.h"
#include "rem0cmp.h"
#include "lock0lock.h"
#include "eval0eval.h"
#include "pars0sym.h"
#include "pars0pars.h"
#include "row0mysql.h"
#include "buf0lru.h"
#include "srv0srv.h"
#include "srv0mon.h"
#ifdef WITH_WSREP
#include "mysql/service_wsrep.h" /* For wsrep_thd_skip_locking */
#endif

/* Maximum number of rows to prefetch; MySQL interface has another parameter */
#define SEL_MAX_N_PREFETCH	16

/* Number of rows fetched, after which to start prefetching; MySQL interface
has another parameter */
#define SEL_PREFETCH_LIMIT	1

/* When a select has accessed about this many pages, it returns control back
to que_run_threads: this is to allow canceling runaway queries */

#define SEL_COST_LIMIT	100

/* Flags for search shortcut */
#define SEL_FOUND	0
#define	SEL_EXHAUSTED	1
#define SEL_RETRY	2

/********************************************************************//**
Returns TRUE if the user-defined column in a secondary index record
is alphabetically the same as the corresponding BLOB column in the clustered
index record.
NOTE: the comparison is NOT done as a binary comparison, but character
fields are compared with collation!
@return whether the columns are equal */
static
bool
row_sel_sec_rec_is_for_blob(
/*========================*/
	ulint		mtype,		/*!< in: main type */
	ulint		prtype,		/*!< in: precise type */
	ulint		mbminlen,	/*!< in: minimum length of
					a character, in bytes */
	ulint		mbmaxlen,	/*!< in: maximum length of
					a character, in bytes */
	const byte*	clust_field,	/*!< in: the locally stored part of
					the clustered index column, including
					the BLOB pointer; the clustered
					index record must be covered by
					a lock or a page latch to protect it
					against deletion (rollback or purge) */
	ulint		clust_len,	/*!< in: length of clust_field */
	const byte*	sec_field,	/*!< in: column in secondary index */
	ulint		sec_len,	/*!< in: length of sec_field */
	ulint		prefix_len,	/*!< in: index column prefix length
					in bytes, or 0 for full column */
	dict_table_t*	table)		/*!< in: table */
{
	ulint	len;
	byte	buf[REC_VERSION_56_MAX_INDEX_COL_LEN + 1];

	/* This function should never be invoked on tables in
	ROW_FORMAT=REDUNDANT or ROW_FORMAT=COMPACT, because they
	should always contain enough prefix in the clustered index record. */
	ut_ad(dict_table_has_atomic_blobs(table));
	ut_a(clust_len >= BTR_EXTERN_FIELD_REF_SIZE);
	ut_ad(!prefix_len || prefix_len >= sec_len);
	ut_a(prefix_len <= sizeof buf);

	if (!memcmp(clust_field + clust_len - BTR_EXTERN_FIELD_REF_SIZE,
		    field_ref_zero, BTR_EXTERN_FIELD_REF_SIZE)) {
		/* The externally stored field was not written yet.
		This record should only be seen by
		trx_rollback_recovered() or any
		TRX_ISO_READ_UNCOMMITTED transactions. */
		return false;
	}

	len = btr_copy_externally_stored_field_prefix(
		buf, prefix_len ? prefix_len : sizeof buf,
		table->space->zip_size(),
		clust_field, clust_len);

	if (len == 0) {
		/* The BLOB was being deleted as the server crashed.
		There should not be any secondary index records
		referring to this clustered index record, because
		btr_free_externally_stored_field() is called after all
		secondary index entries of the row have been purged. */
		return false;
	}

	if (prefix_len) {
		len = dtype_get_at_most_n_mbchars(prtype, mbminlen, mbmaxlen,
						  prefix_len, len,
						  reinterpret_cast<const char*>
						  (buf));
	} else if (len >= sizeof buf) {
		ut_ad("too long column" == 0);
		return false;
	}

	return(!cmp_data_data(mtype, prtype, buf, len, sec_field, sec_len));
}

/** Function to read the secondary spatial index, calculate
the minimum bounding rectangle for clustered index record
and secondary index record and compare it.
@param sec_rec		secondary index record
@param sec_index	spatial secondary index
@param clust_rec	clustered index record
@param clust_index	clustered index
@retval DB_SUCCESS_LOCKED_REC if the secondary record is equal to the
	corresponding fields in the clustered record, when compared with
	collation;
@retval DB_SUCCESS if not equal */
static
dberr_t
row_sel_spatial_sec_rec_is_for_clust_rec(
  const rec_t *sec_rec, const dict_index_t *sec_index,
  const rec_t *clust_rec, dict_index_t *clust_index)
{
  mem_heap_t *heap= mem_heap_create(256);
  rec_offs clust_offsets_[REC_OFFS_NORMAL_SIZE];
  rec_offs *clust_offs= clust_offsets_;
  ulint clust_len;

  rec_offs_init(clust_offsets_);
  ulint clust_pos= dict_col_get_clust_pos(
    dict_index_get_nth_col(sec_index, 0), clust_index);
  clust_offs= rec_get_offsets(clust_rec, clust_index, clust_offs,
                              clust_index->n_core_fields, clust_pos + 1,
                              &heap);
  ut_ad(sec_index->n_user_defined_cols == 1);
  const byte *clust_field= rec_get_nth_field(clust_rec, clust_offs,
                                             clust_pos, &clust_len);
  if (clust_len == UNIV_SQL_NULL || clust_len < GEO_DATA_HEADER_SIZE)
  {
    ut_ad("corrupted geometry column" == 0);
err_exit:
    mem_heap_free(heap);
    return DB_SUCCESS;
  }

  /* For externally stored field, we need to get full
  geo data to generate the MBR for comparing. */
  if (rec_offs_nth_extern(clust_offs, clust_pos))
  {
    clust_field= btr_copy_externally_stored_field(
      &clust_len, clust_field, sec_index->table->space->zip_size(),
      clust_len, heap);
    if (clust_field == NULL)
    {
      ut_ad("corrupted geometry blob" == 0);
      goto err_exit;
    }
  }

  ut_ad(clust_len >= GEO_DATA_HEADER_SIZE);
  rtr_mbr_t tmp_mbr;
  rtr_mbr_t sec_mbr;

  rtree_mbr_from_wkb(
    clust_field + GEO_DATA_HEADER_SIZE,
    static_cast<uint>(clust_len - GEO_DATA_HEADER_SIZE),
    SPDIMS, reinterpret_cast<double*>(&tmp_mbr));

  rtr_read_mbr(sec_rec, &sec_mbr);

  mem_heap_free(heap);
  return MBR_EQUAL_CMP(&sec_mbr, &tmp_mbr)
         ? DB_SUCCESS_LOCKED_REC
         : DB_SUCCESS;
}

/** Returns TRUE if the user-defined column values in a secondary index record
are alphabetically the same as the corresponding columns in the clustered
index record.
NOTE: the comparison is NOT done as a binary comparison, but character
fields are compared with collation!
@param[in]	sec_rec		secondary index record
@param[in]	sec_index	secondary index
@param[in]	clust_rec	clustered index record;
				must be protected by a page s-latch
@param[in]	clust_index	clustered index
@param[in]	thr		query thread
@retval	DB_COMPUTE_VALUE_FAILED in case of virtual column value computation
	failure.
@retval DB_SUCCESS_LOCKED_REC if the secondary record is equal to the
	corresponding fields in the clustered record, when compared with
	collation;
@retval DB_SUCCESS if not equal or if the clustered record has been marked
	for deletion */
static
dberr_t
row_sel_sec_rec_is_for_clust_rec(
	const rec_t*	sec_rec,
	dict_index_t*	sec_index,
	const rec_t*	clust_rec,
	dict_index_t*	clust_index,
	que_thr_t*	thr)
{
	if (rec_get_deleted_flag(clust_rec,
				 dict_table_is_comp(clust_index->table))) {
		/* In delete-marked records, DB_TRX_ID must
		always refer to an existing undo log record. */
		ut_ad(rec_get_trx_id(clust_rec, clust_index));

		/* The clustered index record is delete-marked;
		it is not visible in the read view.  Besides,
		if there are any externally stored columns,
		some of them may have already been purged. */
		return DB_SUCCESS;
	}

	if (dict_index_is_spatial(sec_index)) {
		return row_sel_spatial_sec_rec_is_for_clust_rec(
				sec_rec, sec_index, clust_rec,
				clust_index);
	}

	const byte*	sec_field;
	ulint		sec_len;
	const byte*	clust_field;
	ulint		n;
	ulint		i;
	mem_heap_t*	heap		= mem_heap_create(256);
	rec_offs	clust_offsets_[REC_OFFS_NORMAL_SIZE];
	rec_offs	sec_offsets_[REC_OFFS_SMALL_SIZE];
	rec_offs*	clust_offs	= clust_offsets_;
	rec_offs*	sec_offs	= sec_offsets_;

	rec_offs_init(clust_offsets_);
	rec_offs_init(sec_offsets_);


	ib_vcol_row vc(heap);

	clust_offs = rec_get_offsets(clust_rec, clust_index, clust_offs,
				     clust_index->n_core_fields,
				     ULINT_UNDEFINED, &heap);
	sec_offs = rec_get_offsets(sec_rec, sec_index, sec_offs,
				   sec_index->n_fields,
				   ULINT_UNDEFINED, &heap);

	n = dict_index_get_n_ordering_defined_by_user(sec_index);

	for (i = 0; i < n; i++) {
		const dict_field_t*	ifield;
		const dict_col_t*	col;
		ulint			clust_pos = 0;
		ulint			clust_len = 0;
		ulint			len;

		ifield = dict_index_get_nth_field(sec_index, i);
		col = dict_field_get_col(ifield);

		sec_field = rec_get_nth_field(sec_rec, sec_offs, i, &sec_len);

		const bool is_virtual = col->is_virtual();

		/* For virtual column, its value will need to be
		reconstructed from base column in cluster index */
		if (is_virtual) {
			const dict_v_col_t*	v_col;
			dfield_t*		vfield;
			row_ext_t*		ext;

			byte *record = vc.record(thr_get_trx(thr)->mysql_thd,
						 clust_index,
						 &thr->prebuilt->m_mysql_table);

			v_col = reinterpret_cast<const dict_v_col_t*>(col);

			dtuple_t* row = row_build(
				ROW_COPY_POINTERS,
				clust_index, clust_rec,
				clust_offs,
				NULL, NULL, NULL, &ext, heap);

			vfield = innobase_get_computed_value(
					row, v_col, clust_index,
					&heap, NULL, NULL,
					thr_get_trx(thr)->mysql_thd,
					thr->prebuilt->m_mysql_table,
					record, NULL, NULL,
					true);

			if (vfield == NULL) {
				innobase_report_computed_value_failed(row);
				return DB_COMPUTE_VALUE_FAILED;
			}
			len = clust_len = vfield->len;
			clust_field = static_cast<byte*>(vfield->data);
		} else {
			clust_pos = dict_col_get_clust_pos(col, clust_index);

			clust_field = rec_get_nth_cfield(
				clust_rec, clust_index, clust_offs,
				clust_pos, &clust_len);
			if (clust_len == UNIV_SQL_NULL) {
				if (sec_len == UNIV_SQL_NULL) {
					continue;
				}
				return DB_SUCCESS;
			}
			if (sec_len == UNIV_SQL_NULL) {
				return DB_SUCCESS;
			}

			len = clust_len;
			ulint prefix_len = ifield->prefix_len;
			if (rec_offs_nth_extern(clust_offs, clust_pos)) {
				/* BLOB can contain prefix. */
				len -= BTR_EXTERN_FIELD_REF_SIZE;
				if (!len) {
					goto compare_blobs;
				}
			}

			if (prefix_len) {
				len = dtype_get_at_most_n_mbchars(
					col->prtype, col->mbminlen,
					col->mbmaxlen, prefix_len, len,
					reinterpret_cast<const char*>(
						clust_field));
				if (len < sec_len) {
					goto check_for_blob;
				}
			} else {
check_for_blob:
				if (rec_offs_nth_extern(clust_offs,
							clust_pos)) {
compare_blobs:
					if (!row_sel_sec_rec_is_for_blob(
						    col->mtype, col->prtype,
						    col->mbminlen,
						    col->mbmaxlen,
						    clust_field, clust_len,
						    sec_field, sec_len,
						    prefix_len,
						    clust_index->table)) {
						return DB_SUCCESS;
					}

					continue;
				}
			}
		}

		if (0 != cmp_data_data(col->mtype, col->prtype,
				       clust_field, len,
				       sec_field, sec_len)) {
			return DB_SUCCESS;
		}
	}

	return DB_SUCCESS_LOCKED_REC;
}

/*********************************************************************//**
Creates a select node struct.
@return own: select node struct */
sel_node_t*
sel_node_create(
/*============*/
	mem_heap_t*	heap)	/*!< in: memory heap where created */
{
	sel_node_t*	node;

	node = static_cast<sel_node_t*>(
		mem_heap_alloc(heap, sizeof(sel_node_t)));

	node->common.type = QUE_NODE_SELECT;
	node->state = SEL_NODE_OPEN;

	node->plans = NULL;

	return(node);
}

/*********************************************************************//**
Frees the memory private to a select node when a query graph is freed,
does not free the heap where the node was originally created. */
void
sel_node_free_private(
/*==================*/
	sel_node_t*	node)	/*!< in: select node struct */
{
	ulint	i;
	plan_t*	plan;

	if (node->plans != NULL) {
		for (i = 0; i < node->n_tables; i++) {
			plan = sel_node_get_nth_plan(node, i);

			btr_pcur_close(&(plan->pcur));
			btr_pcur_close(&(plan->clust_pcur));

			if (plan->old_vers_heap) {
				mem_heap_free(plan->old_vers_heap);
			}
		}
	}
}

/*********************************************************************//**
Evaluates the values in a select list. If there are aggregate functions,
their argument value is added to the aggregate total. */
UNIV_INLINE
void
sel_eval_select_list(
/*=================*/
	sel_node_t*	node)	/*!< in: select node */
{
	que_node_t*	exp;

	exp = node->select_list;

	while (exp) {
		eval_exp(exp);

		exp = que_node_get_next(exp);
	}
}

/*********************************************************************//**
Assigns the values in the select list to the possible into-variables in
SELECT ... INTO ... */
UNIV_INLINE
void
sel_assign_into_var_values(
/*=======================*/
	sym_node_t*	var,	/*!< in: first variable in a list of
				variables */
	sel_node_t*	node)	/*!< in: select node */
{
	que_node_t*	exp;

	if (var == NULL) {

		return;
	}

	for (exp = node->select_list;
	     var != 0;
	     var = static_cast<sym_node_t*>(que_node_get_next(var))) {

		ut_ad(exp);

		eval_node_copy_val(var->alias, exp);

		exp = que_node_get_next(exp);
	}
}

/*********************************************************************//**
Resets the aggregate value totals in the select list of an aggregate type
query. */
UNIV_INLINE
void
sel_reset_aggregate_vals(
/*=====================*/
	sel_node_t*	node)	/*!< in: select node */
{
	func_node_t*	func_node;

	ut_ad(node->is_aggregate);

	for (func_node = static_cast<func_node_t*>(node->select_list);
	     func_node != 0;
	     func_node = static_cast<func_node_t*>(
		     	que_node_get_next(func_node))) {

		eval_node_set_int_val(func_node, 0);
	}

	node->aggregate_already_fetched = FALSE;
}

/*********************************************************************//**
Copies the input variable values when an explicit cursor is opened. */
UNIV_INLINE
void
row_sel_copy_input_variable_vals(
/*=============================*/
	sel_node_t*	node)	/*!< in: select node */
{
	sym_node_t*	var;

	var = UT_LIST_GET_FIRST(node->copy_variables);

	while (var) {
		eval_node_copy_val(var, var->alias);

		var->indirection = NULL;

		var = UT_LIST_GET_NEXT(col_var_list, var);
	}
}

/*********************************************************************//**
Fetches the column values from a record. */
static
void
row_sel_fetch_columns(
/*==================*/
	dict_index_t*	index,	/*!< in: record index */
	const rec_t*	rec,	/*!< in: record in a clustered or non-clustered
				index; must be protected by a page latch */
	const rec_offs*	offsets,/*!< in: rec_get_offsets(rec, index) */
	sym_node_t*	column)	/*!< in: first column in a column list, or
				NULL */
{
	dfield_t*	val;
	ulint		index_type;
	ulint		field_no;
	const byte*	data;
	ulint		len;

	ut_ad(rec_offs_validate(rec, index, offsets));

	if (dict_index_is_clust(index)) {
		index_type = SYM_CLUST_FIELD_NO;
	} else {
		index_type = SYM_SEC_FIELD_NO;
	}

	while (column) {
		mem_heap_t*	heap = NULL;
		ibool		needs_copy;

		field_no = column->field_nos[index_type];

		if (field_no != ULINT_UNDEFINED) {

			if (UNIV_UNLIKELY(rec_offs_nth_extern(
						  offsets, field_no) != 0)) {

				/* Copy an externally stored field to the
				temporary heap, if possible. */

				heap = mem_heap_create(1);

				data = btr_rec_copy_externally_stored_field(
					rec, offsets,
					index->table->space->zip_size(),
					field_no, &len, heap);

				/* data == NULL means that the
				externally stored field was not
				written yet. This record
				should only be seen by
				trx_rollback_recovered() or any
				TRX_ISO_READ_UNCOMMITTED
				transactions. The InnoDB SQL parser
				(the sole caller of this function)
				does not implement READ UNCOMMITTED,
				and it is not involved during rollback. */
				ut_a(data);
				ut_a(len != UNIV_SQL_NULL);

				needs_copy = TRUE;
			} else {
				data = rec_get_nth_cfield(rec, index, offsets,
							  field_no, &len);
				needs_copy = column->copy_val;
			}

			if (needs_copy) {
				eval_node_copy_and_alloc_val(column, data,
							     len);
			} else {
				val = que_node_get_val(column);
				dfield_set_data(val, data, len);
			}

			if (UNIV_LIKELY_NULL(heap)) {
				mem_heap_free(heap);
			}
		}

		column = UT_LIST_GET_NEXT(col_var_list, column);
	}
}

/*********************************************************************//**
Allocates a prefetch buffer for a column when prefetch is first time done. */
static
void
sel_col_prefetch_buf_alloc(
/*=======================*/
	sym_node_t*	column)	/*!< in: symbol table node for a column */
{
	sel_buf_t*	sel_buf;
	ulint		i;

	ut_ad(que_node_get_type(column) == QUE_NODE_SYMBOL);

	column->prefetch_buf = static_cast<sel_buf_t*>(
		ut_malloc_nokey(SEL_MAX_N_PREFETCH * sizeof(sel_buf_t)));

	for (i = 0; i < SEL_MAX_N_PREFETCH; i++) {
		sel_buf = column->prefetch_buf + i;

		sel_buf->data = NULL;
		sel_buf->len = 0;
		sel_buf->val_buf_size = 0;
	}
}

/*********************************************************************//**
Frees a prefetch buffer for a column, including the dynamically allocated
memory for data stored there. */
void
sel_col_prefetch_buf_free(
/*======================*/
	sel_buf_t*	prefetch_buf)	/*!< in, own: prefetch buffer */
{
	sel_buf_t*	sel_buf;
	ulint		i;

	for (i = 0; i < SEL_MAX_N_PREFETCH; i++) {
		sel_buf = prefetch_buf + i;

		if (sel_buf->val_buf_size > 0) {

			ut_free(sel_buf->data);
		}
	}

	ut_free(prefetch_buf);
}

/*********************************************************************//**
Pops the column values for a prefetched, cached row from the column prefetch
buffers and places them to the val fields in the column nodes. */
static
void
sel_dequeue_prefetched_row(
/*=======================*/
	plan_t*	plan)	/*!< in: plan node for a table */
{
	sym_node_t*	column;
	sel_buf_t*	sel_buf;
	dfield_t*	val;
	byte*		data;
	ulint		len;
	ulint		val_buf_size;

	ut_ad(plan->n_rows_prefetched > 0);

	column = UT_LIST_GET_FIRST(plan->columns);

	while (column) {
		val = que_node_get_val(column);

		if (!column->copy_val) {
			/* We did not really push any value for the
			column */

			ut_ad(!column->prefetch_buf);
			ut_ad(que_node_get_val_buf_size(column) == 0);
			ut_d(dfield_set_null(val));

			goto next_col;
		}

		ut_ad(column->prefetch_buf);
		ut_ad(!dfield_is_ext(val));

		sel_buf = column->prefetch_buf + plan->first_prefetched;

		data = sel_buf->data;
		len = sel_buf->len;
		val_buf_size = sel_buf->val_buf_size;

		/* We must keep track of the allocated memory for
		column values to be able to free it later: therefore
		we swap the values for sel_buf and val */

		sel_buf->data = static_cast<byte*>(dfield_get_data(val));
		sel_buf->len = dfield_get_len(val);
		sel_buf->val_buf_size = que_node_get_val_buf_size(column);

		dfield_set_data(val, data, len);
		que_node_set_val_buf_size(column, val_buf_size);
next_col:
		column = UT_LIST_GET_NEXT(col_var_list, column);
	}

	plan->n_rows_prefetched--;

	plan->first_prefetched++;
}

/*********************************************************************//**
Pushes the column values for a prefetched, cached row to the column prefetch
buffers from the val fields in the column nodes. */
UNIV_INLINE
void
sel_enqueue_prefetched_row(
/*=======================*/
	plan_t*	plan)	/*!< in: plan node for a table */
{
	sym_node_t*	column;
	sel_buf_t*	sel_buf;
	dfield_t*	val;
	byte*		data;
	ulint		len;
	ulint		pos;
	ulint		val_buf_size;

	if (plan->n_rows_prefetched == 0) {
		pos = 0;
		plan->first_prefetched = 0;
	} else {
		pos = plan->n_rows_prefetched;

		/* We have the convention that pushing new rows starts only
		after the prefetch stack has been emptied: */

		ut_ad(plan->first_prefetched == 0);
	}

	plan->n_rows_prefetched++;

	ut_ad(pos < SEL_MAX_N_PREFETCH);

	for (column = UT_LIST_GET_FIRST(plan->columns);
	     column != 0;
	     column = UT_LIST_GET_NEXT(col_var_list, column)) {

		if (!column->copy_val) {
			/* There is no sense to push pointers to database
			page fields when we do not keep latch on the page! */
			continue;
		}

		if (!column->prefetch_buf) {
			/* Allocate a new prefetch buffer */

			sel_col_prefetch_buf_alloc(column);
		}

		sel_buf = column->prefetch_buf + pos;

		val = que_node_get_val(column);

		data = static_cast<byte*>(dfield_get_data(val));
		len = dfield_get_len(val);
		val_buf_size = que_node_get_val_buf_size(column);

		/* We must keep track of the allocated memory for
		column values to be able to free it later: therefore
		we swap the values for sel_buf and val */

		dfield_set_data(val, sel_buf->data, sel_buf->len);
		que_node_set_val_buf_size(column, sel_buf->val_buf_size);

		sel_buf->data = data;
		sel_buf->len = len;
		sel_buf->val_buf_size = val_buf_size;
	}
}

/*********************************************************************//**
Builds a previous version of a clustered index record for a consistent read
@return DB_SUCCESS or error code */
static MY_ATTRIBUTE((nonnull, warn_unused_result))
dberr_t
row_sel_build_prev_vers(
/*====================*/
	ReadView*	read_view,	/*!< in: read view */
	dict_index_t*	index,		/*!< in: plan node for table */
	rec_t*		rec,		/*!< in: record in a clustered index */
	rec_offs**	offsets,	/*!< in/out: offsets returned by
					rec_get_offsets(rec, plan->index) */
	mem_heap_t**	offset_heap,	/*!< in/out: memory heap from which
					the offsets are allocated */
	mem_heap_t**    old_vers_heap,  /*!< out: old version heap to use */
	rec_t**		old_vers,	/*!< out: old version, or NULL if the
					record does not exist in the view:
					i.e., it was freshly inserted
					afterwards */
	mtr_t*		mtr)		/*!< in: mtr */
{
	dberr_t	err;

	if (*old_vers_heap) {
		mem_heap_empty(*old_vers_heap);
	} else {
		*old_vers_heap = mem_heap_create(512);
	}

	err = row_vers_build_for_consistent_read(
		rec, mtr, index, offsets, read_view, offset_heap,
		*old_vers_heap, old_vers, NULL);
	return(err);
}

/*********************************************************************//**
Builds the last committed version of a clustered index record for a
semi-consistent read. */
static
void
row_sel_build_committed_vers_for_mysql(
/*===================================*/
	dict_index_t*	clust_index,	/*!< in: clustered index */
	row_prebuilt_t*	prebuilt,	/*!< in: prebuilt struct */
	const rec_t*	rec,		/*!< in: record in a clustered index */
	rec_offs**	offsets,	/*!< in/out: offsets returned by
					rec_get_offsets(rec, clust_index) */
	mem_heap_t**	offset_heap,	/*!< in/out: memory heap from which
					the offsets are allocated */
	const rec_t**	old_vers,	/*!< out: old version, or NULL if the
					record does not exist in the view:
					i.e., it was freshly inserted
					afterwards */
	dtuple_t**	vrow,		/*!< out: to be filled with old virtual
					column version if any */
	mtr_t*		mtr)		/*!< in: mtr */
{
	if (prebuilt->old_vers_heap) {
		mem_heap_empty(prebuilt->old_vers_heap);
	} else {
		prebuilt->old_vers_heap = mem_heap_create(
			rec_offs_size(*offsets));
	}

	row_vers_build_for_semi_consistent_read(prebuilt->trx,
		rec, mtr, clust_index, offsets, offset_heap,
		prebuilt->old_vers_heap, old_vers, vrow);
}

/*********************************************************************//**
Tests the conditions which determine when the index segment we are searching
through has been exhausted.
@return TRUE if row passed the tests */
UNIV_INLINE
ibool
row_sel_test_end_conds(
/*===================*/
	plan_t*	plan)	/*!< in: plan for the table; the column values must
			already have been retrieved and the right sides of
			comparisons evaluated */
{
	func_node_t*	cond;

	/* All conditions in end_conds are comparisons of a column to an
	expression */

	for (cond = UT_LIST_GET_FIRST(plan->end_conds);
	     cond != 0;
	     cond = UT_LIST_GET_NEXT(cond_list, cond)) {

		/* Evaluate the left side of the comparison, i.e., get the
		column value if there is an indirection */

		eval_sym(static_cast<sym_node_t*>(cond->args));

		/* Do the comparison */

		if (!eval_cmp(cond)) {

			return(FALSE);
		}
	}

	return(TRUE);
}

/*********************************************************************//**
Tests the other conditions.
@return TRUE if row passed the tests */
UNIV_INLINE
ibool
row_sel_test_other_conds(
/*=====================*/
	plan_t*	plan)	/*!< in: plan for the table; the column values must
			already have been retrieved */
{
	func_node_t*	cond;

	cond = UT_LIST_GET_FIRST(plan->other_conds);

	while (cond) {
		eval_exp(cond);

		if (!eval_node_get_ibool_val(cond)) {

			return(FALSE);
		}

		cond = UT_LIST_GET_NEXT(cond_list, cond);
	}

	return(TRUE);
}

/*********************************************************************//**
Retrieves the clustered index record corresponding to a record in a
non-clustered index. Does the necessary locking.
@return DB_SUCCESS or error code */
static MY_ATTRIBUTE((nonnull, warn_unused_result))
dberr_t
row_sel_get_clust_rec(
/*==================*/
	sel_node_t*	node,	/*!< in: select_node */
	plan_t*		plan,	/*!< in: plan node for table */
	rec_t*		rec,	/*!< in: record in a non-clustered index */
	que_thr_t*	thr,	/*!< in: query thread */
	rec_t**		out_rec,/*!< out: clustered record or an old version of
				it, NULL if the old version did not exist
				in the read view, i.e., it was a fresh
				inserted version */
	mtr_t*		mtr)	/*!< in: mtr used to get access to the
				non-clustered record; the same mtr is used to
				access the clustered index */
{
	dict_index_t*	index;
	rec_t*		clust_rec;
	rec_t*		old_vers;
	dberr_t		err		= DB_SUCCESS;
	mem_heap_t*	heap		= NULL;
	rec_offs	offsets_[REC_OFFS_NORMAL_SIZE];
	rec_offs*	offsets		= offsets_;
	rec_offs_init(offsets_);

	*out_rec = NULL;

	offsets = rec_get_offsets(rec,
				  btr_pcur_get_btr_cur(&plan->pcur)->index,
				  offsets,
				  btr_pcur_get_btr_cur(&plan->pcur)->index
				  ->n_core_fields, ULINT_UNDEFINED, &heap);

	row_build_row_ref_fast(plan->clust_ref, plan->clust_map, rec, offsets);

	index = dict_table_get_first_index(plan->table);

	btr_pcur_open_with_no_init(index, plan->clust_ref, PAGE_CUR_LE,
				   BTR_SEARCH_LEAF, &plan->clust_pcur, mtr);

	clust_rec = btr_pcur_get_rec(&(plan->clust_pcur));

	/* Note: only if the search ends up on a non-infimum record is the
	low_match value the real match to the search tuple */

	if (!page_rec_is_user_rec(clust_rec)
	    || btr_pcur_get_low_match(&(plan->clust_pcur))
	    < dict_index_get_n_unique(index)) {

		ut_a(rec_get_deleted_flag(rec,
					  dict_table_is_comp(plan->table)));
		ut_a(node->read_view);

		/* In a rare case it is possible that no clust rec is found
		for a delete-marked secondary index record: if in row0umod.cc
		in row_undo_mod_remove_clust_low() we have already removed
		the clust rec, while purge is still cleaning and removing
		secondary index records associated with earlier versions of
		the clustered index record. In that case we know that the
		clustered index record did not exist in the read view of
		trx. */

		goto err_exit;
	}

	offsets = rec_get_offsets(clust_rec, index, offsets,
				  index->n_core_fields,
				  ULINT_UNDEFINED, &heap);

	if (!node->read_view) {
		/* Try to place a lock on the index record */
		trx_t* trx = thr_get_trx(thr);

		/* At READ UNCOMMITTED or READ COMMITTED isolation level
		we lock only the record, i.e., next-key locking is
		not used. */
		err = lock_clust_rec_read_check_and_lock(
			0, btr_pcur_get_block(&plan->clust_pcur),
			clust_rec, index, offsets,
			node->row_lock_mode,
			trx->isolation_level <= TRX_ISO_READ_COMMITTED
			? LOCK_REC_NOT_GAP : LOCK_ORDINARY,
			thr);

		switch (err) {
		case DB_SUCCESS:
		case DB_SUCCESS_LOCKED_REC:
			/* Declare the variable uninitialized.
			It should be set to DB_SUCCESS at func_exit. */
			MEM_UNDEFINED(&err, sizeof err);
			break;
		default:
			goto err_exit;
		}
	} else {
		/* This is a non-locking consistent read: if necessary, fetch
		a previous version of the record */

		old_vers = NULL;

		if (!lock_clust_rec_cons_read_sees(clust_rec, index, offsets,
						   node->read_view)) {

			err = row_sel_build_prev_vers(
				node->read_view, index, clust_rec,
				&offsets, &heap, &plan->old_vers_heap,
				&old_vers, mtr);

			if (err != DB_SUCCESS) {

				goto err_exit;
			}

			clust_rec = old_vers;

			if (clust_rec == NULL) {
				goto err_exit;
			}
		}

		/* If we had to go to an earlier version of row or the
		secondary index record is delete marked, then it may be that
		the secondary index record corresponding to clust_rec
		(or old_vers) is not rec; in that case we must ignore
		such row because in our snapshot rec would not have existed.
		Remember that from rec we cannot see directly which transaction
		id corresponds to it: we have to go to the clustered index
		record. A query where we want to fetch all rows where
		the secondary index value is in some interval would return
		a wrong result if we would not drop rows which we come to
		visit through secondary index records that would not really
		exist in our snapshot. */

		if (old_vers || rec_get_deleted_flag(rec, dict_table_is_comp(
							       plan->table))) {
			err = row_sel_sec_rec_is_for_clust_rec(rec,
							plan->index, clust_rec,
							index, thr);
			if (err != DB_SUCCESS_LOCKED_REC) {
				goto err_exit;
			}
		}
	}

	/* Fetch the columns needed in test conditions.  The clustered
	index record is protected by a page latch that was acquired
	when plan->clust_pcur was positioned.  The latch will not be
	released until mtr->commit(). */

	ut_ad(!rec_get_deleted_flag(clust_rec, rec_offs_comp(offsets)));
	row_sel_fetch_columns(index, clust_rec, offsets,
			      UT_LIST_GET_FIRST(plan->columns));
	*out_rec = clust_rec;
	err = DB_SUCCESS;
err_exit:
	if (UNIV_LIKELY_NULL(heap)) {
		mem_heap_free(heap);
	}
	return(err);
}

/*********************************************************************//**
Sets a lock on a page of R-Tree record. This is all or none action,
mostly due to we cannot reposition a record in R-Tree (with the
nature of splitting)
@return DB_SUCCESS, DB_SUCCESS_LOCKED_REC, or error code */
UNIV_INLINE
dberr_t
sel_set_rtr_rec_lock(
/*=================*/
	btr_pcur_t*		pcur,	/*!< in: cursor */
	const rec_t*		first_rec,/*!< in: record */
	dict_index_t*		index,	/*!< in: index */
	const rec_offs*		offsets,/*!< in: rec_get_offsets(rec, index) */
	unsigned		mode,	/*!< in: lock mode */
	unsigned		type,	/*!< in: LOCK_ORDINARY, LOCK_GAP, or
					LOC_REC_NOT_GAP */
	que_thr_t*		thr,	/*!< in: query thread */
	mtr_t*			mtr)	/*!< in: mtr */
{
	matched_rec_t*  match = pcur->btr_cur.rtr_info->matches;
	mem_heap_t*     heap = NULL;
	dberr_t		err = DB_SUCCESS;
	trx_t*		trx = thr_get_trx(thr);
	buf_block_t*	cur_block = btr_pcur_get_block(pcur);
	rec_offs	offsets_[REC_OFFS_NORMAL_SIZE];
	rec_offs*	my_offsets = const_cast<rec_offs*>(offsets);
	rec_t*		rec = const_cast<rec_t*>(first_rec);
	rtr_rec_vector*	match_rec;
	rtr_rec_vector::iterator end;

	rec_offs_init(offsets_);

	if (match->locked || page_rec_is_supremum(first_rec)) {
		return(DB_SUCCESS_LOCKED_REC);
	}

	ut_ad(page_align(first_rec) == cur_block->frame);
	ut_ad(match->valid);

	rw_lock_x_lock(&(match->block.lock));
retry:
	cur_block = btr_pcur_get_block(pcur);
	ut_ad(rw_lock_own_flagged(&match->block.lock,
				  RW_LOCK_FLAG_X | RW_LOCK_FLAG_S));
	ut_ad(page_is_leaf(buf_block_get_frame(cur_block)));

	err = lock_sec_rec_read_check_and_lock(
		0, cur_block, rec, index, my_offsets,
		static_cast<lock_mode>(mode), type, thr);

	if (err == DB_LOCK_WAIT) {
re_scan:
		mtr->commit();
		trx->error_state = err;
		que_thr_stop_for_mysql(thr);
		thr->lock_state = QUE_THR_LOCK_ROW;
		if (row_mysql_handle_errors(
			&err, trx, thr, NULL)) {
			thr->lock_state = QUE_THR_LOCK_NOLOCK;
			mtr->start();

			mutex_enter(&match->rtr_match_mutex);
			if (!match->valid && match->matched_recs->empty()) {
				mutex_exit(&match->rtr_match_mutex);
				err = DB_RECORD_NOT_FOUND;
				goto func_end;
			}
			mutex_exit(&match->rtr_match_mutex);

			/* MDEV-14059 FIXME: why re-latch the block?
			pcur is already positioned on it! */
			uint32_t page_no = page_get_page_no(
				btr_pcur_get_page(pcur));

			cur_block = buf_page_get_gen(
				page_id_t(index->table->space_id, page_no),
				index->table->space->zip_size(),
				RW_X_LATCH, NULL, BUF_GET,
				__FILE__, __LINE__, mtr, &err);
		} else {
			mtr->start();
			goto func_end;
		}

		DEBUG_SYNC_C("rtr_set_lock_wait");

		if (!match->valid) {
			/* Page got deleted */
			mtr->commit();
			mtr->start();
			err = DB_RECORD_NOT_FOUND;
			goto func_end;
		}

		match->matched_recs->clear();

		rtr_cur_search_with_match(
			cur_block, index,
			pcur->btr_cur.rtr_info->search_tuple,
			pcur->btr_cur.rtr_info->search_mode,
			&pcur->btr_cur.page_cur,
			pcur->btr_cur.rtr_info);

		if (!page_is_leaf(buf_block_get_frame(cur_block))) {
			/* Page got splitted and promoted (only for
			root page it is possible).  Release the
			page and ask for a re-search */
			mtr->commit();
			mtr->start();
			err = DB_RECORD_NOT_FOUND;
			goto func_end;
		}

		rec = btr_pcur_get_rec(pcur);
		my_offsets = offsets_;
		my_offsets = rec_get_offsets(rec, index, my_offsets,
					     index->n_fields,
					     ULINT_UNDEFINED, &heap);

		/* No match record */
		if (page_rec_is_supremum(rec) || !match->valid) {
			mtr->commit();
			mtr->start();
			err = DB_RECORD_NOT_FOUND;
			goto func_end;
		}

		goto retry;
	}

	my_offsets = offsets_;
	match_rec = match->matched_recs;
	end = match_rec->end();

	for (rtr_rec_vector::iterator it = match_rec->begin();
	     it != end; ++it) {
		rtr_rec_t*	rtr_rec = &(*it);

		my_offsets = rec_get_offsets(
			rtr_rec->r_rec, index, my_offsets, index->n_fields,
			ULINT_UNDEFINED, &heap);

		err = lock_sec_rec_read_check_and_lock(
			0, &match->block, rtr_rec->r_rec, index,
			my_offsets, static_cast<lock_mode>(mode),
			type, thr);

		if (err == DB_SUCCESS || err == DB_SUCCESS_LOCKED_REC) {
			rtr_rec->locked = true;
		} else if (err == DB_LOCK_WAIT) {
			goto re_scan;
		} else {
			goto func_end;
		}
	}

	match->locked = true;

func_end:
	rw_lock_x_unlock(&(match->block.lock));
	if (heap != NULL) {
		mem_heap_free(heap);
	}

	ut_ad(err != DB_LOCK_WAIT);

	return(err);
}

/*********************************************************************//**
Sets a lock on a record.
@return DB_SUCCESS, DB_SUCCESS_LOCKED_REC, or error code */
UNIV_INLINE
dberr_t
sel_set_rec_lock(
/*=============*/
	btr_pcur_t*		pcur,	/*!< in: cursor */
	const rec_t*		rec,	/*!< in: record */
	dict_index_t*		index,	/*!< in: index */
	const rec_offs*		offsets,/*!< in: rec_get_offsets(rec, index) */
	unsigned		mode,	/*!< in: lock mode */
	unsigned		type,	/*!< in: LOCK_ORDINARY, LOCK_GAP, or
					LOC_REC_NOT_GAP */
	que_thr_t*		thr,	/*!< in: query thread */
	mtr_t*			mtr)	/*!< in: mtr */
{
	trx_t*			trx;
	dberr_t			err = DB_SUCCESS;
	const buf_block_t*	block;

	block = btr_pcur_get_block(pcur);

	trx = thr_get_trx(thr);

	if (UT_LIST_GET_LEN(trx->lock.trx_locks) > 10000
	    && buf_pool.running_out()) {
		return DB_LOCK_TABLE_FULL;
	}

	if (dict_index_is_clust(index)) {
		err = lock_clust_rec_read_check_and_lock(
			0, block, rec, index, offsets,
			static_cast<lock_mode>(mode), type, thr);
	} else {

		if (dict_index_is_spatial(index)) {
			if (type == LOCK_GAP || type == LOCK_ORDINARY) {
				ut_ad(0);
				ib::error() << "Incorrectly request GAP lock "
					"on RTree";
				return(DB_SUCCESS);
			}
			err = sel_set_rtr_rec_lock(pcur, rec, index, offsets,
						   mode, type, thr, mtr);
		} else {
			err = lock_sec_rec_read_check_and_lock(
				0, block, rec, index, offsets,
				static_cast<lock_mode>(mode), type, thr);
		}
	}

	return(err);
}

/*********************************************************************//**
Opens a pcur to a table index. */
static
void
row_sel_open_pcur(
/*==============*/
	plan_t*		plan,	/*!< in: table plan */
	mtr_t*		mtr)	/*!< in/out: mini-transaction */
{
	dict_index_t*	index;
	func_node_t*	cond;
	que_node_t*	exp;
	ulint		n_fields;
	ulint		i;

	index = plan->index;

	/* Calculate the value of the search tuple: the exact match columns
	get their expressions evaluated when we evaluate the right sides of
	end_conds */

	cond = UT_LIST_GET_FIRST(plan->end_conds);

	while (cond) {
		eval_exp(que_node_get_next(cond->args));

		cond = UT_LIST_GET_NEXT(cond_list, cond);
	}

	if (plan->tuple) {
		n_fields = dtuple_get_n_fields(plan->tuple);

		if (plan->n_exact_match < n_fields) {
			/* There is a non-exact match field which must be
			evaluated separately */

			eval_exp(plan->tuple_exps[n_fields - 1]);
		}

		for (i = 0; i < n_fields; i++) {
			exp = plan->tuple_exps[i];

			dfield_copy_data(dtuple_get_nth_field(plan->tuple, i),
					 que_node_get_val(exp));
		}

		/* Open pcur to the index */

		btr_pcur_open_with_no_init(index, plan->tuple, plan->mode,
					   BTR_SEARCH_LEAF, &plan->pcur, mtr);
	} else {
		/* Open the cursor to the start or the end of the index
		(FALSE: no init) */

		btr_pcur_open_at_index_side(plan->asc, index, BTR_SEARCH_LEAF,
					    &(plan->pcur), false, 0, mtr);
	}

	ut_ad(plan->n_rows_prefetched == 0);
	ut_ad(plan->n_rows_fetched == 0);
	ut_ad(plan->cursor_at_end == FALSE);

	plan->pcur_is_open = TRUE;
}

/*********************************************************************//**
Restores a stored pcur position to a table index.
@return TRUE if the cursor should be moved to the next record after we
return from this function (moved to the previous, in the case of a
descending cursor) without processing again the current cursor
record */
static
ibool
row_sel_restore_pcur_pos(
/*=====================*/
	plan_t*		plan,	/*!< in: table plan */
	mtr_t*		mtr)	/*!< in: mtr */
{
	ibool	equal_position;
	ulint	relative_position;

	ut_ad(!plan->cursor_at_end);

	relative_position = btr_pcur_get_rel_pos(&(plan->pcur));

	equal_position =
	  btr_pcur_restore_position(BTR_SEARCH_LEAF, &plan->pcur, mtr) ==
	  btr_pcur_t::SAME_ALL;

	/* If the cursor is traveling upwards, and relative_position is

	(1) BTR_PCUR_BEFORE: this is not allowed, as we did not have a lock
	yet on the successor of the page infimum;
	(2) BTR_PCUR_AFTER: btr_pcur_restore_position placed the cursor on the
	first record GREATER than the predecessor of a page supremum; we have
	not yet processed the cursor record: no need to move the cursor to the
	next record;
	(3) BTR_PCUR_ON: btr_pcur_restore_position placed the cursor on the
	last record LESS or EQUAL to the old stored user record; (a) if
	equal_position is FALSE, this means that the cursor is now on a record
	less than the old user record, and we must move to the next record;
	(b) if equal_position is TRUE, then if
	plan->stored_cursor_rec_processed is TRUE, we must move to the next
	record, else there is no need to move the cursor. */

	if (plan->asc) {
		if (relative_position == BTR_PCUR_ON) {

			if (equal_position) {

				return(plan->stored_cursor_rec_processed);
			}

			return(TRUE);
		}

		ut_ad(relative_position == BTR_PCUR_AFTER
		      || relative_position == BTR_PCUR_AFTER_LAST_IN_TREE);

		return(FALSE);
	}

	/* If the cursor is traveling downwards, and relative_position is

	(1) BTR_PCUR_BEFORE: btr_pcur_restore_position placed the cursor on
	the last record LESS than the successor of a page infimum; we have not
	processed the cursor record: no need to move the cursor;
	(2) BTR_PCUR_AFTER: btr_pcur_restore_position placed the cursor on the
	first record GREATER than the predecessor of a page supremum; we have
	processed the cursor record: we should move the cursor to the previous
	record;
	(3) BTR_PCUR_ON: btr_pcur_restore_position placed the cursor on the
	last record LESS or EQUAL to the old stored user record; (a) if
	equal_position is FALSE, this means that the cursor is now on a record
	less than the old user record, and we need not move to the previous
	record; (b) if equal_position is TRUE, then if
	plan->stored_cursor_rec_processed is TRUE, we must move to the previous
	record, else there is no need to move the cursor. */

	if (relative_position == BTR_PCUR_BEFORE
	    || relative_position == BTR_PCUR_BEFORE_FIRST_IN_TREE) {

		return(FALSE);
	}

	if (relative_position == BTR_PCUR_ON) {

		if (equal_position) {

			return(plan->stored_cursor_rec_processed);
		}

		return(FALSE);
	}

	ut_ad(relative_position == BTR_PCUR_AFTER
	      || relative_position == BTR_PCUR_AFTER_LAST_IN_TREE);

	return(TRUE);
}

/*********************************************************************//**
Resets a plan cursor to a closed state. */
UNIV_INLINE
void
plan_reset_cursor(
/*==============*/
	plan_t*	plan)	/*!< in: plan */
{
	plan->pcur_is_open = FALSE;
	plan->cursor_at_end = FALSE;
	plan->n_rows_fetched = 0;
	plan->n_rows_prefetched = 0;
}

#ifdef BTR_CUR_HASH_ADAPT
/*********************************************************************//**
Tries to do a shortcut to fetch a clustered index record with a unique key,
using the hash index if possible (not always).
@return SEL_FOUND, SEL_EXHAUSTED, SEL_RETRY */
static
ulint
row_sel_try_search_shortcut(
/*========================*/
	sel_node_t*	node,	/*!< in: select node for a consistent read */
	plan_t*		plan,	/*!< in: plan for a unique search in clustered
				index */
	mtr_t*		mtr)	/*!< in: mtr */
{
	dict_index_t*	index = plan->index;

	ut_ad(node->read_view);
	ut_ad(plan->unique_search);
	ut_ad(!plan->must_get_clust);

	row_sel_open_pcur(plan, mtr);

	const rec_t* rec = btr_pcur_get_rec(&(plan->pcur));

	if (!page_rec_is_user_rec(rec) || rec_is_metadata(rec, *index)) {
retry:
		return(SEL_RETRY);
	}

	ut_ad(plan->mode == PAGE_CUR_GE);

	/* As the cursor is now placed on a user record after a search with
	the mode PAGE_CUR_GE, the up_match field in the cursor tells how many
	fields in the user record matched to the search tuple */

	if (btr_pcur_get_up_match(&(plan->pcur)) < plan->n_exact_match) {
exhausted:
		return(SEL_EXHAUSTED);
	}

	/* This is a non-locking consistent read: if necessary, fetch
	a previous version of the record */

	mem_heap_t*	heap		= NULL;
	rec_offs	offsets_[REC_OFFS_NORMAL_SIZE];
	rec_offs*	offsets		= offsets_;
	rec_offs_init(offsets_);
	offsets = rec_get_offsets(rec, index, offsets, index->n_core_fields,
				  ULINT_UNDEFINED, &heap);

	if (dict_index_is_clust(index)) {
		if (!lock_clust_rec_cons_read_sees(rec, index, offsets,
						   node->read_view)) {
			goto retry;
		}
	} else if (!srv_read_only_mode
		   && !lock_sec_rec_cons_read_sees(
			rec, index, node->read_view)) {
		goto retry;
	}

	if (rec_get_deleted_flag(rec, dict_table_is_comp(plan->table))) {
		goto exhausted;
	}

	/* Fetch the columns needed in test conditions.  The index
	record is protected by a page latch that was acquired when
	plan->pcur was positioned.  The latch will not be released
	until mtr->commit(). */

	row_sel_fetch_columns(index, rec, offsets,
			      UT_LIST_GET_FIRST(plan->columns));

	/* Test the rest of search conditions */

	if (!row_sel_test_other_conds(plan)) {
		goto exhausted;
	}

	ut_ad(plan->pcur.latch_mode == BTR_SEARCH_LEAF);

	plan->n_rows_fetched++;

	if (UNIV_LIKELY_NULL(heap)) {
		mem_heap_free(heap);
	}
	return(SEL_FOUND);
}
#endif /* BTR_CUR_HASH_ADAPT */

/*********************************************************************//**
Performs a select step.
@return DB_SUCCESS or error code */
static MY_ATTRIBUTE((warn_unused_result))
dberr_t
row_sel(
/*====*/
	sel_node_t*	node,	/*!< in: select node */
	que_thr_t*	thr)	/*!< in: query thread */
{
	dict_index_t*	index;
	plan_t*		plan;
	mtr_t		mtr;
	ibool		moved;
	rec_t*		rec;
	rec_t*		old_vers;
	rec_t*		clust_rec;
	ibool		consistent_read;

	/* The following flag becomes TRUE when we are doing a
	consistent read from a non-clustered index and we must look
	at the clustered index to find out the previous delete mark
	state of the non-clustered record: */

	ibool		cons_read_requires_clust_rec	= FALSE;
	ulint		cost_counter			= 0;
	ibool		cursor_just_opened;
	ibool		must_go_to_next;
	ibool		mtr_has_extra_clust_latch	= FALSE;
	/* TRUE if the search was made using
	a non-clustered index, and we had to
	access the clustered record: now &mtr
	contains a clustered index latch, and
	&mtr must be committed before we move
	to the next non-clustered record */
	dberr_t		err;
	mem_heap_t*	heap				= NULL;
	rec_offs	offsets_[REC_OFFS_NORMAL_SIZE];
	rec_offs*	offsets				= offsets_;
	rec_offs_init(offsets_);

	ut_ad(thr->run_node == node);

	if (node->read_view) {
		/* In consistent reads, we try to do with the hash index and
		not to use the buffer page get. This is to reduce memory bus
		load resulting from semaphore operations. The search latch
		will be s-locked when we access an index with a unique search
		condition, but not locked when we access an index with a
		less selective search condition. */

		consistent_read = TRUE;
	} else {
		consistent_read = FALSE;
	}

table_loop:
	/* TABLE LOOP
	----------
	This is the outer major loop in calculating a join. We come here when
	node->fetch_table changes, and after adding a row to aggregate totals
	and, of course, when this function is called. */

	ut_ad(mtr_has_extra_clust_latch == FALSE);

	plan = sel_node_get_nth_plan(node, node->fetch_table);
	index = plan->index;

	if (plan->n_rows_prefetched > 0) {
		sel_dequeue_prefetched_row(plan);

		goto next_table_no_mtr;
	}

	if (plan->cursor_at_end) {
		/* The cursor has already reached the result set end: no more
		rows to process for this table cursor, as also the prefetch
		stack was empty */

		ut_ad(plan->pcur_is_open);

		goto table_exhausted_no_mtr;
	}

	/* Open a cursor to index, or restore an open cursor position */

	mtr.start();

#ifdef BTR_CUR_HASH_ADAPT
	if (consistent_read && plan->unique_search && !plan->pcur_is_open
	    && !plan->must_get_clust) {
		switch (row_sel_try_search_shortcut(node, plan, &mtr)) {
		case SEL_FOUND:
			goto next_table;
		case SEL_EXHAUSTED:
			goto table_exhausted;
		default:
			ut_ad(0);
			/* fall through */
		case SEL_RETRY:
			break;
		}

		plan_reset_cursor(plan);

		mtr.commit();
		mtr.start();
	}
#endif /* BTR_CUR_HASH_ADAPT */

	if (!plan->pcur_is_open) {
		/* Evaluate the expressions to build the search tuple and
		open the cursor */
		row_sel_open_pcur(plan, &mtr);

		cursor_just_opened = TRUE;

		/* A new search was made: increment the cost counter */
		cost_counter++;
	} else {
		/* Restore pcur position to the index */

		must_go_to_next = row_sel_restore_pcur_pos(plan, &mtr);

		cursor_just_opened = FALSE;

		if (must_go_to_next) {
			/* We have already processed the cursor record: move
			to the next */

			goto next_rec;
		}
	}

rec_loop:
	/* RECORD LOOP
	-----------
	In this loop we use pcur and try to fetch a qualifying row, and
	also fill the prefetch buffer for this table if n_rows_fetched has
	exceeded a threshold. While we are inside this loop, the following
	holds:
	(1) &mtr is started,
	(2) pcur is positioned and open.

	NOTE that if cursor_just_opened is TRUE here, it means that we came
	to this point right after row_sel_open_pcur. */

	ut_ad(mtr_has_extra_clust_latch == FALSE);

	rec = btr_pcur_get_rec(&(plan->pcur));

	/* PHASE 1: Set a lock if specified */

	if (!node->asc && cursor_just_opened
	    && !page_rec_is_supremum(rec)) {

		/* Do not support "descending search" for Spatial index */
		ut_ad(!dict_index_is_spatial(index));

		/* When we open a cursor for a descending search, we must set
		a next-key lock on the successor record: otherwise it would
		be possible to insert new records next to the cursor position,
		and it might be that these new records should appear in the
		search result set, resulting in the phantom problem. */

		if (!consistent_read) {
			rec_t*	next_rec = page_rec_get_next(rec);
			unsigned lock_type;
			trx_t*	trx;

			trx = thr_get_trx(thr);

			offsets = rec_get_offsets(next_rec, index, offsets,
						  index->n_core_fields,
						  ULINT_UNDEFINED, &heap);

			/* At READ UNCOMMITTED or READ COMMITTED
			isolation level, we lock only the record,
			i.e., next-key locking is not used. */
			if (trx->isolation_level <= TRX_ISO_READ_COMMITTED) {
				if (page_rec_is_supremum(next_rec)) {
					goto skip_lock;
				}

				lock_type = LOCK_REC_NOT_GAP;
			} else {
				lock_type = LOCK_ORDINARY;
			}

			err = sel_set_rec_lock(&plan->pcur,
					       next_rec, index, offsets,
					       node->row_lock_mode,
					       lock_type, thr, &mtr);

			switch (err) {
			case DB_SUCCESS_LOCKED_REC:
				err = DB_SUCCESS;
				/* fall through */
			case DB_SUCCESS:
				break;
			default:
				/* Note that in this case we will store in pcur
				the PREDECESSOR of the record we are waiting
				the lock for */
				goto lock_wait_or_error;
			}
		}
	}

skip_lock:
	if (page_rec_is_infimum(rec)) {

		/* The infimum record on a page cannot be in the result set,
		and neither can a record lock be placed on it: we skip such
		a record. We also increment the cost counter as we may have
		processed yet another page of index. */

		cost_counter++;

		goto next_rec;
	}

	if (rec_is_metadata(rec, *index)) {
		/* Skip the metadata pseudo-record. */
		cost_counter++;
		goto next_rec;
	}

	if (!consistent_read) {
		/* Try to place a lock on the index record */
		unsigned lock_type;
		trx_t*	trx;

		offsets = rec_get_offsets(rec, index, offsets,
					  index->n_core_fields,
					  ULINT_UNDEFINED, &heap);

		trx = thr_get_trx(thr);

		/* At READ UNCOMMITTED or READ COMMITTED isolation level,
		we lock only the record, i.e., next-key locking is
		not used. */
		if (trx->isolation_level <= TRX_ISO_READ_COMMITTED
		    || dict_index_is_spatial(index)) {

			if (page_rec_is_supremum(rec)) {

				goto next_rec;
			}

			lock_type = LOCK_REC_NOT_GAP;
		} else {
			lock_type = LOCK_ORDINARY;
		}

		err = sel_set_rec_lock(&plan->pcur,
				       rec, index, offsets,
				       node->row_lock_mode, lock_type,
				       thr, &mtr);

		switch (err) {
		case DB_SUCCESS_LOCKED_REC:
			err = DB_SUCCESS;
			/* fall through */
		case DB_SUCCESS:
			break;
		default:
			goto lock_wait_or_error;
		}
	}

	if (page_rec_is_supremum(rec)) {

		/* A page supremum record cannot be in the result set: skip
		it now when we have placed a possible lock on it */

		goto next_rec;
	}

	ut_ad(page_rec_is_user_rec(rec));

	if (cost_counter > SEL_COST_LIMIT) {

		/* Now that we have placed the necessary locks, we can stop
		for a while and store the cursor position; NOTE that if we
		would store the cursor position BEFORE placing a record lock,
		it might happen that the cursor would jump over some records
		that another transaction could meanwhile insert adjacent to
		the cursor: this would result in the phantom problem. */

		goto stop_for_a_while;
	}

	/* PHASE 2: Check a mixed index mix id if needed */

	if (plan->unique_search && cursor_just_opened) {

		ut_ad(plan->mode == PAGE_CUR_GE);

		/* As the cursor is now placed on a user record after a search
		with the mode PAGE_CUR_GE, the up_match field in the cursor
		tells how many fields in the user record matched to the search
		tuple */

		if (btr_pcur_get_up_match(&(plan->pcur))
		    < plan->n_exact_match) {
			goto table_exhausted;
		}

		/* Ok, no need to test end_conds or mix id */

	}

	/* We are ready to look at a possible new index entry in the result
	set: the cursor is now placed on a user record */

	/* PHASE 3: Get previous version in a consistent read */

	cons_read_requires_clust_rec = FALSE;
	offsets = rec_get_offsets(rec, index, offsets, index->n_core_fields,
				  ULINT_UNDEFINED, &heap);

	if (consistent_read) {
		/* This is a non-locking consistent read: if necessary, fetch
		a previous version of the record */

		if (dict_index_is_clust(index)) {

			if (!lock_clust_rec_cons_read_sees(
					rec, index, offsets, node->read_view)) {

				err = row_sel_build_prev_vers(
					node->read_view, index, rec,
					&offsets, &heap, &plan->old_vers_heap,
					&old_vers, &mtr);

				if (err != DB_SUCCESS) {

					goto lock_wait_or_error;
				}

				if (old_vers == NULL) {
					/* The record does not exist
					in our read view. Skip it, but
					first attempt to determine
					whether the index segment we
					are searching through has been
					exhausted. */

					offsets = rec_get_offsets(
						rec, index, offsets,
						index->n_core_fields,
						ULINT_UNDEFINED, &heap);

					/* Fetch the columns needed in
					test conditions. The clustered
					index record is protected by a
					page latch that was acquired
					by row_sel_open_pcur() or
					row_sel_restore_pcur_pos().
					The latch will not be released
					until mtr.commit(). */

					row_sel_fetch_columns(
						index, rec, offsets,
						UT_LIST_GET_FIRST(
							plan->columns));

					if (!row_sel_test_end_conds(plan)) {

						goto table_exhausted;
					}

					goto next_rec;
				}

				rec = old_vers;
			}
		} else if (!srv_read_only_mode
			   && !lock_sec_rec_cons_read_sees(
				   rec, index, node->read_view)) {

			cons_read_requires_clust_rec = TRUE;
		}
	}

	/* PHASE 4: Test search end conditions and deleted flag */

	/* Fetch the columns needed in test conditions.  The record is
	protected by a page latch that was acquired by
	row_sel_open_pcur() or row_sel_restore_pcur_pos().  The latch
	will not be released until mtr.commit(). */

	row_sel_fetch_columns(index, rec, offsets,
			      UT_LIST_GET_FIRST(plan->columns));

	/* Test the selection end conditions: these can only contain columns
	which already are found in the index, even though the index might be
	non-clustered */

	if (plan->unique_search && cursor_just_opened) {

		/* No test necessary: the test was already made above */

	} else if (!row_sel_test_end_conds(plan)) {

		goto table_exhausted;
	}

	if (rec_get_deleted_flag(rec, dict_table_is_comp(plan->table))
	    && !cons_read_requires_clust_rec) {

		/* The record is delete marked: we can skip it if this is
		not a consistent read which might see an earlier version
		of a non-clustered index record */

		if (plan->unique_search) {

			goto table_exhausted;
		}

		goto next_rec;
	}

	/* PHASE 5: Get the clustered index record, if needed and if we did
	not do the search using the clustered index */

	if (plan->must_get_clust || cons_read_requires_clust_rec) {

		/* It was a non-clustered index and we must fetch also the
		clustered index record */

		err = row_sel_get_clust_rec(node, plan, rec, thr, &clust_rec,
					    &mtr);
		mtr_has_extra_clust_latch = TRUE;

		if (err != DB_SUCCESS) {

			goto lock_wait_or_error;
		}

		/* Retrieving the clustered record required a search:
		increment the cost counter */

		cost_counter++;

		if (clust_rec == NULL) {
			/* The record did not exist in the read view */
			ut_ad(consistent_read);

			goto next_rec;
		}

		if (rec_get_deleted_flag(clust_rec,
					 dict_table_is_comp(plan->table))) {
			/* In delete-marked records, DB_TRX_ID must
			always refer to an existing update_undo log record. */
			ut_ad(rec_get_trx_id(clust_rec,
					     dict_table_get_first_index(
						     plan->table)));

			/* The record is delete marked: we can skip it */

			goto next_rec;
		}

		if (node->can_get_updated) {

			btr_pcur_store_position(&(plan->clust_pcur), &mtr);
		}
	}

	/* PHASE 6: Test the rest of search conditions */

	if (!row_sel_test_other_conds(plan)) {

		if (plan->unique_search) {

			goto table_exhausted;
		}

		goto next_rec;
	}

	/* PHASE 7: We found a new qualifying row for the current table; push
	the row if prefetch is on, or move to the next table in the join */

	plan->n_rows_fetched++;

	ut_ad(plan->pcur.latch_mode == BTR_SEARCH_LEAF);

	if ((plan->n_rows_fetched <= SEL_PREFETCH_LIMIT)
	    || plan->unique_search || plan->no_prefetch) {

		/* No prefetch in operation: go to the next table */

		goto next_table;
	}

	sel_enqueue_prefetched_row(plan);

	if (plan->n_rows_prefetched == SEL_MAX_N_PREFETCH) {

		/* The prefetch buffer is now full */

		sel_dequeue_prefetched_row(plan);

		goto next_table;
	}

next_rec:
	if (mtr_has_extra_clust_latch) {

		/* We must commit &mtr if we are moving to the next
		non-clustered index record, because we could break the
		latching order if we would access a different clustered
		index page right away without releasing the previous. */

		goto commit_mtr_for_a_while;
	}

	if (node->asc) {
		moved = btr_pcur_move_to_next(&(plan->pcur), &mtr);
	} else {
		moved = btr_pcur_move_to_prev(&(plan->pcur), &mtr);
	}

	if (!moved) {

		goto table_exhausted;
	}

	cursor_just_opened = FALSE;

	/* END OF RECORD LOOP
	------------------ */
	goto rec_loop;

next_table:
	/* We found a record which satisfies the conditions: we can move to
	the next table or return a row in the result set */

	ut_ad(btr_pcur_is_on_user_rec(&plan->pcur));

	if (plan->unique_search && !node->can_get_updated) {

		plan->cursor_at_end = TRUE;
	} else {
		plan->stored_cursor_rec_processed = TRUE;

		btr_pcur_store_position(&(plan->pcur), &mtr);
	}

	mtr.commit();

	mtr_has_extra_clust_latch = FALSE;

next_table_no_mtr:
	/* If we use 'goto' to this label, it means that the row was popped
	from the prefetched rows stack, and &mtr is already committed */

	if (node->fetch_table + 1 == node->n_tables) {

		sel_eval_select_list(node);

		if (node->is_aggregate) {

			goto table_loop;
		}

		sel_assign_into_var_values(node->into_list, node);

		thr->run_node = que_node_get_parent(node);

		err = DB_SUCCESS;
		goto func_exit;
	}

	node->fetch_table++;

	/* When we move to the next table, we first reset the plan cursor:
	we do not care about resetting it when we backtrack from a table */

	plan_reset_cursor(sel_node_get_nth_plan(node, node->fetch_table));

	goto table_loop;

table_exhausted:
	/* The table cursor pcur reached the result set end: backtrack to the
	previous table in the join if we do not have cached prefetched rows */

	plan->cursor_at_end = TRUE;

	mtr.commit();

	mtr_has_extra_clust_latch = FALSE;

	if (plan->n_rows_prefetched > 0) {
		/* The table became exhausted during a prefetch */

		sel_dequeue_prefetched_row(plan);

		goto next_table_no_mtr;
	}

table_exhausted_no_mtr:
	if (node->fetch_table == 0) {
		err = DB_SUCCESS;

		if (node->is_aggregate && !node->aggregate_already_fetched) {

			node->aggregate_already_fetched = TRUE;

			sel_assign_into_var_values(node->into_list, node);

			thr->run_node = que_node_get_parent(node);
		} else {
			node->state = SEL_NODE_NO_MORE_ROWS;

			thr->run_node = que_node_get_parent(node);
		}

		goto func_exit;
	}

	node->fetch_table--;

	goto table_loop;

stop_for_a_while:
	/* Return control for a while to que_run_threads, so that runaway
	queries can be canceled. NOTE that when we come here, we must, in a
	locking read, have placed the necessary (possibly waiting request)
	record lock on the cursor record or its successor: when we reposition
	the cursor, this record lock guarantees that nobody can meanwhile have
	inserted new records which should have appeared in the result set,
	which would result in the phantom problem. */

	plan->stored_cursor_rec_processed = FALSE;
	btr_pcur_store_position(&(plan->pcur), &mtr);

	mtr.commit();
	ut_ad(!sync_check_iterate(sync_check()));

	err = DB_SUCCESS;
	goto func_exit;

commit_mtr_for_a_while:
	/* Stores the cursor position and commits &mtr; this is used if
	&mtr may contain latches which would break the latching order if
	&mtr would not be committed and the latches released. */

	plan->stored_cursor_rec_processed = TRUE;

	btr_pcur_store_position(&(plan->pcur), &mtr);

	mtr.commit();

	mtr_has_extra_clust_latch = FALSE;
	ut_ad(!sync_check_iterate(dict_sync_check()));

	goto table_loop;

lock_wait_or_error:
	/* See the note at stop_for_a_while: the same holds for this case */

	ut_ad(!btr_pcur_is_before_first_on_page(&plan->pcur) || !node->asc);

	plan->stored_cursor_rec_processed = FALSE;
	btr_pcur_store_position(&(plan->pcur), &mtr);

	mtr.commit();

func_exit:
	ut_ad(!sync_check_iterate(dict_sync_check()));

	if (heap != NULL) {
		mem_heap_free(heap);
	}
	return(err);
}

/**********************************************************************//**
Performs a select step. This is a high-level function used in SQL execution
graphs.
@return query thread to run next or NULL */
que_thr_t*
row_sel_step(
/*=========*/
	que_thr_t*	thr)	/*!< in: query thread */
{
	sel_node_t*	node;

	ut_ad(thr);

	node = static_cast<sel_node_t*>(thr->run_node);

	ut_ad(que_node_get_type(node) == QUE_NODE_SELECT);

	/* If this is a new time this node is executed (or when execution
	resumes after wait for a table intention lock), set intention locks
	on the tables, or assign a read view */

	if (node->into_list && (thr->prev_node == que_node_get_parent(node))) {

		node->state = SEL_NODE_OPEN;
	}

	if (node->state == SEL_NODE_OPEN) {

		/* It may be that the current session has not yet started
		its transaction, or it has been committed: */

		trx_start_if_not_started_xa(thr_get_trx(thr), false);

		plan_reset_cursor(sel_node_get_nth_plan(node, 0));

		if (node->consistent_read) {
			trx_t *trx = thr_get_trx(thr);
			/* Assign a read view for the query */
			trx->read_view.open(trx);
			node->read_view = trx->read_view.is_open() ?
					  &trx->read_view : NULL;
		} else {
			sym_node_t*	table_node;
			lock_mode	i_lock_mode;

			if (node->set_x_locks) {
				i_lock_mode = LOCK_IX;
			} else {
				i_lock_mode = LOCK_IS;
			}

			for (table_node = node->table_list;
			     table_node != 0;
			     table_node = static_cast<sym_node_t*>(
					que_node_get_next(table_node))) {

				dberr_t	err = lock_table(
					0, table_node->table, i_lock_mode,
					thr);

				if (err != DB_SUCCESS) {
					trx_t*	trx;

					trx = thr_get_trx(thr);
					trx->error_state = err;

					return(NULL);
				}
			}
		}

		/* If this is an explicit cursor, copy stored procedure
		variable values, so that the values cannot change between
		fetches (currently, we copy them also for non-explicit
		cursors) */

		if (node->explicit_cursor
		    && UT_LIST_GET_FIRST(node->copy_variables)) {

			row_sel_copy_input_variable_vals(node);
		}

		node->state = SEL_NODE_FETCH;
		node->fetch_table = 0;

		if (node->is_aggregate) {
			/* Reset the aggregate total values */
			sel_reset_aggregate_vals(node);
		}
	}

	dberr_t	err = row_sel(node, thr);

	/* NOTE! if queries are parallelized, the following assignment may
	have problems; the assignment should be made only if thr is the
	only top-level thr in the graph: */

	thr->graph->last_sel_node = node;

	if (err != DB_SUCCESS) {
		thr_get_trx(thr)->error_state = err;

		return(NULL);
	}

	return(thr);
}

/**********************************************************************//**
Performs a fetch for a cursor.
@return query thread to run next or NULL */
que_thr_t*
fetch_step(
/*=======*/
	que_thr_t*	thr)	/*!< in: query thread */
{
	sel_node_t*	sel_node;
	fetch_node_t*	node;

	ut_ad(thr);

	node = static_cast<fetch_node_t*>(thr->run_node);
	sel_node = node->cursor_def;

	ut_ad(que_node_get_type(node) == QUE_NODE_FETCH);

	if (thr->prev_node != que_node_get_parent(node)) {

		if (sel_node->state != SEL_NODE_NO_MORE_ROWS) {

			if (node->into_list) {
				sel_assign_into_var_values(node->into_list,
							   sel_node);
			} else {
				ibool ret = (*node->func->func)(
					sel_node, node->func->arg);

				if (!ret) {
					sel_node->state
						 = SEL_NODE_NO_MORE_ROWS;
				}
			}
		}

		thr->run_node = que_node_get_parent(node);

		return(thr);
	}

	/* Make the fetch node the parent of the cursor definition for
	the time of the fetch, so that execution knows to return to this
	fetch node after a row has been selected or we know that there is
	no row left */

	sel_node->common.parent = node;

	if (sel_node->state == SEL_NODE_CLOSED) {
		ib::error() << "fetch called on a closed cursor";

		thr_get_trx(thr)->error_state = DB_ERROR;

		return(NULL);
	}

	thr->run_node = sel_node;

	return(thr);
}

/***********************************************************//**
Prints a row in a select result.
@return query thread to run next or NULL */
que_thr_t*
row_printf_step(
/*============*/
	que_thr_t*	thr)	/*!< in: query thread */
{
	row_printf_node_t*	node;
	sel_node_t*		sel_node;
	que_node_t*		arg;

	ut_ad(thr);

	node = static_cast<row_printf_node_t*>(thr->run_node);

	sel_node = node->sel_node;

	ut_ad(que_node_get_type(node) == QUE_NODE_ROW_PRINTF);

	if (thr->prev_node == que_node_get_parent(node)) {

		/* Reset the cursor */
		sel_node->state = SEL_NODE_OPEN;

		/* Fetch next row to print */

		thr->run_node = sel_node;

		return(thr);
	}

	if (sel_node->state != SEL_NODE_FETCH) {

		ut_ad(sel_node->state == SEL_NODE_NO_MORE_ROWS);

		/* No more rows to print */

		thr->run_node = que_node_get_parent(node);

		return(thr);
	}

	arg = sel_node->select_list;

	while (arg) {
		dfield_print_also_hex(que_node_get_val(arg));

		fputs(" ::: ", stderr);

		arg = que_node_get_next(arg);
	}

	putc('\n', stderr);

	/* Fetch next row to print */

	thr->run_node = sel_node;

	return(thr);
}

/****************************************************************//**
Converts a key value stored in MySQL format to an Innobase dtuple. The last
field of the key value may be just a prefix of a fixed length field: hence
the parameter key_len. But currently we do not allow search keys where the
last field is only a prefix of the full key field len and print a warning if
such appears. A counterpart of this function is
ha_innobase::store_key_val_for_row() in ha_innodb.cc. */
void
row_sel_convert_mysql_key_to_innobase(
/*==================================*/
	dtuple_t*	tuple,		/*!< in/out: tuple where to build;
					NOTE: we assume that the type info
					in the tuple is already according
					to index! */
	byte*		buf,		/*!< in: buffer to use in field
					conversions; NOTE that dtuple->data
					may end up pointing inside buf so
					do not discard that buffer while
					the tuple is being used. See
					row_mysql_store_col_in_innobase_format()
					in the case of DATA_INT */
	ulint		buf_len,	/*!< in: buffer length */
	dict_index_t*	index,		/*!< in: index of the key value */
	const byte*	key_ptr,	/*!< in: MySQL key value */
	ulint		key_len)	/*!< in: MySQL key value length */
{
	byte*		original_buf	= buf;
	const byte*	original_key_ptr = key_ptr;
	dict_field_t*	field;
	dfield_t*	dfield;
	ulint		data_offset;
	ulint		data_len;
	ulint		data_field_len;
	ibool		is_null;
	const byte*	key_end;
	ulint		n_fields = 0;

	/* For documentation of the key value storage format in MySQL, see
	ha_innobase::store_key_val_for_row() in ha_innodb.cc. */

	key_end = key_ptr + key_len;

	/* Permit us to access any field in the tuple (ULINT_MAX): */

	dtuple_set_n_fields(tuple, ULINT_MAX);

	dfield = dtuple_get_nth_field(tuple, 0);
	field = dict_index_get_nth_field(index, 0);

	if (UNIV_UNLIKELY(dfield_get_type(dfield)->mtype == DATA_SYS)) {
		/* A special case: we are looking for a position in the
		generated clustered index which InnoDB automatically added
		to a table with no primary key: the first and the only
		ordering column is ROW_ID which InnoDB stored to the key_ptr
		buffer. */

		ut_a(key_len == DATA_ROW_ID_LEN);

		dfield_set_data(dfield, key_ptr, DATA_ROW_ID_LEN);

		dtuple_set_n_fields(tuple, 1);

		return;
	}

	while (key_ptr < key_end) {

		ulint	type = dfield_get_type(dfield)->mtype;
		ut_a(field->col->mtype == type);

		data_offset = 0;
		is_null = FALSE;

		if (!(dfield_get_type(dfield)->prtype & DATA_NOT_NULL)) {
			/* The first byte in the field tells if this is
			an SQL NULL value */

			data_offset = 1;

			if (*key_ptr != 0) {
				dfield_set_null(dfield);

				is_null = TRUE;
			}
		}

		/* Calculate data length and data field total length */
		if (DATA_LARGE_MTYPE(type) || DATA_GEOMETRY_MTYPE(type)) {

			/* For R-tree index, data length should be the
			total size of the wkb data.*/
			if (dict_index_is_spatial(index)) {
				ut_ad(DATA_GEOMETRY_MTYPE(type));
				data_len = key_len;
				data_field_len = data_offset + data_len;
			} else {
				/* The key field is a column prefix of a BLOB
				or TEXT. */

				ut_a(field->prefix_len > 0);

				/* MySQL stores the actual data length to the
				first 2 bytes after the optional SQL NULL
				marker byte. The storage format is
				little-endian, that is, the most significant
				byte at a higher address. In UTF-8, MySQL
				seems to reserve field->prefix_len bytes for
				storing this field in the key value buffer,
				even though the actual value only takes data
				len bytes from the start. */

				data_len = ulint(key_ptr[data_offset])
					| ulint(key_ptr[data_offset + 1]) << 8;
				data_field_len = data_offset + 2
					+ field->prefix_len;

				data_offset += 2;

				/* Now that we know the length, we store the
				column value like it would be a fixed char
				field */
			}


		} else if (field->prefix_len > 0) {
			/* Looks like MySQL pads unused end bytes in the
			prefix with space. Therefore, also in UTF-8, it is ok
			to compare with a prefix containing full prefix_len
			bytes, and no need to take at most prefix_len / 3
			UTF-8 characters from the start.
			If the prefix is used as the upper end of a LIKE
			'abc%' query, then MySQL pads the end with chars
			0xff. TODO: in that case does it any harm to compare
			with the full prefix_len bytes. How do characters
			0xff in UTF-8 behave? */

			data_len = field->prefix_len;
			data_field_len = data_offset + data_len;
		} else {
			data_len = dfield_get_type(dfield)->len;
			data_field_len = data_offset + data_len;
		}

		if ((dtype_get_mysql_type(dfield_get_type(dfield))
		     == DATA_MYSQL_TRUE_VARCHAR)
		    && (type != DATA_INT)) {
			/* In a MySQL key value format, a true VARCHAR is
			always preceded by 2 bytes of a length field.
			dfield_get_type(dfield)->len returns the maximum
			'payload' len in bytes. That does not include the
			2 bytes that tell the actual data length.

			We added the check != DATA_INT to make sure we do
			not treat MySQL ENUM or SET as a true VARCHAR! */

			data_len += 2;
			data_field_len += 2;
		}

		/* Storing may use at most data_len bytes of buf */

		if (UNIV_LIKELY(!is_null)) {
			buf = row_mysql_store_col_in_innobase_format(
					dfield, buf,
					FALSE, /* MySQL key value format col */
					key_ptr + data_offset, data_len,
					dict_table_is_comp(index->table));
			ut_a(buf <= original_buf + buf_len);
		}

		key_ptr += data_field_len;

		if (UNIV_UNLIKELY(key_ptr > key_end)) {
			/* The last field in key was not a complete key field
			but a prefix of it.

			Print a warning about this! HA_READ_PREFIX_LAST does
			not currently work in InnoDB with partial-field key
			value prefixes. Since MySQL currently uses a padding
			trick to calculate LIKE 'abc%' type queries there
			should never be partial-field prefixes in searches. */

			ib::warn() << "Using a partial-field key prefix in"
				" search, index " << index->name
				<< " of table " << index->table->name
				<< ". Last data field length "
				<< data_field_len << " bytes, key ptr now"
				" exceeds key end by " << (key_ptr - key_end)
				<< " bytes. Key value in the MySQL format:";

			ut_print_buf(stderr, original_key_ptr, key_len);
			putc('\n', stderr);

			if (!is_null) {
				ulint	len = dfield_get_len(dfield);
				dfield_set_len(dfield, len
					       - (ulint) (key_ptr - key_end));
			}
			ut_ad(0);
		}

		n_fields++;
		field++;
		dfield++;
	}

	ut_a(buf <= original_buf + buf_len);

	/* We set the length of tuple to n_fields: we assume that the memory
	area allocated for it is big enough (usually bigger than n_fields). */

	dtuple_set_n_fields(tuple, n_fields);
}

/**************************************************************//**
Stores a non-SQL-NULL field in the MySQL format. The counterpart of this
function is row_mysql_store_col_in_innobase_format() in row0mysql.cc. */
void
row_sel_field_store_in_mysql_format_func(
	byte*		dest,
	const mysql_row_templ_t* templ,
#ifdef UNIV_DEBUG
	const dict_index_t* index,
	ulint		field_no,
#endif /* UNIV_DEBUG */
	const byte*	data,
	ulint		len)
{
#ifdef UNIV_DEBUG
	const dict_field_t*	field
		= templ->is_virtual
			 ? NULL : dict_index_get_nth_field(index, field_no);
#endif /* UNIV_DEBUG */

	ut_ad(len != UNIV_SQL_NULL);
	MEM_CHECK_DEFINED(data, len);
	MEM_CHECK_ADDRESSABLE(dest, templ->mysql_col_len);
	MEM_UNDEFINED(dest, templ->mysql_col_len);

	byte* pad = dest + len;

	switch (templ->type) {
		const byte*	field_end;
	case DATA_VARCHAR:
	case DATA_VARMYSQL:
	case DATA_BINARY:
		field_end = dest + templ->mysql_col_len;

		if (templ->mysql_type == DATA_MYSQL_TRUE_VARCHAR) {
			/* This is a >= 5.0.3 type true VARCHAR. Store the
			length of the data to the first byte or the first
			two bytes of dest. */

			dest = row_mysql_store_true_var_len(
				dest, len, templ->mysql_length_bytes);
			/* Copy the actual data. Leave the rest of the
			buffer uninitialized. */
			memcpy(dest, data, len);
			break;
		}

		/* Copy the actual data */
		memcpy(dest, data, len);

		/* Pad with trailing spaces. */

		if (pad == field_end) {
			break;
		}

		if (UNIV_UNLIKELY(templ->type == DATA_FIXBINARY)) {
			memset(pad, 0, field_end - pad);
			break;
		}

		ut_ad(templ->mbminlen <= templ->mbmaxlen);

		/* We treat some Unicode charset strings specially. */
		switch (templ->mbminlen) {
		case 4:
			/* InnoDB should never have stripped partial
			UTF-32 characters. */
			ut_a(!(len & 3));
			break;
		case 2:
			/* A space char is two bytes,
			0x0020 in UCS2 and UTF-16 */

			if (UNIV_UNLIKELY(len & 1)) {
				/* A 0x20 has been stripped from the column.
				Pad it back. */

				if (pad < field_end) {
					*pad++ = 0x20;
				}
			}
		}

		row_mysql_pad_col(templ->mbminlen, pad,
				  ulint(field_end - pad));
		break;

	case DATA_BLOB:
		/* Store a pointer to the BLOB buffer to dest: the BLOB was
		already copied to the buffer in row_sel_store_mysql_rec */

		row_mysql_store_blob_ref(dest, templ->mysql_col_len, data,
					 len);
		break;

	case DATA_GEOMETRY:
		/* We store all geometry data as BLOB data at server layer. */
		row_mysql_store_geometry(dest, templ->mysql_col_len, data, len);
		break;

	case DATA_MYSQL:
		memcpy(dest, data, len);

		ut_ad(templ->mysql_col_len >= len);
		ut_ad(templ->mbmaxlen >= templ->mbminlen);

		/* If field_no equals to templ->icp_rec_field_no,
		we are examining a row pointed by "icp_rec_field_no".
		There is possibility that icp_rec_field_no refers to
		a field in a secondary index while templ->rec_field_no
		points to field in a primary index. The length
		should still be equal, unless the field pointed
		by icp_rec_field_no has a prefix */
		ut_ad(templ->mbmaxlen > templ->mbminlen
		      || templ->mysql_col_len == len
		      || (field_no == templ->icp_rec_field_no
			  && field->prefix_len > 0));

		/* The following assertion would fail for old tables
		containing UTF-8 ENUM columns due to Bug #9526. */
		ut_ad(!templ->mbmaxlen
		      || !(templ->mysql_col_len % templ->mbmaxlen));
		ut_ad(len * templ->mbmaxlen >= templ->mysql_col_len
		      || (field_no == templ->icp_rec_field_no
			  && field->prefix_len > 0)
		      || templ->rec_field_is_prefix);

		ut_ad(templ->is_virtual
		      || !(field->prefix_len % templ->mbmaxlen));

		if (templ->mbminlen == 1 && templ->mbmaxlen != 1) {
			/* Pad with spaces. This undoes the stripping
			done in row0mysql.cc, function
			row_mysql_store_col_in_innobase_format(). */

			memset(pad, 0x20, templ->mysql_col_len - len);
		}
		break;

	default:
#ifdef UNIV_DEBUG
	case DATA_SYS_CHILD:
	case DATA_SYS:
		/* These column types should never be shipped to MySQL. */
		ut_ad(0);
		/* fall through */

	case DATA_CHAR:
	case DATA_FIXBINARY:
	case DATA_FLOAT:
	case DATA_DOUBLE:
	case DATA_DECIMAL:
#endif /* UNIV_DEBUG */
		ut_ad((templ->is_virtual && !field)
		      || (field && field->prefix_len
				? field->prefix_len == len
				: templ->mysql_col_len == len));
		memcpy(dest, data, len);
		break;

	case DATA_INT:
		/* Convert InnoDB big-endian integer to little-endian
		format, sign bit restored to 2's complement form */
		DBUG_ASSERT(templ->mysql_col_len == len);

		byte* ptr = pad;
		do *--ptr = *data++; while (ptr != dest);
		if (!templ->is_unsigned) {
			pad[-1] ^= 0x80;
		}
	}
}

/** Convert a field in the Innobase format to a field in the MySQL format.
@param[out]	mysql_rec		record in the MySQL format
@param[in,out]	prebuilt		prebuilt struct
@param[in]	rec			InnoDB record; must be protected
					by a page latch
@param[in]	index			index of rec
@param[in]	offsets			array returned by rec_get_offsets()
@param[in]	field_no		templ->rec_field_no or
					templ->clust_rec_field_no
					or templ->icp_rec_field_no
@param[in]	templ			row template
*/
static MY_ATTRIBUTE((warn_unused_result))
ibool
row_sel_store_mysql_field(
	byte*			mysql_rec,
	row_prebuilt_t*		prebuilt,
	const rec_t*		rec,
	const dict_index_t*	index,
	const rec_offs*		offsets,
	ulint			field_no,
	const mysql_row_templ_t*templ)
{
	DBUG_ENTER("row_sel_store_mysql_field_func");

	const byte*	data;
	ulint		len;

	ut_ad(prebuilt->default_rec);
	ut_ad(templ);
	ut_ad(templ >= prebuilt->mysql_template);
	ut_ad(templ < &prebuilt->mysql_template[prebuilt->n_template]);
	ut_ad(field_no == templ->clust_rec_field_no
	      || field_no == templ->rec_field_no
	      || field_no == templ->icp_rec_field_no);
	ut_ad(rec_offs_validate(rec, index, offsets));

	if (UNIV_UNLIKELY(rec_offs_nth_extern(offsets, field_no) != 0)) {

		mem_heap_t*	heap;
		/* Copy an externally stored field to a temporary heap */

		ut_ad(field_no == templ->clust_rec_field_no);

		if (DATA_LARGE_MTYPE(templ->type)) {
			if (prebuilt->blob_heap == NULL) {
				prebuilt->blob_heap = mem_heap_create(
					srv_page_size);
			}

			heap = prebuilt->blob_heap;
		} else {
			heap = mem_heap_create(srv_page_size);
		}

		/* NOTE: if we are retrieving a big BLOB, we may
		already run out of memory in the next call, which
		causes an assert */

		data = btr_rec_copy_externally_stored_field(
			rec, offsets, prebuilt->table->space->zip_size(),
			field_no, &len, heap);

		if (UNIV_UNLIKELY(!data)) {
			/* The externally stored field was not written
			yet. This record should only be seen by
			trx_rollback_recovered() or any
			TRX_ISO_READ_UNCOMMITTED transactions. */

			if (heap != prebuilt->blob_heap) {
				mem_heap_free(heap);
			}

			ut_a(prebuilt->trx->isolation_level
			     == TRX_ISO_READ_UNCOMMITTED);
			DBUG_RETURN(FALSE);
		}

		ut_a(len != UNIV_SQL_NULL);

		row_sel_field_store_in_mysql_format(
			mysql_rec + templ->mysql_col_offset,
			templ, index, field_no, data, len);

		if (heap != prebuilt->blob_heap) {
			mem_heap_free(heap);
		}
	} else {
		/* The field is stored in the index record, or
		in the metadata for instant ADD COLUMN. */
		data = rec_get_nth_cfield(rec, index, offsets, field_no, &len);

		if (len == UNIV_SQL_NULL) {
			/* MySQL assumes that the field for an SQL
			NULL value is set to the default value. */
			ut_ad(templ->mysql_null_bit_mask);

			MEM_CHECK_DEFINED(prebuilt->default_rec
					  + templ->mysql_col_offset,
					  templ->mysql_col_len);
#if defined __GNUC__ && !defined __clang__ && __GNUC__ < 6
# pragma GCC diagnostic push
# pragma GCC diagnostic ignored "-Wconversion" /* GCC 5 may need this here */
#endif
			mysql_rec[templ->mysql_null_byte_offset]
				|= (byte) templ->mysql_null_bit_mask;
#if defined __GNUC__ && !defined __clang__ && __GNUC__ < 6
# pragma GCC diagnostic pop
#endif
			memcpy(mysql_rec + templ->mysql_col_offset,
			       (const byte*) prebuilt->default_rec
			       + templ->mysql_col_offset,
			       templ->mysql_col_len);
			DBUG_RETURN(TRUE);
		}

		if (DATA_LARGE_MTYPE(templ->type)
		    || DATA_GEOMETRY_MTYPE(templ->type)) {

			/* It is a BLOB field locally stored in the
			InnoDB record: we MUST copy its contents to
			prebuilt->blob_heap here because
			row_sel_field_store_in_mysql_format() stores a
			pointer to the data, and the data passed to us
			will be invalid as soon as the
			mini-transaction is committed and the page
			latch on the clustered index page is
			released. */

			if (prebuilt->blob_heap == NULL) {
				prebuilt->blob_heap = mem_heap_create(
					srv_page_size);
				DBUG_PRINT("anna", ("blob_heap allocated: %p",
						    prebuilt->blob_heap));
			}

			data = static_cast<byte*>(
				mem_heap_dup(prebuilt->blob_heap, data, len));
		}

		row_sel_field_store_in_mysql_format(
			mysql_rec + templ->mysql_col_offset,
			templ, index, field_no, data, len);
	}

	ut_ad(len != UNIV_SQL_NULL);

	if (templ->mysql_null_bit_mask) {
		/* It is a nullable column with a non-NULL
		value */
		mysql_rec[templ->mysql_null_byte_offset]
			&= static_cast<byte>(~templ->mysql_null_bit_mask);
	}

	DBUG_RETURN(TRUE);
}

/** Convert a row in the Innobase format to a row in the MySQL format.
Note that the template in prebuilt may advise us to copy only a few
columns to mysql_rec, other columns are left blank. All columns may not
be needed in the query.
@param[out]	mysql_rec	row in the MySQL format
@param[in]	prebuilt	cursor
@param[in]	rec		Innobase record in the index
				which was described in prebuilt's
				template, or in the clustered index;
				must be protected by a page latch
@param[in]	vrow		virtual columns
@param[in]	rec_clust	whether index must be the clustered index
@param[in]	index		index of rec
@param[in]	offsets		array returned by rec_get_offsets(rec)
@retval true on success
@retval false if not all columns could be retrieved */
MY_ATTRIBUTE((warn_unused_result))
static bool row_sel_store_mysql_rec(
	byte*		mysql_rec,
	row_prebuilt_t*	prebuilt,
	const rec_t*	rec,
	const dtuple_t*	vrow,
	bool		rec_clust,
	const dict_index_t* index,
	const rec_offs*	offsets)
{
	DBUG_ENTER("row_sel_store_mysql_rec");

	ut_ad(rec_clust || index == prebuilt->index);
	ut_ad(!rec_clust || dict_index_is_clust(index));

	if (UNIV_LIKELY_NULL(prebuilt->blob_heap)) {
		row_mysql_prebuilt_free_blob_heap(prebuilt);
	}

	for (ulint i = 0; i < prebuilt->n_template; i++) {
		const mysql_row_templ_t*templ = &prebuilt->mysql_template[i];

		if (templ->is_virtual && dict_index_is_clust(index)) {
			/* Skip virtual columns if it is not a covered
			search or virtual key read is not requested. */
			if (!rec_clust
			    || !prebuilt->index->has_virtual()
			    || !prebuilt->read_just_key) {
				/* Initialize the NULL bit. */
				if (templ->mysql_null_bit_mask) {
#if defined __GNUC__ && !defined __clang__ && __GNUC__ < 6
# pragma GCC diagnostic push
# pragma GCC diagnostic ignored "-Wconversion" /* GCC 5 may need this here */
#endif
					mysql_rec[templ->mysql_null_byte_offset]
						|= (byte) templ->mysql_null_bit_mask;
#if defined __GNUC__ && !defined __clang__ && __GNUC__ < 6
# pragma GCC diagnostic pop
#endif
				}
				continue;
			}

			dict_v_col_t*   col;
			col = dict_table_get_nth_v_col(
				index->table, templ->clust_rec_field_no);

			ut_ad(vrow);

			const dfield_t* dfield = dtuple_get_nth_v_field(
				vrow, col->v_pos);

			if (dfield_get_type(dfield)->mtype == DATA_MISSING) {
				ut_ad("no ha_innopart in MariaDB" == 0);
				continue;
			}

			if (dfield->len == UNIV_SQL_NULL) {
#if defined __GNUC__ && !defined __clang__ && __GNUC__ < 6
# pragma GCC diagnostic push
# pragma GCC diagnostic ignored "-Wconversion" /* GCC 5 may need this here */
#endif
				mysql_rec[templ->mysql_null_byte_offset]
				|= (byte) templ->mysql_null_bit_mask;
#if defined __GNUC__ && !defined __clang__ && __GNUC__ < 6
# pragma GCC diagnostic pop
#endif
				memcpy(mysql_rec
				+ templ->mysql_col_offset,
				(const byte*) prebuilt->default_rec
				+ templ->mysql_col_offset,
				templ->mysql_col_len);
			} else {
				row_sel_field_store_in_mysql_format(
				mysql_rec + templ->mysql_col_offset,
				templ, index, templ->clust_rec_field_no,
				(const byte*)dfield->data, dfield->len);
				if (templ->mysql_null_bit_mask) {
					mysql_rec[
						templ->mysql_null_byte_offset]
						&= static_cast<byte>
						(~templ->mysql_null_bit_mask);
				}
			}

			continue;
		}

		const ulint		field_no
			= rec_clust
			? templ->clust_rec_field_no
			: templ->rec_field_no;
		/* We should never deliver column prefixes to the SQL layer,
		except for evaluating handler_index_cond_check()
		or handler_rowid_filter_check(). */
		/* ...actually, we do want to do this in order to
		support the prefix query optimization.

		ut_ad(dict_index_get_nth_field(index, field_no)->prefix_len
		      == 0);

		...so we disable this assert. */

		if (!row_sel_store_mysql_field(mysql_rec, prebuilt,
					       rec, index, offsets,
					       field_no, templ)) {

			DBUG_RETURN(false);
		}
	}

	/* FIXME: We only need to read the doc_id if an FTS indexed
	column is being updated.
	NOTE, the record can be cluster or secondary index record.
	if secondary index is used then FTS_DOC_ID column should be part
	of this index. */
	if (dict_table_has_fts_index(prebuilt->table)) {
		if (dict_index_is_clust(index)
		    || prebuilt->fts_doc_id_in_read_set) {
			prebuilt->fts_doc_id = fts_get_doc_id_from_rec(
				rec, index, offsets);
		}
	}

	DBUG_RETURN(true);
}

/*********************************************************************//**
Builds a previous version of a clustered index record for a consistent read
@return DB_SUCCESS or error code */
static MY_ATTRIBUTE((warn_unused_result))
dberr_t
row_sel_build_prev_vers_for_mysql(
/*==============================*/
	ReadView*	read_view,	/*!< in: read view */
	dict_index_t*	clust_index,	/*!< in: clustered index */
	row_prebuilt_t*	prebuilt,	/*!< in: prebuilt struct */
	const rec_t*	rec,		/*!< in: record in a clustered index */
	rec_offs**	offsets,	/*!< in/out: offsets returned by
					rec_get_offsets(rec, clust_index) */
	mem_heap_t**	offset_heap,	/*!< in/out: memory heap from which
					the offsets are allocated */
	rec_t**		old_vers,	/*!< out: old version, or NULL if the
					record does not exist in the view:
					i.e., it was freshly inserted
					afterwards */
	dtuple_t**	vrow,		/*!< out: dtuple to hold old virtual
					column data */
	mtr_t*		mtr)		/*!< in: mtr */
{
	dberr_t	err;

	if (prebuilt->old_vers_heap) {
		mem_heap_empty(prebuilt->old_vers_heap);
	} else {
		prebuilt->old_vers_heap = mem_heap_create(200);
	}

	err = row_vers_build_for_consistent_read(
		rec, mtr, clust_index, offsets, read_view, offset_heap,
		prebuilt->old_vers_heap, old_vers, vrow);
	return(err);
}

/** Helper class to cache clust_rec and old_vers */
class Row_sel_get_clust_rec_for_mysql
{
  const rec_t *cached_clust_rec;
  rec_t *cached_old_vers;
  lsn_t cached_lsn;
  page_id_t cached_page_id;

#ifdef UNIV_DEBUG
  void check_eq(const dict_index_t *index, const rec_offs *offsets) const
  {
    rec_offs vers_offs[REC_OFFS_HEADER_SIZE + MAX_REF_PARTS];
    rec_offs_init(vers_offs);
    mem_heap_t *heap= nullptr;

    ut_ad(rec_offs_validate(cached_clust_rec, index, offsets));
    ut_ad(index->first_user_field() <= rec_offs_n_fields(offsets));
    ut_ad(vers_offs == rec_get_offsets(cached_old_vers, index, vers_offs,
                                       index->n_core_fields,
                                       index->db_trx_id(), &heap));
    ut_ad(!heap);
    for (auto n= index->db_trx_id(); n--; )
    {
      const dict_col_t *col= dict_index_get_nth_col(index, n);
      ulint len1, len2;
      const byte *b1= rec_get_nth_field(cached_clust_rec, offsets, n, &len1);
      const byte *b2= rec_get_nth_field(cached_old_vers, vers_offs, n, &len2);
      ut_ad(!cmp_data_data(col->mtype, col->prtype, b1, len1, b2, len2));
    }
  }
#endif

public:
  Row_sel_get_clust_rec_for_mysql() :
    cached_clust_rec(NULL), cached_old_vers(NULL), cached_lsn(0),
    cached_page_id(page_id_t(0,0)) {}

  dberr_t operator()(row_prebuilt_t *prebuilt, dict_index_t *sec_index,
                     const rec_t *rec, que_thr_t *thr, const rec_t **out_rec,
                     rec_offs **offsets, mem_heap_t **offset_heap,
                     dtuple_t **vrow, mtr_t *mtr);
};

/*********************************************************************//**
Retrieves the clustered index record corresponding to a record in a
non-clustered index. Does the necessary locking. Used in the MySQL
interface.
@return DB_SUCCESS, DB_SUCCESS_LOCKED_REC, or error code */
dberr_t
Row_sel_get_clust_rec_for_mysql::operator()(
/*============================*/
	row_prebuilt_t*	prebuilt,/*!< in: prebuilt struct in the handle */
	dict_index_t*	sec_index,/*!< in: secondary index where rec resides */
	const rec_t*	rec,	/*!< in: record in a non-clustered index; if
				this is a locking read, then rec is not
				allowed to be delete-marked, and that would
				not make sense either */
	que_thr_t*	thr,	/*!< in: query thread */
	const rec_t**	out_rec,/*!< out: clustered record or an old version of
				it, NULL if the old version did not exist
				in the read view, i.e., it was a fresh
				inserted version */
	rec_offs**	offsets,/*!< in: offsets returned by
				rec_get_offsets(rec, sec_index);
				out: offsets returned by
				rec_get_offsets(out_rec, clust_index) */
	mem_heap_t**	offset_heap,/*!< in/out: memory heap from which
				the offsets are allocated */
	dtuple_t**	vrow,	/*!< out: virtual column to fill */
	mtr_t*		mtr)	/*!< in: mtr used to get access to the
				non-clustered record; the same mtr is used to
				access the clustered index */
{
	dict_index_t*	clust_index;
	const rec_t*	clust_rec;
	rec_t*		old_vers;
	dberr_t		err;
	trx_t*		trx;

	*out_rec = NULL;
	trx = thr_get_trx(thr);

	srv_stats.n_sec_rec_cluster_reads.inc(
		thd_get_thread_id(trx->mysql_thd));

	row_build_row_ref_in_tuple(prebuilt->clust_ref, rec,
				   sec_index, *offsets);

	clust_index = dict_table_get_first_index(sec_index->table);

	btr_pcur_open_with_no_init(clust_index, prebuilt->clust_ref,
				   PAGE_CUR_LE, BTR_SEARCH_LEAF,
				   prebuilt->clust_pcur, mtr);

	clust_rec = btr_pcur_get_rec(prebuilt->clust_pcur);

	prebuilt->clust_pcur->trx_if_known = trx;

	/* Note: only if the search ends up on a non-infimum record is the
	low_match value the real match to the search tuple */

	if (!page_rec_is_user_rec(clust_rec)
	    || btr_pcur_get_low_match(prebuilt->clust_pcur)
	    < dict_index_get_n_unique(clust_index)) {
		btr_cur_t*	btr_cur = btr_pcur_get_btr_cur(prebuilt->pcur);

		/* If this is a spatial index scan, and we are reading
		from a shadow buffer, the record could be already
		deleted (due to rollback etc.). So get the original
		page and verify that */
		if  (dict_index_is_spatial(sec_index)
		     && btr_cur->rtr_info->matches
		     && (page_align(rec)
			== btr_cur->rtr_info->matches->block.frame
			|| rec != btr_pcur_get_rec(prebuilt->pcur))) {
#ifdef UNIV_DEBUG
			rtr_info_t*	rtr_info = btr_cur->rtr_info;
			mutex_enter(&rtr_info->matches->rtr_match_mutex);
			/* The page could be deallocated (by rollback etc.) */
			if (!rtr_info->matches->valid) {
				mutex_exit(&rtr_info->matches->rtr_match_mutex);
				clust_rec = NULL;

                                err = DB_SUCCESS;
                                goto func_exit;
			}
			mutex_exit(&rtr_info->matches->rtr_match_mutex);

			if (rec_get_deleted_flag(rec,
                                          dict_table_is_comp(sec_index->table))
                                  && prebuilt->select_lock_type == LOCK_NONE) {

				clust_rec = NULL;

				err = DB_SUCCESS;
				goto func_exit;
			}

			if (rec != btr_pcur_get_rec(prebuilt->pcur)) {
				clust_rec = NULL;

                                err = DB_SUCCESS;
                                goto func_exit;
			}

			/* FIXME: Why is this block not the
			same as btr_pcur_get_block(prebuilt->pcur),
			and is it not unsafe to use RW_NO_LATCH here? */
			buf_block_t*	block = buf_page_get_gen(
				btr_pcur_get_block(prebuilt->pcur)->page.id(),
				btr_pcur_get_block(prebuilt->pcur)->zip_size(),
				RW_NO_LATCH, NULL, BUF_GET,
				__FILE__, __LINE__, mtr, &err);
			mem_heap_t*	heap = mem_heap_create(256);
			dtuple_t*       tuple = dict_index_build_data_tuple(
				rec, sec_index, true,
				sec_index->n_fields, heap);
			page_cur_t     page_cursor;

		        ulint		low_match = page_cur_search(
						block, sec_index, tuple,
						PAGE_CUR_LE, &page_cursor);

			ut_ad(low_match < dtuple_get_n_fields_cmp(tuple));
			mem_heap_free(heap);
			clust_rec = NULL;

			err = DB_SUCCESS;
			goto func_exit;
#endif /* UNIV_DEBUG */
		} else if (!rec_get_deleted_flag(rec,
					  dict_table_is_comp(sec_index->table))
		    || prebuilt->select_lock_type != LOCK_NONE) {
			/* In a rare case it is possible that no clust
			rec is found for a delete-marked secondary index
			record: if in row0umod.cc in
			row_undo_mod_remove_clust_low() we have already removed
			the clust rec, while purge is still cleaning and
			removing secondary index records associated with
			earlier versions of the clustered index record.
			In that case we know that the clustered index
			record did not exist in the read view of trx. */
			ib::error() << "Clustered record for sec rec not found"
				" index " << sec_index->name
				<< " of table " << sec_index->table->name;

			fputs("InnoDB: sec index record ", stderr);
			rec_print(stderr, rec, sec_index);
			fputs("\n"
			      "InnoDB: clust index record ", stderr);
			rec_print(stderr, clust_rec, clust_index);
			putc('\n', stderr);
			trx_print(stderr, trx, 600);
			fputs("\n"
			      "InnoDB: Submit a detailed bug report"
			      " to https://jira.mariadb.org/\n", stderr);
			ut_ad(0);
		}

		clust_rec = NULL;

		err = DB_SUCCESS;
		goto func_exit;
	}

	*offsets = rec_get_offsets(clust_rec, clust_index, *offsets,
				   clust_index->n_core_fields,
				   ULINT_UNDEFINED, offset_heap);

	if (prebuilt->select_lock_type != LOCK_NONE) {
		/* Try to place a lock on the index record; we are searching
		the clust rec with a unique condition, hence
		we set a LOCK_REC_NOT_GAP type lock */

		err = lock_clust_rec_read_check_and_lock(
			0, btr_pcur_get_block(prebuilt->clust_pcur),
			clust_rec, clust_index, *offsets,
			prebuilt->select_lock_type,
			LOCK_REC_NOT_GAP,
			thr);

		switch (err) {
		case DB_SUCCESS:
		case DB_SUCCESS_LOCKED_REC:
			break;
		default:
			goto err_exit;
		}
	} else {
		/* This is a non-locking consistent read: if necessary, fetch
		a previous version of the record */

		old_vers = NULL;

		/* If the isolation level allows reading of uncommitted data,
		then we never look for an earlier version */

		if (trx->isolation_level > TRX_ISO_READ_UNCOMMITTED
		    && !lock_clust_rec_cons_read_sees(
			    clust_rec, clust_index, *offsets,
			    &trx->read_view)) {
			const buf_page_t& bpage = btr_pcur_get_block(
				prebuilt->clust_pcur)->page;

			const lsn_t lsn = mach_read_from_8(
				page_align(clust_rec) + FIL_PAGE_LSN);

			if (lsn != cached_lsn
			    || bpage.id() != cached_page_id
			    || clust_rec != cached_clust_rec) {
				/* The following call returns 'offsets' associated with
				'old_vers' */
				err = row_sel_build_prev_vers_for_mysql(
					&trx->read_view, clust_index, prebuilt,
					clust_rec, offsets, offset_heap, &old_vers,
					vrow, mtr);

				if (err != DB_SUCCESS) {

					goto err_exit;
				}
				cached_lsn = lsn;
				cached_page_id = bpage.id();
				cached_clust_rec = clust_rec;
				cached_old_vers = old_vers;
			} else {
				err = DB_SUCCESS;
				old_vers = cached_old_vers;

				/* The offsets need not be same for the latest
				version of clust_rec and its old version
				old_vers. Re-calculate the offsets for old_vers. */

				if (old_vers) {
					ut_d(check_eq(clust_index, *offsets));
					*offsets = rec_get_offsets(
						old_vers, clust_index, *offsets,
						clust_index->n_core_fields,
						ULINT_UNDEFINED, offset_heap);
				}
			}

			if (old_vers == NULL) {
				goto err_exit;
			}

			clust_rec = old_vers;
		}

		/* If we had to go to an earlier version of row or the
		secondary index record is delete marked, then it may be that
		the secondary index record corresponding to clust_rec
		(or old_vers) is not rec; in that case we must ignore
		such row because in our snapshot rec would not have existed.
		Remember that from rec we cannot see directly which transaction
		id corresponds to it: we have to go to the clustered index
		record. A query where we want to fetch all rows where
		the secondary index value is in some interval would return
		a wrong result if we would not drop rows which we come to
		visit through secondary index records that would not really
		exist in our snapshot. */

		/* And for spatial index, since the rec is from shadow buffer,
		so we need to check if it's exactly match the clust_rec. */
		if (clust_rec
		    && (old_vers
			|| trx->isolation_level <= TRX_ISO_READ_UNCOMMITTED
			|| dict_index_is_spatial(sec_index)
			|| rec_get_deleted_flag(rec, dict_table_is_comp(
							sec_index->table)))) {
			err = row_sel_sec_rec_is_for_clust_rec(rec, sec_index,
						clust_rec, clust_index, thr);
			switch (err) {
			case DB_SUCCESS:
				clust_rec = NULL;
				break;
			case DB_SUCCESS_LOCKED_REC:
				break;
			default:
				goto err_exit;
			}
		}

		err = DB_SUCCESS;
	}

func_exit:
	*out_rec = clust_rec;

	if (prebuilt->select_lock_type != LOCK_NONE) {
		/* We may use the cursor in update or in unlock_row():
		store its position */

		btr_pcur_store_position(prebuilt->clust_pcur, mtr);
	}

err_exit:
	return(err);
}

/** Restores cursor position after it has been stored. We have to take into
account that the record cursor was positioned on may have been deleted.
Then we may have to move the cursor one step up or down.
@param[out] same_user_rec true if we were able to restore the cursor on a user
record with the same ordering prefix in in the B-tree index
@param[in] latch_mode latch mode wished in restoration
@param[in] pcur cursor whose position has been stored
@param[in] moves_up true if the cursor moves up in the index
@param[in,out] mtr mtr; CAUTION: may commit mtr temporarily!
@return true if we may need to process the record the cursor is now
positioned on (i.e. we should not go to the next record yet) */
static bool sel_restore_position_for_mysql(bool *same_user_rec,
                                           ulint latch_mode, btr_pcur_t *pcur,
                                           bool moves_up, mtr_t *mtr)
{
	auto status = btr_pcur_restore_position(latch_mode, pcur, mtr);

	*same_user_rec = status == btr_pcur_t::SAME_ALL;

	ut_ad(!*same_user_rec || pcur->rel_pos == BTR_PCUR_ON);
#ifdef UNIV_DEBUG
	if (pcur->pos_state == BTR_PCUR_IS_POSITIONED_OPTIMISTIC) {
		ut_ad(pcur->rel_pos == BTR_PCUR_BEFORE
		      || pcur->rel_pos == BTR_PCUR_AFTER);
	} else {
		ut_ad(pcur->pos_state == BTR_PCUR_IS_POSITIONED);
		ut_ad((pcur->rel_pos == BTR_PCUR_ON)
		      == btr_pcur_is_on_user_rec(pcur));
	}
#endif /* UNIV_DEBUG */

	/* The position may need be adjusted for rel_pos and moves_up. */

	switch (pcur->rel_pos) {
	case BTR_PCUR_ON:
		if (!*same_user_rec && moves_up) {
			if (status == btr_pcur_t::SAME_UNIQ)
			  return true;
next:
			if (btr_pcur_move_to_next(pcur, mtr)
			    && rec_is_metadata(btr_pcur_get_rec(pcur),
					       *pcur->btr_cur.index)) {
				btr_pcur_move_to_next(pcur, mtr);
			}

			return true;
		}
		return(!*same_user_rec);
	case BTR_PCUR_AFTER_LAST_IN_TREE:
	case BTR_PCUR_BEFORE_FIRST_IN_TREE:
		return true;
	case BTR_PCUR_AFTER:
		/* positioned to record after pcur->old_rec. */
		pcur->pos_state = BTR_PCUR_IS_POSITIONED;
prev:
		if (btr_pcur_is_on_user_rec(pcur) && !moves_up
		    && !rec_is_metadata(btr_pcur_get_rec(pcur),
					*pcur->btr_cur.index)) {
			btr_pcur_move_to_prev(pcur, mtr);
		}
		return true;
	case BTR_PCUR_BEFORE:
		/* For non optimistic restoration:
		The position is now set to the record before pcur->old_rec.

		For optimistic restoration:
		The position also needs to take the previous search_mode into
		consideration. */

		switch (pcur->pos_state) {
		case BTR_PCUR_IS_POSITIONED_OPTIMISTIC:
			pcur->pos_state = BTR_PCUR_IS_POSITIONED;
			if (pcur->search_mode == PAGE_CUR_GE) {
				/* Positioned during Greater or Equal search
				with BTR_PCUR_BEFORE. Optimistic restore to
				the same record. If scanning for lower then
				we must move to previous record.
				This can happen with:
				HANDLER READ idx a = (const);
				HANDLER READ idx PREV; */
				goto prev;
			}
			return true;
		case BTR_PCUR_IS_POSITIONED:
			if (moves_up && btr_pcur_is_on_user_rec(pcur)) {
				goto next;
			}
			return true;
		case BTR_PCUR_WAS_POSITIONED:
		case BTR_PCUR_NOT_POSITIONED:
			break;
		}
	}
	ut_ad(0);
	return true;
}

/********************************************************************//**
Copies a cached field for MySQL from the fetch cache. */
static
void
row_sel_copy_cached_field_for_mysql(
/*================================*/
	byte*			buf,	/*!< in/out: row buffer */
	const byte*		cache,	/*!< in: cached row */
	const mysql_row_templ_t*templ)	/*!< in: column template */
{
	ulint	len;

	buf += templ->mysql_col_offset;
	cache += templ->mysql_col_offset;

	MEM_CHECK_ADDRESSABLE(buf, templ->mysql_col_len);

	if (templ->mysql_type == DATA_MYSQL_TRUE_VARCHAR
	    && (templ->type != DATA_INT)) {
		/* Check for != DATA_INT to make sure we do
		not treat MySQL ENUM or SET as a true VARCHAR!
		Find the actual length of the true VARCHAR field. */
		row_mysql_read_true_varchar(
			&len, cache, templ->mysql_length_bytes);
		len += templ->mysql_length_bytes;
		MEM_UNDEFINED(buf, templ->mysql_col_len);
	} else {
		len = templ->mysql_col_len;
	}

	memcpy(buf, cache, len);
}

/** Copy used fields from cached row.
Copy cache record field by field, don't touch fields that
are not covered by current key.
@param[out]	buf		Where to copy the MySQL row.
@param[in]	cached_rec	What to copy (in MySQL row format).
@param[in]	prebuilt	prebuilt struct. */
void
row_sel_copy_cached_fields_for_mysql(
	byte*		buf,
	const byte*	cached_rec,
	row_prebuilt_t*	prebuilt)
{
	const mysql_row_templ_t*templ;
	ulint			i;
	for (i = 0; i < prebuilt->n_template; i++) {
		templ = prebuilt->mysql_template + i;

		/* Skip virtual columns */
		if (templ->is_virtual) {
			continue;
		}

		row_sel_copy_cached_field_for_mysql(
			buf, cached_rec, templ);
		/* Copy NULL bit of the current field from cached_rec
		to buf */
		if (templ->mysql_null_bit_mask) {
#if defined __GNUC__ && !defined __clang__ && __GNUC__ < 6
# pragma GCC diagnostic push
# pragma GCC diagnostic ignored "-Wconversion" /* GCC 5 may need this here */
#endif
			buf[templ->mysql_null_byte_offset]
				^= (buf[templ->mysql_null_byte_offset]
				    ^ cached_rec[templ->mysql_null_byte_offset])
				& (byte) templ->mysql_null_bit_mask;
#if defined __GNUC__ && !defined __clang__ && __GNUC__ < 6
# pragma GCC diagnostic pop
#endif
		}
	}
}

/********************************************************************//**
Pops a cached row for MySQL from the fetch cache. */
UNIV_INLINE
void
row_sel_dequeue_cached_row_for_mysql(
/*=================================*/
	byte*		buf,		/*!< in/out: buffer where to copy the
					row */
	row_prebuilt_t*	prebuilt)	/*!< in: prebuilt struct */
{
	ulint			i;
	const mysql_row_templ_t*templ;
	const byte*		cached_rec;
	ut_ad(prebuilt->n_fetch_cached > 0);
	ut_ad(prebuilt->mysql_prefix_len <= prebuilt->mysql_row_len);

	MEM_CHECK_ADDRESSABLE(buf, prebuilt->mysql_row_len);

	cached_rec = prebuilt->fetch_cache[prebuilt->fetch_cache_first];

	if (UNIV_UNLIKELY(prebuilt->keep_other_fields_on_keyread)) {
		row_sel_copy_cached_fields_for_mysql(buf, cached_rec, prebuilt);
	} else if (prebuilt->mysql_prefix_len > 63) {
		/* The record is long. Copy it field by field, in case
		there are some long VARCHAR column of which only a
		small length is being used. */
		MEM_UNDEFINED(buf, prebuilt->mysql_prefix_len);

		/* First copy the NULL bits. */
		memcpy(buf, cached_rec, prebuilt->null_bitmap_len);
		/* Then copy the requested fields. */

		for (i = 0; i < prebuilt->n_template; i++) {
			templ = prebuilt->mysql_template + i;

			/* Skip virtual columns */
			if (templ->is_virtual
			    && !(dict_index_has_virtual(prebuilt->index)
				 && prebuilt->read_just_key)) {
				continue;
			}

			row_sel_copy_cached_field_for_mysql(
				buf, cached_rec, templ);
		}
	} else {
		memcpy(buf, cached_rec, prebuilt->mysql_prefix_len);
	}

	prebuilt->n_fetch_cached--;
	prebuilt->fetch_cache_first++;

	if (prebuilt->n_fetch_cached == 0) {
		prebuilt->fetch_cache_first = 0;
	}
}

/********************************************************************//**
Initialise the prefetch cache. */
UNIV_INLINE
void
row_sel_prefetch_cache_init(
/*========================*/
	row_prebuilt_t*	prebuilt)	/*!< in/out: prebuilt struct */
{
	ulint	i;
	ulint	sz;
	byte*	ptr;

	/* Reserve space for the magic number. */
	sz = UT_ARR_SIZE(prebuilt->fetch_cache) * (prebuilt->mysql_row_len + 8);
	ptr = static_cast<byte*>(ut_malloc_nokey(sz));

	for (i = 0; i < UT_ARR_SIZE(prebuilt->fetch_cache); i++) {

		/* A user has reported memory corruption in these
		buffers in Linux. Put magic numbers there to help
		to track a possible bug. */

		mach_write_to_4(ptr, ROW_PREBUILT_FETCH_MAGIC_N);
		ptr += 4;

		prebuilt->fetch_cache[i] = ptr;
		ptr += prebuilt->mysql_row_len;

		mach_write_to_4(ptr, ROW_PREBUILT_FETCH_MAGIC_N);
		ptr += 4;
	}
}

/********************************************************************//**
Get the last fetch cache buffer from the queue.
@return pointer to buffer. */
UNIV_INLINE
byte*
row_sel_fetch_last_buf(
/*===================*/
	row_prebuilt_t*	prebuilt)	/*!< in/out: prebuilt struct */
{
	ut_ad(!prebuilt->templ_contains_blob);
	ut_ad(prebuilt->n_fetch_cached < MYSQL_FETCH_CACHE_SIZE);

	if (prebuilt->fetch_cache[0] == NULL) {
		/* Allocate memory for the fetch cache */
		ut_ad(prebuilt->n_fetch_cached == 0);

		row_sel_prefetch_cache_init(prebuilt);
	}

	ut_ad(prebuilt->fetch_cache_first == 0);
	MEM_UNDEFINED(prebuilt->fetch_cache[prebuilt->n_fetch_cached],
		      prebuilt->mysql_row_len);

	return(prebuilt->fetch_cache[prebuilt->n_fetch_cached]);
}

/********************************************************************//**
Pushes a row for MySQL to the fetch cache. */
UNIV_INLINE
void
row_sel_enqueue_cache_row_for_mysql(
/*================================*/
	byte*		mysql_rec,	/*!< in/out: MySQL record */
	row_prebuilt_t*	prebuilt)	/*!< in/out: prebuilt struct */
{
	/* For non ICP code path the row should already exist in the
	next fetch cache slot. */

	if (prebuilt->pk_filter || prebuilt->idx_cond) {
		memcpy(row_sel_fetch_last_buf(prebuilt), mysql_rec,
		       prebuilt->mysql_row_len);
	}

	++prebuilt->n_fetch_cached;
}

#ifdef BTR_CUR_HASH_ADAPT
/*********************************************************************//**
Tries to do a shortcut to fetch a clustered index record with a unique key,
using the hash index if possible (not always). We assume that the search
mode is PAGE_CUR_GE, it is a consistent read, there is a read view in trx,
btr search latch has been locked in S-mode if AHI is enabled.
@return SEL_FOUND, SEL_EXHAUSTED, SEL_RETRY */
static
ulint
row_sel_try_search_shortcut_for_mysql(
/*==================================*/
	const rec_t**	out_rec,/*!< out: record if found */
	row_prebuilt_t*	prebuilt,/*!< in: prebuilt struct */
	rec_offs**	offsets,/*!< in/out: for rec_get_offsets(*out_rec) */
	mem_heap_t**	heap,	/*!< in/out: heap for rec_get_offsets() */
	mtr_t*		mtr)	/*!< in: started mtr */
{
	dict_index_t*	index		= prebuilt->index;
	const dtuple_t*	search_tuple	= prebuilt->search_tuple;
	btr_pcur_t*	pcur		= prebuilt->pcur;
	trx_t*		trx		= prebuilt->trx;
	const rec_t*	rec;

	ut_ad(dict_index_is_clust(index));
	ut_ad(!prebuilt->templ_contains_blob);

	btr_pcur_open_with_no_init(index, search_tuple, PAGE_CUR_GE,
				   BTR_SEARCH_LEAF, pcur, mtr);
	rec = btr_pcur_get_rec(pcur);

	if (!page_rec_is_user_rec(rec) || rec_is_metadata(rec, *index)) {
retry:
		return(SEL_RETRY);
	}

	/* As the cursor is now placed on a user record after a search with
	the mode PAGE_CUR_GE, the up_match field in the cursor tells how many
	fields in the user record matched to the search tuple */

	if (btr_pcur_get_up_match(pcur) < dtuple_get_n_fields(search_tuple)) {
exhausted:
		return(SEL_EXHAUSTED);
	}

	/* This is a non-locking consistent read: if necessary, fetch
	a previous version of the record */

	*offsets = rec_get_offsets(rec, index, *offsets, index->n_core_fields,
				   ULINT_UNDEFINED, heap);

	if (!lock_clust_rec_cons_read_sees(rec, index, *offsets,
					   &trx->read_view)) {
		goto retry;
	}

	if (rec_get_deleted_flag(rec, dict_table_is_comp(index->table))) {
		/* In delete-marked records, DB_TRX_ID must
		always refer to an existing undo log record. */
		ut_ad(row_get_rec_trx_id(rec, index, *offsets));
		goto exhausted;
	}

	*out_rec = rec;

	return(SEL_FOUND);
}
#endif /* BTR_CUR_HASH_ADAPT */

/*********************************************************************//**
Check a pushed-down index condition.
@return CHECK_ABORTED_BY_USER, CHECK_NEG, CHECK_POS, or CHECK_OUT_OF_RANGE */
static
check_result_t
row_search_idx_cond_check(
/*======================*/
	byte*			mysql_rec,	/*!< out: record
						in MySQL format (invalid unless
						prebuilt->idx_cond!=NULL and
						we return ICP_MATCH) */
	row_prebuilt_t*		prebuilt,	/*!< in/out: prebuilt struct
						for the table handle */
	const rec_t*		rec,		/*!< in: InnoDB record */
	const rec_offs*		offsets)	/*!< in: rec_get_offsets() */
{
	ulint		i;

	ut_ad(rec_offs_validate(rec, prebuilt->index, offsets));

	if (!prebuilt->idx_cond) {
		if (!handler_rowid_filter_is_active(prebuilt->pk_filter)) {
			return(CHECK_POS);
		}
	} else {
		MONITOR_INC(MONITOR_ICP_ATTEMPTS);
	}

	/* Convert to MySQL format those fields that are needed for
	evaluating the index condition. */

	if (UNIV_LIKELY_NULL(prebuilt->blob_heap)) {
		mem_heap_empty(prebuilt->blob_heap);
	}

	for (i = 0; i < prebuilt->idx_cond_n_cols; i++) {
		const mysql_row_templ_t*templ = &prebuilt->mysql_template[i];

		/* Skip virtual columns */
		if (templ->is_virtual) {
			continue;
		}

		if (!row_sel_store_mysql_field(mysql_rec, prebuilt,
					       rec, prebuilt->index, offsets,
					       templ->icp_rec_field_no,
					       templ)) {
			return(CHECK_NEG);
		}
	}

	/* We assume that the index conditions on
	case-insensitive columns are case-insensitive. The
	case of such columns may be wrong in a secondary
	index, if the case of the column has been updated in
	the past, or a record has been deleted and a record
	inserted in a different case. */
	check_result_t result = prebuilt->idx_cond
		? handler_index_cond_check(prebuilt->idx_cond)
		: CHECK_POS;

	switch (result) {
	case CHECK_POS:
	        if (handler_rowid_filter_is_active(prebuilt->pk_filter)) {
		        ut_ad(!prebuilt->index->is_primary());
		        if (prebuilt->clust_index_was_generated) {
                               ulint len;
                               dict_index_t* index = prebuilt->index;
                               const byte* data = rec_get_nth_field(
                                       rec, offsets, index->n_fields - 1,
                                       &len);
                               ut_ad(dict_index_get_nth_col(index,
                                                            index->n_fields - 1)
                                     ->prtype == (DATA_ROW_ID | DATA_NOT_NULL));
                               ut_ad(len == DATA_ROW_ID_LEN);
                               memcpy(prebuilt->row_id, data, DATA_ROW_ID_LEN);
                        }
                        result = handler_rowid_filter_check(prebuilt->pk_filter);
                        switch (result) {
                        case CHECK_NEG:
			        MONITOR_INC(MONITOR_ICP_NO_MATCH);
                                return(result);
                        case CHECK_OUT_OF_RANGE:
                                MONITOR_INC(MONITOR_ICP_OUT_OF_RANGE);
                                return(result);
                        case CHECK_POS:
                                break;
                        default:
                                return(result);
                        }
		}
		/* Convert the remaining fields to MySQL format.
		If this is a secondary index record, we must defer
		this until we have fetched the clustered index record. */
		if (!prebuilt->need_to_access_clustered
		    || dict_index_is_clust(prebuilt->index)) {
			if (!row_sel_store_mysql_rec(
				    mysql_rec, prebuilt, rec, NULL, false,
				    prebuilt->index, offsets)) {
				ut_ad(dict_index_is_clust(prebuilt->index));
				return(CHECK_NEG);
			}
		}
		MONITOR_INC(MONITOR_ICP_MATCH);
		return(result);
	case CHECK_NEG:
		MONITOR_INC(MONITOR_ICP_NO_MATCH);
		return(result);
	case CHECK_OUT_OF_RANGE:
		MONITOR_INC(MONITOR_ICP_OUT_OF_RANGE);
		return(result);
        case CHECK_ERROR:
        case CHECK_ABORTED_BY_USER:
		return(result);
	}

	ut_error;
	return(result);
}

/** Extract virtual column data from a virtual index record and fill a dtuple
@param[in]	rec		the virtual (secondary) index record
@param[in]	index		the virtual index
@param[in,out]	vrow		the dtuple where data extract to
@param[in]	heap		memory heap to allocate memory
*/
static
void
row_sel_fill_vrow(
	const rec_t*		rec,
	dict_index_t*		index,
	dtuple_t**		vrow,
	mem_heap_t*		heap)
{
	rec_offs offsets_[REC_OFFS_NORMAL_SIZE];
	rec_offs* offsets	= offsets_;
	rec_offs_init(offsets_);

	ut_ad(!(*vrow));
	ut_ad(heap);
	ut_ad(!dict_index_is_clust(index));
	ut_ad(!index->is_instant());
	ut_ad(page_rec_is_leaf(rec));

	offsets = rec_get_offsets(rec, index, offsets, index->n_core_fields,
				  ULINT_UNDEFINED, &heap);

	*vrow = dtuple_create_with_vcol(
		heap, 0, dict_table_get_n_v_cols(index->table));

	/* Initialize all virtual row's mtype to DATA_MISSING */
	dtuple_init_v_fld(*vrow);

	for (ulint i = 0; i < dict_index_get_n_fields(index); i++) {
		const dict_field_t*     field;
		const dict_col_t*       col;

		field = dict_index_get_nth_field(index, i);
		col = dict_field_get_col(field);

		if (col->is_virtual()) {
			const byte*     data;
			ulint           len;

			data = rec_get_nth_field(rec, offsets, i, &len);

			const dict_v_col_t*     vcol = reinterpret_cast<
				const dict_v_col_t*>(col);

			dfield_t* dfield = dtuple_get_nth_v_field(
				*vrow, vcol->v_pos);
			dfield_set_data(dfield, data, len);
			dict_col_copy_type(col, dfield_get_type(dfield));
		}
	}
}

/** Return the record field length in characters.
@param[in]	col		table column of the field
@param[in]	field_no	field number
@param[in]	rec		physical record
@param[in]	offsets		field offsets in the physical record
@return field length in characters. */
static
size_t
rec_field_len_in_chars(
	const dict_col_t*	col,
	const ulint		field_no,
	const rec_t*		rec,
	const rec_offs*		offsets)
{
	const ulint cset = dtype_get_charset_coll(col->prtype);
	const CHARSET_INFO* cs = all_charsets[cset];
	ulint rec_field_len;
	const char* rec_field = reinterpret_cast<const char *>(
		rec_get_nth_field(
			rec, offsets, field_no, &rec_field_len));

	if (UNIV_UNLIKELY(!cs)) {
		ib::warn() << "Missing collation " << cset;
		return SIZE_T_MAX;
	}

	return cs->numchars(rec_field, rec_field + rec_field_len);
}

/** Avoid the clustered index lookup if all the following conditions
are true:
1) all columns are in secondary index
2) all values for columns that are prefix-only indexes are shorter
than the prefix size. This optimization can avoid many IOs for certain schemas.
@return true, to avoid clustered index lookup. */
static
bool row_search_with_covering_prefix(
	row_prebuilt_t*	prebuilt,
	const rec_t*	rec,
	const rec_offs*	offsets)
{
	const dict_index_t*	index = prebuilt->index;
	ut_ad(!dict_index_is_clust(index));

	if (dict_index_is_spatial(index)) {
		return false;
	}

	if (!srv_prefix_index_cluster_optimization) {
		return false;
	}

	/** Optimization only applicable if there the number of secondary index
	fields are greater than or equal to number of clustered index fields. */
	if (prebuilt->n_template > index->n_fields) {
		return false;
	}

	/* We can avoid a clustered index lookup if
	all of the following hold:
	(1) all columns are in the secondary index
	(2) all values for columns that are prefix-only
	indexes are shorter than the prefix size
	This optimization can avoid many IOs for certain schemas. */
	for (ulint i = 0; i < prebuilt->n_template; i++) {
		mysql_row_templ_t* templ = prebuilt->mysql_template + i;
		ulint j = templ->rec_prefix_field_no;
		ut_ad(!templ->mbminlen == !templ->mbmaxlen);

		/** Condition (1) : is the field in the index. */
		if (j == ULINT_UNDEFINED) {
			return false;
		}

		/** Condition (2): If this is a prefix index then
		row's value size shorter than prefix length. */

		if (!templ->rec_field_is_prefix
		    || rec_offs_nth_sql_null(offsets, j)) {
			continue;
		}

		const dict_field_t* field = dict_index_get_nth_field(index, j);

		if (!field->prefix_len) {
			continue;
		}

		const ulint rec_size = rec_offs_nth_size(offsets, j);

		if (rec_size >= field->prefix_len) {
			/* Shortest representation string by the
			byte length of the record is longer than the
			maximum possible index prefix. */
			return false;
		}

		if (templ->mbminlen != templ->mbmaxlen
		    && rec_field_len_in_chars(field->col, j, rec, offsets)
		    >= field->prefix_len / templ->mbmaxlen) {
			/* No of chars to store the record exceeds
			the index prefix character length. */
			return false;
		}
	}

	/* If prefix index optimization condition satisfied then
	for all columns above, use rec_prefix_field_no instead of
	rec_field_no, and skip the clustered lookup below. */
	for (ulint i = 0; i < prebuilt->n_template; i++) {
		mysql_row_templ_t* templ = prebuilt->mysql_template + i;
		templ->rec_field_no = templ->rec_prefix_field_no;
		ut_a(templ->rec_field_no != ULINT_UNDEFINED);
	}

	srv_stats.n_sec_rec_cluster_reads_avoided.inc();
	return true;
}

/** Searches for rows in the database using cursor.
Function is mainly used for tables that are shared across connections and
so it employs technique that can help re-construct the rows that
transaction is suppose to see.
It also has optimization such as pre-caching the rows, using AHI, etc.

@param[out]	buf		buffer for the fetched row in MySQL format
@param[in]	mode		search mode PAGE_CUR_L
@param[in,out]	prebuilt	prebuilt struct for the table handler;
				this contains the info to search_tuple,
				index; if search tuple contains 0 field then
				we position the cursor at start or the end of
				index, depending on 'mode'
@param[in]	match_mode	0 or ROW_SEL_EXACT or ROW_SEL_EXACT_PREFIX
@param[in]	direction	0 or ROW_SEL_NEXT or ROW_SEL_PREV;
				Note: if this is != 0, then prebuilt must has a
				pcur with stored position! In opening of a
				cursor 'direction' should be 0.
@return DB_SUCCESS or error code */
dberr_t
row_search_mvcc(
	byte*		buf,
	page_cur_mode_t	mode,
	row_prebuilt_t*	prebuilt,
	ulint		match_mode,
	ulint		direction)
{
	DBUG_ENTER("row_search_mvcc");
	DBUG_ASSERT(prebuilt->index->table == prebuilt->table);

	dict_index_t*	index		= prebuilt->index;
	ibool		comp		= dict_table_is_comp(prebuilt->table);
	const dtuple_t*	search_tuple	= prebuilt->search_tuple;
	btr_pcur_t*	pcur		= prebuilt->pcur;
	trx_t*		trx		= prebuilt->trx;
	dict_index_t*	clust_index;
	que_thr_t*	thr;
	const rec_t*	UNINIT_VAR(rec);
	dtuple_t*	vrow = NULL;
	const rec_t*	result_rec = NULL;
	const rec_t*	clust_rec;
	Row_sel_get_clust_rec_for_mysql row_sel_get_clust_rec_for_mysql;
	ibool		unique_search			= FALSE;
	ulint		mtr_extra_clust_savepoint	= 0;
	bool		moves_up			= false;
	/* if the returned record was locked and we did a semi-consistent
	read (fetch the newest committed version), then this is set to
	TRUE */
	ulint		next_offs;
	bool		same_user_rec;
	ibool		table_lock_waited		= FALSE;
	byte*		next_buf			= 0;
	bool		spatial_search			= false;

	ut_ad(index && pcur && search_tuple);
	ut_a(prebuilt->magic_n == ROW_PREBUILT_ALLOCATED);
	ut_a(prebuilt->magic_n2 == ROW_PREBUILT_ALLOCATED);

	/* We don't support FTS queries from the HANDLER interfaces, because
	we implemented FTS as reversed inverted index with auxiliary tables.
	So anything related to traditional index query would not apply to
	it. */
	if (prebuilt->index->type & DICT_FTS) {
		DBUG_RETURN(DB_END_OF_INDEX);
	}

	ut_ad(!sync_check_iterate(sync_check()));

	if (!prebuilt->table->space) {
		DBUG_RETURN(DB_TABLESPACE_DELETED);
	} else if (!prebuilt->table->is_readable()) {
		DBUG_RETURN(prebuilt->table->space
			    ? DB_DECRYPTION_FAILED
			    : DB_TABLESPACE_NOT_FOUND);
	} else if (!prebuilt->index_usable) {
		DBUG_RETURN(DB_MISSING_HISTORY);
	} else if (prebuilt->index->is_corrupted()) {
		DBUG_RETURN(DB_CORRUPTION);
	}

	/* We need to get the virtual column values stored in secondary
	index key, if this is covered index scan or virtual key read is
	requested. */
	bool    need_vrow = dict_index_has_virtual(prebuilt->index)
		&& prebuilt->read_just_key;

	/* Reset the new record lock info if READ UNCOMMITTED or
	READ COMMITED isolation level is used. Then
	we are able to remove the record locks set here on an individual
	row. */
	prebuilt->new_rec_locks = 0;

	/*-------------------------------------------------------------*/
	/* PHASE 1: Try to pop the row from the prefetch cache */

	if (UNIV_UNLIKELY(direction == 0)) {
		trx->op_info = "starting index read";

		prebuilt->n_rows_fetched = 0;
		prebuilt->n_fetch_cached = 0;
		prebuilt->fetch_cache_first = 0;

		if (prebuilt->sel_graph == NULL) {
			/* Build a dummy select query graph */
			row_prebuild_sel_graph(prebuilt);
		}
	} else {
		trx->op_info = "fetching rows";

		if (prebuilt->n_rows_fetched == 0) {
			prebuilt->fetch_direction = direction;
		}

		if (UNIV_UNLIKELY(direction != prebuilt->fetch_direction)) {
			if (UNIV_UNLIKELY(prebuilt->n_fetch_cached > 0)) {
				ut_error;
				/* TODO: scrollable cursor: restore cursor to
				the place of the latest returned row,
				or better: prevent caching for a scroll
				cursor! */
			}

			prebuilt->n_rows_fetched = 0;
			prebuilt->n_fetch_cached = 0;
			prebuilt->fetch_cache_first = 0;

		} else if (UNIV_LIKELY(prebuilt->n_fetch_cached > 0)) {
			row_sel_dequeue_cached_row_for_mysql(buf, prebuilt);

			prebuilt->n_rows_fetched++;
			trx->op_info = "";
			DBUG_RETURN(DB_SUCCESS);
		}

		if (prebuilt->fetch_cache_first > 0
		    && prebuilt->fetch_cache_first < MYSQL_FETCH_CACHE_SIZE) {
early_not_found:
			/* The previous returned row was popped from the fetch
			cache, but the cache was not full at the time of the
			popping: no more rows can exist in the result set */
			trx->op_info = "";
			DBUG_RETURN(DB_RECORD_NOT_FOUND);
		}

		prebuilt->n_rows_fetched++;

		if (prebuilt->n_rows_fetched > 1000000000) {
			/* Prevent wrap-over */
			prebuilt->n_rows_fetched = 500000000;
		}

		mode = pcur->search_mode;
	}

	/* In a search where at most one record in the index may match, we
	can use a LOCK_REC_NOT_GAP type record lock when locking a
	non-delete-marked matching record.

	Note that in a unique secondary index there may be different
	delete-marked versions of a record where only the primary key
	values differ: thus in a secondary index we must use next-key
	locks when locking delete-marked records. */

	if (match_mode == ROW_SEL_EXACT
	    && dict_index_is_unique(index)
	    && dtuple_get_n_fields(search_tuple)
	    == dict_index_get_n_unique(index)
	    && (dict_index_is_clust(index)
		|| !dtuple_contains_null(search_tuple))) {

		/* Note above that a UNIQUE secondary index can contain many
		rows with the same key value if one of the columns is the SQL
		null. A clustered index under MySQL can never contain null
		columns because we demand that all the columns in primary key
		are non-null. */

		unique_search = TRUE;

		/* Even if the condition is unique, MySQL seems to try to
		retrieve also a second row if a primary key contains more than
		1 column. Return immediately if this is not a HANDLER
		command. */

		if (UNIV_UNLIKELY(direction != 0
				  && !prebuilt->used_in_HANDLER)) {
			goto early_not_found;
		}
	}

	/* We don't support sequencial scan for Rtree index, because it
	is no meaning to do so. */
	if (dict_index_is_spatial(index) && !RTREE_SEARCH_MODE(mode)) {
		trx->op_info = "";
		DBUG_RETURN(DB_END_OF_INDEX);
	}

	/* if the query is a plain locking SELECT, and the isolation level
	is <= TRX_ISO_READ_COMMITTED, then this is set to FALSE */
	bool did_semi_consistent_read = false;
	mtr_t mtr;
	mtr.start();

	mem_heap_t*	heap				= NULL;
	rec_offs	offsets_[REC_OFFS_NORMAL_SIZE];
	rec_offs*	offsets				= offsets_;
	rec_offs_init(offsets_);

#ifdef BTR_CUR_HASH_ADAPT
	/*-------------------------------------------------------------*/
	/* PHASE 2: Try fast adaptive hash index search if possible */

	/* Next test if this is the special case where we can use the fast
	adaptive hash index to try the search. Since we must release the
	search system latch when we retrieve an externally stored field, we
	cannot use the adaptive hash index in a search in the case the row
	may be long and there may be externally stored fields */

	if (UNIV_UNLIKELY(direction == 0)
	    && unique_search
	    && btr_search_enabled
	    && dict_index_is_clust(index)
	    && !prebuilt->templ_contains_blob
	    && !prebuilt->used_in_HANDLER
	    && (prebuilt->mysql_row_len < srv_page_size / 8)) {

		mode = PAGE_CUR_GE;

		if (prebuilt->select_lock_type == LOCK_NONE
		    && trx->isolation_level > TRX_ISO_READ_UNCOMMITTED
		    && trx->read_view.is_open()) {

			/* This is a SELECT query done as a consistent read,
			and the read view has already been allocated:
			let us try a search shortcut through the hash
			index. */

			dberr_t err = DB_SUCCESS;
			switch (row_sel_try_search_shortcut_for_mysql(
					&rec, prebuilt, &offsets, &heap,
					&mtr)) {
			case SEL_FOUND:
				/* At this point, rec is protected by
				a page latch that was acquired by
				row_sel_try_search_shortcut_for_mysql().
				The latch will not be released until
				mtr.commit(). */
				ut_ad(!rec_get_deleted_flag(rec, comp));

				if (prebuilt->pk_filter || prebuilt->idx_cond) {
					switch (row_search_idx_cond_check(
							buf, prebuilt,
							rec, offsets)) {
					case CHECK_ABORTED_BY_USER:
						goto aborted;
					case CHECK_NEG:
					case CHECK_OUT_OF_RANGE:
                                        case CHECK_ERROR:
						err = DB_RECORD_NOT_FOUND;
						goto shortcut_done;
					case CHECK_POS:
						goto shortcut_done;
					}

					ut_ad("incorrect code" == 0);
aborted:
					err = DB_INTERRUPTED;
					goto shortcut_done;
				}

				if (!row_sel_store_mysql_rec(
					    buf, prebuilt,
					    rec, NULL, false, index,
					    offsets)) {
					/* Only fresh inserts may contain
					incomplete externally stored
					columns. Pretend that such
					records do not exist. Such
					records may only be accessed
					at the READ UNCOMMITTED
					isolation level or when
					rolling back a recovered
					transaction. Rollback happens
					at a lower level, not here. */

					/* Proceed as in case SEL_RETRY. */
					break;
				}

				goto shortcut_done;

			case SEL_EXHAUSTED:
				err = DB_RECORD_NOT_FOUND;
			shortcut_done:
				mtr.commit();

				/* NOTE that we do NOT store the cursor
				position */
				trx->op_info = "";
				ut_ad(!sync_check_iterate(sync_check()));
				ut_ad(!did_semi_consistent_read);
				if (UNIV_LIKELY_NULL(heap)) {
					mem_heap_free(heap);
				}
				DBUG_RETURN(err);

			case SEL_RETRY:
				break;

			default:
				ut_ad(0);
			}

			mtr.commit();
			mtr.start();
		}
	}
#endif /* BTR_CUR_HASH_ADAPT */

	/*-------------------------------------------------------------*/
	/* PHASE 3: Open or restore index cursor position */

	spatial_search = dict_index_is_spatial(index)
			 && mode >= PAGE_CUR_CONTAIN;

	/* The state of a running trx can only be changed by the
	thread that is currently serving the transaction. Because we
	are that thread, we can read trx->state without holding any
	mutex. */
	ut_ad(prebuilt->sql_stat_start
	      || trx->state == TRX_STATE_ACTIVE
	      || (prebuilt->table->no_rollback()
		  && trx->state == TRX_STATE_NOT_STARTED));

	ut_ad(!trx_is_started(trx) || trx->state == TRX_STATE_ACTIVE);

	ut_ad(prebuilt->sql_stat_start
	      || prebuilt->select_lock_type != LOCK_NONE
	      || trx->read_view.is_open()
	      || prebuilt->table->no_rollback()
	      || srv_read_only_mode);

	/* Do not lock gaps at READ UNCOMMITTED or READ COMMITTED
	isolation level */
	const bool set_also_gap_locks =
		prebuilt->select_lock_type != LOCK_NONE
		&& trx->isolation_level > TRX_ISO_READ_COMMITTED
#ifdef WITH_WSREP
		&& !wsrep_thd_skip_locking(trx->mysql_thd)
#endif /* WITH_WSREP */
		;

	/* Note that if the search mode was GE or G, then the cursor
	naturally moves upward (in fetch next) in alphabetical order,
	otherwise downward */

	if (UNIV_UNLIKELY(direction == 0)) {
		if (mode == PAGE_CUR_GE || mode == PAGE_CUR_G
		    || mode >= PAGE_CUR_CONTAIN) {
			moves_up = true;
		}
	} else if (direction == ROW_SEL_NEXT) {
		moves_up = true;
	}

	thr = que_fork_get_first_thr(prebuilt->sel_graph);

	thr->start_running();

	clust_index = dict_table_get_first_index(prebuilt->table);

	dberr_t err = DB_SUCCESS;

	/* Do some start-of-statement preparations */

	if (prebuilt->table->no_rollback()) {
		/* NO_ROLLBACK tables do not support MVCC or locking. */
		prebuilt->select_lock_type = LOCK_NONE;
		prebuilt->sql_stat_start = FALSE;
	} else if (!prebuilt->sql_stat_start) {
		/* No need to set an intention lock or assign a read view */
		ut_a(prebuilt->select_lock_type != LOCK_NONE
		     || srv_read_only_mode || trx->read_view.is_open());
	} else {
		prebuilt->sql_stat_start = FALSE;
		trx_start_if_not_started(trx, false);

		if (prebuilt->select_lock_type == LOCK_NONE) {
			trx->read_view.open(trx);
		} else {
wait_table_again:
			err = lock_table(0, prebuilt->table,
					 prebuilt->select_lock_type == LOCK_S
					 ? LOCK_IS : LOCK_IX, thr);

			if (err != DB_SUCCESS) {

				table_lock_waited = TRUE;
				goto lock_table_wait;
			}
		}
	}

	/* Open or restore index cursor position */

	if (UNIV_LIKELY(direction != 0)) {
		if (spatial_search) {
			/* R-Tree access does not need to do
			cursor position and resposition */
			goto next_rec;
		}

		bool	need_to_process = sel_restore_position_for_mysql(
			&same_user_rec, BTR_SEARCH_LEAF,
			pcur, moves_up, &mtr);

		if (UNIV_UNLIKELY(need_to_process)) {
			if (UNIV_UNLIKELY(prebuilt->row_read_type
					  == ROW_READ_DID_SEMI_CONSISTENT)) {
				/* We did a semi-consistent read,
				but the record was removed in
				the meantime. */
				prebuilt->row_read_type
					= ROW_READ_TRY_SEMI_CONSISTENT;
			}
		} else if (UNIV_LIKELY(prebuilt->row_read_type
				       != ROW_READ_DID_SEMI_CONSISTENT)) {

			/* The cursor was positioned on the record
			that we returned previously.  If we need
			to repeat a semi-consistent read as a
			pessimistic locking read, the record
			cannot be skipped. */

			goto next_rec;
		}

	} else if (dtuple_get_n_fields(search_tuple) > 0) {
		pcur->btr_cur.thr = thr;

		if (dict_index_is_spatial(index)) {
			if (!prebuilt->rtr_info) {
				prebuilt->rtr_info = rtr_create_rtr_info(
					set_also_gap_locks, true,
					btr_pcur_get_btr_cur(pcur), index);
				prebuilt->rtr_info->search_tuple = search_tuple;
				prebuilt->rtr_info->search_mode = mode;
				rtr_info_update_btr(btr_pcur_get_btr_cur(pcur),
						    prebuilt->rtr_info);
			} else {
				rtr_info_reinit_in_cursor(
					btr_pcur_get_btr_cur(pcur),
					index, set_also_gap_locks);
				prebuilt->rtr_info->search_tuple = search_tuple;
				prebuilt->rtr_info->search_mode = mode;
			}
		}

		err = btr_pcur_open_with_no_init(index, search_tuple, mode,
						 BTR_SEARCH_LEAF, pcur, &mtr);

		if (err != DB_SUCCESS) {
			rec = NULL;
			goto page_read_error;
		}

		pcur->trx_if_known = trx;

		rec = btr_pcur_get_rec(pcur);
		ut_ad(page_rec_is_leaf(rec));

		if (!moves_up
		    && set_also_gap_locks
		    && !page_rec_is_supremum(rec)
		    && !dict_index_is_spatial(index)) {

			/* Try to place a gap lock on the next index record
			to prevent phantoms in ORDER BY ... DESC queries */
			const rec_t*	next_rec = page_rec_get_next_const(rec);

			offsets = rec_get_offsets(next_rec, index, offsets,
						  index->n_core_fields,
						  ULINT_UNDEFINED, &heap);
			err = sel_set_rec_lock(pcur,
					       next_rec, index, offsets,
					       prebuilt->select_lock_type,
					       LOCK_GAP, thr, &mtr);

			switch (err) {
			case DB_SUCCESS_LOCKED_REC:
				err = DB_SUCCESS;
				/* fall through */
			case DB_SUCCESS:
				break;
			default:
				goto lock_wait_or_error;
			}
		}
	} else if (mode == PAGE_CUR_G || mode == PAGE_CUR_L) {
		err = btr_pcur_open_at_index_side(
			mode == PAGE_CUR_G, index, BTR_SEARCH_LEAF,
			pcur, false, 0, &mtr);

		if (err != DB_SUCCESS) {
			if (err == DB_DECRYPTION_FAILED) {
				ib_push_warning(trx->mysql_thd,
					DB_DECRYPTION_FAILED,
					"Table %s is encrypted but encryption service or"
					" used key_id is not available. "
					" Can't continue reading table.",
					prebuilt->table->name.m_name);
				index->table->file_unreadable = true;
			}
			rec = NULL;
			goto page_read_error;
		}
	}

rec_loop:
	DEBUG_SYNC_C("row_search_rec_loop");
	if (trx_is_interrupted(trx)) {
		if (!spatial_search) {
			btr_pcur_store_position(pcur, &mtr);
		}
		err = DB_INTERRUPTED;
		goto normal_return;
	}

	/*-------------------------------------------------------------*/
	/* PHASE 4: Look for matching records in a loop */

	rec = btr_pcur_get_rec(pcur);

	if (!index->table->is_readable()) {
		err = DB_DECRYPTION_FAILED;
		goto page_read_error;
	}

	ut_ad(!!page_rec_is_comp(rec) == comp);
	ut_ad(page_rec_is_leaf(rec));

	if (page_rec_is_infimum(rec)) {

		/* The infimum record on a page cannot be in the result set,
		and neither can a record lock be placed on it: we skip such
		a record. */

		goto next_rec;
	}

	if (page_rec_is_supremum(rec)) {

		if (set_also_gap_locks
		    && !dict_index_is_spatial(index)) {

			/* Try to place a lock on the index record */

			/* If the transaction isolation level is
			READ UNCOMMITTED or READ COMMITTED,
			we do not lock gaps. Supremum record is really
			a gap and therefore we do not set locks there. */

			offsets = rec_get_offsets(rec, index, offsets,
						  index->n_core_fields,
						  ULINT_UNDEFINED, &heap);
			err = sel_set_rec_lock(pcur,
					       rec, index, offsets,
					       prebuilt->select_lock_type,
					       LOCK_ORDINARY, thr, &mtr);

			switch (err) {
			case DB_SUCCESS_LOCKED_REC:
				err = DB_SUCCESS;
				/* fall through */
			case DB_SUCCESS:
				break;
			default:
				goto lock_wait_or_error;
			}
		}

		/* A page supremum record cannot be in the result set: skip
		it now that we have placed a possible lock on it */

		goto next_rec;
	}

	/*-------------------------------------------------------------*/
	/* Do sanity checks in case our cursor has bumped into page
	corruption */

	if (comp) {
		if (rec_get_info_bits(rec, true) & REC_INFO_MIN_REC_FLAG) {
			/* Skip the metadata pseudo-record. */
			ut_ad(index->is_instant());
			goto next_rec;
		}

		next_offs = rec_get_next_offs(rec, TRUE);
		if (UNIV_UNLIKELY(next_offs < PAGE_NEW_SUPREMUM)) {

			goto wrong_offs;
		}
	} else {
		if (rec_get_info_bits(rec, false) & REC_INFO_MIN_REC_FLAG) {
			/* Skip the metadata pseudo-record. */
			ut_ad(index->is_instant());
			goto next_rec;
		}

		next_offs = rec_get_next_offs(rec, FALSE);
		if (UNIV_UNLIKELY(next_offs < PAGE_OLD_SUPREMUM)) {

			goto wrong_offs;
		}
	}

	if (UNIV_UNLIKELY(next_offs >= srv_page_size - PAGE_DIR)) {

wrong_offs:
		if (srv_force_recovery == 0 || moves_up == false) {
			ib::error() << "Rec address "
				<< static_cast<const void*>(rec)
				<< ", buf block fix count "
				<< btr_pcur_get_block(pcur)->page
				.buf_fix_count();

			ib::error() << "Index corruption: rec offs "
				<< page_offset(rec) << " next offs "
				<< next_offs
				<< btr_pcur_get_block(pcur)->page.id()
				<< ", index " << index->name
				<< " of table " << index->table->name
				<< ". Run CHECK TABLE. You may need to"
				" restore from a backup, or dump + drop +"
				" reimport the table.";
			ut_ad(0);
			err = DB_CORRUPTION;

			goto page_read_error;
		} else {
			/* The user may be dumping a corrupt table. Jump
			over the corruption to recover as much as possible. */

			ib::info() << "Index corruption: rec offs "
				<< page_offset(rec) << " next offs "
				<< next_offs
				<< btr_pcur_get_block(pcur)->page.id()
				<< ", index " << index->name
				<< " of table " << index->table->name
				<< ". We try to skip the rest of the page.";

			page_cur_set_after_last(btr_pcur_get_block(pcur),
						btr_pcur_get_page_cur(pcur));
			pcur->old_stored = false;
			goto next_rec;
		}
	}
	/*-------------------------------------------------------------*/

	/* Calculate the 'offsets' associated with 'rec' */

	ut_ad(fil_page_index_page_check(btr_pcur_get_page(pcur)));
	ut_ad(btr_page_get_index_id(btr_pcur_get_page(pcur)) == index->id);

	offsets = rec_get_offsets(rec, index, offsets, index->n_core_fields,
				  ULINT_UNDEFINED, &heap);

	if (UNIV_UNLIKELY(srv_force_recovery > 0)) {
		if (!rec_validate(rec, offsets)
		    || !btr_index_rec_validate(rec, index, FALSE)) {

			ib::error() << "Index corruption: rec offs "
				<< page_offset(rec) << " next offs "
				<< next_offs
				<< btr_pcur_get_block(pcur)->page.id()
				<< ", index " << index->name
				<< " of table " << index->table->name
				<< ". We try to skip the record.";

			goto next_rec;
		}
	}

	/* Note that we cannot trust the up_match value in the cursor at this
	place because we can arrive here after moving the cursor! Thus
	we have to recompare rec and search_tuple to determine if they
	match enough. */

	if (match_mode == ROW_SEL_EXACT) {
		/* Test if the index record matches completely to search_tuple
		in prebuilt: if not, then we return with DB_RECORD_NOT_FOUND */

		/* fputs("Comparing rec and search tuple\n", stderr); */

		if (0 != cmp_dtuple_rec(search_tuple, rec, offsets)) {

			if (set_also_gap_locks
			    && !dict_index_is_spatial(index)) {
				err = sel_set_rec_lock(
					pcur,
					rec, index, offsets,
					prebuilt->select_lock_type, LOCK_GAP,
					thr, &mtr);

				switch (err) {
				case DB_SUCCESS_LOCKED_REC:
				case DB_SUCCESS:
					break;
				default:
					goto lock_wait_or_error;
				}
			}

			btr_pcur_store_position(pcur, &mtr);

			/* The found record was not a match, but may be used
			as NEXT record (index_next). Set the relative position
			to BTR_PCUR_BEFORE, to reflect that the position of
			the persistent cursor is before the found/stored row
			(pcur->old_rec). */
			ut_ad(pcur->rel_pos == BTR_PCUR_ON);
			pcur->rel_pos = BTR_PCUR_BEFORE;

			err = DB_RECORD_NOT_FOUND;
			goto normal_return;
		}

	} else if (match_mode == ROW_SEL_EXACT_PREFIX) {

		if (!cmp_dtuple_is_prefix_of_rec(search_tuple, rec, offsets)) {

			if (set_also_gap_locks
			    && !dict_index_is_spatial(index)) {
				err = sel_set_rec_lock(
					pcur,
					rec, index, offsets,
					prebuilt->select_lock_type, LOCK_GAP,
					thr, &mtr);

				switch (err) {
				case DB_SUCCESS_LOCKED_REC:
				case DB_SUCCESS:
					break;
				default:
					goto lock_wait_or_error;
				}
			}

			btr_pcur_store_position(pcur, &mtr);

			/* The found record was not a match, but may be used
			as NEXT record (index_next). Set the relative position
			to BTR_PCUR_BEFORE, to reflect that the position of
			the persistent cursor is before the found/stored row
			(pcur->old_rec). */
			ut_ad(pcur->rel_pos == BTR_PCUR_ON);
			pcur->rel_pos = BTR_PCUR_BEFORE;

			err = DB_RECORD_NOT_FOUND;
			goto normal_return;
		}
	}

	/* We are ready to look at a possible new index entry in the result
	set: the cursor is now placed on a user record */

	if (prebuilt->select_lock_type != LOCK_NONE) {
		/* Try to place a lock on the index record; note that delete
		marked records are a special case in a unique search. If there
		is a non-delete marked record, then it is enough to lock its
		existence with LOCK_REC_NOT_GAP. */

		unsigned lock_type;

		if (trx->isolation_level <= TRX_ISO_READ_COMMITTED) {
			/* At READ COMMITTED or READ UNCOMMITTED
			isolation levels, do not lock committed
			delete-marked records. */
			if (!rec_get_deleted_flag(rec, comp)) {
				goto no_gap_lock;
			}

			/* At most one transaction can be active
			for temporary table. */
			if (clust_index->table->is_temporary()) {
				goto no_gap_lock;
			}

			if (index == clust_index) {
				trx_id_t trx_id = row_get_rec_trx_id(
					rec, index, offsets);
				/* In delete-marked records, DB_TRX_ID must
				always refer to an existing undo log record. */
				ut_ad(trx_id);
				if (!trx_sys.is_registered(trx, trx_id)) {
					/* The clustered index record
					was delete-marked in a committed
					transaction. Ignore the record. */
					goto locks_ok_del_marked;
				}
			} else if (trx_t* t = row_vers_impl_x_locked(
					   trx, rec, index, offsets)) {
				/* The record belongs to an active
				transaction. We must acquire a lock. */
				t->release_reference();
			} else {
				/* The secondary index record does not
				point to a delete-marked clustered index
				record that belongs to an active transaction.
				Ignore the secondary index record, because
				it is not locked. */
				goto next_rec;
			}

			goto no_gap_lock;
		}

<<<<<<< HEAD
#ifdef WITH_WSREP
		if (UNIV_UNLIKELY(!set_also_gap_locks)) {
			ut_ad(wsrep_thd_skip_locking(trx->mysql_thd));
			goto no_gap_lock;
		}
#else /* WITH_WSREP */
		ut_ad(set_also_gap_locks);
#endif /* WITH_WSREP */

		if ((unique_search && !rec_get_deleted_flag(rec, comp))
=======
		/* Set next-key lock both for delete- and non-delete-marked
		records for unique search, because non-delete-marked record can
		be marked as deleted while transaction suspends. */
		if (!set_also_gap_locks
>>>>>>> fb0808c4
		    || dict_index_is_spatial(index)) {

			goto no_gap_lock;
		} else {
			lock_type = LOCK_ORDINARY;
		}

		/* If we are doing a 'greater or equal than a primary key
		value' search from a clustered index, and we find a record
		that has that exact primary key value, then there is no need
		to lock the gap before the record, because no insert in the
		gap can be in our search range. That is, no phantom row can
		appear that way.

		An example: if col1 is the primary key, the search is WHERE
		col1 >= 100, and we find a record where col1 = 100, then no
		need to lock the gap before that record. */

		if (index == clust_index
		    && mode == PAGE_CUR_GE
		    && direction == 0
		    && dtuple_get_n_fields_cmp(search_tuple)
		    == dict_index_get_n_unique(index)
		    && 0 == cmp_dtuple_rec(search_tuple, rec, offsets)) {
no_gap_lock:
			lock_type = LOCK_REC_NOT_GAP;
		}

		err = sel_set_rec_lock(pcur,
				       rec, index, offsets,
				       prebuilt->select_lock_type,
				       lock_type, thr, &mtr);

		switch (err) {
			const rec_t*	old_vers;
		case DB_SUCCESS_LOCKED_REC:
			if (trx->isolation_level <= TRX_ISO_READ_COMMITTED) {
				/* Note that a record of
				prebuilt->index was locked. */
				prebuilt->new_rec_locks = 1;
			}
			err = DB_SUCCESS;
			/* fall through */
		case DB_SUCCESS:
			break;
		case DB_LOCK_WAIT:
			/* Lock wait for R-tree should already
			be handled in sel_set_rtr_rec_lock() */
			ut_ad(!dict_index_is_spatial(index));
			/* Never unlock rows that were part of a conflict. */
			prebuilt->new_rec_locks = 0;

			if (UNIV_LIKELY(prebuilt->row_read_type
					!= ROW_READ_TRY_SEMI_CONSISTENT)
			    || unique_search
			    || index != clust_index) {

				goto lock_wait_or_error;
			}

			/* The following call returns 'offsets'
			associated with 'old_vers' */
			row_sel_build_committed_vers_for_mysql(
				clust_index, prebuilt, rec,
				&offsets, &heap, &old_vers, need_vrow ? &vrow : NULL,
			        &mtr);

			/* Check whether it was a deadlock or not, if not
			a deadlock and the transaction had to wait then
			release the lock it is waiting on. */

			err = lock_trx_handle_wait(trx);

			switch (err) {
			case DB_SUCCESS:
				/* The lock was granted while we were
				searching for the last committed version.
				Do a normal locking read. */

				offsets = rec_get_offsets(
					rec, index, offsets,
					index->n_core_fields,
					ULINT_UNDEFINED, &heap);
				goto locks_ok;
			case DB_DEADLOCK:
				goto lock_wait_or_error;
			case DB_LOCK_WAIT:
				ut_ad(!dict_index_is_spatial(index));
				err = DB_SUCCESS;
				break;
			default:
				ut_error;
			}

			if (old_vers == NULL) {
				/* The row was not yet committed */

				goto next_rec;
			}

			did_semi_consistent_read = true;
			rec = old_vers;
			break;
		case DB_RECORD_NOT_FOUND:
			if (dict_index_is_spatial(index)) {
				goto next_rec;
			} else {
				goto lock_wait_or_error;
			}

		default:

			goto lock_wait_or_error;
		}
	} else {
		/* This is a non-locking consistent read: if necessary, fetch
		a previous version of the record */

		if (trx->isolation_level == TRX_ISO_READ_UNCOMMITTED
		    || prebuilt->table->no_rollback()) {

			/* Do nothing: we let a non-locking SELECT read the
			latest version of the record */

		} else if (index == clust_index) {

			/* Fetch a previous version of the row if the current
			one is not visible in the snapshot; if we have a very
			high force recovery level set, we try to avoid crashes
			by skipping this lookup */

			if (!lock_clust_rec_cons_read_sees(
				    rec, index, offsets, &trx->read_view)) {
				ut_ad(srv_force_recovery
				      < SRV_FORCE_NO_UNDO_LOG_SCAN);
				rec_t*	old_vers;
				/* The following call returns 'offsets'
				associated with 'old_vers' */
				err = row_sel_build_prev_vers_for_mysql(
					&trx->read_view, clust_index,
					prebuilt, rec, &offsets, &heap,
					&old_vers, need_vrow ? &vrow : NULL,
					&mtr);

				if (err != DB_SUCCESS) {

					goto lock_wait_or_error;
				}

				if (old_vers == NULL) {
					/* The row did not exist yet in
					the read view */

					goto next_rec;
				}

				rec = old_vers;
			}
		} else {
			/* We are looking into a non-clustered index,
			and to get the right version of the record we
			have to look also into the clustered index: this
			is necessary, because we can only get the undo
			information via the clustered index record. */

			ut_ad(!dict_index_is_clust(index));

			if (!srv_read_only_mode
			    && !lock_sec_rec_cons_read_sees(
					rec, index, &trx->read_view)) {
				/* We should look at the clustered index.
				However, as this is a non-locking read,
				we can skip the clustered index lookup if
				the condition does not match the secondary
				index entry. */
				switch (row_search_idx_cond_check(
						buf, prebuilt, rec, offsets)) {
				case CHECK_NEG:
					goto next_rec;
                                case CHECK_ABORTED_BY_USER:
					err = DB_INTERRUPTED;
					goto idx_cond_failed;
				case CHECK_OUT_OF_RANGE:
				case CHECK_ERROR:
					err = DB_RECORD_NOT_FOUND;
					goto idx_cond_failed;
				case CHECK_POS:
					goto requires_clust_rec;
				}

				ut_error;
			}
		}
	}

locks_ok:
	/* NOTE that at this point rec can be an old version of a clustered
	index record built for a consistent read. We cannot assume after this
	point that rec is on a buffer pool page. Functions like
	page_rec_is_comp() cannot be used! */

	if (rec_get_deleted_flag(rec, comp)) {
locks_ok_del_marked:
		/* In delete-marked records, DB_TRX_ID must
		always refer to an existing undo log record. */
		ut_ad(index != clust_index
		      || row_get_rec_trx_id(rec, index, offsets));

		/* The record is delete-marked: we can skip it */

		/* This is an optimization to skip setting the next key lock
		on the record that follows this delete-marked record. This
		optimization works because of the unique search criteria
		which precludes the presence of a range lock between this
		delete marked record and the record following it.

		For now this is applicable only to clustered indexes while
		doing a unique search except for HANDLER queries because
		HANDLER allows NEXT and PREV even in unique search on
		clustered index. There is scope for further optimization
		applicable to unique secondary indexes. Current behaviour is
		to widen the scope of a lock on an already delete marked record
		if the same record is deleted twice by the same transaction */
		if (index == clust_index && unique_search
		    && !prebuilt->used_in_HANDLER) {

			err = DB_RECORD_NOT_FOUND;

			goto normal_return;
		}

		goto next_rec;
	}

	/* Check if the record matches the index condition. */
	switch (row_search_idx_cond_check(buf, prebuilt, rec, offsets)) {
	case CHECK_NEG:
		if (did_semi_consistent_read) {
			row_unlock_for_mysql(prebuilt, TRUE);
		}
		goto next_rec;
        case CHECK_ABORTED_BY_USER:
		err = DB_INTERRUPTED;
		goto idx_cond_failed;
	case CHECK_OUT_OF_RANGE:
        case CHECK_ERROR:
		err = DB_RECORD_NOT_FOUND;
		goto idx_cond_failed;
	case CHECK_POS:
		break;
	}

	if (index != clust_index && prebuilt->need_to_access_clustered) {
		if (row_search_with_covering_prefix(prebuilt, rec, offsets)) {
			goto use_covering_index;
		}
requires_clust_rec:
		ut_ad(index != clust_index);
		/* We use a 'goto' to the preceding label if a consistent
		read of a secondary index record requires us to look up old
		versions of the associated clustered index record. */

		ut_ad(rec_offs_validate(rec, index, offsets));

		/* It was a non-clustered index and we must fetch also the
		clustered index record */

		mtr_extra_clust_savepoint = mtr.get_savepoint();

		ut_ad(!vrow);
		/* The following call returns 'offsets' associated with
		'clust_rec'. Note that 'clust_rec' can be an old version
		built for a consistent read. */

		err = row_sel_get_clust_rec_for_mysql(prebuilt, index, rec,
						      thr, &clust_rec,
						      &offsets, &heap,
						      need_vrow ? &vrow : NULL,
						      &mtr);
		switch (err) {
		case DB_SUCCESS:
			if (clust_rec == NULL) {
				/* The record did not exist in the read view */
				ut_ad(prebuilt->select_lock_type == LOCK_NONE
				      || dict_index_is_spatial(index));

				goto next_rec;
			}
			break;
		case DB_SUCCESS_LOCKED_REC:
			ut_a(clust_rec != NULL);
			if (trx->isolation_level <= TRX_ISO_READ_COMMITTED) {
				/* Note that the clustered index record
				was locked. */
				prebuilt->new_rec_locks = 2;
			}
			err = DB_SUCCESS;
			break;
		default:
			vrow = NULL;
			goto lock_wait_or_error;
		}

		if (rec_get_deleted_flag(clust_rec, comp)) {

			/* The record is delete marked: we can skip it */

			if (trx->isolation_level <= TRX_ISO_READ_COMMITTED
			    && prebuilt->select_lock_type != LOCK_NONE) {

				/* No need to keep a lock on a delete-marked
				record if we do not want to use next-key
				locking. */

				row_unlock_for_mysql(prebuilt, TRUE);
			}

			goto next_rec;
		}

		if (need_vrow && !vrow) {
			if (!heap) {
				heap = mem_heap_create(100);
			}
			row_sel_fill_vrow(rec, index, &vrow, heap);
		}

		result_rec = clust_rec;
		ut_ad(rec_offs_validate(result_rec, clust_index, offsets));

		if (prebuilt->pk_filter || prebuilt->idx_cond) {
			/* Convert the record to MySQL format. We were
			unable to do this in row_search_idx_cond_check(),
			because the condition is on the secondary index
			and the requested column is in the clustered index.
			We convert all fields, including those that
			may have been used in ICP, because the
			secondary index may contain a column prefix
			rather than the full column. Also, as noted
			in Bug #56680, the column in the secondary
			index may be in the wrong case, and the
			authoritative case is in result_rec, the
			appropriate version of the clustered index record. */
			if (!row_sel_store_mysql_rec(
				    buf, prebuilt, result_rec, vrow,
				    true, clust_index, offsets)) {
				goto next_rec;
			}
		}
	} else {
use_covering_index:
		result_rec = rec;
	}

	/* We found a qualifying record 'result_rec'. At this point,
	'offsets' are associated with 'result_rec'. */

	ut_ad(rec_offs_validate(result_rec,
				result_rec != rec ? clust_index : index,
				offsets));
	ut_ad(!rec_get_deleted_flag(result_rec, comp));

	/* Decide whether to prefetch extra rows.
	At this point, the clustered index record is protected
	by a page latch that was acquired when pcur was positioned.
	The latch will not be released until mtr.commit(). */

	if ((match_mode == ROW_SEL_EXACT
	     || prebuilt->n_rows_fetched >= MYSQL_FETCH_CACHE_THRESHOLD)
	    && prebuilt->select_lock_type == LOCK_NONE
	    && !prebuilt->templ_contains_blob
	    && !prebuilt->clust_index_was_generated
	    && !prebuilt->used_in_HANDLER
	    && prebuilt->template_type != ROW_MYSQL_DUMMY_TEMPLATE
	    && !prebuilt->in_fts_query) {

		/* Inside an update, for example, we do not cache rows,
		since we may use the cursor position to do the actual
		update, that is why we require ...lock_type == LOCK_NONE.
		Since we keep space in prebuilt only for the BLOBs of
		a single row, we cannot cache rows in the case there
		are BLOBs in the fields to be fetched. In HANDLER we do
		not cache rows because there the cursor is a scrollable
		cursor. */

		ut_a(prebuilt->n_fetch_cached < MYSQL_FETCH_CACHE_SIZE);

		/* We only convert from InnoDB row format to MySQL row
		format when ICP is disabled. */

		if (!prebuilt->pk_filter && !prebuilt->idx_cond) {
			/* We use next_buf to track the allocation of buffers
			where we store and enqueue the buffers for our
			pre-fetch optimisation.

			If next_buf == 0 then we store the converted record
			directly into the MySQL record buffer (buf). If it is
			!= 0 then we allocate a pre-fetch buffer and store the
			converted record there.

			If the conversion fails and the MySQL record buffer
			was not written to then we reset next_buf so that
			we can re-use the MySQL record buffer in the next
			iteration. */

			next_buf = next_buf
				 ? row_sel_fetch_last_buf(prebuilt) : buf;

			if (!row_sel_store_mysql_rec(
				next_buf, prebuilt, result_rec, vrow,
				result_rec != rec,
				result_rec != rec ? clust_index : index,
				offsets)) {

				if (next_buf == buf) {
					ut_a(prebuilt->n_fetch_cached == 0);
					next_buf = 0;
				}

				/* Only fresh inserts may contain incomplete
				externally stored columns. Pretend that such
				records do not exist. Such records may only be
				accessed at the READ UNCOMMITTED isolation
				level or when rolling back a recovered
				transaction. Rollback happens at a lower
				level, not here. */
				goto next_rec;
			}

			if (next_buf != buf) {
				row_sel_enqueue_cache_row_for_mysql(
					next_buf, prebuilt);
			}
		} else {
			row_sel_enqueue_cache_row_for_mysql(buf, prebuilt);
		}

		if (prebuilt->n_fetch_cached < MYSQL_FETCH_CACHE_SIZE) {
			goto next_rec;
		}

	} else {
		if (UNIV_UNLIKELY
		    (prebuilt->template_type == ROW_MYSQL_DUMMY_TEMPLATE)) {
			/* CHECK TABLE: fetch the row */

			if (result_rec != rec
			    && !prebuilt->need_to_access_clustered) {
				/* We used 'offsets' for the clust
				rec, recalculate them for 'rec' */
				offsets = rec_get_offsets(rec, index, offsets,
							  index->n_core_fields,
							  ULINT_UNDEFINED,
							  &heap);
				result_rec = rec;
			}

			memcpy(buf + 4, result_rec
			       - rec_offs_extra_size(offsets),
			       rec_offs_size(offsets));
			mach_write_to_4(buf,
					rec_offs_extra_size(offsets) + 4);
		} else if (!prebuilt->pk_filter && !prebuilt->idx_cond) {
			/* The record was not yet converted to MySQL format. */
			if (!row_sel_store_mysql_rec(
				    buf, prebuilt, result_rec, vrow,
				    result_rec != rec,
				    result_rec != rec ? clust_index : index,
				    offsets)) {
				/* Only fresh inserts may contain
				incomplete externally stored
				columns. Pretend that such records do
				not exist. Such records may only be
				accessed at the READ UNCOMMITTED
				isolation level or when rolling back a
				recovered transaction. Rollback
				happens at a lower level, not here. */
				goto next_rec;
			}
		}

		if (!prebuilt->clust_index_was_generated) {
		} else if (result_rec != rec || index->is_primary()) {
			memcpy(prebuilt->row_id, result_rec, DATA_ROW_ID_LEN);
		} else {
			ulint len;
			const byte* data = rec_get_nth_field(
				result_rec, offsets, index->n_fields - 1,
				&len);
			ut_ad(dict_index_get_nth_col(index,
						     index->n_fields - 1)
			      ->prtype == (DATA_ROW_ID | DATA_NOT_NULL));
			ut_ad(len == DATA_ROW_ID_LEN);
			memcpy(prebuilt->row_id, data, DATA_ROW_ID_LEN);
		}
	}

	/* From this point on, 'offsets' are invalid. */

	/* We have an optimization to save CPU time: if this is a consistent
	read on a unique condition on the clustered index, then we do not
	store the pcur position, because any fetch next or prev will anyway
	return 'end of file'. Exceptions are locking reads and the MySQL
	HANDLER command where the user can move the cursor with PREV or NEXT
	even after a unique search. */

	err = DB_SUCCESS;

idx_cond_failed:
	if (!unique_search
	    || !dict_index_is_clust(index)
	    || direction != 0
	    || prebuilt->select_lock_type != LOCK_NONE
	    || prebuilt->used_in_HANDLER) {

		/* Inside an update always store the cursor position */

		if (!spatial_search) {
			btr_pcur_store_position(pcur, &mtr);
		}
	}

	goto normal_return;

next_rec:
	/* Reset the old and new "did semi-consistent read" flags. */
	if (UNIV_UNLIKELY(prebuilt->row_read_type
			  == ROW_READ_DID_SEMI_CONSISTENT)) {
		prebuilt->row_read_type = ROW_READ_TRY_SEMI_CONSISTENT;
	}
	did_semi_consistent_read = false;
	prebuilt->new_rec_locks = 0;
	vrow = NULL;

	/*-------------------------------------------------------------*/
	/* PHASE 5: Move the cursor to the next index record */

	/* NOTE: For moves_up==FALSE, the mini-transaction will be
	committed and restarted every time when switching b-tree
	pages. For moves_up==TRUE in index condition pushdown, we can
	scan an entire secondary index tree within a single
	mini-transaction. As long as the prebuilt->idx_cond does not
	match, we do not need to consult the clustered index or
	return records to MySQL, and thus we can avoid repositioning
	the cursor. What prevents us from buffer-fixing all leaf pages
	within the mini-transaction is the btr_leaf_page_release()
	call in btr_pcur_move_to_next_page(). Only the leaf page where
	the cursor is positioned will remain buffer-fixed.
	For R-tree spatial search, we also commit the mini-transaction
	each time  */

	if (spatial_search) {
		/* No need to do store restore for R-tree */
		mtr.commit();
		mtr.start();
		mtr_extra_clust_savepoint = 0;
	} else if (mtr_extra_clust_savepoint) {
		/* We must release any clustered index latches
		if we are moving to the next non-clustered
		index record, because we could break the latching
		order if we would access a different clustered
		index page right away without releasing the previous. */
		mtr.rollback_to_savepoint(mtr_extra_clust_savepoint);
		mtr_extra_clust_savepoint = 0;
	}

	if (moves_up) {
		if (UNIV_UNLIKELY(spatial_search)) {
			if (rtr_pcur_move_to_next(
				    search_tuple, mode, pcur, 0, &mtr)) {
				goto rec_loop;
			}
		} else {
			const buf_block_t* block = btr_pcur_get_block(pcur);
			/* This is based on btr_pcur_move_to_next(),
			but avoids infinite read loop of a corrupted page. */
			ut_ad(pcur->pos_state == BTR_PCUR_IS_POSITIONED);
			ut_ad(pcur->latch_mode != BTR_NO_LATCHES);
			pcur->old_stored = false;
			if (btr_pcur_is_after_last_on_page(pcur)) {
				if (btr_pcur_is_after_last_in_tree(pcur)) {
					goto not_moved;
				}
				btr_pcur_move_to_next_page(pcur, &mtr);
				if (UNIV_UNLIKELY(btr_pcur_get_block(pcur)
						  == block)) {
					err = DB_CORRUPTION;
					goto lock_wait_or_error;
				}
			} else {
				btr_pcur_move_to_next_on_page(pcur);
			}

			goto rec_loop;
		}
	} else {
		if (btr_pcur_move_to_prev(pcur, &mtr)) {
			goto rec_loop;
		}
	}

not_moved:
	if (!spatial_search) {
		btr_pcur_store_position(pcur, &mtr);
	}

	err = match_mode ? DB_RECORD_NOT_FOUND : DB_END_OF_INDEX;
	goto normal_return;

lock_wait_or_error:
	if (!dict_index_is_spatial(index)) {
		btr_pcur_store_position(pcur, &mtr);
	}
page_read_error:
	/* Reset the old and new "did semi-consistent read" flags. */
	if (UNIV_UNLIKELY(prebuilt->row_read_type
			  == ROW_READ_DID_SEMI_CONSISTENT)) {
		prebuilt->row_read_type = ROW_READ_TRY_SEMI_CONSISTENT;
	}
	did_semi_consistent_read = false;

lock_table_wait:
	mtr.commit();
	mtr_extra_clust_savepoint = 0;

	trx->error_state = err;

	/* The following is a patch for MySQL */

	if (thr->is_active) {
		que_thr_stop_for_mysql(thr);
	}

	thr->lock_state = QUE_THR_LOCK_ROW;

	if (row_mysql_handle_errors(&err, trx, thr, NULL)) {
		/* It was a lock wait, and it ended */

		thr->lock_state = QUE_THR_LOCK_NOLOCK;
		mtr.start();

		/* Table lock waited, go try to obtain table lock
		again */
		if (table_lock_waited) {
			table_lock_waited = FALSE;

			goto wait_table_again;
		}

		if (!dict_index_is_spatial(index)) {
			sel_restore_position_for_mysql(
				&same_user_rec, BTR_SEARCH_LEAF, pcur,
				moves_up, &mtr);
		}

		if (trx->isolation_level <= TRX_ISO_READ_COMMITTED
		    && !same_user_rec) {

			/* Since we were not able to restore the cursor
			on the same user record, we cannot use
			row_unlock_for_mysql() to unlock any records, and
			we must thus reset the new rec lock info. Since
			in lock0lock.cc we have blocked the inheriting of gap
			X-locks, we actually do not have any new record locks
			set in this case.

			Note that if we were able to restore on the 'same'
			user record, it is still possible that we were actually
			waiting on a delete-marked record, and meanwhile
			it was removed by purge and inserted again by some
			other user. But that is no problem, because in
			rec_loop we will again try to set a lock, and
			new_rec_lock_info in trx will be right at the end. */

			prebuilt->new_rec_locks = 0;
		}

		mode = pcur->search_mode;

		goto rec_loop;
	}

	thr->lock_state = QUE_THR_LOCK_NOLOCK;

	goto func_exit;

normal_return:
	/*-------------------------------------------------------------*/
	{
		/* handler_index_cond_check() may pull TR_table search
		   which initates another row_search_mvcc(). */
		ut_d(ulint n_active_thrs= trx->lock.n_active_thrs);
		ut_d(trx->lock.n_active_thrs= 1);
		thr->stop_no_error();
		ut_d(trx->lock.n_active_thrs= n_active_thrs - 1);
	}

	mtr.commit();

	DEBUG_SYNC_C("row_search_for_mysql_before_return");

	if (prebuilt->pk_filter || prebuilt->idx_cond) {
		/* When ICP is active we don't write to the MySQL buffer
		directly, only to buffers that are enqueued in the pre-fetch
		queue. We need to dequeue the first buffer and copy the contents
		to the record buffer that was passed in by MySQL. */

		if (prebuilt->n_fetch_cached > 0) {
			row_sel_dequeue_cached_row_for_mysql(buf, prebuilt);
			err = DB_SUCCESS;
		}

	} else if (next_buf != 0) {

		/* We may or may not have enqueued some buffers to the
		pre-fetch queue, but we definitely wrote to the record
		buffer passed to use by MySQL. */

		DEBUG_SYNC_C("row_search_cached_row");
		err = DB_SUCCESS;
	}

#ifdef UNIV_DEBUG
	if (dict_index_is_spatial(index) && err != DB_SUCCESS
	    && err != DB_END_OF_INDEX && err != DB_INTERRUPTED) {
		rtr_node_path_t*	path = pcur->btr_cur.rtr_info->path;

		ut_ad(path->empty());
	}
#endif

func_exit:
	trx->op_info = "";
	if (UNIV_LIKELY_NULL(heap)) {
		mem_heap_free(heap);
	}

	/* Set or reset the "did semi-consistent read" flag on return.
	The flag did_semi_consistent_read is set if and only if
	the record being returned was fetched with a semi-consistent read. */
	ut_ad(prebuilt->row_read_type != ROW_READ_WITH_LOCKS
	      || !did_semi_consistent_read);

	if (prebuilt->row_read_type != ROW_READ_WITH_LOCKS) {
		if (did_semi_consistent_read) {
			prebuilt->row_read_type = ROW_READ_DID_SEMI_CONSISTENT;
		} else {
			prebuilt->row_read_type = ROW_READ_TRY_SEMI_CONSISTENT;
		}
	}

	ut_ad(!sync_check_iterate(sync_check()));

	DEBUG_SYNC_C("innodb_row_search_for_mysql_exit");

	DBUG_RETURN(err);
}

/********************************************************************//**
Count rows in a R-Tree leaf level.
@return DB_SUCCESS if successful */
dberr_t
row_count_rtree_recs(
/*=================*/
	row_prebuilt_t*	prebuilt,	/*!< in: prebuilt struct for the
					table handle; this contains the info
					of search_tuple, index; if search
					tuple contains 0 fields then we
					position the cursor at the start or
					the end of the index, depending on
					'mode' */
	ulint*		n_rows)		/*!< out: number of entries
					seen in the consistent read */
{
	dict_index_t*	index		= prebuilt->index;
	dberr_t		ret		= DB_SUCCESS;
	mtr_t		mtr;
	mem_heap_t*	heap;
	dtuple_t*	entry;
	dtuple_t*	search_entry	= prebuilt->search_tuple;
	ulint		entry_len;
	ulint		i;
	byte*		buf;

	ut_a(dict_index_is_spatial(index));

	*n_rows = 0;

	heap = mem_heap_create(256);

	/* Build a search tuple. */
	entry_len = dict_index_get_n_fields(index);
	entry = dtuple_create(heap, entry_len);

	for (i = 0; i < entry_len; i++) {
		const dict_field_t*	ind_field
			= dict_index_get_nth_field(index, i);
		const dict_col_t*	col
			= ind_field->col;
		dfield_t*		dfield
			= dtuple_get_nth_field(entry, i);

		if (i == 0) {
			double*	mbr;
			double	tmp_mbr[SPDIMS * 2];

			dfield->type.mtype = DATA_GEOMETRY;
			dfield->type.prtype |= DATA_GIS_MBR;

			/* Allocate memory for mbr field */
			mbr = static_cast<double*>
				(mem_heap_alloc(heap, DATA_MBR_LEN));

			/* Set mbr field data. */
			dfield_set_data(dfield, mbr, DATA_MBR_LEN);

			for (uint j = 0; j < SPDIMS; j++) {
				tmp_mbr[j * 2] = DBL_MAX;
				tmp_mbr[j * 2 + 1] = -DBL_MAX;
			}
			dfield_write_mbr(dfield, tmp_mbr);
			continue;
		}

		dfield->type.mtype = col->mtype;
		dfield->type.prtype = col->prtype;

	}

	prebuilt->search_tuple = entry;

	ulint bufsize = std::max<ulint>(srv_page_size,
					prebuilt->mysql_row_len);
	buf = static_cast<byte*>(ut_malloc_nokey(bufsize));

	ulint cnt = 1000;

	ret = row_search_for_mysql(buf, PAGE_CUR_WITHIN, prebuilt, 0, 0);
loop:
	/* Check thd->killed every 1,000 scanned rows */
	if (--cnt == 0) {
		if (trx_is_interrupted(prebuilt->trx)) {
			ret = DB_INTERRUPTED;
			goto func_exit;
		}
		cnt = 1000;
	}

	switch (ret) {
	case DB_SUCCESS:
		break;
	case DB_DEADLOCK:
	case DB_LOCK_TABLE_FULL:
	case DB_LOCK_WAIT_TIMEOUT:
	case DB_INTERRUPTED:
		goto func_exit;
	default:
		/* fall through (this error is ignored by CHECK TABLE) */
	case DB_END_OF_INDEX:
		ret = DB_SUCCESS;
func_exit:
		prebuilt->search_tuple = search_entry;
		ut_free(buf);
		mem_heap_free(heap);

		return(ret);
	}

	*n_rows = *n_rows + 1;

	ret = row_search_for_mysql(
		buf, PAGE_CUR_WITHIN, prebuilt, 0, ROW_SEL_NEXT);

	goto loop;
}

/*******************************************************************//**
Read the AUTOINC column from the current row. If the value is less than
0 and the type is not unsigned then we reset the value to 0.
@return value read from the column */
static
ib_uint64_t
row_search_autoinc_read_column(
/*===========================*/
	dict_index_t*	index,		/*!< in: index to read from */
	const rec_t*	rec,		/*!< in: current rec */
	ulint		col_no,		/*!< in: column number */
	ulint		mtype,		/*!< in: column main type */
	ibool		unsigned_type)	/*!< in: signed or unsigned flag */
{
	ulint		len;
	const byte*	data;
	ib_uint64_t	value;
	mem_heap_t*	heap = NULL;
	rec_offs	offsets_[REC_OFFS_NORMAL_SIZE];
	rec_offs*	offsets	= offsets_;

	rec_offs_init(offsets_);
	ut_ad(page_rec_is_leaf(rec));

	offsets = rec_get_offsets(rec, index, offsets, index->n_core_fields,
				  col_no + 1, &heap);

	if (rec_offs_nth_sql_null(offsets, col_no)) {
		/* There is no non-NULL value in the auto-increment column. */
		value = 0;
		goto func_exit;
	}

	data = rec_get_nth_field(rec, offsets, col_no, &len);

	value = row_parse_int(data, len, mtype, unsigned_type);

func_exit:
	if (UNIV_LIKELY_NULL(heap)) {
		mem_heap_free(heap);
	}

	return(value);
}

/** Get the maximum and non-delete-marked record in an index.
@param[in]	index	index tree
@param[in,out]	mtr	mini-transaction (may be committed and restarted)
@return maximum record, page s-latched in mtr
@retval NULL if there are no records, or if all of them are delete-marked */
static
const rec_t*
row_search_get_max_rec(
	dict_index_t*	index,
	mtr_t*		mtr)
{
	btr_pcur_t	pcur;
	const rec_t*	rec;
	/* Open at the high/right end (false), and init cursor */
	btr_pcur_open_at_index_side(
		false, index, BTR_SEARCH_LEAF, &pcur, true, 0, mtr);

	do {
		const page_t*	page;

		page = btr_pcur_get_page(&pcur);
		rec = page_find_rec_max_not_deleted(page);

		if (page_rec_is_user_rec(rec)) {
			break;
		} else {
			rec = NULL;
		}
		btr_pcur_move_before_first_on_page(&pcur);
	} while (btr_pcur_move_to_prev(&pcur, mtr));

	btr_pcur_close(&pcur);

	ut_ad(!rec
	      || !(rec_get_info_bits(rec, dict_table_is_comp(index->table))
		   & (REC_INFO_MIN_REC_FLAG | REC_INFO_DELETED_FLAG)));
	return(rec);
}

/** Read the max AUTOINC value from an index.
@param[in] index	index starting with an AUTO_INCREMENT column
@return	the largest AUTO_INCREMENT value
@retval	0	if no records were found */
ib_uint64_t
row_search_max_autoinc(dict_index_t* index)
{
	const dict_field_t*	dfield = dict_index_get_nth_field(index, 0);

	ib_uint64_t	value = 0;

	mtr_t		mtr;
	mtr.start();

	if (const rec_t* rec = row_search_get_max_rec(index, &mtr)) {
		value = row_search_autoinc_read_column(
			index, rec, 0,
			dfield->col->mtype,
			dfield->col->prtype & DATA_UNSIGNED);
	}

	mtr.commit();
	return(value);
}<|MERGE_RESOLUTION|>--- conflicted
+++ resolved
@@ -5068,7 +5068,6 @@
 			goto no_gap_lock;
 		}
 
-<<<<<<< HEAD
 #ifdef WITH_WSREP
 		if (UNIV_UNLIKELY(!set_also_gap_locks)) {
 			ut_ad(wsrep_thd_skip_locking(trx->mysql_thd));
@@ -5078,18 +5077,11 @@
 		ut_ad(set_also_gap_locks);
 #endif /* WITH_WSREP */
 
-		if ((unique_search && !rec_get_deleted_flag(rec, comp))
-=======
 		/* Set next-key lock both for delete- and non-delete-marked
 		records for unique search, because non-delete-marked record can
 		be marked as deleted while transaction suspends. */
-		if (!set_also_gap_locks
->>>>>>> fb0808c4
-		    || dict_index_is_spatial(index)) {
-
+		if (index->is_spatial()) {
 			goto no_gap_lock;
-		} else {
-			lock_type = LOCK_ORDINARY;
 		}
 
 		/* If we are doing a 'greater or equal than a primary key
@@ -5111,6 +5103,8 @@
 		    && 0 == cmp_dtuple_rec(search_tuple, rec, offsets)) {
 no_gap_lock:
 			lock_type = LOCK_REC_NOT_GAP;
+		} else {
+			lock_type = LOCK_ORDINARY;
 		}
 
 		err = sel_set_rec_lock(pcur,
