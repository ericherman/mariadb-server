/*****************************************************************************

Copyright (c) 2011, 2017, Oracle and/or its affiliates. All Rights Reserved.
Copyright (c) 2017, MariaDB Corporation.

This program is free software; you can redistribute it and/or modify it under
the terms of the GNU General Public License as published by the Free Software
Foundation; version 2 of the License.

This program is distributed in the hope that it will be useful, but WITHOUT
ANY WARRANTY; without even the implied warranty of MERCHANTABILITY or FITNESS
FOR A PARTICULAR PURPOSE. See the GNU General Public License for more details.

You should have received a copy of the GNU General Public License along with
this program; if not, write to the Free Software Foundation, Inc.,
51 Franklin Street, Suite 500, Boston, MA 02110-1335 USA

*****************************************************************************/

/**************************************************//**
@file row/row0log.cc
Modification log for online index creation and online table rebuild

Created 2011-05-26 Marko Makela
*******************************************************/

#include "row0log.h"
#include "row0row.h"
#include "row0ins.h"
#include "row0upd.h"
#include "row0merge.h"
#include "row0ext.h"
#include "log0crypt.h"
#include "data0data.h"
#include "que0que.h"
#include "srv0mon.h"
#include "handler0alter.h"
#include "ut0new.h"
#include "ut0stage.h"
#include "trx0rec.h"

#include <algorithm>
#include <map>

ulint onlineddl_rowlog_rows;
ulint onlineddl_rowlog_pct_used;
ulint onlineddl_pct_progress;

/** Table row modification operations during online table rebuild.
Delete-marked records are not copied to the rebuilt table. */
enum row_tab_op {
	/** Insert a record */
	ROW_T_INSERT = 0x41,
	/** Update a record in place */
	ROW_T_UPDATE,
	/** Delete (purge) a record */
	ROW_T_DELETE
};

/** Index record modification operations during online index creation */
enum row_op {
	/** Insert a record */
	ROW_OP_INSERT = 0x61,
	/** Delete a record */
	ROW_OP_DELETE
};

/** Size of the modification log entry header, in bytes */
#define ROW_LOG_HEADER_SIZE 2/*op, extra_size*/

/** Log block for modifications during online ALTER TABLE */
struct row_log_buf_t {
	byte*		block;	/*!< file block buffer */
	ut_new_pfx_t	block_pfx; /*!< opaque descriptor of "block". Set
				by ut_allocator::allocate_large() and fed to
				ut_allocator::deallocate_large(). */
	mrec_buf_t	buf;	/*!< buffer for accessing a record
				that spans two blocks */
	ulint		blocks; /*!< current position in blocks */
	ulint		bytes;	/*!< current position within block */
	ulonglong	total;	/*!< logical position, in bytes from
				the start of the row_log_table log;
				0 for row_log_online_op() and
				row_log_apply(). */
};

/** Tracks BLOB allocation during online ALTER TABLE */
class row_log_table_blob_t {
public:
	/** Constructor (declaring a BLOB freed)
	@param offset_arg row_log_t::tail::total */
#ifdef UNIV_DEBUG
	row_log_table_blob_t(ulonglong offset_arg) :
		old_offset (0), free_offset (offset_arg),
		offset (BLOB_FREED) {}
#else /* UNIV_DEBUG */
	row_log_table_blob_t() :
		offset (BLOB_FREED) {}
#endif /* UNIV_DEBUG */

	/** Declare a BLOB freed again.
	@param offset_arg row_log_t::tail::total */
#ifdef UNIV_DEBUG
	void blob_free(ulonglong offset_arg)
#else /* UNIV_DEBUG */
	void blob_free()
#endif /* UNIV_DEBUG */
	{
		ut_ad(offset < offset_arg);
		ut_ad(offset != BLOB_FREED);
		ut_d(old_offset = offset);
		ut_d(free_offset = offset_arg);
		offset = BLOB_FREED;
	}
	/** Declare a freed BLOB reused.
	@param offset_arg row_log_t::tail::total */
	void blob_alloc(ulonglong offset_arg) {
		ut_ad(free_offset <= offset_arg);
		ut_d(old_offset = offset);
		offset = offset_arg;
	}
	/** Determine if a BLOB was freed at a given log position
	@param offset_arg row_log_t::head::total after the log record
	@return true if freed */
	bool is_freed(ulonglong offset_arg) const {
		/* This is supposed to be the offset at the end of the
		current log record. */
		ut_ad(offset_arg > 0);
		/* We should never get anywhere close the magic value. */
		ut_ad(offset_arg < BLOB_FREED);
		return(offset_arg < offset);
	}
private:
	/** Magic value for a freed BLOB */
	static const ulonglong BLOB_FREED = ~0ULL;
#ifdef UNIV_DEBUG
	/** Old offset, in case a page was freed, reused, freed, ... */
	ulonglong	old_offset;
	/** Offset of last blob_free() */
	ulonglong	free_offset;
#endif /* UNIV_DEBUG */
	/** Byte offset to the log file */
	ulonglong	offset;
};

/** @brief Map of off-page column page numbers to 0 or log byte offsets.

If there is no mapping for a page number, it is safe to access.
If a page number maps to 0, it is an off-page column that has been freed.
If a page number maps to a nonzero number, the number is a byte offset
into the index->online_log, indicating that the page is safe to access
when applying log records starting from that offset. */
typedef std::map<
	ulint,
	row_log_table_blob_t,
	std::less<ulint>,
	ut_allocator<std::pair<const ulint, row_log_table_blob_t> > >
	page_no_map;

/** @brief Buffer for logging modifications during online index creation

All modifications to an index that is being created will be logged by
row_log_online_op() to this buffer.

All modifications to a table that is being rebuilt will be logged by
row_log_table_delete(), row_log_table_update(), row_log_table_insert()
to this buffer.

When head.blocks == tail.blocks, the reader will access tail.block
directly. When also head.bytes == tail.bytes, both counts will be
reset to 0 and the file will be truncated. */
struct row_log_t {
	int		fd;	/*!< file descriptor */
	ib_mutex_t	mutex;	/*!< mutex protecting error,
				max_trx and tail */
	page_no_map*	blobs;	/*!< map of page numbers of off-page columns
				that have been freed during table-rebuilding
				ALTER TABLE (row_log_table_*); protected by
				index->lock X-latch only */
	dict_table_t*	table;	/*!< table that is being rebuilt,
				or NULL when this is a secondary
				index that is being created online */
	bool		same_pk;/*!< whether the definition of the PRIMARY KEY
				has remained the same */
	const dtuple_t*	add_cols;
				/*!< default values of added columns, or NULL */
	const ulint*	col_map;/*!< mapping of old column numbers to
				new ones, or NULL if !table */
	dberr_t		error;	/*!< error that occurred during online
				table rebuild */
	/** The transaction ID of the ALTER TABLE transaction.  Any
	concurrent DML would necessarily be logged with a larger
	transaction ID, because ha_innobase::prepare_inplace_alter_table()
	acts as a barrier that ensures that any concurrent transaction
	that operates on the table would have been started after
	ha_innobase::prepare_inplace_alter_table() returns and before
	ha_innobase::commit_inplace_alter_table(commit=true) is invoked.

	Due to the nondeterministic nature of purge and due to the
	possibility of upgrading from an earlier version of MariaDB
	or MySQL, it is possible that row_log_table_low() would be
	fed DB_TRX_ID that precedes than min_trx. We must normalize
	such references to reset_trx_id[]. */
	trx_id_t	min_trx;
	trx_id_t	max_trx;/*!< biggest observed trx_id in
				row_log_online_op();
				protected by mutex and index->lock S-latch,
				or by index->lock X-latch only */
	row_log_buf_t	tail;	/*!< writer context;
				protected by mutex and index->lock S-latch,
				or by index->lock X-latch only */
	byte*		crypt_tail; /*!< writer context;
				temporary buffer used in encryption,
				decryption or NULL*/
	row_log_buf_t	head;	/*!< reader context; protected by MDL only;
				modifiable by row_log_apply_ops() */
	byte*		crypt_head; /*!< reader context;
				temporary buffer used in encryption,
				decryption or NULL */
	const char*	path;	/*!< where to create temporary file during
				log operation */
};

/** Create the file or online log if it does not exist.
@param[in,out] log     online rebuild log
@return true if success, false if not */
static MY_ATTRIBUTE((warn_unused_result))
int
row_log_tmpfile(
	row_log_t*	log)
{
	DBUG_ENTER("row_log_tmpfile");
	if (log->fd < 0) {
		log->fd = row_merge_file_create_low(log->path);
		DBUG_EXECUTE_IF("row_log_tmpfile_fail",
				if (log->fd > 0)
					row_merge_file_destroy_low(log->fd);
				log->fd = -1;);
		if (log->fd >= 0) {
			MONITOR_ATOMIC_INC(MONITOR_ALTER_TABLE_LOG_FILES);
		}
	}

	DBUG_RETURN(log->fd);
}

/** Allocate the memory for the log buffer.
@param[in,out]	log_buf	Buffer used for log operation
@return TRUE if success, false if not */
static MY_ATTRIBUTE((warn_unused_result))
bool
row_log_block_allocate(
	row_log_buf_t&	log_buf)
{
	DBUG_ENTER("row_log_block_allocate");
	if (log_buf.block == NULL) {
		DBUG_EXECUTE_IF(
			"simulate_row_log_allocation_failure",
			DBUG_RETURN(false);
		);

		log_buf.block = ut_allocator<byte>(mem_key_row_log_buf)
			.allocate_large(srv_sort_buf_size, &log_buf.block_pfx);

		if (log_buf.block == NULL) {
			DBUG_RETURN(false);
		}
	}
	DBUG_RETURN(true);
}

/** Free the log buffer.
@param[in,out]	log_buf	Buffer used for log operation */
static
void
row_log_block_free(
	row_log_buf_t&	log_buf)
{
	DBUG_ENTER("row_log_block_free");
	if (log_buf.block != NULL) {
		ut_allocator<byte>(mem_key_row_log_buf).deallocate_large(
			log_buf.block, &log_buf.block_pfx);
		log_buf.block = NULL;
	}
	DBUG_VOID_RETURN;
}

/******************************************************//**
Logs an operation to a secondary index that is (or was) being created. */
void
row_log_online_op(
/*==============*/
	dict_index_t*	index,	/*!< in/out: index, S or X latched */
	const dtuple_t* tuple,	/*!< in: index tuple */
	trx_id_t	trx_id)	/*!< in: transaction ID for insert,
				or 0 for delete */
{
	byte*		b;
	ulint		extra_size;
	ulint		size;
	ulint		mrec_size;
	ulint		avail_size;
	row_log_t*	log;

	ut_ad(dtuple_validate(tuple));
	ut_ad(dtuple_get_n_fields(tuple) == dict_index_get_n_fields(index));
	ut_ad(rw_lock_own(dict_index_get_lock(index), RW_LOCK_S)
	      || rw_lock_own(dict_index_get_lock(index), RW_LOCK_X));

	if (dict_index_is_corrupted(index)) {
		return;
	}

	ut_ad(dict_index_is_online_ddl(index));

	/* Compute the size of the record. This differs from
	row_merge_buf_encode(), because here we do not encode
	extra_size+1 (and reserve 0 as the end-of-chunk marker). */

	size = rec_get_converted_size_temp(
		index, tuple->fields, tuple->n_fields, &extra_size);
	ut_ad(size >= extra_size);
	ut_ad(size <= sizeof log->tail.buf);

	mrec_size = ROW_LOG_HEADER_SIZE
		+ (extra_size >= 0x80) + size
		+ (trx_id ? DATA_TRX_ID_LEN : 0);

	log = index->online_log;
	mutex_enter(&log->mutex);

	if (trx_id > log->max_trx) {
		log->max_trx = trx_id;
	}

	if (!row_log_block_allocate(log->tail)) {
		log->error = DB_OUT_OF_MEMORY;
		goto err_exit;
	}

	UNIV_MEM_INVALID(log->tail.buf, sizeof log->tail.buf);

	ut_ad(log->tail.bytes < srv_sort_buf_size);
	avail_size = srv_sort_buf_size - log->tail.bytes;

	if (mrec_size > avail_size) {
		b = log->tail.buf;
	} else {
		b = log->tail.block + log->tail.bytes;
	}

	if (trx_id != 0) {
		*b++ = ROW_OP_INSERT;
		trx_write_trx_id(b, trx_id);
		b += DATA_TRX_ID_LEN;
	} else {
		*b++ = ROW_OP_DELETE;
	}

	if (extra_size < 0x80) {
		*b++ = (byte) extra_size;
	} else {
		ut_ad(extra_size < 0x8000);
		*b++ = (byte) (0x80 | (extra_size >> 8));
		*b++ = (byte) extra_size;
	}

	rec_convert_dtuple_to_temp(
		b + extra_size, index, tuple->fields, tuple->n_fields);
	b += size;

	if (mrec_size >= avail_size) {
		const os_offset_t	byte_offset
			= (os_offset_t) log->tail.blocks
			* srv_sort_buf_size;
		IORequest		request(IORequest::WRITE);
		byte*			buf = log->tail.block;

		if (byte_offset + srv_sort_buf_size >= srv_online_max_size) {
			goto write_failed;
		}

		if (mrec_size == avail_size) {
			ut_ad(b == &buf[srv_sort_buf_size]);
		} else {
			ut_ad(b == log->tail.buf + mrec_size);
			memcpy(buf + log->tail.bytes,
			       log->tail.buf, avail_size);
		}

		UNIV_MEM_ASSERT_RW(buf, srv_sort_buf_size);

		if (row_log_tmpfile(log) < 0) {
			log->error = DB_OUT_OF_MEMORY;
			goto err_exit;
		}

		/* If encryption is enabled encrypt buffer before writing it
		to file system. */
		if (log_tmp_is_encrypted()) {
			if (!log_tmp_block_encrypt(
				    buf, srv_sort_buf_size,
				    log->crypt_tail, byte_offset,
				    index->table->space)) {
				log->error = DB_DECRYPTION_FAILED;
				goto write_failed;
			}

			srv_stats.n_rowlog_blocks_encrypted.inc();
			buf = log->crypt_tail;
		}

		log->tail.blocks++;
		if (!os_file_write_int_fd(
			    request,
			    "(modification log)",
			    log->fd,
			    buf, byte_offset, srv_sort_buf_size)) {
write_failed:
			/* We set the flag directly instead of invoking
			dict_set_corrupted_index_cache_only(index) here,
			because the index is not "public" yet. */
			index->type |= DICT_CORRUPT;
		}

		UNIV_MEM_INVALID(log->tail.block, srv_sort_buf_size);
		UNIV_MEM_INVALID(buf, srv_sort_buf_size);

		memcpy(log->tail.block, log->tail.buf + avail_size,
		       mrec_size - avail_size);
		log->tail.bytes = mrec_size - avail_size;
	} else {
		log->tail.bytes += mrec_size;
		ut_ad(b == log->tail.block + log->tail.bytes);
	}

	UNIV_MEM_INVALID(log->tail.buf, sizeof log->tail.buf);
err_exit:
	mutex_exit(&log->mutex);
}

/******************************************************//**
Gets the error status of the online index rebuild log.
@return DB_SUCCESS or error code */
dberr_t
row_log_table_get_error(
/*====================*/
	const dict_index_t*	index)	/*!< in: clustered index of a table
					that is being rebuilt online */
{
	ut_ad(dict_index_is_clust(index));
	ut_ad(dict_index_is_online_ddl(index));
	return(index->online_log->error);
}

/******************************************************//**
Starts logging an operation to a table that is being rebuilt.
@return pointer to log, or NULL if no logging is necessary */
static MY_ATTRIBUTE((nonnull, warn_unused_result))
byte*
row_log_table_open(
/*===============*/
	row_log_t*	log,	/*!< in/out: online rebuild log */
	ulint		size,	/*!< in: size of log record */
	ulint*		avail)	/*!< out: available size for log record */
{
	mutex_enter(&log->mutex);

	UNIV_MEM_INVALID(log->tail.buf, sizeof log->tail.buf);

	if (log->error != DB_SUCCESS) {
err_exit:
		mutex_exit(&log->mutex);
		return(NULL);
	}

	if (!row_log_block_allocate(log->tail)) {
		log->error = DB_OUT_OF_MEMORY;
		goto err_exit;
	}

	ut_ad(log->tail.bytes < srv_sort_buf_size);
	*avail = srv_sort_buf_size - log->tail.bytes;

	if (size > *avail) {
		return(log->tail.buf);
	} else {
		return(log->tail.block + log->tail.bytes);
	}
}

/******************************************************//**
Stops logging an operation to a table that is being rebuilt. */
static MY_ATTRIBUTE((nonnull))
void
row_log_table_close_func(
/*=====================*/
	dict_index_t*	index,	/*!< in/out: online rebuilt index */
#ifdef UNIV_DEBUG
	const byte*	b,	/*!< in: end of log record */
#endif /* UNIV_DEBUG */
	ulint		size,	/*!< in: size of log record */
	ulint		avail)	/*!< in: available size for log record */
{
	row_log_t*	log = index->online_log;

	ut_ad(mutex_own(&log->mutex));

	if (size >= avail) {
		const os_offset_t	byte_offset
			= (os_offset_t) log->tail.blocks
			* srv_sort_buf_size;
		IORequest		request(IORequest::WRITE);
		byte*			buf = log->tail.block;

		if (byte_offset + srv_sort_buf_size >= srv_online_max_size) {
			goto write_failed;
		}

		if (size == avail) {
			ut_ad(b == &buf[srv_sort_buf_size]);
		} else {
			ut_ad(b == log->tail.buf + size);
			memcpy(buf + log->tail.bytes, log->tail.buf, avail);
		}

		UNIV_MEM_ASSERT_RW(buf, srv_sort_buf_size);

		if (row_log_tmpfile(log) < 0) {
			log->error = DB_OUT_OF_MEMORY;
			goto err_exit;
		}

		/* If encryption is enabled encrypt buffer before writing it
		to file system. */
		if (log_tmp_is_encrypted()) {
			if (!log_tmp_block_encrypt(
				    log->tail.block, srv_sort_buf_size,
				    log->crypt_tail, byte_offset,
				    index->table->space)) {
				log->error = DB_DECRYPTION_FAILED;
				goto err_exit;
			}

			srv_stats.n_rowlog_blocks_encrypted.inc();
			buf = log->crypt_tail;
		}

		log->tail.blocks++;
		if (!os_file_write_int_fd(
			    request,
			    "(modification log)",
			    log->fd,
			    buf, byte_offset, srv_sort_buf_size)) {
write_failed:
			log->error = DB_ONLINE_LOG_TOO_BIG;
		}
		UNIV_MEM_INVALID(log->tail.block, srv_sort_buf_size);
		UNIV_MEM_INVALID(buf, srv_sort_buf_size);
		memcpy(log->tail.block, log->tail.buf + avail, size - avail);
		log->tail.bytes = size - avail;
	} else {
		log->tail.bytes += size;
		ut_ad(b == log->tail.block + log->tail.bytes);
	}

	log->tail.total += size;
	UNIV_MEM_INVALID(log->tail.buf, sizeof log->tail.buf);
err_exit:
	mutex_exit(&log->mutex);

	my_atomic_addlint(&onlineddl_rowlog_rows, 1);
	/* 10000 means 100.00%, 4525 means 45.25% */
	onlineddl_rowlog_pct_used = static_cast<ulint>((log->tail.total * 10000) / srv_online_max_size);
}

#ifdef UNIV_DEBUG
# define row_log_table_close(index, b, size, avail)	\
	row_log_table_close_func(index, b, size, avail)
#else /* UNIV_DEBUG */
# define row_log_table_close(log, b, size, avail)	\
	row_log_table_close_func(index, size, avail)
#endif /* UNIV_DEBUG */

/** Check whether a virtual column is indexed in the new table being
created during alter table
@param[in]	index	cluster index
@param[in]	v_no	virtual column number
@return true if it is indexed, else false */
bool
row_log_col_is_indexed(
	const dict_index_t*	index,
	ulint			v_no)
{
	return(dict_table_get_nth_v_col(
		index->online_log->table, v_no)->m_col.ord_part);
}

/******************************************************//**
Logs a delete operation to a table that is being rebuilt.
This will be merged in row_log_table_apply_delete(). */
void
row_log_table_delete(
/*=================*/
	const rec_t*	rec,	/*!< in: clustered index leaf page record,
				page X-latched */
	dict_index_t*	index,	/*!< in/out: clustered index, S-latched
				or X-latched */
	const ulint*	offsets,/*!< in: rec_get_offsets(rec,index) */
	const byte*	sys)	/*!< in: DB_TRX_ID,DB_ROLL_PTR that should
				be logged, or NULL to use those in rec */
{
	ulint		old_pk_extra_size;
	ulint		old_pk_size;
	ulint		ext_size = 0;
	ulint		mrec_size;
	ulint		avail_size;
	mem_heap_t*	heap		= NULL;
	const dtuple_t*	old_pk;
	row_ext_t*	ext;

	ut_ad(dict_index_is_clust(index));
	ut_ad(rec_offs_validate(rec, index, offsets));
	ut_ad(rec_offs_n_fields(offsets) == dict_index_get_n_fields(index));
	ut_ad(rec_offs_size(offsets) <= sizeof index->online_log->tail.buf);
	ut_ad(rw_lock_own_flagged(
			&index->lock,
			RW_LOCK_FLAG_S | RW_LOCK_FLAG_X | RW_LOCK_FLAG_SX));

	if (dict_index_is_corrupted(index)
	    || !dict_index_is_online_ddl(index)
	    || index->online_log->error != DB_SUCCESS) {
		return;
	}

	dict_table_t* new_table = index->online_log->table;
	dict_index_t* new_index = dict_table_get_first_index(new_table);

	ut_ad(dict_index_is_clust(new_index));
	ut_ad(!dict_index_is_online_ddl(new_index));
	ut_ad(index->online_log->min_trx);

	/* Create the tuple PRIMARY KEY,DB_TRX_ID,DB_ROLL_PTR in new_table. */
	if (index->online_log->same_pk) {
		dtuple_t*	tuple;
		ut_ad(new_index->n_uniq == index->n_uniq);

		/* The PRIMARY KEY and DB_TRX_ID,DB_ROLL_PTR are in the first
		fields of the record. */
		heap = mem_heap_create(
			DATA_TRX_ID_LEN
			+ DTUPLE_EST_ALLOC(new_index->n_uniq + 2));
		old_pk = tuple = dtuple_create(heap, new_index->n_uniq + 2);
		dict_index_copy_types(tuple, new_index, tuple->n_fields);
		dtuple_set_n_fields_cmp(tuple, new_index->n_uniq);

		for (ulint i = 0; i < dtuple_get_n_fields(tuple); i++) {
			ulint		len;
			const void*	field	= rec_get_nth_field(
				rec, offsets, i, &len);
			dfield_t*	dfield	= dtuple_get_nth_field(
				tuple, i);
			ut_ad(len != UNIV_SQL_NULL);
			ut_ad(!rec_offs_nth_extern(offsets, i));
			dfield_set_data(dfield, field, len);
		}

		dfield_t* db_trx_id = dtuple_get_nth_field(
			tuple, new_index->n_uniq);

		const bool replace_sys_fields
			= sys
			|| trx_read_trx_id(static_cast<byte*>(db_trx_id->data))
			< index->online_log->min_trx;

		if (replace_sys_fields) {
			if (!sys || trx_read_trx_id(sys)
			    < index->online_log->min_trx) {
				sys = reset_trx_id;
			}

			dfield_set_data(db_trx_id, sys, DATA_TRX_ID_LEN);
			dfield_set_data(db_trx_id + 1, sys + DATA_TRX_ID_LEN,
					DATA_ROLL_PTR_LEN);
		}

		ut_d(trx_id_check(db_trx_id->data,
				  index->online_log->min_trx));
	} else {
		/* The PRIMARY KEY has changed. Translate the tuple. */
		old_pk = row_log_table_get_pk(
			rec, index, offsets, NULL, &heap);

		if (!old_pk) {
			ut_ad(index->online_log->error != DB_SUCCESS);
			if (heap) {
				goto func_exit;
			}
			return;
		}
	}

	ut_ad(DATA_TRX_ID_LEN == dtuple_get_nth_field(
		      old_pk, old_pk->n_fields - 2)->len);
	ut_ad(DATA_ROLL_PTR_LEN == dtuple_get_nth_field(
		      old_pk, old_pk->n_fields - 1)->len);
	old_pk_size = rec_get_converted_size_temp(
		new_index, old_pk->fields, old_pk->n_fields,
		&old_pk_extra_size);
	ut_ad(old_pk_extra_size < 0x100);

	mrec_size = 6 + old_pk_size;

	/* Log enough prefix of the BLOB unless both the
	old and new table are in COMPACT or REDUNDANT format,
	which store the prefix in the clustered index record. */
	if (rec_offs_any_extern(offsets)
	    && (dict_table_has_atomic_blobs(index->table)
		|| dict_table_has_atomic_blobs(new_table))) {

		/* Build a cache of those off-page column prefixes
		that are referenced by secondary indexes. It can be
		that none of the off-page columns are needed. */
		row_build(ROW_COPY_DATA, index, rec,
			  offsets, NULL, NULL, NULL, &ext, heap);
		if (ext) {
			/* Log the row_ext_t, ext->ext and ext->buf */
			ext_size = ext->n_ext * ext->max_len
				+ sizeof(*ext)
				+ ext->n_ext * sizeof(ulint)
				+ (ext->n_ext - 1) * sizeof ext->len;
			mrec_size += ext_size;
		}
	}

	if (byte* b = row_log_table_open(index->online_log,
					 mrec_size, &avail_size)) {
		*b++ = ROW_T_DELETE;
		*b++ = static_cast<byte>(old_pk_extra_size);

		/* Log the size of external prefix we saved */
		mach_write_to_4(b, ext_size);
		b += 4;

		rec_convert_dtuple_to_temp(
			b + old_pk_extra_size, new_index,
			old_pk->fields, old_pk->n_fields);

		b += old_pk_size;

		if (ext_size) {
			ulint	cur_ext_size = sizeof(*ext)
				+ (ext->n_ext - 1) * sizeof ext->len;

			memcpy(b, ext, cur_ext_size);
			b += cur_ext_size;

			/* Check if we need to col_map to adjust the column
			number. If columns were added/removed/reordered,
			adjust the column number. */
			if (const ulint* col_map =
				index->online_log->col_map) {
				for (ulint i = 0; i < ext->n_ext; i++) {
					const_cast<ulint&>(ext->ext[i]) =
						col_map[ext->ext[i]];
				}
			}

			memcpy(b, ext->ext, ext->n_ext * sizeof(*ext->ext));
			b += ext->n_ext * sizeof(*ext->ext);

			ext_size -= cur_ext_size
				 + ext->n_ext * sizeof(*ext->ext);
			memcpy(b, ext->buf, ext_size);
			b += ext_size;
		}

		row_log_table_close(index, b, mrec_size, avail_size);
	}

func_exit:
	mem_heap_free(heap);
}

/******************************************************//**
Logs an insert or update to a table that is being rebuilt. */
static
void
row_log_table_low_redundant(
/*========================*/
	const rec_t*		rec,	/*!< in: clustered index leaf
					page record in ROW_FORMAT=REDUNDANT,
					page X-latched */
	dict_index_t*		index,	/*!< in/out: clustered index, S-latched
					or X-latched */
	bool			insert,	/*!< in: true if insert,
					false if update */
	const dtuple_t*		old_pk,	/*!< in: old PRIMARY KEY value
					(if !insert and a PRIMARY KEY
					is being created) */
	const dict_index_t*	new_index)
					/*!< in: clustered index of the
					new table, not latched */
{
	ulint		old_pk_size;
	ulint		old_pk_extra_size;
	ulint		size;
	ulint		extra_size;
	ulint		mrec_size;
	ulint		avail_size;
	mem_heap_t*	heap		= NULL;
	dtuple_t*	tuple;
<<<<<<< HEAD
	ulint		num_v = ventry ? dtuple_get_n_v_fields(ventry) : 0;
	const ulint	n_fields = rec_get_n_fields_old(rec);
=======
>>>>>>> 386e5d47

	ut_ad(!page_is_comp(page_align(rec)));
	ut_ad(index->n_fields >= n_fields);
	ut_ad(index->n_fields == n_fields || index->is_instant());
	ut_ad(dict_tf2_is_valid(index->table->flags, index->table->flags2));
	ut_ad(!dict_table_is_comp(index->table));  /* redundant row format */
	ut_ad(dict_index_is_clust(new_index));

<<<<<<< HEAD
	heap = mem_heap_create(DTUPLE_EST_ALLOC(n_fields));
	tuple = dtuple_create_with_vcol(heap, n_fields, num_v);
	dict_index_copy_types(tuple, index, n_fields);
=======
	heap = mem_heap_create(DTUPLE_EST_ALLOC(index->n_fields));
	tuple = dtuple_create(heap, index->n_fields);
	dict_index_copy_types(tuple, index, index->n_fields);
>>>>>>> 386e5d47

	dtuple_set_n_fields_cmp(tuple, dict_index_get_n_unique(index));

	if (rec_get_1byte_offs_flag(rec)) {
		for (ulint i = 0; i < n_fields; i++) {
			dfield_t*	dfield;
			ulint		len;
			const void*	field;

			dfield = dtuple_get_nth_field(tuple, i);
			field = rec_get_nth_field_old(rec, i, &len);

			dfield_set_data(dfield, field, len);
		}
	} else {
		for (ulint i = 0; i < n_fields; i++) {
			dfield_t*	dfield;
			ulint		len;
			const void*	field;

			dfield = dtuple_get_nth_field(tuple, i);
			field = rec_get_nth_field_old(rec, i, &len);

			dfield_set_data(dfield, field, len);

			if (rec_2_is_field_extern(rec, i)) {
				dfield_set_ext(dfield);
			}
		}
	}

	rec_comp_status_t status = index->is_instant()
		? REC_STATUS_COLUMNS_ADDED : REC_STATUS_ORDINARY;

	size = rec_get_converted_size_temp(
<<<<<<< HEAD
		index, tuple->fields, tuple->n_fields, &extra_size, status);
	if (index->is_instant()) {
		size++;
		extra_size++;
	}
	ulint v_size = num_v
		? rec_get_converted_size_temp_v(index, ventry) : 0;

	mrec_size = ROW_LOG_HEADER_SIZE + size + v_size + (extra_size >= 0x80);
=======
		index, tuple->fields, tuple->n_fields, &extra_size);
>>>>>>> 386e5d47

	mrec_size = ROW_LOG_HEADER_SIZE + size + (extra_size >= 0x80);

	if (insert || index->online_log->same_pk) {
		ut_ad(!old_pk);
		old_pk_extra_size = old_pk_size = 0;
	} else {
		ut_ad(old_pk);
		ut_ad(old_pk->n_fields == 2 + old_pk->n_fields_cmp);
		ut_ad(DATA_TRX_ID_LEN == dtuple_get_nth_field(
			      old_pk, old_pk->n_fields - 2)->len);
		ut_ad(DATA_ROLL_PTR_LEN == dtuple_get_nth_field(
			      old_pk, old_pk->n_fields - 1)->len);

		old_pk_size = rec_get_converted_size_temp(
			new_index, old_pk->fields, old_pk->n_fields,
			&old_pk_extra_size);
		ut_ad(old_pk_extra_size < 0x100);
		mrec_size += 1/*old_pk_extra_size*/ + old_pk_size;
	}

	if (byte* b = row_log_table_open(index->online_log,
					 mrec_size, &avail_size)) {
		if (insert) {
			*b++ = ROW_T_INSERT;
		} else {
			*b++ = ROW_T_UPDATE;

			if (old_pk_size) {
				*b++ = static_cast<byte>(old_pk_extra_size);

				rec_convert_dtuple_to_temp(
					b + old_pk_extra_size, new_index,
					old_pk->fields, old_pk->n_fields);
				b += old_pk_size;
			}
		}

		if (extra_size < 0x80) {
			*b++ = static_cast<byte>(extra_size);
		} else {
			ut_ad(extra_size < 0x8000);
			*b++ = static_cast<byte>(0x80 | (extra_size >> 8));
			*b++ = static_cast<byte>(extra_size);
		}

		if (status == REC_STATUS_COLUMNS_ADDED) {
			ut_ad(index->is_instant());
			if (n_fields <= index->n_core_fields) {
				status = REC_STATUS_ORDINARY;
			}
			*b = status;
		}

		rec_convert_dtuple_to_temp(
			b + extra_size, index, tuple->fields, tuple->n_fields,
			status);
		b += size;

		row_log_table_close(index, b, mrec_size, avail_size);
	}

	mem_heap_free(heap);
}

/******************************************************//**
Logs an insert or update to a table that is being rebuilt. */
static
void
row_log_table_low(
/*==============*/
	const rec_t*	rec,	/*!< in: clustered index leaf page record,
				page X-latched */
	dict_index_t*	index,	/*!< in/out: clustered index, S-latched
				or X-latched */
	const ulint*	offsets,/*!< in: rec_get_offsets(rec,index) */
	bool		insert,	/*!< in: true if insert, false if update */
	const dtuple_t*	old_pk)	/*!< in: old PRIMARY KEY value (if !insert
				and a PRIMARY KEY is being created) */
{
	ulint			old_pk_size;
	ulint			old_pk_extra_size;
	ulint			extra_size;
	ulint			mrec_size;
	ulint			avail_size;
	const dict_index_t*	new_index;

	new_index = dict_table_get_first_index(index->online_log->table);

	ut_ad(dict_index_is_clust(index));
	ut_ad(dict_index_is_clust(new_index));
	ut_ad(!dict_index_is_online_ddl(new_index));
	ut_ad(rec_offs_validate(rec, index, offsets));
	ut_ad(rec_offs_n_fields(offsets) == dict_index_get_n_fields(index));
	ut_ad(rec_offs_size(offsets) <= sizeof index->online_log->tail.buf);
	ut_ad(rw_lock_own_flagged(
			&index->lock,
			RW_LOCK_FLAG_S | RW_LOCK_FLAG_X | RW_LOCK_FLAG_SX));
#ifdef UNIV_DEBUG
	switch (fil_page_get_type(page_align(rec))) {
	case FIL_PAGE_INDEX:
		break;
	case FIL_PAGE_TYPE_INSTANT:
		ut_ad(index->is_instant());
		ut_ad(page_is_root(page_align(rec)));
		break;
	default:
		ut_ad(!"wrong page type");
	}
#endif /* UNIV_DEBUG */
	ut_ad(!rec_is_default_row(rec, index));
	ut_ad(page_rec_is_leaf(rec));
	ut_ad(!page_is_comp(page_align(rec)) == !rec_offs_comp(offsets));
	/* old_pk=row_log_table_get_pk() [not needed in INSERT] is a prefix
	of the clustered index record (PRIMARY KEY,DB_TRX_ID,DB_ROLL_PTR),
	with no information on virtual columns */
	ut_ad(!old_pk || !insert);
	ut_ad(!old_pk || old_pk->n_v_fields == 0);

	if (dict_index_is_corrupted(index)
	    || !dict_index_is_online_ddl(index)
	    || index->online_log->error != DB_SUCCESS) {
		return;
	}

	if (!rec_offs_comp(offsets)) {
		row_log_table_low_redundant(
			rec, index, insert, old_pk, new_index);
		return;
	}

	ut_ad(page_is_comp(page_align(rec)));
	ut_ad(rec_get_status(rec) == REC_STATUS_ORDINARY
	      || rec_get_status(rec) == REC_STATUS_COLUMNS_ADDED);

	const ulint omit_size = REC_N_NEW_EXTRA_BYTES;

	const ulint rec_extra_size = rec_offs_extra_size(offsets) - omit_size;
	extra_size = rec_extra_size + index->is_instant();

	mrec_size = ROW_LOG_HEADER_SIZE
		+ (extra_size >= 0x80) + rec_offs_size(offsets) - omit_size
		+ index->is_instant();

	if (insert || index->online_log->same_pk) {
		ut_ad(!old_pk);
		old_pk_extra_size = old_pk_size = 0;
	} else {
		ut_ad(old_pk);
		ut_ad(old_pk->n_fields == 2 + old_pk->n_fields_cmp);
		ut_ad(DATA_TRX_ID_LEN == dtuple_get_nth_field(
			      old_pk, old_pk->n_fields - 2)->len);
		ut_ad(DATA_ROLL_PTR_LEN == dtuple_get_nth_field(
			      old_pk, old_pk->n_fields - 1)->len);

		old_pk_size = rec_get_converted_size_temp(
			new_index, old_pk->fields, old_pk->n_fields,
			&old_pk_extra_size);
		ut_ad(old_pk_extra_size < 0x100);
		mrec_size += 1/*old_pk_extra_size*/ + old_pk_size;
	}

	if (byte* b = row_log_table_open(index->online_log,
					 mrec_size, &avail_size)) {
		if (insert) {
			*b++ = ROW_T_INSERT;
		} else {
			*b++ = ROW_T_UPDATE;

			if (old_pk_size) {
				*b++ = static_cast<byte>(old_pk_extra_size);

				rec_convert_dtuple_to_temp(
					b + old_pk_extra_size, new_index,
					old_pk->fields, old_pk->n_fields);
				b += old_pk_size;
			}
		}

		if (extra_size < 0x80) {
			*b++ = static_cast<byte>(extra_size);
		} else {
			ut_ad(extra_size < 0x8000);
			*b++ = static_cast<byte>(0x80 | (extra_size >> 8));
			*b++ = static_cast<byte>(extra_size);
		}

		if (index->is_instant()) {
			*b++ = rec_get_status(rec);
		} else {
			ut_ad(rec_get_status(rec) == REC_STATUS_ORDINARY);
		}

		memcpy(b, rec - rec_extra_size - omit_size, rec_extra_size);
		b += rec_extra_size;
		memcpy(b, rec, rec_offs_data_size(offsets));
		b += rec_offs_data_size(offsets);

		row_log_table_close(index, b, mrec_size, avail_size);
	}
}

/******************************************************//**
Logs an update to a table that is being rebuilt.
This will be merged in row_log_table_apply_update(). */
void
row_log_table_update(
/*=================*/
	const rec_t*	rec,	/*!< in: clustered index leaf page record,
				page X-latched */
	dict_index_t*	index,	/*!< in/out: clustered index, S-latched
				or X-latched */
	const ulint*	offsets,/*!< in: rec_get_offsets(rec,index) */
	const dtuple_t*	old_pk)	/*!< in: row_log_table_get_pk()
				before the update */
{
	row_log_table_low(rec, index, offsets, false, old_pk);
}

/** Gets the old table column of a PRIMARY KEY column.
@param table old table (before ALTER TABLE)
@param col_map mapping of old column numbers to new ones
@param col_no column position in the new table
@return old table column, or NULL if this is an added column */
static
const dict_col_t*
row_log_table_get_pk_old_col(
/*=========================*/
	const dict_table_t*	table,
	const ulint*		col_map,
	ulint			col_no)
{
	for (ulint i = 0; i < table->n_cols; i++) {
		if (col_no == col_map[i]) {
			return(dict_table_get_nth_col(table, i));
		}
	}

	return(NULL);
}

/** Maps an old table column of a PRIMARY KEY column.
@param[in]	col		old table column (before ALTER TABLE)
@param[in]	ifield		clustered index field in the new table (after
ALTER TABLE)
@param[in,out]	dfield		clustered index tuple field in the new table
@param[in,out]	heap		memory heap for allocating dfield contents
@param[in]	rec		clustered index leaf page record in the old
table
@param[in]	offsets		rec_get_offsets(rec)
@param[in]	i		rec field corresponding to col
@param[in]	page_size	page size of the old table
@param[in]	max_len		maximum length of dfield
@retval DB_INVALID_NULL		if a NULL value is encountered
@retval DB_TOO_BIG_INDEX_COL	if the maximum prefix length is exceeded */
static
dberr_t
row_log_table_get_pk_col(
	const dict_col_t*	col,
	const dict_field_t*	ifield,
	dfield_t*		dfield,
	mem_heap_t*		heap,
	const rec_t*		rec,
	const ulint*		offsets,
	ulint			i,
	const page_size_t&	page_size,
	ulint			max_len)
{
	const byte*	field;
	ulint		len;

	field = rec_get_nth_field(rec, offsets, i, &len);

	if (len == UNIV_SQL_NULL) {
		return(DB_INVALID_NULL);
	}

	if (rec_offs_nth_extern(offsets, i)) {
		ulint	field_len = ifield->prefix_len;
		byte*	blob_field;

		if (!field_len) {
			field_len = ifield->fixed_len;
			if (!field_len) {
				field_len = max_len + 1;
			}
		}

		blob_field = static_cast<byte*>(
			mem_heap_alloc(heap, field_len));

		len = btr_copy_externally_stored_field_prefix(
			blob_field, field_len, page_size, field, len);
		if (len >= max_len + 1) {
			return(DB_TOO_BIG_INDEX_COL);
		}

		dfield_set_data(dfield, blob_field, len);
	} else {
		dfield_set_data(dfield, mem_heap_dup(heap, field, len), len);
	}

	return(DB_SUCCESS);
}

/******************************************************//**
Constructs the old PRIMARY KEY and DB_TRX_ID,DB_ROLL_PTR
of a table that is being rebuilt.
@return tuple of PRIMARY KEY,DB_TRX_ID,DB_ROLL_PTR in the rebuilt table,
or NULL if the PRIMARY KEY definition does not change */
const dtuple_t*
row_log_table_get_pk(
/*=================*/
	const rec_t*	rec,	/*!< in: clustered index leaf page record,
				page X-latched */
	dict_index_t*	index,	/*!< in/out: clustered index, S-latched
				or X-latched */
	const ulint*	offsets,/*!< in: rec_get_offsets(rec,index) */
	byte*		sys,	/*!< out: DB_TRX_ID,DB_ROLL_PTR for
				row_log_table_delete(), or NULL */
	mem_heap_t**	heap)	/*!< in/out: memory heap where allocated */
{
	dtuple_t*	tuple	= NULL;
	row_log_t*	log	= index->online_log;

	ut_ad(dict_index_is_clust(index));
	ut_ad(dict_index_is_online_ddl(index));
	ut_ad(!offsets || rec_offs_validate(rec, index, offsets));
	ut_ad(rw_lock_own_flagged(
			&index->lock,
			RW_LOCK_FLAG_S | RW_LOCK_FLAG_X | RW_LOCK_FLAG_SX));

	ut_ad(log);
	ut_ad(log->table);
	ut_ad(log->min_trx);

	if (log->same_pk) {
		/* The PRIMARY KEY columns are unchanged. */
		if (sys) {
			/* Store the DB_TRX_ID,DB_ROLL_PTR. */
			ulint	trx_id_offs = index->trx_id_offset;

			if (!trx_id_offs) {
				ulint	pos = dict_index_get_sys_col_pos(
					index, DATA_TRX_ID);
				ulint	len;
				ut_ad(pos > 0);

				if (!offsets) {
					offsets = rec_get_offsets(
						rec, index, NULL, true,
						pos + 1, heap);
				}

				trx_id_offs = rec_get_nth_field_offs(
					offsets, pos, &len);
				ut_ad(len == DATA_TRX_ID_LEN);
			}

			const byte* ptr = trx_read_trx_id(rec + trx_id_offs)
				< log->min_trx
				? reset_trx_id
				: rec + trx_id_offs;

			memcpy(sys, ptr, DATA_TRX_ID_LEN + DATA_ROLL_PTR_LEN);
			ut_d(trx_id_check(sys, log->min_trx));
		}

		return(NULL);
	}

	mutex_enter(&log->mutex);

	/* log->error is protected by log->mutex. */
	if (log->error == DB_SUCCESS) {
		dict_table_t*	new_table	= log->table;
		dict_index_t*	new_index
			= dict_table_get_first_index(new_table);
		const ulint	new_n_uniq
			= dict_index_get_n_unique(new_index);

		if (!*heap) {
			ulint	size = 0;

			if (!offsets) {
				size += (1 + REC_OFFS_HEADER_SIZE
					 + index->n_fields)
					* sizeof *offsets;
			}

			for (ulint i = 0; i < new_n_uniq; i++) {
				size += dict_col_get_min_size(
					dict_index_get_nth_col(new_index, i));
			}

			*heap = mem_heap_create(
				DTUPLE_EST_ALLOC(new_n_uniq + 2) + size);
		}

		if (!offsets) {
			offsets = rec_get_offsets(rec, index, NULL, true,
						  ULINT_UNDEFINED, heap);
		}

		tuple = dtuple_create(*heap, new_n_uniq + 2);
		dict_index_copy_types(tuple, new_index, tuple->n_fields);
		dtuple_set_n_fields_cmp(tuple, new_n_uniq);

		const ulint max_len = DICT_MAX_FIELD_LEN_BY_FORMAT(new_table);

		const page_size_t&	page_size
			= dict_table_page_size(index->table);

		for (ulint new_i = 0; new_i < new_n_uniq; new_i++) {
			dict_field_t*	ifield;
			dfield_t*	dfield;
			ulint		prtype;
			ulint		mbminmaxlen;

			ifield = dict_index_get_nth_field(new_index, new_i);
			dfield = dtuple_get_nth_field(tuple, new_i);

			const ulint	col_no
				= dict_field_get_col(ifield)->ind;

			if (const dict_col_t* col
			    = row_log_table_get_pk_old_col(
				    index->table, log->col_map, col_no)) {
				ulint	i = dict_col_get_clust_pos(col, index);

				if (i == ULINT_UNDEFINED) {
					ut_ad(0);
					log->error = DB_CORRUPTION;
					goto err_exit;
				}

				log->error = row_log_table_get_pk_col(
					col, ifield, dfield, *heap,
					rec, offsets, i, page_size, max_len);

				if (log->error != DB_SUCCESS) {
err_exit:
					tuple = NULL;
					goto func_exit;
				}

				mbminmaxlen = col->mbminmaxlen;
				prtype = col->prtype;
			} else {
				/* No matching column was found in the old
				table, so this must be an added column.
				Copy the default value. */
				ut_ad(log->add_cols);

				dfield_copy(dfield, dtuple_get_nth_field(
						    log->add_cols, col_no));
				mbminmaxlen = dfield->type.mbminmaxlen;
				prtype = dfield->type.prtype;
			}

			ut_ad(!dfield_is_ext(dfield));
			ut_ad(!dfield_is_null(dfield));

			if (ifield->prefix_len) {
				ulint	len = dtype_get_at_most_n_mbchars(
					prtype, mbminmaxlen,
					ifield->prefix_len,
					dfield_get_len(dfield),
					static_cast<const char*>(
						dfield_get_data(dfield)));

				ut_ad(len <= dfield_get_len(dfield));
				dfield_set_len(dfield, len);
			}
		}

		const byte* trx_roll = rec
			+ row_get_trx_id_offset(index, offsets);

		/* Copy the fields, because the fields will be updated
		or the record may be moved somewhere else in the B-tree
		as part of the upcoming operation. */
		if (trx_read_trx_id(trx_roll) < log->min_trx) {
			trx_roll = reset_trx_id;
			if (sys) {
				memcpy(sys, trx_roll,
				       DATA_TRX_ID_LEN + DATA_ROLL_PTR_LEN);
			}
		} else if (sys) {
			memcpy(sys, trx_roll,
			       DATA_TRX_ID_LEN + DATA_ROLL_PTR_LEN);
			trx_roll = sys;
		} else {
			trx_roll = static_cast<const byte*>(
				mem_heap_dup(
					*heap, trx_roll,
					DATA_TRX_ID_LEN + DATA_ROLL_PTR_LEN));
		}

		ut_d(trx_id_check(trx_roll, log->min_trx));

		dfield_set_data(dtuple_get_nth_field(tuple, new_n_uniq),
				trx_roll, DATA_TRX_ID_LEN);
		dfield_set_data(dtuple_get_nth_field(tuple, new_n_uniq + 1),
				trx_roll + DATA_TRX_ID_LEN, DATA_ROLL_PTR_LEN);
	}

func_exit:
	mutex_exit(&log->mutex);
	return(tuple);
}

/******************************************************//**
Logs an insert to a table that is being rebuilt.
This will be merged in row_log_table_apply_insert(). */
void
row_log_table_insert(
/*=================*/
	const rec_t*	rec,	/*!< in: clustered index leaf page record,
				page X-latched */
	dict_index_t*	index,	/*!< in/out: clustered index, S-latched
				or X-latched */
	const ulint*	offsets)/*!< in: rec_get_offsets(rec,index) */
{
	row_log_table_low(rec, index, offsets, true, NULL);
}

/******************************************************//**
Notes that a BLOB is being freed during online ALTER TABLE. */
void
row_log_table_blob_free(
/*====================*/
	dict_index_t*	index,	/*!< in/out: clustered index, X-latched */
	ulint		page_no)/*!< in: starting page number of the BLOB */
{
	ut_ad(dict_index_is_clust(index));
	ut_ad(dict_index_is_online_ddl(index));
	ut_ad(rw_lock_own_flagged(
			&index->lock,
			RW_LOCK_FLAG_X | RW_LOCK_FLAG_SX));
	ut_ad(page_no != FIL_NULL);

	if (index->online_log->error != DB_SUCCESS) {
		return;
	}

	page_no_map*	blobs	= index->online_log->blobs;

	if (blobs == NULL) {
		index->online_log->blobs = blobs = UT_NEW_NOKEY(page_no_map());
	}

#ifdef UNIV_DEBUG
	const ulonglong	log_pos = index->online_log->tail.total;
#else
# define log_pos /* empty */
#endif /* UNIV_DEBUG */

	const page_no_map::value_type v(page_no,
					row_log_table_blob_t(log_pos));

	std::pair<page_no_map::iterator,bool> p = blobs->insert(v);

	if (!p.second) {
		/* Update the existing mapping. */
		ut_ad(p.first->first == page_no);
		p.first->second.blob_free(log_pos);
	}
#undef log_pos
}

/******************************************************//**
Notes that a BLOB is being allocated during online ALTER TABLE. */
void
row_log_table_blob_alloc(
/*=====================*/
	dict_index_t*	index,	/*!< in/out: clustered index, X-latched */
	ulint		page_no)/*!< in: starting page number of the BLOB */
{
	ut_ad(dict_index_is_clust(index));
	ut_ad(dict_index_is_online_ddl(index));

	ut_ad(rw_lock_own_flagged(
			&index->lock,
			RW_LOCK_FLAG_X | RW_LOCK_FLAG_SX));

	ut_ad(page_no != FIL_NULL);

	if (index->online_log->error != DB_SUCCESS) {
		return;
	}

	/* Only track allocations if the same page has been freed
	earlier. Double allocation without a free is not allowed. */
	if (page_no_map* blobs = index->online_log->blobs) {
		page_no_map::iterator p = blobs->find(page_no);

		if (p != blobs->end()) {
			ut_ad(p->first == page_no);
			p->second.blob_alloc(index->online_log->tail.total);
		}
	}
}

/******************************************************//**
Converts a log record to a table row.
@return converted row, or NULL if the conversion fails */
static MY_ATTRIBUTE((nonnull, warn_unused_result))
const dtuple_t*
row_log_table_apply_convert_mrec(
/*=============================*/
	const mrec_t*		mrec,		/*!< in: merge record */
	dict_index_t*		index,		/*!< in: index of mrec */
	const ulint*		offsets,	/*!< in: offsets of mrec */
	const row_log_t*	log,		/*!< in: rebuild context */
	mem_heap_t*		heap,		/*!< in/out: memory heap */
	dberr_t*		error)		/*!< out: DB_SUCCESS or
						DB_MISSING_HISTORY or
						reason of failure */
{
	dtuple_t*	row;

	*error = DB_SUCCESS;

	/* This is based on row_build(). */
	if (log->add_cols) {
		row = dtuple_copy(log->add_cols, heap);
		/* dict_table_copy_types() would set the fields to NULL */
		for (ulint i = 0; i < dict_table_get_n_cols(log->table); i++) {
			dict_col_copy_type(
				dict_table_get_nth_col(log->table, i),
				dfield_get_type(dtuple_get_nth_field(row, i)));
		}
	} else {
		row = dtuple_create(heap, dict_table_get_n_cols(log->table));
		dict_table_copy_types(row, log->table);
	}

	for (ulint i = 0; i < rec_offs_n_fields(offsets); i++) {
		const dict_field_t*	ind_field
			= dict_index_get_nth_field(index, i);

		if (ind_field->prefix_len) {
			/* Column prefixes can only occur in key
			fields, which cannot be stored externally. For
			a column prefix, there should also be the full
			field in the clustered index tuple. The row
			tuple comprises full fields, not prefixes. */
			ut_ad(!rec_offs_nth_extern(offsets, i));
			continue;
		}

		const dict_col_t*	col
			= dict_field_get_col(ind_field);

		ulint			col_no
			= log->col_map[dict_col_get_no(col)];

		if (col_no == ULINT_UNDEFINED) {
			/* dropped column */
			continue;
		}

		dfield_t*	dfield
			= dtuple_get_nth_field(row, col_no);

		ulint			len;
		const byte*		data;

		if (rec_offs_nth_extern(offsets, i)) {
			ut_ad(rec_offs_any_extern(offsets));
			rw_lock_x_lock(dict_index_get_lock(index));

			if (const page_no_map* blobs = log->blobs) {
				data = rec_get_nth_field(
					mrec, offsets, i, &len);
				ut_ad(len >= BTR_EXTERN_FIELD_REF_SIZE);

				ulint	page_no = mach_read_from_4(
					data + len - (BTR_EXTERN_FIELD_REF_SIZE
						      - BTR_EXTERN_PAGE_NO));
				page_no_map::const_iterator p = blobs->find(
					page_no);
				if (p != blobs->end()
				    && p->second.is_freed(log->head.total)) {
					/* This BLOB has been freed.
					We must not access the row. */
					*error = DB_MISSING_HISTORY;
					dfield_set_data(dfield, data, len);
					dfield_set_ext(dfield);
					goto blob_done;
				}
			}

			data = btr_rec_copy_externally_stored_field(
				mrec, offsets,
				dict_table_page_size(index->table),
				i, &len, heap);
			ut_a(data);
			dfield_set_data(dfield, data, len);
blob_done:
			rw_lock_x_unlock(dict_index_get_lock(index));
		} else {
			data = rec_get_nth_field(mrec, offsets, i, &len);
			if (len == UNIV_SQL_DEFAULT) {
				data = index->instant_field_value(i, &len);
			}
			dfield_set_data(dfield, data, len);
		}

		if (len != UNIV_SQL_NULL && col->mtype == DATA_MYSQL
		    && col->len != len && !dict_table_is_comp(log->table)) {

			ut_ad(col->len >= len);
			if (dict_table_is_comp(index->table)) {
				byte*	buf = (byte*) mem_heap_alloc(heap,
								     col->len);
				memcpy(buf, dfield->data, len);
				memset(buf + len, 0x20, col->len - len);

				dfield_set_data(dfield, buf, col->len);
			} else {
				/* field length mismatch should not happen
				when rebuilding the redundant row format
				table. */
				ut_ad(0);
				*error = DB_CORRUPTION;
				return(NULL);
			}
		}

		/* See if any columns were changed to NULL or NOT NULL. */
		const dict_col_t*	new_col
			= dict_table_get_nth_col(log->table, col_no);
		ut_ad(new_col->mtype == col->mtype);

		/* Assert that prtype matches except for nullability. */
		ut_ad(!((new_col->prtype ^ col->prtype) & ~DATA_NOT_NULL));
		ut_ad(!((new_col->prtype ^ dfield_get_type(dfield)->prtype)
			& ~DATA_NOT_NULL));

		if (new_col->prtype == col->prtype) {
			continue;
		}

		if ((new_col->prtype & DATA_NOT_NULL)
		    && dfield_is_null(dfield)) {
			/* We got a NULL value for a NOT NULL column. */
			*error = DB_INVALID_NULL;
			return(NULL);
		}

		/* Adjust the DATA_NOT_NULL flag in the parsed row. */
		dfield_get_type(dfield)->prtype = new_col->prtype;

		ut_ad(dict_col_type_assert_equal(new_col,
						 dfield_get_type(dfield)));
	}

	return(row);
}

/******************************************************//**
Replays an insert operation on a table that was rebuilt.
@return DB_SUCCESS or error code */
static MY_ATTRIBUTE((nonnull, warn_unused_result))
dberr_t
row_log_table_apply_insert_low(
/*===========================*/
	que_thr_t*		thr,		/*!< in: query graph */
	const dtuple_t*		row,		/*!< in: table row
						in the old table definition */
	mem_heap_t*		offsets_heap,	/*!< in/out: memory heap
						that can be emptied */
	mem_heap_t*		heap,		/*!< in/out: memory heap */
	row_merge_dup_t*	dup)		/*!< in/out: for reporting
						duplicate key errors */
{
	dberr_t		error;
	dtuple_t*	entry;
	const row_log_t*log	= dup->index->online_log;
	dict_index_t*	index	= dict_table_get_first_index(log->table);
	ulint		n_index = 0;

	ut_ad(dtuple_validate(row));

	DBUG_LOG("ib_alter_table",
		 "insert table " << index->table->id << " (index "
		 << index->id << "): " << rec_printer(row).str());

	static const ulint	flags
		= (BTR_CREATE_FLAG
		   | BTR_NO_LOCKING_FLAG
		   | BTR_NO_UNDO_LOG_FLAG
		   | BTR_KEEP_SYS_FLAG);

	entry = row_build_index_entry(row, NULL, index, heap);

	error = row_ins_clust_index_entry_low(
		flags, BTR_MODIFY_TREE, index, index->n_uniq,
		entry, 0, thr, false);

	switch (error) {
	case DB_SUCCESS:
		break;
	case DB_SUCCESS_LOCKED_REC:
		/* The row had already been copied to the table. */
		return(DB_SUCCESS);
	default:
		return(error);
	}

	do {
		n_index++;

		if (!(index = dict_table_get_next_index(index))) {
			break;
		}

		if (index->type & DICT_FTS) {
			continue;
		}

		entry = row_build_index_entry(row, NULL, index, heap);
		error = row_ins_sec_index_entry_low(
			flags, BTR_MODIFY_TREE,
			index, offsets_heap, heap, entry,
			thr_get_trx(thr)->id, thr, false);

		/* Report correct index name for duplicate key error. */
		if (error == DB_DUPLICATE_KEY) {
			thr_get_trx(thr)->error_key_num = n_index;
		}

	} while (error == DB_SUCCESS);

	return(error);
}

/******************************************************//**
Replays an insert operation on a table that was rebuilt.
@return DB_SUCCESS or error code */
static MY_ATTRIBUTE((nonnull, warn_unused_result))
dberr_t
row_log_table_apply_insert(
/*=======================*/
	que_thr_t*		thr,		/*!< in: query graph */
	const mrec_t*		mrec,		/*!< in: record to insert */
	const ulint*		offsets,	/*!< in: offsets of mrec */
	mem_heap_t*		offsets_heap,	/*!< in/out: memory heap
						that can be emptied */
	mem_heap_t*		heap,		/*!< in/out: memory heap */
	row_merge_dup_t*	dup)		/*!< in/out: for reporting
						duplicate key errors */
{
	const row_log_t*log	= dup->index->online_log;
	dberr_t		error;
	const dtuple_t*	row	= row_log_table_apply_convert_mrec(
		mrec, dup->index, offsets, log, heap, &error);

	switch (error) {
	case DB_MISSING_HISTORY:
		ut_ad(log->blobs);
		/* Because some BLOBs are missing, we know that the
		transaction was rolled back later (a rollback of
		an insert can free BLOBs).
		We can simply skip the insert: the subsequent
		ROW_T_DELETE will be ignored, or a ROW_T_UPDATE will
		be interpreted as ROW_T_INSERT. */
		return(DB_SUCCESS);
	case DB_SUCCESS:
		ut_ad(row != NULL);
		break;
	default:
		ut_ad(0);
	case DB_INVALID_NULL:
		ut_ad(row == NULL);
		return(error);
	}

	error = row_log_table_apply_insert_low(
		thr, row, offsets_heap, heap, dup);
	if (error != DB_SUCCESS) {
		/* Report the erroneous row using the new
		version of the table. */
		innobase_row_to_mysql(dup->table, log->table, row);
	}
	return(error);
}

/******************************************************//**
Deletes a record from a table that is being rebuilt.
@return DB_SUCCESS or error code */
static MY_ATTRIBUTE((warn_unused_result))
dberr_t
row_log_table_apply_delete_low(
/*===========================*/
	btr_pcur_t*		pcur,		/*!< in/out: B-tree cursor,
						will be trashed */
	const ulint*		offsets,	/*!< in: offsets on pcur */
	const row_ext_t*	save_ext,	/*!< in: saved external field
						info, or NULL */
	mem_heap_t*		heap,		/*!< in/out: memory heap */
	mtr_t*			mtr)		/*!< in/out: mini-transaction,
						will be committed */
{
	dberr_t		error;
	row_ext_t*	ext;
	dtuple_t*	row;
	dict_index_t*	index	= btr_pcur_get_btr_cur(pcur)->index;

	ut_ad(dict_index_is_clust(index));

	DBUG_LOG("ib_alter_table",
		 "delete table " << index->table->id << " (index "
		 << index->id << "): "
		 << rec_printer(btr_pcur_get_rec(pcur), offsets).str());

	if (dict_table_get_next_index(index)) {
		/* Build a row template for purging secondary index entries. */
		row = row_build(
			ROW_COPY_DATA, index, btr_pcur_get_rec(pcur),
			offsets, NULL, NULL, NULL,
			save_ext ? NULL : &ext, heap);

		if (!save_ext) {
			save_ext = ext;
		}
	} else {
		row = NULL;
	}

	btr_cur_pessimistic_delete(&error, FALSE, btr_pcur_get_btr_cur(pcur),
				   BTR_CREATE_FLAG, false, mtr);
	mtr_commit(mtr);

	if (error != DB_SUCCESS) {
		return(error);
	}

	while ((index = dict_table_get_next_index(index)) != NULL) {
		if (index->type & DICT_FTS) {
			continue;
		}

		const dtuple_t*	entry = row_build_index_entry(
			row, save_ext, index, heap);
		mtr_start(mtr);
		mtr->set_named_space(index->space);
		btr_pcur_open(index, entry, PAGE_CUR_LE,
			      BTR_MODIFY_TREE | BTR_LATCH_FOR_DELETE,
			      pcur, mtr);
#ifdef UNIV_DEBUG
		switch (btr_pcur_get_btr_cur(pcur)->flag) {
		case BTR_CUR_DELETE_REF:
		case BTR_CUR_DEL_MARK_IBUF:
		case BTR_CUR_DELETE_IBUF:
		case BTR_CUR_INSERT_TO_IBUF:
			/* We did not request buffering. */
			break;
		case BTR_CUR_HASH:
		case BTR_CUR_HASH_FAIL:
		case BTR_CUR_BINARY:
			goto flag_ok;
		}
		ut_ad(0);
flag_ok:
#endif /* UNIV_DEBUG */

		if (page_rec_is_infimum(btr_pcur_get_rec(pcur))
		    || btr_pcur_get_low_match(pcur) < index->n_uniq) {
			/* All secondary index entries should be
			found, because new_table is being modified by
			this thread only, and all indexes should be
			updated in sync. */
			mtr_commit(mtr);
			return(DB_INDEX_CORRUPT);
		}

		btr_cur_pessimistic_delete(&error, FALSE,
					   btr_pcur_get_btr_cur(pcur),
					   BTR_CREATE_FLAG, false, mtr);
		mtr_commit(mtr);
	}

	return(error);
}

/******************************************************//**
Replays a delete operation on a table that was rebuilt.
@return DB_SUCCESS or error code */
static MY_ATTRIBUTE((nonnull(1, 3, 4, 5, 6, 7), warn_unused_result))
dberr_t
row_log_table_apply_delete(
/*=======================*/
	que_thr_t*		thr,		/*!< in: query graph */
	ulint			trx_id_col,	/*!< in: position of
						DB_TRX_ID in the new
						clustered index */
	const mrec_t*		mrec,		/*!< in: merge record */
	const ulint*		moffsets,	/*!< in: offsets of mrec */
	mem_heap_t*		offsets_heap,	/*!< in/out: memory heap
						that can be emptied */
	mem_heap_t*		heap,		/*!< in/out: memory heap */
	const row_log_t*	log,		/*!< in: online log */
	const row_ext_t*	save_ext,	/*!< in: saved external field
						info, or NULL */
	ulint			ext_size)	/*!< in: external field size */
{
	dict_table_t*	new_table = log->table;
	dict_index_t*	index = dict_table_get_first_index(new_table);
	dtuple_t*	old_pk;
	mtr_t		mtr;
	btr_pcur_t	pcur;
	ulint*		offsets;

	ut_ad(rec_offs_n_fields(moffsets)
	      == dict_index_get_n_unique(index) + 2);
	ut_ad(!rec_offs_any_extern(moffsets));

	/* Convert the row to a search tuple. */
	old_pk = dtuple_create(heap, index->n_uniq);
	dict_index_copy_types(old_pk, index, index->n_uniq);

	for (ulint i = 0; i < index->n_uniq; i++) {
		ulint		len;
		const void*	field;
		field = rec_get_nth_field(mrec, moffsets, i, &len);
		ut_ad(len != UNIV_SQL_NULL);
		dfield_set_data(dtuple_get_nth_field(old_pk, i),
				field, len);
	}

	mtr_start(&mtr);
	mtr.set_named_space(index->space);
	btr_pcur_open(index, old_pk, PAGE_CUR_LE,
		      BTR_MODIFY_TREE | BTR_LATCH_FOR_DELETE,
		      &pcur, &mtr);
#ifdef UNIV_DEBUG
	switch (btr_pcur_get_btr_cur(&pcur)->flag) {
	case BTR_CUR_DELETE_REF:
	case BTR_CUR_DEL_MARK_IBUF:
	case BTR_CUR_DELETE_IBUF:
	case BTR_CUR_INSERT_TO_IBUF:
		/* We did not request buffering. */
		break;
	case BTR_CUR_HASH:
	case BTR_CUR_HASH_FAIL:
	case BTR_CUR_BINARY:
		goto flag_ok;
	}
	ut_ad(0);
flag_ok:
#endif /* UNIV_DEBUG */

	if (page_rec_is_infimum(btr_pcur_get_rec(&pcur))
	    || btr_pcur_get_low_match(&pcur) < index->n_uniq) {
all_done:
		mtr_commit(&mtr);
		/* The record was not found. All done. */
		/* This should only happen when an earlier
		ROW_T_INSERT was skipped or
		ROW_T_UPDATE was interpreted as ROW_T_DELETE
		due to BLOBs having been freed by rollback. */
		return(DB_SUCCESS);
	}

	offsets = rec_get_offsets(btr_pcur_get_rec(&pcur), index, NULL, true,
				  ULINT_UNDEFINED, &offsets_heap);
#if defined UNIV_DEBUG || defined UNIV_BLOB_LIGHT_DEBUG
	ut_a(!rec_offs_any_null_extern(btr_pcur_get_rec(&pcur), offsets));
#endif /* UNIV_DEBUG || UNIV_BLOB_LIGHT_DEBUG */

	/* Only remove the record if DB_TRX_ID,DB_ROLL_PTR match. */

	{
		ulint		len;
		const byte*	mrec_trx_id
			= rec_get_nth_field(mrec, moffsets, trx_id_col, &len);
		ut_ad(len == DATA_TRX_ID_LEN);
		const byte*	rec_trx_id
			= rec_get_nth_field(btr_pcur_get_rec(&pcur), offsets,
					    trx_id_col, &len);
		ut_ad(len == DATA_TRX_ID_LEN);
		ut_d(trx_id_check(rec_trx_id, log->min_trx));
		ut_d(trx_id_check(mrec_trx_id, log->min_trx));

		ut_ad(rec_get_nth_field(mrec, moffsets, trx_id_col + 1, &len)
		      == mrec_trx_id + DATA_TRX_ID_LEN);
		ut_ad(len == DATA_ROLL_PTR_LEN);
		ut_ad(rec_get_nth_field(btr_pcur_get_rec(&pcur), offsets,
					trx_id_col + 1, &len)
		      == rec_trx_id + DATA_TRX_ID_LEN);
		ut_ad(len == DATA_ROLL_PTR_LEN);

		if (memcmp(mrec_trx_id, rec_trx_id,
			   DATA_TRX_ID_LEN + DATA_ROLL_PTR_LEN)) {
			/* The ROW_T_DELETE was logged for a different
			PRIMARY KEY,DB_TRX_ID,DB_ROLL_PTR.
			This is possible if a ROW_T_INSERT was skipped
			or a ROW_T_UPDATE was interpreted as ROW_T_DELETE
			because some BLOBs were missing due to
			(1) rolling back the initial insert, or
			(2) purging the BLOB for a later ROW_T_DELETE
			(3) purging 'old values' for a later ROW_T_UPDATE
			or ROW_T_DELETE. */
			ut_ad(!log->same_pk);
			goto all_done;
		}
	}

	return(row_log_table_apply_delete_low(&pcur,
					      offsets, save_ext,
					      heap, &mtr));
}

/******************************************************//**
Replays an update operation on a table that was rebuilt.
@return DB_SUCCESS or error code */
static MY_ATTRIBUTE((nonnull, warn_unused_result))
dberr_t
row_log_table_apply_update(
/*=======================*/
	que_thr_t*		thr,		/*!< in: query graph */
	ulint			new_trx_id_col,	/*!< in: position of
						DB_TRX_ID in the new
						clustered index */
	const mrec_t*		mrec,		/*!< in: new value */
	const ulint*		offsets,	/*!< in: offsets of mrec */
	mem_heap_t*		offsets_heap,	/*!< in/out: memory heap
						that can be emptied */
	mem_heap_t*		heap,		/*!< in/out: memory heap */
	row_merge_dup_t*	dup,		/*!< in/out: for reporting
						duplicate key errors */
	const dtuple_t*		old_pk)		/*!< in: PRIMARY KEY and
						DB_TRX_ID,DB_ROLL_PTR
						of the old value,
						or PRIMARY KEY if same_pk */
{
	const row_log_t*log	= dup->index->online_log;
	const dtuple_t*	row;
	dict_index_t*	index	= dict_table_get_first_index(log->table);
	mtr_t		mtr;
	btr_pcur_t	pcur;
	dberr_t		error;
	ulint		n_index = 0;

	ut_ad(dtuple_get_n_fields_cmp(old_pk)
	      == dict_index_get_n_unique(index));
	ut_ad(dtuple_get_n_fields(old_pk)
	      == dict_index_get_n_unique(index)
	      + (log->same_pk ? 0 : 2));

	row = row_log_table_apply_convert_mrec(
		mrec, dup->index, offsets, log, heap, &error);

	switch (error) {
	case DB_MISSING_HISTORY:
		/* The record contained BLOBs that are now missing. */
		ut_ad(log->blobs);
		/* Whether or not we are updating the PRIMARY KEY, we
		know that there should be a subsequent
		ROW_T_DELETE for rolling back a preceding ROW_T_INSERT,
		overriding this ROW_T_UPDATE record. (*1)

		This allows us to interpret this ROW_T_UPDATE
		as ROW_T_DELETE.

		When applying the subsequent ROW_T_DELETE, no matching
		record will be found. */
		/* fall through */
	case DB_SUCCESS:
		ut_ad(row != NULL);
		break;
	default:
		ut_ad(0);
	case DB_INVALID_NULL:
		ut_ad(row == NULL);
		return(error);
	}

	mtr_start(&mtr);
	mtr.set_named_space(index->space);
	btr_pcur_open(index, old_pk, PAGE_CUR_LE,
		      BTR_MODIFY_TREE, &pcur, &mtr);
#ifdef UNIV_DEBUG
	switch (btr_pcur_get_btr_cur(&pcur)->flag) {
	case BTR_CUR_DELETE_REF:
	case BTR_CUR_DEL_MARK_IBUF:
	case BTR_CUR_DELETE_IBUF:
	case BTR_CUR_INSERT_TO_IBUF:
		ut_ad(0);/* We did not request buffering. */
	case BTR_CUR_HASH:
	case BTR_CUR_HASH_FAIL:
	case BTR_CUR_BINARY:
		break;
	}
#endif /* UNIV_DEBUG */

	if (page_rec_is_infimum(btr_pcur_get_rec(&pcur))
	    || btr_pcur_get_low_match(&pcur) < index->n_uniq) {
		/* The record was not found. This should only happen
		when an earlier ROW_T_INSERT or ROW_T_UPDATE was
		diverted because BLOBs were freed when the insert was
		later rolled back. */

		ut_ad(log->blobs);

		if (error == DB_SUCCESS) {
			/* An earlier ROW_T_INSERT could have been
			skipped because of a missing BLOB, like this:

			BEGIN;
			INSERT INTO t SET blob_col='blob value';
			UPDATE t SET blob_col='';
			ROLLBACK;

			This would generate the following records:
			ROW_T_INSERT (referring to 'blob value')
			ROW_T_UPDATE
			ROW_T_UPDATE (referring to 'blob value')
			ROW_T_DELETE
			[ROLLBACK removes the 'blob value']

			The ROW_T_INSERT would have been skipped
			because of a missing BLOB. Now we are
			executing the first ROW_T_UPDATE.
			The second ROW_T_UPDATE (for the ROLLBACK)
			would be interpreted as ROW_T_DELETE, because
			the BLOB would be missing.

			We could probably assume that the transaction
			has been rolled back and simply skip the
			'insert' part of this ROW_T_UPDATE record.
			However, there might be some complex scenario
			that could interfere with such a shortcut.
			So, we will insert the row (and risk
			introducing a bogus duplicate key error
			for the ALTER TABLE), and a subsequent
			ROW_T_UPDATE or ROW_T_DELETE will delete it. */
			mtr_commit(&mtr);
			error = row_log_table_apply_insert_low(
				thr, row, offsets_heap, heap, dup);
		} else {
			/* Some BLOBs are missing, so we are interpreting
			this ROW_T_UPDATE as ROW_T_DELETE (see *1).
			Because the record was not found, we do nothing. */
			ut_ad(error == DB_MISSING_HISTORY);
			error = DB_SUCCESS;
func_exit:
			mtr_commit(&mtr);
		}
func_exit_committed:
		ut_ad(mtr.has_committed());

		if (error != DB_SUCCESS) {
			/* Report the erroneous row using the new
			version of the table. */
			innobase_row_to_mysql(dup->table, log->table, row);
		}

		return(error);
	}

	/* Prepare to update (or delete) the record. */
	ulint*		cur_offsets	= rec_get_offsets(
		btr_pcur_get_rec(&pcur), index, NULL, true,
		ULINT_UNDEFINED, &offsets_heap);

	if (!log->same_pk) {
		/* Only update the record if DB_TRX_ID,DB_ROLL_PTR match what
		was buffered. */
		ulint		len;
		const byte*	rec_trx_id
			= rec_get_nth_field(btr_pcur_get_rec(&pcur),
					    cur_offsets, index->n_uniq, &len);
		const dfield_t*	old_pk_trx_id
			= dtuple_get_nth_field(old_pk, index->n_uniq);
		ut_ad(len == DATA_TRX_ID_LEN);
		ut_d(trx_id_check(rec_trx_id, log->min_trx));
		ut_ad(old_pk_trx_id->len == DATA_TRX_ID_LEN);
		ut_ad(old_pk_trx_id[1].len == DATA_ROLL_PTR_LEN);
		ut_ad(DATA_TRX_ID_LEN
		      + static_cast<const char*>(old_pk_trx_id->data)
		      == old_pk_trx_id[1].data);
		ut_d(trx_id_check(old_pk_trx_id->data, log->min_trx));

		if (memcmp(rec_trx_id, old_pk_trx_id->data,
			   DATA_TRX_ID_LEN + DATA_ROLL_PTR_LEN)) {
			/* The ROW_T_UPDATE was logged for a different
			DB_TRX_ID,DB_ROLL_PTR. This is possible if an
			earlier ROW_T_INSERT or ROW_T_UPDATE was diverted
			because some BLOBs were missing due to rolling
			back the initial insert or due to purging
			the old BLOB values of an update. */
			ut_ad(log->blobs);
			if (error != DB_SUCCESS) {
				ut_ad(error == DB_MISSING_HISTORY);
				/* Some BLOBs are missing, so we are
				interpreting this ROW_T_UPDATE as
				ROW_T_DELETE (see *1).
				Because this is a different row,
				we will do nothing. */
				error = DB_SUCCESS;
			} else {
				/* Because the user record is missing due to
				BLOBs that were missing when processing
				an earlier log record, we should
				interpret the ROW_T_UPDATE as ROW_T_INSERT.
				However, there is a different user record
				with the same PRIMARY KEY value already. */
				error = DB_DUPLICATE_KEY;
			}

			goto func_exit;
		}
	}

	if (error != DB_SUCCESS) {
		ut_ad(error == DB_MISSING_HISTORY);
		ut_ad(log->blobs);
		/* Some BLOBs are missing, so we are interpreting
		this ROW_T_UPDATE as ROW_T_DELETE (see *1). */
		error = row_log_table_apply_delete_low(
			&pcur, cur_offsets, NULL, heap, &mtr);
		goto func_exit_committed;
	}

	dtuple_t*	entry	= row_build_index_entry_low(
		row, NULL, index, heap, ROW_BUILD_NORMAL);
	upd_t*		update	= row_upd_build_difference_binary(
		index, entry, btr_pcur_get_rec(&pcur), cur_offsets,
		false, NULL, heap, dup->table);

	if (!update->n_fields) {
		/* Nothing to do. */
		goto func_exit;
	}

	const bool	pk_updated
		= upd_get_nth_field(update, 0)->field_no < new_trx_id_col;

	if (pk_updated || rec_offs_any_extern(cur_offsets)) {
		/* If the record contains any externally stored
		columns, perform the update by delete and insert,
		because we will not write any undo log that would
		allow purge to free any orphaned externally stored
		columns. */

		if (pk_updated && log->same_pk) {
			/* The ROW_T_UPDATE log record should only be
			written when the PRIMARY KEY fields of the
			record did not change in the old table.  We
			can only get a change of PRIMARY KEY columns
			in the rebuilt table if the PRIMARY KEY was
			redefined (!same_pk). */
			ut_ad(0);
			error = DB_CORRUPTION;
			goto func_exit;
		}

		error = row_log_table_apply_delete_low(
			&pcur, cur_offsets, NULL, heap, &mtr);
		ut_ad(mtr.has_committed());

		if (error == DB_SUCCESS) {
			error = row_log_table_apply_insert_low(
				thr, row, offsets_heap, heap, dup);
		}

		goto func_exit_committed;
	}

	dtuple_t*	old_row;
	row_ext_t*	old_ext;

	if (dict_table_get_next_index(index)) {
		/* Construct the row corresponding to the old value of
		the record. */
		old_row = row_build(
			ROW_COPY_DATA, index, btr_pcur_get_rec(&pcur),
			cur_offsets, NULL, NULL, NULL, &old_ext, heap);
		ut_ad(old_row);

		DBUG_LOG("ib_alter_table",
			 "update table " << index->table->id
			 << " (index " << index->id
			 << ": " << rec_printer(old_row).str()
			 << " to " << rec_printer(row).str());
	} else {
		old_row = NULL;
		old_ext = NULL;
	}

	big_rec_t*	big_rec;

	error = btr_cur_pessimistic_update(
		BTR_CREATE_FLAG | BTR_NO_LOCKING_FLAG
		| BTR_NO_UNDO_LOG_FLAG | BTR_KEEP_SYS_FLAG
		| BTR_KEEP_POS_FLAG,
		btr_pcur_get_btr_cur(&pcur),
		&cur_offsets, &offsets_heap, heap, &big_rec,
		update, 0, thr, 0, &mtr);

	if (big_rec) {
		if (error == DB_SUCCESS) {
			error = btr_store_big_rec_extern_fields(
				&pcur, cur_offsets, big_rec, &mtr,
				BTR_STORE_UPDATE);
		}

		dtuple_big_rec_free(big_rec);
	}

	while ((index = dict_table_get_next_index(index)) != NULL) {
		if (error != DB_SUCCESS) {
			break;
		}

		n_index++;

		if (index->type & DICT_FTS) {
			continue;
		}

		if (!row_upd_changes_ord_field_binary(
			    index, update, thr, old_row, NULL)) {
			continue;
		}

		if (dict_index_has_virtual(index)) {
			dtuple_copy_v_fields(old_row, old_pk);
		}

		mtr_commit(&mtr);

		entry = row_build_index_entry(old_row, old_ext, index, heap);
		if (!entry) {
			ut_ad(0);
			return(DB_CORRUPTION);
		}

		mtr_start(&mtr);
		mtr.set_named_space(index->space);

		if (ROW_FOUND != row_search_index_entry(
			    index, entry, BTR_MODIFY_TREE, &pcur, &mtr)) {
			ut_ad(0);
			error = DB_CORRUPTION;
			break;
		}

		btr_cur_pessimistic_delete(
			&error, FALSE, btr_pcur_get_btr_cur(&pcur),
			BTR_CREATE_FLAG, false, &mtr);

		if (error != DB_SUCCESS) {
			break;
		}

		mtr_commit(&mtr);

		entry = row_build_index_entry(row, NULL, index, heap);
		error = row_ins_sec_index_entry_low(
			BTR_CREATE_FLAG | BTR_NO_LOCKING_FLAG
			| BTR_NO_UNDO_LOG_FLAG | BTR_KEEP_SYS_FLAG,
			BTR_MODIFY_TREE, index, offsets_heap, heap,
			entry, thr_get_trx(thr)->id, thr, false);

		/* Report correct index name for duplicate key error. */
		if (error == DB_DUPLICATE_KEY) {
			thr_get_trx(thr)->error_key_num = n_index;
		}

		mtr_start(&mtr);
		mtr.set_named_space(index->space);
	}

	goto func_exit;
}

/******************************************************//**
Applies an operation to a table that was rebuilt.
@return NULL on failure (mrec corruption) or when out of data;
pointer to next record on success */
static MY_ATTRIBUTE((nonnull, warn_unused_result))
const mrec_t*
row_log_table_apply_op(
/*===================*/
	que_thr_t*		thr,		/*!< in: query graph */
	ulint			new_trx_id_col,	/*!< in: position of
						DB_TRX_ID in new index */
	row_merge_dup_t*	dup,		/*!< in/out: for reporting
						duplicate key errors */
	dberr_t*		error,		/*!< out: DB_SUCCESS
						or error code */
	mem_heap_t*		offsets_heap,	/*!< in/out: memory heap
						that can be emptied */
	mem_heap_t*		heap,		/*!< in/out: memory heap */
	const mrec_t*		mrec,		/*!< in: merge record */
	const mrec_t*		mrec_end,	/*!< in: end of buffer */
	ulint*			offsets)	/*!< in/out: work area
						for parsing mrec */
{
	row_log_t*	log	= dup->index->online_log;
	dict_index_t*	new_index = dict_table_get_first_index(log->table);
	ulint		extra_size;
	const mrec_t*	next_mrec;
	dtuple_t*	old_pk;
	row_ext_t*	ext;
	ulint		ext_size;

	ut_ad(dict_index_is_clust(dup->index));
	ut_ad(dup->index->table != log->table);
	ut_ad(log->head.total <= log->tail.total);

	*error = DB_SUCCESS;

	/* 3 = 1 (op type) + 1 (ext_size) + at least 1 byte payload */
	if (mrec + 3 >= mrec_end) {
		return(NULL);
	}

	const mrec_t* const mrec_start = mrec;

	switch (*mrec++) {
	default:
		ut_ad(0);
		*error = DB_CORRUPTION;
		return(NULL);
	case ROW_T_INSERT:
		extra_size = *mrec++;

		if (extra_size >= 0x80) {
			/* Read another byte of extra_size. */

			extra_size = (extra_size & 0x7f) << 8;
			extra_size |= *mrec++;
		}

		mrec += extra_size;

		ut_ad(extra_size || !dup->index->is_instant());

		if (mrec > mrec_end) {
			return(NULL);
		}

		rec_offs_set_n_fields(offsets, dup->index->n_fields);
		rec_init_offsets_temp(mrec, dup->index, offsets,
				      dup->index->is_instant()
				      ? static_cast<rec_comp_status_t>(
					      *(mrec - extra_size))
				      : REC_STATUS_ORDINARY);

		next_mrec = mrec + rec_offs_data_size(offsets);

		if (next_mrec > mrec_end) {
			return(NULL);
		} else {
			log->head.total += next_mrec - mrec_start;
			*error = row_log_table_apply_insert(
				thr, mrec, offsets, offsets_heap,
				heap, dup);
		}
		break;

	case ROW_T_DELETE:
		/* 1 (extra_size) + 4 (ext_size) + at least 1 (payload) */
		if (mrec + 6 >= mrec_end) {
			return(NULL);
		}

		extra_size = *mrec++;
		ext_size = mach_read_from_4(mrec);
		mrec += 4;
		ut_ad(mrec < mrec_end);

		/* We assume extra_size < 0x100 for the PRIMARY KEY prefix.
		For fixed-length PRIMARY key columns, it is 0. */
		mrec += extra_size;

		/* The ROW_T_DELETE record was converted by
		rec_convert_dtuple_to_temp() using new_index. */
		ut_ad(!new_index->is_instant());
		rec_offs_set_n_fields(offsets, new_index->n_uniq + 2);
		rec_init_offsets_temp(mrec, new_index, offsets);
		next_mrec = mrec + rec_offs_data_size(offsets) + ext_size;

		if (next_mrec > mrec_end) {
			return(NULL);
		}

		log->head.total += next_mrec - mrec_start;

		/* If there are external fields, retrieve those logged
		prefix info and reconstruct the row_ext_t */
		if (ext_size) {
			/* We use memcpy to avoid unaligned
			access on some non-x86 platforms.*/
			ext = static_cast<row_ext_t*>(
				mem_heap_dup(heap,
					     mrec + rec_offs_data_size(offsets),
					     ext_size));

			byte*	ext_start = reinterpret_cast<byte*>(ext);

			ulint	ext_len = sizeof(*ext)
				+ (ext->n_ext - 1) * sizeof ext->len;

			ext->ext = reinterpret_cast<ulint*>(ext_start + ext_len);
			ext_len += ext->n_ext * sizeof(*ext->ext);

			ext->buf = static_cast<byte*>(ext_start + ext_len);
		} else {
			ext = NULL;
		}

		*error = row_log_table_apply_delete(
			thr, new_trx_id_col,
			mrec, offsets, offsets_heap, heap,
			log, ext, ext_size);
		break;

	case ROW_T_UPDATE:
		/* Logically, the log entry consists of the
		(PRIMARY KEY,DB_TRX_ID) of the old value (converted
		to the new primary key definition) followed by
		the new value in the old table definition. If the
		definition of the columns belonging to PRIMARY KEY
		is not changed, the log will only contain
		DB_TRX_ID,new_row. */

		if (dup->index->online_log->same_pk) {
			ut_ad(new_index->n_uniq == dup->index->n_uniq);

			extra_size = *mrec++;

			if (extra_size >= 0x80) {
				/* Read another byte of extra_size. */

				extra_size = (extra_size & 0x7f) << 8;
				extra_size |= *mrec++;
			}

			mrec += extra_size;

			ut_ad(extra_size || !dup->index->is_instant());

			if (mrec > mrec_end) {
				return(NULL);
			}

			rec_offs_set_n_fields(offsets, dup->index->n_fields);
			rec_init_offsets_temp(mrec, dup->index, offsets,
					      dup->index->is_instant()
					      ? static_cast<rec_comp_status_t>(
						      *(mrec - extra_size))
					      : REC_STATUS_ORDINARY);

			next_mrec = mrec + rec_offs_data_size(offsets);

			if (next_mrec > mrec_end) {
				return(NULL);
			}

			old_pk = dtuple_create(heap, new_index->n_uniq);
			dict_index_copy_types(
				old_pk, new_index, old_pk->n_fields);

			/* Copy the PRIMARY KEY fields from mrec to old_pk. */
			for (ulint i = 0; i < new_index->n_uniq; i++) {
				const void*	field;
				ulint		len;
				dfield_t*	dfield;

				ut_ad(!rec_offs_nth_extern(offsets, i));

				field = rec_get_nth_field(
					mrec, offsets, i, &len);
				ut_ad(len != UNIV_SQL_NULL);

				dfield = dtuple_get_nth_field(old_pk, i);
				dfield_set_data(dfield, field, len);
			}
		} else {
			/* We assume extra_size < 0x100
			for the PRIMARY KEY prefix. */
			mrec += *mrec + 1;

			if (mrec > mrec_end) {
				return(NULL);
			}

			/* Get offsets for PRIMARY KEY,
			DB_TRX_ID, DB_ROLL_PTR. */
			/* The old_pk prefix was converted by
			rec_convert_dtuple_to_temp() using new_index. */
			ut_ad(!new_index->is_instant());
			rec_offs_set_n_fields(offsets, new_index->n_uniq + 2);
			rec_init_offsets_temp(mrec, new_index, offsets);

			next_mrec = mrec + rec_offs_data_size(offsets);
			if (next_mrec + 2 > mrec_end) {
				return(NULL);
			}

			/* Copy the PRIMARY KEY fields and
			DB_TRX_ID, DB_ROLL_PTR from mrec to old_pk. */
			old_pk = dtuple_create(heap, new_index->n_uniq + 2);
			dict_index_copy_types(old_pk, new_index,
					      old_pk->n_fields);

			for (ulint i = 0;
			     i < dict_index_get_n_unique(new_index) + 2;
			     i++) {
				const void*	field;
				ulint		len;
				dfield_t*	dfield;

				ut_ad(!rec_offs_nth_extern(offsets, i));

				field = rec_get_nth_field(
					mrec, offsets, i, &len);
				ut_ad(len != UNIV_SQL_NULL);

				dfield = dtuple_get_nth_field(old_pk, i);
				dfield_set_data(dfield, field, len);
			}

			mrec = next_mrec;

			/* Fetch the new value of the row as it was
			in the old table definition. */
			extra_size = *mrec++;

			if (extra_size >= 0x80) {
				/* Read another byte of extra_size. */

				extra_size = (extra_size & 0x7f) << 8;
				extra_size |= *mrec++;
			}

			mrec += extra_size;

			ut_ad(extra_size || !dup->index->is_instant());

			if (mrec > mrec_end) {
				return(NULL);
			}

			rec_offs_set_n_fields(offsets, dup->index->n_fields);
			rec_init_offsets_temp(mrec, dup->index, offsets,
					      dup->index->is_instant()
					      ? static_cast<rec_comp_status_t>(
						      *(mrec - extra_size))
					      : REC_STATUS_ORDINARY);

			next_mrec = mrec + rec_offs_data_size(offsets);

			if (next_mrec > mrec_end) {
				return(NULL);
			}
		}

		ut_ad(next_mrec <= mrec_end);
		log->head.total += next_mrec - mrec_start;
		dtuple_set_n_fields_cmp(old_pk, new_index->n_uniq);

		*error = row_log_table_apply_update(
			thr, new_trx_id_col,
			mrec, offsets, offsets_heap, heap, dup, old_pk);
		break;
	}

	ut_ad(log->head.total <= log->tail.total);
	mem_heap_empty(offsets_heap);
	mem_heap_empty(heap);
	return(next_mrec);
}

#ifdef HAVE_PSI_STAGE_INTERFACE
/** Estimate how much an ALTER TABLE progress should be incremented per
one block of log applied.
For the other phases of ALTER TABLE we increment the progress with 1 per
page processed.
@return amount of abstract units to add to work_completed when one block
of log is applied.
*/
inline
ulint
row_log_progress_inc_per_block()
{
	/* We must increment the progress once per page (as in
	univ_page_size, usually 16KiB). One block here is srv_sort_buf_size
	(usually 1MiB). */
	const ulint	pages_per_block = std::max(
		static_cast<unsigned long>(
			srv_sort_buf_size / univ_page_size.physical()),
		1UL);

	/* Multiply by an artificial factor of 6 to even the pace with
	the rest of the ALTER TABLE phases, they process page_size amount
	of data faster. */
	return(pages_per_block * 6);
}

/** Estimate how much work is to be done by the log apply phase
of an ALTER TABLE for this index.
@param[in]	index	index whose log to assess
@return work to be done by log-apply in abstract units
*/
ulint
row_log_estimate_work(
	const dict_index_t*	index)
{
	if (index == NULL || index->online_log == NULL) {
		return(0);
	}

	const row_log_t*	l = index->online_log;
	const ulint		bytes_left =
		static_cast<ulint>(l->tail.total - l->head.total);
	const ulint		blocks_left = bytes_left / srv_sort_buf_size;

	return(blocks_left * row_log_progress_inc_per_block());
}
#else /* HAVE_PSI_STAGE_INTERFACE */
inline
ulint
row_log_progress_inc_per_block()
{
	return(0);
}
#endif /* HAVE_PSI_STAGE_INTERFACE */

/** Applies operations to a table was rebuilt.
@param[in]	thr	query graph
@param[in,out]	dup	for reporting duplicate key errors
@param[in,out]	stage	performance schema accounting object, used by
ALTER TABLE. If not NULL, then stage->inc() will be called for each block
of log that is applied.
@return DB_SUCCESS, or error code on failure */
static MY_ATTRIBUTE((warn_unused_result))
dberr_t
row_log_table_apply_ops(
	que_thr_t*		thr,
	row_merge_dup_t*	dup,
	ut_stage_alter_t*	stage)
{
	dberr_t		error;
	const mrec_t*	mrec		= NULL;
	const mrec_t*	next_mrec;
	const mrec_t*	mrec_end	= NULL; /* silence bogus warning */
	const mrec_t*	next_mrec_end;
	mem_heap_t*	heap;
	mem_heap_t*	offsets_heap;
	ulint*		offsets;
	bool		has_index_lock;
	dict_index_t*	index		= const_cast<dict_index_t*>(
		dup->index);
	dict_table_t*	new_table	= index->online_log->table;
	dict_index_t*	new_index	= dict_table_get_first_index(
		new_table);
	const ulint	i		= 1 + REC_OFFS_HEADER_SIZE
		+ ut_max(dict_index_get_n_fields(index),
			 dict_index_get_n_unique(new_index) + 2);
	const ulint	new_trx_id_col	= dict_col_get_clust_pos(
		dict_table_get_sys_col(new_table, DATA_TRX_ID), new_index);
	trx_t*		trx		= thr_get_trx(thr);

	ut_ad(dict_index_is_clust(index));
	ut_ad(dict_index_is_online_ddl(index));
	ut_ad(trx->mysql_thd);
	ut_ad(rw_lock_own(dict_index_get_lock(index), RW_LOCK_X));
	ut_ad(!dict_index_is_online_ddl(new_index));
	ut_ad(dict_col_get_clust_pos(
		      dict_table_get_sys_col(index->table, DATA_TRX_ID), index)
	      != ULINT_UNDEFINED);
	ut_ad(new_trx_id_col > 0);
	ut_ad(new_trx_id_col != ULINT_UNDEFINED);

	UNIV_MEM_INVALID(&mrec_end, sizeof mrec_end);

	offsets = static_cast<ulint*>(ut_malloc_nokey(i * sizeof *offsets));
	offsets[0] = i;
	offsets[1] = dict_index_get_n_fields(index);

	heap = mem_heap_create(UNIV_PAGE_SIZE);
	offsets_heap = mem_heap_create(UNIV_PAGE_SIZE);
	has_index_lock = true;

next_block:
	ut_ad(has_index_lock);
	ut_ad(rw_lock_own(dict_index_get_lock(index), RW_LOCK_X));
	ut_ad(index->online_log->head.bytes == 0);

	stage->inc(row_log_progress_inc_per_block());

	if (trx_is_interrupted(trx)) {
		goto interrupted;
	}

	if (dict_index_is_corrupted(index)) {
		error = DB_INDEX_CORRUPT;
		goto func_exit;
	}

	ut_ad(dict_index_is_online_ddl(index));

	error = index->online_log->error;

	if (error != DB_SUCCESS) {
		goto func_exit;
	}

	if (UNIV_UNLIKELY(index->online_log->head.blocks
			  > index->online_log->tail.blocks)) {
unexpected_eof:
		ib::error() << "Unexpected end of temporary file for table "
			<< index->table->name;
corruption:
		error = DB_CORRUPTION;
		goto func_exit;
	}

	if (index->online_log->head.blocks
	    == index->online_log->tail.blocks) {
		if (index->online_log->head.blocks) {
#ifdef HAVE_FTRUNCATE
			/* Truncate the file in order to save space. */
			if (index->online_log->fd > 0
			    && ftruncate(index->online_log->fd, 0) == -1) {
				ib::error()
					<< "\'" << index->name + 1
					<< "\' failed with error "
					<< errno << ":" << strerror(errno);

				goto corruption;
			}
#endif /* HAVE_FTRUNCATE */
			index->online_log->head.blocks
				= index->online_log->tail.blocks = 0;
		}

		next_mrec = index->online_log->tail.block;
		next_mrec_end = next_mrec + index->online_log->tail.bytes;

		if (next_mrec_end == next_mrec) {
			/* End of log reached. */
all_done:
			ut_ad(has_index_lock);
			ut_ad(index->online_log->head.blocks == 0);
			ut_ad(index->online_log->tail.blocks == 0);
			index->online_log->head.bytes = 0;
			index->online_log->tail.bytes = 0;
			error = DB_SUCCESS;
			goto func_exit;
		}
	} else {
		os_offset_t	ofs;

		ofs = (os_offset_t) index->online_log->head.blocks
			* srv_sort_buf_size;

		ut_ad(has_index_lock);
		has_index_lock = false;
		rw_lock_x_unlock(dict_index_get_lock(index));

		log_free_check();

		ut_ad(dict_index_is_online_ddl(index));

		if (!row_log_block_allocate(index->online_log->head)) {
			error = DB_OUT_OF_MEMORY;
			goto func_exit;
		}

		IORequest		request(IORequest::READ);
		byte*			buf = index->online_log->head.block;

		if (!os_file_read_no_error_handling_int_fd(
			    request, index->online_log->fd,
			    buf, ofs, srv_sort_buf_size)) {
			ib::error()
				<< "Unable to read temporary file"
				" for table " << index->table_name;
			goto corruption;
		}

		if (log_tmp_is_encrypted()) {
			if (!log_tmp_block_decrypt(
				    buf, srv_sort_buf_size,
				    index->online_log->crypt_head,
				    ofs, index->table->space)) {
				error = DB_DECRYPTION_FAILED;
				goto func_exit;
			}

			srv_stats.n_rowlog_blocks_decrypted.inc();
			memcpy(buf, index->online_log->crypt_head,
			       srv_sort_buf_size);
		}

#ifdef POSIX_FADV_DONTNEED
		/* Each block is read exactly once.  Free up the file cache. */
		posix_fadvise(index->online_log->fd,
			      ofs, srv_sort_buf_size, POSIX_FADV_DONTNEED);
#endif /* POSIX_FADV_DONTNEED */

		next_mrec = index->online_log->head.block;
		next_mrec_end = next_mrec + srv_sort_buf_size;
	}

	/* This read is not protected by index->online_log->mutex for
	performance reasons. We will eventually notice any error that
	was flagged by a DML thread. */
	error = index->online_log->error;

	if (error != DB_SUCCESS) {
		goto func_exit;
	}

	if (mrec) {
		/* A partial record was read from the previous block.
		Copy the temporary buffer full, as we do not know the
		length of the record. Parse subsequent records from
		the bigger buffer index->online_log->head.block
		or index->online_log->tail.block. */

		ut_ad(mrec == index->online_log->head.buf);
		ut_ad(mrec_end > mrec);
		ut_ad(mrec_end < (&index->online_log->head.buf)[1]);

		memcpy((mrec_t*) mrec_end, next_mrec,
		       (&index->online_log->head.buf)[1] - mrec_end);
		mrec = row_log_table_apply_op(
			thr, new_trx_id_col,
			dup, &error, offsets_heap, heap,
			index->online_log->head.buf,
			(&index->online_log->head.buf)[1], offsets);
		if (error != DB_SUCCESS) {
			goto func_exit;
		} else if (UNIV_UNLIKELY(mrec == NULL)) {
			/* The record was not reassembled properly. */
			goto corruption;
		}
		/* The record was previously found out to be
		truncated. Now that the parse buffer was extended,
		it should proceed beyond the old end of the buffer. */
		ut_a(mrec > mrec_end);

		index->online_log->head.bytes = mrec - mrec_end;
		next_mrec += index->online_log->head.bytes;
	}

	ut_ad(next_mrec <= next_mrec_end);
	/* The following loop must not be parsing the temporary
	buffer, but head.block or tail.block. */

	/* mrec!=NULL means that the next record starts from the
	middle of the block */
	ut_ad((mrec == NULL) == (index->online_log->head.bytes == 0));

#ifdef UNIV_DEBUG
	if (next_mrec_end == index->online_log->head.block
	    + srv_sort_buf_size) {
		/* If tail.bytes == 0, next_mrec_end can also be at
		the end of tail.block. */
		if (index->online_log->tail.bytes == 0) {
			ut_ad(next_mrec == next_mrec_end);
			ut_ad(index->online_log->tail.blocks == 0);
			ut_ad(index->online_log->head.blocks == 0);
			ut_ad(index->online_log->head.bytes == 0);
		} else {
			ut_ad(next_mrec == index->online_log->head.block
			      + index->online_log->head.bytes);
			ut_ad(index->online_log->tail.blocks
			      > index->online_log->head.blocks);
		}
	} else if (next_mrec_end == index->online_log->tail.block
		   + index->online_log->tail.bytes) {
		ut_ad(next_mrec == index->online_log->tail.block
		      + index->online_log->head.bytes);
		ut_ad(index->online_log->tail.blocks == 0);
		ut_ad(index->online_log->head.blocks == 0);
		ut_ad(index->online_log->head.bytes
		      <= index->online_log->tail.bytes);
	} else {
		ut_error;
	}
#endif /* UNIV_DEBUG */

	mrec_end = next_mrec_end;

	while (!trx_is_interrupted(trx)) {
		mrec = next_mrec;
		ut_ad(mrec < mrec_end);

		if (!has_index_lock) {
			/* We are applying operations from a different
			block than the one that is being written to.
			We do not hold index->lock in order to
			allow other threads to concurrently buffer
			modifications. */
			ut_ad(mrec >= index->online_log->head.block);
			ut_ad(mrec_end == index->online_log->head.block
			      + srv_sort_buf_size);
			ut_ad(index->online_log->head.bytes
			      < srv_sort_buf_size);

			/* Take the opportunity to do a redo log
			checkpoint if needed. */
			log_free_check();
		} else {
			/* We are applying operations from the last block.
			Do not allow other threads to buffer anything,
			so that we can finally catch up and synchronize. */
			ut_ad(index->online_log->head.blocks == 0);
			ut_ad(index->online_log->tail.blocks == 0);
			ut_ad(mrec_end == index->online_log->tail.block
			      + index->online_log->tail.bytes);
			ut_ad(mrec >= index->online_log->tail.block);
		}

		/* This read is not protected by index->online_log->mutex
		for performance reasons. We will eventually notice any
		error that was flagged by a DML thread. */
		error = index->online_log->error;

		if (error != DB_SUCCESS) {
			goto func_exit;
		}

		next_mrec = row_log_table_apply_op(
			thr, new_trx_id_col,
			dup, &error, offsets_heap, heap,
			mrec, mrec_end, offsets);

		if (error != DB_SUCCESS) {
			goto func_exit;
		} else if (next_mrec == next_mrec_end) {
			/* The record happened to end on a block boundary.
			Do we have more blocks left? */
			if (has_index_lock) {
				/* The index will be locked while
				applying the last block. */
				goto all_done;
			}

			mrec = NULL;
process_next_block:
			rw_lock_x_lock(dict_index_get_lock(index));
			has_index_lock = true;

			index->online_log->head.bytes = 0;
			index->online_log->head.blocks++;
			goto next_block;
		} else if (next_mrec != NULL) {
			ut_ad(next_mrec < next_mrec_end);
			index->online_log->head.bytes += next_mrec - mrec;
		} else if (has_index_lock) {
			/* When mrec is within tail.block, it should
			be a complete record, because we are holding
			index->lock and thus excluding the writer. */
			ut_ad(index->online_log->tail.blocks == 0);
			ut_ad(mrec_end == index->online_log->tail.block
			      + index->online_log->tail.bytes);
			ut_ad(0);
			goto unexpected_eof;
		} else {
			memcpy(index->online_log->head.buf, mrec,
			       mrec_end - mrec);
			mrec_end += index->online_log->head.buf - mrec;
			mrec = index->online_log->head.buf;
			goto process_next_block;
		}
	}

interrupted:
	error = DB_INTERRUPTED;
func_exit:
	if (!has_index_lock) {
		rw_lock_x_lock(dict_index_get_lock(index));
	}

	mem_heap_free(offsets_heap);
	mem_heap_free(heap);
	row_log_block_free(index->online_log->head);
	ut_free(offsets);
	return(error);
}

/** Apply the row_log_table log to a table upon completing rebuild.
@param[in]	thr		query graph
@param[in]	old_table	old table
@param[in,out]	table		MySQL table (for reporting duplicates)
@param[in,out]	stage		performance schema accounting object, used by
ALTER TABLE. stage->begin_phase_log_table() will be called initially and then
stage->inc() will be called for each block of log that is applied.
@return DB_SUCCESS, or error code on failure */
dberr_t
row_log_table_apply(
	que_thr_t*		thr,
	dict_table_t*		old_table,
	struct TABLE*		table,
	ut_stage_alter_t*	stage)
{
	dberr_t		error;
	dict_index_t*	clust_index;

	thr_get_trx(thr)->error_key_num = 0;
	DBUG_EXECUTE_IF("innodb_trx_duplicates",
			thr_get_trx(thr)->duplicates = TRX_DUP_REPLACE;);

	stage->begin_phase_log_table();

	ut_ad(!rw_lock_own(dict_operation_lock, RW_LOCK_S));
	clust_index = dict_table_get_first_index(old_table);

	rw_lock_x_lock(dict_index_get_lock(clust_index));

	if (!clust_index->online_log) {
		ut_ad(dict_index_get_online_status(clust_index)
		      == ONLINE_INDEX_COMPLETE);
		/* This function should not be called unless
		rebuilding a table online. Build in some fault
		tolerance. */
		ut_ad(0);
		error = DB_ERROR;
	} else {
		row_merge_dup_t	dup = {
			clust_index, table,
			clust_index->online_log->col_map, 0
		};

		error = row_log_table_apply_ops(thr, &dup, stage);

		ut_ad(error != DB_SUCCESS
		      || clust_index->online_log->head.total
		      == clust_index->online_log->tail.total);
	}

	rw_lock_x_unlock(dict_index_get_lock(clust_index));
	DBUG_EXECUTE_IF("innodb_trx_duplicates",
			thr_get_trx(thr)->duplicates = 0;);

	return(error);
}

/******************************************************//**
Allocate the row log for an index and flag the index
for online creation.
@retval true if success, false if not */
bool
row_log_allocate(
/*=============*/
	const trx_t*	trx,	/*!< in: the ALTER TABLE transaction */
	dict_index_t*	index,	/*!< in/out: index */
	dict_table_t*	table,	/*!< in/out: new table being rebuilt,
				or NULL when creating a secondary index */
	bool		same_pk,/*!< in: whether the definition of the
				PRIMARY KEY has remained the same */
	const dtuple_t*	add_cols,
				/*!< in: default values of
				added columns, or NULL */
	const ulint*	col_map,/*!< in: mapping of old column
				numbers to new ones, or NULL if !table */
	const char*	path)	/*!< in: where to create temporary file */
{
	row_log_t*	log;
	DBUG_ENTER("row_log_allocate");

	ut_ad(!dict_index_is_online_ddl(index));
	ut_ad(dict_index_is_clust(index) == !!table);
	ut_ad(!table || index->table != table);
	ut_ad(same_pk || table);
	ut_ad(!table || col_map);
	ut_ad(!add_cols || col_map);
	ut_ad(rw_lock_own(dict_index_get_lock(index), RW_LOCK_X));
	ut_ad(trx_state_eq(trx, TRX_STATE_ACTIVE));
	ut_ad(trx->id);

	log = static_cast<row_log_t*>(ut_malloc_nokey(sizeof *log));

	if (log == NULL) {
		DBUG_RETURN(false);
	}

	log->fd = -1;
	mutex_create(LATCH_ID_INDEX_ONLINE_LOG, &log->mutex);

	log->blobs = NULL;
	log->table = table;
	log->same_pk = same_pk;
	log->add_cols = add_cols;
	log->col_map = col_map;
	log->error = DB_SUCCESS;
	log->min_trx = trx->id;
	log->max_trx = 0;
	log->tail.blocks = log->tail.bytes = 0;
	log->tail.total = 0;
	log->tail.block = log->head.block = NULL;
	log->crypt_tail = log->crypt_head = NULL;
	log->head.blocks = log->head.bytes = 0;
	log->head.total = 0;
	log->path = path;

	dict_index_set_online_status(index, ONLINE_INDEX_CREATION);
	index->online_log = log;

	if (log_tmp_is_encrypted()) {
		ulint size = srv_sort_buf_size;
		log->crypt_head = static_cast<byte *>(os_mem_alloc_large(&size));
		log->crypt_tail = static_cast<byte *>(os_mem_alloc_large(&size));

		if (!log->crypt_head || !log->crypt_tail) {
			row_log_free(log);
			DBUG_RETURN(false);
		}
	}

	/* While we might be holding an exclusive data dictionary lock
	here, in row_log_abort_sec() we will not always be holding it. Use
	atomic operations in both cases. */
	MONITOR_ATOMIC_INC(MONITOR_ONLINE_CREATE_INDEX);

	DBUG_RETURN(true);
}

/******************************************************//**
Free the row log for an index that was being created online. */
void
row_log_free(
/*=========*/
	row_log_t*&	log)	/*!< in,own: row log */
{
	MONITOR_ATOMIC_DEC(MONITOR_ONLINE_CREATE_INDEX);

	UT_DELETE(log->blobs);
	row_log_block_free(log->tail);
	row_log_block_free(log->head);
	row_merge_file_destroy_low(log->fd);

	if (log->crypt_head) {
		os_mem_free_large(log->crypt_head, srv_sort_buf_size);
	}

	if (log->crypt_tail) {
		os_mem_free_large(log->crypt_tail, srv_sort_buf_size);
	}

	mutex_free(&log->mutex);
	ut_free(log);
	log = NULL;
}

/******************************************************//**
Get the latest transaction ID that has invoked row_log_online_op()
during online creation.
@return latest transaction ID, or 0 if nothing was logged */
trx_id_t
row_log_get_max_trx(
/*================*/
	dict_index_t*	index)	/*!< in: index, must be locked */
{
	ut_ad(dict_index_get_online_status(index) == ONLINE_INDEX_CREATION);

	ut_ad((rw_lock_own(dict_index_get_lock(index), RW_LOCK_S)
	       && mutex_own(&index->online_log->mutex))
	      || rw_lock_own(dict_index_get_lock(index), RW_LOCK_X));

	return(index->online_log->max_trx);
}

/******************************************************//**
Applies an operation to a secondary index that was being created. */
static MY_ATTRIBUTE((nonnull))
void
row_log_apply_op_low(
/*=================*/
	dict_index_t*	index,		/*!< in/out: index */
	row_merge_dup_t*dup,		/*!< in/out: for reporting
					duplicate key errors */
	dberr_t*	error,		/*!< out: DB_SUCCESS or error code */
	mem_heap_t*	offsets_heap,	/*!< in/out: memory heap for
					allocating offsets; can be emptied */
	bool		has_index_lock, /*!< in: true if holding index->lock
					in exclusive mode */
	enum row_op	op,		/*!< in: operation being applied */
	trx_id_t	trx_id,		/*!< in: transaction identifier */
	const dtuple_t*	entry)		/*!< in: row */
{
	mtr_t		mtr;
	btr_cur_t	cursor;
	ulint*		offsets = NULL;

	ut_ad(!dict_index_is_clust(index));

	ut_ad(rw_lock_own(dict_index_get_lock(index), RW_LOCK_X)
	      == has_index_lock);

	ut_ad(!dict_index_is_corrupted(index));
	ut_ad(trx_id != 0 || op == ROW_OP_DELETE);

	DBUG_LOG("ib_create_index",
		 (op == ROW_OP_INSERT ? "insert " : "delete ")
		 << (has_index_lock ? "locked index " : "unlocked index ")
		 << index->id << ',' << ib::hex(trx_id) << ": "
		 << rec_printer(entry).str());

	mtr_start(&mtr);
	mtr.set_named_space(index->space);

	/* We perform the pessimistic variant of the operations if we
	already hold index->lock exclusively. First, search the
	record. The operation may already have been performed,
	depending on when the row in the clustered index was
	scanned. */
	btr_cur_search_to_nth_level(index, 0, entry, PAGE_CUR_LE,
				    has_index_lock
				    ? BTR_MODIFY_TREE
				    : BTR_MODIFY_LEAF,
				    &cursor, 0, __FILE__, __LINE__,
				    &mtr);

	ut_ad(dict_index_get_n_unique(index) > 0);
	/* This test is somewhat similar to row_ins_must_modify_rec(),
	but not identical for unique secondary indexes. */
	if (cursor.low_match >= dict_index_get_n_unique(index)
	    && !page_rec_is_infimum(btr_cur_get_rec(&cursor))) {
		/* We have a matching record. */
		bool	exists	= (cursor.low_match
				   == dict_index_get_n_fields(index));
#ifdef UNIV_DEBUG
		rec_t*	rec	= btr_cur_get_rec(&cursor);
		ut_ad(page_rec_is_user_rec(rec));
		ut_ad(!rec_get_deleted_flag(rec, page_rec_is_comp(rec)));
#endif /* UNIV_DEBUG */

		ut_ad(exists || dict_index_is_unique(index));

		switch (op) {
		case ROW_OP_DELETE:
			if (!exists) {
				/* The existing record matches the
				unique secondary index key, but the
				PRIMARY KEY columns differ. So, this
				exact record does not exist. For
				example, we could detect a duplicate
				key error in some old index before
				logging an ROW_OP_INSERT for our
				index. This ROW_OP_DELETE could have
				been logged for rolling back
				TRX_UNDO_INSERT_REC. */
				goto func_exit;
			}

			if (btr_cur_optimistic_delete(
				    &cursor, BTR_CREATE_FLAG, &mtr)) {
				*error = DB_SUCCESS;
				break;
			}

			if (!has_index_lock) {
				/* This needs a pessimistic operation.
				Lock the index tree exclusively. */
				mtr_commit(&mtr);
				mtr_start(&mtr);
				mtr.set_named_space(index->space);
				btr_cur_search_to_nth_level(
					index, 0, entry, PAGE_CUR_LE,
					BTR_MODIFY_TREE, &cursor, 0,
					__FILE__, __LINE__, &mtr);

				/* No other thread than the current one
				is allowed to modify the index tree.
				Thus, the record should still exist. */
				ut_ad(cursor.low_match
				      >= dict_index_get_n_fields(index));
				ut_ad(page_rec_is_user_rec(
					      btr_cur_get_rec(&cursor)));
			}

			/* As there are no externally stored fields in
			a secondary index record, the parameter
			rollback=false will be ignored. */

			btr_cur_pessimistic_delete(
				error, FALSE, &cursor,
				BTR_CREATE_FLAG, false, &mtr);
			break;
		case ROW_OP_INSERT:
			if (exists) {
				/* The record already exists. There
				is nothing to be inserted.
				This could happen when processing
				TRX_UNDO_DEL_MARK_REC in statement
				rollback:

				UPDATE of PRIMARY KEY can lead to
				statement rollback if the updated
				value of the PRIMARY KEY already
				exists. In this case, the UPDATE would
				be mapped to DELETE;INSERT, and we
				only wrote undo log for the DELETE
				part. The duplicate key error would be
				triggered before logging the INSERT
				part.

				Theoretically, we could also get a
				similar situation when a DELETE operation
				is blocked by a FOREIGN KEY constraint. */
				goto func_exit;
			}

			if (dtuple_contains_null(entry)) {
				/* The UNIQUE KEY columns match, but
				there is a NULL value in the key, and
				NULL!=NULL. */
				goto insert_the_rec;
			}

			goto duplicate;
		}
	} else {
		switch (op) {
			rec_t*		rec;
			big_rec_t*	big_rec;
		case ROW_OP_DELETE:
			/* The record does not exist. For example, we
			could detect a duplicate key error in some old
			index before logging an ROW_OP_INSERT for our
			index. This ROW_OP_DELETE could be logged for
			rolling back TRX_UNDO_INSERT_REC. */
			goto func_exit;
		case ROW_OP_INSERT:
			if (dict_index_is_unique(index)
			    && (cursor.up_match
				>= dict_index_get_n_unique(index)
				|| cursor.low_match
				>= dict_index_get_n_unique(index))
			    && (!index->n_nullable
				|| !dtuple_contains_null(entry))) {
duplicate:
				/* Duplicate key */
				ut_ad(dict_index_is_unique(index));
				row_merge_dup_report(dup, entry->fields);
				*error = DB_DUPLICATE_KEY;
				goto func_exit;
			}
insert_the_rec:
			/* Insert the record. As we are inserting into
			a secondary index, there cannot be externally
			stored columns (!big_rec). */
			*error = btr_cur_optimistic_insert(
				BTR_NO_UNDO_LOG_FLAG
				| BTR_NO_LOCKING_FLAG
				| BTR_CREATE_FLAG,
				&cursor, &offsets, &offsets_heap,
				const_cast<dtuple_t*>(entry),
				&rec, &big_rec, 0, NULL, &mtr);
			ut_ad(!big_rec);
			if (*error != DB_FAIL) {
				break;
			}

			if (!has_index_lock) {
				/* This needs a pessimistic operation.
				Lock the index tree exclusively. */
				mtr_commit(&mtr);
				mtr_start(&mtr);
				mtr.set_named_space(index->space);
				btr_cur_search_to_nth_level(
					index, 0, entry, PAGE_CUR_LE,
					BTR_MODIFY_TREE, &cursor, 0,
					__FILE__, __LINE__, &mtr);
			}

			/* We already determined that the
			record did not exist. No other thread
			than the current one is allowed to
			modify the index tree. Thus, the
			record should still not exist. */

			*error = btr_cur_pessimistic_insert(
				BTR_NO_UNDO_LOG_FLAG
				| BTR_NO_LOCKING_FLAG
				| BTR_CREATE_FLAG,
				&cursor, &offsets, &offsets_heap,
				const_cast<dtuple_t*>(entry),
				&rec, &big_rec,
				0, NULL, &mtr);
			ut_ad(!big_rec);
			break;
		}
		mem_heap_empty(offsets_heap);
	}

	if (*error == DB_SUCCESS && trx_id) {
		page_update_max_trx_id(btr_cur_get_block(&cursor),
				       btr_cur_get_page_zip(&cursor),
				       trx_id, &mtr);
	}

func_exit:
	mtr_commit(&mtr);
}

/******************************************************//**
Applies an operation to a secondary index that was being created.
@return NULL on failure (mrec corruption) or when out of data;
pointer to next record on success */
static MY_ATTRIBUTE((nonnull, warn_unused_result))
const mrec_t*
row_log_apply_op(
/*=============*/
	dict_index_t*	index,		/*!< in/out: index */
	row_merge_dup_t*dup,		/*!< in/out: for reporting
					duplicate key errors */
	dberr_t*	error,		/*!< out: DB_SUCCESS or error code */
	mem_heap_t*	offsets_heap,	/*!< in/out: memory heap for
					allocating offsets; can be emptied */
	mem_heap_t*	heap,		/*!< in/out: memory heap for
					allocating data tuples */
	bool		has_index_lock, /*!< in: true if holding index->lock
					in exclusive mode */
	const mrec_t*	mrec,		/*!< in: merge record */
	const mrec_t*	mrec_end,	/*!< in: end of buffer */
	ulint*		offsets)	/*!< in/out: work area for
					rec_init_offsets_temp() */

{
	enum row_op	op;
	ulint		extra_size;
	ulint		data_size;
	ulint		n_ext;
	dtuple_t*	entry;
	trx_id_t	trx_id;

	/* Online index creation is only used for secondary indexes. */
	ut_ad(!dict_index_is_clust(index));

	ut_ad(rw_lock_own(dict_index_get_lock(index), RW_LOCK_X)
	      == has_index_lock);

	if (dict_index_is_corrupted(index)) {
		*error = DB_INDEX_CORRUPT;
		return(NULL);
	}

	*error = DB_SUCCESS;

	if (mrec + ROW_LOG_HEADER_SIZE >= mrec_end) {
		return(NULL);
	}

	switch (*mrec) {
	case ROW_OP_INSERT:
		if (ROW_LOG_HEADER_SIZE + DATA_TRX_ID_LEN + mrec >= mrec_end) {
			return(NULL);
		}

		op = static_cast<enum row_op>(*mrec++);
		trx_id = trx_read_trx_id(mrec);
		mrec += DATA_TRX_ID_LEN;
		break;
	case ROW_OP_DELETE:
		op = static_cast<enum row_op>(*mrec++);
		trx_id = 0;
		break;
	default:
corrupted:
		ut_ad(0);
		*error = DB_CORRUPTION;
		return(NULL);
	}

	extra_size = *mrec++;

	ut_ad(mrec < mrec_end);

	if (extra_size >= 0x80) {
		/* Read another byte of extra_size. */

		extra_size = (extra_size & 0x7f) << 8;
		extra_size |= *mrec++;
	}

	mrec += extra_size;

	if (mrec > mrec_end) {
		return(NULL);
	}

	rec_init_offsets_temp(mrec, index, offsets);

	if (rec_offs_any_extern(offsets)) {
		/* There should never be any externally stored fields
		in a secondary index, which is what online index
		creation is used for. Therefore, the log file must be
		corrupted. */
		goto corrupted;
	}

	data_size = rec_offs_data_size(offsets);

	mrec += data_size;

	if (mrec > mrec_end) {
		return(NULL);
	}

	entry = row_rec_to_index_entry_low(
		mrec - data_size, index, offsets, &n_ext, heap);
	/* Online index creation is only implemented for secondary
	indexes, which never contain off-page columns. */
	ut_ad(n_ext == 0);

	row_log_apply_op_low(index, dup, error, offsets_heap,
			     has_index_lock, op, trx_id, entry);
	return(mrec);
}

/** Applies operations to a secondary index that was being created.
@param[in]	trx	transaction (for checking if the operation was
interrupted)
@param[in,out]	index	index
@param[in,out]	dup	for reporting duplicate key errors
@param[in,out]	stage	performance schema accounting object, used by
ALTER TABLE. If not NULL, then stage->inc() will be called for each block
of log that is applied.
@return DB_SUCCESS, or error code on failure */
static
dberr_t
row_log_apply_ops(
	const trx_t*		trx,
	dict_index_t*		index,
	row_merge_dup_t*	dup,
	ut_stage_alter_t*	stage)
{
	dberr_t		error;
	const mrec_t*	mrec	= NULL;
	const mrec_t*	next_mrec;
	const mrec_t*	mrec_end= NULL; /* silence bogus warning */
	const mrec_t*	next_mrec_end;
	mem_heap_t*	offsets_heap;
	mem_heap_t*	heap;
	ulint*		offsets;
	bool		has_index_lock;
	const ulint	i	= 1 + REC_OFFS_HEADER_SIZE
		+ dict_index_get_n_fields(index);

	ut_ad(dict_index_is_online_ddl(index));
	ut_ad(!index->is_committed());
	ut_ad(rw_lock_own(dict_index_get_lock(index), RW_LOCK_X));
	ut_ad(index->online_log);
	UNIV_MEM_INVALID(&mrec_end, sizeof mrec_end);

	offsets = static_cast<ulint*>(ut_malloc_nokey(i * sizeof *offsets));
	offsets[0] = i;
	offsets[1] = dict_index_get_n_fields(index);

	offsets_heap = mem_heap_create(UNIV_PAGE_SIZE);
	heap = mem_heap_create(UNIV_PAGE_SIZE);
	has_index_lock = true;

next_block:
	ut_ad(has_index_lock);
	ut_ad(rw_lock_own(dict_index_get_lock(index), RW_LOCK_X));
	ut_ad(index->online_log->head.bytes == 0);

	stage->inc(row_log_progress_inc_per_block());

	if (trx_is_interrupted(trx)) {
		goto interrupted;
	}

	error = index->online_log->error;
	if (error != DB_SUCCESS) {
		goto func_exit;
	}

	if (dict_index_is_corrupted(index)) {
		error = DB_INDEX_CORRUPT;
		goto func_exit;
	}

	if (UNIV_UNLIKELY(index->online_log->head.blocks
			  > index->online_log->tail.blocks)) {
unexpected_eof:
		ib::error() << "Unexpected end of temporary file for index "
			<< index->name;
corruption:
		error = DB_CORRUPTION;
		goto func_exit;
	}

	if (index->online_log->head.blocks
	    == index->online_log->tail.blocks) {
		if (index->online_log->head.blocks) {
#ifdef HAVE_FTRUNCATE
			/* Truncate the file in order to save space. */
			if (index->online_log->fd > 0
			    && ftruncate(index->online_log->fd, 0) == -1) {
				ib::error()
					<< "\'" << index->name + 1
					<< "\' failed with error "
					<< errno << ":" << strerror(errno);

				goto corruption;
			}
#endif /* HAVE_FTRUNCATE */
			index->online_log->head.blocks
				= index->online_log->tail.blocks = 0;
		}

		next_mrec = index->online_log->tail.block;
		next_mrec_end = next_mrec + index->online_log->tail.bytes;

		if (next_mrec_end == next_mrec) {
			/* End of log reached. */
all_done:
			ut_ad(has_index_lock);
			ut_ad(index->online_log->head.blocks == 0);
			ut_ad(index->online_log->tail.blocks == 0);
			error = DB_SUCCESS;
			goto func_exit;
		}
	} else {
		os_offset_t	ofs = static_cast<os_offset_t>(
			index->online_log->head.blocks)
			* srv_sort_buf_size;
		IORequest	request(IORequest::READ);

		ut_ad(has_index_lock);
		has_index_lock = false;
		rw_lock_x_unlock(dict_index_get_lock(index));

		log_free_check();

		if (!row_log_block_allocate(index->online_log->head)) {
			error = DB_OUT_OF_MEMORY;
			goto func_exit;
		}

		byte*	buf = index->online_log->head.block;

		if (!os_file_read_no_error_handling_int_fd(
			    request, index->online_log->fd,
			    buf, ofs, srv_sort_buf_size)) {
			ib::error()
				<< "Unable to read temporary file"
				" for index " << index->name;
			goto corruption;
		}

		if (log_tmp_is_encrypted()) {
			if (!log_tmp_block_decrypt(
				    buf, srv_sort_buf_size,
				    index->online_log->crypt_head,
				    ofs, index->table->space)) {
				error = DB_DECRYPTION_FAILED;
				goto func_exit;
			}

			srv_stats.n_rowlog_blocks_decrypted.inc();
			memcpy(buf, index->online_log->crypt_head, srv_sort_buf_size);
		}

#ifdef POSIX_FADV_DONTNEED
		/* Each block is read exactly once.  Free up the file cache. */
		posix_fadvise(index->online_log->fd,
			      ofs, srv_sort_buf_size, POSIX_FADV_DONTNEED);
#endif /* POSIX_FADV_DONTNEED */

		next_mrec = index->online_log->head.block;
		next_mrec_end = next_mrec + srv_sort_buf_size;
	}

	if (mrec) {
		/* A partial record was read from the previous block.
		Copy the temporary buffer full, as we do not know the
		length of the record. Parse subsequent records from
		the bigger buffer index->online_log->head.block
		or index->online_log->tail.block. */

		ut_ad(mrec == index->online_log->head.buf);
		ut_ad(mrec_end > mrec);
		ut_ad(mrec_end < (&index->online_log->head.buf)[1]);

		memcpy((mrec_t*) mrec_end, next_mrec,
		       (&index->online_log->head.buf)[1] - mrec_end);
		mrec = row_log_apply_op(
			index, dup, &error, offsets_heap, heap,
			has_index_lock, index->online_log->head.buf,
			(&index->online_log->head.buf)[1], offsets);
		if (error != DB_SUCCESS) {
			goto func_exit;
		} else if (UNIV_UNLIKELY(mrec == NULL)) {
			/* The record was not reassembled properly. */
			goto corruption;
		}
		/* The record was previously found out to be
		truncated. Now that the parse buffer was extended,
		it should proceed beyond the old end of the buffer. */
		ut_a(mrec > mrec_end);

		index->online_log->head.bytes = mrec - mrec_end;
		next_mrec += index->online_log->head.bytes;
	}

	ut_ad(next_mrec <= next_mrec_end);
	/* The following loop must not be parsing the temporary
	buffer, but head.block or tail.block. */

	/* mrec!=NULL means that the next record starts from the
	middle of the block */
	ut_ad((mrec == NULL) == (index->online_log->head.bytes == 0));

#ifdef UNIV_DEBUG
	if (next_mrec_end == index->online_log->head.block
	    + srv_sort_buf_size) {
		/* If tail.bytes == 0, next_mrec_end can also be at
		the end of tail.block. */
		if (index->online_log->tail.bytes == 0) {
			ut_ad(next_mrec == next_mrec_end);
			ut_ad(index->online_log->tail.blocks == 0);
			ut_ad(index->online_log->head.blocks == 0);
			ut_ad(index->online_log->head.bytes == 0);
		} else {
			ut_ad(next_mrec == index->online_log->head.block
			      + index->online_log->head.bytes);
			ut_ad(index->online_log->tail.blocks
			      > index->online_log->head.blocks);
		}
	} else if (next_mrec_end == index->online_log->tail.block
		   + index->online_log->tail.bytes) {
		ut_ad(next_mrec == index->online_log->tail.block
		      + index->online_log->head.bytes);
		ut_ad(index->online_log->tail.blocks == 0);
		ut_ad(index->online_log->head.blocks == 0);
		ut_ad(index->online_log->head.bytes
		      <= index->online_log->tail.bytes);
	} else {
		ut_error;
	}
#endif /* UNIV_DEBUG */

	mrec_end = next_mrec_end;

	while (!trx_is_interrupted(trx)) {
		mrec = next_mrec;
		ut_ad(mrec < mrec_end);

		if (!has_index_lock) {
			/* We are applying operations from a different
			block than the one that is being written to.
			We do not hold index->lock in order to
			allow other threads to concurrently buffer
			modifications. */
			ut_ad(mrec >= index->online_log->head.block);
			ut_ad(mrec_end == index->online_log->head.block
			      + srv_sort_buf_size);
			ut_ad(index->online_log->head.bytes
			      < srv_sort_buf_size);

			/* Take the opportunity to do a redo log
			checkpoint if needed. */
			log_free_check();
		} else {
			/* We are applying operations from the last block.
			Do not allow other threads to buffer anything,
			so that we can finally catch up and synchronize. */
			ut_ad(index->online_log->head.blocks == 0);
			ut_ad(index->online_log->tail.blocks == 0);
			ut_ad(mrec_end == index->online_log->tail.block
			      + index->online_log->tail.bytes);
			ut_ad(mrec >= index->online_log->tail.block);
		}

		next_mrec = row_log_apply_op(
			index, dup, &error, offsets_heap, heap,
			has_index_lock, mrec, mrec_end, offsets);

		if (error != DB_SUCCESS) {
			goto func_exit;
		} else if (next_mrec == next_mrec_end) {
			/* The record happened to end on a block boundary.
			Do we have more blocks left? */
			if (has_index_lock) {
				/* The index will be locked while
				applying the last block. */
				goto all_done;
			}

			mrec = NULL;
process_next_block:
			rw_lock_x_lock(dict_index_get_lock(index));
			has_index_lock = true;

			index->online_log->head.bytes = 0;
			index->online_log->head.blocks++;
			goto next_block;
		} else if (next_mrec != NULL) {
			ut_ad(next_mrec < next_mrec_end);
			index->online_log->head.bytes += next_mrec - mrec;
		} else if (has_index_lock) {
			/* When mrec is within tail.block, it should
			be a complete record, because we are holding
			index->lock and thus excluding the writer. */
			ut_ad(index->online_log->tail.blocks == 0);
			ut_ad(mrec_end == index->online_log->tail.block
			      + index->online_log->tail.bytes);
			ut_ad(0);
			goto unexpected_eof;
		} else {
			memcpy(index->online_log->head.buf, mrec,
			       mrec_end - mrec);
			mrec_end += index->online_log->head.buf - mrec;
			mrec = index->online_log->head.buf;
			goto process_next_block;
		}
	}

interrupted:
	error = DB_INTERRUPTED;
func_exit:
	if (!has_index_lock) {
		rw_lock_x_lock(dict_index_get_lock(index));
	}

	switch (error) {
	case DB_SUCCESS:
		break;
	case DB_INDEX_CORRUPT:
		if (((os_offset_t) index->online_log->tail.blocks + 1)
		    * srv_sort_buf_size >= srv_online_max_size) {
			/* The log file grew too big. */
			error = DB_ONLINE_LOG_TOO_BIG;
		}
		/* fall through */
	default:
		/* We set the flag directly instead of invoking
		dict_set_corrupted_index_cache_only(index) here,
		because the index is not "public" yet. */
		index->type |= DICT_CORRUPT;
	}

	mem_heap_free(heap);
	mem_heap_free(offsets_heap);
	row_log_block_free(index->online_log->head);
	ut_free(offsets);
	return(error);
}

/** Apply the row log to the index upon completing index creation.
@param[in]	trx	transaction (for checking if the operation was
interrupted)
@param[in,out]	index	secondary index
@param[in,out]	table	MySQL table (for reporting duplicates)
@param[in,out]	stage	performance schema accounting object, used by
ALTER TABLE. stage->begin_phase_log_index() will be called initially and then
stage->inc() will be called for each block of log that is applied.
@return DB_SUCCESS, or error code on failure */
dberr_t
row_log_apply(
	const trx_t*		trx,
	dict_index_t*		index,
	struct TABLE*		table,
	ut_stage_alter_t*	stage)
{
	dberr_t		error;
	row_log_t*	log;
	row_merge_dup_t	dup = { index, table, NULL, 0 };
	DBUG_ENTER("row_log_apply");

	ut_ad(dict_index_is_online_ddl(index));
	ut_ad(!dict_index_is_clust(index));

	stage->begin_phase_log_index();

	log_free_check();

	rw_lock_x_lock(dict_index_get_lock(index));

	if (!dict_table_is_corrupted(index->table)) {
		error = row_log_apply_ops(trx, index, &dup, stage);
	} else {
		error = DB_SUCCESS;
	}

	if (error != DB_SUCCESS) {
		ut_a(!dict_table_is_discarded(index->table));
		/* We set the flag directly instead of invoking
		dict_set_corrupted_index_cache_only(index) here,
		because the index is not "public" yet. */
		index->type |= DICT_CORRUPT;
		index->table->drop_aborted = TRUE;

		dict_index_set_online_status(index, ONLINE_INDEX_ABORTED);
	} else {
		ut_ad(dup.n_dup == 0);
		dict_index_set_online_status(index, ONLINE_INDEX_COMPLETE);
	}

	log = index->online_log;
	index->online_log = NULL;
	rw_lock_x_unlock(dict_index_get_lock(index));

	row_log_free(log);

	DBUG_RETURN(error);
}<|MERGE_RESOLUTION|>--- conflicted
+++ resolved
@@ -810,11 +810,7 @@
 	ulint		avail_size;
 	mem_heap_t*	heap		= NULL;
 	dtuple_t*	tuple;
-<<<<<<< HEAD
-	ulint		num_v = ventry ? dtuple_get_n_v_fields(ventry) : 0;
 	const ulint	n_fields = rec_get_n_fields_old(rec);
-=======
->>>>>>> 386e5d47
 
 	ut_ad(!page_is_comp(page_align(rec)));
 	ut_ad(index->n_fields >= n_fields);
@@ -823,15 +819,9 @@
 	ut_ad(!dict_table_is_comp(index->table));  /* redundant row format */
 	ut_ad(dict_index_is_clust(new_index));
 
-<<<<<<< HEAD
 	heap = mem_heap_create(DTUPLE_EST_ALLOC(n_fields));
-	tuple = dtuple_create_with_vcol(heap, n_fields, num_v);
+	tuple = dtuple_create(heap, n_fields);
 	dict_index_copy_types(tuple, index, n_fields);
-=======
-	heap = mem_heap_create(DTUPLE_EST_ALLOC(index->n_fields));
-	tuple = dtuple_create(heap, index->n_fields);
-	dict_index_copy_types(tuple, index, index->n_fields);
->>>>>>> 386e5d47
 
 	dtuple_set_n_fields_cmp(tuple, dict_index_get_n_unique(index));
 
@@ -867,19 +857,11 @@
 		? REC_STATUS_COLUMNS_ADDED : REC_STATUS_ORDINARY;
 
 	size = rec_get_converted_size_temp(
-<<<<<<< HEAD
 		index, tuple->fields, tuple->n_fields, &extra_size, status);
 	if (index->is_instant()) {
 		size++;
 		extra_size++;
 	}
-	ulint v_size = num_v
-		? rec_get_converted_size_temp_v(index, ventry) : 0;
-
-	mrec_size = ROW_LOG_HEADER_SIZE + size + v_size + (extra_size >= 0x80);
-=======
-		index, tuple->fields, tuple->n_fields, &extra_size);
->>>>>>> 386e5d47
 
 	mrec_size = ROW_LOG_HEADER_SIZE + size + (extra_size >= 0x80);
 
