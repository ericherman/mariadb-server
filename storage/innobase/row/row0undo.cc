/*****************************************************************************

Copyright (c) 1997, 2016, Oracle and/or its affiliates. All Rights Reserved.
Copyright (c) 2017, 2021, MariaDB Corporation.

This program is free software; you can redistribute it and/or modify it under
the terms of the GNU General Public License as published by the Free Software
Foundation; version 2 of the License.

This program is distributed in the hope that it will be useful, but WITHOUT
ANY WARRANTY; without even the implied warranty of MERCHANTABILITY or FITNESS
FOR A PARTICULAR PURPOSE. See the GNU General Public License for more details.

You should have received a copy of the GNU General Public License along with
this program; if not, write to the Free Software Foundation, Inc.,
51 Franklin Street, Fifth Floor, Boston, MA 02110-1335 USA

*****************************************************************************/

/**************************************************//**
@file row/row0undo.cc
Row undo

Created 1/8/1997 Heikki Tuuri
*******************************************************/

#include "row0undo.h"
#include "fsp0fsp.h"
#include "mach0data.h"
#include "trx0rseg.h"
#include "trx0trx.h"
#include "trx0roll.h"
#include "trx0undo.h"
#include "trx0purge.h"
#include "trx0rec.h"
#include "que0que.h"
#include "row0row.h"
#include "row0uins.h"
#include "row0umod.h"
#include "row0upd.h"
#include "row0mysql.h"
#include "srv0srv.h"
#include "srv0start.h"

/* How to undo row operations?
(1) For an insert, we have stored a prefix of the clustered index record
in the undo log. Using it, we look for the clustered record, and using
that we look for the records in the secondary indexes. The insert operation
may have been left incomplete, if the database crashed, for example.
We may have look at the trx id and roll ptr to make sure the record in the
clustered index is really the one for which the undo log record was
written. We can use the framework we get from the original insert op.
(2) Delete marking: We can use the framework we get from the original
delete mark op. We only have to check the trx id.
(3) Update: This may be the most complicated. We have to use the framework
we get from the original update op.

What if the same trx repeatedly deletes and inserts an identical row.
Then the row id changes and also roll ptr. What if the row id was not
part of the ordering fields in the clustered index? Maybe we have to write
it to undo log. Well, maybe not, because if we order the row id and trx id
in descending order, then the only undeleted copy is the first in the
index. Our searches in row operations always position the cursor before
the first record in the result set. But, if there is no key defined for
a table, then it would be desirable that row id is in ascending order.
So, lets store row id in descending order only if it is not an ordering
field in the clustered index.

NOTE: Deletes and inserts may lead to situation where there are identical
records in a secondary index. Is that a problem in the B-tree? Yes.
Also updates can lead to this, unless trx id and roll ptr are included in
ord fields.
(1) Fix in clustered indexes: include row id, trx id, and roll ptr
in node pointers of B-tree.
(2) Fix in secondary indexes: include all fields in node pointers, and
if an entry is inserted, check if it is equal to the right neighbor,
in which case update the right neighbor: the neighbor must be delete
marked, set it unmarked and write the trx id of the current transaction.

What if the same trx repeatedly updates the same row, updating a secondary
index field or not? Updating a clustered index ordering field?

(1) If it does not update the secondary index and not the clustered index
ord field. Then the secondary index record stays unchanged, but the
trx id in the secondary index record may be smaller than in the clustered
index record. This is no problem?
(2) If it updates secondary index ord field but not clustered: then in
secondary index there are delete marked records, which differ in an
ord field. No problem.
(3) Updates clustered ord field but not secondary, and secondary index
is unique. Then the record in secondary index is just updated at the
clustered ord field.
(4)

Problem with duplicate records:
Fix 1: Add a trx op no field to all indexes. A problem: if a trx with a
bigger trx id has inserted and delete marked a similar row, our trx inserts
again a similar row, and a trx with an even bigger id delete marks it. Then
the position of the row should change in the index if the trx id affects
the alphabetical ordering.

Fix 2: If an insert encounters a similar row marked deleted, we turn the
insert into an 'update' of the row marked deleted. Then we must write undo
info on the update. A problem: what if a purge operation tries to remove
the delete marked row?

We can think of the database row versions as a linked list which starts
from the record in the clustered index, and is linked by roll ptrs
through undo logs. The secondary index records are references which tell
what kinds of records can be found in this linked list for a record
in the clustered index.

How to do the purge? A record can be removed from the clustered index
if its linked list becomes empty, i.e., the row has been marked deleted
and its roll ptr points to the record in the undo log we are going through,
doing the purge. Similarly, during a rollback, a record can be removed
if the stored roll ptr in the undo log points to a trx already (being) purged,
or if the roll ptr is NULL, i.e., it was a fresh insert. */

/********************************************************************//**
Creates a row undo node to a query graph.
@return own: undo node */
undo_node_t*
row_undo_node_create(
/*=================*/
	trx_t*		trx,	/*!< in/out: transaction */
	que_thr_t*	parent,	/*!< in: parent node, i.e., a thr node */
	mem_heap_t*	heap)	/*!< in: memory heap where created */
{
	undo_node_t*	undo;

	ut_ad(trx_state_eq(trx, TRX_STATE_ACTIVE)
	      || trx_state_eq(trx, TRX_STATE_PREPARED_RECOVERED)
	      || trx_state_eq(trx, TRX_STATE_PREPARED));
	ut_ad(parent);

	undo = static_cast<undo_node_t*>(
		mem_heap_alloc(heap, sizeof(undo_node_t)));

	undo->common.type = QUE_NODE_UNDO;
	undo->common.parent = parent;

	undo->state = UNDO_NODE_FETCH_NEXT;
	undo->trx = trx;

	btr_pcur_init(&(undo->pcur));

	undo->heap = mem_heap_create(256);

	return(undo);
}

/***********************************************************//**
Looks for the clustered index record when node has the row reference.
The pcur in node is used in the search. If found, stores the row to node,
and stores the position of pcur, and detaches it. The pcur must be closed
by the caller in any case.
@return true if found; NOTE the node->pcur must be closed by the
caller, regardless of the return value */
bool
row_undo_search_clust_to_pcur(
/*==========================*/
	undo_node_t*	node)	/*!< in/out: row undo node */
{
	dict_index_t*	clust_index;
	bool		found;
	mtr_t		mtr;
	row_ext_t**	ext;
	const rec_t*	rec;
	mem_heap_t*	heap		= NULL;
	rec_offs	offsets_[REC_OFFS_NORMAL_SIZE];
	rec_offs*	offsets		= offsets_;
	rec_offs_init(offsets_);

	ut_ad(!node->table->skip_alter_undo);

	mtr_start(&mtr);

	clust_index = dict_table_get_first_index(node->table);

	found = row_search_on_row_ref(&node->pcur, BTR_MODIFY_LEAF,
				      node->table, node->ref, &mtr);

	if (!found) {
		goto func_exit;
	}

	rec = btr_pcur_get_rec(&node->pcur);

	offsets = rec_get_offsets(rec, clust_index, offsets,
				  clust_index->n_core_fields,
				  ULINT_UNDEFINED, &heap);

	found = row_get_rec_roll_ptr(rec, clust_index, offsets)
		== node->roll_ptr;

	if (found) {
		ut_ad(row_get_rec_trx_id(rec, clust_index, offsets)
		      == node->trx->id || node->table->is_temporary());

		if (dict_table_has_atomic_blobs(node->table)) {
			/* There is no prefix of externally stored
			columns in the clustered index record. Build a
			cache of column prefixes. */
			ext = &node->ext;
		} else {
			/* REDUNDANT and COMPACT formats store a local
			768-byte prefix of each externally stored
			column. No cache is needed. */
			ext = NULL;
			node->ext = NULL;
		}

		node->row = row_build(ROW_COPY_DATA, clust_index, rec,
				      offsets, NULL,
				      NULL, NULL, ext, node->heap);

		/* We will need to parse out virtual column info from undo
		log, first mark them DATA_MISSING. So we will know if the
		value gets updated */
		if (node->table->n_v_cols
		    && (node->state == UNDO_UPDATE_PERSISTENT
			|| node->state == UNDO_UPDATE_TEMPORARY)
		    && !(node->cmpl_info & UPD_NODE_NO_ORD_CHANGE)) {
			for (ulint i = 0;
			     i < dict_table_get_n_v_cols(node->table); i++) {
				dfield_get_type(dtuple_get_nth_v_field(
					node->row, i))->mtype = DATA_MISSING;
			}
		}

		if (node->rec_type == TRX_UNDO_UPD_EXIST_REC) {
			ut_ad((node->row->info_bits & ~REC_INFO_DELETED_FLAG)
			      == REC_INFO_MIN_REC_FLAG
			      || node->row->info_bits == 0);
			node->undo_row = dtuple_copy(node->row, node->heap);
			row_upd_replace(node->undo_row, &node->undo_ext,
					clust_index, node->update, node->heap);
		} else {
			ut_ad(((node->row->info_bits & ~REC_INFO_DELETED_FLAG)
			       == REC_INFO_MIN_REC_FLAG)
			      == (node->rec_type == TRX_UNDO_INSERT_METADATA));
			node->undo_row = NULL;
			node->undo_ext = NULL;
		}

		btr_pcur_store_position(&node->pcur, &mtr);
	}

	if (heap) {
		mem_heap_free(heap);
	}

func_exit:
	btr_pcur_commit_specify_mtr(&node->pcur, &mtr);
	return(found);
}

/** Try to truncate the undo logs.
@param[in,out]	trx	transaction */
static void row_undo_try_truncate(trx_t* trx)
{
	if (trx_undo_t*	undo = trx->rsegs.m_redo.undo) {
		ut_ad(undo->rseg == trx->rsegs.m_redo.rseg);
		trx_undo_truncate_end(*undo, trx->undo_no, false);
	}

	if (trx_undo_t* undo = trx->rsegs.m_noredo.undo) {
		ut_ad(undo->rseg == trx->rsegs.m_noredo.rseg);
		trx_undo_truncate_end(*undo, trx->undo_no, true);
	}
}

/** Get the latest undo log record for rollback.
@param[in,out]	node		rollback context
@return	whether an undo log record was fetched */
static bool row_undo_rec_get(undo_node_t* node)
{
	trx_t* trx = node->trx;

	if (trx->pages_undone) {
		trx->pages_undone = 0;
		row_undo_try_truncate(trx);
	}

	trx_undo_t*	undo	= NULL;
	trx_undo_t*	update	= trx->rsegs.m_redo.undo;
	trx_undo_t*	temp	= trx->rsegs.m_noredo.undo;
	const undo_no_t	limit	= trx->roll_limit;

	ut_ad(!update || !temp || update->empty() || temp->empty()
	      || update->top_undo_no != temp->top_undo_no);

	if (update && !update->empty() && update->top_undo_no >= limit) {
		if (!undo) {
			undo = update;
		} else if (undo->top_undo_no < update->top_undo_no) {
			undo = update;
		}
	}

	if (temp && !temp->empty() && temp->top_undo_no >= limit) {
		if (!undo) {
			undo = temp;
		} else if (undo->top_undo_no < temp->top_undo_no) {
			undo = temp;
		}
	}

	if (undo == NULL) {
		row_undo_try_truncate(trx);
		/* Mark any ROLLBACK TO SAVEPOINT completed, so that
		if the transaction object is committed and reused
		later, we will default to a full ROLLBACK. */
		trx->roll_limit = 0;
		trx->in_rollback = false;
		return false;
	}

	ut_ad(!undo->empty());
	ut_ad(limit <= undo->top_undo_no);

	node->roll_ptr = trx_undo_build_roll_ptr(
		false, undo->rseg->id, undo->top_page_no, undo->top_offset);

	mtr_t	mtr;
	mtr.start();

	buf_block_t* undo_page = trx_undo_page_get_s_latched(
		page_id_t(undo->rseg->space->id, undo->top_page_no), &mtr);

	uint16_t offset = undo->top_offset;

	buf_block_t* prev_page = undo_page;
	if (trx_undo_rec_t* prev_rec = trx_undo_get_prev_rec(
		    prev_page, offset, undo->hdr_page_no, undo->hdr_offset,
		    true, &mtr)) {
		if (prev_page != undo_page) {
			trx->pages_undone++;
		}

		undo->top_page_no = prev_page->page.id().page_no();
		undo->top_offset  = page_offset(prev_rec);
		undo->top_undo_no = trx_undo_rec_get_undo_no(prev_rec);
		ut_ad(!undo->empty());
	} else {
		undo->top_undo_no = IB_ID_MAX;
		ut_ad(undo->empty());
	}

	node->undo_rec = trx_undo_rec_copy(undo_page->frame + offset,
					   node->heap);
	mtr.commit();

	switch (trx_undo_rec_get_type(node->undo_rec)) {
	case TRX_UNDO_EMPTY:
		/* This record type was introduced in MDEV-515 bulk insert,
		which was implemented after MDEV-12288 removed the
		insert_undo log. */
		ut_ad(undo == update || undo == temp);
		goto insert_like;
	case TRX_UNDO_INSERT_METADATA:
		/* This record type was introduced in MDEV-11369
		instant ADD COLUMN, which was implemented after
		MDEV-12288 removed the insert_undo log. There is no
		instant ADD COLUMN for temporary tables. Therefore,
		this record can only be present in the main undo log. */
		/* fall through */
	case TRX_UNDO_RENAME_TABLE:
		ut_ad(undo == update);
		/* fall through */
	case TRX_UNDO_INSERT_REC:
<<<<<<< HEAD
	insert_like:
		ut_ad(undo == insert || undo == update || undo == temp);
=======
>>>>>>> a42c80bd
		node->roll_ptr |= 1ULL << ROLL_PTR_INSERT_FLAG_POS;
		node->state = undo == temp
			? UNDO_INSERT_TEMPORARY : UNDO_INSERT_PERSISTENT;
		break;
	default:
		node->state = undo == temp
			? UNDO_UPDATE_TEMPORARY : UNDO_UPDATE_PERSISTENT;
		break;
	}

	trx->undo_no = node->undo_no = trx_undo_rec_get_undo_no(
		node->undo_rec);
	return true;
}

/***********************************************************//**
Fetches an undo log record and does the undo for the recorded operation.
If none left, or a partial rollback completed, returns control to the
parent node, which is always a query thread node.
@return DB_SUCCESS if operation successfully completed, else error code */
static MY_ATTRIBUTE((warn_unused_result))
dberr_t
row_undo(
/*=====*/
	undo_node_t*	node,	/*!< in: row undo node */
	que_thr_t*	thr)	/*!< in: query thread */
{
	ut_ad(node->trx->in_rollback);

	if (node->state == UNDO_NODE_FETCH_NEXT && !row_undo_rec_get(node)) {
		/* Rollback completed for this query thread */
		thr->run_node = que_node_get_parent(node);
		return DB_SUCCESS;
	}

	/* Prevent prepare_inplace_alter_table_dict() from adding
	dict_table_t::indexes while we are processing the record.
	Recovered transactions are not protected by MDL, and the
	secondary index creation is not protected by table locks
	for online operation. (A table lock would only be acquired
	when committing the ALTER TABLE operation.) */
	trx_t* trx = node->trx;
	const bool locked_data_dict = !trx->dict_operation_lock_mode;

	if (UNIV_UNLIKELY(locked_data_dict)) {
		row_mysql_freeze_data_dictionary(trx);
	}

	dberr_t err;

	switch (node->state) {
	case UNDO_INSERT_PERSISTENT:
	case UNDO_INSERT_TEMPORARY:
		err = row_undo_ins(node, thr);
		break;
	case UNDO_UPDATE_PERSISTENT:
	case UNDO_UPDATE_TEMPORARY:
		err = row_undo_mod(node, thr);
		break;
	default:
		ut_ad("wrong state" == 0);
		err = DB_CORRUPTION;
	}

	if (locked_data_dict) {

		row_mysql_unfreeze_data_dictionary(trx);
	}

	node->state = UNDO_NODE_FETCH_NEXT;
	btr_pcur_close(&(node->pcur));

	mem_heap_empty(node->heap);

	thr->run_node = node;

	return(err);
}

/***********************************************************//**
Undoes a row operation in a table. This is a high-level function used
in SQL execution graphs.
@return query thread to run next or NULL */
que_thr_t*
row_undo_step(
/*==========*/
	que_thr_t*	thr)	/*!< in: query thread */
{
	dberr_t		err;
	undo_node_t*	node;
	trx_t*		trx = thr_get_trx(thr);

	node = static_cast<undo_node_t*>(thr->run_node);

	ut_ad(que_node_get_type(node) == QUE_NODE_UNDO);

	if (UNIV_UNLIKELY(!trx->dict_operation
			  && !srv_undo_sources
			  && srv_shutdown_state != SRV_SHUTDOWN_NONE)
	    && (srv_fast_shutdown == 3 || trx == trx_roll_crash_recv_trx)) {
		/* Shutdown has been initiated. */
		trx->error_state = DB_INTERRUPTED;
		return NULL;
	}

	if (UNIV_UNLIKELY(trx == trx_roll_crash_recv_trx)) {
		trx_roll_report_progress();
	}

	err = row_undo(node, thr);

#ifdef ENABLED_DEBUG_SYNC
	if (trx->mysql_thd) {
		DEBUG_SYNC_C("trx_after_rollback_row");
	}
#endif /* ENABLED_DEBUG_SYNC */

	trx->error_state = err;

	if (UNIV_UNLIKELY(err != DB_SUCCESS)) {
		ib::fatal() << "Error (" << err << ") in rollback.";
	}

	return(thr);
}<|MERGE_RESOLUTION|>--- conflicted
+++ resolved
@@ -353,12 +353,6 @@
 	mtr.commit();
 
 	switch (trx_undo_rec_get_type(node->undo_rec)) {
-	case TRX_UNDO_EMPTY:
-		/* This record type was introduced in MDEV-515 bulk insert,
-		which was implemented after MDEV-12288 removed the
-		insert_undo log. */
-		ut_ad(undo == update || undo == temp);
-		goto insert_like;
 	case TRX_UNDO_INSERT_METADATA:
 		/* This record type was introduced in MDEV-11369
 		instant ADD COLUMN, which was implemented after
@@ -370,11 +364,7 @@
 		ut_ad(undo == update);
 		/* fall through */
 	case TRX_UNDO_INSERT_REC:
-<<<<<<< HEAD
-	insert_like:
-		ut_ad(undo == insert || undo == update || undo == temp);
-=======
->>>>>>> a42c80bd
+	case TRX_UNDO_EMPTY:
 		node->roll_ptr |= 1ULL << ROLL_PTR_INSERT_FLAG_POS;
 		node->state = undo == temp
 			? UNDO_INSERT_TEMPORARY : UNDO_INSERT_PERSISTENT;
