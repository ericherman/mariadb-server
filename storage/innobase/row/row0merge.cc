--- conflicted
+++ resolved
@@ -1061,8 +1061,10 @@
 	*offsets2 = static_cast<offset_t*>(
 		mem_heap_alloc(heap, i * sizeof **offsets2));
 
-	(*offsets1)[0] = (*offsets2)[0] = i;
-	(*offsets1)[1] = (*offsets2)[1] = dict_index_get_n_fields(index);
+	rec_offs_set_n_alloc(*offsets1, i);
+	rec_offs_set_n_alloc(*offsets2, i);
+	rec_offs_set_n_fields(*offsets1, dict_index_get_n_fields(index));
+	rec_offs_set_n_fields(*offsets2, dict_index_get_n_fields(index));
 
 	return(heap);
 }
@@ -1923,12 +1925,8 @@
 		}
 
 		const rec_t*	rec;
-<<<<<<< HEAD
 		trx_id_t	rec_trx_id;
-		ulint*		offsets;
-=======
 		offset_t*	offsets;
->>>>>>> f0aa073f
 		dtuple_t*	row;
 		row_ext_t*	ext;
 		page_cur_t*	cur	= btr_pcur_get_page_cur(&pcur);
