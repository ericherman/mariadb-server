--- conflicted
+++ resolved
@@ -3166,10 +3166,9 @@
 	DICT_TF2_FTS flag set. So keep this out of above
 	dict_table_has_fts_index condition */
 	if (table->fts != NULL) {
-		/* Need to set TABLE_DICT_LOCKED bit, since
-		fts_que_graph_free_check_lock would try to acquire
+		/* fts_que_graph_free_check_lock would try to acquire
 		dict mutex lock */
-		table->fts->fts_status |= TABLE_DICT_LOCKED;
+		table->fts->dict_locked = true;
 
 		fts_free(table);
 	}
@@ -3204,33 +3203,6 @@
 			<< ut_get_name(trx, tablename)
 			<< " from the dictionary cache!";
 		err = DB_ERROR;
-<<<<<<< HEAD
-=======
-	} else {
-		/* Drop the old FTS index */
-		if (has_internal_doc_id) {
-			ut_ad(trx->state != TRX_STATE_NOT_STARTED);
-			fts_drop_tables(trx, table);
-			ut_ad(trx->state != TRX_STATE_NOT_STARTED);
-		}
-
-		DBUG_EXECUTE_IF("ib_truncate_crash_after_fts_drop",
-				DBUG_SUICIDE(););
-
-		dict_table_change_id_in_cache(table, new_id);
-
-		/* Reset the Doc ID in cache to 0 */
-		if (has_internal_doc_id && table->fts->cache) {
-			DBUG_EXECUTE_IF("ib_trunc_sleep_before_fts_cache_clear",
-					os_thread_sleep(10000000););
-
-			table->fts->dict_locked = true;
-			fts_update_next_doc_id(trx, table, 0);
-			fts_cache_clear(table->fts->cache);
-			fts_cache_init(table->fts->cache);
-			table->fts->dict_locked = false;
-		}
->>>>>>> 8a79fa0e
 	}
 
 	return(err);
@@ -3755,35 +3727,10 @@
 				NULL, table->name.m_name, IBD, false);
 		}
 
-<<<<<<< HEAD
 		/* Free the dict_table_t object. */
 		err = row_drop_table_from_cache(tablename, table, trx);
 		if (err != DB_SUCCESS) {
 			break;
-=======
-		/* The table->fts flag can be set on the table for which
-		the cluster index is being rebuilt. Such table might not have
-		DICT_TF2_FTS flag set. So keep this out of above
-		dict_table_has_fts_index condition */
-		if (table->fts) {
-			/* Need to set TABLE_DICT_LOCKED bit, since
-			fts_que_graph_free_check_lock would try to acquire
-			dict mutex lock */
-			table->fts->dict_locked = true;
-			fts_free(table);
-		}
-
-		dict_table_remove_from_cache(table);
-
-		if (dict_load_table(tablename, TRUE,
-				    DICT_ERR_IGNORE_NONE) != NULL) {
-			ut_print_timestamp(stderr);
-			fputs("  InnoDB: Error: not able to remove table ",
-			      stderr);
-			ut_print_name(stderr, trx, TRUE, tablename);
-			fputs(" from the dictionary cache!\n", stderr);
-			err = DB_ERROR;
->>>>>>> 8a79fa0e
 		}
 
 		/* Do not attempt to drop known-to-be-missing tablespaces,
