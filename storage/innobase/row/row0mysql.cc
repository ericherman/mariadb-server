--- conflicted
+++ resolved
@@ -2589,25 +2589,6 @@
 		}
 	}
 
-<<<<<<< HEAD
-	if (err != DB_SUCCESS) {
-error_handling:
-		/* We have special error handling here */
-
-		trx->error_state = DB_SUCCESS;
-
-		if (trx_is_started(trx)) {
-			row_drop_table_for_mysql(table->name.m_name, trx,
-						 SQLCOM_DROP_TABLE, true);
-			trx_rollback_to_savepoint(trx, NULL);
-			ut_ad(!trx_is_started(trx));
-		}
-
-		trx->error_state = DB_SUCCESS;
-	}
-
-=======
->>>>>>> 36359157
 	trx->op_info = "";
 
 	return(err);
