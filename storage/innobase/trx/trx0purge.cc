/*****************************************************************************

Copyright (c) 1996, 2017, Oracle and/or its affiliates. All Rights Reserved.
Copyright (c) 2017, 2022, MariaDB Corporation.

This program is free software; you can redistribute it and/or modify it under
the terms of the GNU General Public License as published by the Free Software
Foundation; version 2 of the License.

This program is distributed in the hope that it will be useful, but WITHOUT
ANY WARRANTY; without even the implied warranty of MERCHANTABILITY or FITNESS
FOR A PARTICULAR PURPOSE. See the GNU General Public License for more details.

You should have received a copy of the GNU General Public License along with
this program; if not, write to the Free Software Foundation, Inc.,
51 Franklin Street, Fifth Floor, Boston, MA 02110-1335 USA

*****************************************************************************/

/**************************************************//**
@file trx/trx0purge.cc
Purge old versions

Created 3/26/1996 Heikki Tuuri
*******************************************************/

#include "trx0purge.h"
#include "fsp0fsp.h"
#include "mach0data.h"
#include "mtr0log.h"
#include "que0que.h"
#include "row0purge.h"
#include "row0upd.h"
#include "srv0mon.h"
#include "srv0srv.h"
#include "srv0start.h"
#include "trx0rec.h"
#include "trx0roll.h"
#include "trx0rseg.h"
#include "trx0trx.h"
#include <mysql/service_wsrep.h>

#include <unordered_map>

/** Maximum allowable purge history length.  <=0 means 'infinite'. */
ulong		srv_max_purge_lag = 0;

/** Max DML user threads delay in micro-seconds. */
ulong		srv_max_purge_lag_delay = 0;

/** The global data structure coordinating a purge */
purge_sys_t	purge_sys;

#ifdef UNIV_DEBUG
my_bool		srv_purge_view_update_only_debug;
#endif /* UNIV_DEBUG */

/** Sentinel value */
static const TrxUndoRsegs NullElement;

/** Default constructor */
TrxUndoRsegsIterator::TrxUndoRsegsIterator()
	: m_rsegs(NullElement), m_iter(m_rsegs.begin())
{
}

/** Sets the next rseg to purge in purge_sys.
Executed in the purge coordinator thread.
@return whether anything is to be purged */
TRANSACTIONAL_INLINE inline bool TrxUndoRsegsIterator::set_next()
{
	mysql_mutex_lock(&purge_sys.pq_mutex);

	/* Only purge consumes events from the priority queue, user
	threads only produce the events. */

	/* Check if there are more rsegs to process in the
	current element. */
	if (m_iter != m_rsegs.end()) {
		/* We are still processing rollback segment from
		the same transaction and so expected transaction
		number shouldn't increase. Undo the increment of
		expected commit done by caller assuming rollback
		segments from given transaction are done. */
		purge_sys.tail.trx_no = (*m_iter)->last_trx_no();
	} else if (!purge_sys.purge_queue.empty()) {
		m_rsegs = purge_sys.purge_queue.top();
		purge_sys.purge_queue.pop();
		ut_ad(purge_sys.purge_queue.empty()
		      || purge_sys.purge_queue.top() != m_rsegs);
		m_iter = m_rsegs.begin();
	} else {
		/* Queue is empty, reset iterator. */
		purge_sys.rseg = NULL;
		mysql_mutex_unlock(&purge_sys.pq_mutex);
		m_rsegs = NullElement;
		m_iter = m_rsegs.begin();
		return false;
	}

	purge_sys.rseg = *m_iter++;
	mysql_mutex_unlock(&purge_sys.pq_mutex);

	/* We assume in purge of externally stored fields that space
	id is in the range of UNDO tablespace space ids */
	ut_ad(purge_sys.rseg->space->id == TRX_SYS_SPACE
	      || srv_is_undo_tablespace(purge_sys.rseg->space->id));

	trx_id_t last_trx_no;
	{
#ifdef SUX_LOCK_GENERIC
		purge_sys.rseg->latch.rd_lock(SRW_LOCK_CALL);
#else
		transactional_shared_lock_guard<srw_spin_lock> rg
			{purge_sys.rseg->latch};
#endif
		last_trx_no = purge_sys.rseg->last_trx_no();

		purge_sys.hdr_offset = purge_sys.rseg->last_offset();
		purge_sys.hdr_page_no = purge_sys.rseg->last_page_no;

#ifdef SUX_LOCK_GENERIC
		purge_sys.rseg->latch.rd_unlock();
#endif
	}

	/* Only the purge coordinator task will access this object
	purge_sys.rseg_iter, or any of purge_sys.hdr_page_no,
	purge_sys.tail, purge_sys.head, or modify purge_sys.view. */
	ut_ad(last_trx_no == m_rsegs.trx_no);
	ut_a(purge_sys.hdr_page_no != FIL_NULL);
	ut_a(purge_sys.tail.trx_no <= last_trx_no);
	purge_sys.tail.trx_no = last_trx_no;

	return(true);
}

/** Build a purge 'query' graph. The actual purge is performed by executing
this query graph.
@return own: the query graph */
static
que_t*
purge_graph_build()
{
	ut_a(srv_n_purge_threads > 0);

	trx_t* trx = trx_create();
	ut_ad(!trx->id);
	trx->start_time = time(NULL);
	trx->start_time_micro = microsecond_interval_timer();
	trx->state = TRX_STATE_ACTIVE;
	trx->op_info = "purge trx";

	mem_heap_t*	heap = mem_heap_create(512);
	que_fork_t*	fork = que_fork_create(heap);
	fork->trx = trx;

	for (auto i = innodb_purge_threads_MAX; i; i--) {
		que_thr_t*	thr = que_thr_create(fork, heap, NULL);
		thr->child = new(mem_heap_alloc(heap, sizeof(purge_node_t)))
			purge_node_t(thr);
	}

	return(fork);
}

/** Initialise the purge system. */
void purge_sys_t::create()
{
  ut_ad(this == &purge_sys);
  ut_ad(!heap);
  ut_ad(!enabled());
  m_paused= 0;
  m_SYS_paused= 0;
  query= purge_graph_build();
  next_stored= false;
  rseg= NULL;
  page_no= 0;
  offset= 0;
  hdr_page_no= 0;
  hdr_offset= 0;
  latch.SRW_LOCK_INIT(trx_purge_latch_key);
  end_latch.init();
  mysql_mutex_init(purge_sys_pq_mutex_key, &pq_mutex, nullptr);
  truncate.current= NULL;
  truncate.last= NULL;
  heap= mem_heap_create(4096);
}

/** Close the purge subsystem on shutdown. */
void purge_sys_t::close()
{
  ut_ad(this == &purge_sys);
  if (!heap)
    return;

  ut_ad(!enabled());
  trx_t* trx = query->trx;
  que_graph_free(query);
  ut_ad(!trx->id);
  ut_ad(trx->state == TRX_STATE_ACTIVE);
  trx->state= TRX_STATE_NOT_STARTED;
  trx->free();
  latch.destroy();
  end_latch.destroy();
  mysql_mutex_destroy(&pq_mutex);
  mem_heap_free(heap);
  heap= nullptr;
}

/** Determine if the history of a transaction is purgeable.
@param trx_id  transaction identifier
@return whether the history is purgeable */
TRANSACTIONAL_TARGET bool purge_sys_t::is_purgeable(trx_id_t trx_id) const
{
  bool purgeable;
#if !defined SUX_LOCK_GENERIC && !defined NO_ELISION
  purgeable= false;
  if (xbegin())
  {
    if (!latch.is_write_locked())
    {
      purgeable= view.changes_visible(trx_id);
      xend();
    }
    else
      xabort();
  }
  else
#endif
  {
    latch.rd_lock(SRW_LOCK_CALL);
    purgeable= view.changes_visible(trx_id);
    latch.rd_unlock();
  }
  return purgeable;
}

/*================ UNDO LOG HISTORY LIST =============================*/

/** Prepend the history list with an undo log.
Remove the undo log segment from the rseg slot if it is too big for reuse.
@param[in]	trx		transaction
@param[in,out]	undo		undo log
@param[in,out]	mtr		mini-transaction */
void
trx_purge_add_undo_to_history(const trx_t* trx, trx_undo_t*& undo, mtr_t* mtr)
{
	DBUG_PRINT("trx", ("commit(" TRX_ID_FMT "," TRX_ID_FMT ")",
			   trx->id, trx_id_t{trx->rw_trx_hash_element->no}));
	ut_ad(undo == trx->rsegs.m_redo.undo);
	trx_rseg_t*	rseg		= trx->rsegs.m_redo.rseg;
	ut_ad(undo->rseg == rseg);
	buf_block_t*	rseg_header	= rseg->get(mtr, nullptr);
	/* We are in transaction commit; we cannot return an error. If the
	database is corrupted, it is better to crash it than to
	intentionally violate ACID by committing something that is known to
	be corrupted. */
	ut_ad(rseg_header);
	buf_block_t*	undo_page	= trx_undo_set_state_at_finish(
		undo, mtr);
	trx_ulogf_t*	undo_header	= undo_page->page.frame
		+ undo->hdr_offset;

	ut_ad(mach_read_from_2(undo_header + TRX_UNDO_NEEDS_PURGE) <= 1);
	ut_ad(rseg->needs_purge > trx->id);

	if (UNIV_UNLIKELY(mach_read_from_4(TRX_RSEG + TRX_RSEG_FORMAT
					   + rseg_header->page.frame))) {
		/* This database must have been upgraded from
		before MariaDB 10.3.5. */
		trx_rseg_format_upgrade(rseg_header, mtr);
	}

	if (undo->state != TRX_UNDO_CACHED) {
		/* The undo log segment will not be reused */
		ut_a(undo->id < TRX_RSEG_N_SLOTS);
		static_assert(FIL_NULL == 0xffffffff, "");
		mtr->memset(rseg_header,
			    TRX_RSEG + TRX_RSEG_UNDO_SLOTS
			    + undo->id * TRX_RSEG_SLOT_SIZE, 4, 0xff);

		uint32_t hist_size = mach_read_from_4(
			TRX_RSEG_HISTORY_SIZE + TRX_RSEG
			+ rseg_header->page.frame);

		ut_ad(undo->size == flst_get_len(TRX_UNDO_SEG_HDR
						 + TRX_UNDO_PAGE_LIST
						 + undo_page->page.frame));

		mtr->write<4>(*rseg_header, TRX_RSEG + TRX_RSEG_HISTORY_SIZE
			      + rseg_header->page.frame,
			      hist_size + undo->size);
		mtr->write<8>(*rseg_header, TRX_RSEG + TRX_RSEG_MAX_TRX_ID
			      + rseg_header->page.frame,
			      trx_sys.get_max_trx_id());
	}

	/* After the purge thread has been given permission to exit,
	we may roll back transactions (trx->undo_no==0)
	in THD::cleanup() invoked from unlink_thd() in fast shutdown,
	or in trx_rollback_recovered() in slow shutdown.

	Before any transaction-generating background threads or the
	purge have been started, we can
	start transactions in row_merge_drop_temp_indexes(),
	and roll back recovered transactions.

	Arbitrary user transactions may be executed when all the undo log
	related background processes (including purge) are disabled due to
	innodb_force_recovery=2 or innodb_force_recovery=3.
	DROP TABLE may be executed at any innodb_force_recovery	level.

	During fast shutdown, we may also continue to execute
	user transactions. */
	ut_ad(srv_undo_sources
	      || trx->undo_no == 0
	      || (!purge_sys.enabled()
		  && (srv_is_being_started
		      || trx_rollback_is_active
		      || srv_force_recovery >= SRV_FORCE_NO_BACKGROUND))
	      || srv_fast_shutdown);

#ifdef	WITH_WSREP
	if (wsrep_is_wsrep_xid(&trx->xid)) {
		trx_rseg_update_wsrep_checkpoint(rseg_header, &trx->xid, mtr);
	}
#endif

	if (trx->mysql_log_file_name && *trx->mysql_log_file_name) {
		/* Update the latest MySQL binlog name and offset info
		in rollback segment header if MySQL binlogging is on
		or the database server is a MySQL replication save. */
		trx_rseg_update_binlog_offset(rseg_header, trx, mtr);
	}

	/* Add the log as the first in the history list */

	/* We are in transaction commit; we cannot return an error
	when detecting corruption. It is better to crash the server
	than to intentionally violate ACID by committing something
	that is known to be corrupted. */
	ut_a(flst_add_first(rseg_header, TRX_RSEG + TRX_RSEG_HISTORY, undo_page,
			    static_cast<uint16_t>(undo->hdr_offset
						  + TRX_UNDO_HISTORY_NODE),
			    mtr) == DB_SUCCESS);

	mtr->write<8,mtr_t::MAYBE_NOP>(*undo_page,
				       undo_header + TRX_UNDO_TRX_NO,
				       trx->rw_trx_hash_element->no);
	mtr->write<2,mtr_t::MAYBE_NOP>(*undo_page, undo_header
				       + TRX_UNDO_NEEDS_PURGE, 1U);

	if (rseg->last_page_no == FIL_NULL) {
		rseg->last_page_no = undo->hdr_page_no;
		rseg->set_last_commit(undo->hdr_offset,
				      trx->rw_trx_hash_element->no);
	}

	rseg->history_size++;

	if (undo->state == TRX_UNDO_CACHED) {
		UT_LIST_ADD_FIRST(rseg->undo_cached, undo);
	} else {
		ut_ad(undo->state == TRX_UNDO_TO_PURGE);
		ut_free(undo);
	}

	undo = NULL;
}

/** Free an undo log segment.
@param block     rollback segment header page
@param mtr       mini-transaction */
static void trx_purge_free_segment(buf_block_t *block, mtr_t &mtr)
{
  while (!fseg_free_step_not_header(TRX_UNDO_SEG_HDR + TRX_UNDO_FSEG_HEADER +
                                    block->page.frame, &mtr))
  {
    block->fix();
    ut_d(const page_id_t id{block->page.id()});
    mtr.commit();
    /* NOTE: If the server is killed after the log that was produced
    up to this point was written, and before the log from the mtr.commit()
    in our caller is written, then the pages belonging to the
    undo log will become unaccessible garbage.

    This does not matter when using multiple innodb_undo_tablespaces;
    innodb_undo_log_truncate=ON will be able to reclaim the space. */
    log_free_check();
    mtr.start();
    block->page.lock.x_lock();
    ut_ad(block->page.id() == id);
    mtr.memo_push(block, MTR_MEMO_PAGE_X_MODIFY);
  }

  while (!fseg_free_step(TRX_UNDO_SEG_HDR + TRX_UNDO_FSEG_HEADER +
                         block->page.frame, &mtr));
}

/** Remove unnecessary history data from a rollback segment.
@param[in,out]	rseg		rollback segment
@param[in]	limit		truncate anything before this
<<<<<<< HEAD
@return error code */
static dberr_t
trx_purge_truncate_rseg_history(trx_rseg_t& rseg,
                                const purge_sys_t::iterator& limit)
=======
@param[in]	all		whether everything can be truncated */
static
void
trx_purge_truncate_rseg_history(
	trx_rseg_t&			rseg,
	const purge_sys_t::iterator&	limit,
	bool				all)
>>>>>>> c5cf94b2
{
  fil_addr_t hdr_addr;
  mtr_t mtr;

  log_free_check();
  mtr.start();

  dberr_t err;
  buf_block_t *rseg_hdr= rseg.get(&mtr, &err);
  if (!rseg_hdr)
  {
func_exit:
    mtr.commit();
    return err;
  }

  hdr_addr= flst_get_last(TRX_RSEG + TRX_RSEG_HISTORY + rseg_hdr->page.frame);
  hdr_addr.boffset= static_cast<uint16_t>(hdr_addr.boffset -
                                          TRX_UNDO_HISTORY_NODE);

loop:
  if (hdr_addr.page == FIL_NULL)
    goto func_exit;

  buf_block_t *b=
    buf_page_get_gen(page_id_t(rseg.space->id, hdr_addr.page),
                     0, RW_X_LATCH, nullptr, BUF_GET_POSSIBLY_FREED,
                     &mtr, &err);
  if (!b)
    goto func_exit;

  const trx_id_t undo_trx_no=
    mach_read_from_8(b->page.frame + hdr_addr.boffset + TRX_UNDO_TRX_NO);

<<<<<<< HEAD
  if (undo_trx_no >= limit.trx_no)
  {
    if (undo_trx_no == limit.trx_no)
      err = trx_undo_truncate_start(&rseg, hdr_addr.page,
                                    hdr_addr.boffset, limit.undo_no);
    goto func_exit;
  }
=======
	if (!all) {
		goto func_exit;
	}

	prev_hdr_addr = flst_get_prev_addr(block->frame + hdr_addr.boffset
					   + TRX_UNDO_HISTORY_NODE);
	prev_hdr_addr.boffset = static_cast<uint16_t>(prev_hdr_addr.boffset
						      - TRX_UNDO_HISTORY_NODE);

	if (mach_read_from_2(TRX_UNDO_SEG_HDR + TRX_UNDO_STATE + block->frame)
	    == TRX_UNDO_TO_PURGE
	    && !mach_read_from_2(block->frame + hdr_addr.boffset
				 + TRX_UNDO_NEXT_LOG)) {
		/* We can free the whole log segment.
		This will call trx_purge_remove_log_hdr(). */
		trx_purge_free_segment(mtr, &rseg, hdr_addr);
	} else {
		/* Remove the log hdr from the rseg history. */
		trx_purge_remove_log_hdr(rseg_hdr, block, hdr_addr.boffset,
					 &mtr);
	}
>>>>>>> c5cf94b2

  fil_addr_t prev_hdr_addr=
    flst_get_prev_addr(b->page.frame + hdr_addr.boffset +
                       TRX_UNDO_HISTORY_NODE);
  prev_hdr_addr.boffset= static_cast<uint16_t>(prev_hdr_addr.boffset -
                                               TRX_UNDO_HISTORY_NODE);

  err= flst_remove(rseg_hdr, TRX_RSEG + TRX_RSEG_HISTORY, b,
                   uint16_t(hdr_addr.boffset + TRX_UNDO_HISTORY_NODE), &mtr);
  if (UNIV_UNLIKELY(err != DB_SUCCESS))
    goto func_exit;

  rseg_hdr->fix();

  if (mach_read_from_2(b->page.frame + hdr_addr.boffset + TRX_UNDO_NEXT_LOG))
    /* We cannot free the entire undo log segment. */;
  else
  {
    const uint32_t seg_size=
      flst_get_len(TRX_UNDO_SEG_HDR + TRX_UNDO_PAGE_LIST + b->page.frame);
    switch (mach_read_from_2(TRX_UNDO_SEG_HDR + TRX_UNDO_STATE +
                             b->page.frame)) {
    case TRX_UNDO_TO_PURGE:
      {
        byte *hist= TRX_RSEG + TRX_RSEG_HISTORY_SIZE + rseg_hdr->page.frame;
        ut_ad(mach_read_from_4(hist) >= seg_size);
        mtr.write<4>(*rseg_hdr, hist, mach_read_from_4(hist) - seg_size);
      }
    free_segment:
      ut_ad(rseg.curr_size >= seg_size);
      rseg.curr_size-= seg_size;
      trx_purge_free_segment(b, mtr);
      break;
    case TRX_UNDO_CACHED:
      /* rseg.undo_cached must point to this page */
      trx_undo_t *undo= UT_LIST_GET_FIRST(rseg.undo_cached);
      for (; undo; undo= UT_LIST_GET_NEXT(undo_list, undo))
        if (undo->hdr_page_no == hdr_addr.page)
          goto found_cached;
      ut_ad("inconsistent undo logs" == 0);
      break;
    found_cached:
      UT_LIST_REMOVE(rseg.undo_cached, undo);
      static_assert(FIL_NULL == 0xffffffff, "");
      if (UNIV_UNLIKELY(mach_read_from_4(TRX_RSEG + TRX_RSEG_FORMAT +
                                         rseg_hdr->page.frame)))
        trx_rseg_format_upgrade(rseg_hdr, &mtr);
      mtr.memset(rseg_hdr, TRX_RSEG + TRX_RSEG_UNDO_SLOTS +
                 undo->id * TRX_RSEG_SLOT_SIZE, 4, 0xff);
      ut_free(undo);
      mtr.write<8,mtr_t::MAYBE_NOP>(*rseg_hdr, TRX_RSEG + TRX_RSEG_MAX_TRX_ID +
                                    rseg_hdr->page.frame,
                                    trx_sys.get_max_trx_id() - 1);
      goto free_segment;
    }
  }

  hdr_addr= prev_hdr_addr;

  mtr.commit();
  ut_ad(rseg.history_size > 0);
  rseg.history_size--;
  log_free_check();
  mtr.start();
  rseg_hdr->page.lock.x_lock();
  ut_ad(rseg_hdr->page.id() == rseg.page_id());
  mtr.memo_push(rseg_hdr, MTR_MEMO_PAGE_X_MODIFY);

  goto loop;
}

/** Cleanse purge queue to remove the rseg that reside in undo-tablespace
marked for truncate.
@param[in]	space	undo tablespace being truncated */
static void trx_purge_cleanse_purge_queue(const fil_space_t& space)
{
	typedef	std::vector<TrxUndoRsegs>	purge_elem_list_t;
	purge_elem_list_t			purge_elem_list;

	mysql_mutex_lock(&purge_sys.pq_mutex);

	/* Remove rseg instances that are in the purge queue before we start
	truncate of corresponding UNDO truncate. */
	while (!purge_sys.purge_queue.empty()) {
		purge_elem_list.push_back(purge_sys.purge_queue.top());
		purge_sys.purge_queue.pop();
	}

	for (purge_elem_list_t::iterator it = purge_elem_list.begin();
	     it != purge_elem_list.end();
	     ++it) {

		for (TrxUndoRsegs::iterator it2 = it->begin();
		     it2 != it->end();
		     ++it2) {
			if ((*it2)->space == &space) {
				it->erase(it2);
				break;
			}
		}

		if (!it->empty()) {
			purge_sys.purge_queue.push(*it);
		}
	}

	mysql_mutex_unlock(&purge_sys.pq_mutex);
}

#if defined __GNUC__ && __GNUC__ == 4 && !defined __clang__
# if defined __arm__ || defined __aarch64__
/* Work around an internal compiler error in GCC 4.8.5 */
__attribute__((optimize(0)))
# endif
#endif
/**
Removes unnecessary history data from rollback segments. NOTE that when this
function is called, the caller must not have any latches on undo log pages!
*/
TRANSACTIONAL_TARGET static void trx_purge_truncate_history()
{
  ut_ad(purge_sys.head <= purge_sys.tail);
  purge_sys_t::iterator &head= purge_sys.head.trx_no
    ? purge_sys.head : purge_sys.tail;

  if (head.trx_no >= purge_sys.low_limit_no())
  {
    /* This is sometimes necessary. TODO: find out why. */
    head.trx_no= purge_sys.low_limit_no();
    head.undo_no= 0;
  }

  dberr_t err= DB_SUCCESS;
  for (auto &rseg : trx_sys.rseg_array)
    if (rseg.space)
    {
<<<<<<< HEAD
      ut_ad(rseg.is_persistent());
      rseg.latch.wr_lock(SRW_LOCK_CALL);
      if (!rseg.is_referenced() && rseg.needs_purge <= head.trx_no)
        if (dberr_t e= trx_purge_truncate_rseg_history(rseg, head))
          err= e;
      rseg.latch.wr_unlock();
=======
      ut_ad(rseg->id == i);
      ut_ad(rseg->is_persistent());
      mutex_enter(&rseg->mutex);
      trx_purge_truncate_rseg_history(*rseg, head,
                                      !rseg->trx_ref_count &&
                                      rseg->needs_purge <= head.trx_no);
      mutex_exit(&rseg->mutex);
>>>>>>> c5cf94b2
    }

  if (err != DB_SUCCESS || srv_undo_tablespaces_active < 2)
    return;

  while (srv_undo_log_truncate)
  {
    if (!purge_sys.truncate.current)
    {
      const ulint threshold=
        ulint(srv_max_undo_log_size >> srv_page_size_shift);
      for (ulint i= purge_sys.truncate.last
           ? purge_sys.truncate.last->id - srv_undo_space_id_start : 0,
           j= i;; )
      {
        const auto space_id= srv_undo_space_id_start + i;
        ut_ad(srv_is_undo_tablespace(space_id));
        fil_space_t *space= fil_space_get(space_id);
        ut_a(UT_LIST_GET_LEN(space->chain) == 1);

        if (space && space->get_size() > threshold)
        {
          purge_sys.truncate.current= space;
          break;
        }

        ++i;
        i %= srv_undo_tablespaces_active;
        if (i == j)
          return;
      }
    }

    fil_space_t &space= *purge_sys.truncate.current;
    /* Undo tablespace always are a single file. */
    fil_node_t *file= UT_LIST_GET_FIRST(space.chain);
    /* The undo tablespace files are never closed. */
    ut_ad(file->is_open());

    DBUG_LOG("undo", "marking for truncate: " << file->name);

    for (auto &rseg : trx_sys.rseg_array)
      if (rseg.space == &space)
        /* Once set, this rseg will not be allocated to subsequent
        transactions, but we will wait for existing active
        transactions to finish. */
        rseg.set_skip_allocation();

    for (auto &rseg : trx_sys.rseg_array)
    {
      if (rseg.space != &space)
        continue;

      rseg.latch.rd_lock(SRW_LOCK_CALL);
      ut_ad(rseg.skip_allocation());
      if (rseg.is_referenced() || rseg.needs_purge > head.trx_no)
      {
not_free:
        rseg.latch.rd_unlock();
        return;
      }

      ut_ad(UT_LIST_GET_LEN(rseg.undo_list) == 0);
      /* Check if all segments are cached and safe to remove. */
      ulint cached= 0;

      for (const trx_undo_t *undo= UT_LIST_GET_FIRST(rseg.undo_cached); undo;
           undo= UT_LIST_GET_NEXT(undo_list, undo))
      {
        if (head.trx_no < undo->trx_id)
          goto not_free;
        else
          cached+= undo->size;
      }

      ut_ad(rseg.curr_size > cached);
      if (rseg.curr_size > cached + 1)
        goto not_free;

      rseg.latch.rd_unlock();
    }

    ib::info() << "Truncating " << file->name;
    trx_purge_cleanse_purge_queue(space);

    log_free_check();

    mtr_t mtr;
    mtr.start();
    mtr.x_lock_space(&space);

    /* Lock all modified pages of the tablespace.

    During truncation, we do not want any writes to the file.

    If a log checkpoint was completed at LSN earlier than our
    mini-transaction commit and the server was killed, then
    discarding the to-be-trimmed pages without flushing would
    break crash recovery. */
    mysql_mutex_lock(&buf_pool.flush_list_mutex);

    for (buf_page_t *bpage= UT_LIST_GET_LAST(buf_pool.flush_list); bpage; )
    {
      ut_ad(bpage->oldest_modification());
      ut_ad(bpage->in_file());

      buf_page_t *prev= UT_LIST_GET_PREV(list, bpage);

      if (bpage->id().space() == space.id &&
          bpage->oldest_modification() != 1)
      {
        ut_ad(bpage->frame);
        auto block= reinterpret_cast<buf_block_t*>(bpage);
        if (!bpage->lock.x_lock_try())
        {
        rescan:
          /* Let buf_pool_t::release_freed_page() proceed. */
          mysql_mutex_unlock(&buf_pool.flush_list_mutex);
          mysql_mutex_lock(&buf_pool.mutex);
          mysql_mutex_lock(&buf_pool.flush_list_mutex);
          mysql_mutex_unlock(&buf_pool.mutex);
          bpage= UT_LIST_GET_LAST(buf_pool.flush_list);
          continue;
        }
        buf_pool.flush_hp.set(prev);
        mysql_mutex_unlock(&buf_pool.flush_list_mutex);

#ifdef BTR_CUR_HASH_ADAPT
        ut_ad(!block->index); /* There is no AHI on undo tablespaces. */
#endif
        bpage->fix();
        ut_ad(!bpage->is_io_fixed());
        mysql_mutex_lock(&buf_pool.flush_list_mutex);

        if (bpage->oldest_modification() > 1)
        {
          bpage->reset_oldest_modification();
          mtr.memo_push(block, MTR_MEMO_PAGE_X_FIX);
        }
        else
        {
          bpage->unfix();
          bpage->lock.x_unlock();
        }

        if (prev != buf_pool.flush_hp.get())
          /* Rescan, because we may have lost the position. */
          goto rescan;
      }

      bpage= prev;
    }

    mysql_mutex_unlock(&buf_pool.flush_list_mutex);

    /* Re-initialize tablespace, in a single mini-transaction. */
    const ulint size= SRV_UNDO_TABLESPACE_SIZE_IN_PAGES;

    /* Adjust the tablespace metadata. */
    mysql_mutex_lock(&fil_system.mutex);
    space.set_stopping();
    space.is_being_truncated= true;
    if (space.crypt_data)
    {
      space.reacquire();
      mysql_mutex_unlock(&fil_system.mutex);
      fil_space_crypt_close_tablespace(&space);
      space.release();
    }
    else
      mysql_mutex_unlock(&fil_system.mutex);

    for (auto i= 6000; space.referenced();
         std::this_thread::sleep_for(std::chrono::milliseconds(10)))
    {
      if (!--i)
      {
        mtr.commit();
        ib::error() << "Failed to freeze UNDO tablespace " << file->name;
        return;
      }
    }

    /* Associate the undo tablespace with mtr.
    During mtr::commit_shrink(), InnoDB can use the undo
    tablespace object to clear all freed ranges */
    mtr.set_named_space(&space);
    mtr.trim_pages(page_id_t(space.id, size));
    ut_a(fsp_header_init(&space, size, &mtr) == DB_SUCCESS);
    mysql_mutex_lock(&fil_system.mutex);
    space.size= file->size= size;
    mysql_mutex_unlock(&fil_system.mutex);

    for (auto &rseg : trx_sys.rseg_array)
    {
      if (rseg.space != &space)
        continue;

      ut_ad(!rseg.is_referenced());
      ut_ad(rseg.needs_purge <= head.trx_no);

      buf_block_t *rblock= trx_rseg_header_create(&space,
                                                  &rseg - trx_sys.rseg_array,
                                                  trx_sys.get_max_trx_id(),
                                                  &mtr, &err);
      ut_a(rblock);
      /* These were written by trx_rseg_header_create(). */
      ut_ad(!mach_read_from_4(TRX_RSEG + TRX_RSEG_FORMAT +
                              rblock->page.frame));
      ut_ad(!mach_read_from_4(TRX_RSEG + TRX_RSEG_HISTORY_SIZE +
                              rblock->page.frame));
      rseg.reinit(rblock->page.id().page_no());
    }

    mtr.commit_shrink(space);

    /* No mutex; this is only updated by the purge coordinator. */
    export_vars.innodb_undo_truncations++;

    if (purge_sys.rseg && purge_sys.rseg->last_page_no == FIL_NULL)
    {
      /* If purge_sys.rseg is pointing to rseg that was recently
      truncated then move to next rseg element.

      Note: Ideally purge_sys.rseg should be NULL because purge should
      complete processing of all the records but srv_purge_batch_size
      can force the purge loop to exit before all the records are purged. */
      purge_sys.rseg= nullptr;
      purge_sys.next_stored= false;
    }

    DBUG_EXECUTE_IF("ib_undo_trunc", ib::info() << "ib_undo_trunc";
                    log_buffer_flush_to_disk();
                    DBUG_SUICIDE(););

    ib::info() << "Truncated " << file->name;
    purge_sys.truncate.last= purge_sys.truncate.current;
    ut_ad(&space == purge_sys.truncate.current);
    purge_sys.truncate.current= nullptr;
  }
}

/***********************************************************************//**
Updates the last not yet purged history log info in rseg when we have purged
a whole undo log. Advances also purge_sys.purge_trx_no past the purged log. */
static void trx_purge_rseg_get_next_history_log(
	ulint*		n_pages_handled)/*!< in/out: number of UNDO pages
					handled */
{
  fil_addr_t prev_log_addr;
  mtr_t mtr;

  mtr.start();

  purge_sys.rseg->latch.wr_lock(SRW_LOCK_CALL);

  ut_a(purge_sys.rseg->last_page_no != FIL_NULL);

  purge_sys.tail.trx_no= purge_sys.rseg->last_trx_no() + 1;
  purge_sys.tail.undo_no= 0;
  purge_sys.next_stored= false;

  if (const buf_block_t* undo_page=
      buf_page_get_gen(page_id_t(purge_sys.rseg->space->id,
                                 purge_sys.rseg->last_page_no),
                       0, RW_S_LATCH, nullptr,
                       BUF_GET_POSSIBLY_FREED, &mtr))
  {
    const trx_ulogf_t *log_hdr=
      undo_page->page.frame + purge_sys.rseg->last_offset();
    /* Increase the purge page count by one for every handled log */
    ++*n_pages_handled;
    prev_log_addr= flst_get_prev_addr(log_hdr + TRX_UNDO_HISTORY_NODE);
    prev_log_addr.boffset = static_cast<uint16_t>(prev_log_addr.boffset -
                                                  TRX_UNDO_HISTORY_NODE);
  }
  else
    prev_log_addr.page= FIL_NULL;

  const bool empty= prev_log_addr.page == FIL_NULL;

  if (empty)
    /* No logs left in the history list */
    purge_sys.rseg->last_page_no= FIL_NULL;

  purge_sys.rseg->latch.wr_unlock();
  mtr.commit();

  if (empty)
    return;

  /* Read the previous log header. */
  mtr.start();

  trx_id_t trx_no= 0;

  if (const buf_block_t* undo_page=
      buf_page_get_gen(page_id_t(purge_sys.rseg->space->id, prev_log_addr.page),
                       0, RW_S_LATCH, nullptr, BUF_GET_POSSIBLY_FREED, &mtr))
  {
    const byte *log_hdr= undo_page->page.frame + prev_log_addr.boffset;

    trx_no= mach_read_from_8(log_hdr + TRX_UNDO_TRX_NO);
    ut_ad(mach_read_from_2(log_hdr + TRX_UNDO_NEEDS_PURGE) <= 1);
  }

  mtr.commit();

  if (UNIV_UNLIKELY(!trx_no))
    return;

  purge_sys.rseg->latch.wr_lock(SRW_LOCK_CALL);
  purge_sys.rseg->last_page_no= prev_log_addr.page;
  purge_sys.rseg->set_last_commit(prev_log_addr.boffset, trx_no);

  /* Purge can also produce events, however these are already ordered
  in the rollback segment and any user generated event will be greater
  than the events that Purge produces. ie. Purge can never produce
  events from an empty rollback segment. */

  mysql_mutex_lock(&purge_sys.pq_mutex);
  purge_sys.purge_queue.push(*purge_sys.rseg);
  mysql_mutex_unlock(&purge_sys.pq_mutex);
  purge_sys.rseg->latch.wr_unlock();
}

/** Position the purge sys "iterator" on the undo record to use for purging. */
static void trx_purge_read_undo_rec()
{
	uint16_t	offset;
	uint32_t	page_no;
	ib_uint64_t	undo_no;

	purge_sys.hdr_offset = purge_sys.rseg->last_offset();
	page_no = purge_sys.hdr_page_no = purge_sys.rseg->last_page_no;

	if (purge_sys.rseg->needs_purge) {
		mtr_t		mtr;
		mtr.start();
		const buf_block_t* undo_page;
		if (trx_undo_rec_t* undo_rec = trx_undo_get_first_rec(
			    *purge_sys.rseg->space, purge_sys.hdr_page_no,
			    purge_sys.hdr_offset, RW_S_LATCH,
			    undo_page, &mtr, nullptr)) {

			offset = page_offset(undo_rec);
			undo_no = trx_undo_rec_get_undo_no(undo_rec);
			page_no = undo_page->page.id().page_no();
		} else {
			offset = 0;
			undo_no = 0;
		}

		mtr.commit();
	} else {
		offset = 0;
		undo_no = 0;
	}

	purge_sys.offset = offset;
	purge_sys.page_no = page_no;
	purge_sys.tail.undo_no = undo_no;

	purge_sys.next_stored = true;
}

/***********************************************************************//**
Chooses the next undo log to purge and updates the info in purge_sys. This
function is used to initialize purge_sys when the next record to purge is
not known, and also to update the purge system info on the next record when
purge has handled the whole undo log for a transaction. */
TRANSACTIONAL_TARGET static void trx_purge_choose_next_log()
{
	ut_ad(!purge_sys.next_stored);

	if (purge_sys.rseg_iter.set_next()) {
		trx_purge_read_undo_rec();
	} else {
		/* There is nothing to do yet. */
		std::this_thread::yield();
	}
}

/***********************************************************************//**
Gets the next record to purge and updates the info in the purge system.
@return copy of an undo log record
@retval -1 if there is nothing to purge
@retval nullptr on corruption */
static
trx_undo_rec_t*
trx_purge_get_next_rec(
/*===================*/
	ulint*		n_pages_handled,/*!< in/out: number of UNDO pages
					handled */
	mem_heap_t*	heap)		/*!< in: memory heap where copied */
{
	mtr_t		mtr;

	ut_ad(purge_sys.next_stored);
	ut_ad(purge_sys.tail.trx_no < purge_sys.low_limit_no());

	const page_id_t page_id{purge_sys.rseg->space->id, purge_sys.page_no};
	const uint16_t offset = purge_sys.offset;

	if (offset == 0) {
		/* It is the dummy undo log record, which means that there is
		no need to purge this undo log */

		trx_purge_rseg_get_next_history_log(n_pages_handled);

		/* Look for the next undo log and record to purge */

		trx_purge_choose_next_log();
		return reinterpret_cast<trx_undo_rec_t*>(-1);
	}

	mtr.start();

	const buf_block_t* undo_page
		= buf_page_get_gen(page_id, 0, RW_S_LATCH, nullptr,
				   BUF_GET_POSSIBLY_FREED, &mtr);
	if (UNIV_UNLIKELY(!undo_page)) {
corrupted:
		mtr.commit();
		return nullptr;
	}

	const buf_block_t* rec2_page = undo_page;

	const trx_undo_rec_t* rec2 = trx_undo_page_get_next_rec(
		undo_page, offset, purge_sys.hdr_page_no, purge_sys.hdr_offset);

	if (rec2 == NULL) {
		rec2 = trx_undo_get_next_rec(rec2_page, offset,
					     purge_sys.hdr_page_no,
					     purge_sys.hdr_offset, &mtr);
	}

	if (rec2 == NULL) {
		mtr_commit(&mtr);

		trx_purge_rseg_get_next_history_log(n_pages_handled);

		/* Look for the next undo log and record to purge */

		trx_purge_choose_next_log();

		mtr_start(&mtr);

		undo_page = buf_page_get_gen(page_id, 0, RW_S_LATCH,
					     nullptr, BUF_GET_POSSIBLY_FREED,
					     &mtr);
		if (UNIV_UNLIKELY(!undo_page)) {
			goto corrupted;
		}
	} else {
		purge_sys.offset = page_offset(rec2);
		purge_sys.page_no = rec2_page->page.id().page_no();
		purge_sys.tail.undo_no = trx_undo_rec_get_undo_no(rec2);

		if (undo_page != rec2_page) {
			/* We advance to a new page of the undo log: */
			(*n_pages_handled)++;
		}
	}

	trx_undo_rec_t*	rec_copy = trx_undo_rec_copy(undo_page->page.frame
						     + offset, heap);

	mtr.commit();
	return rec_copy;
}

/********************************************************************//**
Fetches the next undo log record from the history list to purge. It must be
released with the corresponding release function.
@return copy of an undo log record
@retval -1 if the whole undo log can skipped in purge
@retval nullptr if nothing is left, or on corruption */
static MY_ATTRIBUTE((warn_unused_result))
trx_undo_rec_t*
trx_purge_fetch_next_rec(
/*=====================*/
	roll_ptr_t*	roll_ptr,	/*!< out: roll pointer to undo record */
	ulint*		n_pages_handled,/*!< in/out: number of UNDO log pages
					handled */
	mem_heap_t*	heap)		/*!< in: memory heap where copied */
{
	if (!purge_sys.next_stored) {
		trx_purge_choose_next_log();

		if (!purge_sys.next_stored) {
			DBUG_PRINT("ib_purge",
				   ("no logs left in the history list"));
			return nullptr;
		}
	}

	if (purge_sys.tail.trx_no >= purge_sys.low_limit_no()) {
		return nullptr;
	}

	/* fprintf(stderr, "Thread %lu purging trx %llu undo record %llu\n",
	pthread_self(), iter->trx_no, iter->undo_no); */

	*roll_ptr = trx_undo_build_roll_ptr(
		/* row_purge_record_func() will later set
		ROLL_PTR_INSERT_FLAG for TRX_UNDO_INSERT_REC */
		false,
		trx_sys.rseg_id(purge_sys.rseg, true),
		purge_sys.page_no, purge_sys.offset);

	/* The following call will advance the stored values of the
	purge iterator. */

	return trx_purge_get_next_rec(n_pages_handled, heap);
}

/** Run a purge batch.
@param n_purge_threads	number of purge threads
@return number of undo log pages handled in the batch */
static
ulint
trx_purge_attach_undo_recs(ulint n_purge_threads)
{
	que_thr_t*	thr;
	ulint		i;
	ulint		n_pages_handled = 0;
	ulint		n_thrs = UT_LIST_GET_LEN(purge_sys.query->thrs);

	ut_a(n_purge_threads > 0);

	purge_sys.head = purge_sys.tail;

#ifdef UNIV_DEBUG
	i = 0;
	/* Debug code to validate some pre-requisites and reset done flag. */
	for (thr = UT_LIST_GET_FIRST(purge_sys.query->thrs);
	     thr != NULL && i < n_purge_threads;
	     thr = UT_LIST_GET_NEXT(thrs, thr), ++i) {

		purge_node_t*		node;

		/* Get the purge node. */
		node = (purge_node_t*) thr->child;

		ut_ad(que_node_get_type(node) == QUE_NODE_PURGE);
		ut_ad(node->undo_recs.empty());
		ut_ad(!node->in_progress);
		ut_d(node->in_progress = true);
	}

	/* There should never be fewer nodes than threads, the inverse
	however is allowed because we only use purge threads as needed. */
	ut_ad(i == n_purge_threads);
#endif

	/* Fetch and parse the UNDO records. The UNDO records are added
	to a per purge node vector. */
	thr = UT_LIST_GET_FIRST(purge_sys.query->thrs);
	ut_a(n_thrs > 0 && thr != NULL);

	ut_ad(purge_sys.head <= purge_sys.tail);

	i = 0;

	std::unordered_map<table_id_t, purge_node_t*> table_id_map;
	mem_heap_empty(purge_sys.heap);

	while (UNIV_LIKELY(srv_undo_sources) || !srv_fast_shutdown) {
		purge_node_t*		node;
		trx_purge_rec_t		purge_rec;

		/* Get the purge node. */
		node = (purge_node_t*) thr->child;
		ut_a(que_node_get_type(node) == QUE_NODE_PURGE);

		/* Track the max {trx_id, undo_no} for truncating the
		UNDO logs once we have purged the records. */

		if (purge_sys.head <= purge_sys.tail) {
			purge_sys.head = purge_sys.tail;
		}

		/* Fetch the next record, and advance the purge_sys.tail. */
		purge_rec.undo_rec = trx_purge_fetch_next_rec(
			&purge_rec.roll_ptr, &n_pages_handled,
			purge_sys.heap);

		if (purge_rec.undo_rec == NULL) {
			break;
		} else if (purge_rec.undo_rec
			   == reinterpret_cast<trx_undo_rec_t*>(-1)) {
			continue;
		}

		table_id_t table_id = trx_undo_rec_get_table_id(
			purge_rec.undo_rec);

		purge_node_t *& table_node = table_id_map[table_id];

		if (table_node) {
			node = table_node;
		} else {
			thr = UT_LIST_GET_NEXT(thrs, thr);

			if (!(++i % n_purge_threads)) {
				thr = UT_LIST_GET_FIRST(
					purge_sys.query->thrs);
			}

			ut_a(thr != NULL);
			table_node = node;
		}

		node->undo_recs.push(purge_rec);

		if (n_pages_handled >= srv_purge_batch_size) {
			break;
		}
	}

	ut_ad(purge_sys.head <= purge_sys.tail);

	return(n_pages_handled);
}

extern tpool::waitable_task purge_worker_task;

/** Wait for pending purge jobs to complete. */
static void trx_purge_wait_for_workers_to_complete()
{
  const bool notify_wait{purge_worker_task.is_running()};

  if (notify_wait)
    tpool::tpool_wait_begin();

  purge_worker_task.wait();

  if (notify_wait)
    tpool::tpool_wait_end();

  /* There should be no outstanding tasks as long
  as the worker threads are active. */
  ut_ad(srv_get_task_queue_length() == 0);
}

/** Update end_view at the end of a purge batch. */
TRANSACTIONAL_INLINE void purge_sys_t::clone_end_view()
{
  /* This is only invoked only by the purge coordinator,
  which is the only thread that can modify our inputs head, tail, view.
  Therefore, we only need to protect end_view from concurrent reads. */

  /* Limit the end_view similar to what trx_purge_truncate_history() does. */
  const trx_id_t trx_no= head.trx_no ? head.trx_no : tail.trx_no;
#ifdef SUX_LOCK_GENERIC
  end_latch.wr_lock();
#else
  transactional_lock_guard<srw_spin_lock_low> g(end_latch);
#endif
  end_view= view;
  end_view.clamp_low_limit_id(trx_no);
#ifdef SUX_LOCK_GENERIC
  end_latch.wr_unlock();
#endif
}

/**
Run a purge batch.
@param n_tasks       number of purge tasks to submit to the queue
@param history_size  trx_sys.history_size()
@param truncate      whether to truncate the history at the end of the batch
@return number of undo log pages handled in the batch */
TRANSACTIONAL_TARGET
ulint trx_purge(ulint n_tasks, ulint history_size, bool truncate)
{
	que_thr_t*	thr = NULL;
	ulint		n_pages_handled;

	ut_ad(n_tasks > 0);

	purge_sys.clone_oldest_view();

#ifdef UNIV_DEBUG
	if (srv_purge_view_update_only_debug) {
		return(0);
	}
#endif /* UNIV_DEBUG */

	/* Fetch the UNDO recs that need to be purged. */
	n_pages_handled = trx_purge_attach_undo_recs(n_tasks);

	{
		ulint delay = n_pages_handled ? srv_max_purge_lag : 0;
		if (UNIV_UNLIKELY(delay)) {
			if (delay >= history_size) {
		no_throttle:
				delay = 0;
			} else if (const ulint max_delay =
				   srv_max_purge_lag_delay) {
				delay = std::min(max_delay,
						 10000 * history_size / delay
						 - 5000);
			} else {
				goto no_throttle;
			}
		}
		srv_dml_needed_delay = delay;
	}

	/* Submit tasks to workers queue if using multi-threaded purge. */
	for (ulint i = n_tasks; --i; ) {
		thr = que_fork_scheduler_round_robin(purge_sys.query, thr);
		ut_a(thr);
		srv_que_task_enqueue_low(thr);
		srv_thread_pool->submit_task(&purge_worker_task);
	}

	thr = que_fork_scheduler_round_robin(purge_sys.query, thr);

	que_run_threads(thr);

	trx_purge_wait_for_workers_to_complete();

	purge_sys.clone_end_view();

	if (truncate) {
		trx_purge_truncate_history();
	}

	MONITOR_INC_VALUE(MONITOR_PURGE_INVOKED, 1);
	MONITOR_INC_VALUE(MONITOR_PURGE_N_PAGE_HANDLED, n_pages_handled);

	return(n_pages_handled);
}<|MERGE_RESOLUTION|>--- conflicted
+++ resolved
@@ -399,22 +399,13 @@
 }
 
 /** Remove unnecessary history data from a rollback segment.
-@param[in,out]	rseg		rollback segment
-@param[in]	limit		truncate anything before this
-<<<<<<< HEAD
+@param rseg   rollback segment
+@param limit  truncate anything before this
+@param all    whether everything can be truncated
 @return error code */
 static dberr_t
-trx_purge_truncate_rseg_history(trx_rseg_t& rseg,
-                                const purge_sys_t::iterator& limit)
-=======
-@param[in]	all		whether everything can be truncated */
-static
-void
-trx_purge_truncate_rseg_history(
-	trx_rseg_t&			rseg,
-	const purge_sys_t::iterator&	limit,
-	bool				all)
->>>>>>> c5cf94b2
+trx_purge_truncate_rseg_history(trx_rseg_t &rseg,
+                                const purge_sys_t::iterator &limit, bool all)
 {
   fil_addr_t hdr_addr;
   mtr_t mtr;
@@ -449,7 +440,6 @@
   const trx_id_t undo_trx_no=
     mach_read_from_8(b->page.frame + hdr_addr.boffset + TRX_UNDO_TRX_NO);
 
-<<<<<<< HEAD
   if (undo_trx_no >= limit.trx_no)
   {
     if (undo_trx_no == limit.trx_no)
@@ -457,29 +447,9 @@
                                     hdr_addr.boffset, limit.undo_no);
     goto func_exit;
   }
-=======
-	if (!all) {
-		goto func_exit;
-	}
-
-	prev_hdr_addr = flst_get_prev_addr(block->frame + hdr_addr.boffset
-					   + TRX_UNDO_HISTORY_NODE);
-	prev_hdr_addr.boffset = static_cast<uint16_t>(prev_hdr_addr.boffset
-						      - TRX_UNDO_HISTORY_NODE);
-
-	if (mach_read_from_2(TRX_UNDO_SEG_HDR + TRX_UNDO_STATE + block->frame)
-	    == TRX_UNDO_TO_PURGE
-	    && !mach_read_from_2(block->frame + hdr_addr.boffset
-				 + TRX_UNDO_NEXT_LOG)) {
-		/* We can free the whole log segment.
-		This will call trx_purge_remove_log_hdr(). */
-		trx_purge_free_segment(mtr, &rseg, hdr_addr);
-	} else {
-		/* Remove the log hdr from the rseg history. */
-		trx_purge_remove_log_hdr(rseg_hdr, block, hdr_addr.boffset,
-					 &mtr);
-	}
->>>>>>> c5cf94b2
+
+  if (!all)
+    goto func_exit;
 
   fil_addr_t prev_hdr_addr=
     flst_get_prev_addr(b->page.frame + hdr_addr.boffset +
@@ -616,22 +586,14 @@
   for (auto &rseg : trx_sys.rseg_array)
     if (rseg.space)
     {
-<<<<<<< HEAD
       ut_ad(rseg.is_persistent());
       rseg.latch.wr_lock(SRW_LOCK_CALL);
-      if (!rseg.is_referenced() && rseg.needs_purge <= head.trx_no)
-        if (dberr_t e= trx_purge_truncate_rseg_history(rseg, head))
-          err= e;
+      if (dberr_t e=
+          trx_purge_truncate_rseg_history(rseg, head,
+                                          !rseg.is_referenced() &&
+                                          rseg.needs_purge <= head.trx_no))
+        err= e;
       rseg.latch.wr_unlock();
-=======
-      ut_ad(rseg->id == i);
-      ut_ad(rseg->is_persistent());
-      mutex_enter(&rseg->mutex);
-      trx_purge_truncate_rseg_history(*rseg, head,
-                                      !rseg->trx_ref_count &&
-                                      rseg->needs_purge <= head.trx_no);
-      mutex_exit(&rseg->mutex);
->>>>>>> c5cf94b2
     }
 
   if (err != DB_SUCCESS || srv_undo_tablespaces_active < 2)
