--- conflicted
+++ resolved
@@ -1513,13 +1513,7 @@
 
 	trx_mutex_enter(trx);
 	trx->dict_operation = TRX_DICT_OP_NONE;
-<<<<<<< HEAD
-#ifdef WITH_WSREP
-	trx->lock.was_chosen_as_wsrep_victim = FALSE;
-#endif
-=======
 	trx->lock.was_chosen_as_deadlock_victim = false;
->>>>>>> 3568fad5
 
 	DBUG_LOG("trx", "Commit in memory: " << trx);
 	trx->state = TRX_STATE_NOT_STARTED;
