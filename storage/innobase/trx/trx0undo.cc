/*****************************************************************************

Copyright (c) 1996, 2016, Oracle and/or its affiliates. All Rights Reserved.
Copyright (c) 2014, 2022, MariaDB Corporation.

This program is free software; you can redistribute it and/or modify it under
the terms of the GNU General Public License as published by the Free Software
Foundation; version 2 of the License.

This program is distributed in the hope that it will be useful, but WITHOUT
ANY WARRANTY; without even the implied warranty of MERCHANTABILITY or FITNESS
FOR A PARTICULAR PURPOSE. See the GNU General Public License for more details.

You should have received a copy of the GNU General Public License along with
this program; if not, write to the Free Software Foundation, Inc.,
51 Franklin Street, Fifth Floor, Boston, MA 02110-1335 USA

*****************************************************************************/

/**************************************************//**
@file trx/trx0undo.cc
Transaction undo log

Created 3/26/1996 Heikki Tuuri
*******************************************************/

#include "trx0undo.h"
#include "fsp0fsp.h"
#include "mach0data.h"
#include "mtr0log.h"
#include "srv0mon.h"
#include "srv0srv.h"
#include "srv0start.h"
#include "trx0purge.h"
#include "trx0rec.h"
#include "trx0rseg.h"
#include "log.h"

/* How should the old versions in the history list be managed?
   ----------------------------------------------------------
If each transaction is given a whole page for its update undo log, file
space consumption can be 10 times higher than necessary. Therefore,
partly filled update undo log pages should be reusable. But then there
is no way individual pages can be ordered so that the ordering agrees
with the serialization numbers of the transactions on the pages. Thus,
the history list must be formed of undo logs, not their header pages as
it was in the old implementation.
	However, on a single header page the transactions are placed in
the order of their serialization numbers. As old versions are purged, we
may free the page when the last transaction on the page has been purged.
	A problem is that the purge has to go through the transactions
in the serialization order. This means that we have to look through all
rollback segments for the one that has the smallest transaction number
in its history list.
	When should we do a purge? A purge is necessary when space is
running out in any of the rollback segments. Then we may have to purge
also old version which might be needed by some consistent read. How do
we trigger the start of a purge? When a transaction writes to an undo log,
it may notice that the space is running out. When a read view is closed,
it may make some history superfluous. The server can have an utility which
periodically checks if it can purge some history.
	In a parallellized purge we have the problem that a query thread
can remove a delete marked clustered index record before another query
thread has processed an earlier version of the record, which cannot then
be done because the row cannot be constructed from the clustered index
record. To avoid this problem, we will store in the update and delete mark
undo record also the columns necessary to construct the secondary index
entries which are modified.
	We can latch the stack of versions of a single clustered index record
by taking a latch on the clustered index page. As long as the latch is held,
no new versions can be added and no versions removed by undo. But, a purge
can still remove old versions from the bottom of the stack. */

/* How to protect rollback segments, undo logs, and history lists with
   -------------------------------------------------------------------
latches?
-------
When a transaction does its first insert or modify in the clustered index, an
undo log is assigned for it. Then we must have an x-latch to the rollback
segment header.
	When the transaction performs modifications or rolls back, its
undo log is protected by undo page latches.
Only the thread that is associated with the transaction may hold multiple
undo page latches at a time. Undo pages are always private to a single
transaction. Other threads that are performing MVCC reads
or checking for implicit locks will lock at most one undo page at a time
in trx_undo_get_undo_rec_low().
	When the transaction commits, its persistent undo log is added
to the history list. If it is not suitable for reuse, its slot is reset.
In both cases, an x-latch must be acquired on the rollback segment header page.
	The purge operation steps through the history list without modifying
it until a truncate operation occurs, which can remove undo logs from the end
of the list and release undo log segments. In stepping through the list,
s-latches on the undo log pages are enough, but in a truncate, x-latches must
be obtained on the rollback segment and individual pages. */

/********************************************************************//**
Creates and initializes an undo log memory object.
@return own: the undo log memory object */
static
trx_undo_t*
trx_undo_mem_create(
/*================*/
	trx_rseg_t*	rseg,	/*!< in: rollback segment memory object */
	ulint		id,	/*!< in: slot index within rseg */
	trx_id_t	trx_id,	/*!< in: id of the trx for which the undo log
				is created */
	const XID*	xid,	/*!< in: X/Open XA transaction identification*/
	uint32_t	page_no,/*!< in: undo log header page number */
	uint16_t	offset);/*!< in: undo log header byte offset on page */

/** Determine the start offset of undo log records of an undo log page.
@param[in]	block	undo log page
@param[in]	page_no		undo log header page number
@param[in]	offset		undo log header offset
@return start offset */
static
uint16_t trx_undo_page_get_start(const buf_block_t *block, uint32_t page_no,
                                 uint16_t offset)
{
  return page_no == block->page.id().page_no()
    ? mach_read_from_2(offset + TRX_UNDO_LOG_START + block->page.frame)
    : TRX_UNDO_PAGE_HDR + TRX_UNDO_PAGE_HDR_SIZE;
}

/** Get the first undo log record on a page.
@param[in]	block	undo log page
@param[in]	page_no	undo log header page number
@param[in]	offset	undo log header page offset
@return	pointer to first record
@retval	NULL	if none exists */
static trx_undo_rec_t*
trx_undo_page_get_first_rec(const buf_block_t *block, uint32_t page_no,
                            uint16_t offset)
{
  uint16_t start= trx_undo_page_get_start(block, page_no, offset);
  return start == trx_undo_page_get_end(block, page_no, offset)
    ? nullptr : block->page.frame + start;
}

/** Get the last undo log record on a page.
@param[in]	page	undo log page
@param[in]	page_no	undo log header page number
@param[in]	offset	undo log header page offset
@return	pointer to last record
@retval	NULL	if none exists */
static
trx_undo_rec_t*
trx_undo_page_get_last_rec(const buf_block_t *block, uint32_t page_no,
                           uint16_t offset)
{
  uint16_t end= trx_undo_page_get_end(block, page_no, offset);
  return trx_undo_page_get_start(block, page_no, offset) == end
    ? nullptr
    : block->page.frame + mach_read_from_2(block->page.frame + end - 2);
}

/** Get the previous record in an undo log from the previous page.
@param[in,out]  block   undo log page
@param[in]      rec     undo record offset in the page
@param[in]      page_no undo log header page number
@param[in]      offset  undo log header offset on page
@param[in]      shared  latching mode: true=RW_S_LATCH, false=RW_X_LATCH
@param[in,out]  mtr     mini-transaction
@return undo log record, the page latched, NULL if none */
static trx_undo_rec_t*
trx_undo_get_prev_rec_from_prev_page(buf_block_t *&block, uint16_t rec,
                                     uint32_t page_no, uint16_t offset,
                                     bool shared, mtr_t *mtr)
{
  uint32_t prev_page_no= mach_read_from_4(TRX_UNDO_PAGE_HDR +
                                          TRX_UNDO_PAGE_NODE +
                                          FLST_PREV + FIL_ADDR_PAGE +
                                          block->page.frame);

  if (prev_page_no == FIL_NULL)
    return nullptr;

  block= buf_page_get(page_id_t(block->page.id().space(), prev_page_no),
                      0, shared ? RW_S_LATCH : RW_X_LATCH, mtr);

  return block ? trx_undo_page_get_last_rec(block, page_no, offset) : nullptr;
}

/** Get the previous undo log record.
@param[in]	block	undo log page
@param[in]	rec	undo log record
@param[in]	page_no	undo log header page number
@param[in]	offset	undo log header page offset
@return	pointer to record
@retval	NULL if none */
static
trx_undo_rec_t*
trx_undo_page_get_prev_rec(const buf_block_t *block, trx_undo_rec_t *rec,
                           uint32_t page_no, uint16_t offset)
{
  ut_ad(block->page.frame == page_align(rec));
  return
    rec == block->page.frame + trx_undo_page_get_start(block, page_no, offset)
    ? nullptr
    : block->page.frame + mach_read_from_2(rec - 2);
}

/** Get the previous record in an undo log.
@param[in,out]  block   undo log page
@param[in]      rec     undo record offset in the page
@param[in]      page_no undo log header page number
@param[in]      offset  undo log header offset on page
@param[in]      shared  latching mode: true=RW_S_LATCH, false=RW_X_LATCH
@param[in,out]  mtr     mini-transaction
@return undo log record, the page latched, NULL if none */
trx_undo_rec_t*
trx_undo_get_prev_rec(buf_block_t *&block, uint16_t rec, uint32_t page_no,
                      uint16_t offset, bool shared, mtr_t *mtr)
{
  if (trx_undo_rec_t *prev= trx_undo_page_get_prev_rec(block,
                                                       block->page.frame + rec,
                                                       page_no, offset))
    return prev;

  /* We have to go to the previous undo log page to look for the
  previous record */

  return trx_undo_get_prev_rec_from_prev_page(block, rec, page_no, offset,
                                              shared, mtr);
}

/** Get the next record in an undo log from the next page.
@param[in,out]  block   undo log page
@param[in]      page_no undo log header page number
@param[in]      offset  undo log header offset on page
@param[in]      mode    latching mode: RW_S_LATCH or RW_X_LATCH
@param[in,out]  mtr     mini-transaction
@return undo log record, the page latched, NULL if none */
static trx_undo_rec_t*
trx_undo_get_next_rec_from_next_page(const buf_block_t *&block,
                                     uint32_t page_no, uint16_t offset,
                                     ulint mode, mtr_t *mtr)
{
  if (page_no == block->page.id().page_no() &&
      mach_read_from_2(block->page.frame + offset + TRX_UNDO_NEXT_LOG))
    return nullptr;

  uint32_t next= mach_read_from_4(TRX_UNDO_PAGE_HDR + TRX_UNDO_PAGE_NODE +
                                  FLST_NEXT + FIL_ADDR_PAGE +
                                  block->page.frame);
  if (next == FIL_NULL)
    return nullptr;

  block= buf_page_get_gen(page_id_t(block->page.id().space(), next), 0, mode,
                          nullptr, BUF_GET_POSSIBLY_FREED, mtr);

  return block ? trx_undo_page_get_first_rec(block, page_no, offset) : nullptr;
}

/** Get the next record in an undo log.
@param[in,out]  block   undo log page
@param[in]      rec     undo record offset in the page
@param[in]      page_no undo log header page number
@param[in]      offset  undo log header offset on page
@param[in,out]  mtr     mini-transaction
@return undo log record, the page latched, NULL if none */
trx_undo_rec_t*
trx_undo_get_next_rec(const buf_block_t *&block, uint16_t rec,
                      uint32_t page_no, uint16_t offset, mtr_t *mtr)
{
  if (trx_undo_rec_t *next= trx_undo_page_get_next_rec(block, rec, page_no,
                                                       offset))
    return next;

  return trx_undo_get_next_rec_from_next_page(block, page_no, offset,
                                              RW_S_LATCH, mtr);
}

/** Get the first record in an undo log.
@param[in]      space   undo log header space
@param[in]      page_no undo log header page number
@param[in]      offset  undo log header offset on page
@param[in]      mode    latching mode: RW_S_LATCH or RW_X_LATCH
@param[out]     block   undo log page
@param[in,out]  mtr     mini-transaction
@param[out]     err     error code
@return undo log record, the page latched
@retval nullptr if none */
trx_undo_rec_t*
trx_undo_get_first_rec(const fil_space_t &space, uint32_t page_no,
                       uint16_t offset, ulint mode, const buf_block_t*& block,
                       mtr_t *mtr, dberr_t *err)
{
  block= buf_page_get_gen(page_id_t{space.id, page_no}, 0, mode,
                          nullptr, BUF_GET, mtr, err);
  if (!block)
    return nullptr;

  if (trx_undo_rec_t *rec= trx_undo_page_get_first_rec(block, page_no, offset))
    return rec;

  return trx_undo_get_next_rec_from_next_page(block, page_no, offset, mode,
                                              mtr);
}

inline void UndorecApplier::assign_rec(const buf_block_t &block,
                                       uint16_t offset)
{
  ut_ad(block.page.lock.have_s());
  this->offset= offset;
  this->undo_rec= trx_undo_rec_copy(block.page.frame + offset, heap);
}

void UndorecApplier::apply_undo_rec()
{
  bool updated_extern= false;
  undo_no_t undo_no= 0;
  table_id_t table_id= 0;
  undo_rec= trx_undo_rec_get_pars(undo_rec, &type,
                                  &cmpl_info,
                                  &updated_extern, &undo_no, &table_id);
  dict_sys.freeze(SRW_LOCK_CALL);
  dict_table_t *table= dict_sys.find_table(table_id);
  dict_sys.unfreeze();

  ut_ad(table);
  if (!table->is_active_ddl())
    return;

  dict_index_t *index= dict_table_get_first_index(table);
  const dtuple_t *undo_tuple;
  switch (type) {
  default:
    ut_ad("invalid type" == 0);
    MY_ASSERT_UNREACHABLE();
  case TRX_UNDO_INSERT_REC:
    undo_rec= trx_undo_rec_get_row_ref(undo_rec, index, &undo_tuple, heap);
  insert:
    log_insert(*undo_tuple, index);
    break;
  case TRX_UNDO_UPD_EXIST_REC:
  case TRX_UNDO_UPD_DEL_REC:
  case TRX_UNDO_DEL_MARK_REC:
    trx_id_t trx_id;
    roll_ptr_t roll_ptr;
    byte info_bits;
    undo_rec= trx_undo_update_rec_get_sys_cols(
      undo_rec, &trx_id, &roll_ptr, &info_bits);

    undo_rec= trx_undo_rec_get_row_ref(undo_rec, index, &undo_tuple, heap);
    undo_rec= trx_undo_update_rec_get_update(undo_rec, index, type, trx_id,
                                             roll_ptr, info_bits,
                                             heap, &update);
    if (type == TRX_UNDO_UPD_DEL_REC)
      goto insert;
    log_update(*undo_tuple, index);
  }

  clear_undo_rec();
}

/** Apply any changes to tables for which online DDL is in progress. */
ATTRIBUTE_COLD void trx_t::apply_log()
{
  if (undo_no == 0 || apply_online_log == false)
    return;
  const trx_undo_t *undo= rsegs.m_redo.undo;
  if (!undo)
    return;
  page_id_t page_id{rsegs.m_redo.rseg->space->id, undo->hdr_page_no};
  page_id_t next_page_id(page_id);
  mtr_t mtr;
  mtr.start();
  buf_block_t *block= buf_page_get(page_id, 0, RW_S_LATCH, &mtr);
  if (UNIV_UNLIKELY(!block))
  {
    mtr.commit();
    return;
  }

  UndorecApplier log_applier(page_id, id);

  for (;;)
  {
    trx_undo_rec_t *rec= trx_undo_page_get_first_rec(block, page_id.page_no(),
                                                     undo->hdr_offset);
    while (rec)
    {
      log_applier.assign_rec(*block, page_offset(rec));
      mtr.commit();
      log_applier.apply_undo_rec();
      mtr.start();
      block= buf_page_get(log_applier.get_page_id(), 0, RW_S_LATCH, &mtr);
      if (UNIV_UNLIKELY(!block))
        goto func_exit;
      rec= trx_undo_page_get_next_rec(block, log_applier.get_offset(),
                                      page_id.page_no(), undo->hdr_offset);
    }

    uint32_t next= mach_read_from_4(TRX_UNDO_PAGE_HDR + TRX_UNDO_PAGE_NODE +
                                    FLST_NEXT + FIL_ADDR_PAGE +
                                    block->page.frame);
    if (next == FIL_NULL)
      break;
    next_page_id.set_page_no(next);
    mtr.commit();
    mtr.start();
    block= buf_page_get_gen(next_page_id, 0, RW_S_LATCH, block, BUF_GET, &mtr);
    if (UNIV_UNLIKELY(!block))
      break;
    log_applier.assign_next(next_page_id);
  }
func_exit:
  mtr.commit();
  apply_online_log= false;
}

/*============== UNDO LOG FILE COPY CREATION AND FREEING ==================*/

/** Initialize an undo log page.
NOTE: This corresponds to a redo log record and must not be changed!
@see mtr_t::undo_create()
@param block   undo log page */
void trx_undo_page_init(const buf_block_t &block)
{
  mach_write_to_2(my_assume_aligned<2>(FIL_PAGE_TYPE + block.page.frame),
                  FIL_PAGE_UNDO_LOG);
  static_assert(TRX_UNDO_PAGE_HDR == FIL_PAGE_DATA, "compatibility");
  memset_aligned<2>(TRX_UNDO_PAGE_HDR + TRX_UNDO_PAGE_TYPE + block.page.frame,
                    0, 2);
  mach_write_to_2(my_assume_aligned<2>
                  (TRX_UNDO_PAGE_HDR + TRX_UNDO_PAGE_START + block.page.frame),
                  TRX_UNDO_PAGE_HDR + TRX_UNDO_PAGE_HDR_SIZE);
  memcpy_aligned<2>(TRX_UNDO_PAGE_HDR + TRX_UNDO_PAGE_FREE + block.page.frame,
                    TRX_UNDO_PAGE_HDR + TRX_UNDO_PAGE_START + block.page.frame,
                    2);
  /* The following corresponds to flst_zero_both(), but without writing log. */
  memset_aligned<4>(TRX_UNDO_PAGE_HDR + TRX_UNDO_PAGE_NODE + FLST_PREV +
                    FIL_ADDR_PAGE + block.page.frame, 0xff, 4);
  memset_aligned<2>(TRX_UNDO_PAGE_HDR + TRX_UNDO_PAGE_NODE + FLST_PREV +
                    FIL_ADDR_BYTE + block.page.frame, 0, 2);
  memset_aligned<2>(TRX_UNDO_PAGE_HDR + TRX_UNDO_PAGE_NODE + FLST_NEXT +
                    FIL_ADDR_PAGE + block.page.frame, 0xff, 4);
  memset_aligned<2>(TRX_UNDO_PAGE_HDR + TRX_UNDO_PAGE_NODE + FLST_NEXT +
                    FIL_ADDR_BYTE + block.page.frame, 0, 2);
  static_assert(TRX_UNDO_PAGE_NODE + FLST_NEXT + FIL_ADDR_BYTE + 2 ==
                TRX_UNDO_PAGE_HDR_SIZE, "compatibility");
  /* Preserve TRX_UNDO_SEG_HDR, but clear the rest of the page. */
  memset_aligned<2>(TRX_UNDO_SEG_HDR + TRX_UNDO_SEG_HDR_SIZE +
                    block.page.frame, 0,
                    srv_page_size - (TRX_UNDO_SEG_HDR + TRX_UNDO_SEG_HDR_SIZE +
                                     FIL_PAGE_DATA_END));
}

/** Look for a free slot for an undo log segment.
@param rseg_header   rollback segment header
@return slot index
@retval ULINT_UNDEFINED if not found */
static ulint trx_rsegf_undo_find_free(const buf_block_t *rseg_header)
{
  ulint max_slots= TRX_RSEG_N_SLOTS;

#ifdef UNIV_DEBUG
  if (trx_rseg_n_slots_debug)
    max_slots= std::min<ulint>(trx_rseg_n_slots_debug, TRX_RSEG_N_SLOTS);
#endif

  for (ulint i= 0; i < max_slots; i++)
    if (trx_rsegf_get_nth_undo(rseg_header, i) == FIL_NULL)
      return i;

  return ULINT_UNDEFINED;
}

/** Create an undo log segment.
@param[in,out]	space		tablespace
@param[in,out]	rseg_hdr	rollback segment header (x-latched)
@param[out]	id		undo slot number
@param[out]	err		error code
@param[in,out]	mtr		mini-transaction
@return	undo log block
@retval	NULL	on failure */
static MY_ATTRIBUTE((nonnull, warn_unused_result))
buf_block_t*
trx_undo_seg_create(fil_space_t *space, buf_block_t *rseg_hdr, ulint *id,
                    dberr_t *err, mtr_t *mtr)
{
	buf_block_t*	block;
	uint32_t	n_reserved;

	const ulint slot_no = trx_rsegf_undo_find_free(rseg_hdr);

	if (slot_no == ULINT_UNDEFINED) {
		ib::warn() << "Cannot find a free slot for an undo log. Do"
			" you have too many active transactions running"
			" concurrently?";

		*err = DB_TOO_MANY_CONCURRENT_TRXS;
		return NULL;
	}

	ut_ad(slot_no < TRX_RSEG_N_SLOTS);

	*err = fsp_reserve_free_extents(&n_reserved, space, 2, FSP_UNDO,
					   mtr);
	if (UNIV_UNLIKELY(*err != DB_SUCCESS)) {
		return NULL;
	}

	/* Allocate a new file segment for the undo log */
	block = fseg_create(space, TRX_UNDO_SEG_HDR + TRX_UNDO_FSEG_HEADER,
			    mtr, err, true);

	space->release_free_extents(n_reserved);

	if (!block) {
		return block;
	}

	mtr->undo_create(*block);
	trx_undo_page_init(*block);

	mtr->write<2>(*block, TRX_UNDO_PAGE_HDR + TRX_UNDO_PAGE_FREE
		      + block->page.frame,
		      TRX_UNDO_SEG_HDR + TRX_UNDO_SEG_HDR_SIZE);
	mtr->write<2,mtr_t::MAYBE_NOP>(*block,
				       TRX_UNDO_SEG_HDR + TRX_UNDO_LAST_LOG
				       + block->page.frame, 0U);

	flst_init(*block, TRX_UNDO_SEG_HDR + TRX_UNDO_PAGE_LIST
		  + block->page.frame, mtr);

	*err = flst_add_last(block, TRX_UNDO_SEG_HDR + TRX_UNDO_PAGE_LIST,
			     block, TRX_UNDO_PAGE_HDR + TRX_UNDO_PAGE_NODE,
			     mtr);

	*id = slot_no;
	mtr->write<4>(*rseg_hdr, TRX_RSEG + TRX_RSEG_UNDO_SLOTS
		      + slot_no * TRX_RSEG_SLOT_SIZE + rseg_hdr->page.frame,
		      block->page.id().page_no());

	MONITOR_INC(MONITOR_NUM_UNDO_SLOT_USED);

	*err = DB_SUCCESS;
	return block;
}

/** Initialize an undo log header.
@param[in,out]  undo_page   undo log segment header page
@param[in]      trx_id      transaction identifier
@param[in,out]  mtr         mini-transaction
@return header byte offset on page */
static uint16_t trx_undo_header_create(buf_block_t *undo_page, trx_id_t trx_id,
                                       mtr_t* mtr)
{
  /* Reset the TRX_UNDO_PAGE_TYPE in case this page is being
  repurposed after upgrading to MariaDB 10.3. */
  byte *undo_type= my_assume_aligned<2>
    (TRX_UNDO_PAGE_HDR + TRX_UNDO_PAGE_TYPE + undo_page->page.frame);
  ut_ad(mach_read_from_2(undo_type) <= 2);
  mtr->write<2,mtr_t::MAYBE_NOP>(*undo_page, undo_type, 0U);
  byte *start= my_assume_aligned<4>(TRX_UNDO_PAGE_HDR + TRX_UNDO_PAGE_START +
                                    undo_page->page.frame);
  const uint16_t free= mach_read_from_2(start + 2);
  static_assert(TRX_UNDO_PAGE_START + 2 == TRX_UNDO_PAGE_FREE,
                "compatibility");
  ut_a(free + TRX_UNDO_LOG_XA_HDR_SIZE < srv_page_size - 100);

  mach_write_to_2(start, free + TRX_UNDO_LOG_XA_HDR_SIZE);
  /* A WRITE of 2 bytes is never longer than a MEMMOVE.
  So, WRITE 2+2 bytes is better than WRITE+MEMMOVE.
  But, a MEMSET will only be 1+2 bytes, that is, 1 byte shorter! */
  memcpy_aligned<2>(start + 2, start, 2);
  mtr->memset(*undo_page, TRX_UNDO_PAGE_HDR + TRX_UNDO_PAGE_START, 4,
              start, 2);
  uint16_t prev_log= mach_read_from_2(TRX_UNDO_SEG_HDR + TRX_UNDO_LAST_LOG +
                                      undo_page->page.frame);
  alignas(4) byte buf[4];
  mach_write_to_2(buf, TRX_UNDO_ACTIVE);
  mach_write_to_2(buf + 2, free);
  static_assert(TRX_UNDO_STATE + 2 == TRX_UNDO_LAST_LOG, "compatibility");
  static_assert(!((TRX_UNDO_SEG_HDR + TRX_UNDO_STATE) % 4), "alignment");
  mtr->memcpy(*undo_page, my_assume_aligned<4>
              (TRX_UNDO_SEG_HDR + TRX_UNDO_STATE + undo_page->page.frame),
              buf, 4);
  if (prev_log)
    mtr->write<2>(*undo_page, prev_log + TRX_UNDO_NEXT_LOG +
                  undo_page->page.frame, free);
  mtr->write<8,mtr_t::MAYBE_NOP>(*undo_page, free + TRX_UNDO_TRX_ID +
                                 undo_page->page.frame, trx_id);
  if (UNIV_UNLIKELY(mach_read_from_8(free + TRX_UNDO_TRX_NO +
                                     undo_page->page.frame) != 0))
    mtr->memset(undo_page, free + TRX_UNDO_TRX_NO, 8, 0);

  /* Write TRX_UNDO_NEEDS_PURGE=1 and TRX_UNDO_LOG_START. */
  mach_write_to_2(buf, 1);
  memcpy_aligned<2>(buf + 2, start, 2);
  static_assert(TRX_UNDO_NEEDS_PURGE + 2 == TRX_UNDO_LOG_START,
                "compatibility");
  mtr->memcpy<mtr_t::MAYBE_NOP>(*undo_page, free + TRX_UNDO_NEEDS_PURGE +
                                undo_page->page.frame, buf, 4);
  /* Initialize all fields TRX_UNDO_XID_EXISTS to TRX_UNDO_HISTORY_NODE. */
  if (prev_log)
  {
    mtr->memset(undo_page, free + TRX_UNDO_XID_EXISTS,
                TRX_UNDO_PREV_LOG - TRX_UNDO_XID_EXISTS, 0);
    mtr->write<2,mtr_t::MAYBE_NOP>(*undo_page, free + TRX_UNDO_PREV_LOG +
                                   undo_page->page.frame, prev_log);
    static_assert(TRX_UNDO_PREV_LOG + 2 == TRX_UNDO_HISTORY_NODE,
                  "compatibility");
    mtr->memset(undo_page, free + TRX_UNDO_HISTORY_NODE, FLST_NODE_SIZE, 0);
    static_assert(TRX_UNDO_LOG_OLD_HDR_SIZE == TRX_UNDO_HISTORY_NODE +
                  FLST_NODE_SIZE, "compatibility");
  }
  else
    mtr->memset(undo_page, free + TRX_UNDO_XID_EXISTS,
                TRX_UNDO_LOG_OLD_HDR_SIZE - TRX_UNDO_XID_EXISTS, 0);
  return free;
}

/** Write X/Open XA Transaction Identifier (XID) to undo log header
@param[in,out]  block   undo header page
@param[in]      offset  undo header record offset
@param[in]      xid     distributed transaction identifier
@param[in,out]  mtr     mini-transaction */
static void trx_undo_write_xid(buf_block_t *block, uint16_t offset,
                               const XID &xid, mtr_t *mtr)
{
  DBUG_ASSERT(xid.gtrid_length > 0);
  DBUG_ASSERT(xid.bqual_length >= 0);
  DBUG_ASSERT(xid.gtrid_length <= MAXGTRIDSIZE);
  DBUG_ASSERT(xid.bqual_length <= MAXBQUALSIZE);
  static_assert(MAXGTRIDSIZE + MAXBQUALSIZE == XIDDATASIZE,
                "gtrid and bqual don't fit xid data");
  DBUG_ASSERT(mach_read_from_2(TRX_UNDO_SEG_HDR + TRX_UNDO_LAST_LOG +
                               block->page.frame) == offset);

  trx_ulogf_t* log_hdr= block->page.frame + offset;

  mtr->write<4,mtr_t::MAYBE_NOP>(*block, log_hdr + TRX_UNDO_XA_FORMAT,
                                 static_cast<uint32_t>(xid.formatID));
  mtr->write<4,mtr_t::MAYBE_NOP>(*block, log_hdr + TRX_UNDO_XA_TRID_LEN,
                                 static_cast<uint32_t>(xid.gtrid_length));
  mtr->write<4,mtr_t::MAYBE_NOP>(*block, log_hdr + TRX_UNDO_XA_BQUAL_LEN,
                                 static_cast<uint32_t>(xid.bqual_length));
  const ulint xid_length= static_cast<ulint>(xid.gtrid_length
                                             + xid.bqual_length);
  mtr->memcpy(*block, &block->page.frame[offset + TRX_UNDO_XA_XID],
              xid.data, xid_length);
  if (UNIV_LIKELY(xid_length < XIDDATASIZE))
    mtr->memset(block, offset + TRX_UNDO_XA_XID + xid_length,
                XIDDATASIZE - xid_length, 0);
}

/********************************************************************//**
Read X/Open XA Transaction Identification (XID) from undo log header */
static
void
trx_undo_read_xid(const trx_ulogf_t* log_hdr, XID* xid)
{
	xid->formatID=static_cast<long>(mach_read_from_4(
		log_hdr + TRX_UNDO_XA_FORMAT));

	xid->gtrid_length=static_cast<long>(mach_read_from_4(
		log_hdr + TRX_UNDO_XA_TRID_LEN));

	xid->bqual_length=static_cast<long>(mach_read_from_4(
		log_hdr + TRX_UNDO_XA_BQUAL_LEN));

	memcpy(xid->data, log_hdr + TRX_UNDO_XA_XID, XIDDATASIZE);
}

/** Allocate an undo log page.
@param[in,out]	undo	undo log
@param[in,out]	mtr	mini-transaction that does not hold any page latch
@param[out]	err	error code
@return	X-latched block if success
@retval	nullptr	on failure */
buf_block_t *trx_undo_add_page(trx_undo_t *undo, mtr_t *mtr, dberr_t *err)
{
  buf_block_t *new_block= nullptr;
  uint32_t n_reserved;

  /* When we add a page to an undo log, this is analogous to
   a pessimistic insert in a B-tree, and we must reserve the
   counterpart of the tree latch, which is the rseg mutex. */

  trx_rseg_t *rseg= undo->rseg;
  rseg->latch.wr_lock(SRW_LOCK_CALL);

  buf_block_t *header_block=
    buf_page_get_gen(page_id_t{rseg->space->id, undo->hdr_page_no},
                     0, RW_X_LATCH, nullptr, BUF_GET, mtr, err);
  if (!header_block)
    goto func_exit;
  *err= fsp_reserve_free_extents(&n_reserved, rseg->space, 1, FSP_UNDO, mtr);

  if (UNIV_UNLIKELY(*err != DB_SUCCESS))
    goto func_exit;

  new_block=
    fseg_alloc_free_page_general(TRX_UNDO_SEG_HDR + TRX_UNDO_FSEG_HEADER +
                                 header_block->page.frame,
                                 undo->top_page_no + 1, FSP_UP, true,
                                 mtr, mtr, err);
  rseg->space->release_free_extents(n_reserved);

  if (!new_block)
    goto func_exit;

  undo->last_page_no= new_block->page.id().page_no();

  mtr->undo_create(*new_block);
  trx_undo_page_init(*new_block);
  *err= flst_add_last(header_block, TRX_UNDO_SEG_HDR + TRX_UNDO_PAGE_LIST,
                      new_block, TRX_UNDO_PAGE_HDR + TRX_UNDO_PAGE_NODE, mtr);
  if (UNIV_UNLIKELY(*err != DB_SUCCESS))
    new_block= nullptr;
  else
  {
    undo->size++;
    rseg->curr_size++;
  }

func_exit:
  rseg->latch.wr_unlock();
  return new_block;
}

/********************************************************************//**
Frees an undo log page that is not the header page.
@return last page number in remaining log */
static
uint32_t
trx_undo_free_page(
/*===============*/
	trx_rseg_t* rseg,	/*!< in: rollback segment */
	bool	in_history,	/*!< in: TRUE if the undo log is in the history
				list */
	uint32_t hdr_page_no,	/*!< in: header page number */
	uint32_t page_no,	/*!< in: page number to free: must not be the
				header page */
	mtr_t*	mtr,		/*!< in: mtr which does not have a latch to any
				undo log page; the caller must have reserved
				the rollback segment mutex */
	dberr_t* err)		/*!< out: error code */
{
<<<<<<< HEAD
	const uint32_t space = rseg->space->id;

=======
>>>>>>> 4179f93d
	ut_a(hdr_page_no != page_no);

	buf_block_t* undo_block = buf_page_get_gen(page_id_t(rseg->space->id,
							     page_no),
						   0, RW_X_LATCH, nullptr,
						   BUF_GET, mtr, err);
	if (UNIV_UNLIKELY(!undo_block)) {
		return FIL_NULL;
	}
	buf_block_t* header_block = buf_page_get_gen(page_id_t(rseg->space->id,
							       hdr_page_no),
						     0, RW_X_LATCH, nullptr,
						     BUF_GET, mtr, err);
	if (UNIV_UNLIKELY(!header_block)) {
		return FIL_NULL;
	}

	*err = flst_remove(header_block, TRX_UNDO_SEG_HDR + TRX_UNDO_PAGE_LIST,
			   undo_block, TRX_UNDO_PAGE_HDR + TRX_UNDO_PAGE_NODE,
			   mtr);

	if (UNIV_UNLIKELY(*err != DB_SUCCESS)) {
		return FIL_NULL;
	}

	*err = fseg_free_page(TRX_UNDO_SEG_HDR + TRX_UNDO_FSEG_HEADER
			      + header_block->page.frame,
			      rseg->space, page_no, mtr);
	if (UNIV_UNLIKELY(*err != DB_SUCCESS)) {
		return FIL_NULL;
	}
	buf_page_free(rseg->space, page_no, mtr);

	const fil_addr_t last_addr = flst_get_last(
		TRX_UNDO_SEG_HDR + TRX_UNDO_PAGE_LIST
		+ header_block->page.frame);
	rseg->curr_size--;

	if (!in_history) {
	} else if (buf_block_t* rseg_header = rseg->get(mtr, err)) {
		byte* rseg_hist_size = TRX_RSEG + TRX_RSEG_HISTORY_SIZE
			+ rseg_header->page.frame;
		uint32_t hist_size = mach_read_from_4(rseg_hist_size);
		ut_ad(hist_size > 0);
		mtr->write<4>(*rseg_header, rseg_hist_size, hist_size - 1);
	} else {
		return FIL_NULL;
	}

	return(last_addr.page);
}

/** Free the last undo log page. The caller must hold the rseg mutex.
@param[in,out]	undo	undo log
@param[in,out]	mtr	mini-transaction that does not hold any undo log page
			or that has allocated the undo log page
@return error code */
dberr_t trx_undo_free_last_page(trx_undo_t *undo, mtr_t *mtr)
{
  ut_ad(undo->hdr_page_no != undo->last_page_no);
  ut_ad(undo->size > 0);
  undo->size--;

  dberr_t err;
  undo->last_page_no= trx_undo_free_page(undo->rseg, false, undo->hdr_page_no,
                                         undo->last_page_no, mtr, &err);
  return err;
}

/** Truncate the tail of an undo log during rollback.
@param[in,out]	undo	undo log
@param[in]	limit	all undo logs after this limit will be discarded
@param[in]	is_temp	whether this is temporary undo log
@return error code */
static dberr_t trx_undo_truncate_end(trx_undo_t &undo, undo_no_t limit,
                                     bool is_temp)
{
  ut_ad(is_temp == !undo.rseg->is_persistent());

  for (mtr_t mtr;;)
  {
    mtr.start();
    if (is_temp)
      mtr.set_log_mode(MTR_LOG_NO_REDO);

    trx_undo_rec_t *trunc_here= nullptr;
    undo.rseg->latch.wr_lock(SRW_LOCK_CALL);
    dberr_t err;
    buf_block_t *undo_block=
      buf_page_get_gen(page_id_t{undo.rseg->space->id, undo.last_page_no},
                       0, RW_X_LATCH, nullptr, BUF_GET, &mtr, &err);
    if (UNIV_UNLIKELY(!undo_block))
      goto func_exit;

    for (trx_undo_rec_t *rec=
           trx_undo_page_get_last_rec(undo_block,
                                      undo.hdr_page_no, undo.hdr_offset);
         rec; )
    {
      if (trx_undo_rec_get_undo_no(rec) < limit)
        goto func_exit;
      /* Truncate at least this record off, maybe more */
      trunc_here= rec;
      rec= trx_undo_page_get_prev_rec(undo_block, rec,
                                      undo.hdr_page_no, undo.hdr_offset);
    }

    if (undo.last_page_no != undo.hdr_page_no)
    {
      err= trx_undo_free_last_page(&undo, &mtr);
      if (UNIV_UNLIKELY(err != DB_SUCCESS))
        goto func_exit;
      undo.rseg->latch.wr_unlock();
      mtr.commit();
      continue;
    }

func_exit:
    undo.rseg->latch.wr_unlock();

    if (trunc_here && err == DB_SUCCESS)
      mtr.write<2>(*undo_block, TRX_UNDO_PAGE_HDR + TRX_UNDO_PAGE_FREE +
                   undo_block->page.frame,
                   ulint(trunc_here - undo_block->page.frame));

    mtr.commit();
    return err;
  }
}

/** Try to truncate the undo logs.
@param trx transaction
@return error code */
dberr_t trx_undo_try_truncate(const trx_t &trx)
{
  if (trx_undo_t *undo= trx.rsegs.m_redo.undo)
  {
    ut_ad(undo->rseg == trx.rsegs.m_redo.rseg);
    if (dberr_t err= trx_undo_truncate_end(*undo, trx.undo_no, false))
      return err;
  }

  if (trx_undo_t *undo = trx.rsegs.m_noredo.undo)
  {
    ut_ad(undo->rseg == trx.rsegs.m_noredo.rseg);
    if (dberr_t err= trx_undo_truncate_end(*undo, trx.undo_no, true))
      return err;
  }

  return DB_SUCCESS;
}

/** Truncate the head of an undo log.
NOTE that only whole pages are freed; the header page is not
freed, but emptied, if all the records there are below the limit.
@param[in,out]	rseg		rollback segment
@param[in]	hdr_page_no	header page number
@param[in]	hdr_offset	header offset on the page
@param[in]	limit		first undo number to preserve
(everything below the limit will be truncated)
@return error code  */
dberr_t
trx_undo_truncate_start(
	trx_rseg_t*	rseg,
	uint32_t	hdr_page_no,
	uint16_t	hdr_offset,
	undo_no_t	limit)
{
	trx_undo_rec_t* rec;
	trx_undo_rec_t* last_rec;
	mtr_t		mtr;

	if (!limit) {
		return DB_SUCCESS;
	}
loop:
	mtr_start(&mtr);

	if (!rseg->is_persistent()) {
		mtr.set_log_mode(MTR_LOG_NO_REDO);
	}

	dberr_t err;
	const buf_block_t* undo_page;
	rec = trx_undo_get_first_rec(*rseg->space, hdr_page_no, hdr_offset,
				     RW_X_LATCH, undo_page, &mtr, &err);
	if (rec == NULL) {
		/* Already empty */
done:
		mtr.commit();
		return err;
	}

	last_rec = trx_undo_page_get_last_rec(undo_page, hdr_page_no,
					      hdr_offset);
	if (trx_undo_rec_get_undo_no(last_rec) >= limit) {
		goto done;
	}

	if (undo_page->page.id().page_no() == hdr_page_no) {
		uint16_t end = mach_read_from_2(hdr_offset + TRX_UNDO_NEXT_LOG
						+ undo_page->page.frame);
		if (end == 0) {
			end = mach_read_from_2(TRX_UNDO_PAGE_HDR
					       + TRX_UNDO_PAGE_FREE
					       + undo_page->page.frame);
		}

		mtr.write<2>(*undo_page, undo_page->page.frame + hdr_offset
			     + TRX_UNDO_LOG_START, end);
	} else {
		trx_undo_free_page(rseg, true, hdr_page_no,
				   undo_page->page.id().page_no(), &mtr, &err);
		if (err != DB_SUCCESS) {
			goto done;
		}
	}

	mtr.commit();
	goto loop;
}

/** Frees an undo log segment which is not in the history list.
@param undo	temporary undo log */
static void trx_undo_seg_free(const trx_undo_t *undo)
{
  ut_ad(undo->id < TRX_RSEG_N_SLOTS);

  trx_rseg_t *const rseg= undo->rseg;
  bool finished;
  mtr_t mtr;
  ut_ad(rseg->space == fil_system.temp_space);

  do
  {
    mtr.start();
    mtr.set_log_mode(MTR_LOG_NO_REDO);

    finished= true;

    if (buf_block_t *block=
        buf_page_get(page_id_t(SRV_TMP_SPACE_ID, undo->hdr_page_no), 0,
                     RW_X_LATCH, &mtr))
    {
      fseg_header_t *file_seg= TRX_UNDO_SEG_HDR + TRX_UNDO_FSEG_HEADER +
        block->page.frame;

      finished= fseg_free_step(file_seg, &mtr);

      if (!finished);
      else if (buf_block_t* rseg_header = rseg->get(&mtr, nullptr))
      {
        static_assert(FIL_NULL == 0xffffffff, "compatibility");
        memset(TRX_RSEG + TRX_RSEG_UNDO_SLOTS + undo->id * TRX_RSEG_SLOT_SIZE +
               rseg_header->page.frame, 0xff, 4);
        MONITOR_DEC(MONITOR_NUM_UNDO_SLOT_USED);
      }
    }

    mtr.commit();
  }
  while (!finished);
}

/*========== UNDO LOG MEMORY COPY INITIALIZATION =====================*/

/** Read an undo log when starting up the database.
@param[in,out]	rseg		rollback segment
@param[in]	id		rollback segment slot
@param[in]	page_no		undo log segment page number
@param[in,out]	max_trx_id	the largest observed transaction ID
@return	the undo log
@retval nullptr on error */
trx_undo_t *
trx_undo_mem_create_at_db_start(trx_rseg_t *rseg, ulint id, uint32_t page_no,
                                trx_id_t &max_trx_id)
{
	mtr_t		mtr;
	XID		xid;

	ut_ad(id < TRX_RSEG_N_SLOTS);

	mtr.start();
	const buf_block_t* block = buf_page_get(
		page_id_t(rseg->space->id, page_no), 0, RW_X_LATCH, &mtr);
	if (UNIV_UNLIKELY(!block)) {
corrupted:
		mtr.commit();
		return nullptr;
	}

	const uint16_t type = mach_read_from_2(TRX_UNDO_PAGE_HDR
					       + TRX_UNDO_PAGE_TYPE
					       + block->page.frame);
	if (UNIV_UNLIKELY(type > 2)) {
corrupted_type:
		sql_print_error("InnoDB: unsupported undo header type %u",
				type);
		goto corrupted;
	}

	uint16_t offset = mach_read_from_2(TRX_UNDO_SEG_HDR + TRX_UNDO_LAST_LOG
					   + block->page.frame);
	if (offset < TRX_UNDO_SEG_HDR + TRX_UNDO_SEG_HDR_SIZE ||
	    offset >= srv_page_size - TRX_UNDO_LOG_OLD_HDR_SIZE) {
		sql_print_error("InnoDB: invalid undo header offset %u",
				offset);
		goto corrupted;
	}

	const trx_ulogf_t* const undo_header = block->page.frame + offset;
	uint16_t state = mach_read_from_2(TRX_UNDO_SEG_HDR + TRX_UNDO_STATE
					  + block->page.frame);
	switch (state) {
	case TRX_UNDO_ACTIVE:
	case TRX_UNDO_PREPARED:
		if (UNIV_LIKELY(type != 1)) {
			break;
		}
		sql_print_error("InnoDB: upgrade from older version than"
				" MariaDB 10.3 requires clean shutdown");
		goto corrupted;
	default:
		sql_print_error("InnoDB: unsupported undo header state %u",
				state);
		goto corrupted;
	case TRX_UNDO_CACHED:
		if (UNIV_UNLIKELY(type != 0)) {
			/* This undo page was not updated by MariaDB
			10.3 or later. The TRX_UNDO_TRX_NO field may
			contain garbage. */
			break;
		}
		goto read_trx_no;
	case TRX_UNDO_TO_PURGE:
		if (UNIV_UNLIKELY(type == 1)) {
			goto corrupted_type;
		}
	read_trx_no:
		trx_id_t id = mach_read_from_8(TRX_UNDO_TRX_NO + undo_header);
		if (id >> 48) {
			sql_print_error("InnoDB: corrupted TRX_NO %llx", id);
			goto corrupted;
		}
		if (id > max_trx_id) {
			max_trx_id = id;
		}
	}

	/* Read X/Open XA transaction identification if it exists, or
	set it to NULL. */

	if (undo_header[TRX_UNDO_XID_EXISTS]) {
		trx_undo_read_xid(undo_header, &xid);
	} else {
		xid.null();
	}

	trx_id_t trx_id = mach_read_from_8(undo_header + TRX_UNDO_TRX_ID);
	if (trx_id >> 48) {
		sql_print_error("InnoDB: corrupted TRX_ID %llx", trx_id);
		goto corrupted;
	}
	if (trx_id > max_trx_id) {
		max_trx_id = trx_id;
	}

	trx_undo_t* undo = trx_undo_mem_create(
		rseg, id, trx_id, &xid, page_no, offset);
	if (!undo) {
		return undo;
	}

	undo->dict_operation = undo_header[TRX_UNDO_DICT_TRANS];
	undo->size = flst_get_len(TRX_UNDO_SEG_HDR + TRX_UNDO_PAGE_LIST
				  + block->page.frame);

	fil_addr_t	last_addr = flst_get_last(
		TRX_UNDO_SEG_HDR + TRX_UNDO_PAGE_LIST + block->page.frame);

	undo->last_page_no = last_addr.page;
	undo->top_page_no = last_addr.page;

	const buf_block_t* last = buf_page_get(
		page_id_t(rseg->space->id, undo->last_page_no), 0,
		RW_X_LATCH, &mtr);

	if (UNIV_UNLIKELY(!last)) {
		ut_free(undo);
		goto corrupted;
        }

	if (const trx_undo_rec_t* rec = trx_undo_page_get_last_rec(
		    last, page_no, offset)) {
		undo->top_offset = static_cast<uint16_t>(
			rec - last->page.frame);
		undo->top_undo_no = trx_undo_rec_get_undo_no(rec);
		ut_ad(!undo->empty());
	} else {
		undo->top_undo_no = IB_ID_MAX;
		ut_ad(undo->empty());
	}

	undo->state = state;

	if (state != TRX_UNDO_CACHED) {
		UT_LIST_ADD_LAST(rseg->undo_list, undo);
	} else {
		UT_LIST_ADD_LAST(rseg->undo_cached, undo);
		MONITOR_INC(MONITOR_NUM_UNDO_SLOT_CACHED);
	}

	mtr.commit();
	return undo;
}

/********************************************************************//**
Creates and initializes an undo log memory object.
@return own: the undo log memory object */
static
trx_undo_t*
trx_undo_mem_create(
/*================*/
	trx_rseg_t*	rseg,	/*!< in: rollback segment memory object */
	ulint		id,	/*!< in: slot index within rseg */
	trx_id_t	trx_id,	/*!< in: id of the trx for which the undo log
				is created */
	const XID*	xid,	/*!< in: X/Open transaction identification */
	uint32_t	page_no,/*!< in: undo log header page number */
	uint16_t	offset)	/*!< in: undo log header byte offset on page */
{
	trx_undo_t*	undo;

	ut_a(id < TRX_RSEG_N_SLOTS);

	undo = static_cast<trx_undo_t*>(ut_malloc_nokey(sizeof(*undo)));

	if (undo == NULL) {

		return(NULL);
	}

	undo->id = id;
	undo->state = TRX_UNDO_ACTIVE;
	undo->trx_id = trx_id;
	undo->xid = *xid;

	undo->dict_operation = FALSE;

	undo->rseg = rseg;

	undo->hdr_page_no = page_no;
	undo->hdr_offset = offset;
	undo->last_page_no = page_no;
	undo->size = 1;

	undo->top_undo_no = IB_ID_MAX;
	undo->top_page_no = page_no;
	undo->guess_block = NULL;
	ut_ad(undo->empty());

	return(undo);
}

/********************************************************************//**
Initializes a cached undo log object for new use. */
static
void
trx_undo_mem_init_for_reuse(
/*========================*/
	trx_undo_t*	undo,	/*!< in: undo log to init */
	trx_id_t	trx_id,	/*!< in: id of the trx for which the undo log
				is created */
	const XID*	xid,	/*!< in: X/Open XA transaction identification*/
	uint16_t	offset)	/*!< in: undo log header byte offset on page */
{
	ut_a(undo->id < TRX_RSEG_N_SLOTS);

	undo->state = TRX_UNDO_ACTIVE;
	undo->trx_id = trx_id;
	undo->xid = *xid;

	undo->dict_operation = FALSE;

	undo->hdr_offset = offset;
	undo->top_undo_no = IB_ID_MAX;
	ut_ad(undo->empty());
}

/** Create an undo log.
@param[in,out]	trx	transaction
@param[in,out]	rseg	rollback segment
@param[out]	undo	undo log object
@param[out]	err	error code
@param[in,out]	mtr	mini-transaction
@return undo log block
@retval	NULL	on failure */
static MY_ATTRIBUTE((nonnull, warn_unused_result))
buf_block_t*
trx_undo_create(trx_t* trx, trx_rseg_t* rseg, trx_undo_t** undo,
		dberr_t* err, mtr_t* mtr)
{
	ulint		id;
	buf_block_t*	block = rseg->get(mtr, err);

	if (block) {
		block = trx_undo_seg_create(rseg->space, block, &id, err, mtr);
	}

	if (!block) {
		return NULL;
	}

	rseg->curr_size++;

	uint16_t offset = trx_undo_header_create(block, trx->id, mtr);

	*undo = trx_undo_mem_create(rseg, id, trx->id, &trx->xid,
				    block->page.id().page_no(), offset);
	if (*undo == NULL) {
		*err = DB_OUT_OF_MEMORY;
		 /* FIXME: this will not free the undo block to the file */
		return NULL;
	} else if (rseg != trx->rsegs.m_redo.rseg) {
		return block;
	}

	if (trx->dict_operation) {
		(*undo)->dict_operation = true;
		mtr->write<1,mtr_t::MAYBE_NOP>(*block,
					       block->page.frame + offset
					       + TRX_UNDO_DICT_TRANS, 1U);
		mtr->write<8,mtr_t::MAYBE_NOP>(*block,
					       block->page.frame + offset
					       + TRX_UNDO_TABLE_ID, 0U);
	}

	*err = DB_SUCCESS;
	return block;
}

/*================ UNDO LOG ASSIGNMENT AND CLEANUP =====================*/

/** Reuse a cached undo log block.
@param[in,out]	trx	transaction
@param[in,out]	rseg	rollback segment
@param[out]	pundo	the undo log memory object
@param[in,out]	mtr	mini-transaction
@return	the undo log block
@retval	NULL	if none cached */
static
buf_block_t*
trx_undo_reuse_cached(trx_t* trx, trx_rseg_t* rseg, trx_undo_t** pundo,
		      mtr_t* mtr)
{
	trx_undo_t* undo = UT_LIST_GET_FIRST(rseg->undo_cached);
	if (!undo) {
		return NULL;
	}

	ut_ad(undo->size == 1);
	ut_ad(undo->id < TRX_RSEG_N_SLOTS);

	buf_block_t*	block = buf_page_get(page_id_t(undo->rseg->space->id,
						       undo->hdr_page_no),
					     0, RW_X_LATCH, mtr);
	if (!block) {
		return NULL;
	}

	UT_LIST_REMOVE(rseg->undo_cached, undo);
	MONITOR_DEC(MONITOR_NUM_UNDO_SLOT_CACHED);

	*pundo = undo;

	uint16_t offset = trx_undo_header_create(block, trx->id, mtr);

	trx_undo_mem_init_for_reuse(undo, trx->id, &trx->xid, offset);

	if (rseg != trx->rsegs.m_redo.rseg) {
		return block;
	}

	if (trx->dict_operation) {
		undo->dict_operation = TRUE;
		mtr->write<1,mtr_t::MAYBE_NOP>(*block,
					       block->page.frame + offset
					       + TRX_UNDO_DICT_TRANS, 1U);
		mtr->write<8,mtr_t::MAYBE_NOP>(*block,
					       block->page.frame + offset
					       + TRX_UNDO_TABLE_ID, 0U);
	}

	return block;
}

/** Assign an undo log for a persistent transaction.
A new undo log is created or a cached undo log reused.
@param[in,out]	trx	transaction
@param[out]	err	error code
@param[in,out]	mtr	mini-transaction
@return	the undo log block
@retval	NULL	on error */
buf_block_t*
trx_undo_assign(trx_t* trx, dberr_t* err, mtr_t* mtr)
{
	ut_ad(mtr->get_log_mode() == MTR_LOG_ALL);

	trx_undo_t* undo = trx->rsegs.m_redo.undo;

	if (undo) {
		return buf_page_get_gen(
			page_id_t(undo->rseg->space->id, undo->last_page_no),
			0, RW_X_LATCH, undo->guess_block,
			BUF_GET, mtr, err);
	}

	trx_rseg_t* rseg = trx->rsegs.m_redo.rseg;

	rseg->latch.wr_lock(SRW_LOCK_CALL);
	buf_block_t* block = trx_undo_reuse_cached(
		trx, rseg, &trx->rsegs.m_redo.undo, mtr);

	if (!block) {
		block = trx_undo_create(trx, rseg, &trx->rsegs.m_redo.undo,
					err, mtr);
		ut_ad(!block == (*err != DB_SUCCESS));
		if (!block) {
			goto func_exit;
		}
	} else {
		*err = DB_SUCCESS;
	}

	UT_LIST_ADD_FIRST(rseg->undo_list, trx->rsegs.m_redo.undo);

func_exit:
	rseg->latch.wr_unlock();
	return block;
}

/** Assign an undo log for a transaction.
A new undo log is created or a cached undo log reused.
@param[in,out]	trx	transaction
@param[in]	rseg	rollback segment
@param[out]	undo	the undo log
@param[out]	err	error code
@param[in,out]	mtr	mini-transaction
@return	the undo log block
@retval	NULL	on error */
buf_block_t*
trx_undo_assign_low(trx_t* trx, trx_rseg_t* rseg, trx_undo_t** undo,
		    dberr_t* err, mtr_t* mtr)
{
	ut_d(const bool	is_temp = rseg == trx->rsegs.m_noredo.rseg);
	ut_ad(rseg == trx->rsegs.m_redo.rseg
	      || rseg == trx->rsegs.m_noredo.rseg);
	ut_ad(undo == (is_temp
		       ? &trx->rsegs.m_noredo.undo
		       : &trx->rsegs.m_redo.undo));
	ut_ad(mtr->get_log_mode()
	      == (is_temp ? MTR_LOG_NO_REDO : MTR_LOG_ALL));

	if (*undo) {
		return buf_page_get_gen(
			page_id_t(rseg->space->id, (*undo)->last_page_no),
			0, RW_X_LATCH, (*undo)->guess_block,
			BUF_GET, mtr, err);
	}

	DBUG_EXECUTE_IF(
		"ib_create_table_fail_too_many_trx",
		*err = DB_TOO_MANY_CONCURRENT_TRXS; return NULL;
	);

	rseg->latch.wr_lock(SRW_LOCK_CALL);

	buf_block_t* block = trx_undo_reuse_cached(trx, rseg, undo, mtr);

	if (!block) {
		block = trx_undo_create(trx, rseg, undo, err, mtr);
		ut_ad(!block == (*err != DB_SUCCESS));
		if (!block) {
			goto func_exit;
		}
	} else {
		*err = DB_SUCCESS;
	}

	UT_LIST_ADD_FIRST(rseg->undo_list, *undo);

func_exit:
	rseg->latch.wr_unlock();
	return block;
}

/******************************************************************//**
Sets the state of the undo log segment at a transaction finish.
@return undo log segment header page, x-latched */
buf_block_t*
trx_undo_set_state_at_finish(
/*=========================*/
	trx_undo_t*	undo,	/*!< in: undo log memory copy */
	mtr_t*		mtr)	/*!< in: mtr */
{
  ut_ad(undo->id < TRX_RSEG_N_SLOTS);

  buf_block_t *block=
    buf_page_get(page_id_t(undo->rseg->space->id, undo->hdr_page_no), 0,
                 RW_X_LATCH, mtr);
  /* This function is invoked during transaction commit, which is not
  allowed to fail. If we get a corrupted undo header, we will crash here. */
  ut_a(block);
  const uint16_t state = undo->size == 1 &&
    TRX_UNDO_PAGE_REUSE_LIMIT >
    mach_read_from_2(TRX_UNDO_PAGE_HDR + TRX_UNDO_PAGE_FREE +
                     block->page.frame)
    ? TRX_UNDO_CACHED
    : TRX_UNDO_TO_PURGE;

  undo->state= state;
  mtr->write<2>(*block, TRX_UNDO_SEG_HDR + TRX_UNDO_STATE + block->page.frame,
                state);
  return block;
}

/** Set the state of the undo log segment at a XA PREPARE or XA ROLLBACK.
@param[in,out]	trx		transaction
@param[in,out]	undo		undo log
@param[in]	rollback	false=XA PREPARE, true=XA ROLLBACK
@param[in,out]	mtr		mini-transaction
@return undo log segment header page, x-latched */
void trx_undo_set_state_at_prepare(trx_t *trx, trx_undo_t *undo, bool rollback,
				   mtr_t *mtr)
{
	ut_a(undo->id < TRX_RSEG_N_SLOTS);

	buf_block_t* block = buf_page_get(
		page_id_t(undo->rseg->space->id, undo->hdr_page_no), 0,
		RW_X_LATCH, mtr);
	if (UNIV_UNLIKELY(!block)) {
		/* In case of !rollback the undo header page
		corruption would leave the transaction object in an
		unexpected (active) state. */
		ut_a(rollback);
		return;
	}

	if (rollback) {
		ut_ad(undo->state == TRX_UNDO_PREPARED);
		mtr->write<2>(*block, TRX_UNDO_SEG_HDR + TRX_UNDO_STATE
			      + block->page.frame, TRX_UNDO_ACTIVE);
		return;
	}

	/*------------------------------*/
	ut_ad(undo->state == TRX_UNDO_ACTIVE);
	undo->state = TRX_UNDO_PREPARED;
	undo->xid   = trx->xid;
	/*------------------------------*/

	mtr->write<2>(*block, TRX_UNDO_SEG_HDR + TRX_UNDO_STATE
		      + block->page.frame, undo->state);
	uint16_t offset = mach_read_from_2(TRX_UNDO_SEG_HDR + TRX_UNDO_LAST_LOG
					   + block->page.frame);
	mtr->write<1>(*block, block->page.frame + offset + TRX_UNDO_XID_EXISTS,
		      1U);

	trx_undo_write_xid(block, offset, undo->xid, mtr);
}

/** Free temporary undo log after commit or rollback.
The information is not needed after a commit or rollback, therefore
the data can be discarded.
@param undo     temporary undo log */
void trx_undo_commit_cleanup(trx_undo_t *undo)
{
	trx_rseg_t*	rseg	= undo->rseg;
	ut_ad(rseg->space == fil_system.temp_space);

	rseg->latch.wr_lock(SRW_LOCK_CALL);

	UT_LIST_REMOVE(rseg->undo_list, undo);

	if (undo->state == TRX_UNDO_CACHED) {
		UT_LIST_ADD_FIRST(rseg->undo_cached, undo);
		MONITOR_INC(MONITOR_NUM_UNDO_SLOT_CACHED);
		undo = nullptr;
	} else {
		ut_ad(undo->state == TRX_UNDO_TO_PURGE);

		/* Delete first the undo log segment in the file */
		trx_undo_seg_free(undo);

		ut_ad(rseg->curr_size > undo->size);
		rseg->curr_size -= undo->size;
	}

	rseg->latch.wr_unlock();
	ut_free(undo);
}

/** At shutdown, frees the undo logs of a transaction. */
void trx_undo_free_at_shutdown(trx_t *trx)
{
	if (trx_undo_t*& undo = trx->rsegs.m_redo.undo) {
		switch (undo->state) {
		case TRX_UNDO_PREPARED:
			break;
		case TRX_UNDO_CACHED:
		case TRX_UNDO_TO_PURGE:
			ut_ad(trx_state_eq(trx,
					   TRX_STATE_COMMITTED_IN_MEMORY));
			/* fall through */
		case TRX_UNDO_ACTIVE:
			/* trx_t::commit_state() assigns
			trx->state = TRX_STATE_COMMITTED_IN_MEMORY. */
			ut_a(!srv_was_started
			     || srv_read_only_mode
			     || srv_force_recovery >= SRV_FORCE_NO_TRX_UNDO
			     || srv_fast_shutdown);
			break;
		default:
			ut_error;
		}

		UT_LIST_REMOVE(trx->rsegs.m_redo.rseg->undo_list, undo);
		ut_free(undo);
		undo = NULL;
	}
	if (trx_undo_t*& undo = trx->rsegs.m_noredo.undo) {
		ut_a(undo->state == TRX_UNDO_PREPARED);

		UT_LIST_REMOVE(trx->rsegs.m_noredo.rseg->undo_list, undo);
		ut_free(undo);
		undo = NULL;
	}
}<|MERGE_RESOLUTION|>--- conflicted
+++ resolved
@@ -741,11 +741,6 @@
 				the rollback segment mutex */
 	dberr_t* err)		/*!< out: error code */
 {
-<<<<<<< HEAD
-	const uint32_t space = rseg->space->id;
-
-=======
->>>>>>> 4179f93d
 	ut_a(hdr_page_no != page_no);
 
 	buf_block_t* undo_block = buf_page_get_gen(page_id_t(rseg->space->id,
