/*****************************************************************************

Copyright (c) 1995, 2017, Oracle and/or its affiliates. All Rights Reserved.
Copyright (c) 2008, 2009 Google Inc.
Copyright (c) 2009, Percona Inc.
Copyright (c) 2013, 2017, MariaDB Corporation.

Portions of this file contain modifications contributed and copyrighted by
Google, Inc. Those modifications are gratefully acknowledged and are described
briefly in the InnoDB documentation. The contributions by Google are
incorporated with their permission, and subject to the conditions contained in
the file COPYING.Google.

Portions of this file contain modifications contributed and copyrighted
by Percona Inc.. Those modifications are
gratefully acknowledged and are described briefly in the InnoDB
documentation. The contributions by Percona Inc. are incorporated with
their permission, and subject to the conditions contained in the file
COPYING.Percona.

This program is free software; you can redistribute it and/or modify it under
the terms of the GNU General Public License as published by the Free Software
Foundation; version 2 of the License.

This program is distributed in the hope that it will be useful, but WITHOUT
ANY WARRANTY; without even the implied warranty of MERCHANTABILITY or FITNESS
FOR A PARTICULAR PURPOSE. See the GNU General Public License for more details.

You should have received a copy of the GNU General Public License along with
this program; if not, write to the Free Software Foundation, Inc.,
51 Franklin Street, Suite 500, Boston, MA 02110-1335 USA

*****************************************************************************/

/**************************************************//**
@file srv/srv0srv.cc
The database server main program

Created 10/8/1995 Heikki Tuuri
*******************************************************/

/* Dummy comment */
#include "srv0srv.h"

#include "ut0mem.h"
#include "ut0ut.h"
#include "os0proc.h"
#include "mem0mem.h"
#include "mem0pool.h"
#include "sync0sync.h"
#include "que0que.h"
#include "log0recv.h"
#include "pars0pars.h"
#include "usr0sess.h"
#include "lock0lock.h"
#include "trx0purge.h"
#include "ibuf0ibuf.h"
#include "buf0flu.h"
#include "buf0lru.h"
#include "btr0sea.h"
#include "dict0load.h"
#include "dict0boot.h"
#include "dict0stats_bg.h" /* dict_stats_event */
#include "srv0start.h"
#include "row0mysql.h"
#include "ha_prototypes.h"
#include "trx0i_s.h"
#include "os0sync.h" /* for HAVE_ATOMIC_BUILTINS */
#include "srv0mon.h"
#include "ut0crc32.h"

#include "mysql/plugin.h"
#include "mysql/service_thd_wait.h"

/* The following is the maximum allowed duration of a lock wait. */
UNIV_INTERN ulint	srv_fatal_semaphore_wait_threshold = 600;

/* How much data manipulation language (DML) statements need to be delayed,
in microseconds, in order to reduce the lagging of the purge thread. */
UNIV_INTERN ulint	srv_dml_needed_delay = 0;

UNIV_INTERN ibool	srv_monitor_active = FALSE;
UNIV_INTERN ibool	srv_error_monitor_active = FALSE;

UNIV_INTERN ibool	srv_buf_dump_thread_active = FALSE;

UNIV_INTERN ibool	srv_dict_stats_thread_active = FALSE;

UNIV_INTERN const char*	srv_main_thread_op_info = "";

/** Prefix used by MySQL to indicate pre-5.1 table name encoding */
const char		srv_mysql50_table_name_prefix[10] = "#mysql50#";

/* Server parameters which are read from the initfile */

/* The following three are dir paths which are catenated before file
names, where the file name itself may also contain a path */

UNIV_INTERN char*	srv_data_home	= NULL;

/** Rollback files directory, can be absolute. */
UNIV_INTERN char*	srv_undo_dir = NULL;

/** The number of tablespaces to use for rollback segments. */
UNIV_INTERN ulong	srv_undo_tablespaces = 8;

/** The number of UNDO tablespaces that are open and ready to use. */
UNIV_INTERN ulint	srv_undo_tablespaces_open = 8;

/* The number of rollback segments to use */
UNIV_INTERN ulong	srv_undo_logs = 1;

#ifdef UNIV_LOG_ARCHIVE
UNIV_INTERN char*	srv_arch_dir	= NULL;
#endif /* UNIV_LOG_ARCHIVE */

/** Set if InnoDB must operate in read-only mode. We don't do any
recovery and open all tables in RO mode instead of RW mode. We don't
sync the max trx id to disk either. */
UNIV_INTERN my_bool	srv_read_only_mode;
/** store to its own file each table created by an user; data
dictionary tables are in the system tablespace 0 */
UNIV_INTERN my_bool	srv_file_per_table;
/** The file format to use on new *.ibd files. */
UNIV_INTERN ulint	srv_file_format = 0;
/** Whether to check file format during startup.  A value of
UNIV_FORMAT_MAX + 1 means no checking ie. FALSE.  The default is to
set it to the highest format we support. */
UNIV_INTERN ulint	srv_max_file_format_at_startup = UNIV_FORMAT_MAX;
/** Set if InnoDB operates in read-only mode or innodb-force-recovery
is greater than SRV_FORCE_NO_TRX_UNDO. */
UNIV_INTERN my_bool	high_level_read_only;

#if UNIV_FORMAT_A
# error "UNIV_FORMAT_A must be 0!"
#endif

/** Place locks to records only i.e. do not use next-key locking except
on duplicate key checking and foreign key checking */
UNIV_INTERN ibool	srv_locks_unsafe_for_binlog = FALSE;
/** Sort buffer size in index creation */
UNIV_INTERN ulong	srv_sort_buf_size = 1048576;
/** Maximum modification log file size for online index creation */
UNIV_INTERN unsigned long long	srv_online_max_size;

/* If this flag is TRUE, then we will use the native aio of the
OS (provided we compiled Innobase with it in), otherwise we will
use simulated aio we build below with threads.
Currently we support native aio on windows and linux */
UNIV_INTERN my_bool	srv_use_native_aio = TRUE;
UNIV_INTERN my_bool	srv_numa_interleave = FALSE;

#ifdef __WIN__
/* Windows native condition variables. We use runtime loading / function
pointers, because they are not available on Windows Server 2003 and
Windows XP/2000.

We use condition for events on Windows if possible, even if os_event
resembles Windows kernel event object well API-wise. The reason is
performance, kernel objects are heavyweights and WaitForSingleObject() is a
performance killer causing calling thread to context switch. Besides, Innodb
is preallocating large number (often millions) of os_events. With kernel event
objects it takes a big chunk out of non-paged pool, which is better suited
for tasks like IO than for storing idle event objects. */
UNIV_INTERN ibool	srv_use_native_conditions = FALSE;
#endif /* __WIN__ */

UNIV_INTERN ulint	srv_n_data_files = 0;
UNIV_INTERN char**	srv_data_file_names = NULL;
/* size in database pages */
UNIV_INTERN ulint*	srv_data_file_sizes = NULL;

/* if TRUE, then we auto-extend the last data file */
UNIV_INTERN ibool	srv_auto_extend_last_data_file	= FALSE;
/* if != 0, this tells the max size auto-extending may increase the
last data file size */
UNIV_INTERN ulint	srv_last_file_size_max	= 0;
/* If the last data file is auto-extended, we add this
many pages to it at a time */
UNIV_INTERN ulong	srv_auto_extend_increment = 8;
UNIV_INTERN ulint*	srv_data_file_is_raw_partition = NULL;

/* If the following is TRUE we do not allow inserts etc. This protects
the user from forgetting the 'newraw' keyword to my.cnf */

UNIV_INTERN ibool	srv_created_new_raw	= FALSE;

UNIV_INTERN char*	srv_log_group_home_dir	= NULL;

UNIV_INTERN ulong	srv_n_log_files		= SRV_N_LOG_FILES_MAX;
/* size in database pages */
UNIV_INTERN ib_uint64_t	srv_log_file_size	= IB_UINT64_MAX;
UNIV_INTERN ib_uint64_t	srv_log_file_size_requested;
/* size in database pages */
UNIV_INTERN ulint	srv_log_buffer_size	= ULINT_MAX;
UNIV_INTERN ulong	srv_flush_log_at_trx_commit = 1;
UNIV_INTERN uint	srv_flush_log_at_timeout = 1;
UNIV_INTERN ulong	srv_page_size		= UNIV_PAGE_SIZE_DEF;
UNIV_INTERN ulong	srv_page_size_shift	= UNIV_PAGE_SIZE_SHIFT_DEF;

/* Try to flush dirty pages so as to avoid IO bursts at
the checkpoints. */
UNIV_INTERN char	srv_adaptive_flushing	= TRUE;

/** Maximum number of times allowed to conditionally acquire
mutex before switching to blocking wait on the mutex */
#define MAX_MUTEX_NOWAIT	20

/** Check whether the number of failed nonblocking mutex
acquisition attempts exceeds maximum allowed value. If so,
srv_printf_innodb_monitor() will request mutex acquisition
with mutex_enter(), which will wait until it gets the mutex. */
#define MUTEX_NOWAIT(mutex_skipped)	((mutex_skipped) < MAX_MUTEX_NOWAIT)

/** The sort order table of the MySQL latin1_swedish_ci character set
collation */
UNIV_INTERN const byte*	srv_latin1_ordering;

/* use os/external memory allocator */
UNIV_INTERN my_bool	srv_use_sys_malloc	= TRUE;
/* requested size in kilobytes */
UNIV_INTERN ulint	srv_buf_pool_size	= ULINT_MAX;
/* requested number of buffer pool instances */
UNIV_INTERN ulint       srv_buf_pool_instances  = 1;
/* number of locks to protect buf_pool->page_hash */
UNIV_INTERN ulong	srv_n_page_hash_locks = 16;
/** Scan depth for LRU flush batch i.e.: number of blocks scanned*/
UNIV_INTERN ulong	srv_LRU_scan_depth	= 1024;
/** whether or not to flush neighbors of a block */
UNIV_INTERN ulong	srv_flush_neighbors	= 1;
/* previously requested size */
UNIV_INTERN ulint	srv_buf_pool_old_size;
/* current size in kilobytes */
UNIV_INTERN ulint	srv_buf_pool_curr_size	= 0;
/* dump that may % of each buffer pool during BP dump */
UNIV_INTERN ulong	srv_buf_pool_dump_pct;
/* size in bytes */
UNIV_INTERN ulint	srv_mem_pool_size	= ULINT_MAX;
UNIV_INTERN ulint	srv_lock_table_size	= ULINT_MAX;

/* This parameter is deprecated. Use srv_n_io_[read|write]_threads
instead. */
UNIV_INTERN ulint	srv_n_file_io_threads	= ULINT_MAX;
UNIV_INTERN ulint	srv_n_read_io_threads	= ULINT_MAX;
UNIV_INTERN ulint	srv_n_write_io_threads	= ULINT_MAX;

/* Switch to enable random read ahead. */
UNIV_INTERN my_bool	srv_random_read_ahead	= FALSE;
/* User settable value of the number of pages that must be present
in the buffer cache and accessed sequentially for InnoDB to trigger a
readahead request. */
UNIV_INTERN ulong	srv_read_ahead_threshold	= 56;

#ifdef UNIV_LOG_ARCHIVE
UNIV_INTERN ibool		srv_log_archive_on	= FALSE;
UNIV_INTERN ibool		srv_archive_recovery	= 0;
UNIV_INTERN ib_uint64_t	srv_archive_recovery_limit_lsn;
#endif /* UNIV_LOG_ARCHIVE */

/* This parameter is used to throttle the number of insert buffers that are
merged in a batch. By increasing this parameter on a faster disk you can
possibly reduce the number of I/O operations performed to complete the
merge operation. The value of this parameter is used as is by the
background loop when the system is idle (low load), on a busy system
the parameter is scaled down by a factor of 4, this is to avoid putting
a heavier load on the I/O sub system. */

UNIV_INTERN ulong	srv_insert_buffer_batch_size = 20;

UNIV_INTERN char*	srv_file_flush_method_str = NULL;
UNIV_INTERN ulint	srv_unix_file_flush_method = SRV_UNIX_FSYNC;
UNIV_INTERN ulint	srv_win_file_flush_method = SRV_WIN_IO_UNBUFFERED;

UNIV_INTERN ulint	srv_max_n_open_files	  = 300;

/* Number of IO operations per second the server can do */
UNIV_INTERN ulong	srv_io_capacity         = 200;
UNIV_INTERN ulong	srv_max_io_capacity     = 400;

/* The InnoDB main thread tries to keep the ratio of modified pages
in the buffer pool to all database pages in the buffer pool smaller than
the following number. But it is not guaranteed that the value stays below
that during a time of heavy update/insert activity. */

UNIV_INTERN double	srv_max_buf_pool_modified_pct	= 75.0;
UNIV_INTERN double	srv_max_dirty_pages_pct_lwm	= 50.0;

/* This is the percentage of log capacity at which adaptive flushing,
if enabled, will kick in. */
UNIV_INTERN double	srv_adaptive_flushing_lwm	= 10.0;

/* Number of iterations over which adaptive flushing is averaged. */
UNIV_INTERN ulong	srv_flushing_avg_loops		= 30;

/* The number of purge threads to use.*/
UNIV_INTERN ulong	srv_n_purge_threads = 1;

/* the number of pages to purge in one batch */
UNIV_INTERN ulong	srv_purge_batch_size = 20;

/* Internal setting for "innodb_stats_method". Decides how InnoDB treats
NULL value when collecting statistics. By default, it is set to
SRV_STATS_NULLS_EQUAL(0), ie. all NULL value are treated equal */
UNIV_INTERN ulong srv_innodb_stats_method = SRV_STATS_NULLS_EQUAL;

UNIV_INTERN srv_stats_t	srv_stats;

/* structure to pass status variables to MySQL */
UNIV_INTERN export_var_t export_vars;

/** Normally 0. When nonzero, skip some phases of crash recovery,
starting from SRV_FORCE_IGNORE_CORRUPT, so that data can be recovered
by SELECT or mysqldump. When this is nonzero, we do not allow any user
modifications to the data. */
UNIV_INTERN ulong	srv_force_recovery;

/** Print all user-level transactions deadlocks to mysqld stderr */

UNIV_INTERN my_bool	srv_print_all_deadlocks = FALSE;

/** Enable INFORMATION_SCHEMA.innodb_cmp_per_index */
UNIV_INTERN my_bool	srv_cmp_per_index_enabled = FALSE;

/* If the following is set to 1 then we do not run purge and insert buffer
merge to completion before shutdown. If it is set to 2, do not even flush the
buffer pool to data files at the shutdown: we effectively 'crash'
InnoDB (but lose no committed transactions). */
UNIV_INTERN ulint	srv_fast_shutdown	= 0;

/* Generate a innodb_status.<pid> file */
UNIV_INTERN ibool	srv_innodb_status	= FALSE;

/* When estimating number of different key values in an index, sample
this many index pages, there are 2 ways to calculate statistics:
* persistent stats that are calculated by ANALYZE TABLE and saved
  in the innodb database.
* quick transient stats, that are used if persistent stats for the given
  table/index are not found in the innodb database */
UNIV_INTERN unsigned long long	srv_stats_transient_sample_pages = 8;
UNIV_INTERN my_bool		srv_stats_persistent = TRUE;
UNIV_INTERN my_bool		srv_stats_include_delete_marked = FALSE;
UNIV_INTERN unsigned long long	srv_stats_persistent_sample_pages = 20;
UNIV_INTERN my_bool		srv_stats_auto_recalc = TRUE;

/* The number of rows modified before we calculate new statistics (default 0
= current limits) */
UNIV_INTERN unsigned long long srv_stats_modified_counter = 0;

/* Enable traditional statistic calculation based on number of configured
pages default true. */
UNIV_INTERN my_bool	srv_stats_sample_traditional = TRUE;

UNIV_INTERN ibool	srv_use_doublewrite_buf	= TRUE;

/** doublewrite buffer is 1MB is size i.e.: it can hold 128 16K pages.
The following parameter is the size of the buffer that is used for
batch flushing i.e.: LRU flushing and flush_list flushing. The rest
of the pages are used for single page flushing. */
UNIV_INTERN ulong	srv_doublewrite_batch_size	= 120;

UNIV_INTERN ibool	srv_use_atomic_writes = FALSE;
#ifdef HAVE_POSIX_FALLOCATE
UNIV_INTERN ibool	srv_use_posix_fallocate = TRUE;
#endif

UNIV_INTERN ulong	srv_replication_delay		= 0;

/*-------------------------------------------*/
#ifdef HAVE_MEMORY_BARRIER
/* No idea to wait long with memory barriers */
UNIV_INTERN ulong	srv_n_spin_wait_rounds	= 15;
#else
UNIV_INTERN ulong	srv_n_spin_wait_rounds	= 30;
#endif
UNIV_INTERN ulong	srv_spin_wait_delay	= 6;
UNIV_INTERN ibool	srv_priority_boost	= TRUE;

#ifdef UNIV_DEBUG
UNIV_INTERN ibool	srv_print_thread_releases	= FALSE;
UNIV_INTERN ibool	srv_print_lock_waits		= FALSE;
UNIV_INTERN ibool	srv_print_buf_io		= FALSE;
UNIV_INTERN ibool	srv_print_log_io		= FALSE;
UNIV_INTERN ibool	srv_print_latch_waits		= FALSE;
#endif /* UNIV_DEBUG */

static ulint		srv_n_rows_inserted_old		= 0;
static ulint		srv_n_rows_updated_old		= 0;
static ulint		srv_n_rows_deleted_old		= 0;
static ulint		srv_n_rows_read_old		= 0;
static ulint		srv_n_system_rows_inserted_old	= 0;
static ulint		srv_n_system_rows_updated_old	= 0;
static ulint		srv_n_system_rows_deleted_old	= 0;
static ulint		srv_n_system_rows_read_old	= 0;

UNIV_INTERN ulint	srv_truncated_status_writes	= 0;
UNIV_INTERN ulint	srv_available_undo_logs         = 0;

/* Set the following to 0 if you want InnoDB to write messages on
stderr on startup/shutdown. */
UNIV_INTERN ibool	srv_print_verbose_log		= TRUE;
UNIV_INTERN my_bool	srv_print_innodb_monitor	= FALSE;
UNIV_INTERN my_bool	srv_print_innodb_lock_monitor	= FALSE;
UNIV_INTERN ibool	srv_print_innodb_tablespace_monitor = FALSE;
UNIV_INTERN ibool	srv_print_innodb_table_monitor = FALSE;

/* Array of English strings describing the current state of an
i/o handler thread */

UNIV_INTERN const char* srv_io_thread_op_info[SRV_MAX_N_IO_THREADS];
UNIV_INTERN const char* srv_io_thread_function[SRV_MAX_N_IO_THREADS];

UNIV_INTERN time_t	srv_last_monitor_time;

static ib_mutex_t	srv_innodb_monitor_mutex;

/* Mutex for locking srv_monitor_file. Not created if srv_read_only_mode */
UNIV_INTERN ib_mutex_t	srv_monitor_file_mutex;

#ifdef UNIV_PFS_MUTEX
# ifndef HAVE_ATOMIC_BUILTINS
/* Key to register server_mutex with performance schema */
UNIV_INTERN mysql_pfs_key_t	server_mutex_key;
# endif /* !HAVE_ATOMIC_BUILTINS */
/** Key to register srv_innodb_monitor_mutex with performance schema */
UNIV_INTERN mysql_pfs_key_t	srv_innodb_monitor_mutex_key;
/** Key to register srv_monitor_file_mutex with performance schema */
UNIV_INTERN mysql_pfs_key_t	srv_monitor_file_mutex_key;
/** Key to register srv_dict_tmpfile_mutex with performance schema */
UNIV_INTERN mysql_pfs_key_t	srv_dict_tmpfile_mutex_key;
/** Key to register the mutex with performance schema */
UNIV_INTERN mysql_pfs_key_t	srv_misc_tmpfile_mutex_key;
/** Key to register srv_sys_t::mutex with performance schema */
UNIV_INTERN mysql_pfs_key_t	srv_sys_mutex_key;
/** Key to register srv_sys_t::tasks_mutex with performance schema */
UNIV_INTERN mysql_pfs_key_t	srv_sys_tasks_mutex_key;
#endif /* UNIV_PFS_MUTEX */

/** Temporary file for innodb monitor output */
UNIV_INTERN FILE*	srv_monitor_file;
/** Mutex for locking srv_dict_tmpfile. Not created if srv_read_only_mode.
This mutex has a very high rank; threads reserving it should not
be holding any InnoDB latches. */
UNIV_INTERN ib_mutex_t	srv_dict_tmpfile_mutex;
/** Temporary file for output from the data dictionary */
UNIV_INTERN FILE*	srv_dict_tmpfile;
/** Mutex for locking srv_misc_tmpfile. Not created if srv_read_only_mode.
This mutex has a very low rank; threads reserving it should not
acquire any further latches or sleep before releasing this one. */
UNIV_INTERN ib_mutex_t	srv_misc_tmpfile_mutex;
/** Temporary file for miscellanous diagnostic output */
UNIV_INTERN FILE*	srv_misc_tmpfile;

UNIV_INTERN ulint	srv_main_thread_process_no	= 0;
UNIV_INTERN ulint	srv_main_thread_id		= 0;

/* The following counts are used by the srv_master_thread. */

/** Iterations of the loop bounded by 'srv_active' label. */
static ulint		srv_main_active_loops		= 0;
/** Iterations of the loop bounded by the 'srv_idle' label. */
static ulint		srv_main_idle_loops		= 0;
/** Iterations of the loop bounded by the 'srv_shutdown' label. */
static ulint		srv_main_shutdown_loops		= 0;
/** Log writes involving flush. */
static ulint		srv_log_writes_and_flush	= 0;

/* This is only ever touched by the master thread. It records the
time when the last flush of log file has happened. The master
thread ensures that we flush the log files at least once per
second. */
static time_t	srv_last_log_flush_time;

/* Interval in seconds at which various tasks are performed by the
master thread when server is active. In order to balance the workload,
we should try to keep intervals such that they are not multiple of
each other. For example, if we have intervals for various tasks
defined as 5, 10, 15, 60 then all tasks will be performed when
current_time % 60 == 0 and no tasks will be performed when
current_time % 5 != 0. */

# define	SRV_MASTER_CHECKPOINT_INTERVAL		(7)
# define	SRV_MASTER_PURGE_INTERVAL		(10)
#ifdef MEM_PERIODIC_CHECK
# define	SRV_MASTER_MEM_VALIDATE_INTERVAL	(13)
#endif /* MEM_PERIODIC_CHECK */
# define	SRV_MASTER_DICT_LRU_INTERVAL		(47)

/** Simulate compression failures. */
UNIV_INTERN uint srv_simulate_comp_failures = 0;

/** Acquire the system_mutex. */
#define srv_sys_mutex_enter() do {			\
	mutex_enter(&srv_sys->mutex);			\
} while (0)

/** Test if the system mutex is owned. */
#define srv_sys_mutex_own() (mutex_own(&srv_sys->mutex)	\
			     && !srv_read_only_mode)

/** Release the system mutex. */
#define srv_sys_mutex_exit() do {			\
	mutex_exit(&srv_sys->mutex);			\
} while (0)

#define fetch_lock_wait_timeout(trx)			\
	((trx)->lock.allowed_to_wait			\
	 ? thd_lock_wait_timeout((trx)->mysql_thd)	\
	 : 0)

/*
	IMPLEMENTATION OF THE SERVER MAIN PROGRAM
	=========================================

There is the following analogue between this database
server and an operating system kernel:

DB concept			equivalent OS concept
----------			---------------------
transaction		--	process;

query thread		--	thread;

lock			--	semaphore;

kernel			--	kernel;

query thread execution:
(a) without lock mutex
reserved		--	process executing in user mode;
(b) with lock mutex reserved
			--	process executing in kernel mode;

The server has several backgroind threads all running at the same
priority as user threads. It periodically checks if here is anything
happening in the server which requires intervention of the master
thread. Such situations may be, for example, when flushing of dirty
blocks is needed in the buffer pool or old version of database rows
have to be cleaned away (purged). The user can configure a separate
dedicated purge thread(s) too, in which case the master thread does not
do any purging.

The threads which we call user threads serve the queries of the MySQL
server. They run at normal priority.

When there is no activity in the system, also the master thread
suspends itself to wait for an event making the server totally silent.

There is still one complication in our server design. If a
background utility thread obtains a resource (e.g., mutex) needed by a user
thread, and there is also some other user activity in the system,
the user thread may have to wait indefinitely long for the
resource, as the OS does not schedule a background thread if
there is some other runnable user thread. This problem is called
priority inversion in real-time programming.

One solution to the priority inversion problem would be to keep record
of which thread owns which resource and in the above case boost the
priority of the background thread so that it will be scheduled and it
can release the resource.  This solution is called priority inheritance
in real-time programming.  A drawback of this solution is that the overhead
of acquiring a mutex increases slightly, maybe 0.2 microseconds on a 100
MHz Pentium, because the thread has to call os_thread_get_curr_id.  This may
be compared to 0.5 microsecond overhead for a mutex lock-unlock pair. Note
that the thread cannot store the information in the resource , say mutex,
itself, because competing threads could wipe out the information if it is
stored before acquiring the mutex, and if it stored afterwards, the
information is outdated for the time of one machine instruction, at least.
(To be precise, the information could be stored to lock_word in mutex if
the machine supports atomic swap.)

The above solution with priority inheritance may become actual in the
future, currently we do not implement any priority twiddling solution.
Our general aim is to reduce the contention of all mutexes by making
them more fine grained.

The thread table contains information of the current status of each
thread existing in the system, and also the event semaphores used in
suspending the master thread and utility threads when they have nothing
to do.  The thread table can be seen as an analogue to the process table
in a traditional Unix implementation. */

/** The server system struct */
struct srv_sys_t{
	ib_mutex_t	tasks_mutex;		/*!< variable protecting the
						tasks queue */
	UT_LIST_BASE_NODE_T(que_thr_t)
			tasks;			/*!< task queue */

	ib_mutex_t	mutex;			/*!< variable protecting the
						fields below. */
	ulint		n_sys_threads;		/*!< size of the sys_threads
						array */

	srv_slot_t*	sys_threads;		/*!< server thread table;
						os_event_set() and
						os_event_reset() on
						sys_threads[]->event are
						covered by srv_sys_t::mutex */

	ulint		n_threads_active[SRV_MASTER + 1];
						/*!< number of threads active
						in a thread class */

	srv_stats_t::ulint_ctr_1_t
			activity_count;		/*!< For tracking server
						activity */
};

#ifndef HAVE_ATOMIC_BUILTINS
/** Mutex protecting some server global variables. */
UNIV_INTERN ib_mutex_t	server_mutex;
#endif /* !HAVE_ATOMIC_BUILTINS */

static srv_sys_t*	srv_sys	= NULL;

/** Event to signal srv_monitor_thread. Not protected by a mutex.
Set after setting srv_print_innodb_monitor. */
UNIV_INTERN os_event_t	srv_monitor_event;

/** Event to signal the shutdown of srv_error_monitor_thread.
Not protected by a mutex. */
UNIV_INTERN os_event_t	srv_error_event;

/** Event for waking up buf_dump_thread. Not protected by a mutex.
Set on shutdown or by buf_dump_start() or buf_load_start(). */
UNIV_INTERN os_event_t	srv_buf_dump_event;

/** The buffer pool dump/load file name */
UNIV_INTERN char*	srv_buf_dump_filename;

/** Boolean config knobs that tell InnoDB to dump the buffer pool at shutdown
and/or load it during startup. */
UNIV_INTERN char	srv_buffer_pool_dump_at_shutdown = FALSE;
UNIV_INTERN char	srv_buffer_pool_load_at_startup = FALSE;

/** Slot index in the srv_sys->sys_threads array for the purge thread. */
static const ulint	SRV_PURGE_SLOT	= 1;

/** Slot index in the srv_sys->sys_threads array for the master thread. */
static const ulint	SRV_MASTER_SLOT = 0;

/*********************************************************************//**
Prints counters for work done by srv_master_thread. */
static
void
srv_print_master_thread_info(
/*=========================*/
	FILE  *file)    /* in: output stream */
{
	fprintf(file, "srv_master_thread loops: %lu srv_active, "
		"%lu srv_shutdown, %lu srv_idle\n",
		srv_main_active_loops,
		srv_main_shutdown_loops,
		srv_main_idle_loops);
	fprintf(file, "srv_master_thread log flush and writes: %lu\n",
		srv_log_writes_and_flush);
}

/*********************************************************************//**
Sets the info describing an i/o thread current state. */
UNIV_INTERN
void
srv_set_io_thread_op_info(
/*======================*/
	ulint		i,	/*!< in: the 'segment' of the i/o thread */
	const char*	str)	/*!< in: constant char string describing the
				state */
{
	ut_a(i < SRV_MAX_N_IO_THREADS);

	srv_io_thread_op_info[i] = str;
}

/*********************************************************************//**
Resets the info describing an i/o thread current state. */
UNIV_INTERN
void
srv_reset_io_thread_op_info()
/*=========================*/
{
	for (ulint i = 0; i < UT_ARR_SIZE(srv_io_thread_op_info); ++i) {
		srv_io_thread_op_info[i] = "not started yet";
	}
}

#ifdef UNIV_DEBUG
/*********************************************************************//**
Validates the type of a thread table slot.
@return TRUE if ok */
static
ibool
srv_thread_type_validate(
/*=====================*/
	srv_thread_type	type)	/*!< in: thread type */
{
	switch (type) {
	case SRV_NONE:
		break;
	case SRV_WORKER:
	case SRV_PURGE:
	case SRV_MASTER:
		return(TRUE);
	}
	ut_error;
	return(FALSE);
}
#endif /* UNIV_DEBUG */

/*********************************************************************//**
Gets the type of a thread table slot.
@return thread type */
static
srv_thread_type
srv_slot_get_type(
/*==============*/
	const srv_slot_t*	slot)	/*!< in: thread slot */
{
	srv_thread_type	type = slot->type;
	ut_ad(srv_thread_type_validate(type));
	return(type);
}

/*********************************************************************//**
Reserves a slot in the thread table for the current thread.
@return	reserved slot */
static
srv_slot_t*
srv_reserve_slot(
/*=============*/
	srv_thread_type	type)	/*!< in: type of the thread */
{
	srv_slot_t*	slot = 0;

	srv_sys_mutex_enter();

	ut_ad(srv_thread_type_validate(type));

	switch (type) {
	case SRV_MASTER:
		slot = &srv_sys->sys_threads[SRV_MASTER_SLOT];
		break;

	case SRV_PURGE:
		slot = &srv_sys->sys_threads[SRV_PURGE_SLOT];
		break;

	case SRV_WORKER:
		/* Find an empty slot, skip the master and purge slots. */
		for (slot = &srv_sys->sys_threads[2];
		     slot->in_use;
		     ++slot) {

			ut_a(slot < &srv_sys->sys_threads[
			     srv_sys->n_sys_threads]);
		}
		break;

	case SRV_NONE:
		ut_error;
	}

	ut_a(!slot->in_use);

	slot->in_use = TRUE;
	slot->suspended = FALSE;
	slot->type = type;

	ut_ad(srv_slot_get_type(slot) == type);

	++srv_sys->n_threads_active[type];

	srv_sys_mutex_exit();

	return(slot);
}

/*********************************************************************//**
Suspends the calling thread to wait for the event in its thread slot.
@return the current signal count of the event. */
static
ib_int64_t
srv_suspend_thread_low(
/*===================*/
	srv_slot_t*	slot)	/*!< in/out: thread slot */
{
	ut_ad(!srv_read_only_mode);
	ut_ad(srv_sys_mutex_own());

	ut_ad(slot->in_use);

	srv_thread_type	type = srv_slot_get_type(slot);

	switch (type) {
	case SRV_NONE:
		ut_error;

	case SRV_MASTER:
		/* We have only one master thread and it
		should be the first entry always. */
		ut_a(srv_sys->n_threads_active[type] == 1);
		break;

	case SRV_PURGE:
		/* We have only one purge coordinator thread
		and it should be the second entry always. */
		ut_a(srv_sys->n_threads_active[type] == 1);
		break;

	case SRV_WORKER:
		ut_a(srv_n_purge_threads > 1);
		ut_a(srv_sys->n_threads_active[type] > 0);
		break;
	}

	ut_a(!slot->suspended);
	slot->suspended = TRUE;

	ut_a(srv_sys->n_threads_active[type] > 0);

	srv_sys->n_threads_active[type]--;

	return(os_event_reset(slot->event));
}

/*********************************************************************//**
Suspends the calling thread to wait for the event in its thread slot.
@return the current signal count of the event. */
static
ib_int64_t
srv_suspend_thread(
/*===============*/
	srv_slot_t*	slot)	/*!< in/out: thread slot */
{
	srv_sys_mutex_enter();

	ib_int64_t	sig_count = srv_suspend_thread_low(slot);

	srv_sys_mutex_exit();

	return(sig_count);
}

/** Resume the calling thread.
@param[in,out]	slot		thread slot
@param[in]	sig_count	signal count (if wait)
@param[in]	wait		whether to wait for the event
@param[in]	timeout_usec	timeout in microseconds (0=infinite)
@return	whether the wait timed out */
static
bool
srv_resume_thread(srv_slot_t* slot, ib_int64_t sig_count = 0, bool wait = true,
		  ulint timeout_usec = 0)
{
	bool	timeout;

	ut_ad(!srv_read_only_mode);
	ut_ad(slot->in_use);
	ut_ad(slot->suspended);

	if (!wait) {
		timeout = false;
	} else if (timeout_usec) {
		timeout = OS_SYNC_TIME_EXCEEDED == os_event_wait_time_low(
			slot->event, timeout_usec, sig_count);
	} else {
		timeout = false;
		os_event_wait_low(slot->event, sig_count);
	}

	srv_sys_mutex_enter();
	ut_ad(slot->in_use);
	ut_ad(slot->suspended);

	slot->suspended = FALSE;
	++srv_sys->n_threads_active[slot->type];
	srv_sys_mutex_exit();
	return(timeout);
}

/** Ensure that a given number of threads of the type given are running
(or are already terminated).
@param[in]	type	thread type
@param[in]	n	number of threads that have to run */
void
srv_release_threads(enum srv_thread_type type, ulint n)
{
	ulint	running;

	ut_ad(srv_thread_type_validate(type));
	ut_ad(n > 0);

	do {
		running = 0;

		srv_sys_mutex_enter();

		for (ulint i = 0; i < srv_sys->n_sys_threads; i++) {
			srv_slot_t*	slot = &srv_sys->sys_threads[i];

			if (!slot->in_use || srv_slot_get_type(slot) != type) {
				continue;
			} else if (!slot->suspended) {
				if (++running >= n) {
					break;
				}
				continue;
			}

			switch (type) {
			case SRV_NONE:
				ut_error;

			case SRV_MASTER:
				/* We have only one master thread and it
				should be the first entry always. */
				ut_a(n == 1);
				ut_a(i == SRV_MASTER_SLOT);
				ut_a(srv_sys->n_threads_active[type] == 0);
				break;

			case SRV_PURGE:
				/* We have only one purge coordinator thread
				and it should be the second entry always. */
				ut_a(n == 1);
				ut_a(i == SRV_PURGE_SLOT);
				ut_a(srv_n_purge_threads > 0);
				ut_a(srv_sys->n_threads_active[type] == 0);
				break;

			case SRV_WORKER:
				ut_a(srv_n_purge_threads > 1);
				ut_a(srv_sys->n_threads_active[type]
				     < srv_n_purge_threads - 1);
				break;
			}

			os_event_set(slot->event);
		}

		srv_sys_mutex_exit();
	} while (running && running < n);
}

/*********************************************************************//**
Release a thread's slot. */
static
void
srv_free_slot(
/*==========*/
	srv_slot_t*	slot)	/*!< in/out: thread slot */
{
	srv_sys_mutex_enter();

	/* Mark the thread as inactive. */
	srv_suspend_thread_low(slot);
	/* Free the slot for reuse. */
	ut_ad(slot->in_use);
	slot->in_use = FALSE;

	srv_sys_mutex_exit();
}

/*********************************************************************//**
Initializes the server. */
UNIV_INTERN
void
srv_init(void)
/*==========*/
{
	ulint	n_sys_threads = 0;
	ulint	srv_sys_sz = sizeof(*srv_sys);

#ifndef HAVE_ATOMIC_BUILTINS
	mutex_create(server_mutex_key, &server_mutex, SYNC_ANY_LATCH);
#endif /* !HAVE_ATOMIC_BUILTINS */

	mutex_create(srv_innodb_monitor_mutex_key,
		     &srv_innodb_monitor_mutex, SYNC_NO_ORDER_CHECK);

	if (!srv_read_only_mode) {

		/* Number of purge threads + master thread */
		n_sys_threads = srv_n_purge_threads + 1;

		srv_sys_sz += n_sys_threads * sizeof(*srv_sys->sys_threads);
	}

	srv_sys = static_cast<srv_sys_t*>(mem_zalloc(srv_sys_sz));

	srv_sys->n_sys_threads = n_sys_threads;

	if (!srv_read_only_mode) {

		mutex_create(srv_sys_mutex_key, &srv_sys->mutex, SYNC_THREADS);

		mutex_create(srv_sys_tasks_mutex_key,
			     &srv_sys->tasks_mutex, SYNC_ANY_LATCH);

		srv_sys->sys_threads = (srv_slot_t*) &srv_sys[1];

		for (ulint i = 0; i < srv_sys->n_sys_threads; ++i) {
			srv_slot_t*	slot = &srv_sys->sys_threads[i];

			slot->event = os_event_create();

			ut_a(slot->event);
		}

		srv_error_event = os_event_create();

		srv_monitor_event = os_event_create();

		srv_buf_dump_event = os_event_create();

		UT_LIST_INIT(srv_sys->tasks);
	}

	/* page_zip_stat_per_index_mutex is acquired from:
	1. page_zip_compress() (after SYNC_FSP)
	2. page_zip_decompress()
	3. i_s_cmp_per_index_fill_low() (where SYNC_DICT is acquired)
	4. innodb_cmp_per_index_update(), no other latches
	since we do not acquire any other latches while holding this mutex,
	it can have very low level. We pick SYNC_ANY_LATCH for it. */

	mutex_create(
		page_zip_stat_per_index_mutex_key,
		&page_zip_stat_per_index_mutex, SYNC_ANY_LATCH);

	/* Create dummy indexes for infimum and supremum records */

	dict_ind_init();

	srv_conc_init();

	/* Initialize some INFORMATION SCHEMA internal structures */
	trx_i_s_cache_init(trx_i_s_cache);

	ut_crc32_init();

	dict_mem_init();
}

/*********************************************************************//**
Frees the data structures created in srv_init(). */
UNIV_INTERN
void
srv_free(void)
/*==========*/
{
	srv_conc_free();

	/* The mutexes srv_sys->mutex and srv_sys->tasks_mutex should have
	been freed by sync_close() already. */
	mem_free(srv_sys);
	srv_sys = NULL;

	trx_i_s_cache_free(trx_i_s_cache);

	if (!srv_read_only_mode) {
		os_event_free(srv_buf_dump_event);
		srv_buf_dump_event = NULL;
	}
}

/*********************************************************************//**
Initializes the synchronization primitives, memory system, and the thread
local storage. */
UNIV_INTERN
void
srv_general_init(void)
/*==================*/
{
	ut_mem_init();
	/* Reset the system variables in the recovery module. */
	recv_sys_var_init();
	os_sync_init();
	sync_init();
	mem_init(srv_mem_pool_size);
	que_init();
	row_mysql_init();
}

/*********************************************************************//**
Normalizes init parameter values to use units we use inside InnoDB. */
static
void
srv_normalize_init_values(void)
/*===========================*/
{
	ulint	n;
	ulint	i;

	n = srv_n_data_files;

	for (i = 0; i < n; i++) {
		srv_data_file_sizes[i] = srv_data_file_sizes[i]
			* ((1024 * 1024) / UNIV_PAGE_SIZE);
	}

	srv_last_file_size_max = srv_last_file_size_max
		* ((1024 * 1024) / UNIV_PAGE_SIZE);

	srv_log_file_size = srv_log_file_size / UNIV_PAGE_SIZE;

	srv_log_buffer_size = srv_log_buffer_size / UNIV_PAGE_SIZE;

	srv_lock_table_size = 5 * (srv_buf_pool_size / UNIV_PAGE_SIZE);
}

/*********************************************************************//**
Boots the InnoDB server. */
UNIV_INTERN
void
srv_boot(void)
/*==========*/
{
	/* Transform the init parameter values given by MySQL to
	use units we use inside InnoDB: */

	srv_normalize_init_values();

	/* Initialize synchronization primitives, memory management, and thread
	local storage */

	srv_general_init();

	/* Initialize this module */

	srv_init();
	srv_mon_create();
}

/******************************************************************//**
Refreshes the values used to calculate per-second averages. */
static
void
srv_refresh_innodb_monitor_stats(void)
/*==================================*/
{
	mutex_enter(&srv_innodb_monitor_mutex);

	srv_last_monitor_time = time(NULL);

	os_aio_refresh_stats();

	btr_cur_n_sea_old = btr_cur_n_sea;
	btr_cur_n_non_sea_old = btr_cur_n_non_sea;

	log_refresh_stats();

	buf_refresh_io_stats_all();

	srv_n_rows_inserted_old = srv_stats.n_rows_inserted;
	srv_n_rows_updated_old = srv_stats.n_rows_updated;
	srv_n_rows_deleted_old = srv_stats.n_rows_deleted;
	srv_n_rows_read_old = srv_stats.n_rows_read;

	srv_n_system_rows_inserted_old = srv_stats.n_system_rows_inserted;
	srv_n_system_rows_updated_old = srv_stats.n_system_rows_updated;
	srv_n_system_rows_deleted_old = srv_stats.n_system_rows_deleted;
	srv_n_system_rows_read_old = srv_stats.n_system_rows_read;

	mutex_exit(&srv_innodb_monitor_mutex);
}

/******************************************************************//**
Outputs to a file the output of the InnoDB Monitor.
@return FALSE if not all information printed
due to failure to obtain necessary mutex */
UNIV_INTERN
ibool
srv_printf_innodb_monitor(
/*======================*/
	FILE*	file,		/*!< in: output stream */
	ibool	nowait,		/*!< in: whether to wait for the
				lock_sys_t:: mutex */
	ulint*	trx_start_pos,	/*!< out: file position of the start of
				the list of active transactions */
	ulint*	trx_end)	/*!< out: file position of the end of
				the list of active transactions */
{
	double	time_elapsed;
	time_t	current_time;
	ulint	n_reserved;
	ibool	ret;

	mutex_enter(&srv_innodb_monitor_mutex);

	current_time = time(NULL);

	/* We add 0.001 seconds to time_elapsed to prevent division
	by zero if two users happen to call SHOW ENGINE INNODB STATUS at the
	same time */

	time_elapsed = difftime(current_time, srv_last_monitor_time)
		+ 0.001;

	srv_last_monitor_time = time(NULL);

	fputs("\n=====================================\n", file);

	ut_print_timestamp(file);
	fprintf(file,
		" INNODB MONITOR OUTPUT\n"
		"=====================================\n"
		"Per second averages calculated from the last %lu seconds\n",
		(ulong) time_elapsed);

	fputs("-----------------\n"
	      "BACKGROUND THREAD\n"
	      "-----------------\n", file);
	srv_print_master_thread_info(file);

	fputs("----------\n"
	      "SEMAPHORES\n"
	      "----------\n", file);
	sync_print(file);

	/* Conceptually, srv_innodb_monitor_mutex has a very high latching
	order level in sync0sync.h, while dict_foreign_err_mutex has a very
	low level 135. Therefore we can reserve the latter mutex here without
	a danger of a deadlock of threads. */

	mutex_enter(&dict_foreign_err_mutex);

	if (!srv_read_only_mode && ftell(dict_foreign_err_file) != 0L) {
		fputs("------------------------\n"
		      "LATEST FOREIGN KEY ERROR\n"
		      "------------------------\n", file);
		ut_copy_file(file, dict_foreign_err_file);
	}

	mutex_exit(&dict_foreign_err_mutex);

	/* Only if lock_print_info_summary proceeds correctly,
	before we call the lock_print_info_all_transactions
	to print all the lock information. IMPORTANT NOTE: This
	function acquires the lock mutex on success. */
	ret = lock_print_info_summary(file, nowait);

	if (ret) {
		if (trx_start_pos) {
			long	t = ftell(file);
			if (t < 0) {
				*trx_start_pos = ULINT_UNDEFINED;
			} else {
				*trx_start_pos = (ulint) t;
			}
		}

		/* NOTE: If we get here then we have the lock mutex. This
		function will release the lock mutex that we acquired when
		we called the lock_print_info_summary() function earlier. */

		lock_print_info_all_transactions(file);

		if (trx_end) {
			long	t = ftell(file);
			if (t < 0) {
				*trx_end = ULINT_UNDEFINED;
			} else {
				*trx_end = (ulint) t;
			}
		}
	}

	fputs("--------\n"
	      "FILE I/O\n"
	      "--------\n", file);
	os_aio_print(file);

	fputs("-------------------------------------\n"
	      "INSERT BUFFER AND ADAPTIVE HASH INDEX\n"
	      "-------------------------------------\n", file);
	ibuf_print(file);

	ha_print_info(file, btr_search_sys->hash_index);

	fprintf(file,
		"%.2f hash searches/s, %.2f non-hash searches/s\n",
		(btr_cur_n_sea - btr_cur_n_sea_old)
		/ time_elapsed,
		(btr_cur_n_non_sea - btr_cur_n_non_sea_old)
		/ time_elapsed);
	btr_cur_n_sea_old = btr_cur_n_sea;
	btr_cur_n_non_sea_old = btr_cur_n_non_sea;

	fputs("---\n"
	      "LOG\n"
	      "---\n", file);
	log_print(file);

	fputs("----------------------\n"
	      "BUFFER POOL AND MEMORY\n"
	      "----------------------\n", file);
	fprintf(file,
		"Total memory allocated " ULINTPF
		"; in additional pool allocated " ULINTPF "\n",
		ut_total_allocated_memory,
		mem_pool_get_reserved(mem_comm_pool));
	fprintf(file, "Dictionary memory allocated " ULINTPF "\n",
		dict_sys->size);

	buf_print_io(file);

	fputs("--------------\n"
	      "ROW OPERATIONS\n"
	      "--------------\n", file);
	fprintf(file, "%ld queries inside InnoDB, %lu queries in queue\n",
		(long) srv_conc_get_active_threads(),
		srv_conc_get_waiting_threads());

	/* This is a dirty read, without holding trx_sys->mutex. */
	fprintf(file, "%lu read views open inside InnoDB\n",
		UT_LIST_GET_LEN(trx_sys->view_list));

	n_reserved = fil_space_get_n_reserved_extents(0);
	if (n_reserved > 0) {
		fprintf(file,
			"%lu tablespace extents now reserved for"
			" B-tree split operations\n",
			(ulong) n_reserved);
	}

#ifdef UNIV_LINUX
	fprintf(file, "Main thread process no. %lu, id %lu, state: %s\n",
		(ulong) srv_main_thread_process_no,
		(ulong) srv_main_thread_id,
		srv_main_thread_op_info);
#else
	fprintf(file, "Main thread id %lu, state: %s\n",
		(ulong) srv_main_thread_id,
		srv_main_thread_op_info);
#endif
	fprintf(file,
		"Number of rows inserted " ULINTPF
		", updated " ULINTPF ", deleted " ULINTPF
		", read " ULINTPF "\n",
		(ulint) srv_stats.n_rows_inserted,
		(ulint) srv_stats.n_rows_updated,
		(ulint) srv_stats.n_rows_deleted,
		(ulint) srv_stats.n_rows_read);
	fprintf(file,
		"%.2f inserts/s, %.2f updates/s,"
		" %.2f deletes/s, %.2f reads/s\n",
		((ulint) srv_stats.n_rows_inserted - srv_n_rows_inserted_old)
		/ time_elapsed,
		((ulint) srv_stats.n_rows_updated - srv_n_rows_updated_old)
		/ time_elapsed,
		((ulint) srv_stats.n_rows_deleted - srv_n_rows_deleted_old)
		/ time_elapsed,
		((ulint) srv_stats.n_rows_read - srv_n_rows_read_old)
		/ time_elapsed);
	fprintf(file,
		"Number of system rows inserted " ULINTPF
		", updated " ULINTPF ", deleted " ULINTPF
		", read " ULINTPF "\n",
		(ulint) srv_stats.n_system_rows_inserted,
		(ulint) srv_stats.n_system_rows_updated,
		(ulint) srv_stats.n_system_rows_deleted,
		(ulint) srv_stats.n_system_rows_read);
	fprintf(file,
		"%.2f inserts/s, %.2f updates/s,"
		" %.2f deletes/s, %.2f reads/s\n",
		((ulint) srv_stats.n_system_rows_inserted
		 - srv_n_system_rows_inserted_old) / time_elapsed,
		((ulint) srv_stats.n_system_rows_updated
		 - srv_n_system_rows_updated_old) / time_elapsed,
		((ulint) srv_stats.n_system_rows_deleted
		 - srv_n_system_rows_deleted_old) / time_elapsed,
		((ulint) srv_stats.n_system_rows_read
		 - srv_n_system_rows_read_old) / time_elapsed);
	srv_n_rows_inserted_old = srv_stats.n_rows_inserted;
	srv_n_rows_updated_old = srv_stats.n_rows_updated;
	srv_n_rows_deleted_old = srv_stats.n_rows_deleted;
	srv_n_rows_read_old = srv_stats.n_rows_read;
	srv_n_system_rows_inserted_old = srv_stats.n_system_rows_inserted;
	srv_n_system_rows_updated_old = srv_stats.n_system_rows_updated;
	srv_n_system_rows_deleted_old = srv_stats.n_system_rows_deleted;
	srv_n_system_rows_read_old = srv_stats.n_system_rows_read;

	fputs("----------------------------\n"
	      "END OF INNODB MONITOR OUTPUT\n"
	      "============================\n", file);
	mutex_exit(&srv_innodb_monitor_mutex);
	fflush(file);

	return(ret);
}

/******************************************************************//**
Function to pass InnoDB status variables to MySQL */
UNIV_INTERN
void
srv_export_innodb_status(void)
/*==========================*/
{
	buf_pool_stat_t		stat;
	buf_pools_list_size_t	buf_pools_list_size;
	ulint			LRU_len;
	ulint			free_len;
	ulint			flush_list_len;

	buf_get_total_stat(&stat);
	buf_get_total_list_len(&LRU_len, &free_len, &flush_list_len);
	buf_get_total_list_size_in_bytes(&buf_pools_list_size);

	mutex_enter(&srv_innodb_monitor_mutex);

	export_vars.innodb_data_pending_reads =
		ulint(MONITOR_VALUE(MONITOR_OS_PENDING_READS));

	export_vars.innodb_data_pending_writes =
		ulint(MONITOR_VALUE(MONITOR_OS_PENDING_WRITES));

	export_vars.innodb_data_pending_fsyncs =
		fil_n_pending_log_flushes
		+ fil_n_pending_tablespace_flushes;

	export_vars.innodb_data_fsyncs = os_n_fsyncs;

	export_vars.innodb_data_read = srv_stats.data_read;

	export_vars.innodb_data_reads = os_n_file_reads;

	export_vars.innodb_data_writes = os_n_file_writes;

	export_vars.innodb_data_written = srv_stats.data_written;

	export_vars.innodb_buffer_pool_read_requests = stat.n_page_gets;

	export_vars.innodb_buffer_pool_write_requests =
		srv_stats.buf_pool_write_requests;

	export_vars.innodb_buffer_pool_wait_free =
		srv_stats.buf_pool_wait_free;

	export_vars.innodb_buffer_pool_pages_flushed =
		srv_stats.buf_pool_flushed;

	export_vars.innodb_buffer_pool_reads = srv_stats.buf_pool_reads;

	export_vars.innodb_buffer_pool_read_ahead_rnd =
		stat.n_ra_pages_read_rnd;

	export_vars.innodb_buffer_pool_read_ahead =
		stat.n_ra_pages_read;

	export_vars.innodb_buffer_pool_read_ahead_evicted =
		stat.n_ra_pages_evicted;

	export_vars.innodb_buffer_pool_pages_data = LRU_len;

	export_vars.innodb_buffer_pool_bytes_data =
		buf_pools_list_size.LRU_bytes
		+ buf_pools_list_size.unzip_LRU_bytes;

	export_vars.innodb_buffer_pool_pages_dirty = flush_list_len;

	export_vars.innodb_buffer_pool_bytes_dirty =
		buf_pools_list_size.flush_list_bytes;

	export_vars.innodb_buffer_pool_pages_free = free_len;

#ifdef UNIV_DEBUG
	export_vars.innodb_buffer_pool_pages_latched =
		buf_get_latched_pages_number();
#endif /* UNIV_DEBUG */
	export_vars.innodb_buffer_pool_pages_total = buf_pool_get_n_pages();

	export_vars.innodb_buffer_pool_pages_misc =
		buf_pool_get_n_pages() - LRU_len - free_len;

#ifdef HAVE_ATOMIC_BUILTINS
	export_vars.innodb_have_atomic_builtins = 1;
#else
	export_vars.innodb_have_atomic_builtins = 0;
#endif
	export_vars.innodb_page_size = UNIV_PAGE_SIZE;

	export_vars.innodb_log_waits = srv_stats.log_waits;

	export_vars.innodb_os_log_written = srv_stats.os_log_written;

	export_vars.innodb_os_log_fsyncs = fil_n_log_flushes;

	export_vars.innodb_os_log_pending_fsyncs = fil_n_pending_log_flushes;

	export_vars.innodb_os_log_pending_writes =
		srv_stats.os_log_pending_writes;

	export_vars.innodb_log_write_requests = srv_stats.log_write_requests;

	export_vars.innodb_log_writes = srv_stats.log_writes;

	export_vars.innodb_dblwr_pages_written =
		srv_stats.dblwr_pages_written;

	export_vars.innodb_dblwr_writes = srv_stats.dblwr_writes;

	export_vars.innodb_pages_created = stat.n_pages_created;

	export_vars.innodb_pages_read = stat.n_pages_read;

	export_vars.innodb_pages_written = stat.n_pages_written;

	export_vars.innodb_row_lock_waits = srv_stats.n_lock_wait_count;

	export_vars.innodb_row_lock_current_waits =
		srv_stats.n_lock_wait_current_count;

	export_vars.innodb_row_lock_time = srv_stats.n_lock_wait_time / 1000;

	if (srv_stats.n_lock_wait_count > 0) {

		export_vars.innodb_row_lock_time_avg = (ulint)
			(srv_stats.n_lock_wait_time
			 / 1000 / srv_stats.n_lock_wait_count);

	} else {
		export_vars.innodb_row_lock_time_avg = 0;
	}

	export_vars.innodb_row_lock_time_max =
		lock_sys->n_lock_max_wait_time / 1000;

	export_vars.innodb_rows_read = srv_stats.n_rows_read;

	export_vars.innodb_rows_inserted = srv_stats.n_rows_inserted;

	export_vars.innodb_rows_updated = srv_stats.n_rows_updated;

	export_vars.innodb_rows_deleted = srv_stats.n_rows_deleted;

	export_vars.innodb_system_rows_read = srv_stats.n_system_rows_read;

	export_vars.innodb_system_rows_inserted =
		srv_stats.n_system_rows_inserted;

	export_vars.innodb_system_rows_updated =
		srv_stats.n_system_rows_updated;

	export_vars.innodb_system_rows_deleted =
		srv_stats.n_system_rows_deleted;

	export_vars.innodb_num_open_files = fil_n_file_opened;

	export_vars.innodb_truncated_status_writes =
		srv_truncated_status_writes;

	export_vars.innodb_available_undo_logs = srv_available_undo_logs;

#ifdef UNIV_DEBUG
	rw_lock_s_lock(&purge_sys->latch);
	trx_id_t	done_trx_no	= purge_sys->done.trx_no;
	trx_id_t	up_limit_id	= purge_sys->view
		? purge_sys->view->up_limit_id
		: 0;
	rw_lock_s_unlock(&purge_sys->latch);

	mutex_enter(&trx_sys->mutex);
	trx_id_t	max_trx_id	= trx_sys->rw_max_trx_id;
	mutex_exit(&trx_sys->mutex);

	if (!done_trx_no || max_trx_id < done_trx_no - 1) {
		export_vars.innodb_purge_trx_id_age = 0;
	} else {
		export_vars.innodb_purge_trx_id_age =
			(ulint) (max_trx_id - done_trx_no + 1);
	}

	if (!up_limit_id
	    || max_trx_id < up_limit_id) {
		export_vars.innodb_purge_view_trx_id_age = 0;
	} else {
		export_vars.innodb_purge_view_trx_id_age =
			(ulint) (max_trx_id - up_limit_id);
	}
#endif /* UNIV_DEBUG */

	mutex_exit(&srv_innodb_monitor_mutex);
}

/*********************************************************************//**
A thread which prints the info output by various InnoDB monitors.
@return	a dummy parameter */
extern "C" UNIV_INTERN
os_thread_ret_t
DECLARE_THREAD(srv_monitor_thread)(
/*===============================*/
	void*	arg MY_ATTRIBUTE((unused)))
			/*!< in: a dummy parameter required by
			os_thread_create */
{
	ib_int64_t	sig_count;
	double		time_elapsed;
	time_t		current_time;
	time_t		last_table_monitor_time;
	time_t		last_tablespace_monitor_time;
	time_t		last_monitor_time;
	ulint		mutex_skipped;
	ibool		last_srv_print_monitor;

	ut_ad(!srv_read_only_mode);

#ifdef UNIV_DEBUG_THREAD_CREATION
	fprintf(stderr, "Lock timeout thread starts, id %lu\n",
		os_thread_pf(os_thread_get_curr_id()));
#endif /* UNIV_DEBUG_THREAD_CREATION */

#ifdef UNIV_PFS_THREAD
	pfs_register_thread(srv_monitor_thread_key);
#endif /* UNIV_PFS_THREAD */
	srv_monitor_active = TRUE;

	UT_NOT_USED(arg);
	srv_last_monitor_time = ut_time();
	last_table_monitor_time = ut_time();
	last_tablespace_monitor_time = ut_time();
	last_monitor_time = ut_time();
	mutex_skipped = 0;
	last_srv_print_monitor = srv_print_innodb_monitor;
loop:
	/* Wake up every 5 seconds to see if we need to print
	monitor information or if signalled at shutdown. */

	sig_count = os_event_reset(srv_monitor_event);

	os_event_wait_time_low(srv_monitor_event, 5000000, sig_count);

	current_time = ut_time();

	time_elapsed = difftime(current_time, last_monitor_time);

	if (time_elapsed > 15) {
		last_monitor_time = ut_time();

		if (srv_print_innodb_monitor) {
			/* Reset mutex_skipped counter everytime
			srv_print_innodb_monitor changes. This is to
			ensure we will not be blocked by lock_sys->mutex
			for short duration information printing,
			such as requested by sync_array_print_long_waits() */
			if (!last_srv_print_monitor) {
				mutex_skipped = 0;
				last_srv_print_monitor = TRUE;
			}

			if (!srv_printf_innodb_monitor(stderr,
						MUTEX_NOWAIT(mutex_skipped),
						NULL, NULL)) {
				mutex_skipped++;
			} else {
				/* Reset the counter */
				mutex_skipped = 0;
			}
		} else {
			last_srv_print_monitor = FALSE;
		}


		/* We don't create the temp files or associated
		mutexes in read-only-mode */

		if (!srv_read_only_mode && srv_innodb_status) {
			mutex_enter(&srv_monitor_file_mutex);
			rewind(srv_monitor_file);
			if (!srv_printf_innodb_monitor(srv_monitor_file,
						MUTEX_NOWAIT(mutex_skipped),
						NULL, NULL)) {
				mutex_skipped++;
			} else {
				mutex_skipped = 0;
			}

			os_file_set_eof(srv_monitor_file);
			mutex_exit(&srv_monitor_file_mutex);
		}

		if (srv_print_innodb_tablespace_monitor
		    && difftime(current_time,
				last_tablespace_monitor_time) > 60) {
			last_tablespace_monitor_time = ut_time();

			fputs("========================"
			      "========================\n",
			      stderr);

			ut_print_timestamp(stderr);

			fputs(" INNODB TABLESPACE MONITOR OUTPUT\n"
			      "========================"
			      "========================\n",
			      stderr);

			fsp_print(0);
			fputs("Validating tablespace\n", stderr);
			fsp_validate(0);
			fputs("Validation ok\n"
			      "---------------------------------------\n"
			      "END OF INNODB TABLESPACE MONITOR OUTPUT\n"
			      "=======================================\n",
			      stderr);
		}

		if (srv_print_innodb_table_monitor
		    && difftime(current_time, last_table_monitor_time) > 60) {

			last_table_monitor_time = ut_time();

			fprintf(stderr, "Warning: %s\n",
				DEPRECATED_MSG_INNODB_TABLE_MONITOR);

			fputs("===========================================\n",
			      stderr);

			ut_print_timestamp(stderr);

			fputs(" INNODB TABLE MONITOR OUTPUT\n"
			      "===========================================\n",
			      stderr);
			dict_print();

			fputs("-----------------------------------\n"
			      "END OF INNODB TABLE MONITOR OUTPUT\n"
			      "==================================\n",
			      stderr);

			fprintf(stderr, "Warning: %s\n",
				DEPRECATED_MSG_INNODB_TABLE_MONITOR);
		}
	}

	if (srv_shutdown_state >= SRV_SHUTDOWN_CLEANUP) {
		goto exit_func;
	}

	if (srv_print_innodb_monitor
	    || srv_print_innodb_lock_monitor
	    || srv_print_innodb_tablespace_monitor
	    || srv_print_innodb_table_monitor) {
		goto loop;
	}

	goto loop;

exit_func:
	srv_monitor_active = FALSE;

	/* We count the number of threads in os_thread_exit(). A created
	thread should always use that to exit and not use return() to exit. */

	os_thread_exit(NULL);

	OS_THREAD_DUMMY_RETURN;
}

/*********************************************************************//**
A thread which prints warnings about semaphore waits which have lasted
too long. These can be used to track bugs which cause hangs.
Note: In order to make sync_arr_wake_threads_if_sema_free work as expected,
we should avoid waiting any mutexes in this function!
@return	a dummy parameter */
extern "C" UNIV_INTERN
os_thread_ret_t
DECLARE_THREAD(srv_error_monitor_thread)(
/*=====================================*/
	void*	arg MY_ATTRIBUTE((unused)))
			/*!< in: a dummy parameter required by
			os_thread_create */
{
	/* number of successive fatal timeouts observed */
	ulint		fatal_cnt	= 0;
	lsn_t		old_lsn;
	lsn_t		new_lsn;
	ib_int64_t	sig_count;
	/* longest waiting thread for a semaphore */
	os_thread_id_t	waiter		= os_thread_get_curr_id();
	os_thread_id_t	old_waiter	= waiter;
	/* the semaphore that is being waited for */
	const void*	sema		= NULL;
	const void*	old_sema	= NULL;

	ut_ad(!srv_read_only_mode);

	old_lsn = srv_start_lsn;

#ifdef UNIV_DEBUG_THREAD_CREATION
	fprintf(stderr, "Error monitor thread starts, id %lu\n",
		os_thread_pf(os_thread_get_curr_id()));
#endif /* UNIV_DEBUG_THREAD_CREATION */

#ifdef UNIV_PFS_THREAD
	pfs_register_thread(srv_error_monitor_thread_key);
#endif /* UNIV_PFS_THREAD */
	srv_error_monitor_active = TRUE;

loop:
	/* Try to track a strange bug reported by Harald Fuchs and others,
	where the lsn seems to decrease at times */

	if (log_peek_lsn(&new_lsn)) {
		if (new_lsn < old_lsn) {
			ut_print_timestamp(stderr);
			fprintf(stderr,
				"  InnoDB: Error: old log sequence number " LSN_PF
				" was greater\n"
				"InnoDB: than the new log sequence number " LSN_PF "!\n"
				"InnoDB: Please submit a bug report"
				" to http://bugs.mysql.com\n",
				old_lsn, new_lsn);
			ut_ad(0);
		}

		old_lsn = new_lsn;
	}

	if (difftime(time(NULL), srv_last_monitor_time) > 60) {
		/* We referesh InnoDB Monitor values so that averages are
		printed from at most 60 last seconds */

		srv_refresh_innodb_monitor_stats();
	}

	/* Update the statistics collected for deciding LRU
	eviction policy. */
	buf_LRU_stat_update();

	/* In case mutex_exit is not a memory barrier, it is
	theoretically possible some threads are left waiting though
	the semaphore is already released. Wake up those threads: */

	sync_arr_wake_threads_if_sema_free();

	if (sync_array_print_long_waits(&waiter, &sema)
	    && sema == old_sema && os_thread_eq(waiter, old_waiter)) {
		fatal_cnt++;
		if (fatal_cnt > 10) {

			fprintf(stderr,
				"InnoDB: Error: semaphore wait has lasted"
				" > %lu seconds\n"
				"InnoDB: We intentionally crash the server,"
				" because it appears to be hung.\n",
				(ulong) srv_fatal_semaphore_wait_threshold);

			ut_error;
		}
	} else {
		fatal_cnt = 0;
		old_waiter = waiter;
		old_sema = sema;
	}

	/* Flush stderr so that a database user gets the output
	to possible MySQL error file */

	fflush(stderr);

	sig_count = os_event_reset(srv_error_event);

	os_event_wait_time_low(srv_error_event, 1000000, sig_count);

	if (srv_shutdown_state < SRV_SHUTDOWN_CLEANUP) {

		goto loop;
	}

	srv_error_monitor_active = FALSE;

	/* We count the number of threads in os_thread_exit(). A created
	thread should always use that to exit and not use return() to exit. */

	os_thread_exit(NULL);

	OS_THREAD_DUMMY_RETURN;
}

/******************************************************************//**
Increment the server activity count. */
UNIV_INTERN
void
srv_inc_activity_count(void)
/*========================*/
{
	srv_sys->activity_count.inc();
}

/**********************************************************************//**
Check whether any background thread is active. If so return the thread
type.
@return SRV_NONE if all are suspended or have exited, thread
type if any are still active. */
UNIV_INTERN
srv_thread_type
srv_get_active_thread_type(void)
/*============================*/
{
	srv_thread_type ret = SRV_NONE;

	if (srv_read_only_mode) {
		return(SRV_NONE);
	}

	srv_sys_mutex_enter();

	for (ulint i = SRV_WORKER; i <= SRV_MASTER; ++i) {
		if (srv_sys->n_threads_active[i] != 0) {
			ret = static_cast<srv_thread_type>(i);
			break;
		}
	}

	srv_sys_mutex_exit();

	/* Check only on shutdown. */
	if (ret == SRV_NONE
	    && srv_shutdown_state != SRV_SHUTDOWN_NONE
	    && trx_purge_state() != PURGE_STATE_DISABLED
	    && trx_purge_state() != PURGE_STATE_EXIT) {

		ret = SRV_PURGE;
	}

	return(ret);
}

/**********************************************************************//**
Check whether any background thread are active. If so print which thread
is active. Send the threads wakeup signal.
@return name of thread that is active or NULL */
UNIV_INTERN
const char*
srv_any_background_threads_are_active(void)
/*=======================================*/
{
	const char*	thread_active = NULL;

	if (srv_read_only_mode) {
		return(NULL);
	} else if (srv_error_monitor_active) {
		thread_active = "srv_error_monitor_thread";
	} else if (lock_sys->timeout_thread_active) {
		thread_active = "srv_lock_timeout thread";
	} else if (srv_monitor_active) {
		thread_active = "srv_monitor_thread";
	} else if (srv_buf_dump_thread_active) {
		thread_active = "buf_dump_thread";
	} else if (srv_dict_stats_thread_active) {
		thread_active = "dict_stats_thread";
	}

	os_event_set(srv_error_event);
	os_event_set(srv_monitor_event);
	os_event_set(srv_buf_dump_event);
	os_event_set(lock_sys->timeout_event);
	os_event_set(dict_stats_event);

	return(thread_active);
}

/*******************************************************************//**
Tells the InnoDB server that there has been activity in the database
and wakes up the master thread if it is suspended (not sleeping). Used
in the MySQL interface. Note that there is a small chance that the master
thread stays suspended (we do not protect our operation with the
srv_sys_t->mutex, for performance reasons). */
UNIV_INTERN
void
srv_active_wake_master_thread(void)
/*===============================*/
{
	if (srv_read_only_mode) {
		return;
	}

	ut_ad(!srv_sys_mutex_own());

	srv_inc_activity_count();

	if (srv_sys->n_threads_active[SRV_MASTER] == 0) {
		srv_slot_t*	slot;

		srv_sys_mutex_enter();

		slot = &srv_sys->sys_threads[SRV_MASTER_SLOT];

		/* Only if the master thread has been started. */

		if (slot->in_use) {
			ut_a(srv_slot_get_type(slot) == SRV_MASTER);
			os_event_set(slot->event);
		}

		srv_sys_mutex_exit();
	}
}

/*******************************************************************//**
Tells the purge thread that there has been activity in the database
and wakes up the purge thread if it is suspended (not sleeping).  Note
that there is a small chance that the purge thread stays suspended
(we do not protect our check with the srv_sys_t:mutex and the
purge_sys->latch, for performance reasons). */
UNIV_INTERN
void
srv_wake_purge_thread_if_not_active(void)
/*=====================================*/
{
	ut_ad(!srv_sys_mutex_own());

	if (purge_sys->state == PURGE_STATE_RUN
	    && srv_sys->n_threads_active[SRV_PURGE] == 0) {

		srv_release_threads(SRV_PURGE, 1);
	}
}

/*******************************************************************//**
Wakes up the master thread if it is suspended or being suspended. */
UNIV_INTERN
void
srv_wake_master_thread(void)
/*========================*/
{
	ut_ad(!srv_sys_mutex_own());

	srv_inc_activity_count();

	srv_release_threads(SRV_MASTER, 1);
}

/*******************************************************************//**
Get current server activity count. We don't hold srv_sys::mutex while
reading this value as it is only used in heuristics.
@return activity count. */
UNIV_INTERN
ulint
srv_get_activity_count(void)
/*========================*/
{
	return(srv_sys->activity_count);
}

/*******************************************************************//**
Check if there has been any activity.
@return FALSE if no change in activity counter. */
UNIV_INTERN
ibool
srv_check_activity(
/*===============*/
	ulint		old_activity_count)	/*!< in: old activity count */
{
	return(srv_sys->activity_count != old_activity_count);
}

/********************************************************************//**
The master thread is tasked to ensure that flush of log file happens
once every second in the background. This is to ensure that not more
than one second of trxs are lost in case of crash when
innodb_flush_logs_at_trx_commit != 1 */
static
void
srv_sync_log_buffer_in_background(void)
/*===================================*/
{
	time_t	current_time = time(NULL);

	srv_main_thread_op_info = "flushing log";
	if (difftime(current_time, srv_last_log_flush_time)
	    >= srv_flush_log_at_timeout) {
		log_buffer_sync_in_background(TRUE);
		srv_last_log_flush_time = current_time;
		srv_log_writes_and_flush++;
	}
}

/********************************************************************//**
Make room in the table cache by evicting an unused table.
@return number of tables evicted. */
static
ulint
srv_master_evict_from_table_cache(
/*==============================*/
	ulint	pct_check)	/*!< in: max percent to check */
{
	ulint	n_tables_evicted = 0;

	rw_lock_x_lock(&dict_operation_lock);

	dict_mutex_enter_for_mysql();

	n_tables_evicted = dict_make_room_in_cache(
		innobase_get_table_cache_size(), pct_check);

	dict_mutex_exit_for_mysql();

	rw_lock_x_unlock(&dict_operation_lock);

	return(n_tables_evicted);
}

/*********************************************************************//**
This function prints progress message every 60 seconds during server
shutdown, for any activities that master thread is pending on. */
static
void
srv_shutdown_print_master_pending(
/*==============================*/
	ib_time_t*	last_print_time,	/*!< last time the function
						print the message */
	ulint		n_tables_to_drop,	/*!< number of tables to
						be dropped */
	ulint		n_bytes_merged)		/*!< number of change buffer
						just merged */
{
	ib_time_t	current_time;
	double		time_elapsed;

	current_time = ut_time();
	time_elapsed = ut_difftime(current_time, *last_print_time);

	if (time_elapsed > 60) {
		*last_print_time = ut_time();

		if (n_tables_to_drop) {
			ut_print_timestamp(stderr);
			fprintf(stderr, "  InnoDB: Waiting for "
				"%lu table(s) to be dropped\n",
				(ulong) n_tables_to_drop);
		}

		/* Check change buffer merge, we only wait for change buffer
		merge if it is a slow shutdown */
		if (!srv_fast_shutdown && n_bytes_merged) {
			ut_print_timestamp(stderr);
			fprintf(stderr, "  InnoDB: Waiting for change "
				"buffer merge to complete\n"
				"  InnoDB: number of bytes of change buffer "
				"just merged:  %lu\n",
				n_bytes_merged);
		}
	}
}

/*********************************************************************//**
Perform the tasks that the master thread is supposed to do when the
server is active. There are two types of tasks. The first category is
of such tasks which are performed at each inovcation of this function.
We assume that this function is called roughly every second when the
server is active. The second category is of such tasks which are
performed at some interval e.g.: purge, dict_LRU cleanup etc. */
static
void
srv_master_do_active_tasks(void)
/*============================*/
{
	ib_time_t	cur_time = ut_time();
	ullint		counter_time = ut_time_us(NULL);

	/* First do the tasks that we are suppose to do at each
	invocation of this function. */

	++srv_main_active_loops;

	MONITOR_INC(MONITOR_MASTER_ACTIVE_LOOPS);

	/* ALTER TABLE in MySQL requires on Unix that the table handler
	can drop tables lazily after there no longer are SELECT
	queries to them. */
	srv_main_thread_op_info = "doing background drop tables";
	row_drop_tables_for_mysql_in_background();
	MONITOR_INC_TIME_IN_MICRO_SECS(
		MONITOR_SRV_BACKGROUND_DROP_TABLE_MICROSECOND, counter_time);

	if (srv_shutdown_state > 0) {
		return;
	}

	/* make sure that there is enough reusable space in the redo
	log files */
	srv_main_thread_op_info = "checking free log space";
	log_free_check();

	/* Do an ibuf merge */
	srv_main_thread_op_info = "doing insert buffer merge";
	counter_time = ut_time_us(NULL);
	ibuf_merge_in_background(false);
	MONITOR_INC_TIME_IN_MICRO_SECS(
		MONITOR_SRV_IBUF_MERGE_MICROSECOND, counter_time);

	/* Flush logs if needed */
	srv_main_thread_op_info = "flushing log";
	srv_sync_log_buffer_in_background();
	MONITOR_INC_TIME_IN_MICRO_SECS(
		MONITOR_SRV_LOG_FLUSH_MICROSECOND, counter_time);

	/* Now see if various tasks that are performed at defined
	intervals need to be performed. */

#ifdef MEM_PERIODIC_CHECK
	/* Check magic numbers of every allocated mem block once in
	SRV_MASTER_MEM_VALIDATE_INTERVAL seconds */
	if (cur_time % SRV_MASTER_MEM_VALIDATE_INTERVAL == 0) {
		mem_validate_all_blocks();
		MONITOR_INC_TIME_IN_MICRO_SECS(
			MONITOR_SRV_MEM_VALIDATE_MICROSECOND, counter_time);
	}
#endif
	if (srv_shutdown_state > 0) {
		return;
	}

	if (srv_shutdown_state > 0) {
		return;
	}

	if (cur_time % SRV_MASTER_DICT_LRU_INTERVAL == 0) {
		srv_main_thread_op_info = "enforcing dict cache limit";
		srv_master_evict_from_table_cache(50);
		MONITOR_INC_TIME_IN_MICRO_SECS(
			MONITOR_SRV_DICT_LRU_MICROSECOND, counter_time);
	}

	if (srv_shutdown_state > 0) {
		return;
	}

	/* Make a new checkpoint */
	if (cur_time % SRV_MASTER_CHECKPOINT_INTERVAL == 0) {
		srv_main_thread_op_info = "making checkpoint";
		log_checkpoint(TRUE, FALSE);
		MONITOR_INC_TIME_IN_MICRO_SECS(
			MONITOR_SRV_CHECKPOINT_MICROSECOND, counter_time);
	}
}

/*********************************************************************//**
Perform the tasks that the master thread is supposed to do whenever the
server is idle. We do check for the server state during this function
and if the server has entered the shutdown phase we may return from
the function without completing the required tasks.
Note that the server can move to active state when we are executing this
function but we don't check for that as we are suppose to perform more
or less same tasks when server is active. */
static
void
srv_master_do_idle_tasks(void)
/*==========================*/
{
	ullint	counter_time;

	++srv_main_idle_loops;

	MONITOR_INC(MONITOR_MASTER_IDLE_LOOPS);


	/* ALTER TABLE in MySQL requires on Unix that the table handler
	can drop tables lazily after there no longer are SELECT
	queries to them. */
	counter_time = ut_time_us(NULL);
	srv_main_thread_op_info = "doing background drop tables";
	row_drop_tables_for_mysql_in_background();
	MONITOR_INC_TIME_IN_MICRO_SECS(
		MONITOR_SRV_BACKGROUND_DROP_TABLE_MICROSECOND,
			 counter_time);

	if (srv_shutdown_state > 0) {
		return;
	}

	/* make sure that there is enough reusable space in the redo
	log files */
	srv_main_thread_op_info = "checking free log space";
	log_free_check();

	/* Do an ibuf merge */
	counter_time = ut_time_us(NULL);
	srv_main_thread_op_info = "doing insert buffer merge";
	ibuf_merge_in_background(true);
	MONITOR_INC_TIME_IN_MICRO_SECS(
		MONITOR_SRV_IBUF_MERGE_MICROSECOND, counter_time);

	if (srv_shutdown_state > 0) {
		return;
	}

	srv_main_thread_op_info = "enforcing dict cache limit";
	srv_master_evict_from_table_cache(100);
	MONITOR_INC_TIME_IN_MICRO_SECS(
		MONITOR_SRV_DICT_LRU_MICROSECOND, counter_time);

	/* Flush logs if needed */
	srv_sync_log_buffer_in_background();
	MONITOR_INC_TIME_IN_MICRO_SECS(
		MONITOR_SRV_LOG_FLUSH_MICROSECOND, counter_time);

	if (srv_shutdown_state > 0) {
		return;
	}

	/* Make a new checkpoint */
	srv_main_thread_op_info = "making checkpoint";
	log_checkpoint(TRUE, FALSE);
	MONITOR_INC_TIME_IN_MICRO_SECS(MONITOR_SRV_CHECKPOINT_MICROSECOND,
				       counter_time);
}

/*********************************************************************//**
Perform the tasks during shutdown. The tasks that we do at shutdown
depend on srv_fast_shutdown:
2 => very fast shutdown => do no book keeping
1 => normal shutdown => clear drop table queue and make checkpoint
0 => slow shutdown => in addition to above do complete purge and ibuf
merge
@return TRUE if some work was done. FALSE otherwise */
static
ibool
srv_master_do_shutdown_tasks(
/*=========================*/
	ib_time_t*	last_print_time)/*!< last time the function
					print the message */
{
	ulint		n_bytes_merged = 0;
	ulint		n_tables_to_drop = 0;

	ut_ad(!srv_read_only_mode);

	++srv_main_shutdown_loops;

	ut_a(srv_shutdown_state > 0);

	/* In very fast shutdown none of the following is necessary */
	if (srv_fast_shutdown == 2) {
		return(FALSE);
	}

	/* ALTER TABLE in MySQL requires on Unix that the table handler
	can drop tables lazily after there no longer are SELECT
	queries to them. */
	srv_main_thread_op_info = "doing background drop tables";
	n_tables_to_drop = row_drop_tables_for_mysql_in_background();

	/* make sure that there is enough reusable space in the redo
	log files */
	srv_main_thread_op_info = "checking free log space";
	log_free_check();

	/* In case of normal shutdown we don't do ibuf merge or purge */
	if (srv_fast_shutdown == 1) {
		goto func_exit;
	}

	/* Do an ibuf merge */
	srv_main_thread_op_info = "doing insert buffer merge";
	n_bytes_merged = ibuf_merge_in_background(true);

	/* Flush logs if needed */
	srv_sync_log_buffer_in_background();

func_exit:
	/* Make a new checkpoint about once in 10 seconds */
	srv_main_thread_op_info = "making checkpoint";
	log_checkpoint(TRUE, FALSE);

	/* Print progress message every 60 seconds during shutdown */
	if (srv_shutdown_state > 0 && srv_print_verbose_log) {
		srv_shutdown_print_master_pending(
			last_print_time, n_tables_to_drop, n_bytes_merged);
	}

	return(n_bytes_merged || n_tables_to_drop);
}

/*********************************************************************//**
Puts master thread to sleep. At this point we are using polling to
service various activities. Master thread sleeps for one second before
checking the state of the server again */
static
void
srv_master_sleep(void)
/*==================*/
{
	srv_main_thread_op_info = "sleeping";
	os_thread_sleep(1000000);
	srv_main_thread_op_info = "";
}

/*********************************************************************//**
The master thread controlling the server.
@return	a dummy parameter */
extern "C" UNIV_INTERN
os_thread_ret_t
DECLARE_THREAD(srv_master_thread)(
/*==============================*/
	void*	arg MY_ATTRIBUTE((unused)))
			/*!< in: a dummy parameter required by
			os_thread_create */
{
	my_thread_init();

	srv_slot_t*	slot;
	ulint		old_activity_count = srv_get_activity_count();
	ib_time_t	last_print_time;

	ut_ad(!srv_read_only_mode);

#ifdef UNIV_DEBUG_THREAD_CREATION
	fprintf(stderr, "Master thread starts, id %lu\n",
		os_thread_pf(os_thread_get_curr_id()));
#endif /* UNIV_DEBUG_THREAD_CREATION */

#ifdef UNIV_PFS_THREAD
	pfs_register_thread(srv_master_thread_key);
#endif /* UNIV_PFS_THREAD */

	srv_main_thread_process_no = os_proc_get_number();
	srv_main_thread_id = os_thread_pf(os_thread_get_curr_id());

	slot = srv_reserve_slot(SRV_MASTER);
	ut_a(slot == srv_sys->sys_threads);

	last_print_time = ut_time();
loop:
	if (srv_force_recovery >= SRV_FORCE_NO_BACKGROUND) {
		goto suspend_thread;
	}

	while (srv_shutdown_state == SRV_SHUTDOWN_NONE) {

		srv_master_sleep();

		MONITOR_INC(MONITOR_MASTER_THREAD_SLEEP);

		if (srv_check_activity(old_activity_count)) {
			old_activity_count = srv_get_activity_count();
			srv_master_do_active_tasks();
		} else {
			srv_master_do_idle_tasks();
		}
	}

	while (srv_master_do_shutdown_tasks(&last_print_time)) {

		/* Shouldn't loop here in case of very fast shutdown */
		ut_ad(srv_fast_shutdown < 2);
	}

suspend_thread:
	srv_main_thread_op_info = "suspending";

	srv_suspend_thread(slot);

	/* DO NOT CHANGE THIS STRING. innobase_start_or_create_for_mysql()
	waits for database activity to die down when converting < 4.1.x
	databases, and relies on this string being exactly as it is. InnoDB
	manual also mentions this string in several places. */
	srv_main_thread_op_info = "waiting for server activity";

	srv_resume_thread(slot);

	if (srv_shutdown_state == SRV_SHUTDOWN_EXIT_THREADS) {
		my_thread_end();
		os_thread_exit(NULL);
	}

	goto loop;

	OS_THREAD_DUMMY_RETURN;	/* Not reached, avoid compiler warning */
}

/*********************************************************************//**
Check if purge should stop.
@return true if it should shutdown. */
static
bool
srv_purge_should_exit(
/*==============*/
	ulint		n_purged)	/*!< in: pages purged in last batch */
{
	switch (srv_shutdown_state) {
	case SRV_SHUTDOWN_NONE:
		/* Normal operation. */
		break;

	case SRV_SHUTDOWN_CLEANUP:
	case SRV_SHUTDOWN_EXIT_THREADS:
		/* Exit unless slow shutdown requested or all done. */
		return(srv_fast_shutdown != 0 || n_purged == 0);

	case SRV_SHUTDOWN_LAST_PHASE:
	case SRV_SHUTDOWN_FLUSH_PHASE:
		ut_error;
	}

	return(false);
}

/*********************************************************************//**
Fetch and execute a task from the work queue.
@return	true if a task was executed */
static
bool
srv_task_execute(void)
/*==================*/
{
	que_thr_t*	thr = NULL;

	ut_ad(!srv_read_only_mode);
	ut_a(srv_force_recovery < SRV_FORCE_NO_BACKGROUND);

	mutex_enter(&srv_sys->tasks_mutex);

	if (UT_LIST_GET_LEN(srv_sys->tasks) > 0) {

		thr = UT_LIST_GET_FIRST(srv_sys->tasks);

		ut_a(que_node_get_type(thr->child) == QUE_NODE_PURGE);

		UT_LIST_REMOVE(queue, srv_sys->tasks, thr);
	}

	mutex_exit(&srv_sys->tasks_mutex);

	if (thr != NULL) {

		que_run_threads(thr);

		os_atomic_inc_ulint(
			&purge_sys->bh_mutex, &purge_sys->n_completed, 1);
	}

	return(thr != NULL);
}

/*********************************************************************//**
Worker thread that reads tasks from the work queue and executes them.
@return	a dummy parameter */
extern "C" UNIV_INTERN
os_thread_ret_t
DECLARE_THREAD(srv_worker_thread)(
/*==============================*/
	void*	arg MY_ATTRIBUTE((unused)))	/*!< in: a dummy parameter
						required by os_thread_create */
{
	my_thread_init();

	srv_slot_t*	slot;

	ut_ad(!srv_read_only_mode);
	ut_a(srv_force_recovery < SRV_FORCE_NO_BACKGROUND);

#ifdef UNIV_DEBUG_THREAD_CREATION
	ut_print_timestamp(stderr);
	fprintf(stderr, " InnoDB: worker thread starting, id %lu\n",
		os_thread_pf(os_thread_get_curr_id()));
#endif /* UNIV_DEBUG_THREAD_CREATION */

	slot = srv_reserve_slot(SRV_WORKER);

	ut_a(srv_n_purge_threads > 1);

	srv_sys_mutex_enter();

	ut_a(srv_sys->n_threads_active[SRV_WORKER] < srv_n_purge_threads);

	srv_sys_mutex_exit();

	/* We need to ensure that the worker threads exit after the
	purge coordinator thread. Otherwise the purge coordinaor can
	end up waiting forever in trx_purge_wait_for_workers_to_complete() */

	do {
		srv_suspend_thread(slot);
		srv_resume_thread(slot);

		if (srv_task_execute()) {

			/* If there are tasks in the queue, wakeup
			the purge coordinator thread. */

			srv_wake_purge_thread_if_not_active();
		}

		/* Note: we are checking the state without holding the
		purge_sys->latch here. */
	} while (purge_sys->state != PURGE_STATE_EXIT);

	srv_free_slot(slot);

	rw_lock_x_lock(&purge_sys->latch);

	ut_a(!purge_sys->running);
	ut_a(purge_sys->state == PURGE_STATE_EXIT);
	ut_a(srv_shutdown_state > SRV_SHUTDOWN_NONE);

	rw_lock_x_unlock(&purge_sys->latch);

#ifdef UNIV_DEBUG_THREAD_CREATION
	ut_print_timestamp(stderr);
	fprintf(stderr, " InnoDB: Purge worker thread exiting, id %lu\n",
		os_thread_pf(os_thread_get_curr_id()));
#endif /* UNIV_DEBUG_THREAD_CREATION */

	my_thread_end();
	/* We count the number of threads in os_thread_exit(). A created
	thread should always use that to exit and not use return() to exit. */
	os_thread_exit(NULL);

	OS_THREAD_DUMMY_RETURN;	/* Not reached, avoid compiler warning */
}

/*********************************************************************//**
Do the actual purge operation.
@return length of history list before the last purge batch. */
static
ulint
srv_do_purge(
/*=========*/
	ulint		n_threads,	/*!< in: number of threads to use */
	ulint*		n_total_purged)	/*!< in/out: total pages purged */
{
	ulint		n_pages_purged;

	static ulint	count = 0;
	static ulint	n_use_threads = 0;
	static ulint	rseg_history_len = 0;
	ulint		old_activity_count = srv_get_activity_count();

	ut_a(n_threads > 0);
	ut_ad(!srv_read_only_mode);

	/* Purge until there are no more records to purge and there is
	no change in configuration or server state. If the user has
	configured more than one purge thread then we treat that as a
	pool of threads and only use the extra threads if purge can't
	keep up with updates. */

	if (n_use_threads == 0) {
		n_use_threads = n_threads;
	}

	do {
		if (trx_sys->rseg_history_len > rseg_history_len
		    || (srv_max_purge_lag > 0
			&& rseg_history_len > srv_max_purge_lag)) {

			/* History length is now longer than what it was
			when we took the last snapshot. Use more threads. */

			if (n_use_threads < n_threads) {
				++n_use_threads;
			}

		} else if (srv_check_activity(old_activity_count)
			   && n_use_threads > 1) {

			/* History length same or smaller since last snapshot,
			use fewer threads. */

			--n_use_threads;

			old_activity_count = srv_get_activity_count();
		}

		/* Ensure that the purge threads are less than what
		was configured. */

		ut_a(n_use_threads > 0);
		ut_a(n_use_threads <= n_threads);

		/* Take a snapshot of the history list before purge. */
		if ((rseg_history_len = trx_sys->rseg_history_len) == 0) {
			break;
		}

		n_pages_purged = trx_purge(
			n_use_threads, srv_purge_batch_size,
			(++count % TRX_SYS_N_RSEGS) == 0);

		*n_total_purged += n_pages_purged;

	} while (!srv_purge_should_exit(n_pages_purged)
		 && n_pages_purged > 0
		 && purge_sys->state == PURGE_STATE_RUN);

	return(rseg_history_len);
}

/*********************************************************************//**
Suspend the purge coordinator thread. */
static
void
srv_purge_coordinator_suspend(
/*==========================*/
	srv_slot_t*	slot,			/*!< in/out: Purge coordinator
						thread slot */
	ulint		rseg_history_len)	/*!< in: history list length
						before last purge */
{
	ut_ad(!srv_read_only_mode);
	ut_a(slot->type == SRV_PURGE);

	bool		stop = false;

	/** Maximum wait time on the purge event, in micro-seconds. */
	static const ulint SRV_PURGE_MAX_TIMEOUT = 10000;

	ib_int64_t	sig_count = srv_suspend_thread(slot);

	do {
		rw_lock_x_lock(&purge_sys->latch);

		purge_sys->running = false;

		rw_lock_x_unlock(&purge_sys->latch);

		/* We don't wait right away on the the non-timed wait because
		we want to signal the thread that wants to suspend purge. */
		const bool wait = stop
			|| rseg_history_len <= trx_sys->rseg_history_len;
		const bool timeout = srv_resume_thread(
			slot, sig_count, wait,
			stop ? 0 : SRV_PURGE_MAX_TIMEOUT);

		sig_count = srv_suspend_thread(slot);

		rw_lock_x_lock(&purge_sys->latch);

		stop = (srv_shutdown_state == SRV_SHUTDOWN_NONE
			&& purge_sys->state == PURGE_STATE_STOP);

		if (!stop) {
			ut_a(purge_sys->n_stop == 0);
			purge_sys->running = true;

			if (timeout
			    && rseg_history_len == trx_sys->rseg_history_len
			    && trx_sys->rseg_history_len < 5000) {
				/* No new records were added since the
				wait started. Simply wait for new
				records. The magic number 5000 is an
				approximation for the case where we
				have cached UNDO log records which
				prevent truncate of the UNDO
				segments. */
				stop = true;
			}
		} else {
			ut_a(purge_sys->n_stop > 0);

			/* Signal that we are suspended. */
			os_event_set(purge_sys->event);
		}

		rw_lock_x_unlock(&purge_sys->latch);
	} while (stop);

	srv_resume_thread(slot, 0, false);
}

/*********************************************************************//**
Purge coordinator thread that schedules the purge tasks.
@return	a dummy parameter */
extern "C" UNIV_INTERN
os_thread_ret_t
DECLARE_THREAD(srv_purge_coordinator_thread)(
/*=========================================*/
	void*	arg MY_ATTRIBUTE((unused)))	/*!< in: a dummy parameter
						required by os_thread_create */
{
	my_thread_init();

	srv_slot_t*	slot;
	ulint           n_total_purged = ULINT_UNDEFINED;

	ut_ad(!srv_read_only_mode);
	ut_a(srv_n_purge_threads >= 1);
	ut_a(trx_purge_state() == PURGE_STATE_INIT);
	ut_a(srv_force_recovery < SRV_FORCE_NO_BACKGROUND);

	rw_lock_x_lock(&purge_sys->latch);

	purge_sys->running = true;
	purge_sys->state = PURGE_STATE_RUN;

	rw_lock_x_unlock(&purge_sys->latch);

#ifdef UNIV_PFS_THREAD
	pfs_register_thread(srv_purge_thread_key);
#endif /* UNIV_PFS_THREAD */

#ifdef UNIV_DEBUG_THREAD_CREATION
	ut_print_timestamp(stderr);
	fprintf(stderr, " InnoDB: Purge coordinator thread created, id %lu\n",
		os_thread_pf(os_thread_get_curr_id()));
#endif /* UNIV_DEBUG_THREAD_CREATION */

	slot = srv_reserve_slot(SRV_PURGE);

	ulint	rseg_history_len = trx_sys->rseg_history_len;

	do {
		/* If there are no records to purge or the last
		purge didn't purge any records then wait for activity. */

		if (srv_shutdown_state == SRV_SHUTDOWN_NONE
		    && (purge_sys->state == PURGE_STATE_STOP
			|| n_total_purged == 0)) {

			srv_purge_coordinator_suspend(slot, rseg_history_len);
		}

		ut_ad(!slot->suspended);

		if (srv_purge_should_exit(n_total_purged)) {
			break;
		}

		n_total_purged = 0;

		rseg_history_len = srv_do_purge(
			srv_n_purge_threads, &n_total_purged);

	} while (!srv_purge_should_exit(n_total_purged));

	/* Ensure that we don't jump out of the loop unless the
	exit condition is satisfied. */

	ut_a(srv_purge_should_exit(n_total_purged));

	ulint	n_pages_purged = ULINT_MAX;

	/* Ensure that all records are purged if it is not a fast shutdown.
	This covers the case where a record can be added after we exit the
	loop above. */
	while (srv_fast_shutdown == 0 && n_pages_purged > 0) {
		n_pages_purged = trx_purge(1, srv_purge_batch_size, false);
	}

	/* This trx_purge is called to remove any undo records (added by
	background threads) after completion of the above loop. When
	srv_fast_shutdown != 0, a large batch size can cause significant
	delay in shutdown ,so reducing the batch size to magic number 20
	(which was default in 5.5), which we hope will be sufficient to
	remove all the undo records */
	const	uint temp_batch_size = 20;

	n_pages_purged = trx_purge(1, srv_purge_batch_size <= temp_batch_size
				      ? srv_purge_batch_size : temp_batch_size,
				   true);
	ut_a(n_pages_purged == 0 || srv_fast_shutdown != 0);

	/* The task queue should always be empty, independent of fast
	shutdown state. */
	ut_a(srv_get_task_queue_length() == 0);

	srv_free_slot(slot);

	/* Note that we are shutting down. */
	rw_lock_x_lock(&purge_sys->latch);

	purge_sys->state = PURGE_STATE_EXIT;

	purge_sys->running = false;

	rw_lock_x_unlock(&purge_sys->latch);

#ifdef UNIV_DEBUG_THREAD_CREATION
	ut_print_timestamp(stderr);
	fprintf(stderr, " InnoDB: Purge coordinator exiting, id %lu\n",
		os_thread_pf(os_thread_get_curr_id()));
#endif /* UNIV_DEBUG_THREAD_CREATION */

	/* Ensure that all the worker threads quit. */
	if (srv_n_purge_threads > 1) {
		srv_release_threads(SRV_WORKER, srv_n_purge_threads - 1);
	}

	my_thread_end();
	/* We count the number of threads in os_thread_exit(). A created
	thread should always use that to exit and not use return() to exit. */
	os_thread_exit(NULL);

	OS_THREAD_DUMMY_RETURN;	/* Not reached, avoid compiler warning */
}

/**********************************************************************//**
Enqueues a task to server task queue and releases a worker thread, if there
is a suspended one. */
UNIV_INTERN
void
srv_que_task_enqueue_low(
/*=====================*/
	que_thr_t*	thr)	/*!< in: query thread */
{
	ut_ad(!srv_read_only_mode);
	mutex_enter(&srv_sys->tasks_mutex);

	UT_LIST_ADD_LAST(queue, srv_sys->tasks, thr);

	mutex_exit(&srv_sys->tasks_mutex);

	srv_release_threads(SRV_WORKER, 1);
}

/**********************************************************************//**
Get count of tasks in the queue.
@return number of tasks in queue  */
UNIV_INTERN
ulint
srv_get_task_queue_length(void)
/*===========================*/
{
	ulint	n_tasks;

	ut_ad(!srv_read_only_mode);

	mutex_enter(&srv_sys->tasks_mutex);

	n_tasks = UT_LIST_GET_LEN(srv_sys->tasks);

	mutex_exit(&srv_sys->tasks_mutex);

	return(n_tasks);
}

/** Wake up the purge threads. */
UNIV_INTERN
void
srv_purge_wakeup()
{
	ut_ad(!srv_read_only_mode);

	if (srv_force_recovery < SRV_FORCE_NO_BACKGROUND) {

		srv_release_threads(SRV_PURGE, 1);

		if (srv_n_purge_threads > 1) {
			ulint	n_workers = srv_n_purge_threads - 1;

			srv_release_threads(SRV_WORKER, n_workers);
		}
	}
<<<<<<< HEAD
=======
}

/** Check whether given space id is undo tablespace id
@param[in]	space_id	space id to check
@return true if it is undo tablespace else false. */
bool
srv_is_undo_tablespace(
	ulint	space_id)
{
	if (srv_undo_space_id_start == 0) {
		return (false);
	}

	return(space_id >= srv_undo_space_id_start
	       && space_id < (srv_undo_space_id_start
			      + srv_undo_tablespaces_open));
>>>>>>> 0af98182
}<|MERGE_RESOLUTION|>--- conflicted
+++ resolved
@@ -2943,8 +2943,6 @@
 			srv_release_threads(SRV_WORKER, n_workers);
 		}
 	}
-<<<<<<< HEAD
-=======
 }
 
 /** Check whether given space id is undo tablespace id
@@ -2961,5 +2959,4 @@
 	return(space_id >= srv_undo_space_id_start
 	       && space_id < (srv_undo_space_id_start
 			      + srv_undo_tablespaces_open));
->>>>>>> 0af98182
 }