--- conflicted
+++ resolved
@@ -2736,17 +2736,7 @@
 
 	slot = srv_reserve_slot(SRV_PURGE);
 
-<<<<<<< HEAD
-#ifdef UNIV_DEBUG
-	UT_LIST_INIT(slot->debug_sync,
-		     &srv_slot_t::debug_sync_t::debug_sync_list);
-	rw_lock_create(PFS_NOT_INSTRUMENTED, &slot->debug_sync_lock,
-		       SYNC_NO_ORDER_CHECK);
-#endif
 	ulint	rseg_history_len = trx_sys.history_size();
-=======
-	ulint	rseg_history_len = trx_sys->rseg_history_len;
->>>>>>> ff66d65a
 
 	do {
 		/* If there are no records to purge or the last
