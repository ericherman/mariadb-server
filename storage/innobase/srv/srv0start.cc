--- conflicted
+++ resolved
@@ -1558,7 +1558,7 @@
 			}
 
 			if (UNIV_UNLIKELY(must_upgrade_ibuf)) {
-				dict_load_tablespaces();
+				dict_load_tablespaces(nullptr, true);
 				err = ibuf_upgrade();
 				if (err != DB_SUCCESS) {
 					break;
@@ -1814,17 +1814,7 @@
 		}
 
 		if (srv_force_recovery < SRV_FORCE_NO_UNDO_LOG_SCAN) {
-<<<<<<< HEAD
 			dict_load_tablespaces();
-=======
-			/* The following call is necessary for the change
-			buffer to work with multiple tablespaces. We must
-			know the mapping between space id's and .ibd file
-			names.
-
-			We also determine the maximum tablespace id used. */
-			dict_check_tablespaces_and_store_max_id(nullptr);
->>>>>>> a48c1b89
 		}
 
 		if (srv_force_recovery < SRV_FORCE_NO_TRX_UNDO
@@ -1960,19 +1950,9 @@
   if (srv_read_only_mode)
     return;
   if (!srv_fast_shutdown && srv_operation <= SRV_OPERATION_EXPORT_RESTORED)
-  {
-<<<<<<< HEAD
-    if (trx_sys.is_initialised())
-=======
-    /* Because a slow shutdown must empty the change buffer, we had
-    better prevent any further changes from being buffered. */
-    innodb_change_buffering= 0;
-
     if (srv_force_recovery < SRV_FORCE_NO_TRX_UNDO && srv_was_started)
->>>>>>> a48c1b89
       while (trx_sys.any_active_transactions())
         std::this_thread::sleep_for(std::chrono::milliseconds(1));
-  }
   srv_shutdown_bg_undo_sources();
   srv_purge_shutdown();
 
