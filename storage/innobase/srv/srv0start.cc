/*****************************************************************************

Copyright (c) 1996, 2017, Oracle and/or its affiliates. All rights reserved.
Copyright (c) 2009, Percona Inc.
Copyright (c) 2013, 2022, MariaDB Corporation.

Portions of this file contain modifications contributed and copyrighted
by Percona Inc.. Those modifications are
gratefully acknowledged and are described briefly in the InnoDB
documentation. The contributions by Percona Inc. are incorporated with
their permission, and subject to the conditions contained in the file
COPYING.Percona.

This program is free software; you can redistribute it and/or modify it under
the terms of the GNU General Public License as published by the Free Software
Foundation; version 2 of the License.

This program is distributed in the hope that it will be useful, but WITHOUT
ANY WARRANTY; without even the implied warranty of MERCHANTABILITY or FITNESS
FOR A PARTICULAR PURPOSE. See the GNU General Public License for more details.

You should have received a copy of the GNU General Public License along with
this program; if not, write to the Free Software Foundation, Inc.,
51 Franklin Street, Fifth Floor, Boston, MA 02110-1335 USA

*****************************************************************************/

/********************************************************************//**
@file srv/srv0start.cc
Starts the InnoDB database server

Created 2/16/1996 Heikki Tuuri
*************************************************************************/

#include "my_global.h"

#include "mysqld.h"
#include "mysql/psi/mysql_stage.h"
#include "mysql/psi/psi.h"

#include "row0ftsort.h"
#include "ut0mem.h"
#include "mem0mem.h"
#include "data0data.h"
#include "data0type.h"
#include "dict0dict.h"
#include "buf0buf.h"
#include "buf0dblwr.h"
#include "buf0dump.h"
#include "os0file.h"
#include "fil0fil.h"
#include "fil0crypt.h"
#include "fsp0fsp.h"
#include "rem0rec.h"
#include "mtr0mtr.h"
#include "log0crypt.h"
#include "log0recv.h"
#include "page0page.h"
#include "page0cur.h"
#include "trx0trx.h"
#include "trx0sys.h"
#include "btr0btr.h"
#include "btr0cur.h"
#include "rem0rec.h"
#include "ibuf0ibuf.h"
#include "srv0start.h"
#include "srv0srv.h"
#include "btr0defragment.h"
#include "mysql/service_wsrep.h" /* wsrep_recovery */
#include "trx0rseg.h"
#include "buf0flu.h"
#include "buf0rea.h"
#include "dict0boot.h"
#include "dict0load.h"
#include "dict0stats_bg.h"
#include "que0que.h"
#include "lock0lock.h"
#include "trx0roll.h"
#include "trx0purge.h"
#include "lock0lock.h"
#include "pars0pars.h"
#include "btr0sea.h"
#include "rem0cmp.h"
#include "dict0crea.h"
#include "row0ins.h"
#include "row0sel.h"
#include "row0upd.h"
#include "row0row.h"
#include "row0mysql.h"
#include "btr0pcur.h"
#include "zlib.h"
#include "log.h"

/** We are prepared for a situation that we have this many threads waiting for
a transactional lock inside InnoDB. srv_start() sets the value. */
ulint srv_max_n_threads;

/** Log sequence number at shutdown */
lsn_t	srv_shutdown_lsn;

/** TRUE if a raw partition is in use */
ibool	srv_start_raw_disk_in_use;

/** UNDO tablespaces starts with space id. */
uint32_t srv_undo_space_id_start;

/** TRUE if the server is being started, before rolling back any
incomplete transactions */
bool	srv_startup_is_before_trx_rollback_phase;
/** TRUE if the server is being started */
bool	srv_is_being_started;
/** TRUE if the server was successfully started */
bool	srv_was_started;
/** whether srv_start() has been called */
static bool		srv_start_has_been_called;

/** Whether any undo log records can be generated */
bool	srv_undo_sources;

/** innodb_encrypt_log */
my_bool srv_encrypt_log;

#ifdef UNIV_DEBUG
/** InnoDB system tablespace to set during recovery */
uint	srv_sys_space_size_debug;
/** whether redo log file have been created at startup */
bool	srv_log_file_created;
#endif /* UNIV_DEBUG */

/** whether some background threads that create redo log have been started */
static bool srv_started_redo;

/** At a shutdown this value climbs from SRV_SHUTDOWN_NONE to
SRV_SHUTDOWN_CLEANUP and then to SRV_SHUTDOWN_LAST_PHASE, and so on */
enum srv_shutdown_t	srv_shutdown_state = SRV_SHUTDOWN_NONE;

/** Name of srv_monitor_file */
static char*	srv_monitor_file_name;
std::unique_ptr<tpool::timer> srv_master_timer;

/** */
#define SRV_MAX_N_PENDING_SYNC_IOS	100

#ifdef UNIV_PFS_THREAD
/* Keys to register InnoDB threads with performance schema */
mysql_pfs_key_t	thread_pool_thread_key;
#endif /* UNIV_PFS_THREAD */

#ifdef HAVE_PSI_STAGE_INTERFACE
/** Array of all InnoDB stage events for monitoring activities via
performance schema. */
static PSI_stage_info*	srv_stages[] =
{
	&srv_stage_alter_table_end,
	&srv_stage_alter_table_insert,
	&srv_stage_alter_table_log_index,
	&srv_stage_alter_table_log_table,
	&srv_stage_alter_table_merge_sort,
	&srv_stage_alter_table_read_pk_internal_sort,
	&srv_stage_buffer_pool_load,
};
#endif /* HAVE_PSI_STAGE_INTERFACE */

/** Delete any garbage log files */
static void delete_log_files()
{
  for (size_t i= 1; i < 102; i++)
    delete_log_file(std::to_string(i).c_str());
}

/** Creates log file.
@param create_new_db   whether the database is being initialized
@param lsn             log sequence number
@param logfile0        name of the log file
@return DB_SUCCESS or error code */
static dberr_t create_log_file(bool create_new_db, lsn_t lsn)
{
	ut_ad(!srv_read_only_mode);

	/* We will retain ib_logfile0 until we have written a new logically
	empty log as ib_logfile101 and atomically renamed it to
	ib_logfile0 in log_t::rename_resized(). */
	delete_log_files();

	ut_ad(!os_aio_pending_reads());
	ut_d(mysql_mutex_lock(&buf_pool.flush_list_mutex));
	ut_ad(!buf_pool.get_oldest_modification(0));
	ut_d(mysql_mutex_unlock(&buf_pool.flush_list_mutex));
	/* os_aio_pending_writes() may hold here if some
	write_io_callback() did not release the slot yet.  However,
	the page write itself must have completed, because the
	buf_pool.flush_list is empty. In debug builds, we wait for
	this to happen, hoping to get a hung process if this
	assumption does not hold. */
	ut_d(os_aio_wait_until_no_pending_writes(false));

	log_sys.latch.wr_lock(SRW_LOCK_CALL);
	log_sys.set_capacity();

	std::string logfile0{get_log_file_path("ib_logfile101")};
	bool ret;
	os_file_t file{
          os_file_create_func(logfile0.c_str(),
                              OS_FILE_CREATE | OS_FILE_ON_ERROR_NO_EXIT,
                              OS_FILE_NORMAL, OS_LOG_FILE, false, &ret)
        };

	if (!ret) {
		sql_print_error("InnoDB: Cannot create %.*s",
				int(logfile0.size()), logfile0.data());
err_exit:
		log_sys.latch.wr_unlock();
		return DB_ERROR;
	}

	ret = os_file_set_size(logfile0.c_str(), file, srv_log_file_size);
	if (!ret) {
		ib::error() << "Cannot set log file " << logfile0
			    << " size to " << ib::bytes_iec{srv_log_file_size};
close_and_exit:
		os_file_close_func(file);
		goto err_exit;
	}

	log_sys.set_latest_format(srv_encrypt_log);
	if (!log_sys.attach(file, srv_log_file_size)) {
		goto close_and_exit;
	}
	if (!fil_system.sys_space->open(create_new_db)) {
		goto err_exit;
	}

	/* Create a log checkpoint. */
	if (log_sys.is_encrypted() && !log_crypt_init()) {
		goto err_exit;
	}
	ut_d(recv_no_log_write = false);
	log_sys.create(lsn);

	ut_ad(srv_startup_is_before_trx_rollback_phase);
	if (create_new_db) {
		srv_startup_is_before_trx_rollback_phase = false;
	}

	/* Enable checkpoints in buf_flush_page_cleaner(). */
	recv_sys.recovery_on = false;
	log_sys.latch.wr_unlock();

	log_make_checkpoint();
	log_buffer_flush_to_disk();

	return DB_SUCCESS;
}

/** Rename the redo log file after resizing.
@return whether an error occurred */
bool log_t::resize_rename() noexcept
{
  std::string old_name{get_log_file_path("ib_logfile101")};
  std::string new_name{get_log_file_path()};

  if (IF_WIN(MoveFileEx(old_name.c_str(), new_name.c_str(),
                        MOVEFILE_REPLACE_EXISTING),
             !rename(old_name.c_str(), new_name.c_str())))
    return false;

  sql_print_error("InnoDB: Failed to rename log from %.*s to %.*s (error %d)",
                  int(old_name.size()), old_name.data(),
                  int(new_name.size()), new_name.data(),
                  IF_WIN(int(GetLastError()), errno));
  return true;
}

/** Create an undo tablespace file
@param[in] name	 file name
@return DB_SUCCESS or error code */
static dberr_t srv_undo_tablespace_create(const char* name)
{
	pfs_os_file_t	fh;
	bool		ret;
	dberr_t		err = DB_SUCCESS;

	os_file_create_subdirs_if_needed(name);

	fh = os_file_create(
		innodb_data_file_key,
		name,
		srv_read_only_mode ? OS_FILE_OPEN : OS_FILE_CREATE,
		OS_FILE_NORMAL, OS_DATA_FILE, srv_read_only_mode, &ret);

	if (!ret) {
		if (os_file_get_last_error(false) != OS_FILE_ALREADY_EXISTS
#ifdef _AIX
			/* AIX 5.1 after security patch ML7 may have
			errno set to 0 here, which causes our function
			to return 100; work around that AIX problem */
		    && os_file_get_last_error(false) != 100
#endif
		) {
			ib::error() << "Can't create UNDO tablespace "
				<< name;
		}
		err = DB_ERROR;
	} else if (srv_read_only_mode) {
		ib::info() << name << " opened in read-only mode";
	} else {
		/* We created the data file and now write it full of zeros */

		ib::info() << "Data file " << name << " did not exist: new to"
			" be created";

		ib::info() << "Setting file " << name << " size to "
			<< ib::bytes_iec{SRV_UNDO_TABLESPACE_SIZE_IN_PAGES
					 << srv_page_size_shift};

		ib::info() << "Database physically writes the file full: "
			<< "wait...";

		if (!os_file_set_size(name, fh, os_offset_t
				      {SRV_UNDO_TABLESPACE_SIZE_IN_PAGES}
				      << srv_page_size_shift)) {
			ib::error() << "Unable to allocate " << name;
			err = DB_ERROR;
		}

		os_file_close(fh);
	}

	return(err);
}

/* Validate the number of undo opened undo tablespace and user given
undo tablespace
@return DB_SUCCESS if it is valid */
static dberr_t srv_validate_undo_tablespaces()
{
  /* If the user says that there are fewer than what we find we
  tolerate that discrepancy but not the inverse. Because there could
  be unused undo tablespaces for future use. */

  if (srv_undo_tablespaces > srv_undo_tablespaces_open)
  {
    ib::error() << "Expected to open innodb_undo_tablespaces="
		<< srv_undo_tablespaces
		<< " but was able to find only "
		<< srv_undo_tablespaces_open;

    return DB_ERROR;
  }
  else if (srv_undo_tablespaces_open > 0)
  {
    ib::info() << "Opened " << srv_undo_tablespaces_open
	       << " undo tablespaces";

    if (srv_undo_tablespaces == 0)
      ib::warn() << "innodb_undo_tablespaces=0 disables"
		 " dedicated undo log tablespaces";
  }
  return DB_SUCCESS;
}

/** @return the number of active undo tablespaces (except system tablespace) */
static uint32_t trx_rseg_get_n_undo_tablespaces()
{
  std::set<uint32_t> space_ids;
  mtr_t mtr;
  mtr.start();

  if (const buf_block_t *sys_header= trx_sysf_get(&mtr, false))
    for (ulint rseg_id= 0; rseg_id < TRX_SYS_N_RSEGS; rseg_id++)
      if (trx_sysf_rseg_get_page_no(sys_header, rseg_id) != FIL_NULL)
	if (uint32_t space= trx_sysf_rseg_get_space(sys_header, rseg_id))
	  space_ids.insert(space);
  mtr.commit();
  return static_cast<uint32_t>(space_ids.size());
}

/** Open an undo tablespace.
@param[in]	create	whether undo tablespaces are being created
@param[in]	name	tablespace file name
@param[in]	i	undo tablespace count
@return undo tablespace identifier
<<<<<<< HEAD
@retval 0 on failure */
static uint32_t srv_undo_tablespace_open(bool create, const char *name,
                                         uint32_t i)
=======
@retval 0               if file doesn't exist
@retval ULINT_UNDEFINED if page0 is corrupted */
static ulint srv_undo_tablespace_open(bool create, const char* name, ulint i)
>>>>>>> 6991b1c4
{
  bool success;
  uint32_t space_id= 0;
  uint32_t fsp_flags= 0;

  if (create)
  {
    space_id= srv_undo_space_id_start + i;
    switch (srv_checksum_algorithm) {
    case SRV_CHECKSUM_ALGORITHM_FULL_CRC32:
    case SRV_CHECKSUM_ALGORITHM_STRICT_FULL_CRC32:
      fsp_flags= FSP_FLAGS_FCRC32_MASK_MARKER | FSP_FLAGS_FCRC32_PAGE_SSIZE();
      break;
    default:
      fsp_flags= FSP_FLAGS_PAGE_SSIZE();
    }
  }

  pfs_os_file_t fh= os_file_create(innodb_data_file_key, name, OS_FILE_OPEN |
                                   OS_FILE_ON_ERROR_NO_EXIT |
                                   OS_FILE_ON_ERROR_SILENT,
                                   OS_FILE_AIO, OS_DATA_FILE,
                                   srv_read_only_mode, &success);

  if (!success)
    return 0;

  os_offset_t size= os_file_get_size(fh);
  ut_a(size != os_offset_t(-1));

  if (!create)
  {
    page_t *page= static_cast<byte*>(aligned_malloc(srv_page_size,
                                                    srv_page_size));
    if (os_file_read(IORequestRead, fh, page, 0, srv_page_size, nullptr) !=
        DB_SUCCESS)
    {
err_exit:
      ib::error() << "Unable to read first page of file " << name;
      aligned_free(page);
      return ULINT_UNDEFINED;
    }

    uint32_t id= mach_read_from_4(FIL_PAGE_SPACE_ID + page);
    if (id == 0 || id >= SRV_SPACE_ID_UPPER_BOUND ||
        memcmp_aligned<2>(FIL_PAGE_SPACE_ID + page,
                          FSP_HEADER_OFFSET + FSP_SPACE_ID + page, 4))
    {
      ib::error() << "Inconsistent tablespace ID in file " << name;
      goto err_exit;
    }

    space_id= id;
    fsp_flags= mach_read_from_4(FSP_HEADER_OFFSET + FSP_SPACE_FLAGS + page);

    if (buf_page_is_corrupted(false, page, fsp_flags))
    {
      sql_print_error("InnoDB: Checksum mismatch in the first page of file %s",
                      name);
      if (recv_sys.dblwr.restore_first_page(space_id, name, fh))
        goto err_exit;
    }

    aligned_free(page);
  }

  /* Load the tablespace into InnoDB's internal data structures. */

  /* We set the biggest space id to the undo tablespace
  because InnoDB hasn't opened any other tablespace apart
  from the system tablespace. */

  fil_set_max_space_id_if_bigger(space_id);

  mysql_mutex_lock(&fil_system.mutex);
  fil_space_t *space= fil_space_t::create(space_id, fsp_flags,
                                          FIL_TYPE_TABLESPACE, nullptr,
                                          FIL_ENCRYPTION_DEFAULT, true);
  ut_ad(space);
  fil_node_t *file= space->add(name, fh, 0, false, true);

  if (create)
  {
    space->set_sizes(SRV_UNDO_TABLESPACE_SIZE_IN_PAGES);
    space->size= file->size= uint32_t(size >> srv_page_size_shift);
  }
  else if (!file->read_page0())
  {
    os_file_close(file->handle);
    file->handle= OS_FILE_CLOSED;
    ut_a(fil_system.n_open > 0);
    fil_system.n_open--;
  }

  mysql_mutex_unlock(&fil_system.mutex);
  return space_id;
}

/** Check if undo tablespaces and redo log files exist before creating a
new system tablespace
@retval DB_SUCCESS  if all undo and redo logs are not found
@retval DB_ERROR    if any undo and redo logs are found */
static
dberr_t
srv_check_undo_redo_logs_exists()
{
	bool		ret;
	os_file_t	fh;
	char	name[OS_FILE_MAX_PATH];

	/* Check if any undo tablespaces exist */
	for (ulint i = 1; i <= srv_undo_tablespaces; ++i) {

		snprintf(name, sizeof name, "%s/undo%03zu", srv_undo_dir, i);

		fh = os_file_create_func(
			name,
			OS_FILE_OPEN_RETRY
			| OS_FILE_ON_ERROR_NO_EXIT
			| OS_FILE_ON_ERROR_SILENT,
			OS_FILE_NORMAL,
			OS_DATA_FILE,
			srv_read_only_mode,
			&ret);

		if (ret) {
			os_file_close_func(fh);
			ib::error()
				<< "undo tablespace '" << name << "' exists."
				" Creating system tablespace with existing undo"
				" tablespaces is not supported. Please delete"
				" all undo tablespaces before creating new"
				" system tablespace.";
			return(DB_ERROR);
		}
	}

	/* Check if redo log file exists */
	auto logfilename = get_log_file_path();

	fh = os_file_create_func(logfilename.c_str(),
				 OS_FILE_OPEN_RETRY | OS_FILE_ON_ERROR_NO_EXIT
				 | OS_FILE_ON_ERROR_SILENT,
				 OS_FILE_NORMAL, OS_LOG_FILE,
				 srv_read_only_mode, &ret);

	if (ret) {
		os_file_close_func(fh);
		ib::error() << "redo log file '" << logfilename
			    << "' exists. Creating system tablespace with"
			       " existing redo log file is not recommended."
			       " Please delete redo log file before"
			       " creating new system tablespace.";
		return DB_ERROR;
	}

	return(DB_SUCCESS);
}

static dberr_t srv_all_undo_tablespaces_open(bool create_new_db,
					     uint32_t n_undo)
{
  /* Open all the undo tablespaces that are currently in use. If we
  fail to open any of these it is a fatal error. The tablespace ids
  should be contiguous. It is a fatal error because they are required
  for recovery and are referenced by the UNDO logs (a.k.a RBS). */

  uint32_t prev_id= create_new_db ? srv_undo_space_id_start - 1 : 0;

  for (uint32_t i= 0; i < n_undo; ++i)
  {
    char name[OS_FILE_MAX_PATH];
<<<<<<< HEAD
    snprintf(name, sizeof name, "%s/undo%03u", srv_undo_dir, i + 1);
    uint32_t space_id= srv_undo_tablespace_open(create_new_db, name, i);
    if (!space_id)
    {
      if (!create_new_db)
	break;
      ib::error() << "Unable to open create tablespace '" << name << "'.";
=======
    snprintf(name, sizeof name, "%s/undo%03zu", srv_undo_dir, i + 1);
    ulint space_id= srv_undo_tablespace_open(create_new_db, name, i);
    switch (space_id) {
    case ULINT_UNDEFINED:
      return DB_CORRUPTION;
    case 0:
      if (!create_new_db)
        goto unused_undo;
      sql_print_error("InnoDB: Unable to open create tablespace '%s'", name);
>>>>>>> 6991b1c4
      return DB_ERROR;
    default:
      /* Should be no gaps in undo tablespace ids. */
      ut_a(!i || prev_id + 1 == space_id);
    }

    prev_id= space_id;

    /* Note the first undo tablespace id in case of
    no active undo tablespace. */
    if (0 == srv_undo_tablespaces_open++)
      srv_undo_space_id_start= space_id;
  }

  /* Open any extra unused undo tablespaces. These must be contiguous.
  We stop at the first failure. These are undo tablespaces that are
  not in use and therefore not required by recovery. We only check
  that there are no gaps. */
<<<<<<< HEAD

  for (uint32_t i= prev_id + 1; i < srv_undo_space_id_start + TRX_SYS_N_RSEGS;
       ++i)
  {
     char name[OS_FILE_MAX_PATH];
     snprintf(name, sizeof name, "%s/undo%03u", srv_undo_dir, i);
     if (!srv_undo_tablespace_open(create_new_db, name, i))
=======
unused_undo:
  for (ulint i= prev_id + 1; i < srv_undo_space_id_start + TRX_SYS_N_RSEGS;
       ++i)
  {
     char name[OS_FILE_MAX_PATH];
     snprintf(name, sizeof name, "%s/undo%03zu", srv_undo_dir, i);
     ulint space_id= srv_undo_tablespace_open(create_new_db, name, i);
     if (!space_id || space_id == ULINT_UNDEFINED)
>>>>>>> 6991b1c4
       break;
     ++srv_undo_tablespaces_open;
  }

  return srv_validate_undo_tablespaces();
}

/** Open the configured number of dedicated undo tablespaces.
@param[in]	create_new_db	whether the database is being initialized
@return DB_SUCCESS or error code */
dberr_t srv_undo_tablespaces_init(bool create_new_db)
{
  srv_undo_tablespaces_open= 0;

  ut_a(srv_undo_tablespaces <= TRX_SYS_N_RSEGS);
  ut_a(!create_new_db || srv_operation <= SRV_OPERATION_EXPORT_RESTORED);

  if (srv_undo_tablespaces == 1)
    srv_undo_tablespaces= 0;

  /* Create the undo spaces only if we are creating a new
  instance. We don't allow creating of new undo tablespaces
  in an existing instance (yet). */
  if (create_new_db)
  {
    srv_undo_space_id_start= 1;
    DBUG_EXECUTE_IF("innodb_undo_upgrade", srv_undo_space_id_start= 3;);

    for (ulint i= 0; i < srv_undo_tablespaces; ++i)
    {
      char name[OS_FILE_MAX_PATH];
      snprintf(name, sizeof name, "%s/undo%03zu", srv_undo_dir, i + 1);
      if (dberr_t err= srv_undo_tablespace_create(name))
      {
	ib::error() << "Could not create undo tablespace '" << name << "'.";
	return err;
      }
    }
  }

  /* Get the tablespace ids of all the undo segments excluding
  the system tablespace (0). If we are creating a new instance then
  we build the undo_tablespace_ids ourselves since they don't
  already exist. */
  srv_undo_tablespaces_active= srv_undo_tablespaces;

  uint32_t n_undo= (create_new_db || srv_operation == SRV_OPERATION_BACKUP ||
		    srv_operation == SRV_OPERATION_RESTORE_DELTA)
    ? srv_undo_tablespaces : TRX_SYS_N_RSEGS;

  if (dberr_t err= srv_all_undo_tablespaces_open(create_new_db, n_undo))
    return err;

  /* Initialize srv_undo_space_id_start=0 when there are no
  dedicated undo tablespaces. */
  if (srv_undo_tablespaces_open == 0)
    srv_undo_space_id_start= 0;

  if (create_new_db)
  {
    mtr_t mtr;
    for (uint32_t i= 0; i < srv_undo_tablespaces; ++i)
    {
      mtr.start();
      dberr_t err= fsp_header_init(fil_space_get(srv_undo_space_id_start + i),
                                   SRV_UNDO_TABLESPACE_SIZE_IN_PAGES, &mtr);
      mtr.commit();
      if (err)
        return err;
    }
  }

  return DB_SUCCESS;
}

/** Create the temporary file tablespace.
@param[in]	create_new_db	whether we are creating a new database
@return DB_SUCCESS or error code. */
static
dberr_t
srv_open_tmp_tablespace(bool create_new_db)
{
	ulint	sum_of_new_sizes;

	/* Will try to remove if there is existing file left-over by last
	unclean shutdown */
	srv_tmp_space.set_sanity_check_status(true);
	srv_tmp_space.delete_files();
	srv_tmp_space.set_ignore_read_only(true);

	bool	create_new_temp_space;

	srv_tmp_space.set_space_id(SRV_TMP_SPACE_ID);

	dberr_t	err = srv_tmp_space.check_file_spec(
		&create_new_temp_space, 12 * 1024 * 1024);

	if (err == DB_FAIL) {
		ib::error() << "The innodb_temporary"
			" data file must be writable!";
		err = DB_ERROR;
	} else if (err != DB_SUCCESS) {
		ib::error() << "Could not create the shared innodb_temporary.";
	} else if ((err = srv_tmp_space.open_or_create(
			    true, create_new_db, &sum_of_new_sizes))
		   != DB_SUCCESS) {
		ib::error() << "Unable to create the shared innodb_temporary";
	} else if (fil_system.temp_space->open(true)) {
		/* Initialize the header page */
		mtr_t mtr;
		mtr.start();
		mtr.set_log_mode(MTR_LOG_NO_REDO);
		err = fsp_header_init(fil_system.temp_space,
				      srv_tmp_space.get_sum_of_sizes(),
				      &mtr);
		mtr.commit();
		if (err == DB_SUCCESS) {
			err = trx_temp_rseg_create(&mtr);
		}
	} else {
		/* This file was just opened in the code above! */
		ib::error() << "The innodb_temporary"
			" data file cannot be re-opened"
			" after check_file_spec() succeeded!";
		err = DB_ERROR;
	}

	return(err);
}

/** Shutdown background threads, except the page cleaner. */
static void srv_shutdown_threads()
{
	ut_ad(!srv_undo_sources);
	srv_master_timer.reset();
	srv_shutdown_state = SRV_SHUTDOWN_EXIT_THREADS;

	if (purge_sys.enabled()) {
		srv_purge_shutdown();
	}

	if (srv_n_fil_crypt_threads) {
		fil_crypt_set_thread_cnt(0);
	}
}


/** Shut down background threads that can generate undo log. */
static void srv_shutdown_bg_undo_sources()
{
  srv_shutdown_state= SRV_SHUTDOWN_INITIATED;

  if (srv_undo_sources)
  {
    ut_ad(!srv_read_only_mode);
    fts_optimize_shutdown();
    dict_stats_shutdown();
    srv_undo_sources= false;
  }
}

#ifdef UNIV_DEBUG
# define srv_init_abort(_db_err)	\
	srv_init_abort_low(create_new_db, __FILE__, __LINE__, _db_err)
#else
# define srv_init_abort(_db_err)	\
	srv_init_abort_low(create_new_db, _db_err)
#endif /* UNIV_DEBUG */

/** Innobase start-up aborted. Perform cleanup actions.
@param[in]	create_new_db	TRUE if new db is  being created
@param[in]	file		File name
@param[in]	line		Line number
@param[in]	err		Reason for aborting InnoDB startup
@return DB_SUCCESS or error code. */
MY_ATTRIBUTE((warn_unused_result, nonnull))
static
dberr_t
srv_init_abort_low(
	bool		create_new_db,
#ifdef UNIV_DEBUG
	const char*	file,
	unsigned	line,
#endif /* UNIV_DEBUG */
	dberr_t		err)
{
	ut_ad(srv_is_being_started);

	if (create_new_db) {
		ib::error() << "Database creation was aborted"
#ifdef UNIV_DEBUG
			" at " << innobase_basename(file) << "[" << line << "]"
#endif /* UNIV_DEBUG */
			" with error " << err << ". You may need"
			" to delete the ibdata1 file before trying to start"
			" up again.";
	} else if (srv_operation == SRV_OPERATION_NORMAL) {
		ib::error() << "Plugin initialization aborted"
#ifdef UNIV_DEBUG
			" at " << innobase_basename(file) << "[" << line << "]"
#endif /* UNIV_DEBUG */
			" with error " << err;
	}

	srv_shutdown_bg_undo_sources();
	srv_shutdown_threads();
	return(err);
}

/** Prepare to delete the redo log file. Flush the dirty pages from all the
buffer pools.  Flush the redo log buffer to the redo log file.
@return lsn upto which data pages have been flushed. */
static lsn_t srv_prepare_to_delete_redo_log_file()
{
  DBUG_ENTER("srv_prepare_to_delete_redo_log_file");

  ut_ad(recv_sys.recovery_on);

  /* Clean the buffer pool. */
  buf_flush_sync();

  DBUG_EXECUTE_IF("innodb_log_abort_1", DBUG_RETURN(0););
  DBUG_PRINT("ib_log", ("After innodb_log_abort_1"));

  log_sys.latch.wr_lock(SRW_LOCK_CALL);
  const bool latest_format{log_sys.is_latest()};
  lsn_t flushed_lsn{log_sys.get_lsn()};

  if (latest_format && !(log_sys.file_size & 4095) &&
      flushed_lsn != log_sys.next_checkpoint_lsn +
      (log_sys.is_encrypted()
       ? SIZE_OF_FILE_CHECKPOINT + 8
       : SIZE_OF_FILE_CHECKPOINT))
  {
    fil_names_clear(flushed_lsn);
    flushed_lsn= log_sys.get_lsn();
  }

  {
    const char *msg;
    if (!latest_format)
    {
      msg= "Upgrading redo log: ";
same_size:
      ib::info() << msg << ib::bytes_iec(srv_log_file_size)
                 << "; LSN=" << flushed_lsn;
    }
    else if (srv_log_file_size == log_sys.file_size)
    {
      msg= srv_encrypt_log
        ? "Encrypting redo log: " : "Removing redo log encryption: ";
      goto same_size;
    }
    else
    {
      if (srv_encrypt_log == (my_bool)log_sys.is_encrypted())
        msg= srv_encrypt_log ? "Resizing encrypted" : "Resizing";
      else
        msg= srv_encrypt_log
          ? "Encrypting and resizing"
          : "Removing encryption and resizing";

      ib::info() << msg << " redo log from "
                 << ib::bytes_iec{log_sys.file_size} << " to "
                 << ib::bytes_iec{srv_log_file_size}
                 << "; LSN=" << flushed_lsn;
    }
  }

  log_sys.latch.wr_unlock();

  log_write_up_to(flushed_lsn, false);

  ut_ad(flushed_lsn == log_sys.get_lsn());
  ut_ad(!os_aio_pending_reads());
  ut_d(mysql_mutex_lock(&buf_pool.flush_list_mutex));
  ut_ad(!buf_pool.get_oldest_modification(0));
  ut_d(mysql_mutex_unlock(&buf_pool.flush_list_mutex));
  ut_d(os_aio_wait_until_no_pending_writes(false));

  DBUG_RETURN(flushed_lsn);
}

static tpool::task_group rollback_all_recovered_group(1);
static tpool::task rollback_all_recovered_task(trx_rollback_all_recovered,
					       nullptr,
					       &rollback_all_recovered_group);

/** Start InnoDB.
@param[in]	create_new_db	whether to create a new database
@return DB_SUCCESS or error code */
dberr_t srv_start(bool create_new_db)
{
	dberr_t		err		= DB_SUCCESS;
	mtr_t		mtr;

	ut_ad(srv_operation <= SRV_OPERATION_RESTORE_EXPORT
	      || srv_operation == SRV_OPERATION_RESTORE
	      || srv_operation == SRV_OPERATION_RESTORE_EXPORT);

	if (srv_force_recovery) {
		ib::info() << "!!! innodb_force_recovery is set to "
			<< srv_force_recovery << " !!!";
	}

	if (srv_force_recovery == SRV_FORCE_NO_LOG_REDO) {
		srv_read_only_mode = true;
	}

	high_level_read_only = srv_read_only_mode
		|| srv_force_recovery >= SRV_FORCE_NO_UNDO_LOG_SCAN
		|| srv_sys_space.created_new_raw();

	srv_started_redo = false;

	compile_time_assert(sizeof(ulint) == sizeof(void*));

#ifdef UNIV_DEBUG
	ib::info() << "!!!!!!!! UNIV_DEBUG switched on !!!!!!!!!";
#endif

#ifdef UNIV_IBUF_DEBUG
	ib::info() << "!!!!!!!! UNIV_IBUF_DEBUG switched on !!!!!!!!!";
#endif

	ib::info() << "Compressed tables use zlib " ZLIB_VERSION
#ifdef UNIV_ZIP_DEBUG
	      " with validation"
#endif /* UNIV_ZIP_DEBUG */
	      ;
#ifdef UNIV_ZIP_COPY
	ib::info() << "and extra copying";
#endif /* UNIV_ZIP_COPY */

	/* Since InnoDB does not currently clean up all its internal data
	structures in MySQL Embedded Server Library server_end(), we
	print an error message if someone tries to start up InnoDB a
	second time during the process lifetime. */

	if (srv_start_has_been_called) {
		ib::error() << "Startup called second time"
			" during the process lifetime."
			" In the MariaDB Embedded Server Library"
			" you cannot call server_init() more than"
			" once during the process lifetime.";
	}

	srv_start_has_been_called = true;

	srv_is_being_started = true;

	/* Register performance schema stages before any real work has been
	started which may need to be instrumented. */
	mysql_stage_register("innodb", srv_stages,
			     static_cast<int>(UT_ARR_SIZE(srv_stages)));

	srv_max_n_threads =
		1 /* dict_stats_thread */
		+ 1 /* fts_optimize_thread */
		+ 128 /* safety margin */
		+ max_connections;

	srv_boot();

	ib::info() << my_crc32c_implementation();

	if (!srv_read_only_mode) {
		mysql_mutex_init(srv_monitor_file_mutex_key,
				 &srv_monitor_file_mutex, nullptr);
		mysql_mutex_init(srv_misc_tmpfile_mutex_key,
				 &srv_misc_tmpfile_mutex, nullptr);
	}

	if (!srv_read_only_mode) {
		if (srv_innodb_status) {

			srv_monitor_file_name = static_cast<char*>(
				ut_malloc_nokey(
					strlen(fil_path_to_mysql_datadir)
					+ 20 + sizeof "/innodb_status."));

			sprintf(srv_monitor_file_name,
				"%s/innodb_status." ULINTPF,
				fil_path_to_mysql_datadir,
				static_cast<ulint>
				(IF_WIN(GetCurrentProcessId(), getpid())));

			srv_monitor_file = my_fopen(srv_monitor_file_name,
						    O_RDWR|O_TRUNC|O_CREAT,
						    MYF(MY_WME));

			if (!srv_monitor_file) {
				ib::error() << "Unable to create "
					<< srv_monitor_file_name << ": "
					<< strerror(errno);
				if (err == DB_SUCCESS) {
					err = DB_ERROR;
				}
			}
		} else {

			srv_monitor_file_name = NULL;
			srv_monitor_file = os_file_create_tmpfile();

			if (!srv_monitor_file && err == DB_SUCCESS) {
				err = DB_ERROR;
			}
		}

		srv_misc_tmpfile = os_file_create_tmpfile();

		if (!srv_misc_tmpfile && err == DB_SUCCESS) {
			err = DB_ERROR;
		}
	}

	if (err != DB_SUCCESS) {
		return(srv_init_abort(err));
	}

	if (srv_read_only_mode) {
		ib::info() << "Disabling background log and ibuf IO write"
			<< " threads.";
	}

	if (os_aio_init()) {
		ib::error() << "Cannot initialize AIO sub-system";

		return(srv_init_abort(DB_ERROR));
	}

#ifdef LINUX_NATIVE_AIO
	if (srv_use_native_aio) {
		ib::info() << "Using Linux native AIO";
	}
#endif
#ifdef HAVE_URING
	if (srv_use_native_aio) {
		ib::info() << "Using liburing";
	}
#endif

	fil_system.create(srv_file_per_table ? 50000 : 5000);

	ib::info() << "Initializing buffer pool, total size = "
		<< ib::bytes_iec{srv_buf_pool_size}
		<< ", chunk size = " << ib::bytes_iec{srv_buf_pool_chunk_unit};

	if (buf_pool.create()) {
		ib::error() << "Cannot allocate memory for the buffer pool";

		return(srv_init_abort(DB_ERROR));
	}

	ib::info() << "Completed initialization of buffer pool";

#ifdef UNIV_DEBUG
	/* We have observed deadlocks with a 5MB buffer pool but
	the actual lower limit could very well be a little higher. */

	if (srv_buf_pool_size <= 5 * 1024 * 1024) {

		ib::info() << "Small buffer pool size ("
			<< ib::bytes_iec{srv_buf_pool_size}
			<< "), the flst_validate() debug function can cause a"
			<< " deadlock if the buffer pool fills up.";
	}
#endif /* UNIV_DEBUG */

	if (!log_sys.create()) {
		return srv_init_abort(DB_ERROR);
	}

	recv_sys.create();
	lock_sys.create(srv_lock_table_size);

	srv_startup_is_before_trx_rollback_phase = true;

	if (!srv_read_only_mode) {
		buf_flush_page_cleaner_init();
		ut_ad(buf_page_cleaner_is_active);
	}

	/* Check if undo tablespaces and redo log files exist before creating
	a new system tablespace */
	if (create_new_db) {
		err = srv_check_undo_redo_logs_exists();
		if (err != DB_SUCCESS) {
			return(srv_init_abort(DB_ERROR));
		}
		recv_sys.debug_free();
	}

	/* Open or create the data files. */
	ulint	sum_of_new_sizes;

	err = srv_sys_space.open_or_create(
		false, create_new_db, &sum_of_new_sizes);

	switch (err) {
	case DB_SUCCESS:
		break;
	case DB_CANNOT_OPEN_FILE:
		ib::error()
			<< "Could not open or create the system tablespace. If"
			" you tried to add new data files to the system"
			" tablespace, and it failed here, you should now"
			" edit innodb_data_file_path in my.cnf back to what"
			" it was, and remove the new ibdata files InnoDB"
			" created in this failed attempt. InnoDB only wrote"
			" those files full of zeros, but did not yet use"
			" them in any way. But be careful: do not remove"
			" old data files which contain your precious data!";
		/* fall through */
	default:
		/* Other errors might come from Datafile::validate_first_page() */
		return(srv_init_abort(err));
	}

	if (innodb_encrypt_temporary_tables && !log_crypt_init()) {
		return srv_init_abort(DB_ERROR);
	}

	if (create_new_db) {
		lsn_t flushed_lsn = log_sys.init_lsn();

		err = create_log_file(true, flushed_lsn);

		if (err != DB_SUCCESS) {
			for (const Datafile &file: srv_sys_space) {
				os_file_delete(innodb_data_file_key,
					       file.filepath());
			}
			return srv_init_abort(err);
		}
	}

	/* Open log file and data files in the systemtablespace: we keep
	them open until database shutdown */
	ut_d(fil_system.sys_space->recv_size = srv_sys_space_size_debug);

	err = fil_system.sys_space->open(create_new_db)
		? srv_undo_tablespaces_init(create_new_db)
		: DB_ERROR;

	/* If the force recovery is set very high then we carry on regardless
	of all errors. Basically this is fingers crossed mode. */

	if (err != DB_SUCCESS
	    && srv_force_recovery < SRV_FORCE_NO_UNDO_LOG_SCAN) {

		return(srv_init_abort(err));
	}

	/* Initialize objects used by dict stats gathering thread, which
	can also be used by recovery if it tries to drop some table */
	if (!srv_read_only_mode) {
		dict_stats_init();
	}

	trx_sys.create();

	if (create_new_db) {
		ut_ad(!srv_read_only_mode);

		mtr_start(&mtr);
		ut_ad(fil_system.sys_space->id == 0);
		compile_time_assert(TRX_SYS_SPACE == 0);
		compile_time_assert(IBUF_SPACE_ID == 0);
		ut_a(fsp_header_init(fil_system.sys_space,
				     uint32_t(sum_of_new_sizes), &mtr)
		     == DB_SUCCESS);

		ulint ibuf_root = btr_create(
			DICT_CLUSTERED | DICT_IBUF, fil_system.sys_space,
			DICT_IBUF_ID_MIN, nullptr, &mtr, &err);

		mtr_commit(&mtr);

		if (ibuf_root == FIL_NULL) {
			return srv_init_abort(err);
		}

		ut_ad(ibuf_root == IBUF_TREE_ROOT_PAGE_NO);

		/* To maintain backward compatibility we create only
		the first rollback segment before the double write buffer.
		All the remaining rollback segments will be created later,
		after the double write buffer has been created. */
		err = trx_sys_create_sys_pages(&mtr);

		if (err != DB_SUCCESS) {
			return(srv_init_abort(err));
		}

		err = dict_create();

		if (err != DB_SUCCESS) {
			return(srv_init_abort(err));
		}

		buf_flush_sync();

		ut_ad(!srv_log_file_created);
		ut_d(srv_log_file_created= true);

		if (log_sys.resize_rename()) {
			return(srv_init_abort(DB_ERROR));
		}
	} else {
		/* Suppress warnings in fil_space_t::create() for files
		that are being read before dict_boot() has recovered
		DICT_HDR_MAX_SPACE_ID. */
		fil_system.space_id_reuse_warned = true;

		/* We always try to do a recovery, even if the database had
		been shut down normally: this is the normal startup path */

		err = recv_recovery_from_checkpoint_start();
		recv_sys.close_files();

		recv_sys.dblwr.pages.clear();

		if (err != DB_SUCCESS) {
			return(srv_init_abort(err));
		}

		switch (srv_operation) {
                case SRV_OPERATION_NORMAL:
		case SRV_OPERATION_EXPORT_RESTORED:
		case SRV_OPERATION_RESTORE_EXPORT:
			/* Initialize the change buffer. */
			err = dict_boot();
			if (err != DB_SUCCESS) {
				return(srv_init_abort(err));
			}
			/* fall through */
		case SRV_OPERATION_RESTORE:
			/* This must precede recv_sys.apply(true). */
			srv_undo_tablespaces_active
				= trx_rseg_get_n_undo_tablespaces();
			err = srv_validate_undo_tablespaces();
			if (err != DB_SUCCESS) {
				return srv_init_abort(err);
			}
			if (srv_operation != SRV_OPERATION_RESTORE) {
				dict_sys.load_sys_tables();
			}
			err = trx_lists_init_at_db_start();
			if (err != DB_SUCCESS) {
				return srv_init_abort(err);
			}
			break;
		case SRV_OPERATION_RESTORE_DELTA:
		case SRV_OPERATION_BACKUP:
		case SRV_OPERATION_BACKUP_NO_DEFER:
			ut_ad("wrong mariabackup mode" == 0);
		}

		if (srv_force_recovery < SRV_FORCE_NO_LOG_REDO) {
			/* Apply the hashed log records to the
			respective file pages, for the last batch of
			recv_group_scan_log_recs().
			Since it may generate huge batch of threadpool tasks,
			for read io task group, scale down thread creation rate
			by temporarily restricting tpool concurrency.
			*/
			srv_thread_pool->set_concurrency(srv_n_read_io_threads);

			mysql_mutex_lock(&recv_sys.mutex);
			recv_sys.apply(true);
			mysql_mutex_unlock(&recv_sys.mutex);

			srv_thread_pool->set_concurrency();

			if (recv_sys.is_corrupt_log()
			    || recv_sys.is_corrupt_fs()) {
				return(srv_init_abort(DB_CORRUPTION));
			}

			DBUG_PRINT("ib_log", ("apply completed"));

			if (recv_needed_recovery) {
				trx_sys_print_mysql_binlog_offset();
			}
		}

		fil_system.space_id_reuse_warned = false;

		if (!srv_read_only_mode) {
			const uint32_t flags = FSP_FLAGS_PAGE_SSIZE();
			for (uint32_t id = 0; id <= srv_undo_tablespaces;
			     id++) {
				if (fil_space_t* space = fil_space_get(id)) {
					fsp_flags_try_adjust(space, flags);
				}
			}

			if (sum_of_new_sizes > 0) {
				/* New data file(s) were added */
				mtr.start();
				mtr.x_lock_space(fil_system.sys_space);
				buf_block_t* block = buf_page_get(
					page_id_t(0, 0), 0,
					RW_SX_LATCH, &mtr);
				/* The first page of the system tablespace
				should already have been successfully
				accessed earlier during startup. */
				ut_a(block);
				ulint size = mach_read_from_4(
					FSP_HEADER_OFFSET + FSP_SIZE
					+ block->page.frame);
				ut_ad(size == fil_system.sys_space
				      ->size_in_header);
				size += sum_of_new_sizes;
				mtr.write<4>(*block,
					     FSP_HEADER_OFFSET + FSP_SIZE
					     + block->page.frame, size);
				fil_system.sys_space->size_in_header
					= uint32_t(size);
				mtr.commit();
				log_write_up_to(mtr.commit_lsn(), true);
			}
		}

#ifdef UNIV_DEBUG
		{
			mtr.start();
			buf_block_t* block = buf_page_get(page_id_t(0, 0), 0,
							  RW_S_LATCH, &mtr);
			ut_ad(mach_read_from_4(FSP_SIZE + FSP_HEADER_OFFSET
					       + block->page.frame)
			      == fil_system.sys_space->size_in_header);
			mtr.commit();
		}
#endif
		const ulint	tablespace_size_in_header
			= fil_system.sys_space->size_in_header;
		const ulint	sum_of_data_file_sizes
			= srv_sys_space.get_sum_of_sizes();
		/* Compare the system tablespace file size to what is
		stored in FSP_SIZE. In srv_sys_space.open_or_create()
		we already checked that the file sizes match the
		innodb_data_file_path specification. */
		if (srv_read_only_mode
		    || sum_of_data_file_sizes == tablespace_size_in_header) {
			/* Do not complain about the size. */
		} else if (!srv_sys_space.can_auto_extend_last_file()
			   || sum_of_data_file_sizes
			   < tablespace_size_in_header) {
			ib::error() << "Tablespace size stored in header is "
				<< tablespace_size_in_header
				<< " pages, but the sum of data file sizes is "
				<< sum_of_data_file_sizes << " pages";

			if (srv_force_recovery == 0
			    && sum_of_data_file_sizes
			    < tablespace_size_in_header) {
				ib::error() <<
					"Cannot start InnoDB. The tail of"
					" the system tablespace is"
					" missing. Have you edited"
					" innodb_data_file_path in my.cnf"
					" in an inappropriate way, removing"
					" data files from there?"
					" You can set innodb_force_recovery=1"
					" in my.cnf to force"
					" a startup if you are trying to"
					" recover a badly corrupt database.";

				return(srv_init_abort(DB_ERROR));
			}
		}

		if (srv_operation > SRV_OPERATION_EXPORT_RESTORED) {
			ut_ad(srv_operation == SRV_OPERATION_RESTORE_EXPORT
			      || srv_operation == SRV_OPERATION_RESTORE);
			return(err);
		}

		/* Upgrade or resize or rebuild the redo logs before
		generating any dirty pages, so that the old redo log
		file will not be written to. */

		if (srv_force_recovery == SRV_FORCE_NO_LOG_REDO) {
			/* Completely ignore the redo log. */
		} else if (srv_read_only_mode) {
			/* Leave the redo log alone. */
		} else if (log_sys.file_size == srv_log_file_size
			   && log_sys.format
			   == (srv_encrypt_log
			       ? log_t::FORMAT_ENC_10_8
			       : log_t::FORMAT_10_8)) {
			/* No need to add or remove encryption,
			upgrade, or resize. */
			delete_log_files();
		} else {
			/* Prepare to delete the old redo log file */
			const lsn_t lsn{srv_prepare_to_delete_redo_log_file()};

			DBUG_EXECUTE_IF("innodb_log_abort_1",
					return(srv_init_abort(DB_ERROR)););
			/* Prohibit redo log writes from any other
			threads until creating a log checkpoint at the
			end of create_log_file(). */
			ut_d(recv_no_log_write = true);
			ut_ad(!os_aio_pending_reads());
			ut_d(mysql_mutex_lock(&buf_pool.flush_list_mutex));
			ut_ad(!buf_pool.get_oldest_modification(0));
			ut_d(mysql_mutex_unlock(&buf_pool.flush_list_mutex));
			/* os_aio_pending_writes() may hold here if
			some write_io_callback() did not release the
			slot yet. However, the page write itself must
			have completed, because the buf_pool.flush_list
			is empty. In debug builds, we wait for this to
			happen, hoping to get a hung process if this
			assumption does not hold. */
			ut_d(os_aio_wait_until_no_pending_writes(false));

			/* Close the redo log file, so that we can replace it */
			log_sys.close_file();

			DBUG_EXECUTE_IF("innodb_log_abort_5",
					return(srv_init_abort(DB_ERROR)););
			DBUG_PRINT("ib_log", ("After innodb_log_abort_5"));

			err = create_log_file(false, lsn);

			if (err == DB_SUCCESS && log_sys.resize_rename()) {
				err = DB_ERROR;
			}

			if (err != DB_SUCCESS) {
				return(srv_init_abort(err));
			}
		}

		recv_sys.debug_free();
	}

	ut_ad(err == DB_SUCCESS);
	ut_a(sum_of_new_sizes != ULINT_UNDEFINED);

	/* Create the doublewrite buffer to a new tablespace */
	if (!srv_read_only_mode && srv_force_recovery < SRV_FORCE_NO_TRX_UNDO
	    && !buf_dblwr.create()) {
		return(srv_init_abort(DB_ERROR));
	}

	/* Here the double write buffer has already been created and so
	any new rollback segments will be allocated after the double
	write buffer. The default segment should already exist.
	We create the new segments only if it's a new database or
	the database was shutdown cleanly. */

	/* Note: When creating the extra rollback segments during an upgrade
	we violate the latching order, even if the change buffer is empty.
	It cannot create a deadlock because we are still
	running in single threaded mode essentially. Only the IO threads
	should be running at this stage. */

	if (!trx_sys_create_rsegs()) {
		return(srv_init_abort(DB_ERROR));
	}

	if (!create_new_db) {
		ut_ad(high_level_read_only
		      || srv_force_recovery < SRV_FORCE_NO_UNDO_LOG_SCAN);

		/* Validate a few system page types that were left
		uninitialized before MySQL or MariaDB 5.5. */
		if (!high_level_read_only
		    && !fil_system.sys_space->full_crc32()) {
			buf_block_t*	block;
			mtr.start();
			/* Bitmap page types will be reset in
			buf_dblwr_check_block() without redo logging. */
			block = buf_page_get(
				page_id_t(IBUF_SPACE_ID,
					  FSP_IBUF_HEADER_PAGE_NO),
				0, RW_X_LATCH, &mtr);
			if (UNIV_UNLIKELY(!block)) {
			corrupted_old_page:
				mtr.commit();
				return srv_init_abort(DB_CORRUPTION);
			}
			fil_block_check_type(*block, FIL_PAGE_TYPE_SYS, &mtr);
			/* Already MySQL 3.23.53 initialized
			FSP_IBUF_TREE_ROOT_PAGE_NO to
			FIL_PAGE_INDEX. No need to reset that one. */
			block = buf_page_get(
				page_id_t(TRX_SYS_SPACE, TRX_SYS_PAGE_NO),
				0, RW_X_LATCH, &mtr);
			if (UNIV_UNLIKELY(!block)) {
				goto corrupted_old_page;
			}
			fil_block_check_type(*block, FIL_PAGE_TYPE_TRX_SYS,
					     &mtr);
			block = buf_page_get(
				page_id_t(TRX_SYS_SPACE,
					  FSP_FIRST_RSEG_PAGE_NO),
				0, RW_X_LATCH, &mtr);
			if (UNIV_UNLIKELY(!block)) {
				goto corrupted_old_page;
			}
			fil_block_check_type(*block, FIL_PAGE_TYPE_SYS, &mtr);
			block = buf_page_get(
				page_id_t(TRX_SYS_SPACE, FSP_DICT_HDR_PAGE_NO),
				0, RW_X_LATCH, &mtr);
			if (UNIV_UNLIKELY(!block)) {
				goto corrupted_old_page;
			}
			fil_block_check_type(*block, FIL_PAGE_TYPE_SYS, &mtr);
			mtr.commit();
		}

		/* Roll back any recovered data dictionary
		transactions, so that the data dictionary tables will
		be free of any locks.  The data dictionary latch
		should guarantee that there is at most one data
		dictionary transaction active at a time. */
		if (!high_level_read_only
		    && srv_force_recovery <= SRV_FORCE_NO_TRX_UNDO) {
			/* If the following call is ever removed, the
			first-time ha_innobase::open() must hold (or
			acquire and release) a table lock that
			conflicts with trx_resurrect_table_locks(), to
			ensure that any recovered incomplete ALTER
			TABLE will have been rolled back. Otherwise,
			dict_table_t::instant could be cleared by
			rollback invoking
			dict_index_t::clear_instant_alter() while open
			table handles exist in client connections. */
			trx_rollback_recovered(false);
		}

		if (srv_force_recovery < SRV_FORCE_NO_UNDO_LOG_SCAN) {
			/* The following call is necessary for the insert
			buffer to work with multiple tablespaces. We must
			know the mapping between space id's and .ibd file
			names.

			In a crash recovery, we check that the info in data
			dictionary is consistent with what we already know
			about space id's from the calls to fil_ibd_load().

			In a normal startup, we create the space objects for
			every table in the InnoDB data dictionary that has
			an .ibd file.

			We also determine the maximum tablespace id used. */
			dict_check_tablespaces_and_store_max_id();
		}

		if (srv_force_recovery < SRV_FORCE_NO_TRX_UNDO
		    && !srv_read_only_mode) {
			/* Drop partially created indexes. */
			row_merge_drop_temp_indexes();
			/* Rollback incomplete non-DDL transactions */
			trx_rollback_is_active = true;
			srv_thread_pool->submit_task(&rollback_all_recovered_task);
		}
	}

	srv_startup_is_before_trx_rollback_phase = false;

	if (!srv_read_only_mode) {
		DBUG_EXECUTE_IF("innodb_skip_monitors", goto skip_monitors;);
		/* Create the task which warns of long semaphore waits */
		srv_start_periodic_timer(srv_monitor_timer, srv_monitor_task,
					 SRV_MONITOR_INTERVAL);

#ifndef DBUG_OFF
skip_monitors:
#endif
		ut_ad(srv_force_recovery >= SRV_FORCE_NO_UNDO_LOG_SCAN
		      || !purge_sys.enabled());

		if (srv_force_recovery < SRV_FORCE_NO_BACKGROUND) {
			srv_undo_sources = true;
			/* Create the dict stats gathering task */
			dict_stats_start();
			/* Create the thread that will optimize the
			FULLTEXT search index subsystem. */
			fts_optimize_init();
		}
	}

	err = dict_sys.create_or_check_sys_tables();
	switch (err) {
	case DB_SUCCESS:
		break;
	case DB_READ_ONLY:
		if (srv_force_recovery >= SRV_FORCE_NO_TRX_UNDO) {
			break;
		}
		ib::error() << "Cannot create system tables in read-only mode";
		/* fall through */
	default:
		return(srv_init_abort(err));
	}

	if (!srv_read_only_mode
	    && srv_operation <= SRV_OPERATION_EXPORT_RESTORED) {
		/* Initialize the innodb_temporary tablespace and keep
		it open until shutdown. */
		err = srv_open_tmp_tablespace(create_new_db);

		if (err != DB_SUCCESS) {
			return(srv_init_abort(err));
		}

		if (srv_force_recovery < SRV_FORCE_NO_BACKGROUND) {
			srv_start_periodic_timer(srv_master_timer, srv_master_callback, 1000);
		}
	}

	srv_is_being_started = false;

	if (srv_print_verbose_log) {
		sql_print_information("InnoDB: "
				      "log sequence number " LSN_PF
#ifdef HAVE_PMEM
				      "%s"
#endif
				      "; transaction id " TRX_ID_FMT,
				      recv_sys.lsn,
#ifdef HAVE_PMEM
				      log_sys.is_pmem()
				      ? " (memory-mapped)" : "",
#endif
				      trx_sys.get_max_trx_id());
	}

	if (srv_force_recovery == 0) {
		/* In the change buffer we may have even bigger tablespace
		id's, because we may have dropped those tablespaces, but
		the buffered records have not been cleaned yet. */
		ibuf_update_max_tablespace_id();
	}

	if (!srv_read_only_mode) {
		if (create_new_db) {
			srv_buffer_pool_load_at_startup = FALSE;
		}

#ifdef WITH_WSREP
		/*
		  Create the dump/load thread only when not running with
		  --wsrep-recover.
		*/
		if (!get_wsrep_recovery()) {
#endif /* WITH_WSREP */

		/* Start buffer pool dump/load task */
		buf_load_at_startup();

#ifdef WITH_WSREP
		} else {
			ib::warn() <<
				"Skipping buffer pool dump/restore during "
				"wsrep recovery.";
		}
#endif /* WITH_WSREP */

		/* Create thread(s) that handles key rotation. This is
		needed already here as log_preflush_pool_modified_pages
		will flush dirty pages and that might need e.g.
		fil_crypt_threads_cond. */
		fil_crypt_threads_init();

		/* Initialize online defragmentation. */
		btr_defragment_init();

		srv_started_redo = true;
	}

	return(DB_SUCCESS);
}

/**
  Shutdown purge to make sure that there is no possibility that we call any
  plugin code (e.g., audit) inside virtual column computation.
*/
void innodb_preshutdown()
{
  static bool first_time= true;
  if (!first_time)
    return;
  first_time= false;

  if (srv_read_only_mode)
    return;
  if (!srv_fast_shutdown && srv_operation <= SRV_OPERATION_EXPORT_RESTORED)
  {
    /* Because a slow shutdown must empty the change buffer, we had
    better prevent any further changes from being buffered. */
    innodb_change_buffering= 0;

    if (trx_sys.is_initialised())
      while (trx_sys.any_active_transactions())
        std::this_thread::sleep_for(std::chrono::milliseconds(1));
  }
  srv_shutdown_bg_undo_sources();
  srv_purge_shutdown();

  if (srv_n_fil_crypt_threads)
    fil_crypt_set_thread_cnt(0);
}


/** Shut down InnoDB. */
void innodb_shutdown()
{
	innodb_preshutdown();
	ut_ad(!srv_undo_sources);
	switch (srv_operation) {
	case SRV_OPERATION_BACKUP:
	case SRV_OPERATION_RESTORE_DELTA:
	case SRV_OPERATION_BACKUP_NO_DEFER:
		break;
	case SRV_OPERATION_RESTORE:
	case SRV_OPERATION_RESTORE_EXPORT:
		mysql_mutex_lock(&buf_pool.flush_list_mutex);
		srv_shutdown_state = SRV_SHUTDOWN_CLEANUP;
		while (buf_page_cleaner_is_active) {
			pthread_cond_signal(&buf_pool.do_flush_list);
			my_cond_wait(&buf_pool.done_flush_list,
				     &buf_pool.flush_list_mutex.m_mutex);
		}
		mysql_mutex_unlock(&buf_pool.flush_list_mutex);
		break;
	case SRV_OPERATION_NORMAL:
	case SRV_OPERATION_EXPORT_RESTORED:
		/* Shut down the persistent files. */
		logs_empty_and_mark_files_at_shutdown();
	}

	os_aio_free();
	fil_space_t::close_all();
	/* Exit any remaining threads. */
	ut_ad(!buf_page_cleaner_is_active);
	srv_shutdown_threads();

	if (srv_monitor_file) {
		my_fclose(srv_monitor_file, MYF(MY_WME));
		srv_monitor_file = 0;
		if (srv_monitor_file_name) {
			unlink(srv_monitor_file_name);
			ut_free(srv_monitor_file_name);
		}
	}

	if (srv_misc_tmpfile) {
		my_fclose(srv_misc_tmpfile, MYF(MY_WME));
		srv_misc_tmpfile = 0;
	}

	ut_ad(dict_sys.is_initialised() || !srv_was_started);
	ut_ad(trx_sys.is_initialised() || !srv_was_started);
	ut_ad(buf_dblwr.is_created() || !srv_was_started
	      || srv_read_only_mode
	      || srv_force_recovery >= SRV_FORCE_NO_TRX_UNDO);
	ut_ad(lock_sys.is_initialised() || !srv_was_started);
	ut_ad(log_sys.is_initialised() || !srv_was_started);
	ut_ad(ibuf.index || !innodb_change_buffering || !srv_was_started
	      || srv_force_recovery >= SRV_FORCE_NO_DDL_UNDO);

	dict_stats_deinit();

	if (srv_started_redo) {
		ut_ad(!srv_read_only_mode);
		/* srv_shutdown_bg_undo_sources() already invoked
		fts_optimize_shutdown(); dict_stats_shutdown(); */

		fil_crypt_threads_cleanup();
		btr_defragment_shutdown();
	}

	/* This must be disabled before closing the buffer pool
	and closing the data dictionary.  */

#ifdef BTR_CUR_HASH_ADAPT
	if (dict_sys.is_initialised()) {
		btr_search_disable();
	}
#endif /* BTR_CUR_HASH_ADAPT */
	ibuf_close();
	log_sys.close();
	purge_sys.close();
	trx_sys.close();
	buf_dblwr.close();
	lock_sys.close();
	trx_pool_close();

	if (!srv_read_only_mode) {
		mysql_mutex_destroy(&srv_monitor_file_mutex);
		mysql_mutex_destroy(&srv_misc_tmpfile_mutex);
	}

	dict_sys.close();
	btr_search_sys_free();
	srv_free();
	fil_system.close();
	pars_lexer_close();
	recv_sys.close();

	ut_ad(buf_pool.is_initialised() || !srv_was_started);
	buf_pool.close();

	srv_sys_space.shutdown();
	if (srv_tmp_space.get_sanity_check_status()) {
		if (fil_system.temp_space) {
			fil_system.temp_space->close();
		}
		srv_tmp_space.delete_files();
	}
	srv_tmp_space.shutdown();

	if (srv_stats.pages_page_compression_error)
		ib::warn() << "Page compression errors: "
			   << srv_stats.pages_page_compression_error;

	if (srv_was_started && srv_print_verbose_log) {
		ib::info() << "Shutdown completed; log sequence number "
			   << srv_shutdown_lsn
			   << "; transaction id " << trx_sys.get_max_trx_id();
	}
	srv_thread_pool_end();
	srv_started_redo = false;
	srv_was_started = false;
	srv_start_has_been_called = false;
}

/** Get the meta-data filename from the table name for a
single-table tablespace.
@param[in]	table		table object
@param[out]	filename	filename
@param[in]	max_len		filename max length */
void
srv_get_meta_data_filename(
	dict_table_t*	table,
	char*		filename,
	ulint		max_len)
{
	ulint		len;
	char*		path;

	/* Make sure the data_dir_path is set. */
	dict_get_and_save_data_dir_path(table);

	const char* data_dir_path = DICT_TF_HAS_DATA_DIR(table->flags)
		? table->data_dir_path : nullptr;
	ut_ad(!DICT_TF_HAS_DATA_DIR(table->flags) || data_dir_path);

	path = fil_make_filepath(data_dir_path, table->name, CFG,
				 data_dir_path != nullptr);
	ut_a(path);
	len = strlen(path);
	ut_a(max_len >= len);

	strcpy(filename, path);

	ut_free(path);
}<|MERGE_RESOLUTION|>--- conflicted
+++ resolved
@@ -380,15 +380,10 @@
 @param[in]	name	tablespace file name
 @param[in]	i	undo tablespace count
 @return undo tablespace identifier
-<<<<<<< HEAD
-@retval 0 on failure */
-static uint32_t srv_undo_tablespace_open(bool create, const char *name,
+@retval 0   if file doesn't exist
+@retval ~0U if page0 is corrupted */
+static uint32_t srv_undo_tablespace_open(bool create, const char* name,
                                          uint32_t i)
-=======
-@retval 0               if file doesn't exist
-@retval ULINT_UNDEFINED if page0 is corrupted */
-static ulint srv_undo_tablespace_open(bool create, const char* name, ulint i)
->>>>>>> 6991b1c4
 {
   bool success;
   uint32_t space_id= 0;
@@ -429,7 +424,7 @@
 err_exit:
       ib::error() << "Unable to read first page of file " << name;
       aligned_free(page);
-      return ULINT_UNDEFINED;
+      return ~0U;
     }
 
     uint32_t id= mach_read_from_4(FIL_PAGE_SPACE_ID + page);
@@ -561,25 +556,15 @@
   for (uint32_t i= 0; i < n_undo; ++i)
   {
     char name[OS_FILE_MAX_PATH];
-<<<<<<< HEAD
     snprintf(name, sizeof name, "%s/undo%03u", srv_undo_dir, i + 1);
     uint32_t space_id= srv_undo_tablespace_open(create_new_db, name, i);
-    if (!space_id)
-    {
-      if (!create_new_db)
-	break;
-      ib::error() << "Unable to open create tablespace '" << name << "'.";
-=======
-    snprintf(name, sizeof name, "%s/undo%03zu", srv_undo_dir, i + 1);
-    ulint space_id= srv_undo_tablespace_open(create_new_db, name, i);
     switch (space_id) {
-    case ULINT_UNDEFINED:
+    case ~0U:
       return DB_CORRUPTION;
     case 0:
       if (!create_new_db)
         goto unused_undo;
-      sql_print_error("InnoDB: Unable to open create tablespace '%s'", name);
->>>>>>> 6991b1c4
+      sql_print_error("InnoDB: Unable to open create tablespace '%s'.", name);
       return DB_ERROR;
     default:
       /* Should be no gaps in undo tablespace ids. */
@@ -598,24 +583,14 @@
   We stop at the first failure. These are undo tablespaces that are
   not in use and therefore not required by recovery. We only check
   that there are no gaps. */
-<<<<<<< HEAD
-
+unused_undo:
   for (uint32_t i= prev_id + 1; i < srv_undo_space_id_start + TRX_SYS_N_RSEGS;
        ++i)
   {
      char name[OS_FILE_MAX_PATH];
      snprintf(name, sizeof name, "%s/undo%03u", srv_undo_dir, i);
-     if (!srv_undo_tablespace_open(create_new_db, name, i))
-=======
-unused_undo:
-  for (ulint i= prev_id + 1; i < srv_undo_space_id_start + TRX_SYS_N_RSEGS;
-       ++i)
-  {
-     char name[OS_FILE_MAX_PATH];
-     snprintf(name, sizeof name, "%s/undo%03zu", srv_undo_dir, i);
-     ulint space_id= srv_undo_tablespace_open(create_new_db, name, i);
-     if (!space_id || space_id == ULINT_UNDEFINED)
->>>>>>> 6991b1c4
+     uint32_t space_id= srv_undo_tablespace_open(create_new_db, name, i);
+     if (!space_id || space_id == ~0U)
        break;
      ++srv_undo_tablespaces_open;
   }
