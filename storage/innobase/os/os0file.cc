--- conflicted
+++ resolved
@@ -2833,15 +2833,9 @@
   if (ulint(n_bytes) == n || err != DB_SUCCESS)
     return err;
 
-<<<<<<< HEAD
   os_file_handle_error_no_exit(type.node ? type.node->name : nullptr, "read",
                                false);
-  sql_print_error("InnoDB: Tried to read %zu bytes at offset %llu"
-=======
-  os_file_handle_error_cond_exit(type.node ? type.node->name : nullptr, "read",
-                                 false, false);
   sql_print_error("InnoDB: Tried to read %zu bytes at offset %" PRIu64
->>>>>>> 7d4077cc
                   " of file %s, but was only able to read %zd",
                   n, offset, type.node ? type.node->name : "(unknown)",
                   n_bytes);
