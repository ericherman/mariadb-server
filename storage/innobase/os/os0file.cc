--- conflicted
+++ resolved
@@ -1014,34 +1014,13 @@
 	constexpr int direct_flag = 0;
 #endif
 
-<<<<<<< HEAD
 	for (;;) {
-=======
-#ifdef O_DIRECT
-	int direct_flag = 0;
-	/* This function is always called for data files, we should disable
-	OS caching (O_DIRECT) here as we do in os_file_create_func(), so
-	we open the same file in the same mode, see man page of open(2). */
-	switch (srv_file_flush_method) {
-	case SRV_O_DSYNC:
-	case SRV_O_DIRECT:
-	case SRV_O_DIRECT_NO_FSYNC:
-		direct_flag = O_DIRECT;
-		break;
-	}
-#else
-	constexpr int direct_flag = 0;
-#endif
-
-	do {
->>>>>>> b168859d
 		file = open(name, create_flag | direct_flag, os_innodb_umask);
 
 		if (file == -1) {
 #ifdef O_DIRECT
 			if (direct_flag && errno == EINVAL) {
 				direct_flag = 0;
-<<<<<<< HEAD
 				continue;
 			}
 #endif
@@ -1052,27 +1031,11 @@
 				    ? "create" : "open", false)) {
 				break;
 			}
-=======
-				retry = true;
-				continue;
-			}
-#endif
-			*success = false;
-			retry = os_file_handle_error_no_exit(
-				name,
-				create_mode == OS_FILE_CREATE
-				? "create" : "open", false);
->>>>>>> b168859d
 		} else {
 			*success = true;
 			break;
 		}
-<<<<<<< HEAD
-	}
-=======
-
-	} while (retry);
->>>>>>> b168859d
+	}
 
 	if (!read_only
 	    && *success
@@ -1118,30 +1081,18 @@
 }
 
 #ifdef O_DIRECT
-<<<<<<< HEAD
 # ifdef __linux__
-=======
-# if defined __linux
->>>>>>> b168859d
 /** Note that the log file uses buffered I/O. */
 static ATTRIBUTE_COLD void os_file_log_buffered()
 {
   log_sys.log_maybe_unbuffered= false;
   log_sys.log_buffered= true;
 }
-<<<<<<< HEAD
-# endif
-=======
->>>>>>> b168859d
 
 /** @return whether the log file may work with unbuffered I/O. */
 static ATTRIBUTE_COLD bool os_file_log_maybe_unbuffered(const struct stat &st)
 {
   MSAN_STAT_WORKAROUND(&st);
-<<<<<<< HEAD
-# ifdef __linux__
-=======
->>>>>>> b168859d
   char b[20 + sizeof "/sys/dev/block/" ":" "/../queue/physical_block_size"];
   if (snprintf(b, sizeof b, "/sys/dev/block/%u:%u/queue/physical_block_size",
                major(st.st_dev), minor(st.st_dev)) >=
@@ -1173,21 +1124,11 @@
   if (s > 4096 || s < 64 || !ut_is_2pow(s))
     return false;
   log_sys.set_block_size(uint32_t(s));
-<<<<<<< HEAD
-# else
-  constexpr unsigned long s= 4096;
-# endif
-
-  return !(st.st_size & (s - 1));
-}
-#endif
-=======
 
   return !(st.st_size & (s - 1));
 }
 # endif /* __linux__ */
 #endif /* O_DIRECT */
->>>>>>> b168859d
 
 /** NOTE! Use the corresponding macro os_file_create(), not directly
 this function!
@@ -1239,35 +1180,19 @@
 		create_flag = O_RDWR | O_CLOEXEC;
 	}
 
-<<<<<<< HEAD
 	ut_a(purpose == OS_FILE_AIO || purpose == OS_FILE_NORMAL);
 
-#ifdef O_DIRECT
-	struct stat st;
-=======
 #ifdef O_DIRECT
 # ifdef __linux__
 	struct stat st;
 # endif
->>>>>>> b168859d
 	ut_a(type == OS_LOG_FILE
 	     || type == OS_DATA_FILE || type == OS_DATA_FILE_NO_O_DIRECT);
 	int direct_flag = 0;
 
 	if (type == OS_DATA_FILE) {
-<<<<<<< HEAD
 		if (!fil_system.is_buffered()) {
 			direct_flag = O_DIRECT;
-=======
-		switch (srv_file_flush_method) {
-		case SRV_O_DSYNC:
-		case SRV_O_DIRECT:
-		case SRV_O_DIRECT_NO_FSYNC:
-			direct_flag = O_DIRECT;
-			break;
-		default:
-			break;
->>>>>>> b168859d
 		}
 # ifdef __linux__
 	} else if (type == OS_LOG_FILE && create_mode != OS_FILE_CREATE
@@ -1275,14 +1200,6 @@
 		   && !log_sys.is_opened()) {
 		if (stat(name, &st)) {
 			if (errno == ENOENT) {
-<<<<<<< HEAD
-=======
-				if (create_mode & OS_FILE_ON_ERROR_SILENT) {
-					goto not_found;
-				}
-				sql_print_error(
-					"InnoDB: File %s was not found", name);
->>>>>>> b168859d
 				goto not_found;
 			}
 			log_sys.set_block_size(512);
@@ -1301,22 +1218,11 @@
 	ut_a(type == OS_LOG_FILE || type == OS_DATA_FILE);
 	constexpr int direct_flag = 0;
 #endif
-<<<<<<< HEAD
 
 	if (read_only) {
 	} else if (type == OS_LOG_FILE
 		   ? log_sys.log_write_through
 		   : fil_system.is_write_through()) {
-=======
-	ut_a(purpose == OS_FILE_AIO || purpose == OS_FILE_NORMAL);
-
-	/* We let O_DSYNC only affect log files */
-
-	if (!read_only
-	    && type == OS_LOG_FILE
-	    && srv_file_flush_method == SRV_O_DSYNC) {
-#ifdef O_DSYNC
->>>>>>> b168859d
 		create_flag |= O_DSYNC;
 	}
 
@@ -1341,16 +1247,6 @@
 					unlink(name);
 				}
 				continue;
-<<<<<<< HEAD
-=======
-			}
-#endif
-			if (!os_file_handle_error_no_exit(
-				    name, (create_flag & O_CREAT)
-				    ? "create" : "open",
-				    create_mode & OS_FILE_ON_ERROR_SILENT)) {
-				break;
->>>>>>> b168859d
 			}
 # ifdef __linux__
 not_found:
@@ -1370,16 +1266,6 @@
 		}
 	}
 
-<<<<<<< HEAD
-=======
-	if (!*success) {
-#ifdef __linux__
-not_found:
-#endif
-		return OS_FILE_CLOSED;
-	}
-
->>>>>>> b168859d
 #ifdef __linux__
 	if ((create_flag & O_CREAT) && type == OS_LOG_FILE) {
 		if (fstat(file, &st) || !os_file_log_maybe_unbuffered(st)) {
@@ -2006,14 +1892,11 @@
 		access = GENERIC_READ | GENERIC_WRITE;
 	}
 
-<<<<<<< HEAD
 	if (fil_system.is_write_through())
 		attributes |= FILE_FLAG_WRITE_THROUGH;
 	if (!fil_system.is_buffered())
 		attributes |= FILE_FLAG_NO_BUFFERING;
 
-=======
->>>>>>> b168859d
 	for (;;) {
 		/* Use default security attributes and no template file. */
 
@@ -2152,7 +2035,6 @@
 		if (!log_sys.is_opened() && !log_sys.log_buffered) {
 			attributes|= FILE_FLAG_NO_BUFFERING;
 		}
-<<<<<<< HEAD
 		if (log_sys.log_write_through)
 			attributes|= FILE_FLAG_WRITE_THROUGH;
 	} else {
@@ -2163,27 +2045,6 @@
 	}
 
 	DWORD access = read_only ? GENERIC_READ : GENERIC_READ | GENERIC_WRITE;
-=======
-		if (srv_file_flush_method == SRV_O_DSYNC)
-			attributes|= FILE_FLAG_WRITE_THROUGH;
-	}
-	else if (type == OS_DATA_FILE) {
-		switch (srv_file_flush_method) {
-		case SRV_FSYNC:
-		case SRV_LITTLESYNC:
-		case SRV_NOSYNC:
-			break;
-		default:
-			attributes|= FILE_FLAG_NO_BUFFERING;
-		}
-	}
-
-	DWORD	access = GENERIC_READ;
-
-	if (!read_only) {
-		access |= GENERIC_WRITE;
-	}
->>>>>>> b168859d
 
 	for (;;) {
 		const  char *operation;
