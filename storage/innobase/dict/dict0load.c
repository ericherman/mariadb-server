--- conflicted
+++ resolved
@@ -429,7 +429,7 @@
 	mach_write_to_8(last_index_id, last_id);
 
 	err_msg = dict_load_field_low(buf, NULL, sys_field,
-				      pos, last_index_id, heap, rec);
+				      pos, last_index_id, heap, rec, NULL, 0);
 
 	*index_id = mach_read_from_8(buf);
 
@@ -993,6 +993,9 @@
 
 /** Error message for a delete-marked record in dict_load_field_low() */
 static const char* dict_load_field_del = "delete-marked record in SYS_FIELDS";
+
+static const char* dict_load_field_too_big = "column prefix exceeds maximum"
+					     " limit";
 
 /********************************************************************//**
 Loads an index field definition from a SYS_FIELDS record to
@@ -1015,7 +1018,12 @@
 	byte*		last_index_id,	/*!< in: last index id */
 	mem_heap_t*	heap,		/*!< in/out: memory heap
 					for temporary storage */
-	const rec_t*	rec)		/*!< in: SYS_FIELDS record */
+	const rec_t*	rec,		/*!< in: SYS_FIELDS record */
+	char*		addition_err_str,/*!< out: additional error message
+					that requires information to be
+					filled, or NULL */
+	ulint		err_str_len)	/*!< in: length of addition_err_str
+					in bytes */
 {
 	const byte*	field;
 	ulint		len;
@@ -1095,6 +1103,19 @@
 		goto err_len;
 	}
 
+	if (prefix_len >= DICT_MAX_INDEX_COL_LEN) {
+		if (addition_err_str) {
+			ut_snprintf(addition_err_str, err_str_len,
+				    "index field '%s' has a prefix length"
+				    " of %lu bytes",
+				    mem_heap_strdupl(
+						heap, (const char*) field, len),
+				    (ulong) prefix_len);
+		}
+
+		return(dict_load_field_too_big);
+	}
+
 	if (index) {
 		dict_mem_index_add_field(
 			index, mem_heap_strdupl(heap, (const char*) field, len),
@@ -1119,16 +1140,8 @@
 ulint
 dict_load_fields(
 /*=============*/
-<<<<<<< HEAD
 	dict_index_t*	index,	/*!< in/out: index whose fields to load */
 	mem_heap_t*	heap)	/*!< in: memory heap for temporary storage */
-=======
-				/* out: DB_SUCCESS if ok, DB_CORRUPTION 
-				if failed */
-	dict_table_t*	table,	/* in: table */
-	dict_index_t*	index,	/* in: index whose fields to load */
-	mem_heap_t*	heap)	/* in: memory heap for temporary storage */
->>>>>>> 3fa4aaac
 {
 	dict_table_t*	sys_fields;
 	dict_index_t*	sys_index;
@@ -1139,11 +1152,7 @@
 	byte*		buf;
 	ulint		i;
 	mtr_t		mtr;
-<<<<<<< HEAD
 	ulint		error;
-=======
-	ulint		error = DB_SUCCESS;
->>>>>>> 3fa4aaac
 
 	ut_ad(mutex_own(&(dict_sys->mutex)));
 
@@ -1166,14 +1175,16 @@
 	btr_pcur_open_on_user_rec(sys_index, tuple, PAGE_CUR_GE,
 				  BTR_SEARCH_LEAF, &pcur, &mtr);
 	for (i = 0; i < index->n_fields; i++) {
-		const char* err_msg;
+		const char*	err_msg;
+		char		addition_err_str[1024];
 
 		rec = btr_pcur_get_rec(&pcur);
 
 		ut_a(btr_pcur_is_on_user_rec(&pcur));
 
 		err_msg = dict_load_field_low(buf, index, NULL, NULL, NULL,
-					      heap, rec);
+					      heap, rec, addition_err_str,
+					      sizeof(addition_err_str));
 
 		if (err_msg == dict_load_field_del) {
 			/* There could be delete marked records in
@@ -1182,7 +1193,24 @@
 
 			goto next_rec;
 		} else if (err_msg) {
-			fprintf(stderr, "InnoDB: %s\n", err_msg);
+			if (err_msg == dict_load_field_too_big) {
+				fprintf(stderr, "InnoDB: Error: load index"
+					" '%s' failed.\n"
+					"InnoDB: %s,\n"
+					"InnoDB: which exceeds the"
+					" maximum limit of %lu bytes.\n"
+					"InnoDB: Please use server that"
+					" supports long index prefix\n"
+					"InnoDB: or turn on"
+					" innodb_force_recovery to load"
+					" the table\n",
+					index->name, addition_err_str,
+					(ulong) (DICT_MAX_INDEX_COL_LEN - 1));
+
+			} else {
+				fprintf(stderr, "InnoDB: %s\n", err_msg);
+			}
+
 			error = DB_CORRUPTION;
 			goto func_exit;
 		}
@@ -1268,7 +1296,6 @@
 
 	id = mach_read_from_8(field);
 
-<<<<<<< HEAD
 	rec_get_nth_field_offs_old(rec, 2/*DB_TRX_ID*/, &len);
 	if (UNIV_UNLIKELY(len != DATA_TRX_ID_LEN && len != UNIV_SQL_NULL)) {
 		goto err_len;
@@ -1277,39 +1304,12 @@
 	if (UNIV_UNLIKELY(len != DATA_ROLL_PTR_LEN && len != UNIV_SQL_NULL)) {
 		goto err_len;
 	}
-=======
-		if (prefix_len >= DICT_MAX_INDEX_COL_LEN) {
-			fprintf(stderr, "InnoDB: Error: load index"
-					" '%s' failed.\n"
-					"InnoDB: index field '%s' has a prefix"
-					" length of %lu bytes,\n"
-					"InnoDB: which exceeds the"
-					" maximum limit of %lu bytes.\n"
-					"InnoDB: Please use server that"
-					" supports long index prefix\n"
-					"InnoDB: or turn on"
-					" innodb_force_recovery to load"
-					" the table\n",
-				index->name, mem_heap_strdupl(
-						heap, (char*) field, len),
-		    		(ulong) prefix_len,
-				(ulong) (DICT_MAX_INDEX_COL_LEN - 1));
-			error = DB_CORRUPTION;
-			goto func_exit;
-		}
-
-		dict_mem_index_add_field(index,
-					 mem_heap_strdupl(heap,
-							  (char*) field, len),
-					 prefix_len);
->>>>>>> 3fa4aaac
 
 	field = rec_get_nth_field_old(rec, 4/*NAME*/, &name_len);
 	if (UNIV_UNLIKELY(name_len == UNIV_SQL_NULL)) {
 		goto err_len;
 	}
 
-<<<<<<< HEAD
 	name_buf = mem_heap_strdupl(heap, (const char*) field,
 				    name_len);
 
@@ -1351,12 +1351,6 @@
 	ut_ad((*index)->page);
 
 	return(NULL);
-=======
-func_exit:
-	btr_pcur_close(&pcur);
-	mtr_commit(&mtr);
-	return(error);
->>>>>>> 3fa4aaac
 }
 
 /********************************************************************//**
@@ -1492,8 +1486,26 @@
 			of the database server */
 			dict_mem_index_free(index);
 		} else {
-<<<<<<< HEAD
-			dict_load_fields(index, heap);
+			error = dict_load_fields(index, heap);
+
+			if (error != DB_SUCCESS) {
+
+				fprintf(stderr, "InnoDB: Error: load index '%s'"
+					" for table '%s' failed\n",
+					index->name, table->name);
+
+				/* If the force recovery flag is set, and
+				if the failed index is not the primary index, we
+				will continue and open other indexes */
+				if (srv_force_recovery
+				    && !dict_index_is_clust(index)) {
+					error = DB_SUCCESS;
+					goto next_rec;
+				} else {
+					goto func_exit;
+				}
+			}
+
 			error = dict_index_add_to_cache(table, index,
 							index->page, FALSE);
 			/* The data dictionary tables should never contain
@@ -1507,33 +1519,6 @@
 			}
 		}
 
-=======
-			index = dict_mem_index_create(table->name, name_buf,
-						      space, type, n_fields);
-			index->id = id;
-
-			error = dict_load_fields(table, index, heap);
-
-			if (error != DB_SUCCESS) {
-				fprintf(stderr, "InnoDB: Error: load index '%s'"
-					" for table '%s' failed\n",
-					index->name, table->name);
-
-				/* If the force recovery flag is set, and
-				if the failed index is not the primary index, we
-				will continue and open other indexes */
-				if (srv_force_recovery
-				    && !(index->type & DICT_CLUSTERED)) {
-					error = DB_SUCCESS;
-					goto next_rec;
-				} else {
-					goto func_exit;
-				}
-			}
-
-			dict_index_add_to_cache(table, index, page_no);
-		}
->>>>>>> 3fa4aaac
 next_rec:
 		btr_pcur_move_to_next_user_rec(&pcur, &mtr);
 	}
@@ -1853,7 +1838,7 @@
 		index = dict_table_get_first_index(table);
 
 		if (!srv_force_recovery || !index
-		     || !(index->type & DICT_CLUSTERED)) {
+		     || !dict_index_is_clust(index)) {
 			dict_table_remove_from_cache(table);
 			table = NULL;
 		}
