--- conflicted
+++ resolved
@@ -180,15 +180,9 @@
 			generated row locks and allow BF thread
 			lock waits to be enqueued at head of waiting
 			queue. */
-<<<<<<< HEAD
-			if (wsrep_on(thd)
-			    && !wsrep_thd_is_applying(thd)
-			    && wsrep_thd_is_BF(thd, 0)) {
-=======
 			if (trx.is_wsrep()
-			    && !wsrep_thd_is_applier(trx.mysql_thd)
+			    && !wsrep_thd_is_applying(trx.mysql_thd)
 			    && wsrep_thd_is_BF(trx.mysql_thd, 0)) {
->>>>>>> 3568fad5
 				WSREP_DEBUG("Avoiding background statistics"
 					    " calculation for table %s.",
 					table->name.m_name);
