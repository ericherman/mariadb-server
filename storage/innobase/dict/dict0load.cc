--- conflicted
+++ resolved
@@ -1844,11 +1844,7 @@
 			if (table->fts == NULL) {
 				table->fts = fts_create(table);
 				table->fts->cache = fts_cache_create(table);
-<<<<<<< HEAD
-=======
 				DICT_TF2_FLAG_SET(table, DICT_TF2_FTS_AUX_HEX_NAME);
-				fts_optimize_add_table(table);
->>>>>>> 392ee571
 			}
 
 			ut_a(table->fts->doc_col == ULINT_UNDEFINED);
