--- conflicted
+++ resolved
@@ -2539,11 +2539,7 @@
 
 #if defined UNIV_DEBUG || defined UNIV_IBUF_DEBUG
 loop2:
-<<<<<<< HEAD
 #endif /* UNIV_DEBUG || UNIV_IBUF_DEBUG */
-=======
-#endif
->>>>>>> 6d75570e
 	if (block && buf_pool_watch_is_sentinel(buf_pool, &block->page)) {
 		mutex_exit(block_mutex);
 		block = NULL;
