/*****************************************************************************

Copyright (c) 2011, 2018, Oracle and/or its affiliates. All Rights Reserved.
<<<<<<< HEAD
Copyright (c) 2017, 2018, MariaDB Corporation.
=======
>>>>>>> bbcb1734

This program is free software; you can redistribute it and/or modify it under
the terms of the GNU General Public License as published by the Free Software
Foundation; version 2 of the License.

This program is distributed in the hope that it will be useful, but WITHOUT
ANY WARRANTY; without even the implied warranty of MERCHANTABILITY or FITNESS
FOR A PARTICULAR PURPOSE. See the GNU General Public License for more details.

You should have received a copy of the GNU General Public License along with
this program; if not, write to the Free Software Foundation, Inc.,
51 Franklin Street, Suite 500, Boston, MA 02110-1335 USA

*****************************************************************************/

/**************************************************//**
@file row/row0log.cc
Modification log for online index creation and online table rebuild

Created 2011-05-26 Marko Makela
*******************************************************/

#include "row0log.h"

#ifdef UNIV_NONINL
#include "row0log.ic"
#endif

#include "row0row.h"
#include "row0ins.h"
#include "row0upd.h"
#include "row0merge.h"
#include "row0ext.h"
#include "data0data.h"
#include "que0que.h"
#include "handler0alter.h"

#include<map>

/** Table row modification operations during online table rebuild.
Delete-marked records are not copied to the rebuilt table. */
enum row_tab_op {
	/** Insert a record */
	ROW_T_INSERT = 0x41,
	/** Update a record in place */
	ROW_T_UPDATE,
	/** Delete (purge) a record */
	ROW_T_DELETE
};

/** Index record modification operations during online index creation */
enum row_op {
	/** Insert a record */
	ROW_OP_INSERT = 0x61,
	/** Delete a record */
	ROW_OP_DELETE
};

#ifdef UNIV_DEBUG
/** Write information about the applied record to the error log */
# define ROW_LOG_APPLY_PRINT
#endif /* UNIV_DEBUG */

#ifdef ROW_LOG_APPLY_PRINT
/** When set, write information about the applied record to the error log */
static bool row_log_apply_print;
#endif /* ROW_LOG_APPLY_PRINT */

/** Size of the modification log entry header, in bytes */
#define ROW_LOG_HEADER_SIZE 2/*op, extra_size*/

/** Log block for modifications during online ALTER TABLE */
struct row_log_buf_t {
	byte*		block;	/*!< file block buffer */
	mrec_buf_t	buf;	/*!< buffer for accessing a record
				that spans two blocks */
	ulint		blocks; /*!< current position in blocks */
	ulint		bytes;	/*!< current position within block */
	ulonglong	total;	/*!< logical position, in bytes from
				the start of the row_log_table log;
				0 for row_log_online_op() and
				row_log_apply(). */
	ulint		size;	/*!< allocated size of block */
};

/** Tracks BLOB allocation during online ALTER TABLE */
class row_log_table_blob_t {
public:
	/** Constructor (declaring a BLOB freed)
	@param offset_arg	row_log_t::tail::total */
#ifdef UNIV_DEBUG
	row_log_table_blob_t(ulonglong offset_arg) :
		old_offset (0), free_offset (offset_arg),
		offset (BLOB_FREED) {}
#else /* UNIV_DEBUG */
	row_log_table_blob_t() :
		offset (BLOB_FREED) {}
#endif /* UNIV_DEBUG */

	/** Declare a BLOB freed again.
	@param offset_arg	row_log_t::tail::total */
#ifdef UNIV_DEBUG
	void blob_free(ulonglong offset_arg)
#else /* UNIV_DEBUG */
	void blob_free()
#endif /* UNIV_DEBUG */
	{
		ut_ad(offset < offset_arg);
		ut_ad(offset != BLOB_FREED);
		ut_d(old_offset = offset);
		ut_d(free_offset = offset_arg);
		offset = BLOB_FREED;
	}
	/** Declare a freed BLOB reused.
	@param offset_arg	row_log_t::tail::total */
	void blob_alloc(ulonglong offset_arg) {
		ut_ad(free_offset <= offset_arg);
		ut_d(old_offset = offset);
		offset = offset_arg;
	}
	/** Determine if a BLOB was freed at a given log position
	@param offset_arg	row_log_t::head::total after the log record
	@return true if freed */
	bool is_freed(ulonglong offset_arg) const {
		/* This is supposed to be the offset at the end of the
		current log record. */
		ut_ad(offset_arg > 0);
		/* We should never get anywhere close the magic value. */
		ut_ad(offset_arg < BLOB_FREED);
		return(offset_arg < offset);
	}
private:
	/** Magic value for a freed BLOB */
	static const ulonglong BLOB_FREED = ~0ULL;
#ifdef UNIV_DEBUG
	/** Old offset, in case a page was freed, reused, freed, ... */
	ulonglong	old_offset;
	/** Offset of last blob_free() */
	ulonglong	free_offset;
#endif /* UNIV_DEBUG */
	/** Byte offset to the log file */
	ulonglong	offset;
};

/** @brief Map of off-page column page numbers to 0 or log byte offsets.

If there is no mapping for a page number, it is safe to access.
If a page number maps to 0, it is an off-page column that has been freed.
If a page number maps to a nonzero number, the number is a byte offset
into the index->online_log, indicating that the page is safe to access
when applying log records starting from that offset. */
typedef std::map<ulint, row_log_table_blob_t> page_no_map;

/** @brief Buffer for logging modifications during online index creation

All modifications to an index that is being created will be logged by
row_log_online_op() to this buffer.

All modifications to a table that is being rebuilt will be logged by
row_log_table_delete(), row_log_table_update(), row_log_table_insert()
to this buffer.

When head.blocks == tail.blocks, the reader will access tail.block
directly. When also head.bytes == tail.bytes, both counts will be
reset to 0 and the file will be truncated. */
struct row_log_t {
	int		fd;	/*!< file descriptor */
	ib_mutex_t	mutex;	/*!< mutex protecting error,
				max_trx and tail */
	page_no_map*	blobs;	/*!< map of page numbers of off-page columns
				that have been freed during table-rebuilding
				ALTER TABLE (row_log_table_*); protected by
				index->lock X-latch only */
	dict_table_t*	table;	/*!< table that is being rebuilt,
				or NULL when this is a secondary
				index that is being created online */
	bool		same_pk;/*!< whether the definition of the PRIMARY KEY
				has remained the same */
	const dtuple_t*	add_cols;
				/*!< default values of added columns, or NULL */
	const ulint*	col_map;/*!< mapping of old column numbers to
				new ones, or NULL if !table */
	dberr_t		error;	/*!< error that occurred during online
				table rebuild */
	trx_id_t	max_trx;/*!< biggest observed trx_id in
				row_log_online_op();
				protected by mutex and index->lock S-latch,
				or by index->lock X-latch only */
	row_log_buf_t	tail;	/*!< writer context;
				protected by mutex and index->lock S-latch,
				or by index->lock X-latch only */
	row_log_buf_t	head;	/*!< reader context; protected by MDL only;
				modifiable by row_log_apply_ops() */
	const char*	path;	/*!< where to create temporary file during
				log operation */
};

/** Create the file or online log if it does not exist.
@param[in,out]	log	online rebuild log
@return file descriptor. */
static MY_ATTRIBUTE((warn_unused_result))
int
row_log_tmpfile(
	row_log_t*	log)
{
	DBUG_ENTER("row_log_tmpfile");
	if (log->fd < 0) {
		log->fd = row_merge_file_create_low(log->path);
	}

	DBUG_RETURN(log->fd);
}

/** Allocate the memory for the log buffer.
@param[in,out]	log_buf	Buffer used for log operation
@return TRUE if success, false if not */
static MY_ATTRIBUTE((warn_unused_result))
bool
row_log_block_allocate(
	row_log_buf_t&	log_buf)
{
	DBUG_ENTER("row_log_block_allocate");
	if (log_buf.block == NULL) {
		log_buf.size = srv_sort_buf_size;
		log_buf.block = (byte*) os_mem_alloc_large(&log_buf.size, false);
		DBUG_EXECUTE_IF("simulate_row_log_allocation_failure",
			if (log_buf.block)
				os_mem_free_large(log_buf.block, log_buf.size);
			log_buf.block = NULL;);
		if (!log_buf.block) {
			DBUG_RETURN(false);
		}
	}
	DBUG_RETURN(true);
}

/** Free the log buffer.
@param[in,out]	log_buf	Buffer used for log operation */
static
void
row_log_block_free(
	row_log_buf_t&	log_buf)
{
	DBUG_ENTER("row_log_block_free");
	if (log_buf.block != NULL) {
		os_mem_free_large(log_buf.block, log_buf.size);
		log_buf.block = NULL;
	}
	DBUG_VOID_RETURN;
}

/******************************************************//**
Logs an operation to a secondary index that is (or was) being created. */
UNIV_INTERN
void
row_log_online_op(
/*==============*/
	dict_index_t*	index,	/*!< in/out: index, S or X latched */
	const dtuple_t* tuple,	/*!< in: index tuple */
	trx_id_t	trx_id)	/*!< in: transaction ID for insert,
				or 0 for delete */
{
	byte*		b;
	ulint		extra_size;
	ulint		size;
	ulint		mrec_size;
	ulint		avail_size;
	row_log_t*	log;

	ut_ad(dtuple_validate(tuple));
	ut_ad(dtuple_get_n_fields(tuple) == dict_index_get_n_fields(index));
#ifdef UNIV_SYNC_DEBUG
	ut_ad(rw_lock_own(dict_index_get_lock(index), RW_LOCK_SHARED)
	      || rw_lock_own(dict_index_get_lock(index), RW_LOCK_EX));
#endif /* UNIV_SYNC_DEBUG */

	if (dict_index_is_corrupted(index)) {
		return;
	}

	ut_ad(dict_index_is_online_ddl(index));

	/* Compute the size of the record. This differs from
	row_merge_buf_encode(), because here we do not encode
	extra_size+1 (and reserve 0 as the end-of-chunk marker). */

	size = rec_get_converted_size_temp(
		index, tuple->fields, tuple->n_fields, &extra_size);
	ut_ad(size >= extra_size);
	ut_ad(size <= sizeof log->tail.buf);

	mrec_size = ROW_LOG_HEADER_SIZE
		+ (extra_size >= 0x80) + size
		+ (trx_id ? DATA_TRX_ID_LEN : 0);

	log = index->online_log;
	mutex_enter(&log->mutex);

	if (trx_id > log->max_trx) {
		log->max_trx = trx_id;
	}

	if (!row_log_block_allocate(log->tail)) {
		log->error = DB_OUT_OF_MEMORY;
		goto err_exit;
	}

	UNIV_MEM_INVALID(log->tail.buf, sizeof log->tail.buf);

	ut_ad(log->tail.bytes < srv_sort_buf_size);
	avail_size = srv_sort_buf_size - log->tail.bytes;

	if (mrec_size > avail_size) {
		b = log->tail.buf;
	} else {
		b = log->tail.block + log->tail.bytes;
	}

	if (trx_id != 0) {
		*b++ = ROW_OP_INSERT;
		trx_write_trx_id(b, trx_id);
		b += DATA_TRX_ID_LEN;
	} else {
		*b++ = ROW_OP_DELETE;
	}

	if (extra_size < 0x80) {
		*b++ = (byte) extra_size;
	} else {
		ut_ad(extra_size < 0x8000);
		*b++ = (byte) (0x80 | (extra_size >> 8));
		*b++ = (byte) extra_size;
	}

	rec_convert_dtuple_to_temp(
		b + extra_size, index, tuple->fields, tuple->n_fields);
	b += size;

	if (mrec_size >= avail_size) {
		const os_offset_t	byte_offset
			= (os_offset_t) log->tail.blocks
			* srv_sort_buf_size;
		ibool			ret;

		if (byte_offset + srv_sort_buf_size >= srv_online_max_size) {
			goto write_failed;
		}

		if (mrec_size == avail_size) {
			ut_ad(b == &log->tail.block[srv_sort_buf_size]);
		} else {
			ut_ad(b == log->tail.buf + mrec_size);
			memcpy(log->tail.block + log->tail.bytes,
			       log->tail.buf, avail_size);
		}
		UNIV_MEM_ASSERT_RW(log->tail.block, srv_sort_buf_size);

		if (row_log_tmpfile(log) < 0) {
			log->error = DB_OUT_OF_MEMORY;
			goto err_exit;
		}

		ret = os_file_write_int_fd(
			"(modification log)",
			log->fd,
			log->tail.block, byte_offset, srv_sort_buf_size);
		log->tail.blocks++;
		if (!ret) {
write_failed:
			/* We set the flag directly instead of invoking
			dict_set_corrupted_index_cache_only(index) here,
			because the index is not "public" yet. */
			index->type |= DICT_CORRUPT;
		}
		UNIV_MEM_INVALID(log->tail.block, srv_sort_buf_size);
		memcpy(log->tail.block, log->tail.buf + avail_size,
		       mrec_size - avail_size);
		log->tail.bytes = mrec_size - avail_size;
	} else {
		log->tail.bytes += mrec_size;
		ut_ad(b == log->tail.block + log->tail.bytes);
	}

	UNIV_MEM_INVALID(log->tail.buf, sizeof log->tail.buf);
err_exit:
	mutex_exit(&log->mutex);
}

/******************************************************//**
Gets the error status of the online index rebuild log.
@return DB_SUCCESS or error code */
UNIV_INTERN
dberr_t
row_log_table_get_error(
/*====================*/
	const dict_index_t*	index)	/*!< in: clustered index of a table
					that is being rebuilt online */
{
	ut_ad(dict_index_is_clust(index));
	ut_ad(dict_index_is_online_ddl(index));
	return(index->online_log->error);
}

/******************************************************//**
Starts logging an operation to a table that is being rebuilt.
@return pointer to log, or NULL if no logging is necessary */
static MY_ATTRIBUTE((nonnull, warn_unused_result))
byte*
row_log_table_open(
/*===============*/
	row_log_t*	log,	/*!< in/out: online rebuild log */
	ulint		size,	/*!< in: size of log record */
	ulint*		avail)	/*!< out: available size for log record */
{
	mutex_enter(&log->mutex);

	UNIV_MEM_INVALID(log->tail.buf, sizeof log->tail.buf);

	if (log->error != DB_SUCCESS) {
err_exit:
		mutex_exit(&log->mutex);
		return(NULL);
	}

	if (!row_log_block_allocate(log->tail)) {
		log->error = DB_OUT_OF_MEMORY;
		goto err_exit;
	}

	ut_ad(log->tail.bytes < srv_sort_buf_size);
	*avail = srv_sort_buf_size - log->tail.bytes;

	if (size > *avail) {
		/* Make sure log->tail.buf is large enough */
		ut_ad(size <= sizeof log->tail.buf);
		return(log->tail.buf);
	} else {
		return(log->tail.block + log->tail.bytes);
	}
}

/******************************************************//**
Stops logging an operation to a table that is being rebuilt. */
static MY_ATTRIBUTE((nonnull))
void
row_log_table_close_func(
/*=====================*/
	row_log_t*	log,	/*!< in/out: online rebuild log */
#ifdef UNIV_DEBUG
	const byte*	b,	/*!< in: end of log record */
#endif /* UNIV_DEBUG */
	ulint		size,	/*!< in: size of log record */
	ulint		avail)	/*!< in: available size for log record */
{
	ut_ad(mutex_own(&log->mutex));

	if (size >= avail) {
		const os_offset_t	byte_offset
			= (os_offset_t) log->tail.blocks
			* srv_sort_buf_size;
		ibool			ret;

		if (byte_offset + srv_sort_buf_size >= srv_online_max_size) {
			goto write_failed;
		}

		if (size == avail) {
			ut_ad(b == &log->tail.block[srv_sort_buf_size]);
		} else {
			ut_ad(b == log->tail.buf + size);
			memcpy(log->tail.block + log->tail.bytes,
			       log->tail.buf, avail);
		}
		UNIV_MEM_ASSERT_RW(log->tail.block, srv_sort_buf_size);

		if (row_log_tmpfile(log) < 0) {
			log->error = DB_OUT_OF_MEMORY;
			goto err_exit;
		}

		ret = os_file_write_int_fd(
			"(modification log)",
			log->fd,
			log->tail.block, byte_offset, srv_sort_buf_size);
		log->tail.blocks++;
		if (!ret) {
write_failed:
			log->error = DB_ONLINE_LOG_TOO_BIG;
		}
		UNIV_MEM_INVALID(log->tail.block, srv_sort_buf_size);
		memcpy(log->tail.block, log->tail.buf + avail, size - avail);
		log->tail.bytes = size - avail;
	} else {
		log->tail.bytes += size;
		ut_ad(b == log->tail.block + log->tail.bytes);
	}

	log->tail.total += size;
	UNIV_MEM_INVALID(log->tail.buf, sizeof log->tail.buf);
err_exit:
	mutex_exit(&log->mutex);
}

#ifdef UNIV_DEBUG
# define row_log_table_close(log, b, size, avail)	\
	row_log_table_close_func(log, b, size, avail)
#else /* UNIV_DEBUG */
# define row_log_table_close(log, b, size, avail)	\
	row_log_table_close_func(log, size, avail)
#endif /* UNIV_DEBUG */

/******************************************************//**
Logs a delete operation to a table that is being rebuilt.
This will be merged in row_log_table_apply_delete(). */
UNIV_INTERN
void
row_log_table_delete(
/*=================*/
	const rec_t*	rec,	/*!< in: clustered index leaf page record,
				page X-latched */
	dict_index_t*	index,	/*!< in/out: clustered index, S-latched
				or X-latched */
	const ulint*	offsets,/*!< in: rec_get_offsets(rec,index) */
	const byte*	sys)	/*!< in: DB_TRX_ID,DB_ROLL_PTR that should
				be logged, or NULL to use those in rec */
{
	ulint		old_pk_extra_size;
	ulint		old_pk_size;
	ulint		mrec_size;
	ulint		avail_size;
	mem_heap_t*	heap		= NULL;
	const dtuple_t*	old_pk;

	ut_ad(dict_index_is_clust(index));
	ut_ad(rec_offs_validate(rec, index, offsets));
	ut_ad(rec_offs_n_fields(offsets) == dict_index_get_n_fields(index));
	ut_ad(rec_offs_size(offsets) <= sizeof index->online_log->tail.buf);
#ifdef UNIV_SYNC_DEBUG
	ut_ad(rw_lock_own(&index->lock, RW_LOCK_SHARED)
	      || rw_lock_own(&index->lock, RW_LOCK_EX));
#endif /* UNIV_SYNC_DEBUG */

	if (dict_index_is_corrupted(index)
	    || !dict_index_is_online_ddl(index)
	    || index->online_log->error != DB_SUCCESS) {
		return;
	}

	dict_table_t* new_table = index->online_log->table;
	dict_index_t* new_index = dict_table_get_first_index(new_table);

	ut_ad(dict_index_is_clust(new_index));
	ut_ad(!dict_index_is_online_ddl(new_index));

	/* Create the tuple PRIMARY KEY,DB_TRX_ID,DB_ROLL_PTR in new_table. */
	if (index->online_log->same_pk) {
		dtuple_t*	tuple;
		ut_ad(new_index->n_uniq == index->n_uniq);

		/* The PRIMARY KEY and DB_TRX_ID,DB_ROLL_PTR are in the first
		fields of the record. */
		heap = mem_heap_create(
			DATA_TRX_ID_LEN
			+ DTUPLE_EST_ALLOC(new_index->n_uniq + 2));
		old_pk = tuple = dtuple_create(heap, new_index->n_uniq + 2);
		dict_index_copy_types(tuple, new_index, tuple->n_fields);
		dtuple_set_n_fields_cmp(tuple, new_index->n_uniq);

		for (ulint i = 0; i < dtuple_get_n_fields(tuple); i++) {
			ulint		len;
			const void*	field	= rec_get_nth_field(
				rec, offsets, i, &len);
			dfield_t*	dfield	= dtuple_get_nth_field(
				tuple, i);
			ut_ad(len != UNIV_SQL_NULL);
			ut_ad(!rec_offs_nth_extern(offsets, i));
			dfield_set_data(dfield, field, len);
		}

		if (sys) {
			dfield_set_data(
				dtuple_get_nth_field(tuple,
						     new_index->n_uniq),
				sys, DATA_TRX_ID_LEN);
			dfield_set_data(
				dtuple_get_nth_field(tuple,
						     new_index->n_uniq + 1),
				sys + DATA_TRX_ID_LEN, DATA_ROLL_PTR_LEN);
		}
	} else {
		/* The PRIMARY KEY has changed. Translate the tuple. */
		old_pk = row_log_table_get_pk(
			rec, index, offsets, NULL, &heap);

		if (!old_pk) {
			ut_ad(index->online_log->error != DB_SUCCESS);
			if (heap) {
				goto func_exit;
			}
			return;
		}
	}

	ut_ad(DATA_TRX_ID_LEN == dtuple_get_nth_field(
		      old_pk, old_pk->n_fields - 2)->len);
	ut_ad(DATA_ROLL_PTR_LEN == dtuple_get_nth_field(
		      old_pk, old_pk->n_fields - 1)->len);
	old_pk_size = rec_get_converted_size_temp(
		new_index, old_pk->fields, old_pk->n_fields,
		&old_pk_extra_size);
	ut_ad(old_pk_extra_size < 0x100);

	/* 2 = 1 (extra_size) + at least 1 byte payload */
	mrec_size = 2 + old_pk_size;

	if (byte* b = row_log_table_open(index->online_log,
					 mrec_size, &avail_size)) {
		*b++ = ROW_T_DELETE;
		*b++ = static_cast<byte>(old_pk_extra_size);

		rec_convert_dtuple_to_temp(
			b + old_pk_extra_size, new_index,
			old_pk->fields, old_pk->n_fields);

		b += old_pk_size;

		row_log_table_close(
			index->online_log, b, mrec_size, avail_size);
	}

func_exit:
	mem_heap_free(heap);
}

/******************************************************//**
Logs an insert or update to a table that is being rebuilt. */
static
void
row_log_table_low_redundant(
/*========================*/
	const rec_t*		rec,	/*!< in: clustered index leaf
					page record in ROW_FORMAT=REDUNDANT,
					page X-latched */
	dict_index_t*		index,	/*!< in/out: clustered index, S-latched
					or X-latched */
	bool			insert,	/*!< in: true if insert,
					false if update */
	const dtuple_t*		old_pk,	/*!< in: old PRIMARY KEY value
					(if !insert and a PRIMARY KEY
					is being created) */
	const dict_index_t*	new_index)
					/*!< in: clustered index of the
					new table, not latched */
{
	ulint		old_pk_size;
	ulint		old_pk_extra_size;
	ulint		size;
	ulint		extra_size;
	ulint		mrec_size;
	ulint		avail_size;
	mem_heap_t*	heap		= NULL;
	dtuple_t*	tuple;

	ut_ad(!page_is_comp(page_align(rec)));
	ut_ad(dict_index_get_n_fields(index) == rec_get_n_fields_old(rec));
	ut_ad(dict_tf_is_valid(index->table->flags));
	ut_ad(!dict_table_is_comp(index->table));  /* redundant row format */
	ut_ad(dict_index_is_clust(new_index));

	heap = mem_heap_create(DTUPLE_EST_ALLOC(index->n_fields));
	tuple = dtuple_create(heap, index->n_fields);
	dict_index_copy_types(tuple, index, index->n_fields);
	dtuple_set_n_fields_cmp(tuple, dict_index_get_n_unique(index));

	if (rec_get_1byte_offs_flag(rec)) {
		for (ulint i = 0; i < index->n_fields; i++) {
			dfield_t*	dfield;
			ulint		len;
			const void*	field;

			dfield = dtuple_get_nth_field(tuple, i);
			field = rec_get_nth_field_old(rec, i, &len);

			dfield_set_data(dfield, field, len);
		}
	} else {
		for (ulint i = 0; i < index->n_fields; i++) {
			dfield_t*	dfield;
			ulint		len;
			const void*	field;

			dfield = dtuple_get_nth_field(tuple, i);
			field = rec_get_nth_field_old(rec, i, &len);

			dfield_set_data(dfield, field, len);

			if (rec_2_is_field_extern(rec, i)) {
				dfield_set_ext(dfield);
			}
		}
	}

	size = rec_get_converted_size_temp(
		index, tuple->fields, tuple->n_fields, &extra_size);

	mrec_size = ROW_LOG_HEADER_SIZE + size + (extra_size >= 0x80);

	if (insert || index->online_log->same_pk) {
		ut_ad(!old_pk);
		old_pk_extra_size = old_pk_size = 0;
	} else {
		ut_ad(old_pk);
		ut_ad(old_pk->n_fields == 2 + old_pk->n_fields_cmp);
		ut_ad(DATA_TRX_ID_LEN == dtuple_get_nth_field(
			      old_pk, old_pk->n_fields - 2)->len);
		ut_ad(DATA_ROLL_PTR_LEN == dtuple_get_nth_field(
			      old_pk, old_pk->n_fields - 1)->len);

		old_pk_size = rec_get_converted_size_temp(
			new_index, old_pk->fields, old_pk->n_fields,
			&old_pk_extra_size);
		ut_ad(old_pk_extra_size < 0x100);
		mrec_size += 1/*old_pk_extra_size*/ + old_pk_size;
	}

	if (byte* b = row_log_table_open(index->online_log,
					 mrec_size, &avail_size)) {
		*b++ = insert ? ROW_T_INSERT : ROW_T_UPDATE;

		if (old_pk_size) {
			*b++ = static_cast<byte>(old_pk_extra_size);

			rec_convert_dtuple_to_temp(
				b + old_pk_extra_size, new_index,
				old_pk->fields, old_pk->n_fields);
			b += old_pk_size;
		}

		if (extra_size < 0x80) {
			*b++ = static_cast<byte>(extra_size);
		} else {
			ut_ad(extra_size < 0x8000);
			*b++ = static_cast<byte>(0x80 | (extra_size >> 8));
			*b++ = static_cast<byte>(extra_size);
		}

		rec_convert_dtuple_to_temp(
			b + extra_size, index, tuple->fields, tuple->n_fields);
		b += size;

		row_log_table_close(
			index->online_log, b, mrec_size, avail_size);
	}

	mem_heap_free(heap);
}

/******************************************************//**
Logs an insert or update to a table that is being rebuilt. */
static MY_ATTRIBUTE((nonnull(1,2,3)))
void
row_log_table_low(
/*==============*/
	const rec_t*	rec,	/*!< in: clustered index leaf page record,
				page X-latched */
	dict_index_t*	index,	/*!< in/out: clustered index, S-latched
				or X-latched */
	const ulint*	offsets,/*!< in: rec_get_offsets(rec,index) */
	bool		insert,	/*!< in: true if insert, false if update */
	const dtuple_t*	old_pk)	/*!< in: old PRIMARY KEY value (if !insert
				and a PRIMARY KEY is being created) */
{
	ulint			omit_size;
	ulint			old_pk_size;
	ulint			old_pk_extra_size;
	ulint			extra_size;
	ulint			mrec_size;
	ulint			avail_size;
	const dict_index_t*	new_index = dict_table_get_first_index(
		index->online_log->table);
	ut_ad(dict_index_is_clust(index));
	ut_ad(dict_index_is_clust(new_index));
	ut_ad(!dict_index_is_online_ddl(new_index));
	ut_ad(rec_offs_validate(rec, index, offsets));
	ut_ad(rec_offs_n_fields(offsets) == dict_index_get_n_fields(index));
	ut_ad(rec_offs_size(offsets) <= sizeof index->online_log->tail.buf);
#ifdef UNIV_SYNC_DEBUG
	ut_ad(rw_lock_own(&index->lock, RW_LOCK_SHARED)
	      || rw_lock_own(&index->lock, RW_LOCK_EX));
#endif /* UNIV_SYNC_DEBUG */
	ut_ad(fil_page_get_type(page_align(rec)) == FIL_PAGE_INDEX);
	ut_ad(page_is_leaf(page_align(rec)));
	ut_ad(!page_is_comp(page_align(rec)) == !rec_offs_comp(offsets));

	if (dict_index_is_corrupted(index)
	    || !dict_index_is_online_ddl(index)
	    || index->online_log->error != DB_SUCCESS) {
		return;
	}

	if (!rec_offs_comp(offsets)) {
		row_log_table_low_redundant(
			rec, index, insert, old_pk, new_index);
		return;
	}

	ut_ad(page_is_comp(page_align(rec)));
	ut_ad(rec_get_status(rec) == REC_STATUS_ORDINARY);

	omit_size = REC_N_NEW_EXTRA_BYTES;

	extra_size = rec_offs_extra_size(offsets) - omit_size;

	mrec_size = ROW_LOG_HEADER_SIZE
		+ (extra_size >= 0x80) + rec_offs_size(offsets) - omit_size;

	if (insert || index->online_log->same_pk) {
		ut_ad(!old_pk);
		old_pk_extra_size = old_pk_size = 0;
	} else {
		ut_ad(old_pk);
		ut_ad(old_pk->n_fields == 2 + old_pk->n_fields_cmp);
		ut_ad(DATA_TRX_ID_LEN == dtuple_get_nth_field(
			      old_pk, old_pk->n_fields - 2)->len);
		ut_ad(DATA_ROLL_PTR_LEN == dtuple_get_nth_field(
			      old_pk, old_pk->n_fields - 1)->len);

		old_pk_size = rec_get_converted_size_temp(
			new_index, old_pk->fields, old_pk->n_fields,
			&old_pk_extra_size);
		ut_ad(old_pk_extra_size < 0x100);
		mrec_size += 1/*old_pk_extra_size*/ + old_pk_size;
	}

	if (byte* b = row_log_table_open(index->online_log,
					 mrec_size, &avail_size)) {
		*b++ = insert ? ROW_T_INSERT : ROW_T_UPDATE;

		if (old_pk_size) {
			*b++ = static_cast<byte>(old_pk_extra_size);

			rec_convert_dtuple_to_temp(
				b + old_pk_extra_size, new_index,
				old_pk->fields, old_pk->n_fields);
			b += old_pk_size;
		}

		if (extra_size < 0x80) {
			*b++ = static_cast<byte>(extra_size);
		} else {
			ut_ad(extra_size < 0x8000);
			*b++ = static_cast<byte>(0x80 | (extra_size >> 8));
			*b++ = static_cast<byte>(extra_size);
		}

		memcpy(b, rec - rec_offs_extra_size(offsets), extra_size);
		b += extra_size;
		memcpy(b, rec, rec_offs_data_size(offsets));
		b += rec_offs_data_size(offsets);

		row_log_table_close(
			index->online_log, b, mrec_size, avail_size);
	}
}

/******************************************************//**
Logs an update to a table that is being rebuilt.
This will be merged in row_log_table_apply_update(). */
UNIV_INTERN
void
row_log_table_update(
/*=================*/
	const rec_t*	rec,	/*!< in: clustered index leaf page record,
				page X-latched */
	dict_index_t*	index,	/*!< in/out: clustered index, S-latched
				or X-latched */
	const ulint*	offsets,/*!< in: rec_get_offsets(rec,index) */
	const dtuple_t*	old_pk)	/*!< in: row_log_table_get_pk()
				before the update */
{
	row_log_table_low(rec, index, offsets, false, old_pk);
}

/** Gets the old table column of a PRIMARY KEY column.
@param table	old table (before ALTER TABLE)
@param col_map	mapping of old column numbers to new ones
@param col_no	column position in the new table
@return old table column, or NULL if this is an added column */
static
const dict_col_t*
row_log_table_get_pk_old_col(
/*=========================*/
	const dict_table_t*	table,
	const ulint*		col_map,
	ulint			col_no)
{
	for (ulint i = 0; i < table->n_cols; i++) {
		if (col_no == col_map[i]) {
			return(dict_table_get_nth_col(table, i));
		}
	}

	return(NULL);
}

/** Maps an old table column of a PRIMARY KEY column.
@param col	old table column (before ALTER TABLE)
@param ifield	clustered index field in the new table (after ALTER TABLE)
@param dfield	clustered index tuple field in the new table
@param heap	memory heap for allocating dfield contents
@param rec	clustered index leaf page record in the old table
@param offsets	rec_get_offsets(rec)
@param i	rec field corresponding to col
@param zip_size	compressed page size of the old table, or 0 for uncompressed
@param max_len	maximum length of dfield
@retval DB_INVALID_NULL if a NULL value is encountered
@retval DB_TOO_BIG_INDEX_COL if the maximum prefix length is exceeded */
static
dberr_t
row_log_table_get_pk_col(
/*=====================*/
	const dict_col_t*	col,
	const dict_field_t*	ifield,
	dfield_t*		dfield,
	mem_heap_t*		heap,
	const rec_t*		rec,
	const ulint*		offsets,
	ulint			i,
	ulint			zip_size,
	ulint			max_len)
{
	const byte*	field;
	ulint		len;

	ut_ad(ut_is_2pow(zip_size));

	field = rec_get_nth_field(rec, offsets, i, &len);

	if (len == UNIV_SQL_NULL) {
		return(DB_INVALID_NULL);
	}

	if (rec_offs_nth_extern(offsets, i)) {
		ulint	field_len = ifield->prefix_len;
		byte*	blob_field;

		if (!field_len) {
			field_len = ifield->fixed_len;
			if (!field_len) {
				field_len = max_len + 1;
			}
		}

		blob_field = static_cast<byte*>(
			mem_heap_alloc(heap, field_len));

		len = btr_copy_externally_stored_field_prefix(
			blob_field, field_len, zip_size, field, len);
		if (len >= max_len + 1) {
			return(DB_TOO_BIG_INDEX_COL);
		}

		dfield_set_data(dfield, blob_field, len);
	} else {
		dfield_set_data(dfield, mem_heap_dup(heap, field, len), len);
	}

	return(DB_SUCCESS);
}

/******************************************************//**
Constructs the old PRIMARY KEY and DB_TRX_ID,DB_ROLL_PTR
of a table that is being rebuilt.
@return tuple of PRIMARY KEY,DB_TRX_ID,DB_ROLL_PTR in the rebuilt table,
or NULL if the PRIMARY KEY definition does not change */
UNIV_INTERN
const dtuple_t*
row_log_table_get_pk(
/*=================*/
	const rec_t*	rec,	/*!< in: clustered index leaf page record,
				page X-latched */
	dict_index_t*	index,	/*!< in/out: clustered index, S-latched
				or X-latched */
	const ulint*	offsets,/*!< in: rec_get_offsets(rec,index) */
	byte*		sys,	/*!< out: DB_TRX_ID,DB_ROLL_PTR for
				row_log_table_delete(), or NULL */
	mem_heap_t**	heap)	/*!< in/out: memory heap where allocated */
{
	dtuple_t*	tuple	= NULL;
	row_log_t*	log	= index->online_log;

	ut_ad(dict_index_is_clust(index));
	ut_ad(dict_index_is_online_ddl(index));
	ut_ad(!offsets || rec_offs_validate(rec, index, offsets));
#ifdef UNIV_SYNC_DEBUG
	ut_ad(rw_lock_own(&index->lock, RW_LOCK_SHARED)
	      || rw_lock_own(&index->lock, RW_LOCK_EX));
#endif /* UNIV_SYNC_DEBUG */

	ut_ad(log);
	ut_ad(log->table);

	if (log->same_pk) {
		/* The PRIMARY KEY columns are unchanged. */
		if (sys) {
			/* Store the DB_TRX_ID,DB_ROLL_PTR. */
			ulint	trx_id_offs = index->trx_id_offset;

			if (!trx_id_offs) {
				ulint	pos = dict_index_get_sys_col_pos(
					index, DATA_TRX_ID);
				ulint	len;
				ut_ad(pos > 0);

				if (!offsets) {
					offsets = rec_get_offsets(
						rec, index, NULL, pos + 1,
						heap);
				}

				trx_id_offs = rec_get_nth_field_offs(
					offsets, pos, &len);
				ut_ad(len == DATA_TRX_ID_LEN);
			}

			memcpy(sys, rec + trx_id_offs,
			       DATA_TRX_ID_LEN + DATA_ROLL_PTR_LEN);
		}

		return(NULL);
	}

	mutex_enter(&log->mutex);

	/* log->error is protected by log->mutex. */
	if (log->error == DB_SUCCESS) {
		dict_table_t*	new_table	= log->table;
		dict_index_t*	new_index
			= dict_table_get_first_index(new_table);
		const ulint	new_n_uniq
			= dict_index_get_n_unique(new_index);

		if (!*heap) {
			ulint	size = 0;

			if (!offsets) {
				size += (1 + REC_OFFS_HEADER_SIZE
					 + index->n_fields)
					* sizeof *offsets;
			}

			for (ulint i = 0; i < new_n_uniq; i++) {
				size += dict_col_get_min_size(
					dict_index_get_nth_col(new_index, i));
			}

			*heap = mem_heap_create(
				DTUPLE_EST_ALLOC(new_n_uniq + 2) + size);
		}

		if (!offsets) {
			offsets = rec_get_offsets(rec, index, NULL,
						  ULINT_UNDEFINED, heap);
		}

		tuple = dtuple_create(*heap, new_n_uniq + 2);
		dict_index_copy_types(tuple, new_index, tuple->n_fields);
		dtuple_set_n_fields_cmp(tuple, new_n_uniq);

		const ulint max_len = DICT_MAX_FIELD_LEN_BY_FORMAT(new_table);
		const ulint zip_size = dict_table_zip_size(index->table);

		for (ulint new_i = 0; new_i < new_n_uniq; new_i++) {
			dict_field_t*	ifield;
			dfield_t*	dfield;
			ulint		prtype;
			ulint		mbminlen, mbmaxlen;

			ifield = dict_index_get_nth_field(new_index, new_i);
			dfield = dtuple_get_nth_field(tuple, new_i);

			const ulint	col_no
				= dict_field_get_col(ifield)->ind;

			if (const dict_col_t* col
			    = row_log_table_get_pk_old_col(
				    index->table, log->col_map, col_no)) {
				ulint	i = dict_col_get_clust_pos(col, index);

				if (i == ULINT_UNDEFINED) {
					ut_ad(0);
					log->error = DB_CORRUPTION;
					goto err_exit;
				}

				log->error = row_log_table_get_pk_col(
					col, ifield, dfield, *heap,
					rec, offsets, i, zip_size, max_len);

				if (log->error != DB_SUCCESS) {
err_exit:
					tuple = NULL;
					goto func_exit;
				}

				mbminlen = col->mbminlen;
				mbmaxlen = col->mbmaxlen;
				prtype = col->prtype;
			} else {
				/* No matching column was found in the old
				table, so this must be an added column.
				Copy the default value. */
				ut_ad(log->add_cols);

				dfield_copy(dfield, dtuple_get_nth_field(
						    log->add_cols, col_no));
				mbminlen = dfield->type.mbminlen;
				mbmaxlen = dfield->type.mbmaxlen;
				prtype = dfield->type.prtype;
			}

			ut_ad(!dfield_is_ext(dfield));
			ut_ad(!dfield_is_null(dfield));

			if (ifield->prefix_len) {
				ulint	len = dtype_get_at_most_n_mbchars(
					prtype, mbminlen, mbmaxlen,
					ifield->prefix_len,
					dfield_get_len(dfield),
					static_cast<const char*>(
						dfield_get_data(dfield)));

				ut_ad(len <= dfield_get_len(dfield));
				dfield_set_len(dfield, len);
			}
		}

		const byte* trx_roll = rec
			+ row_get_trx_id_offset(index, offsets);

		/* Copy the fields, because the fields will be updated
		or the record may be moved somewhere else in the B-tree
		as part of the upcoming operation. */
		if (sys) {
			memcpy(sys, trx_roll,
			       DATA_TRX_ID_LEN + DATA_ROLL_PTR_LEN);
			trx_roll = sys;
		} else {
			trx_roll = static_cast<const byte*>(
				mem_heap_dup(
					*heap, trx_roll,
					DATA_TRX_ID_LEN + DATA_ROLL_PTR_LEN));
		}

		dfield_set_data(dtuple_get_nth_field(tuple, new_n_uniq),
				trx_roll, DATA_TRX_ID_LEN);
		dfield_set_data(dtuple_get_nth_field(tuple, new_n_uniq + 1),
				trx_roll + DATA_TRX_ID_LEN, DATA_ROLL_PTR_LEN);
	}

func_exit:
	mutex_exit(&log->mutex);
	return(tuple);
}

/******************************************************//**
Logs an insert to a table that is being rebuilt.
This will be merged in row_log_table_apply_insert(). */
UNIV_INTERN
void
row_log_table_insert(
/*=================*/
	const rec_t*	rec,	/*!< in: clustered index leaf page record,
				page X-latched */
	dict_index_t*	index,	/*!< in/out: clustered index, S-latched
				or X-latched */
	const ulint*	offsets)/*!< in: rec_get_offsets(rec,index) */
{
	row_log_table_low(rec, index, offsets, true, NULL);
}

/******************************************************//**
Notes that a BLOB is being freed during online ALTER TABLE. */
UNIV_INTERN
void
row_log_table_blob_free(
/*====================*/
	dict_index_t*	index,	/*!< in/out: clustered index, X-latched */
	ulint		page_no)/*!< in: starting page number of the BLOB */
{
	ut_ad(dict_index_is_clust(index));
	ut_ad(dict_index_is_online_ddl(index));
#ifdef UNIV_SYNC_DEBUG
	ut_ad(rw_lock_own(&index->lock, RW_LOCK_EX));
#endif /* UNIV_SYNC_DEBUG */
	ut_ad(page_no != FIL_NULL);

	if (index->online_log->error != DB_SUCCESS) {
		return;
	}

	page_no_map*	blobs	= index->online_log->blobs;

	if (!blobs) {
		index->online_log->blobs = blobs = new page_no_map();
	}

#ifdef UNIV_DEBUG
	const ulonglong	log_pos = index->online_log->tail.total;
#else
# define log_pos /* empty */
#endif /* UNIV_DEBUG */

	const page_no_map::value_type v(page_no,
					row_log_table_blob_t(log_pos));

	std::pair<page_no_map::iterator,bool> p = blobs->insert(v);

	if (!p.second) {
		/* Update the existing mapping. */
		ut_ad(p.first->first == page_no);
		p.first->second.blob_free(log_pos);
	}
#undef log_pos
}

/******************************************************//**
Notes that a BLOB is being allocated during online ALTER TABLE. */
UNIV_INTERN
void
row_log_table_blob_alloc(
/*=====================*/
	dict_index_t*	index,	/*!< in/out: clustered index, X-latched */
	ulint		page_no)/*!< in: starting page number of the BLOB */
{
	ut_ad(dict_index_is_clust(index));
	ut_ad(dict_index_is_online_ddl(index));
#ifdef UNIV_SYNC_DEBUG
	ut_ad(rw_lock_own(&index->lock, RW_LOCK_EX));
#endif /* UNIV_SYNC_DEBUG */
	ut_ad(page_no != FIL_NULL);

	if (index->online_log->error != DB_SUCCESS) {
		return;
	}

	/* Only track allocations if the same page has been freed
	earlier. Double allocation without a free is not allowed. */
	if (page_no_map* blobs = index->online_log->blobs) {
		page_no_map::iterator p = blobs->find(page_no);

		if (p != blobs->end()) {
			ut_ad(p->first == page_no);
			p->second.blob_alloc(index->online_log->tail.total);
		}
	}
}

/******************************************************//**
Converts a log record to a table row.
@return converted row, or NULL if the conversion fails */
static MY_ATTRIBUTE((nonnull, warn_unused_result))
const dtuple_t*
row_log_table_apply_convert_mrec(
/*=============================*/
	const mrec_t*		mrec,		/*!< in: merge record */
	dict_index_t*		index,		/*!< in: index of mrec */
	const ulint*		offsets,	/*!< in: offsets of mrec */
	const row_log_t*	log,		/*!< in: rebuild context */
	mem_heap_t*		heap,		/*!< in/out: memory heap */
	trx_id_t		trx_id,		/*!< in: DB_TRX_ID of mrec */
	dberr_t*		error)		/*!< out: DB_SUCCESS or
						DB_MISSING_HISTORY or
						reason of failure */
{
	dtuple_t*	row;

	*error = DB_SUCCESS;

	/* This is based on row_build(). */
	if (log->add_cols) {
		row = dtuple_copy(log->add_cols, heap);
		/* dict_table_copy_types() would set the fields to NULL */
		for (ulint i = 0; i < dict_table_get_n_cols(log->table); i++) {
			dict_col_copy_type(
				dict_table_get_nth_col(log->table, i),
				dfield_get_type(dtuple_get_nth_field(row, i)));
		}
	} else {
		row = dtuple_create(heap, dict_table_get_n_cols(log->table));
		dict_table_copy_types(row, log->table);
	}

	for (ulint i = 0; i < rec_offs_n_fields(offsets); i++) {
		const dict_field_t*	ind_field
			= dict_index_get_nth_field(index, i);

		if (ind_field->prefix_len) {
			/* Column prefixes can only occur in key
			fields, which cannot be stored externally. For
			a column prefix, there should also be the full
			field in the clustered index tuple. The row
			tuple comprises full fields, not prefixes. */
			ut_ad(!rec_offs_nth_extern(offsets, i));
			continue;
		}

		const dict_col_t*	col
			= dict_field_get_col(ind_field);
		ulint			col_no
			= log->col_map[dict_col_get_no(col)];

		if (col_no == ULINT_UNDEFINED) {
			/* dropped column */
			continue;
		}

		dfield_t*		dfield
			= dtuple_get_nth_field(row, col_no);
		ulint			len;
		const byte*		data;

		if (rec_offs_nth_extern(offsets, i)) {
			ut_ad(rec_offs_any_extern(offsets));
			rw_lock_x_lock(dict_index_get_lock(index));

			if (const page_no_map* blobs = log->blobs) {
				data = rec_get_nth_field(
					mrec, offsets, i, &len);
				ut_ad(len >= BTR_EXTERN_FIELD_REF_SIZE);

				ulint	page_no = mach_read_from_4(
					data + len - (BTR_EXTERN_FIELD_REF_SIZE
						      - BTR_EXTERN_PAGE_NO));
				page_no_map::const_iterator p = blobs->find(
					page_no);
				if (p != blobs->end()
				    && p->second.is_freed(log->head.total)) {
					/* This BLOB has been freed.
					We must not access the row. */
					*error = DB_MISSING_HISTORY;
					dfield_set_data(dfield, data, len);
					dfield_set_ext(dfield);
					goto blob_done;
				}
			}

			data = btr_rec_copy_externally_stored_field(
				mrec, offsets,
				dict_table_zip_size(index->table),
				i, &len, heap);
			ut_a(data);
			dfield_set_data(dfield, data, len);
blob_done:
			rw_lock_x_unlock(dict_index_get_lock(index));
		} else {
			data = rec_get_nth_field(mrec, offsets, i, &len);
			dfield_set_data(dfield, data, len);
		}

		if (len != UNIV_SQL_NULL && col->mtype == DATA_MYSQL
		    && col->len != len && !dict_table_is_comp(log->table)) {

			ut_ad(col->len >= len);
			if (dict_table_is_comp(index->table)) {
				byte*	buf = (byte*) mem_heap_alloc(heap,
								     col->len);
				memcpy(buf, dfield->data, len);
				memset(buf + len, 0x20, col->len - len);

				dfield_set_data(dfield, buf, col->len);
			} else {
				/* field length mismatch should not happen
				when rebuilding the redundant row format
				table. */
				ut_ad(0);
				*error = DB_CORRUPTION;
				return(NULL);
			}
		}

		/* See if any columns were changed to NULL or NOT NULL. */
		const dict_col_t*	new_col
			= dict_table_get_nth_col(log->table, col_no);
		ut_ad(new_col->mtype == col->mtype);

		/* Assert that prtype matches except for nullability. */
		ut_ad(!((new_col->prtype ^ col->prtype) & ~DATA_NOT_NULL));
		ut_ad(!((new_col->prtype ^ dfield_get_type(dfield)->prtype)
			& ~DATA_NOT_NULL));

		if (new_col->prtype == col->prtype) {
			continue;
		}

		if ((new_col->prtype & DATA_NOT_NULL)
		    && dfield_is_null(dfield)) {
			/* We got a NULL value for a NOT NULL column. */
			*error = DB_INVALID_NULL;
			return(NULL);
		}

		/* Adjust the DATA_NOT_NULL flag in the parsed row. */
		dfield_get_type(dfield)->prtype = new_col->prtype;

		ut_ad(dict_col_type_assert_equal(new_col,
						 dfield_get_type(dfield)));
	}

	return(row);
}

/******************************************************//**
Replays an insert operation on a table that was rebuilt.
@return DB_SUCCESS or error code */
static MY_ATTRIBUTE((nonnull, warn_unused_result))
dberr_t
row_log_table_apply_insert_low(
/*===========================*/
	que_thr_t*		thr,		/*!< in: query graph */
	const dtuple_t*		row,		/*!< in: table row
						in the old table definition */
	trx_id_t		trx_id,		/*!< in: trx_id of the row */
	mem_heap_t*		offsets_heap,	/*!< in/out: memory heap
						that can be emptied */
	mem_heap_t*		heap,		/*!< in/out: memory heap */
	row_merge_dup_t*	dup)		/*!< in/out: for reporting
						duplicate key errors */
{
	dberr_t		error;
	dtuple_t*	entry;
	const row_log_t*log	= dup->index->online_log;
	dict_index_t*	index	= dict_table_get_first_index(log->table);
	ulint		n_index = 0;

	ut_ad(dtuple_validate(row));
	ut_ad(trx_id);

#ifdef ROW_LOG_APPLY_PRINT
	if (row_log_apply_print) {
		fprintf(stderr, "table apply insert "
			IB_ID_FMT " " IB_ID_FMT "\n",
			index->table->id, index->id);
		dtuple_print(stderr, row);
	}
#endif /* ROW_LOG_APPLY_PRINT */

	static const ulint	flags
		= (BTR_CREATE_FLAG
		   | BTR_NO_LOCKING_FLAG
		   | BTR_NO_UNDO_LOG_FLAG
		   | BTR_KEEP_SYS_FLAG);

	entry = row_build_index_entry(row, NULL, index, heap);

	error = row_ins_clust_index_entry_low(
		flags, BTR_MODIFY_TREE, index, index->n_uniq, entry, 0, thr);

	switch (error) {
	case DB_SUCCESS:
		break;
	case DB_SUCCESS_LOCKED_REC:
		/* The row had already been copied to the table. */
		return(DB_SUCCESS);
	default:
		return(error);
	}

	ut_ad(dict_index_is_clust(index));

	for (n_index += index->type != DICT_CLUSTERED;
	     (index = dict_table_get_next_index(index)); n_index++) {
		if (index->type & DICT_FTS) {
			continue;
		}

		entry = row_build_index_entry(row, NULL, index, heap);
		error = row_ins_sec_index_entry_low(
			flags, BTR_MODIFY_TREE,
			index, offsets_heap, heap, entry, trx_id, thr);

		if (error != DB_SUCCESS) {
			if (error == DB_DUPLICATE_KEY) {
				thr_get_trx(thr)->error_key_num = n_index;
			}
			break;
		}
	}

	return(error);
}

/******************************************************//**
Replays an insert operation on a table that was rebuilt.
@return DB_SUCCESS or error code */
static MY_ATTRIBUTE((nonnull, warn_unused_result))
dberr_t
row_log_table_apply_insert(
/*=======================*/
	que_thr_t*		thr,		/*!< in: query graph */
	const mrec_t*		mrec,		/*!< in: record to insert */
	const ulint*		offsets,	/*!< in: offsets of mrec */
	mem_heap_t*		offsets_heap,	/*!< in/out: memory heap
						that can be emptied */
	mem_heap_t*		heap,		/*!< in/out: memory heap */
	row_merge_dup_t*	dup,		/*!< in/out: for reporting
						duplicate key errors */
	trx_id_t		trx_id)		/*!< in: DB_TRX_ID of mrec */
{
	const row_log_t*log	= dup->index->online_log;
	dberr_t		error;
	const dtuple_t*	row	= row_log_table_apply_convert_mrec(
		mrec, dup->index, offsets, log, heap, trx_id, &error);

	switch (error) {
	case DB_MISSING_HISTORY:
		ut_ad(log->blobs);
		/* Because some BLOBs are missing, we know that the
		transaction was rolled back later (a rollback of
		an insert can free BLOBs).
		We can simply skip the insert: the subsequent
		ROW_T_DELETE will be ignored, or a ROW_T_UPDATE will
		be interpreted as ROW_T_INSERT. */
		return(DB_SUCCESS);
	case DB_SUCCESS:
		ut_ad(row != NULL);
		break;
	default:
		ut_ad(0);
	case DB_INVALID_NULL:
		ut_ad(row == NULL);
		return(error);
	}

	error = row_log_table_apply_insert_low(
		thr, row, trx_id, offsets_heap, heap, dup);
	if (error != DB_SUCCESS) {
		/* Report the erroneous row using the new
		version of the table. */
		innobase_row_to_mysql(dup->table, log->table, row);
	}
	return(error);
}

/******************************************************//**
Deletes a record from a table that is being rebuilt.
@return DB_SUCCESS or error code */
static MY_ATTRIBUTE((nonnull, warn_unused_result))
dberr_t
row_log_table_apply_delete_low(
/*===========================*/
	btr_pcur_t*		pcur,		/*!< in/out: B-tree cursor,
						will be trashed */
	const ulint*		offsets,	/*!< in: offsets on pcur */
	mem_heap_t*		heap,		/*!< in/out: memory heap */
	mtr_t*			mtr)		/*!< in/out: mini-transaction,
						will be committed */
{
	dberr_t		error;
	row_ext_t*	ext;
	dtuple_t*	row;
	dict_index_t*	index	= btr_pcur_get_btr_cur(pcur)->index;

	ut_ad(dict_index_is_clust(index));

#ifdef ROW_LOG_APPLY_PRINT
	if (row_log_apply_print) {
		fprintf(stderr, "table apply delete "
			IB_ID_FMT " " IB_ID_FMT "\n",
			index->table->id, index->id);
		rec_print_new(stderr, btr_pcur_get_rec(pcur), offsets);
	}
#endif /* ROW_LOG_APPLY_PRINT */
	if (dict_table_get_next_index(index)) {
		/* Build a row template for purging secondary index entries. */
		row = row_build(
			ROW_COPY_DATA, index, btr_pcur_get_rec(pcur),
			offsets, NULL, NULL, NULL, &ext, heap);
	} else {
		row = NULL;
	}

	btr_cur_pessimistic_delete(&error, FALSE, btr_pcur_get_btr_cur(pcur),
				   BTR_CREATE_FLAG, RB_NONE, mtr);
	mtr_commit(mtr);

	if (error != DB_SUCCESS) {
		return(error);
	}

	while ((index = dict_table_get_next_index(index)) != NULL) {
		if (index->type & DICT_FTS) {
			continue;
		}

		const dtuple_t*	entry = row_build_index_entry(
			row, ext, index, heap);
		mtr_start(mtr);
		btr_pcur_open(index, entry, PAGE_CUR_LE,
			      BTR_MODIFY_TREE, pcur, mtr);
#ifdef UNIV_DEBUG
		switch (btr_pcur_get_btr_cur(pcur)->flag) {
		case BTR_CUR_DELETE_REF:
		case BTR_CUR_DEL_MARK_IBUF:
		case BTR_CUR_DELETE_IBUF:
		case BTR_CUR_INSERT_TO_IBUF:
			/* We did not request buffering. */
			break;
		case BTR_CUR_HASH:
		case BTR_CUR_HASH_FAIL:
		case BTR_CUR_BINARY:
			goto flag_ok;
		}
		ut_ad(0);
flag_ok:
#endif /* UNIV_DEBUG */

		if (page_rec_is_infimum(btr_pcur_get_rec(pcur))
		    || btr_pcur_get_low_match(pcur) < index->n_uniq) {
			/* All secondary index entries should be
			found, because new_table is being modified by
			this thread only, and all indexes should be
			updated in sync. */
			mtr_commit(mtr);
			return(DB_INDEX_CORRUPT);
		}

		btr_cur_pessimistic_delete(&error, FALSE,
					   btr_pcur_get_btr_cur(pcur),
					   BTR_CREATE_FLAG, RB_NONE, mtr);
		mtr_commit(mtr);
	}

	return(error);
}

/******************************************************//**
Replays a delete operation on a table that was rebuilt.
@return DB_SUCCESS or error code */
static MY_ATTRIBUTE((nonnull, warn_unused_result))
dberr_t
row_log_table_apply_delete(
/*=======================*/
	ulint			trx_id_col,	/*!< in: position of
						DB_TRX_ID in the new
						clustered index */
	const mrec_t*		mrec,		/*!< in: merge record */
	const ulint*		moffsets,	/*!< in: offsets of mrec */
	mem_heap_t*		offsets_heap,	/*!< in/out: memory heap
						that can be emptied */
	mem_heap_t*		heap,		/*!< in/out: memory heap */
	const row_log_t*	log)		/*!< in: online log */
{
	dict_table_t*	new_table = log->table;
	dict_index_t*	index = dict_table_get_first_index(new_table);
	dtuple_t*	old_pk;
	mtr_t		mtr;
	btr_pcur_t	pcur;
	ulint*		offsets;

	ut_ad(rec_offs_n_fields(moffsets)
	      == dict_index_get_n_unique(index) + 2);
	ut_ad(!rec_offs_any_extern(moffsets));

	/* Convert the row to a search tuple. */
	old_pk = dtuple_create(heap, index->n_uniq);
	dict_index_copy_types(old_pk, index, index->n_uniq);

	for (ulint i = 0; i < index->n_uniq; i++) {
		ulint		len;
		const void*	field;
		field = rec_get_nth_field(mrec, moffsets, i, &len);
		ut_ad(len != UNIV_SQL_NULL);
		dfield_set_data(dtuple_get_nth_field(old_pk, i),
				field, len);
	}

	mtr_start(&mtr);
	btr_pcur_open(index, old_pk, PAGE_CUR_LE,
		      BTR_MODIFY_TREE, &pcur, &mtr);
#ifdef UNIV_DEBUG
	switch (btr_pcur_get_btr_cur(&pcur)->flag) {
	case BTR_CUR_DELETE_REF:
	case BTR_CUR_DEL_MARK_IBUF:
	case BTR_CUR_DELETE_IBUF:
	case BTR_CUR_INSERT_TO_IBUF:
		/* We did not request buffering. */
		break;
	case BTR_CUR_HASH:
	case BTR_CUR_HASH_FAIL:
	case BTR_CUR_BINARY:
		goto flag_ok;
	}
	ut_ad(0);
flag_ok:
#endif /* UNIV_DEBUG */

	if (page_rec_is_infimum(btr_pcur_get_rec(&pcur))
	    || btr_pcur_get_low_match(&pcur) < index->n_uniq) {
all_done:
		mtr_commit(&mtr);
		/* The record was not found. All done. */
		/* This should only happen when an earlier
		ROW_T_INSERT was skipped or
		ROW_T_UPDATE was interpreted as ROW_T_DELETE
		due to BLOBs having been freed by rollback. */
		return(DB_SUCCESS);
	}

	offsets = rec_get_offsets(btr_pcur_get_rec(&pcur), index, NULL,
				  ULINT_UNDEFINED, &offsets_heap);
#if defined UNIV_DEBUG || defined UNIV_BLOB_LIGHT_DEBUG
	ut_a(!rec_offs_any_null_extern(btr_pcur_get_rec(&pcur), offsets));
#endif /* UNIV_DEBUG || UNIV_BLOB_LIGHT_DEBUG */

	/* Only remove the record if DB_TRX_ID,DB_ROLL_PTR match. */

	{
		ulint		len;
		const byte*	mrec_trx_id
			= rec_get_nth_field(mrec, moffsets, trx_id_col, &len);
		ut_ad(len == DATA_TRX_ID_LEN);
		const byte*	rec_trx_id
			= rec_get_nth_field(btr_pcur_get_rec(&pcur), offsets,
					    trx_id_col, &len);
		ut_ad(len == DATA_TRX_ID_LEN);

		ut_ad(rec_get_nth_field(mrec, moffsets, trx_id_col + 1, &len)
		      == mrec_trx_id + DATA_TRX_ID_LEN);
		ut_ad(len == DATA_ROLL_PTR_LEN);
		ut_ad(rec_get_nth_field(btr_pcur_get_rec(&pcur), offsets,
					trx_id_col + 1, &len)
		      == rec_trx_id + DATA_TRX_ID_LEN);
		ut_ad(len == DATA_ROLL_PTR_LEN);

		if (memcmp(mrec_trx_id, rec_trx_id,
			   DATA_TRX_ID_LEN + DATA_ROLL_PTR_LEN)) {
			/* The ROW_T_DELETE was logged for a different
			PRIMARY KEY,DB_TRX_ID,DB_ROLL_PTR.
			This is possible if a ROW_T_INSERT was skipped
			or a ROW_T_UPDATE was interpreted as ROW_T_DELETE
			because some BLOBs were missing due to
			(1) rolling back the initial insert, or
			(2) purging the BLOB for a later ROW_T_DELETE
			(3) purging 'old values' for a later ROW_T_UPDATE
			or ROW_T_DELETE. */
			ut_ad(!log->same_pk);
			goto all_done;
		}
	}

	return row_log_table_apply_delete_low(&pcur, offsets, heap, &mtr);
}

/******************************************************//**
Replays an update operation on a table that was rebuilt.
@return DB_SUCCESS or error code */
static MY_ATTRIBUTE((nonnull, warn_unused_result))
dberr_t
row_log_table_apply_update(
/*=======================*/
	que_thr_t*		thr,		/*!< in: query graph */
	ulint			new_trx_id_col,	/*!< in: position of
						DB_TRX_ID in the new
						clustered index */
	const mrec_t*		mrec,		/*!< in: new value */
	const ulint*		offsets,	/*!< in: offsets of mrec */
	mem_heap_t*		offsets_heap,	/*!< in/out: memory heap
						that can be emptied */
	mem_heap_t*		heap,		/*!< in/out: memory heap */
	row_merge_dup_t*	dup,		/*!< in/out: for reporting
						duplicate key errors */
	trx_id_t		trx_id,		/*!< in: DB_TRX_ID of mrec */
	const dtuple_t*		old_pk)		/*!< in: PRIMARY KEY and
						DB_TRX_ID,DB_ROLL_PTR
						of the old value,
						or PRIMARY KEY if same_pk */
{
	const row_log_t*log	= dup->index->online_log;
	const dtuple_t*	row;
	dict_index_t*	index	= dict_table_get_first_index(log->table);
	mtr_t		mtr;
	btr_pcur_t	pcur;
	dberr_t		error;
	ulint		n_index = 0;

	ut_ad(dtuple_get_n_fields_cmp(old_pk)
	      == dict_index_get_n_unique(index));
	ut_ad(dtuple_get_n_fields(old_pk)
	      == dict_index_get_n_unique(index)
	      + (log->same_pk ? 0 : 2));

	row = row_log_table_apply_convert_mrec(
		mrec, dup->index, offsets, log, heap, trx_id, &error);

	switch (error) {
	case DB_MISSING_HISTORY:
		/* The record contained BLOBs that are now missing. */
		ut_ad(log->blobs);
		/* Whether or not we are updating the PRIMARY KEY, we
		know that there should be a subsequent
		ROW_T_DELETE for rolling back a preceding ROW_T_INSERT,
		overriding this ROW_T_UPDATE record. (*1)

		This allows us to interpret this ROW_T_UPDATE
		as ROW_T_DELETE.

		When applying the subsequent ROW_T_DELETE, no matching
		record will be found. */
		/* fall through */
	case DB_SUCCESS:
		ut_ad(row != NULL);
		break;
	default:
		ut_ad(0);
	case DB_INVALID_NULL:
		ut_ad(row == NULL);
		return(error);
	}

	mtr_start(&mtr);
	btr_pcur_open(index, old_pk, PAGE_CUR_LE,
		      BTR_MODIFY_TREE, &pcur, &mtr);
#ifdef UNIV_DEBUG
	switch (btr_pcur_get_btr_cur(&pcur)->flag) {
	case BTR_CUR_DELETE_REF:
	case BTR_CUR_DEL_MARK_IBUF:
	case BTR_CUR_DELETE_IBUF:
	case BTR_CUR_INSERT_TO_IBUF:
		ut_ad(0);/* We did not request buffering. */
	case BTR_CUR_HASH:
	case BTR_CUR_HASH_FAIL:
	case BTR_CUR_BINARY:
		break;
	}
#endif /* UNIV_DEBUG */

	if (page_rec_is_infimum(btr_pcur_get_rec(&pcur))
	    || btr_pcur_get_low_match(&pcur) < index->n_uniq) {
		/* The record was not found. This should only happen
		when an earlier ROW_T_INSERT or ROW_T_UPDATE was
		diverted because BLOBs were freed when the insert was
		later rolled back. */

		ut_ad(log->blobs);

		if (error == DB_SUCCESS) {
			/* An earlier ROW_T_INSERT could have been
			skipped because of a missing BLOB, like this:

			BEGIN;
			INSERT INTO t SET blob_col='blob value';
			UPDATE t SET blob_col='';
			ROLLBACK;

			This would generate the following records:
			ROW_T_INSERT (referring to 'blob value')
			ROW_T_UPDATE
			ROW_T_UPDATE (referring to 'blob value')
			ROW_T_DELETE
			[ROLLBACK removes the 'blob value']

			The ROW_T_INSERT would have been skipped
			because of a missing BLOB. Now we are
			executing the first ROW_T_UPDATE.
			The second ROW_T_UPDATE (for the ROLLBACK)
			would be interpreted as ROW_T_DELETE, because
			the BLOB would be missing.

			We could probably assume that the transaction
			has been rolled back and simply skip the
			'insert' part of this ROW_T_UPDATE record.
			However, there might be some complex scenario
			that could interfere with such a shortcut.
			So, we will insert the row (and risk
			introducing a bogus duplicate key error
			for the ALTER TABLE), and a subsequent
			ROW_T_UPDATE or ROW_T_DELETE will delete it. */
			mtr_commit(&mtr);
			error = row_log_table_apply_insert_low(
				thr, row, trx_id, offsets_heap, heap, dup);
		} else {
			/* Some BLOBs are missing, so we are interpreting
			this ROW_T_UPDATE as ROW_T_DELETE (see *1).
			Because the record was not found, we do nothing. */
			ut_ad(error == DB_MISSING_HISTORY);
			error = DB_SUCCESS;
func_exit:
			mtr_commit(&mtr);
		}
func_exit_committed:
		ut_ad(mtr.state == MTR_COMMITTED);

		if (error != DB_SUCCESS) {
			/* Report the erroneous row using the new
			version of the table. */
			innobase_row_to_mysql(dup->table, log->table, row);
		}

		return(error);
	}

	/* Prepare to update (or delete) the record. */
	ulint*		cur_offsets	= rec_get_offsets(
		btr_pcur_get_rec(&pcur),
		index, NULL, ULINT_UNDEFINED, &offsets_heap);

	if (!log->same_pk) {
		/* Only update the record if DB_TRX_ID,DB_ROLL_PTR match what
		was buffered. */
		ulint		len;
		const void*	rec_trx_id
			= rec_get_nth_field(btr_pcur_get_rec(&pcur),
					    cur_offsets, index->n_uniq, &len);
		ut_ad(len == DATA_TRX_ID_LEN);
		ut_ad(dtuple_get_nth_field(old_pk, index->n_uniq)->len
		      == DATA_TRX_ID_LEN);
		ut_ad(dtuple_get_nth_field(old_pk, index->n_uniq + 1)->len
		      == DATA_ROLL_PTR_LEN);
		ut_ad(DATA_TRX_ID_LEN + static_cast<const char*>(
			      dtuple_get_nth_field(old_pk,
						   index->n_uniq)->data)
		      == dtuple_get_nth_field(old_pk,
					      index->n_uniq + 1)->data);
		if (memcmp(rec_trx_id,
			   dtuple_get_nth_field(old_pk, index->n_uniq)->data,
			   DATA_TRX_ID_LEN + DATA_ROLL_PTR_LEN)) {
			/* The ROW_T_UPDATE was logged for a different
			DB_TRX_ID,DB_ROLL_PTR. This is possible if an
			earlier ROW_T_INSERT or ROW_T_UPDATE was diverted
			because some BLOBs were missing due to rolling
			back the initial insert or due to purging
			the old BLOB values of an update. */
			ut_ad(log->blobs);
			if (error != DB_SUCCESS) {
				ut_ad(error == DB_MISSING_HISTORY);
				/* Some BLOBs are missing, so we are
				interpreting this ROW_T_UPDATE as
				ROW_T_DELETE (see *1).
				Because this is a different row,
				we will do nothing. */
				error = DB_SUCCESS;
			} else {
				/* Because the user record is missing due to
				BLOBs that were missing when processing
				an earlier log record, we should
				interpret the ROW_T_UPDATE as ROW_T_INSERT.
				However, there is a different user record
				with the same PRIMARY KEY value already. */
				error = DB_DUPLICATE_KEY;
			}

			goto func_exit;
		}
	}

	if (error != DB_SUCCESS) {
		ut_ad(error == DB_MISSING_HISTORY);
		ut_ad(log->blobs);
		/* Some BLOBs are missing, so we are interpreting
		this ROW_T_UPDATE as ROW_T_DELETE (see *1). */
		error = row_log_table_apply_delete_low(
			&pcur, cur_offsets, heap, &mtr);
		goto func_exit_committed;
	}

	dtuple_t*	entry	= row_build_index_entry(
		row, NULL, index, heap);
	const upd_t*	update	= row_upd_build_difference_binary(
		index, entry, btr_pcur_get_rec(&pcur), cur_offsets,
		false, NULL, heap);

	if (!update->n_fields) {
		/* Nothing to do. */
		goto func_exit;
	}

	const bool	pk_updated
		= upd_get_nth_field(update, 0)->field_no < new_trx_id_col;

	if (pk_updated || rec_offs_any_extern(cur_offsets)) {
		/* If the record contains any externally stored
		columns, perform the update by delete and insert,
		because we will not write any undo log that would
		allow purge to free any orphaned externally stored
		columns. */

		if (pk_updated && log->same_pk) {
			/* The ROW_T_UPDATE log record should only be
			written when the PRIMARY KEY fields of the
			record did not change in the old table.  We
			can only get a change of PRIMARY KEY columns
			in the rebuilt table if the PRIMARY KEY was
			redefined (!same_pk). */
			ut_ad(0);
			error = DB_CORRUPTION;
			goto func_exit;
		}

		error = row_log_table_apply_delete_low(
			&pcur, cur_offsets, heap, &mtr);
		ut_ad(mtr.state == MTR_COMMITTED);

		if (error == DB_SUCCESS) {
			error = row_log_table_apply_insert_low(
				thr, row, trx_id, offsets_heap, heap, dup);
		}

		goto func_exit_committed;
	}

	dtuple_t*	old_row;
	row_ext_t*	old_ext;

	if (dict_table_get_next_index(index)) {
		/* Construct the row corresponding to the old value of
		the record. */
		old_row = row_build(
			ROW_COPY_DATA, index, btr_pcur_get_rec(&pcur),
			cur_offsets, NULL, NULL, NULL, &old_ext, heap);
		ut_ad(old_row);
#ifdef ROW_LOG_APPLY_PRINT
		if (row_log_apply_print) {
			fprintf(stderr, "table apply update "
				IB_ID_FMT " " IB_ID_FMT "\n",
				index->table->id, index->id);
			dtuple_print(stderr, old_row);
			dtuple_print(stderr, row);
		}
#endif /* ROW_LOG_APPLY_PRINT */
	} else {
		old_row = NULL;
		old_ext = NULL;
	}

	big_rec_t*	big_rec;

	error = btr_cur_pessimistic_update(
		BTR_CREATE_FLAG | BTR_NO_LOCKING_FLAG
		| BTR_NO_UNDO_LOG_FLAG | BTR_KEEP_SYS_FLAG
		| BTR_KEEP_POS_FLAG,
		btr_pcur_get_btr_cur(&pcur),
		&cur_offsets, &offsets_heap, heap, &big_rec,
		update, 0, thr, 0, &mtr);

	if (big_rec) {
		if (error == DB_SUCCESS) {
			error = btr_store_big_rec_extern_fields(
				index, btr_pcur_get_block(&pcur),
				btr_pcur_get_rec(&pcur), cur_offsets,
				big_rec, &mtr, BTR_STORE_UPDATE);
		}

		dtuple_big_rec_free(big_rec);
	}

	for (n_index += index->type != DICT_CLUSTERED;
	     (index = dict_table_get_next_index(index)); n_index++) {
		if (index->type & DICT_FTS) {
			continue;
		}

		if (error != DB_SUCCESS) {
			break;
		}

		if (!row_upd_changes_ord_field_binary(
			    index, update, thr, old_row, NULL)) {
			continue;
		}

		mtr_commit(&mtr);

		entry = row_build_index_entry(old_row, old_ext, index, heap);
		if (!entry) {
			ut_ad(0);
			return(DB_CORRUPTION);
		}

		mtr_start(&mtr);

		if (ROW_FOUND != row_search_index_entry(
			    index, entry, BTR_MODIFY_TREE, &pcur, &mtr)) {
			ut_ad(0);
			error = DB_CORRUPTION;
			break;
		}

		btr_cur_pessimistic_delete(
			&error, FALSE, btr_pcur_get_btr_cur(&pcur),
			BTR_CREATE_FLAG, RB_NONE, &mtr);

		if (error != DB_SUCCESS) {
			break;
		}

		mtr_commit(&mtr);

		entry = row_build_index_entry(row, NULL, index, heap);
		error = row_ins_sec_index_entry_low(
			BTR_CREATE_FLAG | BTR_NO_LOCKING_FLAG
			| BTR_NO_UNDO_LOG_FLAG | BTR_KEEP_SYS_FLAG,
			BTR_MODIFY_TREE, index, offsets_heap, heap,
			entry, trx_id, thr);

		/* Report correct index name for duplicate key error. */
		if (error == DB_DUPLICATE_KEY) {
			thr_get_trx(thr)->error_key_num = n_index;
		}

		mtr_start(&mtr);
	}

	goto func_exit;
}

/******************************************************//**
Applies an operation to a table that was rebuilt.
@return NULL on failure (mrec corruption) or when out of data;
pointer to next record on success */
static MY_ATTRIBUTE((nonnull, warn_unused_result))
const mrec_t*
row_log_table_apply_op(
/*===================*/
	que_thr_t*		thr,		/*!< in: query graph */
	ulint			trx_id_col,	/*!< in: position of
						DB_TRX_ID in old index */
	ulint			new_trx_id_col,	/*!< in: position of
						DB_TRX_ID in new index */
	row_merge_dup_t*	dup,		/*!< in/out: for reporting
						duplicate key errors */
	dberr_t*		error,		/*!< out: DB_SUCCESS
						or error code */
	mem_heap_t*		offsets_heap,	/*!< in/out: memory heap
						that can be emptied */
	mem_heap_t*		heap,		/*!< in/out: memory heap */
	const mrec_t*		mrec,		/*!< in: merge record */
	const mrec_t*		mrec_end,	/*!< in: end of buffer */
	ulint*			offsets)	/*!< in/out: work area
						for parsing mrec */
{
	row_log_t*	log	= dup->index->online_log;
	dict_index_t*	new_index = dict_table_get_first_index(log->table);
	ulint		extra_size;
	const mrec_t*	next_mrec;
	dtuple_t*	old_pk;

	ut_ad(dict_index_is_clust(dup->index));
	ut_ad(dup->index->table != log->table);
	ut_ad(log->head.total <= log->tail.total);

	*error = DB_SUCCESS;

	/* 3 = 1 (op type) + 1 (extra_size) + at least 1 byte payload */
	if (mrec + 3 >= mrec_end) {
		return(NULL);
	}

	const mrec_t* const mrec_start = mrec;

	switch (*mrec++) {
	default:
		ut_ad(0);
		*error = DB_CORRUPTION;
		return(NULL);
	case ROW_T_INSERT:
		extra_size = *mrec++;

		if (extra_size >= 0x80) {
			/* Read another byte of extra_size. */

			extra_size = (extra_size & 0x7f) << 8;
			extra_size |= *mrec++;
		}

		mrec += extra_size;

		if (mrec > mrec_end) {
			return(NULL);
		}

		rec_offs_set_n_fields(offsets, dup->index->n_fields);
		rec_init_offsets_temp(mrec, dup->index, offsets);

		next_mrec = mrec + rec_offs_data_size(offsets);

		if (next_mrec > mrec_end) {
			return(NULL);
		} else {
			log->head.total += next_mrec - mrec_start;

			ulint		len;
			const byte*	db_trx_id
				= rec_get_nth_field(
					mrec, offsets, trx_id_col, &len);
			ut_ad(len == DATA_TRX_ID_LEN);
			*error = row_log_table_apply_insert(
				thr, mrec, offsets, offsets_heap,
				heap, dup, trx_read_trx_id(db_trx_id));
		}
		break;

	case ROW_T_DELETE:
		/* 1 (extra_size) + at least 1 (payload) */
		if (mrec + 2 >= mrec_end) {
			return(NULL);
		}

		extra_size = *mrec++;
		ut_ad(mrec < mrec_end);

		/* We assume extra_size < 0x100 for the PRIMARY KEY prefix.
		For fixed-length PRIMARY key columns, it is 0. */
		mrec += extra_size;

		rec_offs_set_n_fields(offsets, new_index->n_uniq + 2);
		rec_init_offsets_temp(mrec, new_index, offsets);
		next_mrec = mrec + rec_offs_data_size(offsets);
		if (next_mrec > mrec_end) {
			return(NULL);
		}

		log->head.total += next_mrec - mrec_start;

		*error = row_log_table_apply_delete(
			new_trx_id_col,
			mrec, offsets, offsets_heap, heap, log);
		break;

	case ROW_T_UPDATE:
		/* Logically, the log entry consists of the
		(PRIMARY KEY,DB_TRX_ID) of the old value (converted
		to the new primary key definition) followed by
		the new value in the old table definition. If the
		definition of the columns belonging to PRIMARY KEY
		is not changed, the log will only contain
		DB_TRX_ID,new_row. */

		if (dup->index->online_log->same_pk) {
			ut_ad(new_index->n_uniq == dup->index->n_uniq);

			extra_size = *mrec++;

			if (extra_size >= 0x80) {
				/* Read another byte of extra_size. */

				extra_size = (extra_size & 0x7f) << 8;
				extra_size |= *mrec++;
			}

			mrec += extra_size;

			if (mrec > mrec_end) {
				return(NULL);
			}

			rec_offs_set_n_fields(offsets, dup->index->n_fields);
			rec_init_offsets_temp(mrec, dup->index, offsets);

			next_mrec = mrec + rec_offs_data_size(offsets);

			if (next_mrec > mrec_end) {
				return(NULL);
			}

			old_pk = dtuple_create(heap, new_index->n_uniq);
			dict_index_copy_types(
				old_pk, new_index, old_pk->n_fields);

			/* Copy the PRIMARY KEY fields from mrec to old_pk. */
			for (ulint i = 0; i < new_index->n_uniq; i++) {
				const void*	field;
				ulint		len;
				dfield_t*	dfield;

				ut_ad(!rec_offs_nth_extern(offsets, i));

				field = rec_get_nth_field(
					mrec, offsets, i, &len);
				ut_ad(len != UNIV_SQL_NULL);

				dfield = dtuple_get_nth_field(old_pk, i);
				dfield_set_data(dfield, field, len);
			}
		} else {
			/* We assume extra_size < 0x100
			for the PRIMARY KEY prefix. */
			mrec += *mrec + 1;

			if (mrec > mrec_end) {
				return(NULL);
			}

			/* Get offsets for PRIMARY KEY,
			DB_TRX_ID, DB_ROLL_PTR. */
			rec_offs_set_n_fields(offsets, new_index->n_uniq + 2);
			rec_init_offsets_temp(mrec, new_index, offsets);

			next_mrec = mrec + rec_offs_data_size(offsets);
			if (next_mrec + 2 > mrec_end) {
				return(NULL);
			}

			/* Copy the PRIMARY KEY fields and
			DB_TRX_ID, DB_ROLL_PTR from mrec to old_pk. */
			old_pk = dtuple_create(heap, new_index->n_uniq + 2);
			dict_index_copy_types(old_pk, new_index,
					      old_pk->n_fields);

			for (ulint i = 0;
			     i < dict_index_get_n_unique(new_index) + 2;
			     i++) {
				const void*	field;
				ulint		len;
				dfield_t*	dfield;

				ut_ad(!rec_offs_nth_extern(offsets, i));

				field = rec_get_nth_field(
					mrec, offsets, i, &len);
				ut_ad(len != UNIV_SQL_NULL);

				dfield = dtuple_get_nth_field(old_pk, i);
				dfield_set_data(dfield, field, len);
			}

			mrec = next_mrec;

			/* Fetch the new value of the row as it was
			in the old table definition. */
			extra_size = *mrec++;

			if (extra_size >= 0x80) {
				/* Read another byte of extra_size. */

				extra_size = (extra_size & 0x7f) << 8;
				extra_size |= *mrec++;
			}

			mrec += extra_size;

			if (mrec > mrec_end) {
				return(NULL);
			}

			rec_offs_set_n_fields(offsets, dup->index->n_fields);
			rec_init_offsets_temp(mrec, dup->index, offsets);

			next_mrec = mrec + rec_offs_data_size(offsets);

			if (next_mrec > mrec_end) {
				return(NULL);
			}
		}

		ut_ad(next_mrec <= mrec_end);
		log->head.total += next_mrec - mrec_start;
		dtuple_set_n_fields_cmp(old_pk, new_index->n_uniq);

		{
			ulint		len;
			const byte*	db_trx_id
				= rec_get_nth_field(
					mrec, offsets, trx_id_col, &len);
			ut_ad(len == DATA_TRX_ID_LEN);
			*error = row_log_table_apply_update(
				thr, new_trx_id_col,
				mrec, offsets, offsets_heap,
				heap, dup, trx_read_trx_id(db_trx_id), old_pk);
		}

		break;
	}

	ut_ad(log->head.total <= log->tail.total);
	mem_heap_empty(offsets_heap);
	mem_heap_empty(heap);
	return(next_mrec);
}

/******************************************************//**
Applies operations to a table was rebuilt.
@return DB_SUCCESS, or error code on failure */
static MY_ATTRIBUTE((nonnull, warn_unused_result))
dberr_t
row_log_table_apply_ops(
/*====================*/
	que_thr_t*	thr,	/*!< in: query graph */
	row_merge_dup_t*dup)	/*!< in/out: for reporting duplicate key
				errors */
{
	dberr_t		error;
	const mrec_t*	mrec		= NULL;
	const mrec_t*	next_mrec;
	const mrec_t*	mrec_end	= NULL; /* silence bogus warning */
	const mrec_t*	next_mrec_end;
	mem_heap_t*	heap;
	mem_heap_t*	offsets_heap;
	ulint*		offsets;
	bool		has_index_lock;
	dict_index_t*	index		= const_cast<dict_index_t*>(
		dup->index);
	dict_table_t*	new_table	= index->online_log->table;
	dict_index_t*	new_index	= dict_table_get_first_index(
		new_table);
	const ulint	i		= 1 + REC_OFFS_HEADER_SIZE
		+ ut_max(dict_index_get_n_fields(index),
			 dict_index_get_n_unique(new_index) + 2);
	const ulint	trx_id_col	= dict_col_get_clust_pos(
		dict_table_get_sys_col(index->table, DATA_TRX_ID), index);
	const ulint	new_trx_id_col	= dict_col_get_clust_pos(
		dict_table_get_sys_col(new_table, DATA_TRX_ID), new_index);
	trx_t*		trx		= thr_get_trx(thr);

	ut_ad(dict_index_is_clust(index));
	ut_ad(dict_index_is_online_ddl(index));
	ut_ad(trx->mysql_thd);
#ifdef UNIV_SYNC_DEBUG
	ut_ad(rw_lock_own(dict_index_get_lock(index), RW_LOCK_EX));
#endif /* UNIV_SYNC_DEBUG */
	ut_ad(!dict_index_is_online_ddl(new_index));
	ut_ad(trx_id_col > 0);
	ut_ad(trx_id_col != ULINT_UNDEFINED);
	ut_ad(new_trx_id_col > 0);
	ut_ad(new_trx_id_col != ULINT_UNDEFINED);

	UNIV_MEM_INVALID(&mrec_end, sizeof mrec_end);

	offsets = static_cast<ulint*>(ut_malloc(i * sizeof *offsets));
	offsets[0] = i;
	offsets[1] = dict_index_get_n_fields(index);

	heap = mem_heap_create(UNIV_PAGE_SIZE);
	offsets_heap = mem_heap_create(UNIV_PAGE_SIZE);
	has_index_lock = true;

next_block:
	ut_ad(has_index_lock);
#ifdef UNIV_SYNC_DEBUG
	ut_ad(rw_lock_own(dict_index_get_lock(index), RW_LOCK_EX));
#endif /* UNIV_SYNC_DEBUG */
	ut_ad(index->online_log->head.bytes == 0);

	if (trx_is_interrupted(trx)) {
		goto interrupted;
	}

	if (dict_index_is_corrupted(index)) {
		error = DB_INDEX_CORRUPT;
		goto func_exit;
	}

	ut_ad(dict_index_is_online_ddl(index));

	error = index->online_log->error;

	if (error != DB_SUCCESS) {
		goto func_exit;
	}

	if (UNIV_UNLIKELY(index->online_log->head.blocks
			  > index->online_log->tail.blocks)) {
unexpected_eof:
		fprintf(stderr, "InnoDB: unexpected end of temporary file"
			" for table %s\n", index->table_name);
corruption:
		error = DB_CORRUPTION;
		goto func_exit;
	}

	if (index->online_log->head.blocks
	    == index->online_log->tail.blocks) {
		if (index->online_log->head.blocks) {
#ifdef HAVE_FTRUNCATE
			/* Truncate the file in order to save space. */
			if (index->online_log->fd != -1
			    && ftruncate(index->online_log->fd, 0) == -1) {
				perror("ftruncate");
			}
#endif /* HAVE_FTRUNCATE */
			index->online_log->head.blocks
				= index->online_log->tail.blocks = 0;
		}

		next_mrec = index->online_log->tail.block;
		next_mrec_end = next_mrec + index->online_log->tail.bytes;

		if (next_mrec_end == next_mrec) {
			/* End of log reached. */
all_done:
			ut_ad(has_index_lock);
			ut_ad(index->online_log->head.blocks == 0);
			ut_ad(index->online_log->tail.blocks == 0);
			index->online_log->head.bytes = 0;
			index->online_log->tail.bytes = 0;
			error = DB_SUCCESS;
			goto func_exit;
		}
	} else {
		os_offset_t	ofs;
		ibool		success;

		ofs = (os_offset_t) index->online_log->head.blocks
			* srv_sort_buf_size;

		ut_ad(has_index_lock);
		has_index_lock = false;
		rw_lock_x_unlock(dict_index_get_lock(index));

		log_free_check();

		ut_ad(dict_index_is_online_ddl(index));

		if (!row_log_block_allocate(index->online_log->head)) {
			error = DB_OUT_OF_MEMORY;
			goto func_exit;
		}

		success = os_file_read_no_error_handling_int_fd(
			index->online_log->fd,
			index->online_log->head.block, ofs,
			srv_sort_buf_size);
		if (!success) {
			fprintf(stderr, "InnoDB: unable to read temporary file"
				" for table %s\n", index->table_name);
			goto corruption;
		}

#ifdef POSIX_FADV_DONTNEED
		/* Each block is read exactly once.  Free up the file cache. */
		posix_fadvise(index->online_log->fd,
			      ofs, srv_sort_buf_size, POSIX_FADV_DONTNEED);
#endif /* POSIX_FADV_DONTNEED */
#if 0 //def FALLOC_FL_PUNCH_HOLE
		/* Try to deallocate the space for the file on disk.
		This should work on ext4 on Linux 2.6.39 and later,
		and be ignored when the operation is unsupported. */
		fallocate(index->online_log->fd,
			  FALLOC_FL_PUNCH_HOLE | FALLOC_FL_KEEP_SIZE,
			  ofs, srv_sort_buf_size);
#endif /* FALLOC_FL_PUNCH_HOLE */

		next_mrec = index->online_log->head.block;
		next_mrec_end = next_mrec + srv_sort_buf_size;
	}

	/* This read is not protected by index->online_log->mutex for
	performance reasons. We will eventually notice any error that
	was flagged by a DML thread. */
	error = index->online_log->error;

	if (error != DB_SUCCESS) {
		goto func_exit;
	}

	if (mrec) {
		/* A partial record was read from the previous block.
		Copy the temporary buffer full, as we do not know the
		length of the record. Parse subsequent records from
		the bigger buffer index->online_log->head.block
		or index->online_log->tail.block. */

		ut_ad(mrec == index->online_log->head.buf);
		ut_ad(mrec_end > mrec);
		ut_ad(mrec_end < (&index->online_log->head.buf)[1]);

		memcpy((mrec_t*) mrec_end, next_mrec,
		       (&index->online_log->head.buf)[1] - mrec_end);
		mrec = row_log_table_apply_op(
			thr, trx_id_col, new_trx_id_col,
			dup, &error, offsets_heap, heap,
			index->online_log->head.buf,
			(&index->online_log->head.buf)[1], offsets);
		if (error != DB_SUCCESS) {
			goto func_exit;
		} else if (UNIV_UNLIKELY(mrec == NULL)) {
			/* The record was not reassembled properly. */
			goto corruption;
		}
		/* The record was previously found out to be
		truncated. Now that the parse buffer was extended,
		it should proceed beyond the old end of the buffer. */
		ut_a(mrec > mrec_end);

		index->online_log->head.bytes = mrec - mrec_end;
		next_mrec += index->online_log->head.bytes;
	}

	ut_ad(next_mrec <= next_mrec_end);
	/* The following loop must not be parsing the temporary
	buffer, but head.block or tail.block. */

	/* mrec!=NULL means that the next record starts from the
	middle of the block */
	ut_ad((mrec == NULL) == (index->online_log->head.bytes == 0));

#ifdef UNIV_DEBUG
	if (next_mrec_end == index->online_log->head.block
	    + srv_sort_buf_size) {
		/* If tail.bytes == 0, next_mrec_end can also be at
		the end of tail.block. */
		if (index->online_log->tail.bytes == 0) {
			ut_ad(next_mrec == next_mrec_end);
			ut_ad(index->online_log->tail.blocks == 0);
			ut_ad(index->online_log->head.blocks == 0);
			ut_ad(index->online_log->head.bytes == 0);
		} else {
			ut_ad(next_mrec == index->online_log->head.block
			      + index->online_log->head.bytes);
			ut_ad(index->online_log->tail.blocks
			      > index->online_log->head.blocks);
		}
	} else if (next_mrec_end == index->online_log->tail.block
		   + index->online_log->tail.bytes) {
		ut_ad(next_mrec == index->online_log->tail.block
		      + index->online_log->head.bytes);
		ut_ad(index->online_log->tail.blocks == 0);
		ut_ad(index->online_log->head.blocks == 0);
		ut_ad(index->online_log->head.bytes
		      <= index->online_log->tail.bytes);
	} else {
		ut_error;
	}
#endif /* UNIV_DEBUG */

	mrec_end = next_mrec_end;

	while (!trx_is_interrupted(trx)) {
		mrec = next_mrec;
		ut_ad(mrec <= mrec_end);

		if (mrec == mrec_end) {
			/* We are at the end of the log.
			   Mark the replay all_done. */
			if (has_index_lock) {
				goto all_done;
			}
		}

		if (!has_index_lock) {
			/* We are applying operations from a different
			block than the one that is being written to.
			We do not hold index->lock in order to
			allow other threads to concurrently buffer
			modifications. */
			ut_ad(mrec >= index->online_log->head.block);
			ut_ad(mrec_end == index->online_log->head.block
			      + srv_sort_buf_size);
			ut_ad(index->online_log->head.bytes
			      < srv_sort_buf_size);

			/* Take the opportunity to do a redo log
			checkpoint if needed. */
			log_free_check();
		} else {
			/* We are applying operations from the last block.
			Do not allow other threads to buffer anything,
			so that we can finally catch up and synchronize. */
			ut_ad(index->online_log->head.blocks == 0);
			ut_ad(index->online_log->tail.blocks == 0);
			ut_ad(mrec_end == index->online_log->tail.block
			      + index->online_log->tail.bytes);
			ut_ad(mrec >= index->online_log->tail.block);
		}

		/* This read is not protected by index->online_log->mutex
		for performance reasons. We will eventually notice any
		error that was flagged by a DML thread. */
		error = index->online_log->error;

		if (error != DB_SUCCESS) {
			goto func_exit;
		}

		next_mrec = row_log_table_apply_op(
			thr, trx_id_col, new_trx_id_col,
			dup, &error, offsets_heap, heap,
			mrec, mrec_end, offsets);

		if (error != DB_SUCCESS) {
			goto func_exit;
		} else if (next_mrec == next_mrec_end) {
			/* The record happened to end on a block boundary.
			Do we have more blocks left? */
			if (has_index_lock) {
				/* The index will be locked while
				applying the last block. */
				goto all_done;
			}

			mrec = NULL;
process_next_block:
			rw_lock_x_lock(dict_index_get_lock(index));
			has_index_lock = true;

			index->online_log->head.bytes = 0;
			index->online_log->head.blocks++;
			goto next_block;
		} else if (next_mrec != NULL) {
			ut_ad(next_mrec < next_mrec_end);
			index->online_log->head.bytes += next_mrec - mrec;
		} else if (has_index_lock) {
			/* When mrec is within tail.block, it should
			be a complete record, because we are holding
			index->lock and thus excluding the writer. */
			ut_ad(index->online_log->tail.blocks == 0);
			ut_ad(mrec_end == index->online_log->tail.block
			      + index->online_log->tail.bytes);
			ut_ad(0);
			goto unexpected_eof;
		} else {
			memcpy(index->online_log->head.buf, mrec,
			       mrec_end - mrec);
			mrec_end += index->online_log->head.buf - mrec;
			mrec = index->online_log->head.buf;
			goto process_next_block;
		}
	}

interrupted:
	error = DB_INTERRUPTED;
func_exit:
	if (!has_index_lock) {
		rw_lock_x_lock(dict_index_get_lock(index));
	}

	mem_heap_free(offsets_heap);
	mem_heap_free(heap);
	row_log_block_free(index->online_log->head);
	ut_free(offsets);
	return(error);
}

/******************************************************//**
Apply the row_log_table log to a table upon completing rebuild.
@return DB_SUCCESS, or error code on failure */
UNIV_INTERN
dberr_t
row_log_table_apply(
/*================*/
	que_thr_t*	thr,	/*!< in: query graph */
	dict_table_t*	old_table,
				/*!< in: old table */
	struct TABLE*	table)	/*!< in/out: MySQL table
				(for reporting duplicates) */
{
	dberr_t		error;
	dict_index_t*	clust_index;

	thr_get_trx(thr)->error_key_num = 0;

#ifdef UNIV_SYNC_DEBUG
	ut_ad(!rw_lock_own(&dict_operation_lock, RW_LOCK_SHARED));
#endif /* UNIV_SYNC_DEBUG */
	clust_index = dict_table_get_first_index(old_table);

	rw_lock_x_lock(dict_index_get_lock(clust_index));

	if (!clust_index->online_log) {
		ut_ad(dict_index_get_online_status(clust_index)
		      == ONLINE_INDEX_COMPLETE);
		/* This function should not be called unless
		rebuilding a table online. Build in some fault
		tolerance. */
		ut_ad(0);
		error = DB_ERROR;
	} else {
		row_merge_dup_t	dup = {
			clust_index, table,
			clust_index->online_log->col_map, 0
		};

		error = row_log_table_apply_ops(thr, &dup);

		ut_ad(error != DB_SUCCESS
		      || clust_index->online_log->head.total
		      == clust_index->online_log->tail.total);
	}

	rw_lock_x_unlock(dict_index_get_lock(clust_index));
	return(error);
}

/******************************************************//**
Allocate the row log for an index and flag the index
for online creation.
@retval true if success, false if not */
UNIV_INTERN
bool
row_log_allocate(
/*=============*/
	dict_index_t*	index,	/*!< in/out: index */
	dict_table_t*	table,	/*!< in/out: new table being rebuilt,
				or NULL when creating a secondary index */
	bool		same_pk,/*!< in: whether the definition of the
				PRIMARY KEY has remained the same */
	const dtuple_t*	add_cols,
				/*!< in: default values of
				added columns, or NULL */
	const ulint*	col_map,/*!< in: mapping of old column
				numbers to new ones, or NULL if !table */
	const char*	path)	/*!< in: where to create temporary file */
{
	row_log_t*	log;
	DBUG_ENTER("row_log_allocate");

	ut_ad(!dict_index_is_online_ddl(index));
	ut_ad(dict_index_is_clust(index) == !!table);
	ut_ad(!table || index->table != table);
	ut_ad(same_pk || table);
	ut_ad(!table || col_map);
	ut_ad(!add_cols || col_map);
#ifdef UNIV_SYNC_DEBUG
	ut_ad(rw_lock_own(dict_index_get_lock(index), RW_LOCK_EX));
#endif /* UNIV_SYNC_DEBUG */
	log = (row_log_t*) ut_malloc(sizeof *log);
	if (!log) {
		DBUG_RETURN(false);
	}

	log->fd = -1;
	mutex_create(index_online_log_key, &log->mutex,
		     SYNC_INDEX_ONLINE_LOG);
	log->blobs = NULL;
	log->table = table;
	log->same_pk = same_pk;
	log->add_cols = add_cols;
	log->col_map = col_map;
	log->error = DB_SUCCESS;
	log->max_trx = 0;
	log->tail.blocks = log->tail.bytes = 0;
	log->tail.total = 0;
	log->tail.block = log->head.block = NULL;
	log->head.blocks = log->head.bytes = 0;
	log->head.total = 0;
	log->path = path;
	dict_index_set_online_status(index, ONLINE_INDEX_CREATION);
	index->online_log = log;

	/* While we might be holding an exclusive data dictionary lock
	here, in row_log_abort_sec() we will not always be holding it. Use
	atomic operations in both cases. */
	MONITOR_ATOMIC_INC(MONITOR_ONLINE_CREATE_INDEX);

	DBUG_RETURN(true);
}

/******************************************************//**
Free the row log for an index that was being created online. */
UNIV_INTERN
void
row_log_free(
/*=========*/
	row_log_t*&	log)	/*!< in,own: row log */
{
	MONITOR_ATOMIC_DEC(MONITOR_ONLINE_CREATE_INDEX);

	delete log->blobs;
	row_log_block_free(log->tail);
	row_log_block_free(log->head);
	row_merge_file_destroy_low(log->fd);
	mutex_free(&log->mutex);
	ut_free(log);
	log = 0;
}

/******************************************************//**
Get the latest transaction ID that has invoked row_log_online_op()
during online creation.
@return latest transaction ID, or 0 if nothing was logged */
UNIV_INTERN
trx_id_t
row_log_get_max_trx(
/*================*/
	dict_index_t*	index)	/*!< in: index, must be locked */
{
	ut_ad(dict_index_get_online_status(index) == ONLINE_INDEX_CREATION);
#ifdef UNIV_SYNC_DEBUG
	ut_ad((rw_lock_own(dict_index_get_lock(index), RW_LOCK_SHARED)
	       && mutex_own(&index->online_log->mutex))
	      || rw_lock_own(dict_index_get_lock(index), RW_LOCK_EX));
#endif /* UNIV_SYNC_DEBUG */
	return(index->online_log->max_trx);
}

/******************************************************//**
Applies an operation to a secondary index that was being created. */
static MY_ATTRIBUTE((nonnull))
void
row_log_apply_op_low(
/*=================*/
	dict_index_t*	index,		/*!< in/out: index */
	row_merge_dup_t*dup,		/*!< in/out: for reporting
					duplicate key errors */
	dberr_t*	error,		/*!< out: DB_SUCCESS or error code */
	mem_heap_t*	offsets_heap,	/*!< in/out: memory heap for
					allocating offsets; can be emptied */
	bool		has_index_lock, /*!< in: true if holding index->lock
					in exclusive mode */
	enum row_op	op,		/*!< in: operation being applied */
	trx_id_t	trx_id,		/*!< in: transaction identifier */
	const dtuple_t*	entry)		/*!< in: row */
{
	mtr_t		mtr;
	btr_cur_t	cursor;
	ulint*		offsets = NULL;

	ut_ad(!dict_index_is_clust(index));
#ifdef UNIV_SYNC_DEBUG
	ut_ad(rw_lock_own(dict_index_get_lock(index), RW_LOCK_EX)
	      == has_index_lock);
#endif /* UNIV_SYNC_DEBUG */
	ut_ad(!dict_index_is_corrupted(index));
	ut_ad(trx_id != 0 || op == ROW_OP_DELETE);

	mtr_start(&mtr);

	/* We perform the pessimistic variant of the operations if we
	already hold index->lock exclusively. First, search the
	record. The operation may already have been performed,
	depending on when the row in the clustered index was
	scanned. */
	btr_cur_search_to_nth_level(index, 0, entry, PAGE_CUR_LE,
				    has_index_lock
				    ? BTR_MODIFY_TREE
				    : BTR_MODIFY_LEAF,
				    &cursor, 0, __FILE__, __LINE__,
				    &mtr);

	ut_ad(dict_index_get_n_unique(index) > 0);
	/* This test is somewhat similar to row_ins_must_modify_rec(),
	but not identical for unique secondary indexes. */
	if (cursor.low_match >= dict_index_get_n_unique(index)
	    && !page_rec_is_infimum(btr_cur_get_rec(&cursor))) {
		/* We have a matching record. */
		bool	exists	= (cursor.low_match
				   == dict_index_get_n_fields(index));
#ifdef UNIV_DEBUG
		rec_t*	rec	= btr_cur_get_rec(&cursor);
		ut_ad(page_rec_is_user_rec(rec));
		ut_ad(!rec_get_deleted_flag(rec, page_rec_is_comp(rec)));
#endif /* UNIV_DEBUG */

		ut_ad(exists || dict_index_is_unique(index));

		switch (op) {
		case ROW_OP_DELETE:
			if (!exists) {
				/* The existing record matches the
				unique secondary index key, but the
				PRIMARY KEY columns differ. So, this
				exact record does not exist. For
				example, we could detect a duplicate
				key error in some old index before
				logging an ROW_OP_INSERT for our
				index. This ROW_OP_DELETE could have
				been logged for rolling back
				TRX_UNDO_INSERT_REC. */
				goto func_exit;
			}

			if (btr_cur_optimistic_delete(
				    &cursor, BTR_CREATE_FLAG, &mtr)) {
				*error = DB_SUCCESS;
				break;
			}

			if (!has_index_lock) {
				/* This needs a pessimistic operation.
				Lock the index tree exclusively. */
				mtr_commit(&mtr);
				mtr_start(&mtr);
				btr_cur_search_to_nth_level(
					index, 0, entry, PAGE_CUR_LE,
					BTR_MODIFY_TREE, &cursor, 0,
					__FILE__, __LINE__, &mtr);

				/* No other thread than the current one
				is allowed to modify the index tree.
				Thus, the record should still exist. */
				ut_ad(cursor.low_match
				      >= dict_index_get_n_fields(index));
				ut_ad(page_rec_is_user_rec(
					      btr_cur_get_rec(&cursor)));
			}

			/* As there are no externally stored fields in
			a secondary index record, the parameter
			rb_ctx = RB_NONE will be ignored. */

			btr_cur_pessimistic_delete(
				error, FALSE, &cursor,
				BTR_CREATE_FLAG, RB_NONE, &mtr);
			break;
		case ROW_OP_INSERT:
			if (exists) {
				/* The record already exists. There
				is nothing to be inserted.
				This could happen when processing
				TRX_UNDO_DEL_MARK_REC in statement
				rollback:

				UPDATE of PRIMARY KEY can lead to
				statement rollback if the updated
				value of the PRIMARY KEY already
				exists. In this case, the UPDATE would
				be mapped to DELETE;INSERT, and we
				only wrote undo log for the DELETE
				part. The duplicate key error would be
				triggered before logging the INSERT
				part.

				Theoretically, we could also get a
				similar situation when a DELETE operation
				is blocked by a FOREIGN KEY constraint. */
				goto func_exit;
			}

			if (dtuple_contains_null(entry)) {
				/* The UNIQUE KEY columns match, but
				there is a NULL value in the key, and
				NULL!=NULL. */
				goto insert_the_rec;
			}

			goto duplicate;
		}
	} else {
		switch (op) {
			rec_t*		rec;
			big_rec_t*	big_rec;
		case ROW_OP_DELETE:
			/* The record does not exist. For example, we
			could detect a duplicate key error in some old
			index before logging an ROW_OP_INSERT for our
			index. This ROW_OP_DELETE could be logged for
			rolling back TRX_UNDO_INSERT_REC. */
			goto func_exit;
		case ROW_OP_INSERT:
			if (dict_index_is_unique(index)
			    && (cursor.up_match
				>= dict_index_get_n_unique(index)
				|| cursor.low_match
				>= dict_index_get_n_unique(index))
			    && (!index->n_nullable
				|| !dtuple_contains_null(entry))) {
duplicate:
				/* Duplicate key */
				ut_ad(dict_index_is_unique(index));
				row_merge_dup_report(dup, entry->fields);
				*error = DB_DUPLICATE_KEY;
				goto func_exit;
			}
insert_the_rec:
			/* Insert the record. As we are inserting into
			a secondary index, there cannot be externally
			stored columns (!big_rec). */
			*error = btr_cur_optimistic_insert(
				BTR_NO_UNDO_LOG_FLAG
				| BTR_NO_LOCKING_FLAG
				| BTR_CREATE_FLAG,
				&cursor, &offsets, &offsets_heap,
				const_cast<dtuple_t*>(entry),
				&rec, &big_rec, 0, NULL, &mtr);
			ut_ad(!big_rec);
			if (*error != DB_FAIL) {
				break;
			}

			if (!has_index_lock) {
				/* This needs a pessimistic operation.
				Lock the index tree exclusively. */
				mtr_commit(&mtr);
				mtr_start(&mtr);
				btr_cur_search_to_nth_level(
					index, 0, entry, PAGE_CUR_LE,
					BTR_MODIFY_TREE, &cursor, 0,
					__FILE__, __LINE__, &mtr);
			}

			/* We already determined that the
			record did not exist. No other thread
			than the current one is allowed to
			modify the index tree. Thus, the
			record should still not exist. */

			*error = btr_cur_pessimistic_insert(
				BTR_NO_UNDO_LOG_FLAG
				| BTR_NO_LOCKING_FLAG
				| BTR_CREATE_FLAG,
				&cursor, &offsets, &offsets_heap,
				const_cast<dtuple_t*>(entry),
				&rec, &big_rec,
				0, NULL, &mtr);
			ut_ad(!big_rec);
			break;
		}
		mem_heap_empty(offsets_heap);
	}

	if (*error == DB_SUCCESS && trx_id) {
		page_update_max_trx_id(btr_cur_get_block(&cursor),
				       btr_cur_get_page_zip(&cursor),
				       trx_id, &mtr);
	}

func_exit:
	mtr_commit(&mtr);
}

/******************************************************//**
Applies an operation to a secondary index that was being created.
@return NULL on failure (mrec corruption) or when out of data;
pointer to next record on success */
static MY_ATTRIBUTE((nonnull, warn_unused_result))
const mrec_t*
row_log_apply_op(
/*=============*/
	dict_index_t*	index,		/*!< in/out: index */
	row_merge_dup_t*dup,		/*!< in/out: for reporting
					duplicate key errors */
	dberr_t*	error,		/*!< out: DB_SUCCESS or error code */
	mem_heap_t*	offsets_heap,	/*!< in/out: memory heap for
					allocating offsets; can be emptied */
	mem_heap_t*	heap,		/*!< in/out: memory heap for
					allocating data tuples */
	bool		has_index_lock, /*!< in: true if holding index->lock
					in exclusive mode */
	const mrec_t*	mrec,		/*!< in: merge record */
	const mrec_t*	mrec_end,	/*!< in: end of buffer */
	ulint*		offsets)	/*!< in/out: work area for
					rec_init_offsets_temp() */

{
	enum row_op	op;
	ulint		extra_size;
	ulint		data_size;
	ulint		n_ext;
	dtuple_t*	entry;
	trx_id_t	trx_id;

	/* Online index creation is only used for secondary indexes. */
	ut_ad(!dict_index_is_clust(index));
#ifdef UNIV_SYNC_DEBUG
	ut_ad(rw_lock_own(dict_index_get_lock(index), RW_LOCK_EX)
	      == has_index_lock);
#endif /* UNIV_SYNC_DEBUG */

	if (dict_index_is_corrupted(index)) {
		*error = DB_INDEX_CORRUPT;
		return(NULL);
	}

	*error = DB_SUCCESS;

	if (mrec + ROW_LOG_HEADER_SIZE >= mrec_end) {
		return(NULL);
	}

	switch (*mrec) {
	case ROW_OP_INSERT:
		if (ROW_LOG_HEADER_SIZE + DATA_TRX_ID_LEN + mrec >= mrec_end) {
			return(NULL);
		}

		op = static_cast<enum row_op>(*mrec++);
		trx_id = trx_read_trx_id(mrec);
		mrec += DATA_TRX_ID_LEN;
		break;
	case ROW_OP_DELETE:
		op = static_cast<enum row_op>(*mrec++);
		trx_id = 0;
		break;
	default:
corrupted:
		ut_ad(0);
		*error = DB_CORRUPTION;
		return(NULL);
	}

	extra_size = *mrec++;

	ut_ad(mrec < mrec_end);

	if (extra_size >= 0x80) {
		/* Read another byte of extra_size. */

		extra_size = (extra_size & 0x7f) << 8;
		extra_size |= *mrec++;
	}

	mrec += extra_size;

	if (mrec > mrec_end) {
		return(NULL);
	}

	rec_init_offsets_temp(mrec, index, offsets);

	if (rec_offs_any_extern(offsets)) {
		/* There should never be any externally stored fields
		in a secondary index, which is what online index
		creation is used for. Therefore, the log file must be
		corrupted. */
		goto corrupted;
	}

	data_size = rec_offs_data_size(offsets);

	mrec += data_size;

	if (mrec > mrec_end) {
		return(NULL);
	}

	entry = row_rec_to_index_entry_low(
		mrec - data_size, index, offsets, &n_ext, heap);
	/* Online index creation is only implemented for secondary
	indexes, which never contain off-page columns. */
	ut_ad(n_ext == 0);
#ifdef ROW_LOG_APPLY_PRINT
	if (row_log_apply_print) {
		fprintf(stderr, "apply " IB_ID_FMT " " TRX_ID_FMT " %u %u ",
			index->id, trx_id,
			unsigned (op), unsigned (has_index_lock));
		for (const byte* m = mrec - data_size; m < mrec; m++) {
			fprintf(stderr, "%02x", *m);
		}
		putc('\n', stderr);
	}
#endif /* ROW_LOG_APPLY_PRINT */
	row_log_apply_op_low(index, dup, error, offsets_heap,
			     has_index_lock, op, trx_id, entry);
	return(mrec);
}

/******************************************************//**
Applies operations to a secondary index that was being created.
@return DB_SUCCESS, or error code on failure */
static MY_ATTRIBUTE((nonnull))
dberr_t
row_log_apply_ops(
/*==============*/
	trx_t*		trx,	/*!< in: transaction (for checking if
				the operation was interrupted) */
	dict_index_t*	index,	/*!< in/out: index */
	row_merge_dup_t*dup)	/*!< in/out: for reporting duplicate key
				errors */
{
	dberr_t		error;
	const mrec_t*	mrec	= NULL;
	const mrec_t*	next_mrec;
	const mrec_t*	mrec_end= NULL; /* silence bogus warning */
	const mrec_t*	next_mrec_end;
	mem_heap_t*	offsets_heap;
	mem_heap_t*	heap;
	ulint*		offsets;
	bool		has_index_lock;
	const ulint	i	= 1 + REC_OFFS_HEADER_SIZE
		+ dict_index_get_n_fields(index);

	ut_ad(dict_index_is_online_ddl(index));
	ut_ad(*index->name == TEMP_INDEX_PREFIX);
#ifdef UNIV_SYNC_DEBUG
	ut_ad(rw_lock_own(dict_index_get_lock(index), RW_LOCK_EX));
#endif /* UNIV_SYNC_DEBUG */
	ut_ad(index->online_log);
	UNIV_MEM_INVALID(&mrec_end, sizeof mrec_end);

	offsets = static_cast<ulint*>(ut_malloc(i * sizeof *offsets));
	offsets[0] = i;
	offsets[1] = dict_index_get_n_fields(index);

	offsets_heap = mem_heap_create(UNIV_PAGE_SIZE);
	heap = mem_heap_create(UNIV_PAGE_SIZE);
	has_index_lock = true;

next_block:
	ut_ad(has_index_lock);
#ifdef UNIV_SYNC_DEBUG
	ut_ad(rw_lock_own(dict_index_get_lock(index), RW_LOCK_EX));
#endif /* UNIV_SYNC_DEBUG */
	ut_ad(index->online_log->head.bytes == 0);

	if (trx_is_interrupted(trx)) {
		goto interrupted;
	}

	error = index->online_log->error;
	if (error != DB_SUCCESS) {
		goto func_exit;
	}

	if (dict_index_is_corrupted(index)) {
		error = DB_INDEX_CORRUPT;
		goto func_exit;
	}

	if (UNIV_UNLIKELY(index->online_log->head.blocks
			  > index->online_log->tail.blocks)) {
unexpected_eof:
		fprintf(stderr, "InnoDB: unexpected end of temporary file"
			" for index %s\n", index->name + 1);
corruption:
		error = DB_CORRUPTION;
		goto func_exit;
	}

	if (index->online_log->head.blocks
	    == index->online_log->tail.blocks) {
		if (index->online_log->head.blocks) {
#ifdef HAVE_FTRUNCATE
			/* Truncate the file in order to save space. */
			if (index->online_log->fd != -1
			    && ftruncate(index->online_log->fd, 0) == -1) {
				perror("ftruncate");
			}
#endif /* HAVE_FTRUNCATE */
			index->online_log->head.blocks
				= index->online_log->tail.blocks = 0;
		}

		next_mrec = index->online_log->tail.block;
		next_mrec_end = next_mrec + index->online_log->tail.bytes;

		if (next_mrec_end == next_mrec) {
			/* End of log reached. */
all_done:
			ut_ad(has_index_lock);
			ut_ad(index->online_log->head.blocks == 0);
			ut_ad(index->online_log->tail.blocks == 0);
			error = DB_SUCCESS;
			goto func_exit;
		}
	} else {
		os_offset_t	ofs;
		ibool		success;

		ofs = (os_offset_t) index->online_log->head.blocks
			* srv_sort_buf_size;

		ut_ad(has_index_lock);
		has_index_lock = false;
		rw_lock_x_unlock(dict_index_get_lock(index));

		log_free_check();

		if (!row_log_block_allocate(index->online_log->head)) {
			error = DB_OUT_OF_MEMORY;
			goto func_exit;
		}

		success = os_file_read_no_error_handling_int_fd(
			index->online_log->fd,
			index->online_log->head.block, ofs,
			srv_sort_buf_size);

		if (!success) {
			fprintf(stderr, "InnoDB: unable to read temporary file"
				" for index %s\n", index->name + 1);
			goto corruption;
		}

#ifdef POSIX_FADV_DONTNEED
		/* Each block is read exactly once.  Free up the file cache. */
		posix_fadvise(index->online_log->fd,
			      ofs, srv_sort_buf_size, POSIX_FADV_DONTNEED);
#endif /* POSIX_FADV_DONTNEED */
#if 0 //def FALLOC_FL_PUNCH_HOLE
		/* Try to deallocate the space for the file on disk.
		This should work on ext4 on Linux 2.6.39 and later,
		and be ignored when the operation is unsupported. */
		fallocate(index->online_log->fd,
			  FALLOC_FL_PUNCH_HOLE | FALLOC_FL_KEEP_SIZE,
			  ofs, srv_sort_buf_size);
#endif /* FALLOC_FL_PUNCH_HOLE */

		next_mrec = index->online_log->head.block;
		next_mrec_end = next_mrec + srv_sort_buf_size;
	}

	if (mrec) {
		/* A partial record was read from the previous block.
		Copy the temporary buffer full, as we do not know the
		length of the record. Parse subsequent records from
		the bigger buffer index->online_log->head.block
		or index->online_log->tail.block. */

		ut_ad(mrec == index->online_log->head.buf);
		ut_ad(mrec_end > mrec);
		ut_ad(mrec_end < (&index->online_log->head.buf)[1]);

		memcpy((mrec_t*) mrec_end, next_mrec,
		       (&index->online_log->head.buf)[1] - mrec_end);
		mrec = row_log_apply_op(
			index, dup, &error, offsets_heap, heap,
			has_index_lock, index->online_log->head.buf,
			(&index->online_log->head.buf)[1], offsets);
		if (error != DB_SUCCESS) {
			goto func_exit;
		} else if (UNIV_UNLIKELY(mrec == NULL)) {
			/* The record was not reassembled properly. */
			goto corruption;
		}
		/* The record was previously found out to be
		truncated. Now that the parse buffer was extended,
		it should proceed beyond the old end of the buffer. */
		ut_a(mrec > mrec_end);

		index->online_log->head.bytes = mrec - mrec_end;
		next_mrec += index->online_log->head.bytes;
	}

	ut_ad(next_mrec <= next_mrec_end);
	/* The following loop must not be parsing the temporary
	buffer, but head.block or tail.block. */

	/* mrec!=NULL means that the next record starts from the
	middle of the block */
	ut_ad((mrec == NULL) == (index->online_log->head.bytes == 0));

#ifdef UNIV_DEBUG
	if (next_mrec_end == index->online_log->head.block
	    + srv_sort_buf_size) {
		/* If tail.bytes == 0, next_mrec_end can also be at
		the end of tail.block. */
		if (index->online_log->tail.bytes == 0) {
			ut_ad(next_mrec == next_mrec_end);
			ut_ad(index->online_log->tail.blocks == 0);
			ut_ad(index->online_log->head.blocks == 0);
			ut_ad(index->online_log->head.bytes == 0);
		} else {
			ut_ad(next_mrec == index->online_log->head.block
			      + index->online_log->head.bytes);
			ut_ad(index->online_log->tail.blocks
			      > index->online_log->head.blocks);
		}
	} else if (next_mrec_end == index->online_log->tail.block
		   + index->online_log->tail.bytes) {
		ut_ad(next_mrec == index->online_log->tail.block
		      + index->online_log->head.bytes);
		ut_ad(index->online_log->tail.blocks == 0);
		ut_ad(index->online_log->head.blocks == 0);
		ut_ad(index->online_log->head.bytes
		      <= index->online_log->tail.bytes);
	} else {
		ut_error;
	}
#endif /* UNIV_DEBUG */

	mrec_end = next_mrec_end;

	while (!trx_is_interrupted(trx)) {
		mrec = next_mrec;
		ut_ad(mrec < mrec_end);

		if (!has_index_lock) {
			/* We are applying operations from a different
			block than the one that is being written to.
			We do not hold index->lock in order to
			allow other threads to concurrently buffer
			modifications. */
			ut_ad(mrec >= index->online_log->head.block);
			ut_ad(mrec_end == index->online_log->head.block
			      + srv_sort_buf_size);
			ut_ad(index->online_log->head.bytes
			      < srv_sort_buf_size);

			/* Take the opportunity to do a redo log
			checkpoint if needed. */
			log_free_check();
		} else {
			/* We are applying operations from the last block.
			Do not allow other threads to buffer anything,
			so that we can finally catch up and synchronize. */
			ut_ad(index->online_log->head.blocks == 0);
			ut_ad(index->online_log->tail.blocks == 0);
			ut_ad(mrec_end == index->online_log->tail.block
			      + index->online_log->tail.bytes);
			ut_ad(mrec >= index->online_log->tail.block);
		}

		next_mrec = row_log_apply_op(
			index, dup, &error, offsets_heap, heap,
			has_index_lock, mrec, mrec_end, offsets);

		if (error != DB_SUCCESS) {
			goto func_exit;
		} else if (next_mrec == next_mrec_end) {
			/* The record happened to end on a block boundary.
			Do we have more blocks left? */
			if (has_index_lock) {
				/* The index will be locked while
				applying the last block. */
				goto all_done;
			}

			mrec = NULL;
process_next_block:
			rw_lock_x_lock(dict_index_get_lock(index));
			has_index_lock = true;

			index->online_log->head.bytes = 0;
			index->online_log->head.blocks++;
			goto next_block;
		} else if (next_mrec != NULL) {
			ut_ad(next_mrec < next_mrec_end);
			index->online_log->head.bytes += next_mrec - mrec;
		} else if (has_index_lock) {
			/* When mrec is within tail.block, it should
			be a complete record, because we are holding
			index->lock and thus excluding the writer. */
			ut_ad(index->online_log->tail.blocks == 0);
			ut_ad(mrec_end == index->online_log->tail.block
			      + index->online_log->tail.bytes);
			ut_ad(0);
			goto unexpected_eof;
		} else {
			memcpy(index->online_log->head.buf, mrec,
			       mrec_end - mrec);
			mrec_end += index->online_log->head.buf - mrec;
			mrec = index->online_log->head.buf;
			goto process_next_block;
		}
	}

interrupted:
	error = DB_INTERRUPTED;
func_exit:
	if (!has_index_lock) {
		rw_lock_x_lock(dict_index_get_lock(index));
	}

	switch (error) {
	case DB_SUCCESS:
		break;
	case DB_INDEX_CORRUPT:
		if (((os_offset_t) index->online_log->tail.blocks + 1)
		    * srv_sort_buf_size >= srv_online_max_size) {
			/* The log file grew too big. */
			error = DB_ONLINE_LOG_TOO_BIG;
		}
		/* fall through */
	default:
		/* We set the flag directly instead of invoking
		dict_set_corrupted_index_cache_only(index) here,
		because the index is not "public" yet. */
		index->type |= DICT_CORRUPT;
	}

	mem_heap_free(heap);
	mem_heap_free(offsets_heap);
	row_log_block_free(index->online_log->head);
	ut_free(offsets);
	return(error);
}

/******************************************************//**
Apply the row log to the index upon completing index creation.
@return DB_SUCCESS, or error code on failure */
UNIV_INTERN
dberr_t
row_log_apply(
/*==========*/
	trx_t*		trx,	/*!< in: transaction (for checking if
				the operation was interrupted) */
	dict_index_t*	index,	/*!< in/out: secondary index */
	struct TABLE*	table)	/*!< in/out: MySQL table
				(for reporting duplicates) */
{
	dberr_t		error;
	row_log_t*	log;
	row_merge_dup_t	dup = { index, table, NULL, 0 };
	DBUG_ENTER("row_log_apply");

	ut_ad(dict_index_is_online_ddl(index));
	ut_ad(!dict_index_is_clust(index));

	log_free_check();

	rw_lock_x_lock(dict_index_get_lock(index));

	if (!dict_table_is_corrupted(index->table)) {
		error = row_log_apply_ops(trx, index, &dup);
	} else {
		error = DB_SUCCESS;
	}

	if (error != DB_SUCCESS) {
		ut_a(!dict_table_is_discarded(index->table));
		/* We set the flag directly instead of invoking
		dict_set_corrupted_index_cache_only(index) here,
		because the index is not "public" yet. */
		index->type |= DICT_CORRUPT;
		index->table->drop_aborted = TRUE;

		dict_index_set_online_status(index, ONLINE_INDEX_ABORTED);
	} else {
		ut_ad(dup.n_dup == 0);
		dict_index_set_online_status(index, ONLINE_INDEX_COMPLETE);
	}

	log = index->online_log;
	index->online_log = NULL;
	/* We could remove the TEMP_INDEX_PREFIX and update the data
	dictionary to say that this index is complete, if we had
	access to the .frm file here.  If the server crashes before
	all requested indexes have been created, this completed index
	will be dropped. */
	rw_lock_x_unlock(dict_index_get_lock(index));

	row_log_free(log);

	DBUG_RETURN(error);
}<|MERGE_RESOLUTION|>--- conflicted
+++ resolved
@@ -1,10 +1,7 @@
 /*****************************************************************************
 
 Copyright (c) 2011, 2018, Oracle and/or its affiliates. All Rights Reserved.
-<<<<<<< HEAD
 Copyright (c) 2017, 2018, MariaDB Corporation.
-=======
->>>>>>> bbcb1734
 
 This program is free software; you can redistribute it and/or modify it under
 the terms of the GNU General Public License as published by the Free Software
