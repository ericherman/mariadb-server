/************* Value C++ Functions Source Code File (.CPP) *************/
/*  Name: VALUE.CPP  Version 2.8                                       */
/*                                                                     */
/*  (C) Copyright to the author Olivier BERTRAND          2001-2017    */
/*                                                                     */
/*  This file contains the VALUE and derived classes family functions. */
/*  These classes contain values of different types. They are used so  */
/*  new object types can be defined and added to the processing simply */
/*  (hopefully) adding their specific functions in this file.          */
/*  First family is VALUE that represent single typed objects. It is   */
/*  used by columns (COLBLK), SELECT and FILTER (derived) objects.     */
/*  Second family is VALBLK, representing simple suballocated arrays   */
/*  of values treated sequentially by FIX, BIN and VCT tables and      */
/*  columns, as well for min/max blocks as for VCT column blocks.      */
/*  Q&A: why not using only one family ? Simple values are arrays that */
/*  have only one element and arrays could have functions for all kind */
/*  of processing. The answer is a-because historically it was simpler */
/*  to do that way, b-because of performance on single values, and c-  */
/*  to avoid too complicated classes and unuseful duplication of many  */
/*  functions used on one family only. The drawback is that for new    */
/*  types of objects, we shall have more classes to update.            */
/*  Currently the only implemented types are STRING, INT, SHORT, TINY, */
/*  DATE and LONGLONG. Recently we added some UNSIGNED types.          */
/***********************************************************************/

/***********************************************************************/
/*  Include relevant MariaDB header file.                              */
/***********************************************************************/
#include "my_global.h"
#include "sql_class.h"
#include "sql_time.h"

#if defined(__WIN__)
//#include <windows.h>
#else   // !__WIN__
#include <string.h>
#endif  // !__WIN__

#include <math.h>

#undef DOMAIN                           // Was defined in math.h

/***********************************************************************/
/*  Include required application header files                          */
/*  global.h    is header containing all global Plug declarations.     */
/*  plgdbsem.h  is header containing the DB applic. declarations.      */
/***********************************************************************/
#include "global.h"
#include "plgdbsem.h"
#include "preparse.h"                     // For DATPAR
#include "valblk.h"
#define NO_FUNC                           // Already defined in ODBConn
#include "plgcnx.h"                       // For DB types
#include "osutil.h"

/***********************************************************************/
/*  Check macro's.                                                     */
/***********************************************************************/
#if defined(_DEBUG)
#define CheckType(V)    if (Type != V->GetType()) { \
    PGLOBAL& g = Global; \
    strcpy(g->Message, MSG(VALTYPE_NOMATCH)); \
    throw Type;
#else
#define CheckType(V)
#endif

#define FOURYEARS    126230400    // Four years in seconds (1 leap)

/***********************************************************************/
/*  Initialize the DTVAL static member.                                */
/***********************************************************************/
int DTVAL::Shift = 0;

/***********************************************************************/
/*  Routines called externally.                                        */
/***********************************************************************/
bool PlugEvalLike(PGLOBAL, LPCSTR, LPCSTR, bool);

#if !defined(__WIN__)
extern "C" {
PSZ strupr(PSZ s);
PSZ strlwr(PSZ s);
}
#endif   // !__WIN__

/***********************************************************************/
/*  Get a long long number from its character representation.          */
/*  IN  p: Pointer to the numeric string                               */
/*  IN  n: The string length                                           */
/*  IN  maxval: The number max value                                   */
/*  IN  un: True if the number must be unsigned                        */
/*  OUT rc: Set to TRUE for out of range value                         */
/*  OUT minus: Set to true if the number is negative                   */
/*  Returned val: The resulting number                                 */
/***********************************************************************/
ulonglong CharToNumber(const char *p, int n, ulonglong maxval,
                       bool un, bool *minus, bool *rc)
{
  const char *p2;
  uchar       c;
  ulonglong   val;

  if (minus) *minus = false;
  if (rc) *rc = false;
	if (n <= 0) return 0LL;

  // Eliminate leading blanks or 0
  for (p2 = p + n; p < p2 && (*p == ' ' || *p == '0'); p++) ;

  // Get an eventual sign character
  switch (*p) {
    case '-':
      if (un) {
        if (rc) *rc = true;
        return 0;
      } else {
        maxval++;
        if (minus) *minus = true;
      } // endif Unsigned

			// Fall through
    case '+':
      p++;
      break;
    } // endswitch *p

  for (val = 0; p < p2 && (c = (uchar)(*p - '0')) < 10; p++)
    if (val > (maxval - c) / 10) {
      val = maxval;
      if (rc) *rc = true;
      break;
    } else
      val = val * 10 + c;

  return val;
} // end of CharToNumber

/***********************************************************************/
/*  GetTypeName: returns the PlugDB internal type name.                */
/***********************************************************************/
PCSZ GetTypeName(int type)
  {
  PCSZ name;

  switch (type) {
    case TYPE_STRING: name = "CHAR";     break;
    case TYPE_SHORT:  name = "SMALLINT"; break;
    case TYPE_INT:    name = "INTEGER";  break;
    case TYPE_BIGINT: name = "BIGINT";   break;
    case TYPE_DATE:   name = "DATE";     break;
    case TYPE_DOUBLE: name = "DOUBLE";   break;
    case TYPE_TINY:   name = "TINY";     break;
    case TYPE_DECIM:  name = "DECIMAL";  break;
    case TYPE_BIN:    name = "BINARY";   break;
    case TYPE_PCHAR:  name = "PCHAR";    break;
    default:          name = "UNKNOWN";  break;
    } // endswitch type

  return name;
  } // end of GetTypeName

/***********************************************************************/
/*  GetTypeSize: returns the PlugDB internal type size.                */
/***********************************************************************/
int GetTypeSize(int type, int len)
  {
  switch (type) {
    case TYPE_DECIM:
    case TYPE_BIN:
    case TYPE_STRING: len = len * sizeof(char); break;
    case TYPE_SHORT:  len = sizeof(short);      break;
    case TYPE_INT:    len = sizeof(int);        break;
    case TYPE_BIGINT: len = sizeof(longlong);   break;
    case TYPE_DATE:   len = sizeof(int);        break;
    case TYPE_DOUBLE: len = sizeof(double);     break;
    case TYPE_TINY:   len = sizeof(char);       break;
    case TYPE_PCHAR:  len = sizeof(char*);      break;
    default:          len = -1;
    } // endswitch type

  return len;
  } // end of GetTypeSize

/***********************************************************************/
/*  GetFormatType: returns the FORMAT character(s) according to type.  */
/***********************************************************************/
const char *GetFormatType(int type)
  {
  const char *c = "X";

  switch (type) {
    case TYPE_STRING: c = "C"; break;
    case TYPE_SHORT:  c = "S"; break;
    case TYPE_INT:    c = "N"; break;
    case TYPE_BIGINT: c = "L"; break;
    case TYPE_DOUBLE: c = "F"; break;
    case TYPE_DATE:   c = "D"; break;
    case TYPE_TINY:   c = "T"; break;
    case TYPE_DECIM:  c = "M"; break;
    case TYPE_BIN:    c = "B"; break;
    case TYPE_PCHAR:  c = "P"; break;
    } // endswitch type

  return c;
  } // end of GetFormatType

/***********************************************************************/
/*  GetFormatType: returns the FORMAT type according to character.     */
/***********************************************************************/
int GetFormatType(char c)
  {
  int type = TYPE_ERROR;

  switch (c) {
    case 'C': type = TYPE_STRING; break;
    case 'S': type = TYPE_SHORT;  break;
    case 'N': type = TYPE_INT;    break;
    case 'L': type = TYPE_BIGINT; break;
    case 'F': type = TYPE_DOUBLE; break;
    case 'D': type = TYPE_DATE;   break;
    case 'T': type = TYPE_TINY;   break;
    case 'M': type = TYPE_DECIM;  break;
    case 'B': type = TYPE_BIN;    break;
    case 'P': type = TYPE_PCHAR;  break;
    } // endswitch type

  return type;
  } // end of GetFormatType

/***********************************************************************/
/*  IsTypeChar: returns true for character type(s).                    */
/***********************************************************************/
bool IsTypeChar(int type)
  {
  switch (type) {
    case TYPE_STRING:
    case TYPE_DECIM:
		case TYPE_BIN:
      return true;
    } // endswitch type

  return false;
  } // end of IsTypeChar

/***********************************************************************/
/*  IsTypeNum: returns true for numeric types.                         */
/***********************************************************************/
bool IsTypeNum(int type)
  {
  switch (type) {
    case TYPE_INT:
    case TYPE_BIGINT:
    case TYPE_DATE:
    case TYPE_DOUBLE:
    case TYPE_SHORT:
    case TYPE_NUM:
    case TYPE_TINY:
    case TYPE_DECIM:
      return true;
    } // endswitch type

  return false;
  } // end of IsTypeNum

/***********************************************************************/
/*  GetFmt: returns the format to use with a typed value.              */
/***********************************************************************/
const char *GetFmt(int type, bool un)
  {
  const char *fmt;

  switch (type) {
    case TYPE_DECIM:
    case TYPE_STRING: fmt = "%s";                   break;
    case TYPE_SHORT:  fmt = (un) ? "%hu" : "%hd";   break;
    case TYPE_BIGINT: fmt = (un) ? "%llu" : "%lld"; break;
    case TYPE_DOUBLE: fmt = "%.*lf";                break;
    case TYPE_BIN:    fmt = "%*x";                  break;
    default:          fmt = (un) ? "%u" : "%d";     break;
    } // endswitch Type

  return fmt;
  } // end of GetFmt

/***********************************************************************/
/*  ConvertType: what this function does is to determine the type to   */
/*  which should be converted a value so no precision would be lost.   */
/*  This can be a numeric type if num is true or non numeric if false. */
/*  Note: this is an ultra simplified version of this function that    */
/*  should become more and more complex as new types are added.        */
/*  Not evaluated types (TYPE_VOID or TYPE_UNDEF) return false from    */
/*  IsType... functions so match does not prevent correct setting.     */
/***********************************************************************/
int ConvertType(int target, int type, CONV kind, bool match)
  {
  switch (kind) {
    case CNV_CHAR:
      if (match && (!IsTypeChar(target) || !IsTypeChar(type)))
        return TYPE_ERROR;

      return TYPE_STRING;
    case CNV_NUM:
      if (match && (!IsTypeNum(target) || !IsTypeNum(type)))
        return TYPE_ERROR;

      return (target == TYPE_DOUBLE || type == TYPE_DOUBLE) ? TYPE_DOUBLE
           : (target == TYPE_DATE   || type == TYPE_DATE)   ? TYPE_DATE
           : (target == TYPE_BIGINT || type == TYPE_BIGINT) ? TYPE_BIGINT
           : (target == TYPE_INT    || type == TYPE_INT)    ? TYPE_INT
           : (target == TYPE_SHORT  || type == TYPE_SHORT)  ? TYPE_SHORT
                                                            : TYPE_TINY;
    default:
      if (target == TYPE_ERROR || target == type)
        return type;

      if (match && ((IsTypeChar(target) && !IsTypeChar(type)) ||
                    (IsTypeNum(target) && !IsTypeNum(type))))
        return TYPE_ERROR;

      return (target == TYPE_DOUBLE || type == TYPE_DOUBLE) ? TYPE_DOUBLE
           : (target == TYPE_DATE   || type == TYPE_DATE)   ? TYPE_DATE
           : (target == TYPE_BIGINT || type == TYPE_BIGINT) ? TYPE_BIGINT
           : (target == TYPE_INT    || type == TYPE_INT)    ? TYPE_INT
           : (target == TYPE_SHORT  || type == TYPE_SHORT)  ? TYPE_SHORT
           : (target == TYPE_STRING || type == TYPE_STRING) ? TYPE_STRING
           : (target == TYPE_TINY   || type == TYPE_TINY)   ? TYPE_TINY
                                                            : TYPE_ERROR;
    } // endswitch kind

  } // end of ConvertType

/***********************************************************************/
/*  AllocateConstant: allocates a constant Value.                      */
/***********************************************************************/
PVAL AllocateValue(PGLOBAL g, void *value, short type, short prec)
  {
  PVAL valp;

  if (trace)
    htrc("AllocateConstant: value=%p type=%hd\n", value, type);

  switch (type) {
    case TYPE_STRING:
      valp = new(g) TYPVAL<PSZ>((PSZ)value, prec);
      break;
    case TYPE_SHORT:
      valp = new(g) TYPVAL<short>(*(short*)value, TYPE_SHORT);
      break;
    case TYPE_INT:
      valp = new(g) TYPVAL<int>(*(int*)value, TYPE_INT);
      break;
    case TYPE_BIGINT:
      valp = new(g) TYPVAL<longlong>(*(longlong*)value, TYPE_BIGINT);
      break;
    case TYPE_DOUBLE:
      valp = new(g) TYPVAL<double>(*(double *)value, TYPE_DOUBLE, prec);
      break;
    case TYPE_TINY:
      valp = new(g) TYPVAL<char>(*(char *)value, TYPE_TINY);
      break;
    default:
      sprintf(g->Message, MSG(BAD_VALUE_TYPE), type);
      return NULL;
    } // endswitch Type

  valp->SetGlobal(g);
  return valp;
  } // end of AllocateValue

/***********************************************************************/
/*  Allocate a variable Value according to type, length and precision. */
/***********************************************************************/
PVAL AllocateValue(PGLOBAL g, int type, int len, int prec,
                   bool uns, PCSZ fmt)
  {
  PVAL valp;

  switch (type) {
    case TYPE_STRING:
      valp = new(g) TYPVAL<PSZ>(g, (PSZ)NULL, len, prec);
      break;
    case TYPE_DATE:
      valp = new(g) DTVAL(g, len, prec, fmt);
      break;
    case TYPE_INT:
      if (uns)
        valp = new(g) TYPVAL<uint>((uint)0, TYPE_INT, 0, true);
      else
        valp = new(g) TYPVAL<int>((int)0, TYPE_INT);

      break;
    case TYPE_BIGINT:
      if (uns)
        valp = new(g) TYPVAL<ulonglong>((ulonglong)0, TYPE_BIGINT, 0, true);
      else
        valp = new(g) TYPVAL<longlong>((longlong)0, TYPE_BIGINT);

      break;
    case TYPE_SHORT:
      if (uns)
        valp = new(g) TYPVAL<ushort>((ushort)0, TYPE_SHORT, 0, true);
      else
        valp = new(g) TYPVAL<short>((short)0, TYPE_SHORT);

      break;
    case TYPE_DOUBLE:
      valp = new(g) TYPVAL<double>(0.0, TYPE_DOUBLE, prec);
      break;
    case TYPE_TINY:
      if (uns)
        valp = new(g) TYPVAL<uchar>((uchar)0, TYPE_TINY, 0, true);
      else
        valp = new(g) TYPVAL<char>((char)0, TYPE_TINY);

      break;
    case TYPE_DECIM:
      valp = new(g) DECVAL(g, (PSZ)NULL, len, prec, uns);
      break;
    case TYPE_BIN:
      valp = new(g) BINVAL(g, (void*)NULL, len, prec);
      break;
    default:
      sprintf(g->Message, MSG(BAD_VALUE_TYPE), type);
      return NULL;
    } // endswitch type

  valp->SetGlobal(g);
  return valp;
  } // end of AllocateValue

/***********************************************************************/
/*  Allocate a constant Value converted to newtype.                    */
/*  Can also be used to copy a Value eventually converted.             */
/***********************************************************************/
PVAL AllocateValue(PGLOBAL g, PVAL valp, int newtype, int uns)
  {
  PSZ  p, sp;
  bool un = (uns < 0) ? false : (uns > 0) ? true : valp->IsUnsigned();
  PVAL vp;

  if (!valp)
    return NULL;
    
  if (newtype == TYPE_VOID)  // Means allocate a value of the same type
    newtype = valp->GetType();

  switch (newtype) {
    case TYPE_STRING:
      p = (PSZ)PlugSubAlloc(g, NULL, 1 + valp->GetValLen());

      if ((sp = valp->GetCharString(p)) != p && sp)
        strcpy(p, sp);

      vp = new(g) TYPVAL<PSZ>(g, p, valp->GetValLen(), valp->GetValPrec());
      break;
    case TYPE_SHORT:
      if (un)
        vp = new(g) TYPVAL<ushort>(valp->GetUShortValue(),
                                   TYPE_SHORT, 0, true);
      else
        vp = new(g) TYPVAL<short>(valp->GetShortValue(), TYPE_SHORT);

      break;
    case TYPE_INT:
      if (un)
        vp = new(g) TYPVAL<uint>(valp->GetUIntValue(), TYPE_INT, 0, true);
      else
        vp = new(g) TYPVAL<int>(valp->GetIntValue(), TYPE_INT);

      break;
    case TYPE_BIGINT:
      if (un)
        vp = new(g) TYPVAL<ulonglong>(valp->GetUBigintValue(),
                                      TYPE_BIGINT, 0, true);
      else
        vp = new(g) TYPVAL<longlong>(valp->GetBigintValue(), TYPE_BIGINT);

      break;
    case TYPE_DATE:
      vp = new(g) DTVAL(valp->GetIntValue());
      break;
    case TYPE_DOUBLE:
      vp = new(g) TYPVAL<double>(valp->GetFloatValue(), TYPE_DOUBLE,
                   (uns) ? uns : valp->GetValPrec());
      break;
    case TYPE_TINY:
      if (un)
        vp = new(g) TYPVAL<uchar>(valp->GetUTinyValue(),
                                    TYPE_TINY, 0, true);
      else
        vp = new(g) TYPVAL<char>(valp->GetTinyValue(), TYPE_TINY);

      break;
    default:
      sprintf(g->Message, MSG(BAD_VALUE_TYPE), newtype);
      return NULL;
    } // endswitch type
  
  vp->SetNullable(valp->GetNullable());
  vp->SetNull(valp->IsNull());
  vp->SetGlobal(g);
  return vp;
  } // end of AllocateValue

/* -------------------------- Class VALUE ---------------------------- */

/***********************************************************************/
/*  Class VALUE protected constructor.                                 */
/***********************************************************************/
VALUE::VALUE(int type, bool un) : Type(type)
  {
  Null = false;
  Nullable = false;
  Unsigned = un;
  Clen = 0;
  Prec = 0;
  Fmt = GetFmt(Type, Unsigned);
  Xfmt = GetXfmt();
  } // end of VALUE constructor

/***********************************************************************/
/* VALUE GetXfmt: returns the extended format to use with typed value. */
/***********************************************************************/
const char *VALUE::GetXfmt(void)
  {
  const char *fmt;

  switch (Type) {
    case TYPE_DECIM:
    case TYPE_STRING: fmt = "%*s";                          break;
    case TYPE_SHORT:  fmt = (Unsigned) ? "%*hu" : "%*hd";   break;
    case TYPE_BIGINT: fmt = (Unsigned) ? "%*llu" : "%*lld"; break;
    case TYPE_DOUBLE: fmt = "%*.*lf";                       break;
    case TYPE_BIN:    fmt = "%*x";                          break;
    default:          fmt = (Unsigned) ? "%*u" : "%*d";     break;
    } // endswitch Type

  return fmt;
  } // end of GetFmt

/***********************************************************************/
/*  Returns a BYTE indicating the comparison between two values.       */
/*  Bit 1 indicates equality, Bit 2 less than, and Bit3 greater than.  */
/*  More than 1 bit can be set only in the case of TYPE_LIST.          */
/***********************************************************************/
BYTE VALUE::TestValue(PVAL vp)
  {
  int n = CompareValue(vp);

  return (n > 0) ? 0x04 : (n < 0) ? 0x02 : 0x01;
  } // end of TestValue

/***********************************************************************/
/*  Compute a function on a string.                                    */
/***********************************************************************/
bool VALUE::Compute(PGLOBAL g, PVAL *, int, OPVAL)
  {
  strcpy(g->Message, "Compute not implemented for this value type");
  return true;
  } // end of Compute

/***********************************************************************/
/*  Make file output of an object value.                               */
/***********************************************************************/
void VALUE::Printf(PGLOBAL g, FILE *f, uint n)
{
	char m[64], buf[64];

	memset(m, ' ', n);                             /* Make margin string */
	m[n] = '\0';

	if (Null)
		fprintf(f, "%s<null>\n", m);
	else
		fprintf(f, "%s%s\n", m, GetCharString(buf));

} /* end of Printf */

/***********************************************************************/
/*  Make string output of an object value.                             */
/***********************************************************************/
void VALUE::Prints(PGLOBAL g, char *ps, uint z)
{
	char *p, buf[64];

	if (Null)
		p = strcpy(buf, "<null>");
	else
		p = GetCharString(buf);

  strncpy(ps, p, z);
} // end of Prints

/* -------------------------- Class TYPVAL ---------------------------- */

/***********************************************************************/
/*  TYPVAL  public constructor from a constant typed value.            */
/***********************************************************************/
template <class TYPE>
TYPVAL<TYPE>::TYPVAL(TYPE n, int type, int prec, bool un)
            : VALUE(type, un)
  {
  Tval = n;
  Clen = sizeof(TYPE);
  Prec = prec;
  } // end of TYPVAL constructor

/***********************************************************************/
/*  Return unsigned max value for the type.                            */
/***********************************************************************/
template <class TYPE>
ulonglong TYPVAL<TYPE>::MaxVal(void) {DBUG_ASSERT(false); return 0;}

template <>
ulonglong TYPVAL<short>::MaxVal(void) {return INT_MAX16;}

template <>
ulonglong TYPVAL<ushort>::MaxVal(void) {return UINT_MAX16;}

template <>
ulonglong TYPVAL<int>::MaxVal(void) {return INT_MAX32;}

template <>
ulonglong TYPVAL<uint>::MaxVal(void) {return UINT_MAX32;}

template <>
ulonglong TYPVAL<char>::MaxVal(void) {return INT_MAX8;}

template <>
ulonglong TYPVAL<uchar>::MaxVal(void) {return UINT_MAX8;}

template <>
ulonglong TYPVAL<longlong>::MaxVal(void) {return INT_MAX64;}

template <>
ulonglong TYPVAL<ulonglong>::MaxVal(void) {return ULONGLONG_MAX;}

/***********************************************************************/
/*  TYPVAL GetValLen: returns the print length of the typed object.    */
/***********************************************************************/
template <class TYPE>
int TYPVAL<TYPE>::GetValLen(void)
  {
  char c[32];

  return sprintf(c, Fmt, Tval);
  } // end of GetValLen

template <>
int TYPVAL<double>::GetValLen(void)
  {
  char c[32];

  return sprintf(c, Fmt, Prec, Tval);
  } // end of GetValLen

/***********************************************************************/
/*  TYPVAL SetValue: copy the value of another Value object.           */
/*  This function allows conversion if chktype is false.               */
/***********************************************************************/
template <class TYPE>
bool TYPVAL<TYPE>::SetValue_pval(PVAL valp, bool chktype)
  {
  if (valp != this) {
    if (chktype && Type != valp->GetType())
      return true;

    if (!(Null = (valp->IsNull() && Nullable)))
      Tval = GetTypedValue(valp);
    else
      Reset();

    } // endif valp

  return false;
  } // end of SetValue

template <>
short TYPVAL<short>::GetTypedValue(PVAL valp)
  {return valp->GetShortValue();}

template <>
ushort TYPVAL<ushort>::GetTypedValue(PVAL valp)
  {return valp->GetUShortValue();}

template <>
int TYPVAL<int>::GetTypedValue(PVAL valp)
  {return valp->GetIntValue();}

template <>
uint TYPVAL<uint>::GetTypedValue(PVAL valp)
  {return valp->GetUIntValue();}

template <>
longlong TYPVAL<longlong>::GetTypedValue(PVAL valp)
  {return valp->GetBigintValue();}

template <>
ulonglong TYPVAL<ulonglong>::GetTypedValue(PVAL valp)
  {return valp->GetUBigintValue();}

template <>
double TYPVAL<double>::GetTypedValue(PVAL valp)
  {return valp->GetFloatValue();}

template <>
char TYPVAL<char>::GetTypedValue(PVAL valp)
  {return valp->GetTinyValue();}

template <>
uchar TYPVAL<uchar>::GetTypedValue(PVAL valp)
  {return valp->GetUTinyValue();}

/***********************************************************************/
/*  TYPVAL SetValue: convert chars extracted from a line to TYPE value.*/
/***********************************************************************/
template <class TYPE>
bool TYPVAL<TYPE>::SetValue_char(const char *p, int n)
  {
  bool      rc, minus;
  ulonglong maxval = MaxVal();
  ulonglong val = CharToNumber(p, n, maxval, Unsigned, &minus, &rc);

  if (minus && val < maxval)
    Tval = (TYPE)(-(signed)val);
  else
    Tval = (TYPE)val;

  if (trace > 1) {
    char buf[64];
    htrc(strcat(strcat(strcpy(buf, " setting %s to: "), Fmt), "\n"),
                              GetTypeName(Type), Tval);
    } // endif trace

  Null = false;
  return rc;
  } // end of SetValue

template <>
bool TYPVAL<double>::SetValue_char(const char *p, int n)
  {
  if (p && n > 0) {
    char buf[64];

    for (; n > 0 && *p == ' '; p++)
      n--;

    memcpy(buf, p, MY_MIN(n, 31));
    buf[n] = '\0';
    Tval = atof(buf);

    if (trace > 1)
      htrc(" setting double: '%s' -> %lf\n", buf, Tval);

    Null = false;
  } else {
    Reset();
    Null = Nullable;
  } // endif p

  return false;
  } // end of SetValue

/***********************************************************************/
/*  TYPVAL SetValue: fill a typed value from a string.                 */
/***********************************************************************/
template <class TYPE>
void TYPVAL<TYPE>::SetValue_psz(PCSZ s)
  {
  if (s) {
    SetValue_char(s, (int)strlen(s));
    Null = false;
  } else {
    Reset();
    Null = Nullable;
  } // endif p

  } // end of SetValue

/***********************************************************************/
/*  TYPVAL SetValue: set value with a TYPE extracted from a block.     */
/***********************************************************************/
template <class TYPE>
void TYPVAL<TYPE>::SetValue_pvblk(PVBLK blk, int n)
  {
  Tval = GetTypedValue(blk, n);
  Null = false;
  } // end of SetValue

template <>
int TYPVAL<int>::GetTypedValue(PVBLK blk, int n)
  {return blk->GetIntValue(n);}

template <>
uint TYPVAL<uint>::GetTypedValue(PVBLK blk, int n)
  {return blk->GetUIntValue(n);}

template <>
short TYPVAL<short>::GetTypedValue(PVBLK blk, int n)
  {return blk->GetShortValue(n);}

template <>
ushort TYPVAL<ushort>::GetTypedValue(PVBLK blk, int n)
  {return blk->GetUShortValue(n);}

template <>
longlong TYPVAL<longlong>::GetTypedValue(PVBLK blk, int n)
  {return blk->GetBigintValue(n);}

template <>
ulonglong TYPVAL<ulonglong>::GetTypedValue(PVBLK blk, int n)
  {return blk->GetUBigintValue(n);}

template <>
double TYPVAL<double>::GetTypedValue(PVBLK blk, int n)
  {return blk->GetFloatValue(n);}

template <>
char TYPVAL<char>::GetTypedValue(PVBLK blk, int n)
  {return blk->GetTinyValue(n);}

template <>
uchar TYPVAL<uchar>::GetTypedValue(PVBLK blk, int n)
  {return blk->GetUTinyValue(n);}

/***********************************************************************/
/*  TYPVAL SetBinValue: with bytes extracted from a line.              */
/*  Currently only used reading column of binary files.                */
/***********************************************************************/
template <class TYPE>
void TYPVAL<TYPE>::SetBinValue(void *p)
{
#if defined(UNALIGNED_OK)
	// x86 can cast non-aligned memory directly
	Tval = *(TYPE *)p;
#else
	// Prevent unaligned memory access on MIPS and ArmHF platforms.
	// Make use of memcpy instead of straight pointer dereferencing.
	// Currently only used by WriteColumn of binary files.
	// From original author: Vicentiu Ciorbaru <vicentiu@mariadb.org>
	memcpy(&Tval, p, sizeof(TYPE));
#endif
	Null = false;
} // end of SetBinValue

/***********************************************************************/
/*  GetBinValue: fill a buffer with the internal binary value.         */
/*  This function checks whether the buffer length is enough and       */
/*  returns true if not. Actual filling occurs only if go is true.     */
/*  Currently only used writing column of binary files.                */
/***********************************************************************/
template <class TYPE>
bool TYPVAL<TYPE>::GetBinValue(void *buf, int buflen, bool go)
  {
  // Test on length was removed here until a variable in column give the
  // real field length. For BIN files the field length logically cannot
  // be different from the variable length because no conversion is done.
  // Therefore this test is useless anyway.
//#if defined(_DEBUG)
//  if (sizeof(TYPE) > buflen)
//    return true;
//#endif

  if (go)
#if defined(UNALIGNED_OK)
		// x86 can cast non-aligned memory directly
		*(TYPE *)buf = Tval;
#else
		// Prevent unaligned memory access on MIPS and ArmHF platforms.
		// Make use of memcpy instead of straight pointer dereferencing.
		// Currently only used by WriteColumn of binary files.
		// From original author: Vicentiu Ciorbaru <vicentiu@mariadb.org>
		memcpy(buf, &Tval, sizeof(TYPE));
#endif

  Null = false;
  return false;
  } // end of GetBinValue

/***********************************************************************/
/*  TYPVAL ShowValue: get string representation of a typed value.      */
/***********************************************************************/
template <class TYPE>
char *TYPVAL<TYPE>::ShowValue(char *buf, int len)
  {
  sprintf(buf, Xfmt, len, Tval);
  return buf;
  } // end of ShowValue

template <>
char *TYPVAL<double>::ShowValue(char *buf, int len)
  {
  // TODO: use snprintf to avoid possible overflow
  sprintf(buf, Xfmt, len, Prec, Tval);
  return buf;
  } // end of ShowValue

/***********************************************************************/
/*  TYPVAL GetCharString: get string representation of a typed value.  */
/***********************************************************************/
template <class TYPE>
char *TYPVAL<TYPE>::GetCharString(char *p)
  {
  sprintf(p, Fmt, Tval);
  return p;
  } // end of GetCharString

template <>
char *TYPVAL<double>::GetCharString(char *p)
  {
  sprintf(p, Fmt, Prec, Tval);
  return p;
  } // end of GetCharString

#if 0
/***********************************************************************/
/*  TYPVAL GetShortString: get short representation of a typed value.  */
/***********************************************************************/
template <class TYPE>
char *TYPVAL<TYPE>::GetShortString(char *p, int n)
  {
  sprintf(p, "%*hd", n, (short)Tval);
  return p;
  } // end of GetShortString

/***********************************************************************/
/*  TYPVAL GetIntString: get int representation of a typed value.      */
/***********************************************************************/
template <class TYPE>
char *TYPVAL<TYPE>::GetIntString(char *p, int n)
  {
  sprintf(p, "%*d", n, (int)Tval);
  return p;
  } // end of GetIntString

/***********************************************************************/
/*  TYPVAL GetBigintString: get big int representation of a TYPE value.*/
/***********************************************************************/
template <class TYPE>
char *TYPVAL<TYPE>::GetBigintString(char *p, int n)
  {
  sprintf(p, "%*lld", n, (longlong)Tval);
  return p;
  } // end of GetBigintString

/***********************************************************************/
/*  TYPVAL GetFloatString: get double representation of a typed value. */
/***********************************************************************/
template <class TYPE>
char *TYPVAL<TYPE>::GetFloatString(char *p, int n, int prec)
  {
  sprintf(p, "%*.*lf", n, (prec < 0) ? 2 : prec, (double)Tval);
  return p;
  } // end of GetFloatString

/***********************************************************************/
/*  TYPVAL GetTinyString: get char representation of a typed value.    */
/***********************************************************************/
template <class TYPE>
char *TYPVAL<TYPE>::GetTinyString(char *p, int n)
  {
  sprintf(p, "%*d", n, (int)(char)Tval);
  return p;
  } // end of GetIntString
#endif // 0

/***********************************************************************/
/*  TYPVAL compare value with another Value.                           */
/***********************************************************************/
template <class TYPE>
bool TYPVAL<TYPE>::IsEqual(PVAL vp, bool chktype)
  {
  if (this == vp)
    return true;
  else if (chktype && Type != vp->GetType())
    return false;
  else if (chktype && Unsigned != vp->IsUnsigned())
    return false;
  else if (Null || vp->IsNull())
    return false;
  else
    return (Tval == GetTypedValue(vp));

  } // end of IsEqual

/***********************************************************************/
/*  Compare values and returns 1, 0 or -1 according to comparison.     */
/*  This function is used for evaluation of numeric filters.           */
/***********************************************************************/
template <class TYPE>
int TYPVAL<TYPE>::CompareValue(PVAL vp)
  {
//assert(vp->GetType() == Type);

  // Process filtering on numeric values.
  TYPE n = GetTypedValue(vp);

//if (trace)
//  htrc(" Comparing: val=%d,%d\n", Tval, n);

  return (Tval > n) ? 1 : (Tval < n) ? (-1) : 0;
  } // end of CompareValue

/***********************************************************************/
/*  Return max type value if b is true, else min type value.           */
/***********************************************************************/
template <>
short TYPVAL<short>::MinMaxVal(bool b)
  {return (b) ? INT_MAX16 : INT_MIN16;}

template <>
ushort TYPVAL<ushort>::MinMaxVal(bool b)
  {return (b) ? UINT_MAX16 : 0;}

template <>
int TYPVAL<int>::MinMaxVal(bool b)
  {return (b) ? INT_MAX32 : INT_MIN32;}

template <>
uint TYPVAL<uint>::MinMaxVal(bool b)
  {return (b) ? UINT_MAX32 : 0;}

template <>
longlong TYPVAL<longlong>::MinMaxVal(bool b)
  {return (b) ? INT_MAX64 : INT_MIN64;}

template <>
ulonglong TYPVAL<ulonglong>::MinMaxVal(bool b)
  {return (b) ? 0xFFFFFFFFFFFFFFFFLL : 0;}

template <>
double TYPVAL<double>::MinMaxVal(bool)
  {assert(false); return 0.0;}

template <>
char TYPVAL<char>::MinMaxVal(bool b)
  {return (b) ? INT_MAX8 : INT_MIN8;}

template <>
uchar TYPVAL<uchar>::MinMaxVal(bool b)
  {return (b) ? UINT_MAX8 : 0;}

/***********************************************************************/
/*  SafeAdd: adds a value and test whether overflow/underflow occurred. */
/***********************************************************************/
template <class TYPE>
TYPE TYPVAL<TYPE>::SafeAdd(TYPE n1, TYPE n2)
  {
  PGLOBAL& g = Global;
  TYPE     n = n1 + n2;

  if ((n2 > 0) && (n < n1)) {
    // Overflow
    strcpy(g->Message, MSG(FIX_OVFLW_ADD));
		throw 138;
	} else if ((n2 < 0) && (n > n1)) {
    // Underflow
    strcpy(g->Message, MSG(FIX_UNFLW_ADD));
		throw 138;
	} // endif's n2

  return n;
  } // end of SafeAdd

template <>
inline double TYPVAL<double>::SafeAdd(double n1, double n2)
  {
  return n1 + n2;
  } // end of SafeAdd

/***********************************************************************/
/*  SafeMult: multiply values and test whether overflow occurred.       */
/***********************************************************************/
template <class TYPE>
TYPE TYPVAL<TYPE>::SafeMult(TYPE n1, TYPE n2)
  {
  PGLOBAL& g = Global;
  double   n = (double)n1 * (double)n2;

  if (n > MinMaxVal(true)) {
    // Overflow
    strcpy(g->Message, MSG(FIX_OVFLW_TIMES));
		throw 138;
	} else if (n < MinMaxVal(false)) {
    // Underflow
    strcpy(g->Message, MSG(FIX_UNFLW_TIMES));
		throw 138;
	} // endif's n2

  return (TYPE)n;
  } // end of SafeMult

template <>
inline double TYPVAL<double>::SafeMult(double n1, double n2)
  {
  return n1 * n2;
  } // end of SafeMult

/***********************************************************************/
/*  Compute defined functions for the type.                            */
/***********************************************************************/
template <class TYPE>
bool TYPVAL<TYPE>::Compute(PGLOBAL g, PVAL *vp, int np, OPVAL op)
  {
  bool rc = false;
  TYPE val[2];

  assert(np == 2);

  for (int i = 0; i < np; i++)
    val[i] = GetTypedValue(vp[i]);

  switch (op) {
    case OP_ADD:
      Tval = SafeAdd(val[0], val[1]);
      break;
    case OP_MULT:
      Tval = SafeMult(val[0], val[1]);
      break;
    case OP_DIV:
      if (!val[1]) {
        strcpy(g->Message, MSG(ZERO_DIVIDE));
        return true;
        } // endif

      Tval = val[0] / val[1];
      break;
    default:
      rc = Compall(g, vp, np, op);
      break;
    } // endswitch op

  return rc;
  } // end of Compute

template <>
bool TYPVAL<double>::Compute(PGLOBAL g, PVAL *vp, int np, OPVAL op)
  {
  bool   rc = false;
  double val[2];

  assert(np == 2);

  for (int i = 0; i < np; i++)
    val[i] = vp[i]->GetFloatValue();

  switch (op) {
    case OP_ADD:
      Tval = val[0] + val[1];
      break;
    case OP_MULT:
      Tval = val[0] * val[1];
      break;
    default:
      rc = Compall(g, vp, np, op);
    } // endswitch op

  return rc;
  } // end of Compute

/***********************************************************************/
/*  Compute a function for all types.                                  */
/***********************************************************************/
template <class TYPE>
bool TYPVAL<TYPE>::Compall(PGLOBAL g, PVAL *vp, int np, OPVAL op)
  {
  TYPE val[2];

  for (int i = 0; i < np; i++)
    val[i] = GetTypedValue(vp[i]);

  switch (op) {
    case OP_DIV:
      if (val[0]) {
        if (!val[1]) {
          strcpy(g->Message, MSG(ZERO_DIVIDE));
          return true;
          } // endif
    
        Tval = val[0] / val[1];
      } else
        Tval = 0;

      break;
    case OP_MIN:
      Tval = MY_MIN(val[0], val[1]);
      break;
    case OP_MAX:
      Tval = MY_MAX(val[0], val[1]);
      break;
    default:
//    sprintf(g->Message, MSG(BAD_EXP_OPER), op);
      strcpy(g->Message, "Function not supported");
      return true;
    } // endswitch op

  return false;
  } // end of Compall

/***********************************************************************/
/*  FormatValue: This function set vp (a STRING value) to the string   */
/*  constructed from its own value formated using the fmt format.      */
/*  This function assumes that the format matches the value type.      */
/***********************************************************************/
template <class TYPE>
bool TYPVAL<TYPE>::FormatValue(PVAL vp, PCSZ fmt)
  {
  char *buf = (char*)vp->GetTo_Val();        // Should be big enough
  int   n = sprintf(buf, fmt, Tval);

  return (n > vp->GetValLen());
  } // end of FormatValue

/***********************************************************************/
/*  TYPVAL  SetFormat function (used to set SELECT output format).     */
/***********************************************************************/
template <class TYPE>
bool TYPVAL<TYPE>::SetConstFormat(PGLOBAL g, FORMAT& fmt)
  {
  char c[32];

  fmt.Type[0] = *GetFormatType(Type);
  fmt.Length = sprintf(c, Fmt, Tval);
  fmt.Prec = Prec;
  return false;
  } // end of SetConstFormat

/* -------------------------- Class STRING --------------------------- */

/***********************************************************************/
/*  STRING  public constructor from a constant string.                 */
/***********************************************************************/
TYPVAL<PSZ>::TYPVAL(PSZ s, short c) : VALUE(TYPE_STRING)
  {
  Strp = s;
  Len = strlen(s);
  Clen = Len;
  Ci = (c == 1);
  } // end of STRING constructor

/***********************************************************************/
/*  STRING public constructor from char.                               */
/***********************************************************************/
TYPVAL<PSZ>::TYPVAL(PGLOBAL g, PSZ s, int n, int c)
           : VALUE(TYPE_STRING)
  {
  Len = (g) ? n : (s) ? strlen(s) : 0;

  if (!s) {
    if (g) {
      if ((Strp = (char *)PlgDBSubAlloc(g, NULL, Len + 1)))
        memset(Strp, 0, Len + 1);
      else
        Len = 0;

    } else
      assert(false);

  } else
    Strp = s;

  Clen = Len;
  Ci = (c != 0);
  } // end of STRING constructor

/***********************************************************************/
/*  Get the tiny value represented by the Strp string.                 */
/***********************************************************************/
char TYPVAL<PSZ>::GetTinyValue(void)
  {
  bool      m;
  ulonglong val = CharToNumber(Strp, strlen(Strp), INT_MAX8, false, &m);

  return (m && val < INT_MAX8) ? (char)(-(signed)val) : (char)val;
  } // end of GetTinyValue

/***********************************************************************/
/*  Get the unsigned tiny value represented by the Strp string.        */
/***********************************************************************/
uchar TYPVAL<PSZ>::GetUTinyValue(void)
  {
  return (uchar)CharToNumber(Strp, strlen(Strp), UINT_MAX8, true);
  } // end of GetUTinyValue

/***********************************************************************/
/*  Get the short value represented by the Strp string.                */
/***********************************************************************/
short TYPVAL<PSZ>::GetShortValue(void)
  {
  bool      m;
  ulonglong val = CharToNumber(Strp, strlen(Strp), INT_MAX16, false, &m);

  return (m && val < INT_MAX16) ? (short)(-(signed)val) : (short)val;
  } // end of GetShortValue

/***********************************************************************/
/*  Get the unsigned short value represented by the Strp string.       */
/***********************************************************************/
ushort TYPVAL<PSZ>::GetUShortValue(void)
  {
  return (ushort)CharToNumber(Strp, strlen(Strp), UINT_MAX16, true);
  } // end of GetUshortValue

/***********************************************************************/
/*  Get the integer value represented by the Strp string.              */
/***********************************************************************/
int TYPVAL<PSZ>::GetIntValue(void)
  {
  bool      m;
  ulonglong val = CharToNumber(Strp, strlen(Strp), INT_MAX32, false, &m);

  return (m && val < INT_MAX32) ? (int)(-(signed)val) : (int)val;
  } // end of GetIntValue

/***********************************************************************/
/*  Get the unsigned integer value represented by the Strp string.     */
/***********************************************************************/
uint TYPVAL<PSZ>::GetUIntValue(void)
  {
  return (uint)CharToNumber(Strp, strlen(Strp), UINT_MAX32, true);
  } // end of GetUintValue

/***********************************************************************/
/*  Get the big integer value represented by the Strp string.          */
/***********************************************************************/
longlong TYPVAL<PSZ>::GetBigintValue(void)
  {
  bool      m;
  ulonglong val = CharToNumber(Strp, strlen(Strp), INT_MAX64, false, &m);

  return (m && val < INT_MAX64) ? (-(signed)val) : (longlong)val;
  } // end of GetBigintValue

/***********************************************************************/
/*  Get the unsigned big integer value represented by the Strp string. */
/***********************************************************************/
ulonglong TYPVAL<PSZ>::GetUBigintValue(void)
  {
  return CharToNumber(Strp, strlen(Strp), ULONGLONG_MAX, true);
  } // end of GetUBigintValue

/***********************************************************************/
/*  STRING SetValue: copy the value of another Value object.           */
/***********************************************************************/
bool TYPVAL<PSZ>::SetValue_pval(PVAL valp, bool chktype)
  {
  if (valp != this) {
    if (chktype && (valp->GetType() != Type || valp->GetSize() > Len))
      return true;

    char buf[64];

    if (!(Null = (valp->IsNull() && Nullable)))
      strncpy(Strp, valp->GetCharString(buf), Len);
    else
      Reset();

    } // endif valp

  return false;
  } // end of SetValue_pval

/***********************************************************************/
/*  STRING SetValue: fill string with chars extracted from a line.     */
/***********************************************************************/
bool TYPVAL<PSZ>::SetValue_char(const char *cp, int n)
  {
  bool rc = false;

  if (!cp || n == 0) {
		Reset();
		Null = (cp) ? false : Nullable;
	} else if (cp != Strp) {
		const char *p = cp + n - 1;

		for (; p >= cp; p--, n--)
			if (*p && *p != ' ')
				break;

		rc = n > Len;

    if ((n = MY_MIN(n, Len))) {
    	strncpy(Strp, cp, n);
	    Strp[n] = '\0';

      if (trace > 1)
        htrc(" Setting string to: '%s'\n", Strp);

    } else
      Reset();

    Null = false;
  } // endif p

  return rc;
  } // end of SetValue_char

/***********************************************************************/
/*  STRING SetValue: fill string with another string.                  */
/***********************************************************************/
void TYPVAL<PSZ>::SetValue_psz(PCSZ s)
  {
  if (!s) {
		Reset();
		Null = Nullable;
	} else if (s != Strp) {
		strncpy(Strp, s, Len);
    Null = false;
  } // endif s

  } // end of SetValue_psz

/***********************************************************************/
/*  STRING SetValue: fill string with a string extracted from a block. */
/***********************************************************************/
void TYPVAL<PSZ>::SetValue_pvblk(PVBLK blk, int n)
  {
  // STRBLK's can return a NULL pointer
  PSZ vp = blk->GetCharString(Strp, n);

  if (vp != Strp)
    SetValue_psz(vp);

  } // end of SetValue_pvblk

/***********************************************************************/
/*  STRING SetValue: get the character representation of an integer.   */
/***********************************************************************/
void TYPVAL<PSZ>::SetValue(int n)
  {
  char     buf[16];
  PGLOBAL& g = Global;
  int      k = sprintf(buf, "%d", n);

  if (k > Len) {
    sprintf(g->Message, MSG(VALSTR_TOO_LONG), buf, Len);
		throw 138;
	} else
    SetValue_psz(buf);

  Null = false;
  } // end of SetValue

/***********************************************************************/
/*  STRING SetValue: get the character representation of an uint.      */
/***********************************************************************/
void TYPVAL<PSZ>::SetValue(uint n)
  {
  char     buf[16];
  PGLOBAL& g = Global;
  int      k = sprintf(buf, "%u", n);

  if (k > Len) {
    sprintf(g->Message, MSG(VALSTR_TOO_LONG), buf, Len);
    throw 138;
  } else
    SetValue_psz(buf);

  Null = false;
  } // end of SetValue

/***********************************************************************/
/*  STRING SetValue: get the character representation of a short int.  */
/***********************************************************************/
void TYPVAL<PSZ>::SetValue(short i)
  {
  SetValue((int)i);
  Null = false;
  } // end of SetValue

/***********************************************************************/
/*  STRING SetValue: get the character representation of a ushort int. */
/***********************************************************************/
void TYPVAL<PSZ>::SetValue(ushort i)
  {
  SetValue((uint)i);
  Null = false;
  } // end of SetValue

/***********************************************************************/
/*  STRING SetValue: get the character representation of a big integer.*/
/***********************************************************************/
void TYPVAL<PSZ>::SetValue(longlong n)
  {
  char     buf[24];
  PGLOBAL& g = Global;
  int      k = sprintf(buf, "%lld", n);

  if (k > Len) {
    sprintf(g->Message, MSG(VALSTR_TOO_LONG), buf, Len);
		throw 138;
	} else
    SetValue_psz(buf);

  Null = false;
  } // end of SetValue

/***********************************************************************/
/*  STRING SetValue: get the character representation of a big integer.*/
/***********************************************************************/
void TYPVAL<PSZ>::SetValue(ulonglong n)
  {
  char     buf[24];
  PGLOBAL& g = Global;
  int      k = sprintf(buf, "%llu", n);

  if (k > Len) {
    sprintf(g->Message, MSG(VALSTR_TOO_LONG), buf, Len);
    throw 138;
  } else
    SetValue_psz(buf);

  Null = false;
  } // end of SetValue

/***********************************************************************/
/*  STRING SetValue: get the character representation of a double.     */
/***********************************************************************/
void TYPVAL<PSZ>::SetValue(double f)
  {
  char    *p, buf[64];
  PGLOBAL& g = Global;
  int      k = sprintf(buf, "%lf", f);

  for (p = buf + k - 1; p >= buf; p--)
    if (*p == '0') {
      *p = 0;
      k--;
    } else
      break;

  if (k > Len) {
    sprintf(g->Message, MSG(VALSTR_TOO_LONG), buf, Len);
		throw 138;
	} else
    SetValue_psz(buf);

  Null = false;
  } // end of SetValue

/***********************************************************************/
/*  STRING SetValue: get the character representation of a tiny int.   */
/***********************************************************************/
void TYPVAL<PSZ>::SetValue(char c)
  {
  SetValue((int)c);
  Null = false;
  } // end of SetValue

/***********************************************************************/
/*  STRING SetValue: get the character representation of a tiny int.   */
/***********************************************************************/
void TYPVAL<PSZ>::SetValue(uchar c)
  {
  SetValue((uint)c);
  Null = false;
  } // end of SetValue

/***********************************************************************/
/*  STRING SetBinValue: fill string with chars extracted from a line.  */
/***********************************************************************/
void TYPVAL<PSZ>::SetBinValue(void *p)
  {
  SetValue_char((const char *)p, Len);
  } // end of SetBinValue

/***********************************************************************/
/*  GetBinValue: fill a buffer with the internal binary value.         */
/*  This function checks whether the buffer length is enough and       */
/*  returns true if not. Actual filling occurs only if go is true.     */
/*  Currently used by WriteColumn of binary files.                     */
/***********************************************************************/
bool TYPVAL<PSZ>::GetBinValue(void *buf, int buflen, bool go)
  {
  int len = (Null) ? 0 : strlen(Strp);

  if (len > buflen)
    return true;
  else if (go) {
    memset(buf, ' ', buflen);
    memcpy(buf, Strp, len);
    } // endif go

  return false;
  } // end of GetBinValue

/***********************************************************************/
/*  STRING ShowValue: get string representation of a char value.       */
/***********************************************************************/
char *TYPVAL<PSZ>::ShowValue(char *, int)
  {
  return Strp;
  } // end of ShowValue

/***********************************************************************/
/*  STRING GetCharString: get string representation of a char value.   */
/***********************************************************************/
char *TYPVAL<PSZ>::GetCharString(char *)
  {
  return Strp;
  } // end of GetCharString

/***********************************************************************/
/*  STRING compare value with another Value.                           */
/***********************************************************************/
bool TYPVAL<PSZ>::IsEqual(PVAL vp, bool chktype)
  {
  if (this == vp)
    return true;
  else if (chktype && Type != vp->GetType())
    return false;
  else if (Null || vp->IsNull())
    return false;

  char buf[64];

  if (Ci || vp->IsCi())
    return !stricmp(Strp, vp->GetCharString(buf));
  else // (!Ci)
    return !strcmp(Strp, vp->GetCharString(buf));

  } // end of IsEqual

/***********************************************************************/
/*  Compare values and returns 1, 0 or -1 according to comparison.     */
/*  This function is used for evaluation of numeric filters.           */
/***********************************************************************/
int TYPVAL<PSZ>::CompareValue(PVAL vp)
  {
  int n;
//assert(vp->GetType() == Type);

  if (trace)
    htrc(" Comparing: val='%s','%s'\n", Strp, vp->GetCharValue());

  // Process filtering on character strings.
  if (Ci || vp->IsCi())
    n = stricmp(Strp, vp->GetCharValue());
  else
    n = strcmp(Strp, vp->GetCharValue());

#if defined(__WIN__)
  if (n == _NLSCMPERROR)
    return n;                        // Here we should raise an error
#endif   // __WIN__

  return (n > 0) ? 1 : (n < 0) ? -1 : 0;
  } // end of CompareValue

/***********************************************************************/
/*  Compute a function on a string.                                    */
/***********************************************************************/
bool TYPVAL<PSZ>::Compute(PGLOBAL g, PVAL *vp, int np, OPVAL op)
  {
  char *p[2], val[2][32];
  int   i;

<<<<<<< HEAD
  for (i = 0; i < np; i++)
    p[i] = vp[i]->IsNull() ? NULL : vp[i]->GetCharString(val[i]);

	if (p[i-1]) {
		switch (op) {
			case OP_CNC:
				assert(np == 1 || np == 2);

				if (np == 2)
					SetValue_psz(p[0]);

				if ((i = Len - (signed)strlen(Strp)) > 0)
					strncat(Strp, p[np - 1], i);

				break;
			case OP_MIN:
				assert(np == 2);
				SetValue_psz((strcmp(p[0], p[1]) < 0) ? p[0] : p[1]);
				break;
			case OP_MAX:
				assert(np == 2);
				SetValue_psz((strcmp(p[0], p[1]) > 0) ? p[0] : p[1]);
				break;
			default:
				//    sprintf(g->Message, MSG(BAD_EXP_OPER), op);
				strcpy(g->Message, "Function not supported");
				return true;
		} // endswitch op

		Null = false;
	} // endif p[i]

  Null = false;
=======
	if (trace)
		htrc("Compute: np=%d op=%d\n", np, op);

	for (i = 0; i < np; i++)
		if (!vp[i]->IsNull()) {
			p[i] = vp[i]->GetCharString(val[i]);

			if (trace)
				htrc("p[%d]=%s\n", i, p[i]);

		} else
			return false;

	switch (op) {
		case OP_CNC:
			assert(np == 1 || np == 2);

			if (np == 2)
				SetValue_psz(p[0]);

			if ((i = Len - (signed)strlen(Strp)) > 0)
				strncat(Strp, p[np - 1], i);

			if (trace)
				htrc("Strp=%s\n", Strp);

			break;
		case OP_MIN:
			assert(np == 2);
			SetValue_psz((strcmp(p[0], p[1]) < 0) ? p[0] : p[1]);
			break;
		case OP_MAX:
			assert(np == 2);
			SetValue_psz((strcmp(p[0], p[1]) > 0) ? p[0] : p[1]);
			break;
		default:
			//    sprintf(g->Message, MSG(BAD_EXP_OPER), op);
			strcpy(g->Message, "Function not supported");
			return true;
	} // endswitch op

	Null = false;
>>>>>>> 74ffcbc1
  return false;
  } // end of Compute

/***********************************************************************/
/*  FormatValue: This function set vp (a STRING value) to the string   */
/*  constructed from its own value formated using the fmt format.      */
/*  This function assumes that the format matches the value type.      */
/***********************************************************************/
bool TYPVAL<PSZ>::FormatValue(PVAL vp, PCSZ fmt)
  {
  char *buf = (char*)vp->GetTo_Val();        // Should be big enough
  int   n = sprintf(buf, fmt, Strp);

  return (n > vp->GetValLen());
  } // end of FormatValue

/***********************************************************************/
/*  STRING SetFormat function (used to set SELECT output format).      */
/***********************************************************************/
bool TYPVAL<PSZ>::SetConstFormat(PGLOBAL, FORMAT& fmt)
  {
  fmt.Type[0] = 'C';
  fmt.Length = Len;
  fmt.Prec = 0;
  return false;
  } // end of SetConstFormat

/***********************************************************************/
/*  Make string output of an object value.                             */
/***********************************************************************/
void TYPVAL<PSZ>::Prints(PGLOBAL g, char *ps, uint z)
{
	if (Null)
		strncpy(ps, "null", z);
	else
		strcat(strncat(strncpy(ps, "\"", z), Strp, z-2), "\"");

} // end of Prints

/* -------------------------- Class DECIMAL -------------------------- */

/***********************************************************************/
/*  DECIMAL public constructor from a constant string.                 */
/***********************************************************************/
DECVAL::DECVAL(PSZ s) : TYPVAL<PSZ>(s)
  {
  if (s) {
    char *p = strchr(Strp, '.');

    Prec = (p) ? (int)(Len - (p - Strp)) : 0;
    } // endif s

  Type = TYPE_DECIM;
  } // end of DECVAL constructor

/***********************************************************************/
/*  DECIMAL public constructor from char.                              */
/***********************************************************************/
DECVAL::DECVAL(PGLOBAL g, PSZ s, int n, int prec, bool uns)
      : TYPVAL<PSZ>(g, s, n + (prec ? 1 : 0) + (uns ? 0 : 1), 0)
  {
  Prec = prec;
  Unsigned = uns;
  Type = TYPE_DECIM;
  } // end of DECVAL constructor

/***********************************************************************/
/*  DECIMAL: Check whether the numerica value is equal to 0.           */
/***********************************************************************/
bool DECVAL::IsZero(void)
  {
  for (int i = 0; Strp[i]; i++)
    if (!strchr("0 +-.", Strp[i]))
      return false;

  return true;
  } // end of IsZero

/***********************************************************************/
/*  DECIMAL: Reset value to zero.                                      */
/***********************************************************************/
void DECVAL::Reset(void)
{
  int i = 0;

  Strp[i++] = '0';

  if (Prec) {
    Strp[i++] = '.';

    do {
      Strp[i++] = '0';
      } while (i < Prec + 2);

    } // endif Prec

  Strp[i] = 0;
} // end of Reset

/***********************************************************************/
/*  DECIMAL ShowValue: get string representation right justified.      */
/***********************************************************************/
char *DECVAL::ShowValue(char *buf, int len)
  {
  sprintf(buf, Xfmt, len, Strp);
  return buf;
  } // end of ShowValue

/***********************************************************************/
/*  GetBinValue: fill a buffer with the internal binary value.         */
/*  This function checks whether the buffer length is enough and       */
/*  returns true if not. Actual filling occurs only if go is true.     */
/*  Currently used by WriteColumn of binary files.                     */
/***********************************************************************/
bool DECVAL::GetBinValue(void *buf, int buflen, bool go)
  {
  int len = (Null) ? 0 : strlen(Strp);

  if (len > buflen)
    return true;
  else if (go) {
    memset(buf, ' ', buflen - len);
    memcpy((char*)buf + buflen - len, Strp, len);
    } // endif go

  return false;
  } // end of GetBinValue

/***********************************************************************/
/*  DECIMAL compare value with another Value.                          */
/***********************************************************************/
bool DECVAL::IsEqual(PVAL vp, bool chktype)
  {
  if (this == vp)
    return true;
  else if (chktype && Type != vp->GetType())
    return false;
  else if (Null || vp->IsNull())
    return false;

  char buf[64];

  return !strcmp(Strp, vp->GetCharString(buf));
  } // end of IsEqual

/***********************************************************************/
/*  Compare values and returns 1, 0 or -1 according to comparison.     */
/*  This function is used for evaluation of numeric filters.           */
/***********************************************************************/
int DECVAL::CompareValue(PVAL vp)
  {
//assert(vp->GetType() == Type);

  // Process filtering on numeric values.
  double f = atof(Strp), n = vp->GetFloatValue();

//if (trace)
//  htrc(" Comparing: val=%d,%d\n", f, n);

  return (f > n) ? 1 : (f < n) ? (-1) : 0;
  } // end of CompareValue

/* -------------------------- Class BINVAL --------------------------- */

/***********************************************************************/
/*  BINVAL public constructor from bytes.                              */
/***********************************************************************/
BINVAL::BINVAL(PGLOBAL g, void *p, int cl, int n) : VALUE(TYPE_BIN)
  {
  assert(g);
//Len = n;
	Len = (g) ? n : (p) ? strlen((char*)p) : 0;
	Clen = cl;
	Binp = PlugSubAlloc(g, NULL, Clen + 1);
  memset(Binp, 0, Clen + 1);

  if (p)
    memcpy(Binp, p, Len);

  Chrp = NULL;
  } // end of BINVAL constructor

/***********************************************************************/
/*  BINVAL: Check whether the hexadecimal value is equal to 0.         */
/***********************************************************************/
bool BINVAL::IsZero(void)
  {
  for (int i = 0; i < Len; i++)
    if (((char*)Binp)[i] != 0)
      return false;

  return true;
  } // end of IsZero

/***********************************************************************/
/*  BINVAL: Reset value to zero.                                       */
/***********************************************************************/
void BINVAL::Reset(void) 
{
  memset(Binp, 0, Clen);
  Len = 0;
} // end of Reset

/***********************************************************************/
/*  Get the tiny value pointed by Binp.                                */
/***********************************************************************/
char BINVAL::GetTinyValue(void)
  {
  return *(char*)Binp;
  } // end of GetTinyValue

/***********************************************************************/
/*  Get the unsigned tiny value pointed by Binp.                       */
/***********************************************************************/
uchar BINVAL::GetUTinyValue(void)
  {
  return *(uchar*)Binp;
  } // end of GetUTinyValue

/***********************************************************************/
/*  Get the short value pointed by Binp.                               */
/***********************************************************************/
short BINVAL::GetShortValue(void)
  {
  if (Len >= 2)
    return *(short*)Binp;
  else
    return (short)GetTinyValue();

  } // end of GetShortValue

/***********************************************************************/
/*  Get the unsigned short value pointed by Binp.                      */
/***********************************************************************/
ushort BINVAL::GetUShortValue(void)
  {
  return (ushort)GetShortValue(); 
  } // end of GetUshortValue

/***********************************************************************/
/*  Get the integer value pointed by Binp.                             */
/***********************************************************************/
int BINVAL::GetIntValue(void)
  {
  if (Len >= 4)
    return *(int*)Binp;
  else
    return (int)GetShortValue();

  } // end of GetIntValue

/***********************************************************************/
/*  Get the unsigned integer value pointed by Binp.                    */
/***********************************************************************/
uint BINVAL::GetUIntValue(void)
  {
  return (uint)GetIntValue(); 
  } // end of GetUintValue

/***********************************************************************/
/*  Get the big integer value pointed by Binp.                         */
/***********************************************************************/
longlong BINVAL::GetBigintValue(void)
  {
  if (Len >= 8)
    return *(longlong*)Binp;
  else
    return (longlong)GetIntValue();

  } // end of GetBigintValue

/***********************************************************************/
/*  Get the unsigned big integer value pointed by Binp.                */
/***********************************************************************/
ulonglong BINVAL::GetUBigintValue(void)
  {
  return (ulonglong)GetBigintValue(); 
  } // end of GetUBigintValue

/***********************************************************************/
/*  Get the double value pointed by Binp.                              */
/***********************************************************************/
double BINVAL::GetFloatValue(void)
{
  if (Len >= 8) 
    return *(double*)Binp;
  else if (Len >= 4)
    return (double)(*(float*)Binp);
  else
    return 0.0;

} // end of GetFloatValue

/***********************************************************************/
/*  BINVAL SetValue: copy the value of another Value object.           */
/***********************************************************************/
bool BINVAL::SetValue_pval(PVAL valp, bool chktype)
  {
  bool rc = false;
      
  if (valp != this) {
    if (chktype && (valp->GetType() != Type || valp->GetSize() > Clen))
      return true;

    if (!(Null = valp->IsNull() && Nullable)) {
			int len = Len;

			if ((rc = (Len = valp->GetSize()) > Clen))
        Len = Clen;
			else if (len > Len)
				memset(Binp, 0, len);

      memcpy(Binp, valp->GetTo_Val(), Len);
			((char*)Binp)[Len] = 0;
    } else
      Reset();

    } // endif valp

  return rc;
  } // end of SetValue_pval

/***********************************************************************/
/*  BINVAL SetValue: fill value with chars extracted from a line.      */
/***********************************************************************/
bool BINVAL::SetValue_char(const char *p, int n)
  {
  bool rc;

  if (p && n > 0) {
		int len = Len;

    if (len > (Len = MY_MIN(n, Clen)))
			memset(Binp, 0, len);

		memcpy(Binp, p, Len);
		((char*)Binp)[Len] = 0;
		rc = n > Clen;
		Null = false;
  } else {
    rc = false;
    Reset();
    Null = Nullable;
  } // endif p

  return rc;
  } // end of SetValue_char

/***********************************************************************/
/*  BINVAL SetValue: fill value with another string.                   */
/***********************************************************************/
void BINVAL::SetValue_psz(PCSZ s)
  {
  if (s) {
		int len = Len;

		if (len > (Len = MY_MIN(Clen, (signed)strlen(s))))
			memset(Binp, 0, len);

		memcpy(Binp, s, Len);
		((char*)Binp)[Len] = 0;
		Null = false;
  } else {
    Reset();
    Null = Nullable;
  } // endif s

  } // end of SetValue_psz

/***********************************************************************/
/*  BINVAL SetValue: fill value with bytes extracted from a block.     */
/***********************************************************************/
void BINVAL::SetValue_pvblk(PVBLK blk, int n)
  {
  // STRBLK's can return a NULL pointer
  void *vp = blk->GetValPtrEx(n);

  if (!vp || blk->IsNull(n)) {
    Reset();
    Null = Nullable;
  } else if (vp != Binp) {
		int len = Len;

    if (blk->GetType() == TYPE_STRING)
      Len = strlen((char*)vp);
    else
      Len = blk->GetVlen();

    if (len > (Len = MY_MIN(Clen, Len)))
			memset(Binp, 0, len);

    memcpy(Binp, vp, Len);
		((char*)Binp)[Len] = 0;
		Null = false;
  } // endif vp

  } // end of SetValue_pvblk

/***********************************************************************/
/*  BINVAL SetValue: get the binary representation of an integer.      */
/***********************************************************************/
void BINVAL::SetValue(int n)
  {
  if (Clen >= 4) {
		if (Len > 4)
			memset(Binp, 0, Len);

		*((int*)Binp) = n;
    Len = 4;
  } else
    SetValue((short)n);

  } // end of SetValue

/***********************************************************************/
/*  BINVAL SetValue: get the binary representation of an uint.         */
/***********************************************************************/
void BINVAL::SetValue(uint n)
  {
  if (Clen >= 4) {
		if (Len > 4)
			memset(Binp, 0, Len);

		*((uint*)Binp) = n;
    Len = 4;
  } else
    SetValue((ushort)n);

  } // end of SetValue

/***********************************************************************/
/*  BINVAL SetValue: get the binary representation of a short int.     */
/***********************************************************************/
void BINVAL::SetValue(short i)
  {
  if (Clen >= 2) {
		if (Len > 2)
			memset(Binp, 0, Len);

		*((int*)Binp) = i;
    Len = 2;
  } else
    SetValue((char)i);

  } // end of SetValue

/***********************************************************************/
/*  BINVAL SetValue: get the binary representation of a ushort int.    */
/***********************************************************************/
void BINVAL::SetValue(ushort i)
  {
  if (Clen >= 2) {
		if (Len > 2)
			memset(Binp, 0, Len);

		*((uint*)Binp) = i;
    Len = 2;
  } else
    SetValue((uchar)i);

  } // end of SetValue

/***********************************************************************/
/*  BINVAL SetValue: get the binary representation of a big integer.   */
/***********************************************************************/
void BINVAL::SetValue(longlong n)
  {
  if (Clen >= 8) {
		if (Len > 8)
			memset(Binp, 0, Len);

		*((longlong*)Binp) = n;
    Len = 8;
  } else
    SetValue((int)n);

  } // end of SetValue

/***********************************************************************/
/*  BINVAL SetValue: get the binary representation of a big integer.   */
/***********************************************************************/
void BINVAL::SetValue(ulonglong n)
  {
  if (Clen >= 8) {
		if (Len > 8)
			memset(Binp, 0, Len);

		*((ulonglong*)Binp) = n;
    Len = 8;
  } else
    SetValue((uint)n);
  } // end of SetValue

/***********************************************************************/
/*  BINVAL SetValue: get the binary representation of a double.        */
/***********************************************************************/
void BINVAL::SetValue(double n)
  {
	if (Len > 8)
	  memset(Binp, 0, Len);

  if (Clen >= 8) {
    *((double*)Binp) = n;
    Len = 8;
  } else if (Clen >= 4) {
    *((float*)Binp) = (float)n;
    Len = 4;
  } else
    Len = 0;
  
  } // end of SetValue

/***********************************************************************/
/*  BINVAL SetValue: get the character binary of a tiny int.           */
/***********************************************************************/
void BINVAL::SetValue(char c)
  {
	if (Len > 1)
		memset(Binp, 0, Len);

	*((char*)Binp) = c;
  Len = 1;
  } // end of SetValue

/***********************************************************************/
/*  BINVAL SetValue: get the binary representation of a tiny int.      */
/***********************************************************************/
void BINVAL::SetValue(uchar c)
  {
	if (Len > 1)
		memset(Binp, 0, Len);

	*((uchar*)Binp) = c;
  Len = 1;
  } // end of SetValue

/***********************************************************************/
/*  BINVAL SetBinValue: fill string with bytes extracted from a line.  */
/***********************************************************************/
void BINVAL::SetBinValue(void *p)
  {
  memcpy(Binp, p, Clen);
	Len = Clen;
  } // end of SetBinValue

/***********************************************************************/
/*  GetBinValue: fill a buffer with the internal binary value.         */
/*  This function checks whether the buffer length is enough and       */
/*  returns true if not. Actual filling occurs only if go is true.     */
/*  Currently used by WriteColumn of binary files.                     */
/***********************************************************************/
bool BINVAL::GetBinValue(void *buf, int buflen, bool go)
  {
  if (Len > buflen)
    return true;
  else if (go) {
    memset(buf, 0, buflen);
    memcpy(buf, Binp, Len);
  } // endif go

  return false;
  } // end of GetBinValue

/***********************************************************************/
/*  BINVAL ShowValue: get string representation of a binary value.     */
/***********************************************************************/
char *BINVAL::ShowValue(char *buf, int len)
  {
  //int n = MY_MIN(Len, len / 2);

  //sprintf(buf, GetXfmt(), n, Binp);
  //return buf;
	return (char*)Binp;
  } // end of ShowValue

/***********************************************************************/
/*  BINVAL GetCharString: get string representation of a binary value. */
/***********************************************************************/
char *BINVAL::GetCharString(char *)
  {
  if (!Chrp)
    Chrp = (char*)PlugSubAlloc(Global, NULL, Clen * 2 + 1);

  sprintf(Chrp, GetXfmt(), Len, Binp); 
  return Chrp;
  } // end of GetCharString

/***********************************************************************/
/*  BINVAL compare value with another Value.                           */
/***********************************************************************/
bool BINVAL::IsEqual(PVAL vp, bool chktype)
  {
  if (this == vp)
    return true;
  else if (chktype && Type != vp->GetType())
    return false;
  else if (Null || vp->IsNull())
    return false;
  else if (Len != vp->GetSize())
    return false;

  char *v1 = (char*)Binp;
  char *v2 = (char*)vp->GetTo_Val();

  for (int i = 0; i < Len; i++)
    if (v1[i] != v2[i])
      return false;

  return true;
  } // end of IsEqual

/***********************************************************************/
/*  FormatValue: This function set vp (a STRING value) to the string   */
/*  constructed from its own value formated using the fmt format.      */
/*  This function assumes that the format matches the value type.      */
/***********************************************************************/
bool BINVAL::FormatValue(PVAL vp, PCSZ fmt)
  {
  char *buf = (char*)vp->GetTo_Val();        // Should be big enough
  int   n = sprintf(buf, fmt, Len, Binp);

  return (n > vp->GetValLen());
  } // end of FormatValue

/***********************************************************************/
/*  BINVAL SetFormat function (used to set SELECT output format).      */
/***********************************************************************/
bool BINVAL::SetConstFormat(PGLOBAL, FORMAT& fmt)
  {
  fmt.Type[0] = 'B';
  fmt.Length = Clen;
  fmt.Prec = 0;
  return false;
  } // end of SetConstFormat

/* -------------------------- Class DTVAL ---------------------------- */

/***********************************************************************/
/*  DTVAL  public constructor for new void values.                     */
/***********************************************************************/
DTVAL::DTVAL(PGLOBAL g, int n, int prec, PCSZ fmt)
     : TYPVAL<int>((int)0, TYPE_DATE)
  {
  if (!fmt) {
    Pdtp = NULL;
    Sdate = NULL;
    DefYear = 0;
    Len = n;
  } else
    SetFormat(g, fmt, n, prec);

//Type = TYPE_DATE;
  } // end of DTVAL constructor

/***********************************************************************/
/*  DTVAL  public constructor from int.                                */
/***********************************************************************/
DTVAL::DTVAL(int n) : TYPVAL<int>(n, TYPE_DATE)
  {
  Pdtp = NULL;
  Len = 19;
//Type = TYPE_DATE;
  Sdate = NULL;
  DefYear = 0;
  } // end of DTVAL constructor

/***********************************************************************/
/*  Set format so formatted dates can be converted on input/output.    */
/***********************************************************************/
bool DTVAL::SetFormat(PGLOBAL g, PCSZ fmt, int len, int year)
  {
  Pdtp = MakeDateFormat(g, fmt, true, true, (year > 9999) ? 1 : 0);
  Sdate = (char*)PlugSubAlloc(g, NULL, len + 1);
  DefYear = (int)((year > 9999) ? (year - 10000) : year);
  Len = len;
  return false;
  } // end of SetFormat

/***********************************************************************/
/*  Set format from the format of another date value.                  */
/***********************************************************************/
bool DTVAL::SetFormat(PGLOBAL g, PVAL valp)
  {
  DTVAL *vp;

  if (valp->GetType() != TYPE_DATE) {
    sprintf(g->Message, MSG(NO_FORMAT_TYPE), valp->GetType());
    return true;
  } else
    vp = (DTVAL*)valp;

  Len = vp->Len;
  Pdtp = vp->Pdtp;
  Sdate = (char*)PlugSubAlloc(g, NULL, Len + 1);
  DefYear = vp->DefYear;
  return false;
  } // end of SetFormat

/***********************************************************************/
/*  We need TimeShift because the mktime C function does a correction  */
/*  for local time zone that we want to override for DB operations.    */
/***********************************************************************/
void DTVAL::SetTimeShift(void)
  {
  struct tm dtm;
  memset(&dtm, 0, sizeof(dtm));
  dtm.tm_mday=2;
  dtm.tm_mon=0;
  dtm.tm_year=70;

  Shift = (int)mktime(&dtm) - 86400;

  if (trace)
    htrc("DTVAL Shift=%d\n", Shift);

  } // end of SetTimeShift

// Added by Alexander Barkov
static void TIME_to_localtime(struct tm *tm, const MYSQL_TIME *ltime)
{
  bzero(tm, sizeof(*tm));
  tm->tm_year= ltime->year - 1900;
  tm->tm_mon=  ltime->month - 1;
  tm->tm_mday= ltime->day;
  mktime(tm);  // set tm->tm_wday tm->yday fields to get proper day name (OB)
  tm->tm_hour= ltime->hour;
  tm->tm_min=  ltime->minute;
  tm->tm_sec=  ltime->second;
} // end of TIME_to_localtime

// Added by Alexander Barkov
static struct tm *gmtime_mysql(const time_t *timep, struct tm *tm)
{
  MYSQL_TIME ltime;
  thd_gmt_sec_to_TIME(current_thd, &ltime, (my_time_t) *timep);
  TIME_to_localtime(tm, &ltime);
  return tm;
} // end of gmtime_mysql

/***********************************************************************/
/*  GetGmTime: returns a pointer to a static tm structure obtained     */
/*  though the gmtime C function. The purpose of this function is to   */
/*  extend the range of valid dates by accepting negative time values. */
/***********************************************************************/
struct tm *DTVAL::GetGmTime(struct tm *tm_buffer)
  {
  struct tm *datm;
  time_t t = (time_t)Tval;

  if (Tval < 0) {
    int    n;

    for (n = 0; t < 0; n += 4)
      t += FOURYEARS;

    datm = gmtime_mysql(&t, tm_buffer);

    if (datm)
      datm->tm_year -= n;

  } else
    datm = gmtime_mysql(&t, tm_buffer);

  return datm;
  } // end of GetGmTime

// Added by Alexander Barkov
static time_t mktime_mysql(struct tm *ptm)
{
  MYSQL_TIME ltime;
  localtime_to_TIME(&ltime, ptm);
  ltime.time_type= MYSQL_TIMESTAMP_DATETIME;
  uint error_code;
  time_t t= TIME_to_timestamp(current_thd, &ltime, &error_code);
  return error_code ? (time_t) -1 : t;
}

/***********************************************************************/
/*  MakeTime: calculates a date value from a tm structures using the   */
/*  mktime C function. The purpose of this function is to extend the   */
/*  range of valid dates by accepting to set negative time values.     */
/***********************************************************************/
bool DTVAL::MakeTime(struct tm *ptm)
  {
  int    n, y = ptm->tm_year;
  time_t t = mktime_mysql(ptm);

  if (trace > 1)
    htrc("MakeTime from (%d,%d,%d,%d,%d,%d)\n",
          ptm->tm_year, ptm->tm_mon, ptm->tm_mday,
          ptm->tm_hour, ptm->tm_min, ptm->tm_sec);

  if (t == -1) {
    if (y < 1 || y > 71)
      return true;

    for (n = 0; t == -1 && n < 20; n++) {
      ptm->tm_year += 4;
      t = mktime_mysql(ptm);
      } // endfor t

    if (t == -1)
      return true;

    if ((t -= (n * FOURYEARS)) > 2000000000)
      return true;

  }
  Tval= (int) t;

  if (trace > 1)
    htrc("MakeTime Ival=%d\n", Tval);

  return false;
  } // end of MakeTime

/***********************************************************************/
/* Make a time_t datetime from its components (YY, MM, DD, hh, mm, ss) */
/***********************************************************************/
bool DTVAL::MakeDate(PGLOBAL g, int *val, int nval)
  {
  int       i, m;
  int       n;
  bool      rc = false;
  struct tm datm;
  bzero(&datm, sizeof(datm));
  datm.tm_mday=1;
  datm.tm_mon=0;
  datm.tm_year=70;

  if (trace > 1)
    htrc("MakeDate from(%d,%d,%d,%d,%d,%d) nval=%d\n",
    val[0], val[1], val[2], val[3], val[4], val[5], nval);

  for (i = 0; i < nval; i++) {
    n = val[i];

//    if (trace > 1)
//      htrc("i=%d n=%d\n", i, n);

    switch (i) {
      case 0:
        if (n >= 1900)
          n -= 1900;

        datm.tm_year = n;

//        if (trace > 1)
//          htrc("n=%d tm_year=%d\n", n, datm.tm_year);

        break;
      case 1:
        // If mktime handles apparently correctly large or negative
        // day values, it is not the same for months. Therefore we
        // do the ajustment here, thus mktime has not to do it.
        if (n > 0) {
          m = (n - 1) % 12;
          n = (n - 1) / 12;
        } else {
          m = 11 + n % 12;
          n = n / 12 - 1;
        } // endfi n

        datm.tm_mon = m;
        datm.tm_year += n;

//        if (trace > 1)
//          htrc("n=%d m=%d tm_year=%d tm_mon=%d\n", n, m, datm.tm_year, datm.tm_mon);

        break;
      case 2:
        // For days, big or negative values may also cause problems
        m = n % 1461;
        n = 4 * (n / 1461);

        if (m < 0) {
          m += 1461;
          n -= 4;
          } // endif m

        datm.tm_mday = m;
        datm.tm_year += n;

//        if (trace > 1)
//          htrc("n=%d m=%d tm_year=%d tm_mon=%d\n", n, m, datm.tm_year, datm.tm_mon);

       break;
      case 3: datm.tm_hour = n; break;
      case 4: datm.tm_min  = n; break;
      case 5: datm.tm_sec  = n; break;
      } // endswitch i

    } // endfor i

  if (trace > 1)
    htrc("MakeDate datm=(%d,%d,%d,%d,%d,%d)\n",
    datm.tm_year, datm.tm_mon, datm.tm_mday,
    datm.tm_hour, datm.tm_min, datm.tm_sec);

  // Pass g to have an error return or NULL to set invalid dates to 0
  if (MakeTime(&datm))
    if (g) {
      strcpy(g->Message, MSG(BAD_DATETIME));
      rc = true;
    } else
      Tval = 0;

  return rc;
  } // end of MakeDate

/***********************************************************************/
/*  DTVAL SetValue: copy the value of another Value object.            */
/*  This function allows conversion if chktype is false.               */
/***********************************************************************/
bool DTVAL::SetValue_pval(PVAL valp, bool chktype)
  {
  if (valp != this) {
    if (chktype && Type != valp->GetType())
      return true;

    if (!(Null = valp->IsNull() && Nullable)) {
      if (Pdtp && !valp->IsTypeNum()) {
        int   ndv;
        int  dval[6];

        ndv = ExtractDate(valp->GetCharValue(), Pdtp, DefYear, dval);
        MakeDate(NULL, dval, ndv);
			} else if (valp->GetType() == TYPE_BIGINT &&
				       !(valp->GetBigintValue() % 1000)) {
				// Assuming that this timestamp is in milliseconds
				Tval = (int)(valp->GetBigintValue() / 1000);
			}	else
        Tval = valp->GetIntValue();

    } else
      Reset();

    } // endif valp

  return false;
  } // end of SetValue

/***********************************************************************/
/*  SetValue: convert chars extracted from a line to date value.       */
/***********************************************************************/
bool DTVAL::SetValue_char(const char *p, int n)
  {
  bool rc= 0;

  if (Pdtp) {
    const char *p2;
    int ndv;
    int dval[6];

		if (n > 0) {
			// Trim trailing blanks
			for (p2 = p + n -1; p < p2 && *p2 == ' '; p2--);

			if ((rc = (n = (int)(p2 - p + 1)) > Len))
				n = Len;

			memcpy(Sdate, p, n);
			} // endif n

    Sdate[n] = '\0';

    ndv = ExtractDate(Sdate, Pdtp, DefYear, dval);
    MakeDate(NULL, dval, ndv);

    if (trace > 1)
      htrc(" setting date: '%s' -> %d\n", Sdate, Tval);

    Null = (Nullable && ndv == 0);
  } else {
    rc = TYPVAL<int>::SetValue_char(p, n);
    Null = (Nullable && Tval == 0);
  } // endif Pdtp

  return rc;
  } // end of SetValue

/***********************************************************************/
/*  SetValue: convert a char string to date value.                     */
/***********************************************************************/
void DTVAL::SetValue_psz(PCSZ p)
  {
  if (Pdtp) {
    int ndv;
    int dval[6];

    strncpy(Sdate, p, Len);
    Sdate[Len] = '\0';

    ndv = ExtractDate(Sdate, Pdtp, DefYear, dval);
    MakeDate(NULL, dval, ndv);

    if (trace > 1)
      htrc(" setting date: '%s' -> %d\n", Sdate, Tval);

    Null = (Nullable && ndv == 0);
  } else {
    TYPVAL<int>::SetValue_psz(p);
    Null = (Nullable && Tval == 0);
  } // endif Pdtp

  } // end of SetValue

/***********************************************************************/
/*  DTVAL SetValue: set value with a value extracted from a block.     */
/***********************************************************************/
void DTVAL::SetValue_pvblk(PVBLK blk, int n)
  {
  if (Pdtp && !::IsTypeNum(blk->GetType())) {
    int   ndv;
    int  dval[6];

    ndv = ExtractDate(blk->GetCharValue(n), Pdtp, DefYear, dval);
    MakeDate(NULL, dval, ndv);
  } else
    Tval = blk->GetIntValue(n);

  } // end of SetValue

/***********************************************************************/
/*  DTVAL GetCharString: get string representation of a date value.    */
/***********************************************************************/
char *DTVAL::GetCharString(char *p)
  {
  if (Pdtp) {
    size_t n = 0;
    struct tm tm, *ptm= GetGmTime(&tm);

    if (ptm)
      n = strftime(Sdate, Len + 1, Pdtp->OutFmt, ptm);

    if (!n) {
      *Sdate = '\0';
      strncat(Sdate, "Error", Len + 1);
      } // endif n

    return Sdate;
  } else
    sprintf(p, "%d", Tval);

//Null = false;                      ??????????????
  return p;
  } // end of GetCharString

/***********************************************************************/
/*  DTVAL ShowValue: get string representation of a date value.        */
/***********************************************************************/
char *DTVAL::ShowValue(char *buf, int len)
  {
  if (Pdtp) {
    char  *p;

    if (!Null) {
      size_t m, n = 0;
      struct tm tm, *ptm = GetGmTime(&tm);


  
      if (Len < len) {
        p = buf;
        m = len;
      } else {
        p = Sdate;
        m = Len + 1;
      } // endif Len
  
      if (ptm)
        n = strftime(p, m, Pdtp->OutFmt, ptm);
  
      if (!n) {
        *p = '\0';
        strncat(p, "Error", m);
        } // endif n

		} else {
			p = buf;
			*p = '\0';               // DEFAULT VALUE ???
		} // endif Null

    return p;
  } else
    return TYPVAL<int>::ShowValue(buf, len);

  } // end of ShowValue

#if 0           // Not used by CONNECT
/***********************************************************************/
/*  Returns a member of the struct tm representation of the date.      */
/***********************************************************************/
bool DTVAL::GetTmMember(OPVAL op, int& mval)
  {
  bool       rc = false;
  struct tm tm, *ptm = GetGmTime(&tm);

  switch (op) {
    case OP_MDAY:  mval = ptm->tm_mday;        break;
    case OP_MONTH: mval = ptm->tm_mon  + 1;    break;
    case OP_YEAR:  mval = ptm->tm_year + 1900; break;
    case OP_WDAY:  mval = ptm->tm_wday + 1;    break;
    case OP_YDAY:  mval = ptm->tm_yday + 1;    break;
    case OP_QUART: mval = ptm->tm_mon / 3 + 1; break;
    default:
      rc = true;
    } // endswitch op

  return rc;
  } // end of GetTmMember

/***********************************************************************/
/*  Calculates the week number of the year for the internal date value.*/
/*  The International Standard ISO 8601 has decreed that Monday shall  */
/*  be the first day of the week. A week that lies partly in one year  */
/*  and partly in another is assigned a number in the year in which    */
/*  most of its days lie. That means that week number 1 of any year is */
/*  the week that contains the January 4th.                            */
/***********************************************************************/
bool DTVAL::WeekNum(PGLOBAL g, int& nval)
  {
  // w is the start of the week SUN=0, MON=1, etc.
  int        m, n, w = nval % 7;
  struct tm tm, *ptm = GetGmTime(&tm);

  // Which day is January 4th of this year?
  m = (367 + ptm->tm_wday - ptm->tm_yday) % 7;

  // When does the first week begins?
  n = 3 - (7 + m - w) % 7;

  // Now calculate the week number
  if (!(nval = (7 + ptm->tm_yday - n) / 7))
    nval = 52;

  // Everything should be Ok
  return false;
  } // end of WeekNum
#endif // 0

/***********************************************************************/
/*  FormatValue: This function set vp (a STRING value) to the string   */
/*  constructed from its own value formated using the fmt format.      */
/*  This function assumes that the format matches the value type.      */
/***********************************************************************/
bool DTVAL::FormatValue(PVAL vp, PCSZ fmt)
  {
  char     *buf = (char*)vp->GetTo_Val();       // Should be big enough
  struct tm tm, *ptm = GetGmTime(&tm);

  if (trace > 1)
    htrc("FormatValue: ptm=%p len=%d\n", ptm, vp->GetValLen());

  if (ptm) {
    size_t n = strftime(buf, vp->GetValLen(), fmt, ptm);

    if (trace > 1)
      htrc("strftime: n=%d buf=%s\n", n, (n) ? buf : "???");

    return (n == 0);
  } else
    return true;

  } // end of FormatValue

/* -------------------------- End of Value --------------------------- */<|MERGE_RESOLUTION|>--- conflicted
+++ resolved
@@ -1656,41 +1656,6 @@
   char *p[2], val[2][32];
   int   i;
 
-<<<<<<< HEAD
-  for (i = 0; i < np; i++)
-    p[i] = vp[i]->IsNull() ? NULL : vp[i]->GetCharString(val[i]);
-
-	if (p[i-1]) {
-		switch (op) {
-			case OP_CNC:
-				assert(np == 1 || np == 2);
-
-				if (np == 2)
-					SetValue_psz(p[0]);
-
-				if ((i = Len - (signed)strlen(Strp)) > 0)
-					strncat(Strp, p[np - 1], i);
-
-				break;
-			case OP_MIN:
-				assert(np == 2);
-				SetValue_psz((strcmp(p[0], p[1]) < 0) ? p[0] : p[1]);
-				break;
-			case OP_MAX:
-				assert(np == 2);
-				SetValue_psz((strcmp(p[0], p[1]) > 0) ? p[0] : p[1]);
-				break;
-			default:
-				//    sprintf(g->Message, MSG(BAD_EXP_OPER), op);
-				strcpy(g->Message, "Function not supported");
-				return true;
-		} // endswitch op
-
-		Null = false;
-	} // endif p[i]
-
-  Null = false;
-=======
 	if (trace)
 		htrc("Compute: np=%d op=%d\n", np, op);
 
@@ -1733,7 +1698,6 @@
 	} // endswitch op
 
 	Null = false;
->>>>>>> 74ffcbc1
   return false;
   } // end of Compute
 
