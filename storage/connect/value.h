/**************** Value H Declares Source Code File (.H) ***************/
/*  Name: VALUE.H    Version 2.4                                       */
/*                                                                     */
/*  (C) Copyright to the author Olivier BERTRAND          2001-2019    */
/*                                                                     */
/*  This file contains the VALUE and derived classes declares.         */
/***********************************************************************/
#ifndef __VALUE__H__
#define __VALUE__H__

/***********************************************************************/
/*  Include required application header files                          */
/*  assert.h     is header required when using the assert function.    */
/*  block.h      is header containing Block    global declarations.    */
/***********************************************************************/
#include "assert.h"
#include "block.h"

/***********************************************************************/
/*  This should list the processors accepting unaligned numeral values.*/
/***********************************************************************/
#if defined(__i386__) || defined(__x86_64__) || defined(_M_IX86) || defined(_M_X64) || defined(_M_AMD64) || defined(_M_IA64)
#define UNALIGNED_OK
#endif

/***********************************************************************/
/*  Types used in some class definitions.                              */
/***********************************************************************/
enum CONV {CNV_ANY     =   0,         /* Convert to any type           */
           CNV_CHAR    =   1,         /* Convert to character type     */
           CNV_NUM     =   2};        /* Convert to numeric type       */

/***********************************************************************/
/*  Types used in some class definitions.                              */
/***********************************************************************/
class CONSTANT;                       // For friend setting
typedef struct _datpar *PDTP;         // For DTVAL

/***********************************************************************/
/*  Utilities used to test types and to allocated values.              */
/***********************************************************************/
// Exported functions
DllExport PCSZ  GetTypeName(int);
DllExport unsigned   GetTypeSize(int, unsigned);
#ifdef ODBC_SUPPORT
/* This function is exported for use in OEM table type DLLs */
DllExport int   TranslateSQLType(int stp, int prec, 
                                 int& len, char& v, bool& w);
#endif
DllExport const char *GetFormatType(int);
DllExport int   GetFormatType(char);
DllExport bool  IsTypeChar(int type);
DllExport bool  IsTypeNum(int type);
DllExport int   ConvertType(int, int, CONV, bool match = false);
DllExport PVAL  AllocateValue(PGLOBAL, void *, short, short = 2);
DllExport PVAL  AllocateValue(PGLOBAL, PVAL, int = TYPE_VOID, int = 0);
DllExport PVAL  AllocateValue(PGLOBAL, int, int len = 0, int prec = 0,
                              bool uns = false, PCSZ fmt = NULL);
DllExport ulonglong CharToNumber(PCSZ, int, ulonglong, bool,
                                 bool *minus = NULL, bool *rc = NULL);
DllExport BYTE OpBmp(PGLOBAL g, OPVAL opc);

/* Type for date and timestamps */
typedef longlong dtval_timestamp_t;

/***********************************************************************/
/*  Class VALUE represents a constant or variable of any valid type.   */
/***********************************************************************/
class DllExport VALUE : public BLOCK {
  friend class CONSTANT; // The only object allowed to use SetConstFormat
	friend class SWAP;     // The only class allowed to access protected
public:
  // Constructors

  // Implementation
  virtual bool   IsTypeNum(void) = 0;
  virtual bool   IsZero(void) = 0;
  virtual bool   IsCi(void) {return false;}
  virtual bool   IsUnsigned(void) {return Unsigned;}
  virtual void   Reset(void) = 0;
  virtual int    GetSize(void) = 0;
  virtual int    GetValLen(void) = 0;
  virtual int    GetValPrec(void) = 0;
  virtual int    GetLength(void) {return 1;}
  virtual PSZ    GetCharValue(void) {assert(false); return NULL;}
  virtual char   GetTinyValue(void) {assert(false); return 0;}
  virtual uchar  GetUTinyValue(void) {assert(false); return 0;}
  virtual short  GetShortValue(void) {assert(false); return 0;}
  virtual ushort GetUShortValue(void) {assert(false); return 0;}
  virtual int    GetIntValue(void) = 0;
  virtual uint   GetUIntValue(void) = 0;
  virtual longlong GetBigintValue(void) = 0;
  virtual ulonglong GetUBigintValue(void) = 0;
  virtual double GetFloatValue(void) = 0;
  virtual void  *GetTo_Val(void) = 0;
  virtual void   SetPrec(int prec) {Prec = prec;}
          bool   IsNull(void) {return (Nullable && Null);}
          void   SetNull(bool b) {Null = (Nullable ? b : false);}
          bool   GetNullable(void) {return Nullable;}
          void   SetNullable(bool b) {Nullable = b;}
          int    GetType(void) {return Type;}
          int    GetClen(void) {return Clen;}
          void   SetGlobal(PGLOBAL g) {Global = g;}

  // Methods
  virtual bool   SetValue_pval(PVAL valp, bool chktype = false) = 0;
  virtual bool   SetValue_char(const char *p, int n) = 0;
  virtual void   SetValue_psz(PCSZ s) = 0;
  virtual void   SetValue_bool(bool) {assert(false);}
  virtual int    CompareValue(PVAL vp) = 0;
  virtual BYTE   TestValue(PVAL vp);
  virtual void   SetValue(char) {assert(false);}
  virtual void   SetValue(uchar) {assert(false);}
  virtual void   SetValue(short) {assert(false);}
  virtual void   SetValue(ushort) {assert(false);}
  virtual void   SetValue(int) {assert(false);}
  virtual void   SetValue(uint) {assert(false);}
  virtual void   SetValue(longlong) {assert(false);}
  virtual void   SetValue(ulonglong) {assert(false);}
  virtual void   SetValue(double) {assert(false);}
  virtual void   SetValue_pvblk(PVBLK blk, int n) = 0;
	virtual void   SetBinValue(void* p) = 0;
	virtual bool   GetBinValue(void *buf, int buflen, bool go) = 0;
  virtual int    ShowValue(char *buf, int len) = 0;
  virtual char  *GetCharString(char *p) = 0;
  virtual bool   IsEqual(PVAL vp, bool chktype) = 0;
  virtual bool   Compute(PGLOBAL g, PVAL *vp, int np, OPVAL op);
  virtual bool   FormatValue(PVAL vp, PCSZ fmt) = 0;
	void   Printf(PGLOBAL g, FILE *, uint) override;
	void   Prints(PGLOBAL g, char *ps, uint z) override;

	/**
	Set value from a non-aligned in-memory value in the machine byte order.
	TYPE can be either of:
	- int, short, longlong
	- uint, ushort, ulonglong
	- float, double
	@param - a pointer to a non-aligned value of type TYPE.
	*/
	template<typename TYPE>
	void SetValueNonAligned(const char *p)
	{
#if defined(UNALIGNED_OK)
		SetValue(*((TYPE*)p)); // x86 can cast non-aligned memory directly
#else
		TYPE tmp;               // a slower version for non-x86 platforms
		memcpy(&tmp, p, sizeof(tmp));
		SetValue(tmp);
#endif
	}	// end of SetValueNonAligned

	/**
	Get value from a non-aligned in-memory value in the machine byte order.
	TYPE can be either of:
	- int, short, longlong
	- uint, ushort, ulonglong
	- float, double
	@params - a pointer to a non-aligned value of type TYPE, the TYPE value.
	*/
	template<typename TYPE>
	void GetValueNonAligned(char *p, TYPE n)
	{
#if defined(UNALIGNED_OK)
		*(TYPE *)p = n; // x86 can cast non-aligned memory directly
#else
		TYPE tmp = n;               // a slower version for non-x86 platforms
		memcpy(p, &tmp, sizeof(tmp));
#endif
	}	// end of SetValueNonAligned

protected:
  virtual bool   SetConstFormat(PGLOBAL, FORMAT&) = 0;
  const   char  *GetXfmt(void);

  // Constructor used by derived classes
  VALUE(int type, bool un = false);

  // Members
  PGLOBAL     Global;               // To reduce arglist
  const char *Fmt;
  const char *Xfmt;
  bool        Nullable;             // True if value can be null
  bool        Null;                 // True if value is null
  bool        Unsigned;             // True if unsigned
  int         Type;                 // The value type
  int         Clen;                 // Internal value length
  int         Prec;
  }; // end of class VALUE

/***********************************************************************/
/*  Class TYPVAL: represents a typed value.                            */
/***********************************************************************/
template <class TYPE>
class DllExport TYPVAL : public VALUE {
 public:
  // Constructor
  TYPVAL(TYPE n, int type, int prec = 0, bool un = false);

  // Implementation
  bool   IsTypeNum(void) override {return true;}
  bool   IsZero(void) override {return Tval == 0;}
  void   Reset(void) override {Tval = 0;}
  int    GetValLen(void) override;
  int    GetValPrec() override {return Prec;}
  int    GetSize(void) override {return sizeof(TYPE);}
//virtual PSZ    GetCharValue(void) {return VALUE::GetCharValue();}
  char   GetTinyValue(void) override {return (char)Tval;}
  uchar  GetUTinyValue(void) override {return (uchar)Tval;}
  short  GetShortValue(void) override {return (short)Tval;}
  ushort GetUShortValue(void) override {return (ushort)Tval;}
  int    GetIntValue(void) override {return (int)Tval;}
  uint   GetUIntValue(void) override {return (uint)Tval;}
  longlong GetBigintValue(void) override {return (longlong)Tval;}
  ulonglong GetUBigintValue(void) override {return (ulonglong)Tval;}
  double GetFloatValue(void) override {return (double)Tval;}
  void  *GetTo_Val(void) override {return &Tval;}

  // Methods
  bool   SetValue_pval(PVAL valp, bool chktype) override;
  bool   SetValue_char(const char *p, int n) override;
  void   SetValue_psz(PCSZ s) override;
  void   SetValue_bool(bool b) override {Tval = (b) ? 1 : 0;}
  int    CompareValue(PVAL vp) override;
  void   SetValue(char c) override {Tval = (TYPE)c; Null = false;}
  void   SetValue(uchar c) override {Tval = (TYPE)c; Null = false;}
  void   SetValue(short i) override {Tval = (TYPE)i; Null = false;}
  void   SetValue(ushort i) override {Tval = (TYPE)i; Null = false;}
  void   SetValue(int n) override {Tval = (TYPE)n; Null = false;}
  void   SetValue(uint n) override {Tval = (TYPE)n; Null = false;}
  void   SetValue(longlong n) override {Tval = (TYPE)n; Null = false;}
  void   SetValue(ulonglong n) override {Tval = (TYPE)n; Null = false;}
  void   SetValue(double f) override {Tval = (TYPE)f; Null = false;}
  void   SetValue_pvblk(PVBLK blk, int n) override;
  void   SetBinValue(void *p) override;
  bool   GetBinValue(void *buf, int buflen, bool go) override;
  int    ShowValue(char *buf, int len) override;
  char  *GetCharString(char *p) override;
  bool   IsEqual(PVAL vp, bool chktype) override;
  bool   Compute(PGLOBAL g, PVAL *vp, int np, OPVAL op) override;
  bool   SetConstFormat(PGLOBAL, FORMAT&) override;
  bool   FormatValue(PVAL vp, PCSZ fmt) override;

 protected:
  static  TYPE   MinMaxVal(bool b);
          TYPE   SafeAdd(TYPE n1, TYPE n2);
          TYPE   SafeMult(TYPE n1, TYPE n2);
          bool   Compall(PGLOBAL g, PVAL *vp, int np, OPVAL op);

  // Default constructor not to be used
  TYPVAL(void) : VALUE(TYPE_ERROR) {}

  // Specialized functions
  static  ulonglong MaxVal(void);
          TYPE   GetTypedValue(PVAL vp);
          TYPE   GetTypedValue(PVBLK blk, int n);
//        TYPE   GetTypedValue(PSZ s);

  // Members
  TYPE        Tval;
  }; // end of class TYPVAL

/***********************************************************************/
/*  Specific STRING class.                                             */
/***********************************************************************/
template <>
class DllExport TYPVAL<PSZ>: public VALUE {
	friend class SWAP;     // The only class allowed to offsets Strg
public:
  // Constructors
  TYPVAL(PSZ s, short c = 0);
  TYPVAL(PGLOBAL g, PSZ s, int n, int c);

  // Implementation
  bool   IsTypeNum(void) override {return false;}
  bool   IsZero(void) override {return *Strp == 0;}
  void   Reset(void) override {*Strp = 0;}
  int    GetValLen(void) override {return Len;};
  int    GetValPrec() override {return (Ci) ? 1 : 0;}
  int    GetSize(void) override {return (Strp) ? (int)strlen(Strp) : 0;}
  PSZ    GetCharValue(void) override {return Strp;}
  char   GetTinyValue(void) override;
  uchar  GetUTinyValue(void) override;
  short  GetShortValue(void) override;
  ushort GetUShortValue(void) override;
  int    GetIntValue(void) override;
  uint   GetUIntValue(void) override;
  longlong GetBigintValue(void) override;
  ulonglong GetUBigintValue(void) override;
  double GetFloatValue(void) override {return atof(Strp);}
  void  *GetTo_Val(void) override {return Strp;}
  void   SetPrec(int prec) override {Ci = prec != 0;}

  // Methods
  bool   SetValue_pval(PVAL valp, bool chktype) override;
  bool   SetValue_char(const char *p, int n) override;
  void   SetValue_psz(PCSZ s) override;
  void   SetValue_pvblk(PVBLK blk, int n) override;
  void   SetValue(char c) override;
  void   SetValue(uchar c) override;
  void   SetValue(short i) override;
  void   SetValue(ushort i) override;
  void   SetValue(int n) override;
  void   SetValue(uint n) override;
  void   SetValue(longlong n) override;
  void   SetValue(ulonglong n) override;
  void   SetValue(double f) override;
  void   SetBinValue(void *p) override;
  int    CompareValue(PVAL vp) override;
  bool   GetBinValue(void *buf, int buflen, bool go) override;
  int    ShowValue(char *buf, int len) override;
  char  *GetCharString(char *p) override;
  bool   IsEqual(PVAL vp, bool chktype) override;
  bool   Compute(PGLOBAL g, PVAL *vp, int np, OPVAL op) override;
  bool   FormatValue(PVAL vp, PCSZ fmt) override;
  bool   SetConstFormat(PGLOBAL, FORMAT&) override;
	void   Prints(PGLOBAL g, char *ps, uint z) override;

 protected:
  // Members
  PSZ         Strp;
  bool        Ci;                   // true if case insensitive
  int         Len;
  }; // end of class TYPVAL<PSZ>

/***********************************************************************/
/*  Specific DECIMAL class.                                            */
/***********************************************************************/
class DllExport DECVAL: public TYPVAL<PSZ> {
 public:
  // Constructors
  DECVAL(PSZ s);
  DECVAL(PGLOBAL g, PSZ s, int n, int prec, bool uns);

  // Implementation
  bool   IsTypeNum(void) override {return true;}
  bool   IsZero(void) override;
  void   Reset(void) override;
  int    GetValPrec() override {return Prec;}

  // Methods
  bool   GetBinValue(void *buf, int buflen, bool go) override;
  int    ShowValue(char *buf, int len) override;
  bool   IsEqual(PVAL vp, bool chktype) override;
  int    CompareValue(PVAL vp) override;

 protected:
  // Members
  }; // end of class DECVAL

/***********************************************************************/
/*  Specific BINARY class.                                             */
/***********************************************************************/
class DllExport BINVAL: public VALUE {
	friend class SWAP;     // The only class allowed to offsets pointers
public:
  // Constructors
//BINVAL(void *p);
  BINVAL(PGLOBAL g, void *p, int cl, int n);

  // Implementation
  bool   IsTypeNum(void) override {return false;}
  bool   IsZero(void) override;
  void   Reset(void) override;
  int    GetValLen(void) override {return Clen;};
  int    GetValPrec() override {return 0;}
  int    GetSize(void) override {return Len;}
  PSZ    GetCharValue(void) override {return (PSZ)Binp;}
  char   GetTinyValue(void) override;
  uchar  GetUTinyValue(void) override;
  short  GetShortValue(void) override;
  ushort GetUShortValue(void) override;
  int    GetIntValue(void) override;
  uint   GetUIntValue(void) override;
  longlong GetBigintValue(void) override;
  ulonglong GetUBigintValue(void) override;
  double GetFloatValue(void) override;
  void  *GetTo_Val(void) override {return Binp;}

  // Methods
  bool   SetValue_pval(PVAL valp, bool chktype) override;
  bool   SetValue_char(const char *p, int n) override;
  void   SetValue_psz(PCSZ s) override;
  void   SetValue_pvblk(PVBLK blk, int n) override;
  void   SetValue(char c) override;
  void   SetValue(uchar c) override;
  void   SetValue(short i) override;
  void   SetValue(ushort i) override;
  void   SetValue(int n) override;
  void   SetValue(uint n) override;
  void   SetValue(longlong n) override;
  void   SetValue(ulonglong n) override;
  void   SetValue(double f) override;
  void   SetBinValue(void *p) override;
	virtual void   SetBinValue(void* p, ulong len);
	bool   GetBinValue(void *buf, int buflen, bool go) override;
  int    CompareValue(PVAL) override {assert(false); return 0;}
  int    ShowValue(char *buf, int len) override;
  char  *GetCharString(char *p) override;
  bool   IsEqual(PVAL vp, bool chktype) override;
  bool   FormatValue(PVAL vp, PCSZ fmt) override;
  bool   SetConstFormat(PGLOBAL, FORMAT&) override;

 protected:
  // Members
  void       *Binp;
  char       *Chrp;
  int         Len;
  }; // end of class BINVAL

/***********************************************************************/
/*  Class DTVAL: represents a time stamp value.                        */
/***********************************************************************/

class DllExport DTVAL : public TYPVAL<dtval_timestamp_t> {
 public:
  // Constructors
  DTVAL(PGLOBAL g, int n, int p, PCSZ fmt);
  DTVAL(int n);
  using TYPVAL<dtval_timestamp_t>::SetValue;

  // Implementation
<<<<<<< HEAD
  virtual bool   SetValue_pval(PVAL valp, bool chktype);
  virtual bool   SetValue_char(const char *p, int n);
  virtual void   SetValue_psz(PCSZ s);
  virtual void   SetValue_pvblk(PVBLK blk, int n);
  virtual void   SetValue(dtval_timestamp_t n);
  virtual void   SetBinValue(void* p);
  virtual bool   GetBinValue(void *buf, int buflen, bool go);
  virtual PSZ    GetCharValue(void) { return Sdate; }
  virtual char  *GetCharString(char *p);
  virtual int    ShowValue(char *buf, int len);
  virtual bool   FormatValue(PVAL vp, PCSZ fmt);
=======
  bool   SetValue_pval(PVAL valp, bool chktype) override;
  bool   SetValue_char(const char *p, int n) override;
  void   SetValue_psz(PCSZ s) override;
  void   SetValue_pvblk(PVBLK blk, int n) override;
  void   SetValue(int n) override;
  PSZ    GetCharValue(void) override { return Sdate; }
	char  *GetCharString(char *p) override;
  int    ShowValue(char *buf, int len) override;
  bool   FormatValue(PVAL vp, PCSZ fmt) override;
>>>>>>> 5fb07d94
          bool   SetFormat(PGLOBAL g, PCSZ fmt, int len, int year = 0);
          bool   SetFormat(PGLOBAL g, PVAL valp);
          bool   IsFormatted(void) {return Pdtp != NULL;}
          bool   MakeTime(struct tm *ptm);
  static  void   SetTimeShift(void);
  static  int    GetShift(void) {return Shift;}

  // Methods
          bool   MakeDate(PGLOBAL g, int *val, int nval);

  struct  tm    *GetGmTime(struct tm *);

 protected:
  // Default constructor not to be used
  DTVAL(void) : TYPVAL<dtval_timestamp_t>() {}

  // Members
  static int    Shift;        // Time zone shift in seconds
  PDTP          Pdtp;         // To the DATPAR structure
  char         *Sdate;        // Utility char buffer
  int           DefYear;      // Used by ExtractDate
  int           Len;          // Used by CHAR scalar function
  }; // end of class DTVAL

#endif // __VALUE__H__<|MERGE_RESOLUTION|>--- conflicted
+++ resolved
@@ -419,29 +419,17 @@
   using TYPVAL<dtval_timestamp_t>::SetValue;
 
   // Implementation
-<<<<<<< HEAD
-  virtual bool   SetValue_pval(PVAL valp, bool chktype);
-  virtual bool   SetValue_char(const char *p, int n);
-  virtual void   SetValue_psz(PCSZ s);
-  virtual void   SetValue_pvblk(PVBLK blk, int n);
-  virtual void   SetValue(dtval_timestamp_t n);
-  virtual void   SetBinValue(void* p);
-  virtual bool   GetBinValue(void *buf, int buflen, bool go);
-  virtual PSZ    GetCharValue(void) { return Sdate; }
-  virtual char  *GetCharString(char *p);
-  virtual int    ShowValue(char *buf, int len);
-  virtual bool   FormatValue(PVAL vp, PCSZ fmt);
-=======
   bool   SetValue_pval(PVAL valp, bool chktype) override;
   bool   SetValue_char(const char *p, int n) override;
   void   SetValue_psz(PCSZ s) override;
   void   SetValue_pvblk(PVBLK blk, int n) override;
-  void   SetValue(int n) override;
+  void   SetValue(dtval_timestamp_t n) override;
+  void   SetBinValue(void* p) override;
+  bool   GetBinValue(void *buf, int buflen, bool go) override;
   PSZ    GetCharValue(void) override { return Sdate; }
-	char  *GetCharString(char *p) override;
+  char  *GetCharString(char *p) override;
   int    ShowValue(char *buf, int len) override;
   bool   FormatValue(PVAL vp, PCSZ fmt) override;
->>>>>>> 5fb07d94
           bool   SetFormat(PGLOBAL g, PCSZ fmt, int len, int year = 0);
           bool   SetFormat(PGLOBAL g, PVAL valp);
           bool   IsFormatted(void) {return Pdtp != NULL;}
