--- conflicted
+++ resolved
@@ -1,4 +1,3 @@
-<<<<<<< HEAD
 /************** PlgDBSem H Declares Source Code File (.H) **************/
 /*  Name: PLGDBSEM.H  Version 3.6                                      */
 /*                                                                     */
@@ -31,603 +30,6 @@
              TYPE_COLBLK     = 54,    /* Column Description Block      */
              TYPE_FILTER     = 55,    /* Filter Description Block      */
              TYPE_ARRAY      = 63,    /* General array type            */
-             TYPE_PSZ        = 64,    /* Pointer to String ended by 0  */
-             TYPE_SQL        = 65,    /* Pointer to SQL block          */
-             TYPE_XOBJECT    = 69,    /* Extended DB object            */
-             TYPE_COLCRT     = 71,    /* Column creation block         */
-             TYPE_CONST      = 72,    /* Constant                      */
-
-/*-------------------- type tokenized string --------------------------*/
-             TYPE_DATE       =  8,    /* Timestamp                     */
-/*-------------------- additional values used by LNA ------------------*/
-             TYPE_COLIST     = 14,    /* Column list                   */
-             TYPE_COL        = 41,    /* Column                        */
-/*-------------------- types used by scalar functions -----------------*/
-             TYPE_NUM        = 12,
-             TYPE_UNDEF      = 13,
-/*-------------------- file blocks used when closing ------------------*/
-             TYPE_FB_FILE    = 22,    /* File block (stream)           */
-             TYPE_FB_MAP     = 23,    /* Mapped file block (storage)   */
-             TYPE_FB_HANDLE  = 24,    /* File block (handle)           */
-             TYPE_FB_XML     = 21,    /* DOM XML file block            */
-             TYPE_FB_XML2    = 27};   /* libxml2 XML file block        */
-
-enum TABTYPE {TAB_UNDEF =  0,   /* Table of undefined type             */
-              TAB_DOS   =  1,   /* Fixed column offset, variable LRECL */
-              TAB_FIX   =  2,   /* Fixed column offset, fixed LRECL    */
-              TAB_BIN   =  3,   /* Like FIX but can have binary fields */
-              TAB_CSV   =  4,   /* DOS files with CSV records          */
-              TAB_FMT   =  5,   /* DOS files with formatted recordss   */
-              TAB_DBF   =  6,   /* DBF Dbase or Foxpro files           */
-              TAB_XML   =  7,   /* XML or HTML files                   */
-              TAB_INI   =  8,   /* INI or CFG files                    */
-              TAB_VEC   =  9,   /* Vector column arrangement           */
-              TAB_ODBC  = 10,   /* Table accessed via (unix)ODBC       */
-              TAB_MYSQL = 11,   /* MySQL table accessed via MySQL API  */
-              TAB_DIR   = 12,   /* Returns a list of files             */
-              TAB_MAC   = 13,   /* MAC address (Windows only)          */
-              TAB_WMI   = 14,   /* WMI tables  (Windows only)          */
-              TAB_TBL   = 15,   /* Collection of CONNECT tables        */
-              TAB_OEM   = 16,   /* OEM implemented table               */
-              TAB_XCL   = 17,   /* XCL table                           */
-              TAB_OCCUR = 18,   /* OCCUR table                         */
-              TAB_PRX   = 19,   /* Proxy (catalog) table               */
-              TAB_PLG   = 20,   /* PLG NIY                             */
-              TAB_PIVOT = 21,   /* PIVOT NIY                           */
-              TAB_JCT   = 22,   /* Junction tables NIY                 */
-              TAB_DMY   = 23,   /* DMY Dummy tables NIY                */
-              TAB_NIY   = 24};  /* Table not implemented yet           */
-
-enum AMT {TYPE_AM_ERROR =   0,        /* Type not defined              */
-          TYPE_AM_ROWID =   1,        /* ROWID type (special column)   */
-          TYPE_AM_FILID =   2,        /* FILEID type (special column)  */
-          TYPE_AM_TAB   =   3,        /* Table (any type)              */
-          TYPE_AM_VIEW  =   4,        /* VIEW (any type)               */
-          TYPE_AM_SRVID =   5,        /* SERVID type (special column)  */
-          TYPE_AM_TABID =   6,        /* TABID  type (special column)  */
-          TYPE_AM_CNSID =   7,        /* CONSTID type (special column) */
-          TYPE_AM_COUNT =  10,        /* CPT AM type no (count table)  */
-          TYPE_AM_DCD   =  20,        /* Decode access method type no  */
-          TYPE_AM_CMS   =  30,        /* CMS access method type no     */
-          TYPE_AM_MAP   =  32,        /* MAP access method type no     */
-          TYPE_AM_FMT   =  33,        /* DOS files with formatted recs */
-          TYPE_AM_CSV   =  34,        /* DOS files with CSV records    */
-          TYPE_AM_MCV   =  35,        /* MAP files with CSV records    */
-          TYPE_AM_DOS   =  36,        /* DOS am with Lrecl = V         */
-          TYPE_AM_FIX   =  38,        /* DOS am with Lrecl = F         */
-          TYPE_AM_BIN   =  39,        /* DOS am with Lrecl = B         */
-          TYPE_AM_VCT   =  40,        /* VCT access method type no     */
-          TYPE_AM_VMP   =  43,        /* VMP access method type no     */
-          TYPE_AM_QRY   =  50,        /* QRY access method type no     */
-          TYPE_AM_QRS   =  51,        /* QRYRES access method type no  */
-          TYPE_AM_SQL   =  60,        /* SQL VIEW access method type   */
-          TYPE_AM_PLG   =  70,        /* PLG access method type no     */
-          TYPE_AM_PLM   =  71,        /* PDM access method type no     */
-          TYPE_AM_DOM   =  80,        /* DOM access method type no     */
-          TYPE_AM_DIR   =  90,        /* DIR access method type no     */
-          TYPE_AM_ODBC  = 100,        /* ODBC access method type no    */
-          TYPE_AM_XDBC  = 101,        /* XDBC access method type no    */
-          TYPE_AM_OEM   = 110,        /* OEM access method type no     */
-          TYPE_AM_TBL   = 115,        /* TBL access method type no     */
-          TYPE_AM_PIVOT = 120,        /* PIVOT access method type no   */
-          TYPE_AM_SRC   = 121,        /* PIVOT multiple column type no */
-          TYPE_AM_FNC   = 122,        /* PIVOT source column type no   */
-          TYPE_AM_XCOL  = 124,        /* XCOL access method type no    */
-          TYPE_AM_XML   = 127,        /* XML access method type no     */
-          TYPE_AM_OCCUR = 128,        /* OCCUR access method type no   */
-          TYPE_AM_PRX   = 129,        /* PROXY access method type no   */
-          TYPE_AM_XTB   = 130,        /* SYS table access method type  */
-          TYPE_AM_BLK   = 131,        /* BLK access method type no     */
-          TYPE_AM_ZIP   = 132,        /* ZIP access method type no     */
-          TYPE_AM_ZLIB  = 133,        /* ZLIB access method type no    */
-          TYPE_AM_MAC   = 137,        /* MAC table access method type  */
-          TYPE_AM_WMI   = 139,        /* WMI table access method type  */
-          TYPE_AM_XCL   = 140,        /* SYS column access method type */
-          TYPE_AM_INI   = 150,        /* INI files access method       */
-          TYPE_AM_TFC   = 155,        /* TFC (Circa) (Fuzzy compare)   */
-          TYPE_AM_DBF   = 160,        /* DBF Dbase files am type no    */
-          TYPE_AM_JCT   = 170,        /* Junction tables am type no    */
-          TYPE_AM_DMY   = 172,        /* DMY Dummy tables am type no   */
-          TYPE_AM_SET   = 180,        /* SET Set tables am type no     */
-          TYPE_AM_MYSQL = 192,        /* MYSQL access method type no   */
-          TYPE_AM_MYX   = 193,        /* MYSQL EXEC access method type */
-          TYPE_AM_CAT   = 195,        /* Catalog access method type no */
-          TYPE_AM_OUT   = 200};       /* Output relations (storage)    */
-
-enum RECFM {RECFM_NAF   =    -2,      /* Not a file                    */
-            RECFM_OEM   =    -1,      /* OEM file access method        */
-            RECFM_VAR   =     0,      /* Varying length DOS files      */
-            RECFM_FIX   =     1,      /* Fixed length DOS files        */
-            RECFM_BIN   =     2,      /* Binary DOS files (also fixed) */
-            RECFM_VCT   =     3,      /* VCT formatted files           */
-            RECFM_ODBC  =     4,      /* Table accessed via ODBC       */
-            RECFM_PLG   =     5,      /* Table accessed via PLGconn    */
-            RECFM_DBF   =     6};     /* DBase formatted file          */
-
-enum MISC {DB_TABNO     =     1,      /* DB routines in Utility Table  */
-           MAX_MULT_KEY =    10,      /* Max multiple key number       */
-           NAM_LEN      =   128,      /* Length of col and tab names   */
-           ARRAY_SIZE   =    50,      /* Default array block size      */
-//         MAXRES       =   500,      /* Default maximum result lines  */
-//         MAXLIN       = 10000,      /* Default maximum data lines    */
-           MAXBMP       =    32};     /* Default XDB2 max bitmap size  */
-
-#if 0
-enum ALGMOD {AMOD_AUTO =  0,          /* PLG chooses best algorithm    */
-             AMOD_SQL  =  1,          /* Use SQL algorithm             */
-             AMOD_QRY  =  2};         /* Use QUERY algorithm           */
-#endif // 0
-
-enum MODE {MODE_ERROR   = -1,         /* Invalid mode                  */
-           MODE_ANY     =  0,         /* Unspecified mode              */
-           MODE_READ    = 10,         /* Input/Output mode             */
-           MODE_WRITE   = 20,         /* Input/Output mode             */
-           MODE_UPDATE  = 30,         /* Input/Output mode             */
-           MODE_INSERT  = 40,         /* Input/Output mode             */
-           MODE_DELETE  = 50,         /* Input/Output mode             */
-           MODE_ALTER   = 60};        /* alter mode                    */
-
-#if !defined(RC_OK_DEFINED)
-#define RC_OK_DEFINED
-enum RCODE {RC_OK      =   0,         /* No error return code          */
-            RC_NF      =   1,         /* Not found return code         */
-            RC_EF      =   2,         /* End of file return code       */
-            RC_FX      =   3,         /* Error return code             */
-            RC_INFO    =   4};        /* Success with info             */
-#endif   // !RC_OK_DEFINED
-
-enum OPVAL {OP_EQ      =   1,         /* Filtering operator =          */
-            OP_NE      =   2,         /* Filtering operator !=         */
-            OP_GT      =   3,         /* Filtering operator >          */
-            OP_GE      =   4,         /* Filtering operator >=         */
-            OP_LT      =   5,         /* Filtering operator <          */
-            OP_LE      =   6,         /* Filtering operator <=         */
-            OP_IN      =   7,         /* Filtering operator IN         */
-            OP_NULL    =   8,         /* Filtering operator IS NULL    */
-            OP_EXIST   =   9,         /* Filtering operator EXISTS     */
-            OP_LIKE    =  10,         /* Filtering operator LIKE       */
-            OP_LOJ     =  -1,         /* Filter op LEFT  OUTER JOIN    */
-            OP_ROJ     =  -2,         /* Filter op RIGHT OUTER JOIN    */
-            OP_DTJ     =  -3,         /* Filter op DISTINCT    JOIN    */
-            OP_XX      =  11,         /* Filtering operator unknown    */
-            OP_AND     =  12,         /* Filtering operator AND        */
-            OP_OR      =  13,         /* Filtering operator OR         */
-            OP_CNC     =  14,         /* Expression Concat operator    */
-            OP_NOT     =  15,         /* Filtering operator NOT        */
-            OP_SEP     =  20,         /* Filtering separator           */
-            OP_ADD     =  16,         /* Expression Add operator       */
-            OP_SUB     =  17,         /* Expression Substract operator */
-            OP_MULT    =  18,         /* Expression Multiply operator  */
-            OP_DIV     =  19,         /* Expression Divide operator    */
-            OP_NOP     =  21,         /* Scalar function is nopped     */
-            OP_NUM     =  22,         /* Scalar function Op Num        */
-            OP_ABS     =  23,         /* Scalar function Op Abs        */
-            OP_MAX     =  24,         /* Scalar function Op Max        */
-            OP_MIN     =  25,         /* Scalar function Op Min        */
-            OP_CEIL    =  26,         /* Scalar function Op Ceil       */
-            OP_FLOOR   =  27,         /* Scalar function Op Floor      */
-            OP_MOD     =  28,         /* Scalar function Op Mod        */
-            OP_ROUND   =  29,         /* Scalar function Op Round      */
-            OP_SIGN    =  30,         /* Scalar function Op Sign       */
-            OP_LEN     =  31,         /* Scalar function Op Len        */
-            OP_INSTR   =  32,         /* Scalar function Op Instr      */
-            OP_LEFT    =  33,         /* Scalar function Op Left       */
-            OP_RIGHT   =  34,         /* Scalar function Op Right      */
-            OP_ASCII   =  35,         /* Scalar function Op Ascii      */
-            OP_EXP     =  36,         /* Scalar function Op Exp        */
-            OP_LN      =  37,         /* Scalar function Op Ln         */
-            OP_LOG     =  38,         /* Scalar function Op Log        */
-            OP_POWER   =  39,         /* Scalar function Op Power      */
-            OP_SQRT    =  40,         /* Scalar function Op Sqrt       */
-            OP_COS     =  41,         /* Scalar function Op Cos        */
-            OP_COSH    =  42,         /* Scalar function Op Cosh       */
-            OP_SIN     =  43,         /* Scalar function Op Sin        */
-            OP_SINH    =  44,         /* Scalar function Op Sinh       */
-            OP_TAN     =  45,         /* Scalar function Op Tan        */
-            OP_TANH    =  46,         /* Scalar function Op Tanh       */
-            OP_USER    =  47,         /* Scalar function Op User       */
-            OP_CHAR    =  48,         /* Scalar function Op Char       */
-            OP_UPPER   =  49,         /* Scalar function Op Upper      */
-            OP_LOWER   =  50,         /* Scalar function Op Lower      */
-            OP_RPAD    =  51,         /* Scalar function Op Rpad       */
-            OP_LPAD    =  52,         /* Scalar function Op Lpad       */
-            OP_LTRIM   =  53,         /* Scalar function Op Ltrim      */
-            OP_RTRIM   =  54,         /* Scalar function Op Rtrim      */
-            OP_REPL    =  55,         /* Scalar function Op Replace    */
-            OP_SUBST   =  56,         /* Scalar function Op Substr     */
-            OP_LJUST   =  57,         /* Scalar function Op Ljustify   */
-            OP_RJUST   =  58,         /* Scalar function Op Rjustify   */
-            OP_CJUST   =  59,         /* Scalar function Op Cjustify   */
-            OP_ENCODE  =  60,         /* Scalar function Op Encode     */
-            OP_DECODE  =  61,         /* Scalar function Op Decode     */
-            OP_SEQU    =  62,         /* Scalar function Op Sequence   */
-            OP_IF      =  63,         /* Scalar function Op If         */
-            OP_STRING  =  64,         /* Scalar function Op String     */
-            OP_TOKEN   =  65,         /* Scalar function Op Token      */
-            OP_SNDX    =  66,         /* Scalar function Op Soundex    */
-            OP_DATE    =  67,         /* Scalar function Op Date       */
-            OP_MDAY    =  68,         /* Scalar function Op Month Day  */
-            OP_MONTH   =  69,         /* Scalar function Op Month of   */
-            OP_YEAR    =  70,         /* Scalar function Op Year of    */
-            OP_WDAY    =  71,         /* Scalar function Op Week Day   */
-            OP_YDAY    =  72,         /* Scalar function Op Year Day   */
-            OP_DBTWN   =  73,         /* Scalar function Op Days betwn */
-            OP_MBTWN   =  74,         /* Scalar function Op Months btw */
-            OP_YBTWN   =  75,         /* Scalar function Op Years btwn */
-            OP_ADDAY   =  76,         /* Scalar function Op Add Days   */
-            OP_ADDMTH  =  77,         /* Scalar function Op Add Months */
-            OP_ADDYR   =  78,         /* Scalar function Op Add Years  */
-            OP_NXTDAY  =  79,         /* Scalar function Op Next Day   */
-            OP_SYSDT   =  80,         /* Scalar function Op SysDate    */
-            OP_DELTA   =  81,         /* Scalar function Op Delta      */
-            OP_LAST    =  82,         /* Scalar function Op Last       */
-            OP_IFF     =  83,         /* Scalar function Op Iff        */
-            OP_MAVG    =  84,         /* Scalar function Op Moving Avg */
-            OP_VWAP    =  85,         /* Scalar function Op VWAP       */
-            OP_TIME    =  86,         /* Scalar function Op TIME       */
-            OP_SETLEN  =  87,         /* Scalar function Op Set Length */
-            OP_TRANSL  =  88,         /* Scalar function Op Translate  */
-            OP_BITAND  =  89,         /* Expression BitAnd operator    */
-            OP_BITOR   =  90,         /* Expression BitOr  operator    */
-            OP_BITXOR  =  91,         /* Expression XOR    operator    */
-            OP_BITNOT  =  92,         /* Expression Complement operator*/
-            OP_CNTIN   =  93,         /* Scalar function Count In      */
-            OP_FDISK   =  94,         /* Scalar function Disk of fileid*/
-            OP_FPATH   =  95,         /* Scalar function Path of fileid*/
-            OP_FNAME   =  96,         /* Scalar function Name of fileid*/
-            OP_FTYPE   =  97,         /* Scalar function Type of fileid*/
-            OP_XDATE   =  98,         /* Scalar function Op Fmt Date   */
-            OP_SWITCH  =  99,         /* Scalar function Op Switch     */
-            OP_EXIT    = 100,         /* Scalar function Op Exit       */
-            OP_LIT     = 101,         /* Scalar function Op Literal    */
-            OP_LOCALE  = 102,         /* Scalar function Op Locale     */
-            OP_FRNCH   = 103,         /* Scalar function Op French     */
-            OP_ENGLSH  = 104,         /* Scalar function Op English    */
-            OP_RAND    = 105,         /* Scalar function Op Rand(om)   */
-            OP_FIRST   = 106,         /* Index operator Find First     */
-            OP_NEXT    = 107,         /* Index operator Find Next      */
-            OP_SAME    = 108,         /* Index operator Find Next Same */
-            OP_FSTDIF  = 109,         /* Index operator Find First dif */
-            OP_NXTDIF  = 110,         /* Index operator Find Next dif  */
-            OP_VAL     = 111,         /* Scalar function Op Valist     */
-            OP_QUART   = 112,         /* Scalar function Op QUARTER    */
-            OP_CURDT   = 113,         /* Scalar function Op CurDate    */
-            OP_NWEEK   = 114,         /* Scalar function Op Week number*/
-            OP_ROW     = 115,         /* Scalar function Op Row        */
-            OP_SYSTEM  = 200,         /* Scalar function Op System     */
-            OP_REMOVE  = 201,         /* Scalar function Op Remove     */
-            OP_RENAME  = 202,         /* Scalar function Op Rename     */
-            OP_FCOMP   = 203};        /* Scalar function Op Compare    */
-
-enum TUSE {USE_NO      =   0,         /* Table is not yet linearized   */
-           USE_LIN     =   1,         /* Table is linearized           */
-           USE_READY   =   2,         /* Column buffers are allocated  */
-           USE_OPEN    =   3,         /* Table is open                 */
-           USE_CNT     =   4,         /* Specific to LNA               */
-           USE_NOKEY   =   5};        /* Specific to SqlToHql          */
-
-/***********************************************************************/
-/*  Following definitions are used to indicate the status of a column. */
-/***********************************************************************/
-enum STATUS {BUF_NO      = 0x00,      /* Column buffer not allocated   */
-             BUF_EMPTY   = 0x01,      /* Column buffer is empty        */
-             BUF_READY   = 0x02,      /* Column buffer is ready        */
-             BUF_READ    = 0x04,      /* Column buffer has read value  */
-             BUF_MAPPED  = 0x08};     /* Used by the VMPFAM class      */
-
-/***********************************************************************/
-/*  Following definitions are used to indicate how a column is used.   */
-/*  Corresponding bits are ON if the column is used in:                */
-/***********************************************************************/
-enum COLUSE {U_P         = 0x01,      /* the projection list.          */
-             U_J_EXT     = 0x02,      /* a join filter.                */
-             U_J_INT     = 0x04,      /* a join after linearisation.   */
-/*-- Such a column have a constant value throughout a subquery eval. --*/
-             U_CORREL    = 0x08,      /* a correlated sub-query        */
-/*-------------------- additional values used by CONNECT --------------*/
-             U_VAR       = 0x10,      /* a VARCHAR column              */
-             U_VIRTUAL   = 0x20,      /* a VIRTUAL column              */
-             U_NULLS     = 0x40,      /* The column may have nulls     */
-             U_IS_NULL   = 0x80,      /* The column has a null value   */
-             U_SPECIAL   = 0x100,     /* The column is special         */
-             U_UNSIGNED  = 0x200,     /* The column type is unsigned   */
-             U_ZEROFILL  = 0x400};    /* The column is zero filled     */
-
-/***********************************************************************/
-/*  DB description class and block pointer definitions.                */
-/***********************************************************************/
-typedef class XTAB       *PTABLE;
-typedef class COLUMN     *PCOLUMN;
-typedef class XOBJECT    *PXOB;
-typedef class COLBLK     *PCOL;
-typedef class TDB        *PTDB;
-typedef class TDBASE     *PTDBASE;
-typedef class TDBDOS     *PTDBDOS;
-typedef class TDBFIX     *PTDBFIX;
-typedef class TDBFMT     *PTDBFMT;
-typedef class TDBCSV     *PTDBCSV;
-typedef class TDBDOM     *PTDBDOM;
-typedef class TDBDIR     *PTDBDIR;
-typedef class DOSCOL     *PDOSCOL;
-typedef class CSVCOL     *PCSVCOL;
-typedef class MAPCOL     *PMAPCOL;
-typedef class TDBMFT     *PTDBMFT;
-typedef class TDBMCV     *PTDBMCV;
-typedef class MCVCOL     *PMCVCOL;
-typedef class RESCOL     *PRESCOL;
-typedef class XXBASE     *PKXBASE;
-typedef class KXYCOL     *PXCOL;
-typedef class CATALOG    *PCATLG;
-typedef class RELDEF     *PRELDEF;
-typedef class TABDEF     *PTABDEF;
-typedef class DOSDEF     *PDOSDEF;
-typedef class CSVDEF     *PCSVDEF;
-typedef class VCTDEF     *PVCTDEF;
-typedef class PIVOTDEF   *PPIVOTDEF;
-typedef class DOMDEF     *PDOMDEF;
-typedef class DIRDEF     *PDIRDEF;
-typedef class OEMDEF     *POEMDEF;
-typedef class COLCRT     *PCOLCRT;
-typedef class COLDEF     *PCOLDEF;
-typedef class CONSTANT   *PCONST;
-typedef class VALUE      *PVAL;
-typedef class VALBLK     *PVBLK;
-typedef class FILTER     *PFIL;
-
-typedef struct _fblock   *PFBLOCK;
-typedef struct _mblock   *PMBLOCK;
-typedef struct _cblock   *PCBLOCK;
-typedef struct _tabs     *PTABS;
-typedef struct _qryres   *PQRYRES;
-typedef struct _colres   *PCOLRES;
-typedef struct _datpar   *PDTP;
-typedef struct indx_used *PXUSED;
-
-/***********************************************************************/
-/*  Utility blocks for file and storage.                               */
-/***********************************************************************/
-typedef struct _fblock {               /* Opened (mapped) file block   */
-  struct _fblock *Next;
-  LPCSTR     Fname;                    /* Point on file name           */
-  size_t     Length;                   /* File length  (<4GB)          */
-  short      Count;                    /* Nb of times map is used      */
-  short      Type;                     /* TYPE_FB_FILE or TYPE_FB_MAP  */
-  MODE       Mode;                     /* Open mode                    */
-  char      *Memory;                   /* Pointer to file mapping view */
-  void      *File;                     /* FILE pointer                 */
-  HANDLE     Handle;                   /* File handle                  */
-  } FBLOCK;
-
-typedef struct _mblock {               /* Memory block                 */
-  PMBLOCK Next;
-  bool    Inlist;                      /* True if in mblock list       */
-  size_t  Size;                        /* Size of allocation           */
-  bool    Sub;                         /* True if suballocated         */
-  void   *Memp;                        /* Memory pointer               */
-  } MBLOCK;
-
-/***********************************************************************/
-/*  The QUERY application User Block.                                  */
-/***********************************************************************/
-typedef struct {                       /* User application block       */
-  NAME       Name;                     /* User application name        */
-  char       Server[17];               /* Server name                  */
-  char       DBName[17];               /* Current database name        */
-  PCATLG     Catalog;                  /* To CATALOG class             */
-  PQRYRES    Result;                   /* To query result blocks       */
-  PFBLOCK    Openlist;                 /* To file/map open list        */
-  PMBLOCK    Memlist;                  /* To memory block list         */
-  PXUSED     Xlist;                    /* To used index list           */
-  int        Maxbmp;                   /* Maximum XDB2 bitmap size     */
-  int        Check;                    /* General level of checking    */
-  int        Numlines;                 /* Number of lines involved     */
-  USETEMP    UseTemp;                  /* Use temporary file           */
-  int        Vtdbno;                   /* Used for TDB number setting  */
-  bool       Remote;                   /* true: if remotely called     */
-  bool       Proginfo;                 /* true: return progress info   */
-  bool       Subcor;                   /* Used for Progress info       */
-  size_t     ProgMax;                  /* Used for Progress info       */
-  size_t     ProgCur;                  /* Used for Progress info       */
-  size_t     ProgSav;                  /* Used for Progress info       */
-  LPCSTR     Step;                     /* Execution step name          */
-  } DBUSERBLK, *PDBUSER;
-
-/***********************************************************************/
-/*  Column output format.                                              */
-/***********************************************************************/
-typedef struct _format {  /* Format descriptor block                   */
-  char   Type[2];         /* C:char, F:double, N:int, Dx: date         */
-  ushort Length;          /* Output length                             */
-  short  Prec;            /* Output precision                          */
-  } FORMAT, *PFORMAT;
-
-/***********************************************************************/
-/*  Definition of blocks used in type and copy routines.               */
-/***********************************************************************/
-typedef struct _tabptr {                                   /* start=P1 */
-  struct _tabptr *Next;
-  int   Num;                                             /* alignement */
-  void *Old[50];
-  void *New[50];                  /* old and new values of copied ptrs */
-  } TABPTR, *PTABPTR;
-
-typedef struct _tabadr {                                   /* start=P3 */
-  struct _tabadr *Next;
-  int   Num;
-  void *Adx[50];                       /* addr of pointers to be reset */
-  } TABADR, *PTABADR;
-
-typedef struct _tabs {
-  PGLOBAL G;
-  PTABPTR P1;
-  PTABADR P3;
-  } TABS;
-
-/***********************************************************************/
-/*  Argument of expression, function, filter etc. (Xobject)            */
-/***********************************************************************/
-typedef struct _arg {              /* Argument                         */
-  PXOB    To_Obj;                  /* To the argument object           */
-  PVAL    Value;                   /* Argument value                   */
-  bool    Conv;                    /* TRUE if conversion is required   */
-  } ARGBLK, *PARG;
-
-typedef struct _oper {             /* Operator                         */
-  PSZ     Name;                    /* The input/output operator name   */
-  OPVAL   Val;                     /* Operator numeric value           */
-  int     Mod;                     /* The modificator                  */
-  } OPER, *POPER;
-
-/***********************************************************************/
-/*  Following definitions are used to define table fields (columns).   */
-/***********************************************************************/
-enum XFLD {FLD_NO       =  0,         /* Not a field definition item   */
-           FLD_NAME     =  1,         /* Item name                     */
-           FLD_TYPE     =  2,         /* Field type                    */
-           FLD_TYPENAME =  3,         /* Field type name               */
-           FLD_PREC     =  4,         /* Field precision (length?)     */
-           FLD_LENGTH   =  5,         /* Field length (?)              */
-           FLD_SCALE    =  6,         /* Field scale (precision)       */
-           FLD_RADIX    =  7,         /* Field radix                   */
-           FLD_NULL     =  8,         /* Field nullable property       */
-           FLD_REM      =  9,         /* Field comment (remark)        */
-           FLD_CHARSET  = 10,         /* Field collation               */
-           FLD_KEY      = 11,         /* Field key property            */
-           FLD_DEFAULT  = 12,         /* Field default value           */
-           FLD_EXTRA    = 13,         /* Field extra info              */
-           FLD_PRIV     = 14,         /* Field priviledges             */
-           FLD_DATEFMT  = 15,         /* Field date format             */
-           FLD_CAT      = 16,         /* Table catalog                 */
-           FLD_SCHEM    = 17,         /* Table schema                  */
-           FLD_TABNAME  = 18};        /* Column Table name             */
-
-/***********************************************************************/
-/*  Result of last SQL noconv query.                                   */
-/***********************************************************************/
-typedef  struct _qryres {
-  PCOLRES Colresp;                 /* Points to columns of result      */
-  bool    Continued;               /* true when more rows to fetch     */
-  bool    Truncated;               /* true when truncated by maxres    */
-  bool    Suball;                  /* true when entirely suballocated  */
-  bool    Info;                    /* true when info msg generated     */
-  int     Maxsize;                 /* Max query number of lines        */
-  int     Maxres;                  /* Allocation size                  */
-  int     Nblin;                   /* Number of rows in result set     */
-  int     Nbcol;                   /* Number of columns in result set  */
-  int     Cursor;                  /* Starting position to get data    */
-  int     BadLines;                /* Skipped bad lines in table file  */
-  } QRYRES, *PQRYRES;
-
-typedef  struct _colres {
-  PCOLRES Next;                    /* To next result column            */
-  PCOL    Colp;                    /* To matching column block         */
-  PSZ     Name;                    /* Column header                    */
-  PVBLK   Kdata;                   /* Column block of values           */
-  char   *Nulls;                   /* Column null value array          */
-  int     Type;                    /* Internal type                    */
-  int     Datasize;                /* Overall data size                */
-  int     Ncol;                    /* Column number                    */
-  int     Clen;                    /* Data individual internal size    */
-  int     Length;                  /* Data individual print length     */
-  int     Prec;                    /* Precision                        */
-  int     Flag;                    /* Flag option value                */
-  XFLD    Fld;                     /* Type of field info               */
-  char    Var;                     /* Type added information           */
-  } COLRES;
-
-#if defined(WIN32) && !defined(NOEX)
-#define DllExport  __declspec( dllexport )
-#else   // !WIN32
-#define DllExport
-#endif  // !WIN32
-
-/***********************************************************************/
-/*  Utility routines.                                                  */
-/***********************************************************************/
-PPARM    Vcolist(PGLOBAL, PTDB, PSZ, bool);
-void     PlugPutOut(PGLOBAL, FILE *, short, void *, uint);
-void     PlugLineDB(PGLOBAL, PSZ, short, void *, uint);
-char    *PlgGetDataPath(PGLOBAL g);
-void     AddPointer(PTABS, void *);
-PDTP     MakeDateFormat(PGLOBAL, PSZ, bool, bool, int);
-int      ExtractDate(char *, PDTP, int, int val[6]);
-
-/**************************************************************************/
-/*  Allocate the result structure that will contain result data.          */
-/**************************************************************************/
-DllExport PQRYRES PlgAllocResult(PGLOBAL g, int ncol, int maxres, int ids,
-                                 int *buftyp, XFLD *fldtyp,
-                                 unsigned int *length,
-                                 bool blank, bool nonull);
-
-/***********************************************************************/
-/*  Exported utility routines.                                         */
-/***********************************************************************/
-DllExport FILE   *PlugOpenFile(PGLOBAL, LPCSTR, LPCSTR);
-DllExport int     PlugCloseFile(PGLOBAL, PFBLOCK, bool all = false);
-DllExport void    PlugCleanup(PGLOBAL, bool);
-DllExport bool    GetPromptAnswer(PGLOBAL, char *);
-DllExport char   *GetAmName(PGLOBAL g, AMT am, void *memp = NULL);
-DllExport PDBUSER PlgMakeUser(PGLOBAL g);
-DllExport PDBUSER PlgGetUser(PGLOBAL g);
-DllExport PCATLG  PlgGetCatalog(PGLOBAL g, bool jump = true);
-DllExport bool    PlgSetXdbPath(PGLOBAL g, PSZ, PSZ, char *, int, char *, int);
-DllExport void    PlgDBfree(MBLOCK&);
-DllExport void   *PlgDBSubAlloc(PGLOBAL g, void *memp, size_t size);
-DllExport void   *PlgDBalloc(PGLOBAL, void *, MBLOCK&);
-DllExport void   *PlgDBrealloc(PGLOBAL, void *, MBLOCK&, size_t);
-DllExport void    NewPointer(PTABS, void *, void *);
-DllExport char    *GetIni(int n= 0);
-DllExport void    SetTrc(void);
-DllExport char   *GetListOption(PGLOBAL, const char *, const char *,
-                                         const char *def=NULL);
-
-#define MSGID_NONE                         0
-#define MSGID_CANNOT_OPEN                  1
-#define MSGID_OPEN_MODE_ERROR              2
-#define MSGID_OPEN_STRERROR                3
-#define MSGID_OPEN_ERROR_AND_STRERROR      4
-#define MSGID_OPEN_MODE_STRERROR           5
-#define MSGID_OPEN_EMPTY_FILE              6
-
-FILE *global_fopen(GLOBAL *g, int msgid, const char *path, const char *mode);
-int global_open(GLOBAL *g, int msgid, const char *filename, int flags);
-int global_open(GLOBAL *g, int msgid, const char *filename, int flags, int mode);
-DllExport LPCSTR PlugSetPath(LPSTR to, LPCSTR name, LPCSTR dir);
-char *MakeEscape(PGLOBAL g, char* str, char q);
-
-DllExport bool PushWarning(PGLOBAL, PTDBASE, int level = 1);
-=======
-/************** PlgDBSem H Declares Source Code File (.H) **************/
-/*  Name: PLGDBSEM.H  Version 3.6                                      */
-/*                                                                     */
-/*  (C) Copyright to the author Olivier BERTRAND          1998-2014    */
-/*                                                                     */
-/*  This file contains the PlugDB++ application type definitions.      */
-/***********************************************************************/
-
-/***********************************************************************/
-/*  Include required application header files                          */
-/***********************************************************************/
-#include "checklvl.h"
-
-/***********************************************************************/
-/*  DB Constant definitions.                                           */
-/***********************************************************************/
-#if defined(FRENCH)
-#define DEFAULT_LOCALE  "French"
-#else   // !FRENCH
-#define DEFAULT_LOCALE  "English"
-#endif  // !FRENCH
-
-#define DOS_MAX_PATH    144   /* Must be the same across systems       */
-#define DOS_BUFF_LEN    100   /* Number of lines in binary file buffer */
-#undef  DOMAIN                /* For Unix version                      */
-
-enum BLKTYP {TYPE_TABLE      = 50,    /* Table Name/Srcdef/... Block   */
-             TYPE_COLUMN     = 51,    /* Column Name/Qualifier Block   */
-             TYPE_TDB        = 53,    /* Table Description Block       */
-             TYPE_COLBLK     = 54,    /* Column Description Block      */
              TYPE_PSZ        = 64,    /* Pointer to String ended by 0  */
              TYPE_SQL        = 65,    /* Pointer to SQL block          */
              TYPE_XOBJECT    = 69,    /* Extended DB object            */
@@ -970,6 +372,7 @@
 typedef class CONSTANT   *PCONST;
 typedef class VALUE      *PVAL;
 typedef class VALBLK     *PVBLK;
+typedef class FILTER     *PFIL;
 
 typedef struct _fblock   *PFBLOCK;
 typedef struct _mblock   *PMBLOCK;
@@ -1015,6 +418,7 @@
   PFBLOCK    Openlist;                 /* To file/map open list        */
   PMBLOCK    Memlist;                  /* To memory block list         */
   PXUSED     Xlist;                    /* To used index list           */
+  int        Maxbmp;                   /* Maximum XDB2 bitmap size     */
   int        Check;                    /* General level of checking    */
   int        Numlines;                 /* Number of lines involved     */
   USETEMP    UseTemp;                  /* Use temporary file           */
@@ -1058,6 +462,21 @@
   PTABPTR P1;
   PTABADR P3;
   } TABS;
+
+/***********************************************************************/
+/*  Argument of expression, function, filter etc. (Xobject)            */
+/***********************************************************************/
+typedef struct _arg {              /* Argument                         */
+  PXOB    To_Obj;                  /* To the argument object           */
+  PVAL    Value;                   /* Argument value                   */
+  bool    Conv;                    /* TRUE if conversion is required   */
+  } ARGBLK, *PARG;
+
+typedef struct _oper {             /* Operator                         */
+  PSZ     Name;                    /* The input/output operator name   */
+  OPVAL   Val;                     /* Operator numeric value           */
+  int     Mod;                     /* The modificator                  */
+  } OPER, *POPER;
 
 /***********************************************************************/
 /*  Following definitions are used to define table fields (columns).   */
@@ -1137,8 +556,8 @@
 /*  Allocate the result structure that will contain result data.          */
 /**************************************************************************/
 DllExport PQRYRES PlgAllocResult(PGLOBAL g, int ncol, int maxres, int ids,
-                                 int *buftyp, XFLD *fldtyp, 
-                                 unsigned int *length, 
+                                 int *buftyp, XFLD *fldtyp,
+                                 unsigned int *length,
                                  bool blank, bool nonull);
 
 /***********************************************************************/
@@ -1160,7 +579,7 @@
 DllExport void    NewPointer(PTABS, void *, void *);
 DllExport char    *GetIni(int n= 0);
 DllExport void    SetTrc(void);
-DllExport char   *GetListOption(PGLOBAL, const char *, const char *, 
+DllExport char   *GetListOption(PGLOBAL, const char *, const char *,
                                          const char *def=NULL);
 
 #define MSGID_NONE                         0
@@ -1177,5 +596,4 @@
 DllExport LPCSTR PlugSetPath(LPSTR to, LPCSTR name, LPCSTR dir);
 char *MakeEscape(PGLOBAL g, char* str, char q);
 
-DllExport bool PushWarning(PGLOBAL, PTDBASE, int level = 1);
->>>>>>> b43e82dc
+DllExport bool PushWarning(PGLOBAL, PTDBASE, int level = 1);