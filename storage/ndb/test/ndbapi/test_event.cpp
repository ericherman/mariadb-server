--- conflicted
+++ resolved
@@ -842,19 +842,12 @@
   int result = NDBT_OK;
   const NdbDictionary::Table * table= ctx->getTab();
   HugoTransactions hugoTrans(* table);
-<<<<<<< HEAD
-=======
   Ndb* ndb= GETNDB(step);
->>>>>>> 5948a569
 
   char buf[1024];
   sprintf(buf, "%s_EVENT", table->getName());
   NdbEventOperation *pOp, *pCreate = 0;
-<<<<<<< HEAD
-  pCreate = pOp = GETNDB(step)->createEventOperation(buf);
-=======
   pCreate = pOp = ndb->createEventOperation(buf);
->>>>>>> 5948a569
   if ( pOp == NULL ) {
     g_err << "Event operation creation failed on %s" << buf << endl;
     return NDBT_FAILED;
@@ -878,10 +871,6 @@
     goto end;
   }
   
-<<<<<<< HEAD
-  Ndb* ndb= GETNDB(step);
-=======
->>>>>>> 5948a569
   while(!ctx->isTestStopped())
   {
     Uint64 curr_gci = 0;
@@ -898,17 +887,10 @@
 end:
   if(pCreate)
   {
-<<<<<<< HEAD
-    if (GETNDB(step)->dropEventOperation(pCreate)) {
-      g_err << "dropEventOperation execution failed "
-	    << GETNDB(step)->getNdbError().code << " "
-	    << GETNDB(step)->getNdbError().message << endl;
-=======
     if (ndb->dropEventOperation(pCreate)) {
       g_err << "dropEventOperation execution failed "
 	    << ndb->getNdbError().code << " "
 	    << ndb->getNdbError().message << endl;
->>>>>>> 5948a569
       result = NDBT_FAILED;
     }
   }
