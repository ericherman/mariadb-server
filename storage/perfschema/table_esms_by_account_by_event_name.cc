--- conflicted
+++ resolved
@@ -50,38 +50,8 @@
   sizeof(pos_esms_by_account_by_event_name),
   &m_table_lock,
   { C_STRING_WITH_LEN("CREATE TABLE events_statements_summary_by_account_by_event_name("
-<<<<<<< HEAD
-                      "USER CHAR(" USERNAME_CHAR_LENGTH_STR ") collate utf8_bin default null,"
-                      "HOST CHAR(" HOSTNAME_LENGTH_STR ") collate utf8_bin default null,"
-                      "EVENT_NAME VARCHAR(128) not null,"
-                      "COUNT_STAR BIGINT unsigned not null,"
-                      "SUM_TIMER_WAIT BIGINT unsigned not null,"
-                      "MIN_TIMER_WAIT BIGINT unsigned not null,"
-                      "AVG_TIMER_WAIT BIGINT unsigned not null,"
-                      "MAX_TIMER_WAIT BIGINT unsigned not null,"
-                      "SUM_LOCK_TIME BIGINT unsigned not null,"
-                      "SUM_ERRORS BIGINT unsigned not null,"
-                      "SUM_WARNINGS BIGINT unsigned not null,"
-                      "SUM_ROWS_AFFECTED BIGINT unsigned not null,"
-                      "SUM_ROWS_SENT BIGINT unsigned not null,"
-                      "SUM_ROWS_EXAMINED BIGINT unsigned not null,"
-                      "SUM_CREATED_TMP_DISK_TABLES BIGINT unsigned not null,"
-                      "SUM_CREATED_TMP_TABLES BIGINT unsigned not null,"
-                      "SUM_SELECT_FULL_JOIN BIGINT unsigned not null,"
-                      "SUM_SELECT_FULL_RANGE_JOIN BIGINT unsigned not null,"
-                      "SUM_SELECT_RANGE BIGINT unsigned not null,"
-                      "SUM_SELECT_RANGE_CHECK BIGINT unsigned not null,"
-                      "SUM_SELECT_SCAN BIGINT unsigned not null,"
-                      "SUM_SORT_MERGE_PASSES BIGINT unsigned not null,"
-                      "SUM_SORT_RANGE BIGINT unsigned not null,"
-                      "SUM_SORT_ROWS BIGINT unsigned not null,"
-                      "SUM_SORT_SCAN BIGINT unsigned not null,"
-                      "SUM_NO_INDEX_USED BIGINT unsigned not null,"
-                      "SUM_NO_GOOD_INDEX_USED BIGINT unsigned not null)") },
-  false  /* perpetual */
-=======
-                      "USER CHAR(" STRINGIFY_ARG(USERNAME_CHAR_LENGTH) ") collate utf8_bin default null comment 'User. Used together with HOST and EVENT_NAME for grouping events.',"
-                      "HOST CHAR(" STRINGIFY_ARG(HOSTNAME_LENGTH) ") collate utf8_bin default null comment 'Host. Used together with USER and EVENT_NAME for grouping events.',"
+                      "USER CHAR(" USERNAME_CHAR_LENGTH_STR ") collate utf8_bin default null comment 'User. Used together with HOST and EVENT_NAME for grouping events.',"
+                      "HOST CHAR(" HOSTNAME_LENGTH_STR ") collate utf8_bin default null comment 'Host. Used together with USER and EVENT_NAME for grouping events.',"
                       "EVENT_NAME VARCHAR(128) not null comment 'Event name. Used together with USER and HOST for grouping events.',"
                       "COUNT_STAR BIGINT unsigned not null comment 'Number of summarized events',"
                       "SUM_TIMER_WAIT BIGINT unsigned not null comment 'Total wait time of the summarized events that are timed.',"
@@ -106,8 +76,8 @@
                       "SUM_SORT_ROWS BIGINT unsigned not null comment 'Sum of the SORT_ROWS column in the events_statements_current table.',"
                       "SUM_SORT_SCAN BIGINT unsigned not null comment 'Sum of the SORT_SCAN column in the events_statements_current table.',"
                       "SUM_NO_INDEX_USED BIGINT unsigned not null comment 'Sum of the NO_INDEX_USED column in the events_statements_current table.',"
-                      "SUM_NO_GOOD_INDEX_USED BIGINT unsigned not null comment 'Sum of the NO_GOOD_INDEX_USED column in the events_statements_current table.')") }
->>>>>>> 4f85eadf
+                      "SUM_NO_GOOD_INDEX_USED BIGINT unsigned not null comment 'Sum of the NO_GOOD_INDEX_USED column in the events_statements_current table.')") },
+  false  /* perpetual */
 };
 
 PFS_engine_table*
