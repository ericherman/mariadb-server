--- conflicted
+++ resolved
@@ -39,77 +39,11 @@
 
 THR_LOCK table_mems_global_by_event_name::m_table_lock;
 
-<<<<<<< HEAD
-=======
-static const TABLE_FIELD_TYPE field_types[]=
-{
-  {
-    { C_STRING_WITH_LEN("EVENT_NAME") },
-    { C_STRING_WITH_LEN("varchar(128)") },
-    { NULL, 0}
-  },
-  {
-    { C_STRING_WITH_LEN("COUNT_ALLOC") },
-    { C_STRING_WITH_LEN("bigint(20)") },
-    { NULL, 0}
-  },
-  {
-    { C_STRING_WITH_LEN("COUNT_FREE") },
-    { C_STRING_WITH_LEN("bigint(20)") },
-    { NULL, 0}
-  },
-  {
-    { C_STRING_WITH_LEN("SUM_NUMBER_OF_BYTES_ALLOC") },
-    { C_STRING_WITH_LEN("bigint(20)") },
-    { NULL, 0}
-  },
-  {
-    { C_STRING_WITH_LEN("SUM_NUMBER_OF_BYTES_FREE") },
-    { C_STRING_WITH_LEN("bigint(20)") },
-    { NULL, 0}
-  },
-  {
-    { C_STRING_WITH_LEN("LOW_COUNT_USED") },
-    { C_STRING_WITH_LEN("bigint(20)") },
-    { NULL, 0}
-  },
-  {
-    { C_STRING_WITH_LEN("CURRENT_COUNT_USED") },
-    { C_STRING_WITH_LEN("bigint(20)") },
-    { NULL, 0}
-  },
-  {
-    { C_STRING_WITH_LEN("HIGH_COUNT_USED") },
-    { C_STRING_WITH_LEN("bigint(20)") },
-    { NULL, 0}
-  },
-  {
-    { C_STRING_WITH_LEN("LOW_NUMBER_OF_BYTES_USED") },
-    { C_STRING_WITH_LEN("bigint(20)") },
-    { NULL, 0}
-  },
-  {
-    { C_STRING_WITH_LEN("CURRENT_NUMBER_OF_BYTES_USED") },
-    { C_STRING_WITH_LEN("bigint(20)") },
-    { NULL, 0}
-  },
-  {
-    { C_STRING_WITH_LEN("HIGH_NUMBER_OF_BYTES_USED") },
-    { C_STRING_WITH_LEN("bigint(20)") },
-    { NULL, 0}
-  }
-};
-
-TABLE_FIELD_DEF
-table_mems_global_by_event_name::m_field_def=
-{ 11, field_types };
-
 PFS_engine_table_share_state
 table_mems_global_by_event_name::m_share_state = {
   false /* m_checked */
 };
 
->>>>>>> 61d08f74
 PFS_engine_table_share
 table_mems_global_by_event_name::m_share=
 {
@@ -121,7 +55,6 @@
   table_mems_global_by_event_name::get_row_count,
   sizeof(pos_t),
   &m_table_lock,
-<<<<<<< HEAD
   { C_STRING_WITH_LEN("CREATE TABLE memory_summary_global_by_event_name("
   "EVENT_NAME VARCHAR(128) not null comment 'Event name.',"
   "COUNT_ALLOC BIGINT unsigned not null comment 'Total number of allocations to memory.',"
@@ -134,13 +67,9 @@
   "LOW_NUMBER_OF_BYTES_USED BIGINT not null comment 'Lowest number of bytes used.',"
   "CURRENT_NUMBER_OF_BYTES_USED BIGINT not null comment 'Current number of bytes used (total allocated minus total freed).',"
   "HIGH_NUMBER_OF_BYTES_USED BIGINT not null comment 'Highest number of bytes used.')")},
-  false  /* perpetual */
-=======
-  &m_field_def,
   false, /* m_perpetual */
   false, /* m_optional */
   &m_share_state
->>>>>>> 61d08f74
 };
 
 PFS_engine_table* table_mems_global_by_event_name::create(void)
