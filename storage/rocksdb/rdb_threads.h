/*
   Portions Copyright (c) 2015-Present, Facebook, Inc.
   Portions Copyright (c) 2012, Monty Program Ab

   This program is free software; you can redistribute it and/or modify
   it under the terms of the GNU General Public License as published by
   the Free Software Foundation; version 2 of the License.

   This program is distributed in the hope that it will be useful,
   but WITHOUT ANY WARRANTY; without even the implied warranty of
   MERCHANTABILITY or FITNESS FOR A PARTICULAR PURPOSE.  See the
   GNU General Public License for more details.

   You should have received a copy of the GNU General Public License
   along with this program; if not, write to the Free Software
   Foundation, Inc., 51 Franklin Street, Fifth Floor, Boston, MA 02111-1301 USA */
#pragma once

/* C++ standard header files */
#include <map>
#include <string>

/* MySQL includes */
#include "./my_global.h"
<<<<<<< HEAD
#ifdef _WIN32
#include <my_pthread.h>
/*
 Rocksdb implements their own pthread_key functions
 undefine some my_pthread.h macros
*/
#undef pthread_key_create
#undef pthread_key_delete
#undef pthread_setspecific
#undef pthread_getspecific
#endif
=======

>>>>>>> 5173e396
#include <mysql/psi/mysql_table.h>
#ifdef MARIAROCKS_NOT_YET
#include <mysql/thread_pool_priv.h>
#endif

/* MyRocks header files */
#include "./rdb_utils.h"
#include "rocksdb/db.h"

namespace myrocks {

class Rdb_thread {
 private:
  // Disable Copying
  Rdb_thread(const Rdb_thread &);
  Rdb_thread &operator=(const Rdb_thread &);

  // Make sure we run only once
  std::atomic_bool m_run_once;

  pthread_t m_handle;

  std::string m_name;

 protected:
  mysql_mutex_t m_signal_mutex;
  mysql_cond_t m_signal_cond;
  bool m_stop = false;

 public:
  Rdb_thread() : m_run_once(false) {}

#ifdef HAVE_PSI_INTERFACE
  void init(my_core::PSI_mutex_key stop_bg_psi_mutex_key,
            my_core::PSI_cond_key stop_bg_psi_cond_key);
  int create_thread(const std::string &thread_name,
                    my_core::PSI_thread_key background_psi_thread_key);
#else
  void init();
  int create_thread(const std::string &thread_name);
#endif

  virtual void run(void) = 0;

  void signal(const bool stop_thread = false);

  int join()
  {
#ifndef _WIN32
    return pthread_join(m_handle, nullptr);
#else
    /*
      mysys on Windows creates "detached" threads in pthread_create().

      m_handle here is the thread id I(it is not reused by the OS
      thus it is safe to state there can't be other thread with
      the same id at this point).

      If thread is already finished before pthread_join(),
      we get EINVAL, and it is safe to ignore and handle this as success.
    */
    pthread_join(m_handle, nullptr);
    return 0;
#endif
  }

  void setname() {
    /*
      mysql_thread_create() ends up doing some work underneath and setting the
      thread name as "my-func". This isn't what we want. Our intent is to name
      the threads according to their purpose so that when displayed under the
      debugger then they'll be more easily identifiable. Therefore we'll reset
      the name if thread was successfully created.
    */

    /*
      We originally had the creator also set the thread name, but that seems to
      not work correctly in all situations.  Having the created thread do the
      pthread_setname_np resolves the issue.
    */
    DBUG_ASSERT(!m_name.empty());
#ifdef __linux__
    int err = pthread_setname_np(m_handle, m_name.c_str());
    if (err) {
      // NO_LINT_DEBUG
      sql_print_warning(
          "MyRocks: Failed to set name (%s) for current thread, errno=%d,%d",
          m_name.c_str(), errno, err);
    }
#endif
  }

  void uninit();

  virtual ~Rdb_thread() {}

 private:
  static void *thread_func(void *const thread_ptr);
};

/**
  MyRocks background thread control
  N.B. This is on top of RocksDB's own background threads
       (@see rocksdb::CancelAllBackgroundWork())
*/

class Rdb_background_thread : public Rdb_thread {
 private:
  bool m_save_stats = false;

  void reset() {
    mysql_mutex_assert_owner(&m_signal_mutex);
    m_stop = false;
    m_save_stats = false;
  }

 public:
  virtual void run() override;

  void request_save_stats() {
    RDB_MUTEX_LOCK_CHECK(m_signal_mutex);

    m_save_stats = true;

    RDB_MUTEX_UNLOCK_CHECK(m_signal_mutex);
  }
};

class Rdb_manual_compaction_thread : public Rdb_thread {
 private:
  struct Manual_compaction_request {
    int mc_id;
    enum mc_state { INITED = 0, RUNNING } state;
    rocksdb::ColumnFamilyHandle *cf;
    rocksdb::Slice *start;
    rocksdb::Slice *limit;
    int concurrency = 0;
  };

  int m_latest_mc_id;
  mysql_mutex_t m_mc_mutex;
  std::map<int, Manual_compaction_request> m_requests;

 public:
  virtual void run() override;
  int request_manual_compaction(rocksdb::ColumnFamilyHandle *cf,
                                rocksdb::Slice *start, rocksdb::Slice *limit,
                                int concurrency = 0);
  bool is_manual_compaction_finished(int mc_id);
  void clear_manual_compaction_request(int mc_id, bool init_only = false);
  void clear_all_manual_compaction_requests();
};

/*
  Drop index thread control
*/

struct Rdb_drop_index_thread : public Rdb_thread {
  virtual void run() override;
};

}  // namespace myrocks<|MERGE_RESOLUTION|>--- conflicted
+++ resolved
@@ -22,7 +22,6 @@
 
 /* MySQL includes */
 #include "./my_global.h"
-<<<<<<< HEAD
 #ifdef _WIN32
 #include <my_pthread.h>
 /*
@@ -34,13 +33,8 @@
 #undef pthread_setspecific
 #undef pthread_getspecific
 #endif
-=======
-
->>>>>>> 5173e396
 #include <mysql/psi/mysql_table.h>
-#ifdef MARIAROCKS_NOT_YET
-#include <mysql/thread_pool_priv.h>
-#endif
+// #include <mysql/thread_pool_priv.h>
 
 /* MyRocks header files */
 #include "./rdb_utils.h"
