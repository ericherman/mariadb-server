/* Copyright (C) 2003 MySQL AB

   This program is free software; you can redistribute it and/or modify
   it under the terms of the GNU General Public License as published by
   the Free Software Foundation; either version 2 of the License, or
   (at your option) any later version.

   This program is distributed in the hope that it will be useful,
   but WITHOUT ANY WARRANTY; without even the implied warranty of
   MERCHANTABILITY or FITNESS FOR A PARTICULAR PURPOSE.  See the
   GNU General Public License for more details.

   You should have received a copy of the GNU General Public License
   along with this program; if not, write to the Free Software
   Foundation, Inc., 59 Temple Place, Suite 330, Boston, MA  02111-1307  USA */

#ifndef Transporter_H
#define Transporter_H

#include <ndb_global.h>

#include <SocketClient.hpp>

#include <TransporterRegistry.hpp>
#include <TransporterCallback.hpp>
#include "TransporterDefinitions.hpp"
#include "Packer.hpp"

#include <NdbMutex.h>
#include <NdbThread.h>

class Transporter {
  friend class TransporterRegistry;
public:
  virtual bool initTransporter() = 0;

  /**
   * Destructor
   */
  virtual ~Transporter();

  /**
   * None blocking
   *    Use isConnected() to check status
   */
  bool connect_client();
  bool connect_client(NDB_SOCKET_TYPE sockfd);
  bool connect_server(NDB_SOCKET_TYPE socket);

  /**
   * Blocking
   */
  virtual void doDisconnect();

  virtual Uint32 * getWritePtr(Uint32 lenBytes, Uint32 prio) = 0;
  virtual void updateWritePtr(Uint32 lenBytes, Uint32 prio) = 0;
  
  /**
   * Are we currently connected
   */
  bool isConnected() const;
  
  /**
   * Remote Node Id
   */
  NodeId getRemoteNodeId() const;

  /**
   * Local (own) Node Id
   */
  NodeId getLocalNodeId() const;

<<<<<<< HEAD
  /**
   * Get port we're connecting to (signed)
   */
  int get_s_port() { return m_s_port; };
  
  /**
   * Set port to connect to (signed)
   */
  void set_s_port(int port) {
    m_s_port = port;
    if(port<0)
      port= -port;
    if(m_socket_client)
      m_socket_client->set_port(port);
  };

=======
  virtual Uint32 get_free_buffer() const = 0;
  
>>>>>>> 0ea67b0d
protected:
  Transporter(TransporterRegistry &,
	      TransporterType,
	      const char *lHostName,
	      const char *rHostName, 
	      int s_port,
	      bool isMgmConnection,
	      NodeId lNodeId,
	      NodeId rNodeId,
	      NodeId serverNodeId,
	      int byteorder, 
	      bool compression, 
	      bool checksum, 
	      bool signalId);

  /**
   * Blocking, for max timeOut milli seconds
   *   Returns true if connect succeded
   */
  virtual bool connect_server_impl(NDB_SOCKET_TYPE sockfd) = 0;
  virtual bool connect_client_impl(NDB_SOCKET_TYPE sockfd) = 0;
  
  /**
   * Blocking
   */
  virtual void disconnectImpl() = 0;
  
  /**
   * Remote host name/and address
   */
  char remoteHostName[256];
  char localHostName[256];
  struct in_addr remoteHostAddress;
  struct in_addr localHostAddress;

  int m_s_port;

  const NodeId remoteNodeId;
  const NodeId localNodeId;
  
  const bool isServer;

  unsigned createIndex;
  
  int byteOrder;
  bool compressionUsed;
  bool checksumUsed;
  bool signalIdUsed;
  Packer m_packer;  

private:

  /**
   * means that we transform an MGM connection into
   * a transporter connection
   */
  bool isMgmConnection;

  SocketClient *m_socket_client;

protected:
  Uint32 getErrorCount();
  Uint32 m_errorCount;
  Uint32 m_timeOutMillis;

protected:
  bool m_connected;     // Are we connected
  TransporterType m_type;

  TransporterRegistry &m_transporter_registry;
  void *get_callback_obj() { return m_transporter_registry.callbackObj; };
  void report_disconnect(int err){m_transporter_registry.report_disconnect(remoteNodeId,err);};
  void report_error(enum TransporterError err){reportError(get_callback_obj(),remoteNodeId,err);};
};

inline
bool
Transporter::isConnected() const {
  return m_connected;
}

inline
NodeId
Transporter::getRemoteNodeId() const {
  return remoteNodeId;
}

inline
NodeId
Transporter::getLocalNodeId() const {
  return localNodeId;
}

inline
Uint32
Transporter::getErrorCount()
{ 
  return m_errorCount;
}

#endif // Define of Transporter_H<|MERGE_RESOLUTION|>--- conflicted
+++ resolved
@@ -70,7 +70,6 @@
    */
   NodeId getLocalNodeId() const;
 
-<<<<<<< HEAD
   /**
    * Get port we're connecting to (signed)
    */
@@ -87,10 +86,8 @@
       m_socket_client->set_port(port);
   };
 
-=======
   virtual Uint32 get_free_buffer() const = 0;
   
->>>>>>> 0ea67b0d
 protected:
   Transporter(TransporterRegistry &,
 	      TransporterType,
