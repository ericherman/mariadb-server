--- conflicted
+++ resolved
@@ -411,11 +411,11 @@
 
 max-time: 500
 cmd: testScan
-<<<<<<< HEAD
 args: -n ScanParallelism
-=======
+
+max-time: 500
+cmd: testScan
 args: -n Bug24447 T1
->>>>>>> 13c1723c
 
 max-time: 500
 cmd: testNodeRestart
